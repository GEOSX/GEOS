/*
 * ------------------------------------------------------------------------------------------------------------
 * SPDX-License-Identifier: LGPL-2.1-only
 *
 * Copyright (c) 2018-2020 Lawrence Livermore National Security LLC
 * Copyright (c) 2018-2020 The Board of Trustees of the Leland Stanford Junior University
 * Copyright (c) 2018-2020 Total, S.A
 * Copyright (c) 2019-     GEOSX Contributors
 * All rights reserved
 *
 * See top level LICENSE, COPYRIGHT, CONTRIBUTORS, NOTICE, and ACKNOWLEDGEMENTS files for details.
 * ------------------------------------------------------------------------------------------------------------
 */

/**
 * @file SinglePhaseBase.cpp
 */

#include "SinglePhaseBase.hpp"

#include "mpiCommunications/CommunicationTools.hpp"
#include "common/DataTypes.hpp"
#include "common/TimingMacros.hpp"
#include "constitutive/fluid/SingleFluidBase.hpp"
#include "constitutive/fluid/singleFluidSelector.hpp"
#include "constitutive/porosity/PorosityBase.hpp"
#include "finiteVolume/FiniteVolumeManager.hpp"
#include "managers/DomainPartition.hpp"
#include "managers/GeosxState.hpp"
#include "managers/ProblemManager.hpp"
#include "managers/FieldSpecification/FieldSpecificationManager.hpp"
#include "physicsSolvers/fluidFlow/SinglePhaseBaseKernels.hpp"

namespace geosx
{

using namespace dataRepository;
using namespace constitutive;
using namespace SinglePhaseBaseKernels;

SinglePhaseBase::SinglePhaseBase( const string & name,
                                  Group * const parent ):
  FlowSolverBase( name, parent )
{
  m_numDofPerCell = 1;
}


void SinglePhaseBase::registerDataOnMesh( Group & meshBodies )
{
  FlowSolverBase::registerDataOnMesh( meshBodies );

  meshBodies.forSubGroups< MeshBody >( [&] ( MeshBody & meshBody )
  {
    MeshLevel & meshLevel = meshBody.getMeshLevel( 0 );

    ElementRegionManager & elemManager = meshLevel.getElemManager();

    elemManager.forElementSubRegions< CellElementSubRegion >( [&]( CellElementSubRegion & subRegion )
    {
      subRegion.registerWrapper< array1d< real64 > >( viewKeyStruct::pressureString() ).setPlotLevel( PlotLevel::LEVEL_0 );

      subRegion.registerWrapper< array1d< real64 > >( viewKeyStruct::deltaPressureString() ).
        setRestartFlags( RestartFlags::NO_WRITE );

      subRegion.registerWrapper< array1d< real64 > >( viewKeyStruct::deltaVolumeString() ).
        setRestartFlags( RestartFlags::NO_WRITE );

      subRegion.registerWrapper< array1d< real64 > >( viewKeyStruct::mobilityString() );

      subRegion.registerWrapper< array1d< real64 > >( viewKeyStruct::dMobility_dPressureString() ).
        setRestartFlags( RestartFlags::NO_WRITE );

      subRegion.registerWrapper< array1d< real64 > >( viewKeyStruct::densityOldString() ).
        setRestartFlags( RestartFlags::NO_WRITE );
    } );

    elemManager.forElementSubRegions< FaceElementSubRegion, EmbeddedSurfaceSubRegion >( [&] ( auto & subRegion )
    {
      subRegion.template registerWrapper< array1d< real64 > >( viewKeyStruct::pressureString() ).setPlotLevel( PlotLevel::LEVEL_0 );

      subRegion.template registerWrapper< array1d< real64 > >( viewKeyStruct::deltaPressureString() ).
        setRestartFlags( RestartFlags::NO_WRITE );

      subRegion.template registerWrapper< array1d< real64 > >( viewKeyStruct::deltaVolumeString() ).
        setRestartFlags( RestartFlags::NO_WRITE );

      subRegion.template registerWrapper< array1d< real64 > >( viewKeyStruct::mobilityString() );

      subRegion.template registerWrapper< array1d< real64 > >( viewKeyStruct::dMobility_dPressureString() ).
        setRestartFlags( RestartFlags::NO_WRITE );

      subRegion.template registerWrapper< array1d< real64 > >( viewKeyStruct::densityOldString() ).
        setRestartFlags( RestartFlags::NO_WRITE );

      subRegion.template registerWrapper< array2d< real64 > >( viewKeyStruct::transTMultString() ).
        setDefaultValue( 1.0 ).
        reference().template resizeDimension< 1 >( 3 );
      subRegion.template registerWrapper< array1d< real64 > >( viewKeyStruct::poroMultString() ).
        setDefaultValue( 1.0 );
    } );

    FaceManager & faceManager = meshLevel.getFaceManager();
    {
      faceManager.registerWrapper< array1d< real64 > >( viewKeyStruct::facePressureString() ).
        setPlotLevel( PlotLevel::LEVEL_0 ).
        setRegisteringObjects( this->getName() ).
        setDescription( "An array that holds the pressures at the faces." );
    }
  } );
}

void SinglePhaseBase::validateFluidModels( DomainPartition const & domain ) const
{
  for( auto & mesh : domain.getMeshBodies().getSubGroups() )
  {
    MeshLevel const & meshLevel = dynamicCast< MeshBody const * >( mesh.second )->getMeshLevel( 0 );
    validateModelMapping< SingleFluidBase >( meshLevel.getElemManager(), m_fluidModelNames );
  }
}

arrayView1d< real64 const > SinglePhaseBase::getPoreVolumeMult( ElementSubRegionBase const & subRegion ) const
{
  return subRegion.getReference< array1d< real64 > >( viewKeyStruct::poroMultString() );
}

SinglePhaseBase::FluidPropViews SinglePhaseBase::getFluidProperties( ConstitutiveBase const & fluid ) const
{
  SingleFluidBase const & singleFluid = dynamicCast< SingleFluidBase const & >( fluid );
  return { singleFluid.density(),
           singleFluid.dDensity_dPressure(),
           singleFluid.viscosity(),
           singleFluid.dViscosity_dPressure(),
           singleFluid.defaultDensity(),
           singleFluid.defaultViscosity() };
}

void SinglePhaseBase::initializePreSubGroups()
{
  FlowSolverBase::initializePreSubGroups();

  validateFluidModels( getGlobalState().getProblemManager().getDomainPartition() );
}

void SinglePhaseBase::updateFluidModel( Group & dataGroup, localIndex const targetIndex ) const
{
  GEOSX_MARK_FUNCTION;

  arrayView1d< real64 const > const pres = dataGroup.getReference< array1d< real64 > >( viewKeyStruct::pressureString() );
  arrayView1d< real64 const > const dPres = dataGroup.getReference< array1d< real64 > >( viewKeyStruct::deltaPressureString() );

  SingleFluidBase & fluid = getConstitutiveModel< SingleFluidBase >( dataGroup, m_fluidModelNames[targetIndex] );

  constitutiveUpdatePassThru( fluid, [&]( auto & castedFluid )
  {
    typename TYPEOFREF( castedFluid ) ::KernelWrapper fluidWrapper = castedFluid.createKernelWrapper();
    FluidUpdateKernel::launch( fluidWrapper, pres, dPres );
  } );
}

void SinglePhaseBase::updateMobility( Group & dataGroup, localIndex const targetIndex ) const
{
  GEOSX_MARK_FUNCTION;

  // output

  arrayView1d< real64 > const mob =
    dataGroup.getReference< array1d< real64 > >( viewKeyStruct::mobilityString() );

  arrayView1d< real64 > const dMob_dPres =
    dataGroup.getReference< array1d< real64 > >( viewKeyStruct::dMobility_dPressureString() );

  // input

  ConstitutiveBase & fluid = getConstitutiveModel( dataGroup, m_fluidModelNames[targetIndex] );
  FluidPropViews fluidProps = getFluidProperties( fluid );

  SinglePhaseBaseKernels::MobilityKernel::launch< parallelDevicePolicy<> >( dataGroup.size(),
                                                                            fluidProps.dens,
                                                                            fluidProps.dDens_dPres,
                                                                            fluidProps.visc,
                                                                            fluidProps.dVisc_dPres,
                                                                            mob,
                                                                            dMob_dPres );
}

void SinglePhaseBase::initializePostInitialConditionsPreSubGroups()
{
  GEOSX_MARK_FUNCTION;

  FlowSolverBase::initializePostInitialConditionsPreSubGroups();

  DomainPartition & domain = getGlobalState().getProblemManager().getDomainPartition();
  MeshLevel & mesh = domain.getMeshBody( 0 ).getMeshLevel( 0 );

  std::map< string, string_array > fieldNames;
  fieldNames["elems"].emplace_back( string( viewKeyStruct::pressureString() ) );

  getGlobalState().getCommunicationTools().synchronizeFields( fieldNames, mesh, domain.getNeighbors(), false );

  resetViews( mesh );

  // Moved the following part from ImplicitStepSetup to here since it only needs to be initialized once
  // They will be updated in applySystemSolution and ImplicitStepComplete, respectively
  forTargetSubRegions< CellElementSubRegion, SurfaceElementSubRegion >( mesh, [&]( localIndex const targetIndex,
                                                                                   auto & subRegion )
  {
    ConstitutiveBase const & fluid = getConstitutiveModel( subRegion, m_fluidModelNames[targetIndex] );

    real64 const defaultDensity = getFluidProperties( fluid ).defaultDensity;
    subRegion.template getWrapper< array1d< real64 > >( viewKeyStruct::densityOldString() ).setDefaultValue( defaultDensity );

    updateState( subRegion, targetIndex );

//    ConstitutiveBase const & solid = getConstitutiveModel( subRegion, m_solidModelNames[targetIndex] );
//    arrayView1d< real64 const > const poroRef = subRegion.getReference< array1d< real64 > >( viewKeyStruct::referencePorosityString() );
//
//    arrayView1d< real64 > const poro = subRegion.getReference< array1d< real64 > >( viewKeyStruct::porosityString() );
//
//    bool poroInit = false;
//    if( solid.hasWrapper( ConstitutiveBase::viewKeyStruct::poreVolumeMultiplierString() ) )
//    {
//      arrayView2d< real64 const > const
//      pvmult = solid.getReference< array2d< real64 > >( ConstitutiveBase::viewKeyStruct::poreVolumeMultiplierString() );
//      if( pvmult.size() == poro.size() )
//      {
//        forAll< parallelDevicePolicy<> >( subRegion.size(), [=] GEOSX_HOST_DEVICE ( localIndex const ei )
//        {
//          poro[ei] = poroRef[ei] * pvmult[ei][0];
//        } );
//        poroInit = true;
//      }
//    }
//    if( !poroInit )
//    {
//      poro.setValues< parallelDevicePolicy<> >( poroRef );
//    }
  } );

  mesh.getElemManager().forElementRegions< SurfaceElementRegion >( targetRegionNames(),
                                                                   [&]( localIndex const targetIndex,
                                                                        SurfaceElementRegion & region )
  {
    region.forElementSubRegions< FaceElementSubRegion >( [&]( FaceElementSubRegion & subRegion )
    {
      ConstitutiveBase & fluid = getConstitutiveModel( subRegion, m_fluidModelNames[targetIndex] );
      real64 const defaultDensity = getFluidProperties( fluid ).defaultDensity;

      subRegion.getWrapper< real64_array >( viewKeyStruct::effectiveApertureString() ).
        setApplyDefaultValue( region.getDefaultAperture() );

      subRegion.getWrapper< real64_array >( FaceElementSubRegion::viewKeyStruct::creationMassString() ).
        setApplyDefaultValue( defaultDensity * region.getDefaultAperture() );
    } );
  } );

  backupFields( mesh );
}

real64 SinglePhaseBase::solverStep( real64 const & time_n,
                                    real64 const & dt,
                                    const int cycleNumber,
                                    DomainPartition & domain )
{
  GEOSX_MARK_FUNCTION;

  real64 dt_return;

  // setup dof numbers and linear system
  setupSystem( domain, m_dofManager, m_localMatrix, m_localRhs, m_localSolution );

  implicitStepSetup( time_n, dt, domain );

  // currently the only method is implicit time integration
  dt_return = nonlinearImplicitStep( time_n, dt, cycleNumber, domain );

  // final step for completion of timestep. typically secondary variable updates and cleanup.
  implicitStepComplete( time_n, dt_return, domain );

  return dt_return;
}

void SinglePhaseBase::setupSystem( DomainPartition & domain,
                                   DofManager & dofManager,
                                   CRSMatrix< real64, globalIndex > & localMatrix,
                                   array1d< real64 > & localRhs,
                                   array1d< real64 > & localSolution,
                                   bool const setSparsity )
{
  GEOSX_MARK_FUNCTION;
  resetViews( domain.getMeshBody( 0 ).getMeshLevel( 0 ) );

  SolverBase::setupSystem( domain,
                           dofManager,
                           localMatrix,
                           localRhs,
                           localSolution,
                           setSparsity );
}

void SinglePhaseBase::implicitStepSetup( real64 const & GEOSX_UNUSED_PARAM( time_n ),
                                         real64 const & GEOSX_UNUSED_PARAM( dt ),
                                         DomainPartition & domain )
{
  MeshLevel & mesh = domain.getMeshBody( 0 ).getMeshLevel( 0 );

  resetViews( mesh );

  forTargetSubRegions< CellElementSubRegion, SurfaceElementSubRegion >( mesh, [&]( localIndex const targetIndex,
                                                                                   auto & subRegion )
  {
    arrayView1d< real64 > const & dPres = subRegion.template getReference< array1d< real64 > >( viewKeyStruct::deltaPressureString() );
    arrayView1d< real64 > const & dVol = subRegion.template getReference< array1d< real64 > >( viewKeyStruct::deltaVolumeString() );

    dPres.setValues< parallelDevicePolicy<> >( 0.0 );
    dVol.setValues< parallelDevicePolicy<> >( 0.0 );

    // This should fix NaN density in newly created fracture elements
    updateState( subRegion, targetIndex );
  } );

  forTargetSubRegions< FaceElementSubRegion >( mesh, [&]( localIndex const targetIndex,
                                                          FaceElementSubRegion & subRegion )
  {
    arrayView1d< real64 const > const aper = subRegion.getReference< array1d< real64 > >( viewKeyStruct::effectiveApertureString() );
    arrayView1d< real64 > const aper0 = subRegion.getReference< array1d< real64 > >( viewKeyStruct::aperture0String() );

    aper0.setValues< parallelDevicePolicy<> >( aper );

    // UpdateMobility( &subRegion );
    updateState( subRegion, targetIndex );
  } );

  backupFields( mesh );
}

void SinglePhaseBase::implicitStepComplete( real64 const & GEOSX_UNUSED_PARAM( time_n ),
                                            real64 const & GEOSX_UNUSED_PARAM( dt ),
                                            DomainPartition & domain )
{
  GEOSX_MARK_FUNCTION;

  MeshLevel & mesh = domain.getMeshBody( 0 ).getMeshLevel( 0 );

  forTargetSubRegions( mesh, [&]( localIndex const,
                                  ElementSubRegionBase & subRegion )
  {
    arrayView1d< real64 const > const dPres = subRegion.getReference< array1d< real64 > >( viewKeyStruct::deltaPressureString() );
    arrayView1d< real64 const > const dVol = subRegion.getReference< array1d< real64 > >( viewKeyStruct::deltaVolumeString() );

    arrayView1d< real64 > const pres = subRegion.getReference< array1d< real64 > >( viewKeyStruct::pressureString() );
    arrayView1d< real64 > const vol = subRegion.getReference< array1d< real64 > >( CellBlock::viewKeyStruct::elementVolumeString() );

    forAll< parallelDevicePolicy<> >( subRegion.size(), [=] GEOSX_HOST_DEVICE ( localIndex const ei )
    {
      pres[ei] += dPres[ei];
      vol[ei] += dVol[ei];
    } );
  } );

  forTargetSubRegions< FaceElementSubRegion >( mesh, [&]( localIndex const,
                                                          FaceElementSubRegion & subRegion )
  {
    arrayView1d< integer const > const elemGhostRank = subRegion.ghostRank();
    arrayView1d< real64 const > const volume = subRegion.getElementVolume();
    arrayView1d< real64 const > const densOld = subRegion.getReference< array1d< real64 > >( viewKeyStruct::densityOldString() );
    arrayView1d< real64 > const creationMass = subRegion.getReference< real64_array >( FaceElementSubRegion::viewKeyStruct::creationMassString() );

    forAll< parallelDevicePolicy<> >( subRegion.size(), [=] GEOSX_HOST_DEVICE ( localIndex const ei )
    {
      if( elemGhostRank[ei] < 0 )
      {
        if( volume[ei] * densOld[ei] > 1.1 * creationMass[ei] )
        {
          creationMass[ei] *= 0.75;
          if( creationMass[ei]<1.0e-20 )
          {
            creationMass[ei] = 0.0;
          }
        }
      }
    } );
  } );
}


void SinglePhaseBase::assembleSystem( real64 const time_n,
                                      real64 const dt,
                                      DomainPartition & domain,
                                      DofManager const & dofManager,
                                      CRSMatrixView< real64, globalIndex const > const & localMatrix,
                                      arrayView1d< real64 > const & localRhs )
{
  GEOSX_MARK_FUNCTION;

<<<<<<< HEAD
  assembleAccumulationTerms< parallelDevicePolicy<> >( domain,
                                                       dofManager,
                                                       localMatrix,
                                                       localRhs );
=======
  if( m_poroElasticFlag )
  {
    // Used in SIM_FixedStress poroelastic solver
    assembleAccumulationTerms< true, parallelDevicePolicy<> >( domain,
                                                               dofManager,
                                                               localMatrix,
                                                               localRhs );
  }
  else
  {
    assembleAccumulationTerms< false, parallelDevicePolicy<> >( domain,
                                                                dofManager,
                                                                localMatrix,
                                                                localRhs );
  }
>>>>>>> 848d9e5e

  assembleFluxTerms( time_n,
                     dt,
                     domain,
                     dofManager,
                     localMatrix,
                     localRhs );

}

template< typename POLICY >
void SinglePhaseBase::accumulationLaunch( localIndex const targetIndex,
                                          CellElementSubRegion & subRegion,
                                          DofManager const & dofManager,
                                          CRSMatrixView< real64, globalIndex const > const & localMatrix,
                                          arrayView1d< real64 > const & localRhs )
{
  string const dofKey = dofManager.getKey( viewKeyStruct::pressureString() );
  globalIndex const rankOffset = dofManager.rankOffset();
  arrayView1d< globalIndex const > const dofNumber = subRegion.getReference< array1d< globalIndex > >( dofKey );
  arrayView1d< integer const > const ghostRank = subRegion.ghostRank();

  arrayView1d< real64 const > const densityOld =
    subRegion.getReference< array1d< real64 > >( viewKeyStruct::densityOldString() );

  arrayView1d< real64 const > const volume = subRegion.getElementVolume();

  ConstitutiveBase const & fluid = getConstitutiveModel( subRegion, fluidModelNames()[targetIndex] );
  FluidPropViews const fluidProps = getFluidProperties( fluid );
  arrayView2d< real64 const > const density = fluidProps.dens;
  arrayView2d< real64 const > const dDens_dPres = fluidProps.dDens_dPres;

  PorosityBase const & porosityModel = getConstitutiveModel< PorosityBase >( subRegion,
                                                                             m_porosityModelNames[targetIndex] );

  arrayView2d< real64 const > const & porosity    = porosityModel.getPorosity();
  arrayView2d< real64 const > const & porosityOld = porosityModel.getPorosityOld();
  arrayView2d< real64 const > const & dPoro_dPres = porosityModel.dPorosity_dPressure();

  AccumulationKernel::template launch< POLICY >( subRegion.size(),
                                                 rankOffset,
                                                 dofNumber,
                                                 ghostRank,
                                                 densityOld,
                                                 porosity,
                                                 porosityOld,
                                                 dPoro_dPres,
                                                 volume,
                                                 density,
                                                 dDens_dPres,
                                                 localMatrix,
                                                 localRhs );
}

template< typename POLICY >
void SinglePhaseBase::accumulationLaunch( localIndex const targetIndex,
                                          SurfaceElementSubRegion const & subRegion,
                                          DofManager const & dofManager,
                                          CRSMatrixView< real64, globalIndex const > const & localMatrix,
                                          arrayView1d< real64 > const & localRhs )
{
  string const dofKey = dofManager.getKey( viewKeyStruct::pressureString() );
  globalIndex const rankOffset = dofManager.rankOffset();
  arrayView1d< globalIndex const > const & dofNumber = subRegion.getReference< array1d< globalIndex > >( dofKey );
  arrayView1d< integer const > const & ghostRank = subRegion.ghostRank();

  arrayView1d< real64 const > const & densityOld = subRegion.getReference< array1d< real64 > >( viewKeyStruct::densityOldString() );
  arrayView1d< real64 const > const & volume = subRegion.getElementVolume();

  ConstitutiveBase const & fluid = getConstitutiveModel( subRegion, fluidModelNames()[targetIndex] );
  FluidPropViews const fluidProps = getFluidProperties( fluid );
  arrayView2d< real64 const > const & density = fluidProps.dens;
  arrayView2d< real64 const > const & dDens_dPres = fluidProps.dDens_dPres;

#if !defined(ALLOW_CREATION_MASS)
  static_assert( true, "must have ALLOW_CREATION_MASS defined" );
#endif

#if ALLOW_CREATION_MASS
  arrayView1d< real64 const > const &
  creationMass = subRegion.getReference< real64_array >( SurfaceElementSubRegion::viewKeyStruct::creationMassString() );
#endif

  AccumulationKernel::template launch< POLICY >( subRegion.size(),
                                                 rankOffset,
                                                 dofNumber,
                                                 ghostRank,
                                                 densityOld,
                                                 volume,
                                                 density,
                                                 dDens_dPres,
#if ALLOW_CREATION_MASS
                                                 creationMass,
#endif
                                                 localMatrix,
                                                 localRhs );
}

template< typename POLICY >
void SinglePhaseBase::assembleAccumulationTerms( DomainPartition & domain,
                                                 DofManager const & dofManager,
                                                 CRSMatrixView< real64, globalIndex const > const & localMatrix,
                                                 arrayView1d< real64 > const & localRhs )
{
  GEOSX_MARK_FUNCTION;

  MeshLevel & mesh = domain.getMeshBody( 0 ).getMeshLevel( 0 );

  forTargetSubRegions< CellElementSubRegion, SurfaceElementSubRegion >( mesh,
                                                                        [&]( localIndex const targetIndex,
                                                                             auto & subRegion )
  {
    accumulationLaunch< POLICY >( targetIndex, subRegion, dofManager, localMatrix, localRhs );
  } );
}

void SinglePhaseBase::applyBoundaryConditions( real64 time_n,
                                               real64 dt,
                                               DomainPartition & domain,
                                               DofManager const & dofManager,
                                               CRSMatrixView< real64, globalIndex const > const & localMatrix,
                                               arrayView1d< real64 > const & localRhs )
{
  GEOSX_MARK_FUNCTION;

  applySourceFluxBC( time_n, dt, domain, dofManager, localMatrix, localRhs );
  applyDirichletBC( time_n, dt, domain, dofManager, localMatrix, localRhs );
}

void SinglePhaseBase::applyDirichletBC( real64 const time_n,
                                        real64 const dt,
                                        DomainPartition & domain,
                                        DofManager const & dofManager,
                                        CRSMatrixView< real64, globalIndex const > const & localMatrix,
                                        arrayView1d< real64 > const & localRhs ) const
{
  GEOSX_MARK_FUNCTION;

  FieldSpecificationManager & fsManager = getGlobalState().getFieldSpecificationManager();
  string const dofKey = dofManager.getKey( viewKeyStruct::pressureString() );

  fsManager.apply( time_n + dt,
                   domain,
                   "ElementRegions",
                   viewKeyStruct::pressureString(),
                   [&]( FieldSpecificationBase const & fs,
                        string const &,
                        SortedArrayView< localIndex const > const & lset,
                        Group & subRegion,
                        string const & )
  {
    arrayView1d< globalIndex const > const dofNumber =
      subRegion.getReference< array1d< globalIndex > >( dofKey );

    arrayView1d< real64 const > const pres =
      subRegion.getReference< array1d< real64 > >( viewKeyStruct::pressureString() );

    arrayView1d< real64 const > const dPres =
      subRegion.getReference< array1d< real64 > >( viewKeyStruct::deltaPressureString() );

    // call the application of the boundary condition to alter the matrix and rhs
    fs.applyBoundaryConditionToSystem< FieldSpecificationEqual,
                                       parallelDevicePolicy<> >( lset,
                                                                 time_n + dt,
                                                                 subRegion,
                                                                 dofNumber,
                                                                 dofManager.rankOffset(),
                                                                 localMatrix,
                                                                 localRhs,
                                                                 [=] GEOSX_HOST_DEVICE ( localIndex const a )
    {
      return pres[a] + dPres[a];
    } );
  } );
}

void SinglePhaseBase::applySourceFluxBC( real64 const time_n,
                                         real64 const dt,
                                         DomainPartition & domain,
                                         DofManager const & dofManager,
                                         CRSMatrixView< real64, globalIndex const > const & localMatrix,
                                         arrayView1d< real64 > const & localRhs ) const
{
  GEOSX_MARK_FUNCTION;

  FieldSpecificationManager & fsManager = getGlobalState().getFieldSpecificationManager();
  string const dofKey = dofManager.getKey( viewKeyStruct::pressureString() );

  fsManager.apply( time_n + dt,
                   domain,
                   "ElementRegions",
                   FieldSpecificationBase::viewKeyStruct::fluxBoundaryConditionString(),
                   [&]( FieldSpecificationBase const & fs,
                        string const &,
                        SortedArrayView< localIndex const > const & lset,
                        Group & subRegion,
                        string const & )
  {
    arrayView1d< globalIndex const > const
    dofNumber = subRegion.getReference< array1d< globalIndex > >( dofKey );

    arrayView1d< integer const > const
    ghostRank = subRegion.getReference< array1d< integer > >( ObjectManagerBase::viewKeyStruct::ghostRankString() );

    SortedArray< localIndex > localSet;
    for( localIndex const a : lset )
    {
      if( ghostRank[a] < 0 )
      {
        localSet.insert( a );
      }
    }

    fs.applyBoundaryConditionToSystem< FieldSpecificationAdd,
                                       parallelDevicePolicy<> >( localSet.toViewConst(),
                                                                 time_n + dt,
                                                                 dt,
                                                                 subRegion,
                                                                 dofNumber,
                                                                 dofManager.rankOffset(),
                                                                 localMatrix,
                                                                 localRhs,
                                                                 [] GEOSX_HOST_DEVICE ( localIndex const )
    {
      return 0.0;
    } );

  } );
}

void SinglePhaseBase::solveSystem( DofManager const & dofManager,
                                   ParallelMatrix & matrix,
                                   ParallelVector & rhs,
                                   ParallelVector & solution )
{
  GEOSX_MARK_FUNCTION;

  rhs.scale( -1.0 );
  solution.zero();

  SolverBase::solveSystem( dofManager, matrix, rhs, solution );
}

void SinglePhaseBase::resetStateToBeginningOfStep( DomainPartition & domain )
{
  MeshLevel & mesh = domain.getMeshBody( 0 ).getMeshLevel( 0 );

  forTargetSubRegions< CellElementSubRegion, SurfaceElementSubRegion >( mesh, [&]( localIndex const targetIndex,
                                                                                   auto & subRegion )
  {
    arrayView1d< real64 > const & dPres =
      subRegion.template getReference< array1d< real64 > >( viewKeyStruct::deltaPressureString() );

    dPres.setValues< parallelDevicePolicy<> >( 0.0 );

    updateState( subRegion, targetIndex );
  } );
}

void SinglePhaseBase::backupFields( MeshLevel & mesh ) const
{
  forTargetSubRegions( mesh, [&]( localIndex const targetIndex,
                                  ElementSubRegionBase & subRegion )
  {
    ConstitutiveBase const & fluid = getConstitutiveModel( subRegion, m_fluidModelNames[targetIndex] );
    arrayView2d< real64 const > const & dens = getFluidProperties( fluid ).dens;

    PorosityBase & porosityModel = getConstitutiveModel< PorosityBase >( subRegion, m_porosityModelNames[targetIndex] );
    arrayView2d< real64 const > const & poro = porosityModel.getPorosity();
    arrayView2d< real64 > const & poroOld = porosityModel.getPorosityOld();

    arrayView1d< real64 > const & densOld = subRegion.getReference< array1d< real64 > >( viewKeyStruct::densityOldString() );

    forAll< parallelDevicePolicy<> >( subRegion.size(), [=] GEOSX_HOST_DEVICE ( localIndex const ei )
    {
      densOld[ei] = dens[ei][0];
      poroOld[ei][0] = poro[ei][0];
    } );
  } );
}

void SinglePhaseBase::resetViews( MeshLevel & mesh )
{
  FlowSolverBase::resetViews( mesh );
  ElementRegionManager const & elemManager = mesh.getElemManager();

  m_pressure.clear();
  m_pressure = elemManager.constructArrayViewAccessor< real64, 1 >( viewKeyStruct::pressureString() );
  m_pressure.setName( getName() + "/accessors/" + viewKeyStruct::pressureString() );

  m_deltaPressure.clear();
  m_deltaPressure = elemManager.constructArrayViewAccessor< real64, 1 >( viewKeyStruct::deltaPressureString() );
  m_deltaPressure.setName( getName() + "/accessors/" + viewKeyStruct::deltaPressureString() );

  m_volume.clear();
  m_volume = elemManager.constructArrayViewAccessor< real64, 1 >( ElementSubRegionBase::viewKeyStruct::elementVolumeString() );
  m_volume.setName( string( "accessors/" ) + ElementSubRegionBase::viewKeyStruct::elementVolumeString() );

  m_deltaVolume.clear();
  m_deltaVolume = elemManager.constructArrayViewAccessor< real64, 1 >( viewKeyStruct::deltaVolumeString() );
  m_deltaVolume.setName( getName() + "/accessors/" + viewKeyStruct::deltaVolumeString() );

  m_mobility.clear();
  m_mobility = elemManager.constructArrayViewAccessor< real64, 1 >( viewKeyStruct::mobilityString() );
  m_mobility.setName( getName() + "/accessors/" + viewKeyStruct::mobilityString() );

  m_dMobility_dPres.clear();
  m_dMobility_dPres = elemManager.constructArrayViewAccessor< real64, 1 >( viewKeyStruct::dMobility_dPressureString() );
  m_dMobility_dPres.setName( getName() + "/accessors/" + viewKeyStruct::dMobility_dPressureString() );

  resetViewsPrivate( elemManager );
}

void SinglePhaseBase::resetViewsPrivate( ElementRegionManager const & elemManager )
{
  m_density.clear();
  m_density = elemManager.constructMaterialArrayViewAccessor< real64, 2 >( SingleFluidBase::viewKeyStruct::densityString(),
                                                                           targetRegionNames(),
                                                                           fluidModelNames() );
  m_density.setName( getName() + "/accessors/" + SingleFluidBase::viewKeyStruct::densityString() );

  m_dDens_dPres.clear();
  m_dDens_dPres = elemManager.constructMaterialArrayViewAccessor< real64, 2 >( SingleFluidBase::viewKeyStruct::dDens_dPresString(),
                                                                               targetRegionNames(),
                                                                               fluidModelNames() );
  m_dDens_dPres.setName( getName() + "/accessors/" + SingleFluidBase::viewKeyStruct::dDens_dPresString() );

  m_viscosity.clear();
  m_viscosity = elemManager.constructMaterialArrayViewAccessor< real64, 2 >( SingleFluidBase::viewKeyStruct::viscosityString(),
                                                                             targetRegionNames(),
                                                                             fluidModelNames() );
  m_viscosity.setName( getName() + "/accessors/" + SingleFluidBase::viewKeyStruct::viscosityString() );

  m_dVisc_dPres.clear();
  m_dVisc_dPres = elemManager.constructMaterialArrayViewAccessor< real64, 2 >( SingleFluidBase::viewKeyStruct::dVisc_dPresString(),
                                                                               targetRegionNames(),
                                                                               fluidModelNames() );
  m_dVisc_dPres.setName( getName() + "/accessors/" + SingleFluidBase::viewKeyStruct::dVisc_dPresString() );

  m_transTMultiplier.clear();
  m_transTMultiplier = elemManager.constructArrayViewAccessor< real64, 2 >( viewKeyStruct::transTMultString() );
  m_transTMultiplier.setName( getName() + "/accessors/" + viewKeyStruct::transTMultString() );
}

} /* namespace geosx */<|MERGE_RESOLUTION|>--- conflicted
+++ resolved
@@ -393,29 +393,10 @@
 {
   GEOSX_MARK_FUNCTION;
 
-<<<<<<< HEAD
   assembleAccumulationTerms< parallelDevicePolicy<> >( domain,
                                                        dofManager,
                                                        localMatrix,
                                                        localRhs );
-=======
-  if( m_poroElasticFlag )
-  {
-    // Used in SIM_FixedStress poroelastic solver
-    assembleAccumulationTerms< true, parallelDevicePolicy<> >( domain,
-                                                               dofManager,
-                                                               localMatrix,
-                                                               localRhs );
-  }
-  else
-  {
-    assembleAccumulationTerms< false, parallelDevicePolicy<> >( domain,
-                                                                dofManager,
-                                                                localMatrix,
-                                                                localRhs );
-  }
->>>>>>> 848d9e5e
-
   assembleFluxTerms( time_n,
                      dt,
                      domain,
