--- conflicted
+++ resolved
@@ -908,17 +908,6 @@
                                                 ElementSubRegionBase & subRegion,
                                                 string const & )
   {
-<<<<<<< HEAD
-=======
-    if( fs.getLogLevel() >= 1 && isFirstNonlinearIteration )
-    {
-      globalIndex const numTargetElems = MpiWrapper::sum< globalIndex >( lset.size() );
-      GEOS_LOG_RANK_0( GEOS_FMT( bcLogMessage,
-                                 solverName, time_n+dt, fs.getCatalogName(), fs.getName(),
-                                 setName, subRegion.getName(), fs.getScale(), numTargetElems ) );
-    }
-
->>>>>>> 79856a0e
     // Specify the bc value of the field
     fs.applyFieldValue< FieldSpecificationEqual,
                         parallelDevicePolicy<> >( lset,
@@ -1047,28 +1036,6 @@
                                                                     ElementSubRegionBase & subRegion,
                                                                     string const & )
     {
-<<<<<<< HEAD
-=======
-      if( fs.getLogLevel() >= 1 && m_nonlinearSolverParameters.m_numNewtonIterations == 0 )
-      {
-        globalIndex const numTargetElems = MpiWrapper::sum< globalIndex >( targetSet.size() );
-        GEOS_LOG_RANK_0( GEOS_FMT( bcLogMessage,
-                                   getName(), time_n+dt, fs.getCatalogName(), fs.getName(),
-                                   setName, subRegion.getName(), fs.getScale(), numTargetElems ) );
-
-        if( isThermal )
-        {
-          char const msg[] = "SinglePhaseBase {} with isThermal = 1. At time {}s, "
-                             "the <{}> source flux boundary condition '{}' will be applied with the following behavior"
-                             "\n - negative value (injection): the mass balance equation is modified to considered the additional source term"
-                             "\n - positive value (production): both the mass balance and the energy balance equations are modified to considered the additional source term. " \
-                             "\n For the energy balance equation, the mass flux is multipied by the enthalpy in the cell from which the fluid is being produced.";
-          GEOS_LOG_RANK_0( GEOS_FMT( msg,
-                                     getName(), time_n+dt, fs.getCatalogName(), fs.getName() ) );
-        }
-      }
-
->>>>>>> 79856a0e
       if( targetSet.size() == 0 )
       {
         return;
