--- conflicted
+++ resolved
@@ -241,14 +241,11 @@
    * @param[inout] localRhs the local right-hand side vector
    * @param[in] kernelFlags flags packed all together
    */
-<<<<<<< HEAD
-  FaceBasedAssemblyKernel( integer const numPhases, globalIndex const rankOffset, integer const hasCapPressure,
-                           integer const hasVelocityCompute, STENCILWRAPPER const & stencilWrapper,
-=======
   FaceBasedAssemblyKernel( integer const numPhases,
                            globalIndex const rankOffset,
                            STENCILWRAPPER const & stencilWrapper,
->>>>>>> 7d5d7392
+  FaceBasedAssemblyKernel( integer const numPhases, globalIndex const rankOffset, integer const hasCapPressure,
+                           integer const hasVelocityCompute, STENCILWRAPPER const & stencilWrapper,
                            DofNumberAccessor const & dofNumberAccessor,
                            GlobalCellDimAccessor const & globalCellDimAccessor,
                            CompFlowAccessors const & compFlowAccessors,
@@ -258,22 +255,14 @@
                            ThermalMultiFluidAccessors const & thermalMultiFluidAccessors,
                            CapPressureAccessors const & capPressureAccessors,
                            PermeabilityAccessors const & permeabilityAccessors,
-<<<<<<< HEAD
-                           ThermalConductivityAccessors const & thermalConductivityAccessors, real64 const & dt,
-=======
-                           ThermalConductivityAccessors const & thermalConductivityAccessors,
-                           real64 const dt,
->>>>>>> 7d5d7392
+                           ThermalConductivityAccessors const & thermalConductivityAccessors, real64 const dt,
                            CRSMatrixView< real64, globalIndex const > const & localMatrix,
                            arrayView1d< real64 > const & localRhs,
                            BitFlags< isothermalCompositionalMultiphaseFVMKernels::FaceBasedAssemblyKernelFlags > kernelFlags )
     : Base( numPhases,
             rankOffset,
-<<<<<<< HEAD
             hasCapPressure,
             hasVelocityCompute,
-=======
->>>>>>> 7d5d7392
             stencilWrapper,
             dofNumberAccessor,
             globalCellDimAccessor,
@@ -645,21 +634,13 @@
                    integer const numPhases,
                    globalIndex const rankOffset,
                    string const & dofKey,
-<<<<<<< HEAD
-                   integer const hasCapPressure, integer const hasVelocityCompute, string const & solverName,
-                   ElementRegionManager const & elemManager,
-                   STENCILWRAPPER const & stencilWrapper, real64 const & dt,
-                   CRSMatrixView< real64, globalIndex const > const & localMatrix, arrayView1d< real64 > const & localRhs )
-=======
                    integer const hasCapPressure,
+                   integer const hasVelocityCompute,
                    integer const useTotalMassEquation,
                    string const & solverName,
                    ElementRegionManager const & elemManager,
-                   STENCILWRAPPER const & stencilWrapper,
-                   real64 const dt,
-                   CRSMatrixView< real64, globalIndex const > const & localMatrix,
-                   arrayView1d< real64 > const & localRhs )
->>>>>>> 7d5d7392
+                   STENCILWRAPPER const & stencilWrapper, real64 const dt,
+                   CRSMatrixView< real64, globalIndex const > const & localMatrix, arrayView1d< real64 > const & localRhs )
   {
     isothermalCompositionalMultiphaseBaseKernels::
       internal::kernelLaunchSelectorCompSwitch( numComps, [&]( auto NC )
@@ -671,19 +652,17 @@
         elemManager.constructArrayViewAccessor< globalIndex, 1 >( dofKey );
       dofNumberAccessor.setName( solverName + "/accessors/" + dofKey );
 
-<<<<<<< HEAD
       ElementRegionManager::ElementViewAccessor< arrayView2d< real64 const > > const globalCellDimAccessor =
         elemManager.constructArrayViewAccessor< real64, 2 >(
           CellElementSubRegion::viewKeyStruct::globalCellDimString() );
 
 
-=======
+
       BitFlags< isothermalCompositionalMultiphaseFVMKernels::FaceBasedAssemblyKernelFlags > kernelFlags;
       if( hasCapPressure )
         kernelFlags.set( isothermalCompositionalMultiphaseFVMKernels::FaceBasedAssemblyKernelFlags::CapPressure );
       if( useTotalMassEquation )
         kernelFlags.set( isothermalCompositionalMultiphaseFVMKernels::FaceBasedAssemblyKernelFlags::TotalMassEquation );
->>>>>>> 7d5d7392
 
       using KernelType = FaceBasedAssemblyKernel< NUM_COMP, NUM_DOF, STENCILWRAPPER >;
       typename KernelType::CompFlowAccessors compFlowAccessors( elemManager, solverName );
@@ -695,13 +674,9 @@
       typename KernelType::ThermalConductivityAccessors thermalConductivityAccessors( elemManager, solverName );
       typename KernelType::DispersionAccessors dispersionAccessors( elemManager, solverName );
 
-<<<<<<< HEAD
-      KernelType kernel( numPhases, rankOffset, hasCapPressure, hasVelocityCompute, stencilWrapper, dofNumberAccessor, globalCellDimAccessor,
+      //TODO add hasVelocityCompute to flags
+      KernelType kernel( numPhases, rankOffset, hasVelocityCompute, stencilWrapper, dofNumberAccessor, globalCellDimAccessor,
                          compFlowAccessors, thermalCompFlowAccessors, multiFluidAccessors, dispersionAccessors, thermalMultiFluidAccessors,
-=======
-      KernelType kernel( numPhases, rankOffset, stencilWrapper, dofNumberAccessor,
-                         compFlowAccessors, thermalCompFlowAccessors, multiFluidAccessors, thermalMultiFluidAccessors,
->>>>>>> 7d5d7392
                          capPressureAccessors, permeabilityAccessors, thermalConductivityAccessors,
                          dt, localMatrix, localRhs, kernelFlags );
       KernelType::template launch< POLICY >( stencilWrapper.size(), kernel );
@@ -1006,15 +981,13 @@
         elemManager.constructArrayViewAccessor< globalIndex, 1 >( dofKey );
       dofNumberAccessor.setName( solverName + "/accessors/" + dofKey );
 
-<<<<<<< HEAD
+      BitFlags< isothermalCompositionalMultiphaseFVMKernels::FaceBasedAssemblyKernelFlags > kernelFlags;
+      if( useTotalMassEquation )
+        kernelFlags.set( isothermalCompositionalMultiphaseFVMKernels::FaceBasedAssemblyKernelFlags::TotalMassEquation );
+
       ElementRegionManager::ElementViewAccessor< arrayView2d< real64 const > > const globalCellDimAccessor =
         elemManager.constructArrayViewAccessor< real64, 2 >(
           CellElementSubRegion::viewKeyStruct::globalCellDimString() );
-=======
-      BitFlags< isothermalCompositionalMultiphaseFVMKernels::FaceBasedAssemblyKernelFlags > kernelFlags;
-      if( useTotalMassEquation )
-        kernelFlags.set( isothermalCompositionalMultiphaseFVMKernels::FaceBasedAssemblyKernelFlags::TotalMassEquation );
->>>>>>> 7d5d7392
 
       using kernelType = DiffusionDispersionFaceBasedAssemblyKernel< NUM_COMP, NUM_DOF, STENCILWRAPPER >;
       typename kernelType::CompFlowAccessors compFlowAccessors( elemManager, solverName );
@@ -1127,20 +1100,14 @@
    * @param[inout] localRhs the local right-hand side vector
    * @param[in] kernelFlags flags packed together
    */
-<<<<<<< HEAD
-  DirichletFaceBasedAssemblyKernel( integer const numPhases, globalIndex const rankOffset,
-                                    integer const hasCapPressure, integer const hasVelocityCompute,
-                                    FaceManager const & faceManager, BoundaryStencilWrapper const & stencilWrapper,
-                                    FLUIDWRAPPER const & fluidWrapper, DofNumberAccessor const & dofNumberAccessor,
-                                    GlobalCellDimAccessor const & globalCellDimAccessor,
-=======
   DirichletFaceBasedAssemblyKernel( integer const numPhases,
                                     globalIndex const rankOffset,
+                                    integer const hasVelocityCompute,
                                     FaceManager const & faceManager,
                                     BoundaryStencilWrapper const & stencilWrapper,
                                     FLUIDWRAPPER const & fluidWrapper,
                                     DofNumberAccessor const & dofNumberAccessor,
->>>>>>> 7d5d7392
+                                    GlobalCellDimAccessor const & globalCellDimAccessor,
                                     CompFlowAccessors const & compFlowAccessors,
                                     ThermalCompFlowAccessors const & thermalCompFlowAccessors,
                                     MultiFluidAccessors const & multiFluidAccessors,
@@ -1148,22 +1115,13 @@
                                     ThermalMultiFluidAccessors const & thermalMultiFluidAccessors,
                                     CapPressureAccessors const & capPressureAccessors,
                                     PermeabilityAccessors const & permeabilityAccessors,
-<<<<<<< HEAD
-                                    ThermalConductivityAccessors const & thermalConductivityAccessors, real64 const & dt,
-=======
-                                    ThermalConductivityAccessors const & thermalConductivityAccessors,
-                                    real64 const dt,
->>>>>>> 7d5d7392
+                                    ThermalConductivityAccessors const & thermalConductivityAccessors, real64 const dt,
                                     CRSMatrixView< real64, globalIndex const > const & localMatrix,
                                     arrayView1d< real64 > const & localRhs,
                                     BitFlags< isothermalCompositionalMultiphaseFVMKernels::FaceBasedAssemblyKernelFlags > kernelFlags )
     : Base( numPhases,
             rankOffset,
-<<<<<<< HEAD
-            hasCapPressure,
             hasVelocityCompute,
-=======
->>>>>>> 7d5d7392
             faceManager,
             stencilWrapper,
             fluidWrapper,
@@ -1482,17 +1440,15 @@
           elemManager.constructArrayViewAccessor< globalIndex, 1 >( dofKey );
         dofNumberAccessor.setName( solverName + "/accessors/" + dofKey );
 
-<<<<<<< HEAD
         ElementRegionManager::ElementViewAccessor< arrayView2d< real64 const > > const globalCellDimAccessor =
           elemManager.constructArrayViewAccessor< real64, 2 >(
             CellElementSubRegion::viewKeyStruct::globalCellDimString() );
 
-=======
+
         // for now, we neglect capillary pressure in the kernel
         BitFlags< isothermalCompositionalMultiphaseFVMKernels::FaceBasedAssemblyKernelFlags > kernelFlags;
         if( useTotalMassEquation )
           kernelFlags.set( isothermalCompositionalMultiphaseFVMKernels::FaceBasedAssemblyKernelFlags::TotalMassEquation );
->>>>>>> 7d5d7392
 
         using KernelType = DirichletFaceBasedAssemblyKernel< NUM_COMP, NUM_DOF, typename FluidType::KernelWrapper >;
         typename KernelType::CompFlowAccessors compFlowAccessors( elemManager, solverName );
@@ -1504,22 +1460,15 @@
         typename KernelType::ThermalConductivityAccessors thermalConductivityAccessors( elemManager, solverName );
         typename KernelType ::DispersionAccessors dispersionAccessors( elemManager, solverName );
 
-<<<<<<< HEAD
         // for now, we neglect capillary pressure in the kernel
         bool const hasCapPressure = false;
         bool const hasVelocityCompute = false;
 
-        KernelType kernel( numPhases, rankOffset, hasCapPressure, hasVelocityCompute, faceManager, stencilWrapper, fluidWrapper,
-                           dofNumberAccessor, globalCellDimAccessor,
-                           compFlowAccessors, thermalCompFlowAccessors, multiFluidAccessors, dispersionAccessors,
-                           thermalMultiFluidAccessors, capPressureAccessors, permeabilityAccessors, thermalConductivityAccessors,
-                           dt, localMatrix, localRhs );
-=======
-        KernelType kernel( numPhases, rankOffset, faceManager, stencilWrapper, fluidWrapper,
-                           dofNumberAccessor, compFlowAccessors, thermalCompFlowAccessors, multiFluidAccessors, thermalMultiFluidAccessors,
+        //TODO add hadVelocityCompute to Flags
+        KernelType kernel( numPhases, rankOffset, hasVelocityCompute,faceManager, stencilWrapper, fluidWrapper,
+                           dofNumberAccessor, globalCellDimAccessor,compFlowAccessors, thermalCompFlowAccessors, multiFluidAccessors, thermalMultiFluidAccessors,
                            capPressureAccessors, permeabilityAccessors, thermalConductivityAccessors,
                            dt, localMatrix, localRhs, kernelFlags );
->>>>>>> 7d5d7392
         KernelType::template launch< POLICY >( stencilWrapper.size(), kernel );
       } );
     } );
