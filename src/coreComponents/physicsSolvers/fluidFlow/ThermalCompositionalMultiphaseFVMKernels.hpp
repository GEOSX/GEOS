/*
 * ------------------------------------------------------------------------------------------------------------
 * SPDX-License-Identifier: LGPL-2.1-only
 *
 * Copyright (c) 2018-2020 Lawrence Livermore National Security LLC
 * Copyright (c) 2018-2020 The Board of Trustees of the Leland Stanford Junior University
 * Copyright (c) 2018-2020 TotalEnergies
 * Copyright (c) 2019-     GEOSX Contributors
 * All rights reserved
 *
 * See top level LICENSE, COPYRIGHT, CONTRIBUTORS, NOTICE, and ACKNOWLEDGEMENTS files for details.
 * ------------------------------------------------------------------------------------------------------------
 */

/**
 * @file ThermalCompositionalMultiphaseFVMKernels.hpp
 */

#ifndef GEOS_PHYSICSSOLVERS_FLUIDFLOW_THERMALCOMPOSITIONALMULTIPHASEFVMKERNELS_HPP
#define GEOS_PHYSICSSOLVERS_FLUIDFLOW_THERMALCOMPOSITIONALMULTIPHASEFVMKERNELS_HPP

#include "constitutive/thermalConductivity/MultiPhaseThermalConductivityBase.hpp"
#include "constitutive/thermalConductivity/ThermalConductivityFields.hpp"
#include "constitutive/thermalConductivity/MultiPhaseThermalConductivityFields.hpp"
#include "physicsSolvers/fluidFlow/IsothermalCompositionalMultiphaseFVMKernels.hpp"

namespace geos
{

namespace thermalCompositionalMultiphaseFVMKernels
{

using namespace constitutive;

/******************************** PhaseMobilityKernel ********************************/

/**
 * @class PhaseMobilityKernel
 * @tparam NUM_COMP number of fluid components
 * @tparam NUM_PHASE number of fluid phases
 * @brief Define the interface for the property kernel in charge of computing the phase mobilities
 */
template< integer NUM_COMP, integer NUM_PHASE >
class PhaseMobilityKernel : public isothermalCompositionalMultiphaseFVMKernels::PhaseMobilityKernel< NUM_COMP, NUM_PHASE >
{
public:

  using Base = isothermalCompositionalMultiphaseFVMKernels::PhaseMobilityKernel< NUM_COMP, NUM_PHASE >;
  using Base::numPhase;
  using Base::m_dPhaseVolFrac;
  using Base::m_dPhaseMob;
  using Base::m_phaseDens;
  using Base::m_dPhaseDens;
  using Base::m_phaseVisc;
  using Base::m_dPhaseVisc;
  using Base::m_dPhaseRelPerm_dPhaseVolFrac;

  /**
   * @brief Constructor
   * @param[in] subRegion the element subregion
   * @param[in] fluid the fluid model
   * @param[in] relperm the relperm model
   */
  PhaseMobilityKernel( ObjectManagerBase & subRegion,
                       MultiFluidBase const & fluid,
                       RelativePermeabilityBase const & relperm )
    : Base( subRegion, fluid, relperm )
  {}

  /**
   * @brief Compute the phase mobilities in an element
   * @param[in] ei the element index
   */
<<<<<<< HEAD
  GEOSX_HOST_DEVICE
  inline
=======
  GEOS_HOST_DEVICE
>>>>>>> 478ff4e8
  void compute( localIndex const ei ) const
  {
    using Deriv = multifluid::DerivativeOffset;

    arraySlice1d< real64 const, multifluid::USD_PHASE - 2 > const phaseDens = m_phaseDens[ei][0];
    arraySlice2d< real64 const, multifluid::USD_PHASE_DC - 2 > const dPhaseDens = m_dPhaseDens[ei][0];
    arraySlice1d< real64 const, multifluid::USD_PHASE - 2 > const phaseVisc = m_phaseVisc[ei][0];
    arraySlice2d< real64 const, multifluid::USD_PHASE_DC - 2 > const dPhaseVisc = m_dPhaseVisc[ei][0];
    arraySlice2d< real64 const, relperm::USD_RELPERM_DS - 2 > const dPhaseRelPerm_dPhaseVolFrac = m_dPhaseRelPerm_dPhaseVolFrac[ei][0];
    arraySlice2d< real64 const, compflow::USD_PHASE_DC - 1 > const dPhaseVolFrac = m_dPhaseVolFrac[ei];

    Base::compute( ei, [&] ( localIndex const ip,
                             real64 const & phaseMob,
                             arraySlice1d< real64, compflow::USD_PHASE_DC - 2 > const & dPhaseMob )
    {
      // Step 1: compute the derivative of relPerm[ip] wrt temperature
      real64 dRelPerm_dT = 0.0;
      for( integer jp = 0; jp < numPhase; ++jp )
      {
        dRelPerm_dT += dPhaseRelPerm_dPhaseVolFrac[ip][jp] * dPhaseVolFrac[jp][Deriv::dT];
      }

      // Step 2: compute the derivative of phaseMob[ip] wrt temperature
      dPhaseMob[Deriv::dT] = dRelPerm_dT * phaseDens[ip] / phaseVisc[ip]
                             + phaseMob * (dPhaseDens[ip][Deriv::dT] / phaseDens[ip] - dPhaseVisc[ip][Deriv::dT] / phaseVisc[ip] );
    } );
  }

};

/**
 * @class PhaseMobilityKernelFactory
 */
class PhaseMobilityKernelFactory
{
public:

  /**
   * @brief Create a new kernel and launch
   * @tparam POLICY the policy used in the RAJA kernel
   * @param[in] numComp the number of fluid components
   * @param[in] numPhase the number of fluid phases
   * @param[in] subRegion the element subregion
   * @param[in] fluid the fluid model
   * @param[in] relperm the relperm model
   */
  template< typename POLICY >
  static void
  createAndLaunch( integer const numComp,
                   integer const numPhase,
                   ObjectManagerBase & subRegion,
                   MultiFluidBase const & fluid,
                   RelativePermeabilityBase const & relperm )
  {
    if( numPhase == 2 )
    {
      isothermalCompositionalMultiphaseBaseKernels::
        internal::kernelLaunchSelectorCompSwitch( numComp, [&] ( auto NC )
      {
        integer constexpr NUM_COMP = NC();
        PhaseMobilityKernel< NUM_COMP, 2 > kernel( subRegion, fluid, relperm );
        PhaseMobilityKernel< NUM_COMP, 2 >::template launch< POLICY >( subRegion.size(), kernel );
      } );
    }
    else if( numPhase == 3 )
    {
      isothermalCompositionalMultiphaseBaseKernels::
        internal::kernelLaunchSelectorCompSwitch( numComp, [&] ( auto NC )
      {
        integer constexpr NUM_COMP = NC();
        PhaseMobilityKernel< NUM_COMP, 3 > kernel( subRegion, fluid, relperm );
        PhaseMobilityKernel< NUM_COMP, 3 >::template launch< POLICY >( subRegion.size(), kernel );
      } );
    }
  }
};


/******************************** FaceBasedAssemblyKernel ********************************/

/**
 * @class FaceBasedAssemblyKernel
 * @tparam NUM_COMP number of fluid components
 * @tparam NUM_DOF number of degrees of freedom
 * @tparam STENCILWRAPPER the type of the stencil wrapper
 * @brief Define the interface for the assembly kernel in charge of flux terms
 */
template< integer NUM_COMP, integer NUM_DOF, typename STENCILWRAPPER >
class FaceBasedAssemblyKernel : public isothermalCompositionalMultiphaseFVMKernels::FaceBasedAssemblyKernel< NUM_COMP, NUM_DOF, STENCILWRAPPER >
{
public:

  /**
   * @brief The type for element-based data. Consists entirely of ArrayView's.
   *
   * Can be converted from ElementRegionManager::ElementViewConstAccessor
   * by calling .toView() or .toViewConst() on an accessor instance
   */
  template< typename VIEWTYPE >
  using ElementViewConst = ElementRegionManager::ElementViewConst< VIEWTYPE >;

  using AbstractBase = isothermalCompositionalMultiphaseFVMKernels::FaceBasedAssemblyKernelBase;
  using DofNumberAccessor = AbstractBase::DofNumberAccessor;
  using CompFlowAccessors = AbstractBase::CompFlowAccessors;
  using MultiFluidAccessors = AbstractBase::MultiFluidAccessors;
  using CapPressureAccessors = AbstractBase::CapPressureAccessors;
  using PermeabilityAccessors = AbstractBase::PermeabilityAccessors;

  using AbstractBase::m_dt;
  using AbstractBase::m_numPhases;
  using AbstractBase::m_hasCapPressure;
  using AbstractBase::m_rankOffset;
  using AbstractBase::m_dofNumber;
  using AbstractBase::m_gravCoef;
  using AbstractBase::m_phaseMob;
  using AbstractBase::m_dPhaseMob;
  using AbstractBase::m_dPhaseVolFrac;
  using AbstractBase::m_dPhaseMassDens;
  using AbstractBase::m_phaseCompFrac;
  using AbstractBase::m_dPhaseCompFrac;
  using AbstractBase::m_dCompFrac_dCompDens;
  using AbstractBase::m_dPhaseCapPressure_dPhaseVolFrac;

  using Base = isothermalCompositionalMultiphaseFVMKernels::FaceBasedAssemblyKernel< NUM_COMP, NUM_DOF, STENCILWRAPPER >;
  using Base::numComp;
  using Base::numDof;
  using Base::numEqn;
  using Base::maxNumElems;
  using Base::maxNumConns;
  using Base::maxStencilSize;
  using Base::numFluxSupportPoints;
  using Base::m_stencilWrapper;
  using Base::m_seri;
  using Base::m_sesri;
  using Base::m_sei;

  using ThermalCompFlowAccessors =
    StencilAccessors< fields::flow::temperature >;

  using ThermalMultiFluidAccessors =
    StencilMaterialAccessors< MultiFluidBase,
                              fields::multifluid::phaseEnthalpy,
                              fields::multifluid::dPhaseEnthalpy >;

  using ThermalConductivityAccessors =
    StencilMaterialAccessors< MultiPhaseThermalConductivityBase,
                              fields::thermalconductivity::effectiveConductivity >;
  // for now, we treat thermal conductivity explicitly

  /**
   * @brief Constructor for the kernel interface
   * @param[in] numPhases the number of fluid phases
   * @param[in] rankOffset the offset of my MPI rank
   * @param[in] hasCapPressure flag specifying whether capillary pressure is used or not
   * @param[in] stencilWrapper reference to the stencil wrapper
   * @param[in] dofNumberAccessor accessor for the dofs numbers
   * @param[in] compFlowAccessor accessor for wrappers registered by the solver
   * @param[in] thermalCompFlowAccessors accessor for *thermal* wrappers registered by the solver
   * @param[in] multiFluidAccessor accessor for wrappers registered by the multifluid model
   * @param[in] thermalMultiFluidAccessors accessor for *thermal* wrappers registered by the multifluid model
   * @param[in] capPressureAccessors accessor for wrappers registered by the cap pressure model
   * @param[in] permeabilityAccessors accessor for wrappers registered by the permeability model
   * @param[in] thermalConductivityAccessors accessor for wrappers registered by the thermal conductivity model
   * @param[in] dt time step size
   * @param[inout] localMatrix the local CRS matrix
   * @param[inout] localRhs the local right-hand side vector
   */
  FaceBasedAssemblyKernel( integer const numPhases,
                           globalIndex const rankOffset,
                           integer const hasCapPressure,
                           STENCILWRAPPER const & stencilWrapper,
                           DofNumberAccessor const & dofNumberAccessor,
                           CompFlowAccessors const & compFlowAccessors,
                           ThermalCompFlowAccessors const & thermalCompFlowAccessors,
                           MultiFluidAccessors const & multiFluidAccessors,
                           ThermalMultiFluidAccessors const & thermalMultiFluidAccessors,
                           CapPressureAccessors const & capPressureAccessors,
                           PermeabilityAccessors const & permeabilityAccessors,
                           ThermalConductivityAccessors const & thermalConductivityAccessors,
                           real64 const & dt,
                           CRSMatrixView< real64, globalIndex const > const & localMatrix,
                           arrayView1d< real64 > const & localRhs )
    : Base( numPhases,
            rankOffset,
            hasCapPressure,
            stencilWrapper,
            dofNumberAccessor,
            compFlowAccessors,
            multiFluidAccessors,
            capPressureAccessors,
            permeabilityAccessors,
            dt,
            localMatrix,
            localRhs ),
    m_temp( thermalCompFlowAccessors.get( fields::flow::temperature {} ) ),
    m_phaseEnthalpy( thermalMultiFluidAccessors.get( fields::multifluid::phaseEnthalpy {} ) ),
    m_dPhaseEnthalpy( thermalMultiFluidAccessors.get( fields::multifluid::dPhaseEnthalpy {} ) ),
    m_thermalConductivity( thermalConductivityAccessors.get( fields::thermalconductivity::effectiveConductivity {} ) )
  {}

  struct StackVariables : public Base::StackVariables
  {
public:

    GEOS_HOST_DEVICE
    StackVariables( localIndex const size, localIndex numElems )
      : Base::StackVariables( size, numElems )
    {}

    using Base::StackVariables::stencilSize;
    using Base::StackVariables::numConnectedElems;
    using Base::StackVariables::transmissibility;
    using Base::StackVariables::dTrans_dPres;
    using Base::StackVariables::dofColIndices;
    using Base::StackVariables::localFlux;
    using Base::StackVariables::localFluxJacobian;

    // Component fluxes and derivatives

    // Thermal transmissibility (for now, no derivatives)

    real64 thermalTransmissibility[maxNumConns][2]{};
  };

  /**
   * @brief Compute the local flux contributions to the residual and Jacobian
   * @param[in] iconn the connection index
   * @param[inout] stack the stack variables
   */
<<<<<<< HEAD
  GEOSX_HOST_DEVICE
  inline
=======
  GEOS_HOST_DEVICE
>>>>>>> 478ff4e8
  void computeFlux( localIndex const iconn,
                    StackVariables & stack ) const
  {
    using Deriv = multifluid::DerivativeOffset;

    // ***********************************************
    // First, we call the base computeFlux to compute:
    //  1) compFlux and its derivatives (including derivatives wrt temperature),
    //  2) enthalpy part of convectiveEnergyFlux  and its derivatives (including derivatives wrt temperature)
    //
    // Computing dCompFlux_dT and the enthalpy flux requires quantities already computed in the base computeFlux,
    // such as potGrad, phaseFlux, and the indices of the upwind cell
    // We use the lambda below (called **inside** the phase loop of the base computeFlux) to access these variables
    Base::computeFlux( iconn, stack, [&] ( integer const ip,
                                           localIndex const (&k)[2],
                                           localIndex const (&seri)[2],
                                           localIndex const (&sesri)[2],
                                           localIndex const (&sei)[2],
                                           localIndex const connectionIndex,
                                           localIndex const k_up,
                                           localIndex const er_up,
                                           localIndex const esr_up,
                                           localIndex const ei_up,
                                           real64 const & potGrad,
                                           real64 const & phaseFlux,
                                           real64 const (&dPhaseFlux_dP)[2],
                                           real64 const (&dPhaseFlux_dC)[2][numComp] )
    {
      // We are in the loop over phases, ip provides the current phase index.

      // Step 1: compute the derivatives of the mean density at the interface wrt temperature

      real64 dDensMean_dT[numFluxSupportPoints]{};

      real64 const trans[numFluxSupportPoints] = { stack.transmissibility[connectionIndex][0],
                                                   stack.transmissibility[connectionIndex][1] };

      real64 convectiveEnergyFlux = 0.0;
      real64 dConvectiveEnergyFlux_dP[numFluxSupportPoints]{};
      real64 dConvectiveEnergyFlux_dT[numFluxSupportPoints]{};
      real64 dConvectiveEnergyFlux_dC[numFluxSupportPoints][numComp]{};
      real64 dCompFlux_dT[numFluxSupportPoints][numComp]{};

      for( integer i = 0; i < numFluxSupportPoints; ++i )
      {
        localIndex const er  = seri[i];
        localIndex const esr = sesri[i];
        localIndex const ei  = sei[i];

        real64 const dDens_dT = m_dPhaseMassDens[er][esr][ei][0][ip][Deriv::dT];
        dDensMean_dT[i] = 0.5 * dDens_dT;
      }

      // Step 2: compute the derivatives of the phase potential difference wrt temperature
      //***** calculation of flux *****

      real64 dPresGrad_dT[numFluxSupportPoints]{};
      real64 dGravHead_dT[numFluxSupportPoints]{};

      // compute potential difference MPFA-style
      for( integer i = 0; i < numFluxSupportPoints; ++i )
      {
        localIndex const er  = seri[i];
        localIndex const esr = sesri[i];
        localIndex const ei  = sei[i];

        // Step 2.1: compute derivative of capillary pressure wrt temperature
        real64 dCapPressure_dT = 0.0;
        if( m_hasCapPressure )
        {
          for( integer jp = 0; jp < m_numPhases; ++jp )
          {
            real64 const dCapPressure_dS = m_dPhaseCapPressure_dPhaseVolFrac[er][esr][ei][0][ip][jp];
            dCapPressure_dT += dCapPressure_dS * m_dPhaseVolFrac[er][esr][ei][jp][Deriv::dT];
          }
        }

        // Step 2.2: compute derivative of phase pressure difference wrt temperature
        dPresGrad_dT[i] -= trans[i] * dCapPressure_dT;
        real64 const gravD = trans[i] * m_gravCoef[er][esr][ei];

        // Step 2.3: compute derivative of gravity potential difference wrt temperature
        for( integer j = 0; j < numFluxSupportPoints; ++j )
        {
          dGravHead_dT[j] += dDensMean_dT[j] * gravD;
        }
      }

      // Step 3: compute the derivatives of the (upwinded) compFlux wrt temperature
      // *** upwinding ***

      // note: the upwinding is done in the base class, which is in charge of
      //       computing the following quantities: potGrad, phaseFlux, k_up, er_up, esr_up, ei_up

      real64 dPhaseFlux_dT[numFluxSupportPoints]{};

      // Step 3.1: compute the derivative of phase flux wrt temperature
      for( integer ke = 0; ke < numFluxSupportPoints; ++ke )
      {
        dPhaseFlux_dT[ke] += dPresGrad_dT[ke];
      }
      for( integer ke = 0; ke < numFluxSupportPoints; ++ke )
      {
        dPhaseFlux_dT[ke] -= dGravHead_dT[ke];
      }
      for( integer ke = 0; ke < numFluxSupportPoints; ++ke )
      {
        dPhaseFlux_dT[ke] *= m_phaseMob[er_up][esr_up][ei_up][ip];
      }
      dPhaseFlux_dT[k_up] += m_dPhaseMob[er_up][esr_up][ei_up][ip][Deriv::dT] * potGrad;

      // Step 3.2: compute the derivative of component flux wrt temperature

      // slice some constitutive arrays to avoid too much indexing in component loop
      arraySlice1d< real64 const, multifluid::USD_PHASE_COMP - 3 > phaseCompFracSub =
        m_phaseCompFrac[er_up][esr_up][ei_up][0][ip];
      arraySlice2d< real64 const, multifluid::USD_PHASE_COMP_DC - 3 > dPhaseCompFracSub =
        m_dPhaseCompFrac[er_up][esr_up][ei_up][0][ip];

      for( integer ic = 0; ic < numComp; ++ic )
      {
        real64 const ycp = phaseCompFracSub[ic];
        for( integer ke = 0; ke < numFluxSupportPoints; ++ke )
        {
          dCompFlux_dT[ke][ic] += dPhaseFlux_dT[ke] * ycp;
        }
        dCompFlux_dT[k_up][ic] += phaseFlux * dPhaseCompFracSub[ic][Deriv::dT];
      }

      // Step 4: add dCompFlux_dTemp to localFluxJacobian
      for( integer ic = 0; ic < numComp; ++ic )
      {
        integer const eqIndex0 = k[0]* numEqn + ic;
        integer const eqIndex1 = k[1]* numEqn + ic;
        for( integer ke = 0; ke < numFluxSupportPoints; ++ke )
        {
          integer const localDofIndexTemp = k[ke] * numDof + numDof - 1;
          stack.localFluxJacobian[eqIndex0][localDofIndexTemp] += m_dt * dCompFlux_dT[ke][ic];
          stack.localFluxJacobian[eqIndex1][localDofIndexTemp] -= m_dt * dCompFlux_dT[ke][ic];
        }
      }

      // Step 5: compute the enthalpy flux
      real64 const enthalpy = m_phaseEnthalpy[er_up][esr_up][ei_up][0][ip];
      convectiveEnergyFlux += phaseFlux * enthalpy;

      for( integer ke = 0; ke < numFluxSupportPoints; ++ke )
      {
        dConvectiveEnergyFlux_dP[ke] += dPhaseFlux_dP[ke] * enthalpy;
        dConvectiveEnergyFlux_dT[ke] += dPhaseFlux_dT[ke] * enthalpy;

        for( integer jc = 0; jc < numComp; ++jc )
        {
          dConvectiveEnergyFlux_dC[ke][jc] += dPhaseFlux_dC[ke][jc] * enthalpy;
        }
      }

      dConvectiveEnergyFlux_dP[k_up] += phaseFlux * m_dPhaseEnthalpy[er_up][esr_up][ei_up][0][ip][Deriv::dP];
      dConvectiveEnergyFlux_dT[k_up] += phaseFlux * m_dPhaseEnthalpy[er_up][esr_up][ei_up][0][ip][Deriv::dT];

      real64 dProp_dC[numComp]{};
      applyChainRule( numComp,
                      m_dCompFrac_dCompDens[er_up][esr_up][ei_up],
                      m_dPhaseEnthalpy[er_up][esr_up][ei_up][0][ip],
                      dProp_dC,
                      Deriv::dC );
      for( integer jc = 0; jc < numComp; ++jc )
      {
        dConvectiveEnergyFlux_dC[k_up][jc] += phaseFlux * dProp_dC[jc];
      }

      // Step 6: add convectiveFlux and its derivatives to localFlux and localFluxJacobian
      integer const localRowIndexEnergy0 = k[0] * numEqn + numEqn - 1;
      integer const localRowIndexEnergy1 = k[1] * numEqn + numEqn - 1;
      stack.localFlux[localRowIndexEnergy0] +=  m_dt * convectiveEnergyFlux;
      stack.localFlux[localRowIndexEnergy1] -=  m_dt * convectiveEnergyFlux;

      for( integer ke = 0; ke < numFluxSupportPoints; ++ke )
      {
        integer const localDofIndexPres = k[ke] * numDof;
        stack.localFluxJacobian[localRowIndexEnergy0][localDofIndexPres] += m_dt * dConvectiveEnergyFlux_dP[ke];
        stack.localFluxJacobian[localRowIndexEnergy1][localDofIndexPres] -= m_dt * dConvectiveEnergyFlux_dP[ke];
        integer const localDofIndexTemp = localDofIndexPres + numDof - 1;
        stack.localFluxJacobian[localRowIndexEnergy0][localDofIndexTemp] +=  m_dt * dConvectiveEnergyFlux_dT[ke];
        stack.localFluxJacobian[localRowIndexEnergy1][localDofIndexTemp] -=  m_dt * dConvectiveEnergyFlux_dT[ke];

        for( integer jc = 0; jc < numComp; ++jc )
        {
          integer const localDofIndexComp = localDofIndexPres + jc + 1;
          stack.localFluxJacobian[localRowIndexEnergy0][localDofIndexComp] += m_dt * dConvectiveEnergyFlux_dC[ke][jc];
          stack.localFluxJacobian[localRowIndexEnergy1][localDofIndexComp] -= m_dt * dConvectiveEnergyFlux_dC[ke][jc];
        }
      }
    } );

    // *****************************************************
    // Computation of the conduction term in the energy flux
    // Note that the phase enthalpy term in the energy was computed above
    // Note that this term is computed using an explicit treatment of conductivity for now

    // Step 1: compute the thermal transmissibilities at this face
    // Below, the thermal conductivity used to compute (explicitly) the thermal conducivity
    // To avoid modifying the signature of the "computeWeights" function for now, we pass m_thermalConductivity twice
    // TODO: modify computeWeights to accomodate explicit coefficients
    m_stencilWrapper.computeWeights( iconn,
                                     m_thermalConductivity,
                                     m_thermalConductivity, // we have to pass something here, so we just use thermal conductivity
                                     stack.thermalTransmissibility,
                                     stack.dTrans_dPres ); // again, we have to pass something here, but this is unused for now



    localIndex k[2]{};
    localIndex connectionIndex = 0;

    for( k[0] = 0; k[0] < stack.numConnectedElems; ++k[0] )
    {
      for( k[1] = k[0] + 1; k[1] < stack.numConnectedElems; ++k[1] )
      {
        real64 const thermalTrans[2] = { stack.thermalTransmissibility[connectionIndex][0], stack.thermalTransmissibility[connectionIndex][1] };
        localIndex const seri[2]  = {m_seri( iconn, k[0] ), m_seri( iconn, k[1] )};
        localIndex const sesri[2] = {m_sesri( iconn, k[0] ), m_sesri( iconn, k[1] )};
        localIndex const sei[2]   = {m_sei( iconn, k[0] ), m_sei( iconn, k[1] )};

        real64 conductiveEnergyFlux = 0.0;
        real64 dConductiveEnergyFlux_dT[numFluxSupportPoints]{};

        // Step 2: compute temperature difference at the interface
        for( integer ke = 0; ke < numFluxSupportPoints; ++ke )
        {
          localIndex const er  = seri[ke];
          localIndex const esr = sesri[ke];
          localIndex const ei  = sei[ke];

          conductiveEnergyFlux += thermalTrans[ke] * m_temp[er][esr][ei];
          dConductiveEnergyFlux_dT[ke] += thermalTrans[ke];
        }

        // Step 3: add conductiveFlux and its derivatives to localFlux and localFluxJacobian
        integer const localRowIndexEnergy0 = k[0] * numEqn + numEqn - 1;
        integer const localRowIndexEnergy1 = k[1] * numEqn + numEqn - 1;
        stack.localFlux[localRowIndexEnergy0] +=  m_dt * conductiveEnergyFlux;
        stack.localFlux[localRowIndexEnergy1] -=  m_dt * conductiveEnergyFlux;

        for( integer ke = 0; ke < numFluxSupportPoints; ++ke )
        {
          integer const localDofIndexTemp = k[ke] * numDof + numDof - 1;
          stack.localFluxJacobian[localRowIndexEnergy0][localDofIndexTemp] +=  m_dt * dConductiveEnergyFlux_dT[ke];
          stack.localFluxJacobian[localRowIndexEnergy1][localDofIndexTemp] -=  m_dt * dConductiveEnergyFlux_dT[ke];
        }
      }
    }
  }

  /**
   * @brief Performs the complete phase for the kernel.
   * @param[in] iconn the connection index
   * @param[inout] stack the stack variables
   */
<<<<<<< HEAD
  GEOSX_HOST_DEVICE
  inline
=======
  GEOS_HOST_DEVICE
>>>>>>> 478ff4e8
  void complete( localIndex const iconn,
                 StackVariables & stack ) const
  {
    // Call Case::complete to assemble the component mass balance equations (i = 0 to i = numDof-2)
    // In the lambda, add contribution to residual and jacobian into the energy balance equation
    Base::complete( iconn, stack, [&] ( integer const i,
                                        localIndex const localRow )
    {
      // beware, there is  volume balance eqn in m_localRhs and m_localMatrix!
      RAJA::atomicAdd( parallelDeviceAtomic{}, &AbstractBase::m_localRhs[localRow + numEqn], stack.localFlux[i * numEqn + numEqn-1] );
      AbstractBase::m_localMatrix.addToRowBinarySearchUnsorted< parallelDeviceAtomic >
        ( localRow + numEqn,
        stack.dofColIndices.data(),
        stack.localFluxJacobian[i * numEqn + numEqn-1].dataIfContiguous(),
        stack.stencilSize * numDof );

    } );
  }

protected:

  /// Views on temperature
  ElementViewConst< arrayView1d< real64 const > > const m_temp;

  /// Views on phase enthalpies
  ElementViewConst< arrayView3d< real64 const, multifluid::USD_PHASE > > const m_phaseEnthalpy;
  ElementViewConst< arrayView4d< real64 const, multifluid::USD_PHASE_DC > > const m_dPhaseEnthalpy;

  /// View on thermal conductivity
  ElementViewConst< arrayView3d< real64 const > > const m_thermalConductivity;
  // for now, we treat thermal conductivity explicitly

};

/**
 * @class FaceBasedAssemblyKernelFactory
 */
class FaceBasedAssemblyKernelFactory
{
public:

  /**
   * @brief Create a new kernel and launch
   * @tparam POLICY the policy used in the RAJA kernel
   * @tparam STENCILWRAPPER the type of the stencil wrapper
   * @param[in] numComps the number of fluid components
   * @param[in] numPhases the number of fluid phases
   * @param[in] rankOffset the offset of my MPI rank
   * @param[in] dofKey string to get the element degrees of freedom numbers
   * @param[in] hasCapPressure flag specifying whether capillary pressure is used or not
   * @param[in] solverName name of the solver (to name accessors)
   * @param[in] elemManager reference to the element region manager
   * @param[in] stencilWrapper reference to the stencil wrapper
   * @param[in] dt time step size
   * @param[inout] localMatrix the local CRS matrix
   * @param[inout] localRhs the local right-hand side vector
   */
  template< typename POLICY, typename STENCILWRAPPER >
  static void
  createAndLaunch( integer const numComps,
                   integer const numPhases,
                   globalIndex const rankOffset,
                   string const & dofKey,
                   integer const hasCapPressure,
                   string const & solverName,
                   ElementRegionManager const & elemManager,
                   STENCILWRAPPER const & stencilWrapper,
                   real64 const & dt,
                   CRSMatrixView< real64, globalIndex const > const & localMatrix,
                   arrayView1d< real64 > const & localRhs )
  {
    isothermalCompositionalMultiphaseBaseKernels::
      internal::kernelLaunchSelectorCompSwitch( numComps, [&] ( auto NC )
    {
      integer constexpr NUM_COMP = NC();
      integer constexpr NUM_DOF = NC()+2;

      ElementRegionManager::ElementViewAccessor< arrayView1d< globalIndex const > > dofNumberAccessor =
        elemManager.constructArrayViewAccessor< globalIndex, 1 >( dofKey );
      dofNumberAccessor.setName( solverName + "/accessors/" + dofKey );

      using KernelType = FaceBasedAssemblyKernel< NUM_COMP, NUM_DOF, STENCILWRAPPER >;
      typename KernelType::CompFlowAccessors compFlowAccessors( elemManager, solverName );
      typename KernelType::ThermalCompFlowAccessors thermalCompFlowAccessors( elemManager, solverName );
      typename KernelType::MultiFluidAccessors multiFluidAccessors( elemManager, solverName );
      typename KernelType::ThermalMultiFluidAccessors thermalMultiFluidAccessors( elemManager, solverName );
      typename KernelType::CapPressureAccessors capPressureAccessors( elemManager, solverName );
      typename KernelType::PermeabilityAccessors permeabilityAccessors( elemManager, solverName );
      typename KernelType::ThermalConductivityAccessors thermalConductivityAccessors( elemManager, solverName );

      KernelType kernel( numPhases, rankOffset, hasCapPressure, stencilWrapper, dofNumberAccessor,
                         compFlowAccessors, thermalCompFlowAccessors, multiFluidAccessors, thermalMultiFluidAccessors,
                         capPressureAccessors, permeabilityAccessors, thermalConductivityAccessors,
                         dt, localMatrix, localRhs );
      KernelType::template launch< POLICY >( stencilWrapper.size(), kernel );
    } );
  }
};


/******************************** DirichletFaceBasedAssemblyKernel ********************************/

/**
 * @class DirichletFaceBasedAssemblyKernel
 * @tparam NUM_COMP number of fluid components
 * @tparam NUM_DOF number of degrees of freedom
 * @tparam FLUIDWRAPPER the type of the fluid wrapper
 * @brief Define the interface for the assembly kernel in charge of Dirichlet face flux terms
 */
template< integer NUM_COMP, integer NUM_DOF, typename FLUIDWRAPPER >
class DirichletFaceBasedAssemblyKernel : public isothermalCompositionalMultiphaseFVMKernels::DirichletFaceBasedAssemblyKernel< NUM_COMP,
                                                                                                                               NUM_DOF,
                                                                                                                               FLUIDWRAPPER >
{
public:

  /**
   * @brief The type for element-based data. Consists entirely of ArrayView's.
   *
   * Can be converted from ElementRegionManager::ElementViewConstAccessor
   * by calling .toView() or .toViewConst() on an accessor instance
   */
  template< typename VIEWTYPE >
  using ElementViewConst = ElementRegionManager::ElementViewConst< VIEWTYPE >;

  using AbstractBase = isothermalCompositionalMultiphaseFVMKernels::FaceBasedAssemblyKernelBase;
  using DofNumberAccessor = AbstractBase::DofNumberAccessor;
  using CompFlowAccessors = AbstractBase::CompFlowAccessors;
  using MultiFluidAccessors = AbstractBase::MultiFluidAccessors;
  using CapPressureAccessors = AbstractBase::CapPressureAccessors;
  using PermeabilityAccessors = AbstractBase::PermeabilityAccessors;

  using AbstractBase::m_dt;
  using AbstractBase::m_numPhases;
  using AbstractBase::m_hasCapPressure;
  using AbstractBase::m_rankOffset;
  using AbstractBase::m_dofNumber;
  using AbstractBase::m_gravCoef;
  using AbstractBase::m_phaseMob;
  using AbstractBase::m_dPhaseMob;
  using AbstractBase::m_dPhaseMassDens;
  using AbstractBase::m_phaseCompFrac;
  using AbstractBase::m_dPhaseCompFrac;
  using AbstractBase::m_dCompFrac_dCompDens;
  using AbstractBase::m_dPhaseCapPressure_dPhaseVolFrac;

  using Base = isothermalCompositionalMultiphaseFVMKernels::DirichletFaceBasedAssemblyKernel< NUM_COMP, NUM_DOF, FLUIDWRAPPER >;
  using Base::numComp;
  using Base::numDof;
  using Base::numEqn;
  using Base::m_stencilWrapper;
  using Base::m_seri;
  using Base::m_sesri;
  using Base::m_sei;
  using Base::m_faceTemp;
  using Base::m_faceGravCoef;


  using ThermalCompFlowAccessors =
    StencilAccessors< fields::flow::temperature >;

  using ThermalMultiFluidAccessors =
    StencilMaterialAccessors< MultiFluidBase,
                              fields::multifluid::phaseEnthalpy,
                              fields::multifluid::dPhaseEnthalpy >;

  using ThermalConductivityAccessors =
    StencilMaterialAccessors< MultiPhaseThermalConductivityBase,
                              fields::thermalconductivity::effectiveConductivity >;
  // for now, we treat thermal conductivity explicitly

  /**
   * @brief Constructor for the kernel interface
   * @param[in] numPhases the number of fluid phases
   * @param[in] rankOffset the offset of my MPI rank
   * @param[in] hasCapPressure flag specifying whether capillary pressure is used or not
   * @param[in] faceManager the face manager
   * @param[in] stencilWrapper reference to the stencil wrapper
   * @param[in] fluidWrapper reference to the fluid wrapper
   * @param[in] dofNumberAccessor accessor for the dofs numbers
   * @param[in] compFlowAccessor accessor for wrappers registered by the solver
   * @param[in] thermalCompFlowAccessors accessor for *thermal* wrappers registered by the solver
   * @param[in] multiFluidAccessor accessor for wrappers registered by the multifluid model
   * @param[in] thermalMultiFluidAccessors accessor for *thermal* wrappers registered by the multifluid model
   * @param[in] capPressureAccessors accessor for wrappers registered by the cap pressure model
   * @param[in] permeabilityAccessors accessor for wrappers registered by the permeability model
   * @param[in] thermalConductivityAccessors accessor for wrappers registered by the thermal conductivity model
   * @param[in] dt time step size
   * @param[inout] localMatrix the local CRS matrix
   * @param[inout] localRhs the local right-hand side vector
   */
  DirichletFaceBasedAssemblyKernel( integer const numPhases,
                                    globalIndex const rankOffset,
                                    integer const hasCapPressure,
                                    FaceManager const & faceManager,
                                    BoundaryStencilWrapper const & stencilWrapper,
                                    FLUIDWRAPPER const & fluidWrapper,
                                    DofNumberAccessor const & dofNumberAccessor,
                                    CompFlowAccessors const & compFlowAccessors,
                                    ThermalCompFlowAccessors const & thermalCompFlowAccessors,
                                    MultiFluidAccessors const & multiFluidAccessors,
                                    ThermalMultiFluidAccessors const & thermalMultiFluidAccessors,
                                    CapPressureAccessors const & capPressureAccessors,
                                    PermeabilityAccessors const & permeabilityAccessors,
                                    ThermalConductivityAccessors const & thermalConductivityAccessors,
                                    real64 const & dt,
                                    CRSMatrixView< real64, globalIndex const > const & localMatrix,
                                    arrayView1d< real64 > const & localRhs )
    : Base( numPhases,
            rankOffset,
            hasCapPressure,
            faceManager,
            stencilWrapper,
            fluidWrapper,
            dofNumberAccessor,
            compFlowAccessors,
            multiFluidAccessors,
            capPressureAccessors,
            permeabilityAccessors,
            dt,
            localMatrix,
            localRhs ),
    m_temp( thermalCompFlowAccessors.get( fields::flow::temperature {} ) ),
    m_phaseEnthalpy( thermalMultiFluidAccessors.get( fields::multifluid::phaseEnthalpy {} ) ),
    m_dPhaseEnthalpy( thermalMultiFluidAccessors.get( fields::multifluid::dPhaseEnthalpy {} ) ),
    m_thermalConductivity( thermalConductivityAccessors.get( fields::thermalconductivity::effectiveConductivity {} ) )
  {}

  struct StackVariables : public Base::StackVariables
  {
public:

    /**
     * @brief Constructor for the stack variables
     * @param[in] size size of the stencil for this connection
     * @param[in] numElems number of elements for this connection
     */
    GEOS_HOST_DEVICE
    StackVariables( localIndex const size, localIndex numElems )
      : Base::StackVariables( size, numElems )
    {}

    using Base::StackVariables::transmissibility;
    using Base::StackVariables::dofColIndices;
    using Base::StackVariables::localFlux;
    using Base::StackVariables::localFluxJacobian;

    // Component fluxes and derivatives

    /// Derivatives of component fluxes wrt temperature
    real64 dCompFlux_dT[numComp]{};


    // Energy fluxes and derivatives

    /// Energy fluxes
    real64 energyFlux = 0.0;
    /// Derivative of energy fluxes wrt pressure
    real64 dEnergyFlux_dP = 0.0;
    /// Derivative of energy fluxes wrt temperature
    real64 dEnergyFlux_dT = 0.0;
    /// Derivatives of energy fluxes wrt component densities
    real64 dEnergyFlux_dC[numComp]{};

  };

  /**
   * @brief Compute the local flux contributions to the residual and Jacobian
   * @param[in] iconn the connection index
   * @param[inout] stack the stack variables
   */
  GEOS_HOST_DEVICE
  void computeFlux( localIndex const iconn,
                    StackVariables & stack ) const
  {
    using Order = BoundaryStencil::Order;
    using Deriv = multifluid::DerivativeOffset;

    // ***********************************************
    // First, we call the base computeFlux to compute:
    //  1) compFlux and its derivatives (including derivatives wrt temperature),
    //  2) enthalpy part of energyFlux  and its derivatives (including derivatives wrt temperature)
    //
    // Computing dCompFlux_dT and the enthalpy flux requires quantities already computed in the base computeFlux,
    // such as potGrad, phaseFlux, and the indices of the upwind cell
    // We use the lambda below (called **inside** the phase loop of the base computeFlux) to access these variables
    Base::computeFlux( iconn, stack, [&] ( integer const ip,
                                           localIndex const er,
                                           localIndex const esr,
                                           localIndex const ei,
                                           localIndex const kf,
                                           real64 const & f, // potGrad times trans
                                           real64 const & facePhaseMob,
                                           arraySlice1d< const real64, multifluid::USD_PHASE - 2 > const & facePhaseEnthalpy,
                                           arraySlice2d< const real64, multifluid::USD_PHASE_COMP-2 > const & facePhaseCompFrac,
                                           real64 const & phaseFlux,
                                           real64 const & dPhaseFlux_dP,
                                           real64 const (&dPhaseFlux_dC)[numComp] )
    {
      // We are in the loop over phases, ip provides the current phase index.

      // Step 1: compute the derivatives of the mean density at the interface wrt temperature

      real64 const dDensMean_dT = 0.5 * m_dPhaseMassDens[er][esr][ei][0][ip][Deriv::dT];

      // Step 2: compute the derivatives of the phase potential difference wrt temperature
      //***** calculation of flux *****

      real64 const dF_dT = -stack.transmissibility * dDensMean_dT * ( m_gravCoef[er][esr][ei] - m_faceGravCoef[kf] );

      // Step 3: compute the derivatives of the (upwinded) compFlux wrt temperature
      // *** upwinding ***

      // note: the upwinding is done in the base class, which is in charge of
      //       computing the following quantities: potGrad, phaseFlux
      // It is easier to hard-code the if/else because it is difficult to address elem and face variables in a uniform way


      if( f >= 0 ) // the element is upstream
      {

        // Step 3.1.a: compute the derivative of phase flux wrt temperature
        real64 const dPhaseFlux_dT = m_phaseMob[er][esr][ei][ip] * dF_dT + m_dPhaseMob[er][esr][ei][ip][Deriv::dT] * f;

        // Step 3.2.a: compute the derivative of component flux wrt temperature

        // slice some constitutive arrays to avoid too much indexing in component loop
        arraySlice1d< real64 const, multifluid::USD_PHASE_COMP - 3 > phaseCompFracSub =
          m_phaseCompFrac[er][esr][ei][0][ip];
        arraySlice2d< real64 const, multifluid::USD_PHASE_COMP_DC - 3 > dPhaseCompFracSub =
          m_dPhaseCompFrac[er][esr][ei][0][ip];

        for( integer ic = 0; ic < numComp; ++ic )
        {
          real64 const ycp = phaseCompFracSub[ic];
          stack.dCompFlux_dT[ic] += dPhaseFlux_dT * ycp + phaseFlux * dPhaseCompFracSub[ic][Deriv::dT];
        }

        // Step 3.3.a: compute the enthalpy flux

        real64 const enthalpy = m_phaseEnthalpy[er][esr][ei][0][ip];
        stack.energyFlux += phaseFlux * enthalpy;
        stack.dEnergyFlux_dP += dPhaseFlux_dP * enthalpy + phaseFlux * m_dPhaseEnthalpy[er][esr][ei][0][ip][Deriv::dP];
        stack.dEnergyFlux_dT += dPhaseFlux_dT * enthalpy + phaseFlux * m_dPhaseEnthalpy[er][esr][ei][0][ip][Deriv::dT];

        real64 dProp_dC[numComp]{};
        applyChainRule( numComp,
                        m_dCompFrac_dCompDens[er][esr][ei],
                        m_dPhaseEnthalpy[er][esr][ei][0][ip],
                        dProp_dC,
                        Deriv::dC );
        for( integer jc = 0; jc < numComp; ++jc )
        {
          stack.dEnergyFlux_dC[jc] += dPhaseFlux_dC[jc] * enthalpy + phaseFlux * dProp_dC[jc];
        }

      }
      else // the face is upstream
      {

        // Step 3.1.b: compute the derivative of phase flux wrt temperature
        real64 const dPhaseFlux_dT = facePhaseMob * dF_dT;

        // Step 3.2.b: compute the derivative of component flux wrt temperature

        for( integer ic = 0; ic < numComp; ++ic )
        {
          real64 const ycp = facePhaseCompFrac[ip][ic];
          stack.dCompFlux_dT[ic] += dPhaseFlux_dT * ycp;
        }

        // Step 3.3.b: compute the enthalpy flux

        real64 const enthalpy = facePhaseEnthalpy[ip];
        stack.energyFlux += phaseFlux * enthalpy;
        stack.dEnergyFlux_dP += dPhaseFlux_dP * enthalpy;
        stack.dEnergyFlux_dT += dPhaseFlux_dT * enthalpy;
        for( integer jc = 0; jc < numComp; ++jc )
        {
          stack.dEnergyFlux_dC[jc] += dPhaseFlux_dC[jc] * enthalpy;
        }

      }

    } );

    // *****************************************************
    // Computation of the conduction term in the energy flux
    // Note that the phase enthalpy term in the energy was computed above
    // Note that this term is computed using an explicit treatment of conductivity for now

    // Step 1: compute the thermal transmissibilities at this face
    // Below, the thermal conductivity used to compute (explicitly) the thermal conducivity
    // To avoid modifying the signature of the "computeWeights" function for now, we pass m_thermalConductivity twice
    // TODO: modify computeWeights to accomodate explicit coefficients
    real64 thermalTrans = 0.0;
    real64 dThermalTrans_dPerm[3]{}; // not used
    m_stencilWrapper.computeWeights( iconn,
                                     m_thermalConductivity,
                                     thermalTrans,
                                     dThermalTrans_dPerm );

    // Step 2: compute temperature difference at the interface
    stack.energyFlux += thermalTrans
                        * ( m_temp[m_seri( iconn, Order::ELEM )][m_sesri( iconn, Order::ELEM )][m_sei( iconn, Order::ELEM )] - m_faceTemp[m_sei( iconn, Order::FACE )] );
    stack.dEnergyFlux_dT += thermalTrans;


    // **********************************************************************************
    // At this point, we have computed the energyFlux and the compFlux for all components
    // We have to do two things here:
    // 1) Add dCompFlux_dTemp to the localFluxJacobian of the component mass balance equations
    // 2) Add energyFlux and its derivatives to the localFlux(Jacobian) of the energy balance equation

    // Step 1: add dCompFlux_dTemp to localFluxJacobian
    for( integer ic = 0; ic < numComp; ++ic )
    {
      stack.localFluxJacobian[ic][numDof-1] =  m_dt * stack.dCompFlux_dT[ic];
    }

    // Step 2: add energyFlux and its derivatives to localFlux and localFluxJacobian
    integer const localRowIndexEnergy = numEqn-1;
    stack.localFlux[localRowIndexEnergy] =  m_dt * stack.energyFlux;

    stack.localFluxJacobian[localRowIndexEnergy][0] =  m_dt * stack.dEnergyFlux_dP;
    stack.localFluxJacobian[localRowIndexEnergy][numDof-1] =  m_dt * stack.dEnergyFlux_dT;
    for( integer jc = 0; jc < numComp; ++jc )
    {
      stack.localFluxJacobian[localRowIndexEnergy][jc+1] =  m_dt * stack.dEnergyFlux_dC[jc];
    }
  }

  /**
   * @brief Performs the complete phase for the kernel.
   * @param[in] iconn the connection index
   * @param[inout] stack the stack variables
   */
  GEOS_HOST_DEVICE
  void complete( localIndex const iconn,
                 StackVariables & stack ) const
  {
    // Call Case::complete to assemble the component mass balance equations (i = 0 to i = numDof-2)
    // In the lambda, add contribution to residual and jacobian into the energy balance equation
    Base::complete( iconn, stack, [&] ( localIndex const localRow )
    {
      // beware, there is  volume balance eqn in m_localRhs and m_localMatrix!
      RAJA::atomicAdd( parallelDeviceAtomic{}, &AbstractBase::m_localRhs[localRow + numEqn], stack.localFlux[numEqn-1] );
      AbstractBase::m_localMatrix.addToRowBinarySearchUnsorted< parallelDeviceAtomic >
        ( localRow + numEqn,
        stack.dofColIndices,
        stack.localFluxJacobian[numEqn-1],
        numDof );

    } );
  }

protected:

  /// Views on temperature
  ElementViewConst< arrayView1d< real64 const > > const m_temp;

  /// Views on phase enthalpies
  ElementViewConst< arrayView3d< real64 const, multifluid::USD_PHASE > > const m_phaseEnthalpy;
  ElementViewConst< arrayView4d< real64 const, multifluid::USD_PHASE_DC > > const m_dPhaseEnthalpy;

  /// View on thermal conductivity
  ElementViewConst< arrayView3d< real64 const > > const m_thermalConductivity;
  // for now, we treat thermal conductivity explicitly

};

/**
 * @class DirichletFaceBasedAssemblyKernelFactory
 */
class DirichletFaceBasedAssemblyKernelFactory
{
public:

  /**
   * @brief Create a new kernel and launch
   * @tparam POLICY the policy used in the RAJA kernel
   * @tparam STENCILWRAPPER the type of the stencil wrapper
   * @param[in] numComps the number of fluid components
   * @param[in] numPhases the number of fluid phases
   * @param[in] rankOffset the offset of my MPI rank
   * @param[in] dofKey string to get the element degrees of freedom numbers
   * @param[in] solverName name of the solver (to name accessors)
   * @param[in] faceManager reference to the face manager
   * @param[in] elemManager reference to the element region manager
   * @param[in] stencilWrapper reference to the stencil wrapper
   * @param[in] fluidBase the multifluid constitutive model
   * @param[in] dt time step size
   * @param[inout] localMatrix the local CRS matrix
   * @param[inout] localRhs the local right-hand side vector
   */
  template< typename POLICY, typename STENCILWRAPPER >
  static void
  createAndLaunch( integer const numComps,
                   integer const numPhases,
                   globalIndex const rankOffset,
                   string const & dofKey,
                   string const & solverName,
                   FaceManager const & faceManager,
                   ElementRegionManager const & elemManager,
                   STENCILWRAPPER const & stencilWrapper,
                   MultiFluidBase & fluidBase,
                   real64 const & dt,
                   CRSMatrixView< real64, globalIndex const > const & localMatrix,
                   arrayView1d< real64 > const & localRhs )
  {
    constitutive::constitutiveUpdatePassThru( fluidBase, [&]( auto & fluid )
    {
      using FluidType = TYPEOFREF( fluid );
      typename FluidType::KernelWrapper const fluidWrapper = fluid.createKernelWrapper();

      isothermalCompositionalMultiphaseBaseKernels::
        internal::kernelLaunchSelectorCompSwitch( numComps, [&] ( auto NC )
      {
        integer constexpr NUM_COMP = NC();
        integer constexpr NUM_DOF = NC()+2;

        ElementRegionManager::ElementViewAccessor< arrayView1d< globalIndex const > > dofNumberAccessor =
          elemManager.constructArrayViewAccessor< globalIndex, 1 >( dofKey );
        dofNumberAccessor.setName( solverName + "/accessors/" + dofKey );

        using KernelType = DirichletFaceBasedAssemblyKernel< NUM_COMP, NUM_DOF, typename FluidType::KernelWrapper >;
        typename KernelType::CompFlowAccessors compFlowAccessors( elemManager, solverName );
        typename KernelType::ThermalCompFlowAccessors thermalCompFlowAccessors( elemManager, solverName );
        typename KernelType::MultiFluidAccessors multiFluidAccessors( elemManager, solverName );
        typename KernelType::ThermalMultiFluidAccessors thermalMultiFluidAccessors( elemManager, solverName );
        typename KernelType::CapPressureAccessors capPressureAccessors( elemManager, solverName );
        typename KernelType::PermeabilityAccessors permeabilityAccessors( elemManager, solverName );
        typename KernelType::ThermalConductivityAccessors thermalConductivityAccessors( elemManager, solverName );

        // for now, we neglect capillary pressure in the kernel
        bool const hasCapPressure = false;

        KernelType kernel( numPhases, rankOffset, hasCapPressure, faceManager, stencilWrapper, fluidWrapper,
                           dofNumberAccessor, compFlowAccessors, thermalCompFlowAccessors, multiFluidAccessors, thermalMultiFluidAccessors,
                           capPressureAccessors, permeabilityAccessors, thermalConductivityAccessors,
                           dt, localMatrix, localRhs );
        KernelType::template launch< POLICY >( stencilWrapper.size(), kernel );
      } );
    } );
  }
};


} // namespace thermalCompositionalMultiphaseFVMKernels

} // namespace geos


#endif //GEOS_PHYSICSSOLVERS_FLUIDFLOW_THERMALCOMPOSITIONALMULTIPHASEFVMKERNELS_HPP<|MERGE_RESOLUTION|>--- conflicted
+++ resolved
@@ -71,12 +71,8 @@
    * @brief Compute the phase mobilities in an element
    * @param[in] ei the element index
    */
-<<<<<<< HEAD
-  GEOSX_HOST_DEVICE
+  GEOS_HOST_DEVICE
   inline
-=======
-  GEOS_HOST_DEVICE
->>>>>>> 478ff4e8
   void compute( localIndex const ei ) const
   {
     using Deriv = multifluid::DerivativeOffset;
@@ -306,12 +302,8 @@
    * @param[in] iconn the connection index
    * @param[inout] stack the stack variables
    */
-<<<<<<< HEAD
-  GEOSX_HOST_DEVICE
+  GEOS_HOST_DEVICE
   inline
-=======
-  GEOS_HOST_DEVICE
->>>>>>> 478ff4e8
   void computeFlux( localIndex const iconn,
                     StackVariables & stack ) const
   {
@@ -571,12 +563,8 @@
    * @param[in] iconn the connection index
    * @param[inout] stack the stack variables
    */
-<<<<<<< HEAD
-  GEOSX_HOST_DEVICE
+  GEOS_HOST_DEVICE
   inline
-=======
-  GEOS_HOST_DEVICE
->>>>>>> 478ff4e8
   void complete( localIndex const iconn,
                  StackVariables & stack ) const
   {
