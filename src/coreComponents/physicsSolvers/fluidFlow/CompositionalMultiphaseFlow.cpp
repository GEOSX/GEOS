/*
 * ------------------------------------------------------------------------------------------------------------
 * SPDX-License-Identifier: LGPL-2.1-only
 *
 * Copyright (c) 2018-2019 Lawrence Livermore National Security LLC
 * Copyright (c) 2018-2019 The Board of Trustees of the Leland Stanford Junior University
 * Copyright (c) 2018-2019 Total, S.A
 * Copyright (c) 2019-     GEOSX Contributors
 * All right reserved
 *
 * See top level LICENSE, COPYRIGHT, CONTRIBUTORS, NOTICE, and ACKNOWLEDGEMENTS files for details.
 * ------------------------------------------------------------------------------------------------------------
 */

/**
 * @file CompositionalMultiphaseFlow.cpp
 */

#include "CompositionalMultiphaseFlow.hpp"

#include "common/DataTypes.hpp"
#include "common/TimingMacros.hpp"
#include "constitutive/ConstitutiveManager.hpp"
#include "constitutive/capillaryPressure/capillaryPressureSelector.hpp"
#include "constitutive/fluid/multiFluidSelector.hpp"
#include "constitutive/relativePermeability/relativePermeabilitySelector.hpp"
#include "dataRepository/Group.hpp"
#include "finiteVolume/FiniteVolumeManager.hpp"
#include "finiteVolume/FluxApproximationBase.hpp"
#include "managers/FieldSpecification/FieldSpecificationManager.hpp"
#include "managers/DomainPartition.hpp"
#include "managers/NumericalMethodsManager.hpp"
#include "mpiCommunications/CommunicationTools.hpp"
#include "mpiCommunications/MpiWrapper.hpp"
#include "physicsSolvers/fluidFlow/CompositionalMultiphaseFlowKernels.hpp"

namespace geosx
{

using namespace dataRepository;
using namespace constitutive;
using namespace CompositionalMultiphaseFlowKernels;

CompositionalMultiphaseFlow::CompositionalMultiphaseFlow( const string & name,
                                                          Group * const parent )
  :
  FlowSolverBase( name, parent ),
  m_numPhases( 0 ),
  m_numComponents( 0 ),
  m_capPressureFlag( 0 )
{
//START_SPHINX_INCLUDE_00
  this->registerWrapper( viewKeyStruct::temperatureString, &m_temperature )->
    setInputFlag( InputFlags::REQUIRED )->
    setDescription( "Temperature" );

  this->registerWrapper( viewKeyStruct::useMassFlagString, &m_useMass )->
    setApplyDefaultValue( 0 )->
    setInputFlag( InputFlags::OPTIONAL )->
    setDescription( "Use mass formulation instead of molar" );

  this->registerWrapper( viewKeyStruct::relPermNamesString, &m_relPermModelNames )->
    setInputFlag( InputFlags::REQUIRED )->
    setSizedFromParent( 0 )->
    setDescription( "Name of the relative permeability constitutive model to use" );

  this->registerWrapper( viewKeyStruct::capPressureNamesString, &m_capPressureModelNames )->
    setApplyDefaultValue( "" )->
    setSizedFromParent( 0 )->
    setInputFlag( InputFlags::OPTIONAL )->
    setDescription( "Name of the capillary pressure constitutive model to use" );
}

void CompositionalMultiphaseFlow::PostProcessInput()
{
  FlowSolverBase::PostProcessInput();
  CheckModelNames( m_relPermModelNames, viewKeyStruct::relPermNamesString );
  m_capPressureFlag = CheckModelNames( m_capPressureModelNames, viewKeyStruct::capPressureNamesString, true );
}

void CompositionalMultiphaseFlow::RegisterDataOnMesh( Group * const MeshBodies )
{
  FlowSolverBase::RegisterDataOnMesh( MeshBodies );

  for( auto & mesh : MeshBodies->GetSubGroups() )
  {
    MeshLevel & meshLevel = *Group::group_cast< MeshBody * >( mesh.second )->getMeshLevel( 0 );

    forTargetSubRegions( meshLevel, [&]( localIndex const, ElementSubRegionBase & elementSubRegion )
    {

      elementSubRegion.registerWrapper< array1d< real64 > >( viewKeyStruct::pressureString )->setPlotLevel( PlotLevel::LEVEL_0 );

      elementSubRegion.registerWrapper< array1d< real64 > >( viewKeyStruct::deltaPressureString )->
        setRestartFlags( RestartFlags::NO_WRITE );

      elementSubRegion.registerWrapper< array1d< real64 > >( viewKeyStruct::bcPressureString );

      elementSubRegion.registerWrapper< array2d< real64 > >( viewKeyStruct::globalCompDensityString )->setPlotLevel( PlotLevel::LEVEL_0 );

      elementSubRegion.registerWrapper< array2d< real64 > >( viewKeyStruct::deltaGlobalCompDensityString )->
        setRestartFlags( RestartFlags::NO_WRITE );

      elementSubRegion.registerWrapper< array2d< real64 > >( viewKeyStruct::globalCompFractionString )->setPlotLevel( PlotLevel::LEVEL_0 );

      elementSubRegion.registerWrapper< array3d< real64 > >( viewKeyStruct::dGlobalCompFraction_dGlobalCompDensityString )->
        setRestartFlags( RestartFlags::NO_WRITE );

      elementSubRegion.registerWrapper< array2d< real64 > >( viewKeyStruct::phaseVolumeFractionString )->setPlotLevel( PlotLevel::LEVEL_0 );

      elementSubRegion.registerWrapper< array2d< real64 > >( viewKeyStruct::dPhaseVolumeFraction_dPressureString )->
        setRestartFlags( RestartFlags::NO_WRITE );

      elementSubRegion.registerWrapper< array3d< real64 > >( viewKeyStruct::dPhaseVolumeFraction_dGlobalCompDensityString )->
        setRestartFlags( RestartFlags::NO_WRITE );

      elementSubRegion.registerWrapper< array2d< real64 > >( viewKeyStruct::phaseMobilityString )->setPlotLevel( PlotLevel::LEVEL_0 );

      elementSubRegion.registerWrapper< array2d< real64 > >( viewKeyStruct::dPhaseMobility_dPressureString )->
        setRestartFlags( RestartFlags::NO_WRITE );

      elementSubRegion.registerWrapper< array3d< real64 > >( viewKeyStruct::dPhaseMobility_dGlobalCompDensityString )->
        setRestartFlags( RestartFlags::NO_WRITE );

      elementSubRegion.registerWrapper< array2d< real64 > >( viewKeyStruct::phaseVolumeFractionOldString );
      elementSubRegion.registerWrapper< array2d< real64 > >( viewKeyStruct::phaseDensityOldString );
      elementSubRegion.registerWrapper< array3d< real64 > >( viewKeyStruct::phaseComponentFractionOldString );
      elementSubRegion.registerWrapper< array1d< real64 > >( viewKeyStruct::porosityOldString );
    } );
  }
}

namespace
{

template< typename MODEL1_TYPE, typename MODEL2_TYPE >
void CompareMultiphaseModels( MODEL1_TYPE const & lhs, MODEL2_TYPE const & rhs )
{
  GEOSX_ERROR_IF_NE_MSG( lhs.numFluidPhases(), rhs.numFluidPhases(),
                         "Mismatch in number of phases between constitutive models "
                         << lhs.getName() << " and " << rhs.getName() );

  for( localIndex ip = 0; ip < lhs.numFluidPhases(); ++ip )
  {
    GEOSX_ERROR_IF_NE_MSG( lhs.phaseNames()[ip], rhs.phaseNames()[ip],
                           "Mismatch in phase names between constitutive models "
                           << lhs.getName() << " and " << rhs.getName() );
  }
}

template< typename MODEL1_TYPE, typename MODEL2_TYPE >
void CompareMulticomponentModels( MODEL1_TYPE const & lhs, MODEL2_TYPE const & rhs )
{
  GEOSX_ERROR_IF_NE_MSG( lhs.numFluidComponents(), rhs.numFluidComponents(),
                         "Mismatch in number of components between constitutive models "
                         << lhs.getName() << " and " << rhs.getName() );

  for( localIndex ic = 0; ic < lhs.numFluidComponents(); ++ic )
  {
    GEOSX_ERROR_IF_NE_MSG( lhs.componentNames()[ic], rhs.componentNames()[ic],
                           "Mismatch in component names between constitutive models "
                           << lhs.getName() << " and " << rhs.getName() );
  }
}

}

void CompositionalMultiphaseFlow::ValidateConstitutiveModels( constitutive::ConstitutiveManager const & cm ) const
{
  MultiFluidBase const & fluid0 = *cm.GetConstitutiveRelation< MultiFluidBase >( m_fluidModelNames[0] );

  for( localIndex i = 1; i < m_fluidModelNames.size(); ++i )
  {
    MultiFluidBase const & fluid = *cm.GetConstitutiveRelation< MultiFluidBase >( m_fluidModelNames[i] );
    CompareMultiphaseModels( fluid, fluid0 );
    CompareMulticomponentModels( fluid, fluid0 );
  }

  RelativePermeabilityBase const & relPerm0 = *cm.GetConstitutiveRelation< RelativePermeabilityBase >( m_relPermModelNames[0] );
  CompareMultiphaseModels( relPerm0, fluid0 );

  for( localIndex i = 1; i < m_relPermModelNames.size(); ++i )
  {
    RelativePermeabilityBase const & relPerm = *cm.GetConstitutiveRelation< RelativePermeabilityBase >( m_relPermModelNames[i] );
    CompareMultiphaseModels( relPerm, relPerm0 );
  }

  if( m_capPressureFlag )
  {
    CapillaryPressureBase const & capPres0 = *cm.GetConstitutiveRelation< CapillaryPressureBase >( m_capPressureModelNames[0] );
    CompareMultiphaseModels( capPres0, fluid0 );

    for( localIndex i = 1; i < m_capPressureModelNames.size(); ++i )
    {
      CapillaryPressureBase const & capPres = *cm.GetConstitutiveRelation< CapillaryPressureBase >( m_capPressureModelNames[i] );
      CompareMultiphaseModels( capPres, capPres0 );
    }
  }
}


void CompositionalMultiphaseFlow::InitializePreSubGroups( Group * const rootGroup )
{
  FlowSolverBase::InitializePreSubGroups( rootGroup );

  DomainPartition * const domain = rootGroup->GetGroup< DomainPartition >( keys::domain );
  ConstitutiveManager const & cm = *domain->getConstitutiveManager();

  // 1. Set key dimensions of the problem
  MultiFluidBase const & fluid0 = *cm.GetConstitutiveRelation< MultiFluidBase >( m_fluidModelNames[0] );
  m_numPhases     = fluid0.numFluidPhases();
  m_numComponents = fluid0.numFluidComponents();
  m_numDofPerCell = m_numComponents + 1;

  // 2. Validate various models against each other (must have same phases and components)
  ValidateConstitutiveModels( cm );

  // 3. Resize all fields as necessary, validate constitutive models in regions
  for( auto & mesh : domain->getMeshBodies()->GetSubGroups() )
  {
    MeshLevel & meshLevel = *Group::group_cast< MeshBody * >( mesh.second )->getMeshLevel( 0 );
    ResizeFields( meshLevel );

    ValidateModelMapping< MultiFluidBase >( *meshLevel.getElemManager(), m_fluidModelNames );
    ValidateModelMapping< RelativePermeabilityBase >( *meshLevel.getElemManager(), m_relPermModelNames );
    if( m_capPressureFlag )
    {
      ValidateModelMapping< CapillaryPressureBase >( *meshLevel.getElemManager(), m_capPressureModelNames );
    }
  }
}

void CompositionalMultiphaseFlow::ResizeFields( MeshLevel & meshLevel ) const
{
  localIndex const NC = m_numComponents;
  localIndex const NP = m_numPhases;

  forTargetSubRegions( meshLevel, [&]( localIndex const, ElementSubRegionBase & subRegion )
  {
    subRegion.getReference< array2d< real64 > >( viewKeyStruct::globalCompDensityString ).resizeDimension< 1 >( NC );
    subRegion.getReference< array2d< real64 > >( viewKeyStruct::deltaGlobalCompDensityString ).resizeDimension< 1 >( NC );

    subRegion.getReference< array2d< real64 > >( viewKeyStruct::globalCompFractionString ).resizeDimension< 1 >( NC );
    subRegion.getReference< array3d< real64 > >( viewKeyStruct::dGlobalCompFraction_dGlobalCompDensityString ).resizeDimension< 1, 2 >( NC, NC );

    subRegion.getReference< array2d< real64 > >( viewKeyStruct::phaseVolumeFractionString ).resizeDimension< 1 >( NP );
    subRegion.getReference< array2d< real64 > >( viewKeyStruct::dPhaseVolumeFraction_dPressureString ).resizeDimension< 1 >( NP );
    subRegion.getReference< array3d< real64 > >( viewKeyStruct::dPhaseVolumeFraction_dGlobalCompDensityString ).resizeDimension< 1, 2 >( NP, NC );

    subRegion.getReference< array2d< real64 > >( viewKeyStruct::phaseMobilityString ).resizeDimension< 1 >( NP );
    subRegion.getReference< array2d< real64 > >( viewKeyStruct::dPhaseMobility_dPressureString ).resizeDimension< 1 >( NP );
    subRegion.getReference< array3d< real64 > >( viewKeyStruct::dPhaseMobility_dGlobalCompDensityString ).resizeDimension< 1, 2 >( NP, NC );

    subRegion.getReference< array2d< real64 > >( viewKeyStruct::phaseVolumeFractionOldString ).resizeDimension< 1 >( NP );
    subRegion.getReference< array2d< real64 > >( viewKeyStruct::phaseDensityOldString ).resizeDimension< 1 >( NP );
    subRegion.getReference< array3d< real64 > >( viewKeyStruct::phaseComponentFractionOldString ).resizeDimension< 1, 2 >( NP, NC );
  } );
}

void CompositionalMultiphaseFlow::UpdateComponentFraction( Group & dataGroup ) const
{
  GEOSX_MARK_FUNCTION;

  // outputs

  arrayView2d< real64 > const & compFrac =
    dataGroup.getReference< array2d< real64 > >( viewKeyStruct::globalCompFractionString );

  arrayView3d< real64 > const & dCompFrac_dCompDens =
    dataGroup.getReference< array3d< real64 > >( viewKeyStruct::dGlobalCompFraction_dGlobalCompDensityString );

  // inputs

  arrayView2d< real64 const > const & compDens =
    dataGroup.getReference< array2d< real64 > >( viewKeyStruct::globalCompDensityString );

  arrayView2d< real64 const > const & dCompDens =
    dataGroup.getReference< array2d< real64 > >( viewKeyStruct::deltaGlobalCompDensityString );

  KernelLaunchSelector1< ComponentFractionKernel >( m_numComponents,
                                                    dataGroup.size(),
                                                    compDens,
                                                    dCompDens,
                                                    compFrac,
                                                    dCompFrac_dCompDens );
}

void CompositionalMultiphaseFlow::UpdatePhaseVolumeFraction( Group & dataGroup,
                                                             localIndex const targetIndex ) const
{
  GEOSX_MARK_FUNCTION;

  // outputs

  arrayView2d< real64 > const & phaseVolFrac =
    dataGroup.getReference< array2d< real64 > >( viewKeyStruct::phaseVolumeFractionString );

  arrayView2d< real64 > const & dPhaseVolFrac_dPres =
    dataGroup.getReference< array2d< real64 > >( viewKeyStruct::dPhaseVolumeFraction_dPressureString );

  arrayView3d< real64 > const & dPhaseVolFrac_dComp =
    dataGroup.getReference< array3d< real64 > >( viewKeyStruct::dPhaseVolumeFraction_dGlobalCompDensityString );

  // inputs

  arrayView3d< real64 const > const & dCompFrac_dCompDens =
    dataGroup.getReference< array3d< real64 > >( viewKeyStruct::dGlobalCompFraction_dGlobalCompDensityString );

  arrayView2d< real64 const > const & compDens =
    dataGroup.getReference< array2d< real64 > >( viewKeyStruct::globalCompDensityString );

  arrayView2d< real64 const > const & dCompDens =
    dataGroup.getReference< array2d< real64 > >( viewKeyStruct::deltaGlobalCompDensityString );

  MultiFluidBase const & fluid = GetConstitutiveModel< MultiFluidBase >( dataGroup, m_fluidModelNames[targetIndex] );

  arrayView3d< real64 const > const & phaseFrac = fluid.phaseFraction();
  arrayView3d< real64 const > const & dPhaseFrac_dPres = fluid.dPhaseFraction_dPressure();
  arrayView4d< real64 const > const & dPhaseFrac_dComp = fluid.dPhaseFraction_dGlobalCompFraction();

  arrayView3d< real64 const > const & phaseDens = fluid.phaseDensity();
  arrayView3d< real64 const > const & dPhaseDens_dPres = fluid.dPhaseDensity_dPressure();
  arrayView4d< real64 const > const & dPhaseDens_dComp = fluid.dPhaseDensity_dGlobalCompFraction();

  KernelLaunchSelector2< PhaseVolumeFractionKernel >( m_numComponents, m_numPhases,
                                                      dataGroup.size(),
                                                      compDens,
                                                      dCompDens,
                                                      dCompFrac_dCompDens,
                                                      phaseDens,
                                                      dPhaseDens_dPres,
                                                      dPhaseDens_dComp,
                                                      phaseFrac,
                                                      dPhaseFrac_dPres,
                                                      dPhaseFrac_dComp,
                                                      phaseVolFrac,
                                                      dPhaseVolFrac_dPres,
                                                      dPhaseVolFrac_dComp );
}

void CompositionalMultiphaseFlow::UpdatePhaseMobility( Group & dataGroup, localIndex const targetIndex ) const
{
  GEOSX_MARK_FUNCTION;

  // outputs

  arrayView2d< real64 > const & phaseMob =
    dataGroup.getReference< array2d< real64 > >( viewKeyStruct::phaseMobilityString );

  arrayView2d< real64 > const & dPhaseMob_dPres =
    dataGroup.getReference< array2d< real64 > >( viewKeyStruct::dPhaseMobility_dPressureString );

  arrayView3d< real64 > const & dPhaseMob_dComp =
    dataGroup.getReference< array3d< real64 > >( viewKeyStruct::dPhaseMobility_dGlobalCompDensityString );

  // inputs

  arrayView2d< real64 const > const & dPhaseVolFrac_dPres =
    dataGroup.getReference< array2d< real64 > >( viewKeyStruct::dPhaseVolumeFraction_dPressureString );

  arrayView3d< real64 const > const & dPhaseVolFrac_dComp =
    dataGroup.getReference< array3d< real64 > >( viewKeyStruct::dPhaseVolumeFraction_dGlobalCompDensityString );

  arrayView3d< real64 const > const & dCompFrac_dCompDens =
    dataGroup.getReference< array3d< real64 > >( viewKeyStruct::dGlobalCompFraction_dGlobalCompDensityString );

  MultiFluidBase const & fluid = GetConstitutiveModel< MultiFluidBase >( dataGroup, m_fluidModelNames[targetIndex] );

  arrayView3d< real64 const > const & phaseDens = fluid.phaseDensity();
  arrayView3d< real64 const > const & dPhaseDens_dPres = fluid.dPhaseDensity_dPressure();
  arrayView4d< real64 const > const & dPhaseDens_dComp = fluid.dPhaseDensity_dGlobalCompFraction();

  arrayView3d< real64 const > const & phaseVisc = fluid.phaseViscosity();
  arrayView3d< real64 const > const & dPhaseVisc_dPres = fluid.dPhaseViscosity_dPressure();
  arrayView4d< real64 const > const & dPhaseVisc_dComp = fluid.dPhaseViscosity_dGlobalCompFraction();

  RelativePermeabilityBase const & relperm = GetConstitutiveModel< RelativePermeabilityBase >( dataGroup, m_relPermModelNames[targetIndex] );

  arrayView3d< real64 const > const & phaseRelPerm = relperm.phaseRelPerm();
  arrayView4d< real64 const > const & dPhaseRelPerm_dPhaseVolFrac = relperm.dPhaseRelPerm_dPhaseVolFraction();

  KernelLaunchSelector2< PhaseMobilityKernel >( m_numComponents, m_numPhases,
                                                dataGroup.size(),
                                                dCompFrac_dCompDens,
                                                phaseDens,
                                                dPhaseDens_dPres,
                                                dPhaseDens_dComp,
                                                phaseVisc,
                                                dPhaseVisc_dPres,
                                                dPhaseVisc_dComp,
                                                phaseRelPerm,
                                                dPhaseRelPerm_dPhaseVolFrac,
                                                dPhaseVolFrac_dPres,
                                                dPhaseVolFrac_dComp,
                                                phaseMob,
                                                dPhaseMob_dPres,
                                                dPhaseMob_dComp );
}

void CompositionalMultiphaseFlow::UpdateFluidModel( Group & dataGroup, localIndex const targetIndex ) const
{
  GEOSX_MARK_FUNCTION;

  arrayView1d< real64 const > const pres = dataGroup.getReference< array1d< real64 > >( viewKeyStruct::pressureString );
  arrayView1d< real64 const > const dPres = dataGroup.getReference< array1d< real64 > >( viewKeyStruct::deltaPressureString );
  arrayView2d< real64 const > const compFrac = dataGroup.getReference< array2d< real64 > >( viewKeyStruct::globalCompFractionString );

  MultiFluidBase & fluid = GetConstitutiveModel< MultiFluidBase >( dataGroup, m_fluidModelNames[targetIndex] );

  constitutive::constitutiveUpdatePassThru( fluid, [&] ( auto & castedFluid )
  {
    typename TYPEOFREF( castedFluid ) ::KernelWrapper fluidWrapper = castedFluid.createKernelWrapper();

    // MultiFluid models are not thread-safe or device-capable yet
    FluidUpdateKernel::Launch< serialPolicy >( dataGroup.size(),
                                               fluidWrapper,
                                               pres,
                                               dPres,
                                               m_temperature,
                                               compFrac );
  } );
}

void CompositionalMultiphaseFlow::UpdateSolidModel( Group & dataGroup, localIndex const targetIndex ) const
{
  GEOSX_MARK_FUNCTION;

  ConstitutiveBase & solid = GetConstitutiveModel< ConstitutiveBase >( dataGroup, m_solidModelNames[targetIndex] );

  arrayView1d< real64 const > const & pres  = dataGroup.getReference< array1d< real64 > >( viewKeyStruct::pressureString );
  arrayView1d< real64 const > const & dPres = dataGroup.getReference< array1d< real64 > >( viewKeyStruct::deltaPressureString );

  solid.StateUpdateBatchPressure( pres, dPres );
}

void CompositionalMultiphaseFlow::UpdateRelPermModel( Group & dataGroup, localIndex const targetIndex ) const
{
  GEOSX_MARK_FUNCTION;

  arrayView2d< real64 const > const & phaseVolFrac =
    dataGroup.getReference< array2d< real64 > >( viewKeyStruct::phaseVolumeFractionString );

  RelativePermeabilityBase & relPerm =
    GetConstitutiveModel< RelativePermeabilityBase >( dataGroup, m_relPermModelNames[targetIndex] );

  constitutive::constitutiveUpdatePassThru( relPerm, [&] ( auto & castedRelPerm )
  {
    typename TYPEOFREF( castedRelPerm ) ::KernelWrapper relPermWrapper = castedRelPerm.createKernelWrapper();

    RelativePermeabilityUpdateKernel::Launch< parallelDevicePolicy<> >( dataGroup.size(),
                                                                        relPermWrapper,
                                                                        phaseVolFrac );
  } );
}

void CompositionalMultiphaseFlow::UpdateCapPressureModel( Group & dataGroup, localIndex const targetIndex ) const
{
  if( m_capPressureFlag )
  {
    arrayView2d< real64 const > const & phaseVolFrac =
      dataGroup.getReference< array2d< real64 > >( viewKeyStruct::phaseVolumeFractionString );

    CapillaryPressureBase & capPressure =
      GetConstitutiveModel< CapillaryPressureBase >( dataGroup, m_capPressureModelNames[targetIndex] );

    constitutive::constitutiveUpdatePassThru( capPressure, [&] ( auto & castedCapPres )
    {
      typename TYPEOFREF( castedCapPres ) ::KernelWrapper capPresWrapper = castedCapPres.createKernelWrapper();

      CapillaryPressureUpdateKernel::Launch< parallelDevicePolicy<> >( dataGroup.size(),
                                                                       capPresWrapper,
                                                                       phaseVolFrac );
    } );
  }
}

void CompositionalMultiphaseFlow::UpdateState( Group & dataGroup, localIndex const targetIndex ) const
{
  GEOSX_MARK_FUNCTION;

  UpdateComponentFraction( dataGroup );
  UpdateFluidModel( dataGroup, targetIndex );
  UpdatePhaseVolumeFraction( dataGroup, targetIndex );
  UpdateSolidModel( dataGroup, targetIndex );
  UpdateRelPermModel( dataGroup, targetIndex );
  UpdatePhaseMobility( dataGroup, targetIndex );
  UpdateCapPressureModel( dataGroup, targetIndex );
}

void CompositionalMultiphaseFlow::InitializeFluidState( MeshLevel & mesh ) const
{
  GEOSX_MARK_FUNCTION;

  localIndex const NC = m_numComponents;

  forTargetSubRegions( mesh, [&]( localIndex const targetIndex, ElementSubRegionBase & subRegion )
  {
    // 1. Assume global component fractions have been prescribed.
    // Initialize constitutive state to get fluid density.
    UpdateFluidModel( subRegion, targetIndex );

    // 2. Back-calculate global component densities from fractions and total fluid density
    // in order to initialize the primary solution variables
    MultiFluidBase const & fluid = GetConstitutiveModel< MultiFluidBase >( subRegion, fluidModelNames()[targetIndex] );
    arrayView2d< real64 const > const & totalDens = fluid.totalDensity();

    arrayView2d< real64 const > const & compFrac =
      subRegion.getReference< array2d< real64 > >( viewKeyStruct::globalCompFractionString );
    arrayView2d< real64 > const &
    compDens = subRegion.getReference< array2d< real64 > >( viewKeyStruct::globalCompDensityString );

    forAll< parallelDevicePolicy<> >( subRegion.size(), [=] GEOSX_HOST_DEVICE ( localIndex const ei )
    {
      for( localIndex ic = 0; ic < NC; ++ic )
      {
        compDens[ei][ic] = totalDens[ei][0] * compFrac[ei][ic];
      }
    } );

    // 3. Update dependent state quantities
    UpdatePhaseVolumeFraction( subRegion, targetIndex );
    UpdateSolidModel( subRegion, targetIndex );
    UpdateRelPermModel( subRegion, targetIndex );
    UpdatePhaseMobility( subRegion, targetIndex );
    UpdateCapPressureModel( subRegion, targetIndex );
  } );
}

void CompositionalMultiphaseFlow::InitializePostInitialConditions_PreSubGroups( Group * const rootGroup )
{
  GEOSX_MARK_FUNCTION;

  FlowSolverBase::InitializePostInitialConditions_PreSubGroups( rootGroup );

  DomainPartition & domain = *rootGroup->GetGroup< DomainPartition >( keys::domain );

  MeshLevel & mesh = *domain.getMeshBody( 0 )->getMeshLevel( 0 );

  std::map< string, string_array > fieldNames;
  fieldNames["elems"].emplace_back( string( viewKeyStruct::pressureString ) );
  fieldNames["elems"].emplace_back( string( viewKeyStruct::globalCompDensityString ) );

  CommunicationTools::SynchronizeFields( fieldNames, &mesh, domain.getNeighbors() );

  // set mass fraction flag on fluid models
  forTargetSubRegions( mesh, [&]( localIndex const targetIndex, ElementSubRegionBase & subRegion )
  {
    MultiFluidBase & fluid = GetConstitutiveModel< MultiFluidBase >( subRegion, m_fluidModelNames[targetIndex] );
    fluid.setMassFlag( m_useMass );
  } );

  // Initialize primary variables from applied initial conditions
  InitializeFluidState( mesh );
}

real64 CompositionalMultiphaseFlow::SolverStep( real64 const & time_n,
                                                real64 const & dt,
                                                integer const cycleNumber,
                                                DomainPartition & domain )
{
  GEOSX_MARK_FUNCTION;

  real64 dt_return;

  SetupSystem( domain, m_dofManager, m_localMatrix, m_localRhs, m_localSolution );

  ImplicitStepSetup( time_n, dt, domain );

  // currently the only method is implicit time integration
  dt_return = NonlinearImplicitStep( time_n, dt, cycleNumber, domain );

  // final step for completion of timestep. typically secondary variable updates and cleanup.
  ImplicitStepComplete( time_n, dt_return, domain );

  return dt_return;
}

void CompositionalMultiphaseFlow::BackupFields( MeshLevel & mesh ) const
{
  // backup some fields used in time derivative approximation
  forTargetSubRegions( mesh, [&]( localIndex const targetIndex, ElementSubRegionBase & subRegion )
  {
    arrayView1d< integer const > const & elemGhostRank = subRegion.ghostRank();
    arrayView1d< real64 const > const & poroRef =
      subRegion.getReference< array1d< real64 > >( viewKeyStruct::referencePorosityString );
    arrayView2d< real64 const > const & phaseVolFrac =
      subRegion.getReference< array2d< real64 > >( viewKeyStruct::phaseVolumeFractionString );

    MultiFluidBase const & fluid = GetConstitutiveModel< MultiFluidBase >( subRegion, fluidModelNames()[targetIndex] );
    arrayView3d< real64 const > const & phaseDens = fluid.phaseDensity();
    arrayView4d< real64 const > const & phaseCompFrac = fluid.phaseCompFraction();

    ConstitutiveBase const & solid = GetConstitutiveModel( subRegion, solidModelNames()[targetIndex] );
    arrayView2d< real64 const > const & pvMult =
      solid.getReference< array2d< real64 > >( ConstitutiveBase::viewKeyStruct::poreVolumeMultiplierString );

    arrayView2d< real64 > const & phaseDensOld =
      subRegion.getReference< array2d< real64 > >( viewKeyStruct::phaseDensityOldString );
    arrayView2d< real64 > const & phaseVolFracOld =
      subRegion.getReference< array2d< real64 > >( viewKeyStruct::phaseVolumeFractionOldString );
    arrayView3d< real64 > const & phaseCompFracOld =
      subRegion.getReference< array3d< real64 > >( viewKeyStruct::phaseComponentFractionOldString );
    arrayView1d< real64 > const & poroOld =
      subRegion.getReference< array1d< real64 > >( viewKeyStruct::porosityOldString );

    localIndex const NC = m_numComponents;
    localIndex const NP = m_numPhases;

    forAll< parallelDevicePolicy<> >( subRegion.size(), [=] GEOSX_HOST_DEVICE ( localIndex const ei )
    {
      if( elemGhostRank[ei] >= 0 )
        return;

      for( localIndex ip = 0; ip < NP; ++ip )
      {
        phaseDensOld[ei][ip] = phaseDens[ei][0][ip];
        phaseVolFracOld[ei][ip] = phaseVolFrac[ei][ip];

        for( localIndex ic = 0; ic < NC; ++ic )
        {
          phaseCompFracOld[ei][ip][ic] = phaseCompFrac[ei][0][ip][ic];
        }
      }
      poroOld[ei] = poroRef[ei] * pvMult[ei][0];
    } );
  } );
}

void
CompositionalMultiphaseFlow::ImplicitStepSetup( real64 const & GEOSX_UNUSED_PARAM( time_n ),
                                                real64 const & GEOSX_UNUSED_PARAM( dt ),
                                                DomainPartition & domain )
{
  MeshLevel & mesh = *domain.getMeshBody( 0 )->getMeshLevel( 0 );

  // bind the stored views to the current domain
  ResetViews( mesh );

  // set deltas to zero and recompute dependent quantities
  ResetStateToBeginningOfStep( domain );

  // backup fields used in time derivative approximation
  BackupFields( mesh );
}

void CompositionalMultiphaseFlow::SetupDofs( DomainPartition const & domain,
                                             DofManager & dofManager ) const
{
  dofManager.addField( viewKeyStruct::dofFieldString,
                       DofManager::Location::Elem,
                       m_numDofPerCell,
                       targetRegionNames() );

  NumericalMethodsManager const & numericalMethodManager = domain.getNumericalMethodManager();
  FiniteVolumeManager const & fvManager = numericalMethodManager.getFiniteVolumeManager();
  FluxApproximationBase const & fluxApprox = *fvManager.getFluxApproximation( m_discretizationName );

  dofManager.addCoupling( viewKeyStruct::dofFieldString, fluxApprox );
}

void CompositionalMultiphaseFlow::AssembleSystem( real64 const GEOSX_UNUSED_PARAM( time_n ),
                                                  real64 const dt,
                                                  DomainPartition & domain,
                                                  DofManager const & dofManager,
                                                  CRSMatrixView< real64, globalIndex const > const & localMatrix,
                                                  arrayView1d< real64 > const & localRhs )
{
  GEOSX_MARK_FUNCTION;

  AssembleAccumulationTerms( domain,
                             dofManager,
                             localMatrix,
                             localRhs );

  AssembleFluxTerms( dt,
                     domain,
                     dofManager,
                     localMatrix,
                     localRhs );

  AssembleVolumeBalanceTerms( domain,
                              dofManager,
                              localMatrix,
                              localRhs );
}

void CompositionalMultiphaseFlow::AssembleAccumulationTerms( DomainPartition const & domain,
                                                             DofManager const & dofManager,
                                                             CRSMatrixView< real64, globalIndex const > const & localMatrix,
                                                             arrayView1d< real64 > const & localRhs ) const
{
  GEOSX_MARK_FUNCTION;

  MeshLevel const & mesh = *domain.getMeshBody( 0 )->getMeshLevel( 0 );

  string const dofKey = dofManager.getKey( viewKeyStruct::dofFieldString );

  forTargetSubRegions( mesh, [&]( localIndex const targetIndex, ElementSubRegionBase const & subRegion )
  {
    arrayView1d< globalIndex const > const & dofNumber = subRegion.getReference< array1d< globalIndex > >( dofKey );
    arrayView1d< integer const > const & elemGhostRank = subRegion.ghostRank();

    arrayView1d< real64 const > const & volume = subRegion.getElementVolume();
    arrayView1d< real64 const > const & porosityRef =
      subRegion.getReference< array1d< real64 > >( viewKeyStruct::referencePorosityString );

    arrayView2d< real64 const > const & phaseVolFrac =
      subRegion.getReference< array2d< real64 > >( viewKeyStruct::phaseVolumeFractionString );
    arrayView2d< real64 const > const & dPhaseVolFrac_dPres =
      subRegion.getReference< array2d< real64 > >( viewKeyStruct::dPhaseVolumeFraction_dPressureString );
    arrayView3d< real64 const > const & dPhaseVolFrac_dCompDens =
      subRegion.getReference< array3d< real64 > >( viewKeyStruct::dPhaseVolumeFraction_dGlobalCompDensityString );
    arrayView3d< real64 const > const & dCompFrac_dCompDens =
      subRegion.getReference< array3d< real64 > >( viewKeyStruct::dGlobalCompFraction_dGlobalCompDensityString );

    arrayView1d< real64 const > const & porosityOld =
      subRegion.getReference< array1d< real64 > >( viewKeyStruct::porosityOldString );
    arrayView2d< real64 const > const & phaseVolFracOld =
      subRegion.getReference< array2d< real64 > >( viewKeyStruct::phaseVolumeFractionOldString );
    arrayView2d< real64 const > const & phaseDensOld =
      subRegion.getReference< array2d< real64 > >( viewKeyStruct::phaseDensityOldString );
    arrayView3d< real64 const > const & phaseCompFracOld =
      subRegion.getReference< array3d< real64 > >( viewKeyStruct::phaseComponentFractionOldString );

    ConstitutiveBase const & solid = GetConstitutiveModel( subRegion, solidModelNames()[targetIndex] );
    arrayView2d< real64 const > const & pvMult =
      solid.getReference< array2d< real64 > >( ConstitutiveBase::viewKeyStruct::poreVolumeMultiplierString );
    arrayView2d< real64 const > const & dPvMult_dPres =
      solid.getReference< array2d< real64 > >( ConstitutiveBase::viewKeyStruct::dPVMult_dPresString );

    MultiFluidBase const & fluid = GetConstitutiveModel< MultiFluidBase >( subRegion, fluidModelNames()[targetIndex] );
    arrayView3d< real64 const > const & phaseDens = fluid.phaseDensity();
    arrayView3d< real64 const > const & dPhaseDens_dPres = fluid.dPhaseDensity_dPressure();
    arrayView4d< real64 const > const & dPhaseDens_dComp = fluid.dPhaseDensity_dGlobalCompFraction();
    arrayView4d< real64 const > const & phaseCompFrac = fluid.phaseCompFraction();
    arrayView4d< real64 const > const & dPhaseCompFrac_dPres = fluid.dPhaseCompFraction_dPressure();
    arrayView5d< real64 const > const & dPhaseCompFrac_dComp = fluid.dPhaseCompFraction_dGlobalCompFraction();

    KernelLaunchSelector1< AccumulationKernel >( m_numComponents,
                                                 m_numPhases,
                                                 subRegion.size(),
                                                 dofManager.rankOffset(),
                                                 dofNumber,
                                                 elemGhostRank,
                                                 volume,
                                                 porosityOld,
                                                 porosityRef,
                                                 pvMult,
                                                 dPvMult_dPres,
                                                 dCompFrac_dCompDens,
                                                 phaseVolFracOld,
                                                 phaseVolFrac,
                                                 dPhaseVolFrac_dPres,
                                                 dPhaseVolFrac_dCompDens,
                                                 phaseDensOld,
                                                 phaseDens,
                                                 dPhaseDens_dPres,
                                                 dPhaseDens_dComp,
                                                 phaseCompFracOld,
                                                 phaseCompFrac,
                                                 dPhaseCompFrac_dPres,
                                                 dPhaseCompFrac_dComp,
                                                 localMatrix,
                                                 localRhs );
  } );
}

void CompositionalMultiphaseFlow::AssembleFluxTerms( real64 const dt,
                                                     DomainPartition const & domain,
                                                     DofManager const & dofManager,
                                                     CRSMatrixView< real64, globalIndex const > const & localMatrix,
                                                     arrayView1d< real64 > const & localRhs ) const
{
  GEOSX_MARK_FUNCTION;

  MeshLevel const & mesh = *domain.getMeshBody( 0 )->getMeshLevel( 0 );

  /*
   * Force phase compositions to be moved to device.
   *
   * An issue with ElementViewAccessors is that if the outer arrays are already on device,
   * but an inner array gets touched and updated on host, capturing outer arrays in a device kernel
   * DOES NOT call move() on the inner array (see implementation of NewChaiBuffer::moveNested()).
   * Here we force the move by launching a dummy kernel.
   *
   * This is not a problem in normal solver execution, as these arrays get moved by AccumulationKernel.
   * But it fails unit tests, which test flux assembly separately.
   *
   * TODO: See if this can be fixed in NewChaiBuffer (I have not found a way - Sergey).
   *       Alternatively, stop using ElementViewAccessors altogether and just roll with
   *       accessors' outer arrays being moved on every jacobian assembly (maybe disable output).
   *       Or stop testing through the solver interface and test separate kernels instead.
   *       Finally, the problem should go away when fluid updates are executed on device.
   */
  forTargetSubRegions( mesh, [&]( localIndex const targetIndex, ElementSubRegionBase const & subRegion )
  {
    MultiFluidBase const & fluid = GetConstitutiveModel< MultiFluidBase >( subRegion, fluidModelNames()[targetIndex] );
    arrayView4d< real64 const > const & phaseCompFrac = fluid.phaseCompFraction();
    arrayView4d< real64 const > const & dPhaseCompFrac_dPres = fluid.dPhaseCompFraction_dPressure();
    arrayView5d< real64 const > const & dPhaseCompFrac_dComp = fluid.dPhaseCompFraction_dGlobalCompFraction();

    forAll< parallelDevicePolicy<> >( subRegion.size(),
                                      [phaseCompFrac, dPhaseCompFrac_dPres, dPhaseCompFrac_dComp]
                                      GEOSX_HOST_DEVICE ( localIndex const )
    {
      GEOSX_UNUSED_VAR( phaseCompFrac )
      GEOSX_UNUSED_VAR( dPhaseCompFrac_dPres )
      GEOSX_UNUSED_VAR( dPhaseCompFrac_dComp )
    } );
  } );

  NumericalMethodsManager const & numericalMethodManager = domain.getNumericalMethodManager();
  FiniteVolumeManager const & fvManager = numericalMethodManager.getFiniteVolumeManager();
  FluxApproximationBase const & fluxApprox = *fvManager.getFluxApproximation( m_discretizationName );

  string const & dofKey = dofManager.getKey( viewKeyStruct::dofFieldString );
  ElementRegionManager::ElementViewAccessor< arrayView1d< globalIndex const > >
  elemDofNumber = mesh.getElemManager()->ConstructArrayViewAccessor< globalIndex, 1 >( dofKey );
  elemDofNumber.setName( getName() + "/accessors/" + dofKey );

  fluxApprox.forAllStencils( [&] ( auto const & stencil )
  {
    KernelLaunchSelector1< FluxKernel >( m_numComponents,
                                         m_numPhases,
                                         stencil,
                                         dofManager.rankOffset(),
                                         elemDofNumber.toViewConst(),
                                         m_elemGhostRank.toViewConst(),
                                         m_pressure.toViewConst(),
                                         m_deltaPressure.toViewConst(),
                                         m_gravCoef.toViewConst(),
                                         m_phaseMob.toViewConst(),
                                         m_dPhaseMob_dPres.toViewConst(),
                                         m_dPhaseMob_dCompDens.toViewConst(),
                                         m_dPhaseVolFrac_dPres.toViewConst(),
                                         m_dPhaseVolFrac_dCompDens.toViewConst(),
                                         m_dCompFrac_dCompDens.toViewConst(),
                                         m_phaseDens.toViewConst(),
                                         m_dPhaseDens_dPres.toViewConst(),
                                         m_dPhaseDens_dComp.toViewConst(),
                                         m_phaseCompFrac.toViewConst(),
                                         m_dPhaseCompFrac_dPres.toViewConst(),
                                         m_dPhaseCompFrac_dComp.toViewConst(),
                                         m_phaseCapPressure.toViewConst(),
                                         m_dPhaseCapPressure_dPhaseVolFrac.toViewConst(),
                                         m_capPressureFlag,
                                         dt,
                                         localMatrix.toViewConstSizes(),
                                         localRhs.toView() );
  } );
}

void CompositionalMultiphaseFlow::AssembleVolumeBalanceTerms( DomainPartition const & domain,
                                                              DofManager const & dofManager,
                                                              CRSMatrixView< real64, globalIndex const > const & localMatrix,
                                                              arrayView1d< real64 > const & localRhs ) const
{
  GEOSX_MARK_FUNCTION;

  MeshLevel const & mesh = *domain.getMeshBody( 0 )->getMeshLevel( 0 );

  string const dofKey = dofManager.getKey( viewKeyStruct::dofFieldString );

  forTargetSubRegions( mesh, [&]( localIndex const targetIndex, ElementSubRegionBase const & subRegion )
  {
    arrayView1d< globalIndex const > const & dofNumber = subRegion.getReference< array1d< globalIndex > >( dofKey );
    arrayView1d< integer const > const & elemGhostRank = subRegion.ghostRank();

    arrayView1d< real64 const > const & volume = subRegion.getElementVolume();
    arrayView1d< real64 const > const & porosityRef =
      subRegion.getReference< array1d< real64 > >( FlowSolverBase::viewKeyStruct::referencePorosityString );
    arrayView2d< real64 const > const & phaseVolFrac =
      subRegion.getReference< array2d< real64 > >( viewKeyStruct::phaseVolumeFractionString );
    arrayView2d< real64 const > const & dPhaseVolFrac_dPres =
      subRegion.getReference< array2d< real64 > >( viewKeyStruct::dPhaseVolumeFraction_dPressureString );
    arrayView3d< real64 const > const & dPhaseVolFrac_dCompDens =
      subRegion.getReference< array3d< real64 > >( viewKeyStruct::dPhaseVolumeFraction_dGlobalCompDensityString );

    ConstitutiveBase const & solid = GetConstitutiveModel( subRegion, m_solidModelNames[targetIndex] );
    arrayView2d< real64 const > const & pvMult =
      solid.getReference< array2d< real64 > >( ConstitutiveBase::viewKeyStruct::poreVolumeMultiplierString );
    arrayView2d< real64 const > const & dPvMult_dPres =
      solid.getReference< array2d< real64 > >( ConstitutiveBase::viewKeyStruct::dPVMult_dPresString );

    KernelLaunchSelector2< VolumeBalanceKernel >( m_numComponents, m_numPhases,
                                                  subRegion.size(),
                                                  dofManager.rankOffset(),
                                                  dofNumber,
                                                  elemGhostRank,
                                                  volume,
                                                  porosityRef,
                                                  pvMult,
                                                  dPvMult_dPres,
                                                  phaseVolFrac,
                                                  dPhaseVolFrac_dPres,
                                                  dPhaseVolFrac_dCompDens,
                                                  localMatrix.toViewConstSizes(),
                                                  localRhs.toView() );
  } );
}

void CompositionalMultiphaseFlow::ApplyBoundaryConditions( real64 const time_n,
                                                           real64 const dt,
                                                           DomainPartition & domain,
                                                           DofManager const & dofManager,
                                                           CRSMatrixView< real64, globalIndex const > const & localMatrix,
                                                           arrayView1d< real64 > const & localRhs )
{
  GEOSX_MARK_FUNCTION;

  // apply pressure boundary conditions.
  ApplyDirichletBC( time_n, dt, dofManager, domain, localMatrix.toViewConstSizes(), localRhs.toView() );

  // apply flux boundary conditions
  ApplySourceFluxBC( time_n, dt, dofManager, domain, localMatrix.toViewConstSizes(), localRhs.toView() );
}

void CompositionalMultiphaseFlow::ApplySourceFluxBC( real64 const time,
                                                     real64 const dt,
                                                     DofManager const & dofManager,
                                                     DomainPartition & domain,
                                                     CRSMatrixView< real64, globalIndex const > const & localMatrix,
                                                     arrayView1d< real64 > const & localRhs ) const
{

  FieldSpecificationManager & fsManager = FieldSpecificationManager::get();

  string const dofKey = dofManager.getKey( viewKeyStruct::dofFieldString );

  fsManager.Apply( time + dt,
                   &domain,
                   "ElementRegions",
                   FieldSpecificationBase::viewKeyStruct::fluxBoundaryConditionString,
                   [&]( FieldSpecificationBase const * const fs,
                        string const &,
                        SortedArrayView< localIndex const > const & lset,
                        Group * const subRegion,
                        string const & )
  {

    arrayView1d< globalIndex const > const & dofNumber = subRegion->getReference< array1d< globalIndex > >( dofKey );
    arrayView1d< integer const > const & ghostRank =
      subRegion->getReference< array1d< integer > >( ObjectManagerBase::viewKeyStruct::ghostRankString );

    SortedArray< localIndex > localSet;
    for( localIndex const a : lset )
    {
      if( ghostRank[a] < 0 )
      {
        localSet.insert( a );
      }
    }

    fs->ApplyBoundaryConditionToSystem< FieldSpecificationAdd,
                                        parallelDevicePolicy<> >( localSet.toViewConst(),
                                                                  time + dt,
                                                                  dt,
                                                                  subRegion,
                                                                  dofNumber,
                                                                  dofManager.rankOffset(),
                                                                  localMatrix,
                                                                  localRhs,
                                                                  [] GEOSX_HOST_DEVICE ( localIndex const )
    {
      return 0.0;
    } );

  } );
}


void CompositionalMultiphaseFlow::ApplyDirichletBC( real64 const time,
                                                    real64 const dt,
                                                    DofManager const & dofManager,
                                                    DomainPartition & domain,
                                                    CRSMatrixView< real64, globalIndex const > const & localMatrix,
                                                    arrayView1d< real64 > const & localRhs ) const
{
  localIndex const NC = m_numComponents;

  FieldSpecificationManager & fsManager = FieldSpecificationManager::get();

  map< string, map< string, array1d< bool > > > bcStatusMap; // map to check consistent application of BC

  // 1. apply pressure Dirichlet BCs
  fsManager.Apply( time + dt,
                   &domain,
                   "ElementRegions",
                   viewKeyStruct::pressureString,
                   [&]( FieldSpecificationBase const * const fs,
                        string const & setName,
                        SortedArrayView< localIndex const > const & targetSet,
                        Group * const subRegion,
                        string const & )
  {
    // 1.0. Check whether pressure has already been applied to this set
    string const & subRegionName = subRegion->getName();
    GEOSX_ERROR_IF( bcStatusMap[subRegionName].count( setName ) > 0,
                    "Conflicting pressure boundary conditions on set " << setName );

    bcStatusMap[subRegionName][setName].resize( m_numComponents );
    bcStatusMap[subRegionName][setName] = false;

    // 1.1. Apply BC to set the field values
    fs->ApplyFieldValue< FieldSpecificationEqual, parallelHostPolicy >( targetSet,
                                                                        time + dt,
                                                                        subRegion,
                                                                        viewKeyStruct::bcPressureString );
  } );

  // 2. Apply composition BC (global component fraction) and store them for constitutive call
  fsManager.Apply( time + dt,
                   &domain,
                   "ElementRegions",
                   viewKeyStruct::globalCompFractionString,
                   [&] ( FieldSpecificationBase const * const fs,
                         string const & setName,
                         SortedArrayView< localIndex const > const & targetSet,
                         Group * const subRegion,
                         string const & )
  {
    // 2.0. Check pressure and record composition bc application
    string const & subRegionName = subRegion->getName();
    localIndex const comp = fs->GetComponent();
    GEOSX_ERROR_IF( bcStatusMap[subRegionName].count( setName ) == 0,
                    "Pressure boundary condition not prescribed on set '" << setName << "'" );
    GEOSX_ERROR_IF( bcStatusMap[subRegionName][setName][comp],
                    "Conflicting composition[" << comp << "] boundary conditions on set '" << setName << "'" );
    bcStatusMap[subRegionName][setName][comp] = true;

    // 2.1. Apply BC to set the field values
    fs->ApplyFieldValue< FieldSpecificationEqual, parallelHostPolicy >( targetSet,
                                                                        time + dt,
                                                                        subRegion,
                                                                        viewKeyStruct::globalCompFractionString );
  } );

  // 2.3 Check consistency between composition BC applied to sets
  bool bcConsistent = true;
  for( auto const & bcStatusEntryOuter : bcStatusMap )
  {
    for( auto const & bcStatusEntryInner : bcStatusEntryOuter.second )
    {
      for( localIndex ic = 0; ic < m_numComponents; ++ic )
      {
        bcConsistent &= bcStatusEntryInner.second[ic];
        GEOSX_WARNING_IF( !bcConsistent, "Composition boundary condition not applied to component " << ic <<
                          " on region " << bcStatusEntryOuter.first << ", set " << bcStatusEntryInner.first );
      }
    }
  }
  GEOSX_ERROR_IF( !bcConsistent, "Inconsistent composition boundary conditions" );

  globalIndex const rankOffset = dofManager.rankOffset();
  string const dofKey = dofManager.getKey( viewKeyStruct::dofFieldString );

  // 3. Call constitutive update, back-calculate target global component densities and apply to the system
  fsManager.Apply( time + dt,
                   &domain,
                   "ElementRegions",
                   viewKeyStruct::pressureString,
                   [&] ( FieldSpecificationBase const * const,
                         string const &,
                         SortedArrayView< localIndex const > const & targetSet,
                         Group * const subRegion,
                         string const & )
  {
    // TODO: hack! Find a better way to get the fluid
    Group const * const region = subRegion->getParent()->getParent();
    string const & fluidName = m_fluidModelNames[ targetRegionIndex( region->getName() ) ];
    MultiFluidBase & fluid = GetConstitutiveModel< MultiFluidBase >( *subRegion, fluidName );

    arrayView1d< integer const > const ghostRank =
      subRegion->getReference< array1d< integer > >( ObjectManagerBase::viewKeyStruct::ghostRankString );
    arrayView1d< globalIndex const > const dofNumber = subRegion->getReference< array1d< globalIndex > >( dofKey );

    arrayView1d< real64 const > const pres      = subRegion->getReference< array1d< real64 > >( viewKeyStruct::pressureString );
    arrayView1d< real64 const > const dPres     = subRegion->getReference< array1d< real64 > >( viewKeyStruct::deltaPressureString );
    arrayView1d< real64 const > const bcPres    = subRegion->getReference< array1d< real64 > >( viewKeyStruct::bcPressureString );
    arrayView2d< real64 const > const compFrac  = subRegion->getReference< array2d< real64 > >( viewKeyStruct::globalCompFractionString );
    arrayView2d< real64 const > const compDens  = subRegion->getReference< array2d< real64 > >( viewKeyStruct::globalCompDensityString );
    arrayView2d< real64 const > const dCompDens = subRegion->getReference< array2d< real64 > >( viewKeyStruct::deltaGlobalCompDensityString );
    arrayView2d< real64 const > const totalDens = fluid.totalDensity();

    constitutiveUpdatePassThru( fluid, [&] ( auto & castedFluid )
    {
      typename TYPEOFREF( castedFluid ) ::KernelWrapper fluidWrapper = castedFluid.createKernelWrapper();

      // MultiFluid models are not thread-safe or device-capable yet
      FluidUpdateKernel::Launch< serialPolicy >( targetSet,
                                                 fluidWrapper,
                                                 bcPres,
                                                 m_temperature,
                                                 compFrac );
    } );

    forAll< parallelDevicePolicy<> >( targetSet.size(), [=] GEOSX_HOST_DEVICE ( localIndex const a )
    {
      localIndex const ei = targetSet[a];
      if( ghostRank[ei] >= 0 )
        return;

      globalIndex const dofIndex = dofNumber[ei];
      localIndex const localRow = dofIndex - rankOffset;
      real64 rhsValue;

      // 3.1. Apply pressure value to the matrix/rhs
      FieldSpecificationEqual::SpecifyFieldValue( dofIndex,
                                                  rankOffset,
                                                  localMatrix,
                                                  rhsValue,
                                                  bcPres[ei],
                                                  pres[ei] + dPres[ei] );
      localRhs[localRow] = rhsValue;

      // 3.2. For each component, apply target global density value
      for( localIndex ic = 0; ic < NC; ++ic )
      {
        FieldSpecificationEqual::SpecifyFieldValue( dofIndex + ic + 1,
                                                    rankOffset,
                                                    localMatrix,
                                                    rhsValue,
                                                    totalDens[ei][0] * compFrac[ei][ic],
                                                    compDens[ei][ic] + dCompDens[ei][ic] );
        localRhs[localRow + ic + 1] = rhsValue;
      }
    } );
  } );

}

real64 CompositionalMultiphaseFlow::CalculateResidualNorm( DomainPartition const & domain,
                                                           DofManager const & dofManager,
                                                           arrayView1d< real64 const > const & localRhs )
{
  localIndex const NDOF = m_numComponents + 1;

  MeshLevel const & mesh = *domain.getMeshBody( 0 )->getMeshLevel( 0 );
  real64 localResidualNorm = 0.0;

  globalIndex const rankOffset = dofManager.rankOffset();
  string const dofKey = dofManager.getKey( viewKeyStruct::dofFieldString );

  forTargetSubRegions( mesh, [&]( localIndex const targetIndex, ElementSubRegionBase const & subRegion )
  {
    MultiFluidBase const & fluid = GetConstitutiveModel< MultiFluidBase >( subRegion, m_fluidModelNames[targetIndex] );

    arrayView1d< globalIndex const > dofNumber = subRegion.getReference< array1d< globalIndex > >( dofKey );
    arrayView1d< integer const > const & elemGhostRank = subRegion.ghostRank();
    arrayView1d< real64 const > const & volume = subRegion.getElementVolume();
    arrayView1d< real64 const > const & refPoro = subRegion.getReference< array1d< real64 > >( viewKeyStruct::referencePorosityString );
    arrayView2d< real64 const > const & totalDens = fluid.totalDensity();

    RAJA::ReduceSum< parallelDeviceReduce, real64 > localSum( 0.0 );

    forAll< parallelDevicePolicy<> >( subRegion.size(), [=] GEOSX_HOST_DEVICE ( localIndex const ei )
    {
      if( elemGhostRank[ei] < 0 )
      {
        localIndex const localRow = dofNumber[ei] - rankOffset;
        real64 const normalizer = totalDens[ei][0] * refPoro[ei] * volume[ei];

        for( localIndex idof = 0; idof < NDOF; ++idof )
        {
          real64 const val = localRhs[localRow + idof] / normalizer;
          localSum += val * val;
        }
      }
    } );

    localResidualNorm += localSum.get();
  } );

  // compute global residual norm
  real64 const residual = std::sqrt( MpiWrapper::Sum( localResidualNorm ) );

  if( getLogLevel() >= 1 && logger::internal::rank==0 )
  {
    char output[200] = {0};
    sprintf( output, "    ( Rfluid ) = (%4.2e) ; ", residual );
    std::cout<<output;
  }

  return residual;
}

void CompositionalMultiphaseFlow::SolveSystem( DofManager const & dofManager,
                                               ParallelMatrix & matrix,
                                               ParallelVector & rhs,
                                               ParallelVector & solution )
{
  GEOSX_MARK_FUNCTION;

  rhs.scale( -1.0 );
  solution.zero();

  SolverBase::SolveSystem( dofManager, matrix, rhs, solution );
}

bool CompositionalMultiphaseFlow::CheckSystemSolution( DomainPartition const & domain,
                                                       DofManager const & dofManager,
                                                       arrayView1d< real64 const > const & localSolution,
                                                       real64 const scalingFactor )
{
  localIndex const NC = m_numComponents;

  MeshLevel const & mesh = *domain.getMeshBody( 0 )->getMeshLevel( 0 );

  globalIndex const rankOffset = dofManager.rankOffset();
  string const dofKey = dofManager.getKey( viewKeyStruct::dofFieldString );
  int localCheck = 1;

  forTargetSubRegions( mesh, [&]( localIndex const, ElementSubRegionBase const & subRegion )
  {
    arrayView1d< globalIndex const > const & dofNumber = subRegion.getReference< array1d< globalIndex > >( dofKey );
    arrayView1d< integer const > const & elemGhostRank = subRegion.ghostRank();

    arrayView1d< real64 const > const & pres = subRegion.getReference< array1d< real64 > >( viewKeyStruct::pressureString );
    arrayView1d< real64 const > const & dPres = subRegion.getReference< array1d< real64 > >( viewKeyStruct::deltaPressureString );
    arrayView2d< real64 const > const & compDens = subRegion.getReference< array2d< real64 > >( viewKeyStruct::globalCompDensityString );
    arrayView2d< real64 const > const & dCompDens = subRegion.getReference< array2d< real64 > >( viewKeyStruct::deltaGlobalCompDensityString );

    RAJA::ReduceMin< parallelDeviceReduce, integer > check( 1 );

    forAll< parallelDevicePolicy<> >( subRegion.size(), [=] GEOSX_HOST_DEVICE ( localIndex const ei )
    {
      if( elemGhostRank[ei] < 0 )
      {
        localIndex const localRow = dofNumber[ei] - rankOffset;
        {
          real64 const newPres = pres[ei] + dPres[ei] + scalingFactor * localSolution[localRow];
          check.min( newPres >= 0.0 );
        }
        for( localIndex ic = 0; ic < NC; ++ic )
        {
          real64 const newDens = compDens[ei][ic] + dCompDens[ei][ic] + scalingFactor * localSolution[localRow + ic + 1];
          check.min( newDens >= 0.0 );
        }
      }
    } );

    localCheck = std::min( localCheck, check.get() );
  } );

  return MpiWrapper::Min( localCheck, MPI_COMM_GEOSX );
}

void CompositionalMultiphaseFlow::ApplySystemSolution( DofManager const & dofManager,
                                                       arrayView1d< real64 const > const & localSolution,
                                                       real64 const scalingFactor,
                                                       DomainPartition & domain )
{
  MeshLevel & mesh = *domain.getMeshBody( 0 )->getMeshLevel( 0 );

  dofManager.addVectorToField( localSolution,
                               viewKeyStruct::dofFieldString,
                               viewKeyStruct::deltaPressureString,
                               scalingFactor,
                               0, 1 );

  dofManager.addVectorToField( localSolution,
                               viewKeyStruct::dofFieldString,
                               viewKeyStruct::deltaGlobalCompDensityString,
                               scalingFactor,
                               1, m_numDofPerCell );

  std::map< string, string_array > fieldNames;
<<<<<<< HEAD
  fieldNames["elems"].push_back( viewKeyStruct::deltaPressureString );
  fieldNames["elems"].push_back( viewKeyStruct::deltaGlobalCompDensityString );
  CommunicationTools::SynchronizeFields( fieldNames, &mesh, domain.getNeighbors(), true );
=======
  fieldNames["elems"].emplace_back( string( viewKeyStruct::deltaPressureString ) );
  fieldNames["elems"].emplace_back( string( viewKeyStruct::deltaGlobalCompDensityString ) );
  CommunicationTools::SynchronizeFields( fieldNames, &mesh, domain->getNeighbors() );
>>>>>>> fb64cbfc

  forTargetSubRegions( mesh, [&]( localIndex const targetIndex, ElementSubRegionBase & subRegion )
  {
    UpdateState( subRegion, targetIndex );
  } );
}

void CompositionalMultiphaseFlow::ResetStateToBeginningOfStep( DomainPartition & domain )
{
  MeshLevel & mesh = *domain.getMeshBody( 0 )->getMeshLevel( 0 );

  forTargetSubRegions( mesh, [&]( localIndex const targetIndex, ElementSubRegionBase & subRegion )
  {
    arrayView1d< real64 > const & dPres =
      subRegion.getReference< array1d< real64 > >( viewKeyStruct::deltaPressureString );
    arrayView2d< real64 > const & dCompDens =
      subRegion.getReference< array2d< real64 > >( viewKeyStruct::deltaGlobalCompDensityString );

    dPres.setValues< parallelDevicePolicy<> >( 0.0 );
    dCompDens.setValues< parallelDevicePolicy<> >( 0.0 );

    UpdateState( subRegion, targetIndex );
  } );
}

void CompositionalMultiphaseFlow::ImplicitStepComplete( real64 const & GEOSX_UNUSED_PARAM( time ),
                                                        real64 const & GEOSX_UNUSED_PARAM( dt ),
                                                        DomainPartition & domain )
{
  localIndex const NC = m_numComponents;

  MeshLevel & mesh = *domain.getMeshBody( 0 )->getMeshLevel( 0 );

  forTargetSubRegions( mesh, [&]( localIndex const, ElementSubRegionBase & subRegion )
  {
    arrayView1d< real64 const > const & dPres =
      subRegion.getReference< array1d< real64 > >( viewKeyStruct::deltaPressureString );
    arrayView2d< real64 const > const & dCompDens =
      subRegion.getReference< array2d< real64 > >( viewKeyStruct::deltaGlobalCompDensityString );

    arrayView1d< real64 > const & pres =
      subRegion.getReference< array1d< real64 > >( viewKeyStruct::pressureString );
    arrayView2d< real64 > const & compDens =
      subRegion.getReference< array2d< real64 > >( viewKeyStruct::globalCompDensityString );

    forAll< parallelDevicePolicy<> >( subRegion.size(), [=] GEOSX_HOST_DEVICE ( localIndex const ei )
    {
      pres[ei] += dPres[ei];
      for( localIndex ic = 0; ic < NC; ++ic )
      {
        compDens[ei][ic] += dCompDens[ei][ic];
      }
    } );
  } );
}

void CompositionalMultiphaseFlow::ResetViews( MeshLevel & mesh )
{
  FlowSolverBase::ResetViews( mesh );
  ElementRegionManager const & elemManager = *mesh.getElemManager();

  m_pressure.clear();
  m_pressure = elemManager.ConstructArrayViewAccessor< real64, 1 >( viewKeyStruct::pressureString );
  m_pressure.setName( getName() + "/accessors/" + viewKeyStruct::pressureString );

  m_deltaPressure.clear();
  m_deltaPressure = elemManager.ConstructArrayViewAccessor< real64, 1 >( viewKeyStruct::deltaPressureString );
  m_deltaPressure.setName( getName() + "/accessors/" + viewKeyStruct::deltaPressureString );

  m_dCompFrac_dCompDens.clear();
  m_dCompFrac_dCompDens = elemManager.ConstructArrayViewAccessor< real64, 3 >( viewKeyStruct::dGlobalCompFraction_dGlobalCompDensityString );
  m_dCompFrac_dCompDens.setName( getName() + "/accessors/" + viewKeyStruct::dGlobalCompFraction_dGlobalCompDensityString );

  m_dPhaseVolFrac_dPres.clear();
  m_dPhaseVolFrac_dPres = elemManager.ConstructArrayViewAccessor< real64, 2 >( viewKeyStruct::dPhaseVolumeFraction_dPressureString );
  m_dPhaseVolFrac_dPres.setName( getName() + "/accessors/" + viewKeyStruct::dPhaseVolumeFraction_dPressureString );

  m_dPhaseVolFrac_dCompDens.clear();
  m_dPhaseVolFrac_dCompDens = elemManager.ConstructArrayViewAccessor< real64, 3 >( viewKeyStruct::dPhaseVolumeFraction_dGlobalCompDensityString );
  m_dPhaseVolFrac_dCompDens.setName( getName() + "/accessors/" + viewKeyStruct::dPhaseVolumeFraction_dGlobalCompDensityString );

  m_phaseMob.clear();
  m_phaseMob = elemManager.ConstructArrayViewAccessor< real64, 2 >( viewKeyStruct::phaseMobilityString );
  m_phaseMob.setName( getName() + "/accessors/" + viewKeyStruct::phaseMobilityString );

  m_dPhaseMob_dPres.clear();
  m_dPhaseMob_dPres = elemManager.ConstructArrayViewAccessor< real64, 2 >( viewKeyStruct::dPhaseMobility_dPressureString );
  m_dPhaseMob_dPres.setName( getName() + "/accessors/" + viewKeyStruct::dPhaseMobility_dPressureString );

  m_dPhaseMob_dCompDens.clear();
  m_dPhaseMob_dCompDens = elemManager.ConstructArrayViewAccessor< real64, 3 >( viewKeyStruct::dPhaseMobility_dGlobalCompDensityString );
  m_dPhaseMob_dCompDens.setName( getName() + "/accessors/" + viewKeyStruct::dPhaseMobility_dGlobalCompDensityString );

  {
    using keys = MultiFluidBase::viewKeyStruct;

    m_phaseDens.clear();
    m_phaseDens = elemManager.ConstructMaterialArrayViewAccessor< real64, 3 >( keys::phaseDensityString,
                                                                               targetRegionNames(),
                                                                               fluidModelNames() );
    m_phaseDens.setName( getName() + "/accessors/" + keys::phaseDensityString );

    m_dPhaseDens_dPres.clear();
    m_dPhaseDens_dPres = elemManager.ConstructMaterialArrayViewAccessor< real64, 3 >( keys::dPhaseDensity_dPressureString,
                                                                                      targetRegionNames(),
                                                                                      fluidModelNames() );
    m_dPhaseDens_dPres.setName( getName() + "/accessors/" + keys::dPhaseDensity_dPressureString );

    m_dPhaseDens_dComp.clear();
    m_dPhaseDens_dComp = elemManager.ConstructMaterialArrayViewAccessor< real64, 4 >( keys::dPhaseDensity_dGlobalCompFractionString,
                                                                                      targetRegionNames(),
                                                                                      fluidModelNames() );
    m_dPhaseDens_dComp.setName( getName() + "/accessors/" + keys::dPhaseDensity_dGlobalCompFractionString );

    m_phaseCompFrac.clear();
    m_phaseCompFrac = elemManager.ConstructMaterialArrayViewAccessor< real64, 4 >( keys::phaseCompFractionString,
                                                                                   targetRegionNames(),
                                                                                   fluidModelNames() );
    m_phaseCompFrac.setName( getName() + "/accessors/" + keys::phaseCompFractionString );

    m_dPhaseCompFrac_dPres.clear();
    m_dPhaseCompFrac_dPres = elemManager.ConstructMaterialArrayViewAccessor< real64, 4 >( keys::dPhaseCompFraction_dPressureString,
                                                                                          targetRegionNames(),
                                                                                          fluidModelNames() );
    m_dPhaseCompFrac_dPres.setName( getName() + "/accessors/" + keys::dPhaseCompFraction_dPressureString );

    m_dPhaseCompFrac_dComp.clear();
    m_dPhaseCompFrac_dComp = elemManager.ConstructMaterialArrayViewAccessor< real64, 5 >( keys::dPhaseCompFraction_dGlobalCompFractionString,
                                                                                          targetRegionNames(),
                                                                                          fluidModelNames() );
    m_dPhaseCompFrac_dComp.setName( getName() + "/accessors/" + keys::dPhaseCompFraction_dGlobalCompFractionString );
  }
  if( m_capPressureFlag )
  {
    using keys = CapillaryPressureBase::viewKeyStruct;

    m_phaseCapPressure.clear();
    m_phaseCapPressure = elemManager.ConstructMaterialArrayViewAccessor< real64, 3 >( keys::phaseCapPressureString,
                                                                                      targetRegionNames(),
                                                                                      capPresModelNames() );
    m_phaseCapPressure.setName( getName() + "/accessors/" + keys::phaseCapPressureString );

    m_dPhaseCapPressure_dPhaseVolFrac.clear();
    m_dPhaseCapPressure_dPhaseVolFrac = elemManager.ConstructMaterialArrayViewAccessor< real64, 4 >( keys::dPhaseCapPressure_dPhaseVolFractionString,
                                                                                                     targetRegionNames(),
                                                                                                     capPresModelNames() );
    m_dPhaseCapPressure_dPhaseVolFrac.setName( getName() + "/accessors/" + keys::dPhaseCapPressure_dPhaseVolFractionString );
  }
}

//START_SPHINX_INCLUDE_01
REGISTER_CATALOG_ENTRY( SolverBase, CompositionalMultiphaseFlow, string const &, Group * const )
}// namespace geosx<|MERGE_RESOLUTION|>--- conflicted
+++ resolved
@@ -1265,15 +1265,9 @@
                                1, m_numDofPerCell );
 
   std::map< string, string_array > fieldNames;
-<<<<<<< HEAD
-  fieldNames["elems"].push_back( viewKeyStruct::deltaPressureString );
-  fieldNames["elems"].push_back( viewKeyStruct::deltaGlobalCompDensityString );
-  CommunicationTools::SynchronizeFields( fieldNames, &mesh, domain.getNeighbors(), true );
-=======
   fieldNames["elems"].emplace_back( string( viewKeyStruct::deltaPressureString ) );
   fieldNames["elems"].emplace_back( string( viewKeyStruct::deltaGlobalCompDensityString ) );
-  CommunicationTools::SynchronizeFields( fieldNames, &mesh, domain->getNeighbors() );
->>>>>>> fb64cbfc
+  CommunicationTools::SynchronizeFields( fieldNames, &mesh, domain.getNeighbors(), true );
 
   forTargetSubRegions( mesh, [&]( localIndex const targetIndex, ElementSubRegionBase & subRegion )
   {
