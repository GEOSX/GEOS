/*
 * ------------------------------------------------------------------------------------------------------------
 * SPDX-License-Identifier: LGPL-2.1-only
 *
 * Copyright (c) 2018-2019 Lawrence Livermore National Security LLC
 * Copyright (c) 2018-2019 The Board of Trustees of the Leland Stanford Junior University
 * Copyright (c) 2018-2019 Total, S.A
 * Copyright (c) 2019-     GEOSX Contributors
 * All right reserved
 *
 * See top level LICENSE, COPYRIGHT, CONTRIBUTORS, NOTICE, and ACKNOWLEDGEMENTS files for details.
 * ------------------------------------------------------------------------------------------------------------
 */

/**
 * @file CompositionalMultiphaseFlow.cpp
 */

#include "CompositionalMultiphaseFlow.hpp"

#include "mpiCommunications/CommunicationTools.hpp"
#include "mpiCommunications/NeighborCommunicator.hpp"
#include "mpiCommunications/MpiWrapper.hpp"
#include "dataRepository/Group.hpp"
#include "managers/FieldSpecification/FieldSpecificationManager.hpp"
#include "common/DataTypes.hpp"
#include "common/TimingMacros.hpp"
#include "constitutive/ConstitutiveManager.hpp"
#include "constitutive/fluid/MultiFluidBase.hpp"
#include "constitutive/relativePermeability/RelativePermeabilityBase.hpp"
#include "constitutive/capillaryPressure/CapillaryPressureBase.hpp"
#include "finiteVolume/FiniteVolumeManager.hpp"
#include "finiteVolume/FluxApproximationBase.hpp"
#include "managers/DomainPartition.hpp"
#include "managers/NumericalMethodsManager.hpp"
#include "mesh/MeshForLoopInterface.hpp"
#include "physicsSolvers/fluidFlow/CompositionalMultiphaseFlowKernels.hpp"

namespace geosx
{

using namespace dataRepository;
using namespace constitutive;
using namespace CompositionalMultiphaseFlowKernels;

CompositionalMultiphaseFlow::CompositionalMultiphaseFlow( const string & name,
                                                          Group * const parent )
  :
  FlowSolverBase( name, parent ),
  m_numPhases( 0 ),
  m_numComponents( 0 ),
  m_capPressureFlag( 0 )
{
  // set the blockID for the block system interface
  // To generate the schema, multiple solvers of that use this command are constructed
  // Doing this can cause an error in the block setup, so move it to InitializePreSubGroups
  // getLinearSystemRepository()->SetBlockID(BlockIDs::compositionalBlock, this->getName());

//START_SPHINX_INCLUDE_00
  this->registerWrapper( viewKeyStruct::temperatureString, &m_temperature, false )->
    setInputFlag(InputFlags::REQUIRED)->
    setDescription("Temperature");

  this->registerWrapper( viewKeyStruct::useMassFlagString, &m_useMass, false )->
    setApplyDefaultValue(0)->
    setInputFlag(InputFlags::OPTIONAL)->
    setDescription("Use mass formulation instead of molar");

  this->registerWrapper( viewKeyStruct::relPermNameString,  &m_relPermName,  false )->
    setInputFlag(InputFlags::REQUIRED)->
    setDescription("Name of the relative permeability constitutive model to use");

  this->registerWrapper( viewKeyStruct::relPermIndexString, &m_relPermIndex, false );

  this->registerWrapper( viewKeyStruct::capPressureNameString,  &m_capPressureName,  false )->
    setApplyDefaultValue("")->
    setInputFlag(InputFlags::OPTIONAL)->
    setDescription("Name of the capillary pressure constitutive model to use");

  this->registerWrapper( viewKeyStruct::capPressureIndexString, &m_capPressureIndex, false );
}

localIndex CompositionalMultiphaseFlow::numFluidComponents() const
{
  return m_numComponents;
}

localIndex CompositionalMultiphaseFlow::numFluidPhases() const
{
  return m_numPhases;
}

void CompositionalMultiphaseFlow::PostProcessInput()
{
  FlowSolverBase::PostProcessInput();

  if (!m_capPressureName.empty())
  {
    m_capPressureFlag = 1;
  }
  else
  {
    m_capPressureIndex = -1;
  }
}

void CompositionalMultiphaseFlow::RegisterDataOnMesh(Group * const MeshBodies)
{
  FlowSolverBase::RegisterDataOnMesh(MeshBodies);

  for( auto & mesh : MeshBodies->GetSubGroups() )
  {
    MeshLevel * const meshLevel = Group::group_cast<MeshBody *>(mesh.second)->getMeshLevel(0);

    applyToSubRegions( meshLevel, [&] ( ElementSubRegionBase * const elementSubRegion)
    {
      elementSubRegion->registerWrapper< array1d<real64> >( viewKeyStruct::pressureString )->setPlotLevel(PlotLevel::LEVEL_0);
      elementSubRegion->registerWrapper< array1d<real64> >( viewKeyStruct::deltaPressureString );
      elementSubRegion->registerWrapper< array1d<real64> >( viewKeyStruct::bcPressureString );

      elementSubRegion->registerWrapper< array2d<real64> >( viewKeyStruct::globalCompDensityString )->setPlotLevel(PlotLevel::LEVEL_0);
      elementSubRegion->registerWrapper< array2d<real64> >( viewKeyStruct::deltaGlobalCompDensityString );

      elementSubRegion->registerWrapper< array2d<real64> >( viewKeyStruct::globalCompFractionString )->setPlotLevel(PlotLevel::LEVEL_0);
      elementSubRegion->registerWrapper< array3d<real64> >( viewKeyStruct::dGlobalCompFraction_dGlobalCompDensityString );

      elementSubRegion->registerWrapper< array2d<real64> >( viewKeyStruct::phaseVolumeFractionString )->setPlotLevel(PlotLevel::LEVEL_0);
      elementSubRegion->registerWrapper< array2d<real64> >( viewKeyStruct::dPhaseVolumeFraction_dPressureString );
      elementSubRegion->registerWrapper< array3d<real64> >( viewKeyStruct::dPhaseVolumeFraction_dGlobalCompDensityString );

      elementSubRegion->registerWrapper< array2d<real64> >( viewKeyStruct::phaseMobilityString )->setPlotLevel(PlotLevel::LEVEL_0);
      elementSubRegion->registerWrapper< array2d<real64> >( viewKeyStruct::dPhaseMobility_dPressureString );
      elementSubRegion->registerWrapper< array3d<real64> >( viewKeyStruct::dPhaseMobility_dGlobalCompDensityString );

      elementSubRegion->registerWrapper< array2d<real64> >( viewKeyStruct::phaseVolumeFractionOldString );
      elementSubRegion->registerWrapper< array2d<real64> >( viewKeyStruct::phaseDensityOldString );
      elementSubRegion->registerWrapper< array3d<real64> >( viewKeyStruct::phaseComponentFractionOldString );
      elementSubRegion->registerWrapper< array1d<real64> >( viewKeyStruct::porosityOldString );
    } );
  }
}

void CompositionalMultiphaseFlow::InitializePreSubGroups( Group * const rootGroup )
{
  FlowSolverBase::InitializePreSubGroups( rootGroup );

  DomainPartition * const domain = rootGroup->GetGroup<DomainPartition>( keys::domain );
  ConstitutiveManager const * const cm = domain->getConstitutiveManager();

  MultiFluidBase const * fluid = cm->GetConstitutiveRelation<MultiFluidBase>( m_fluidName );
  m_numPhases     = fluid->numFluidPhases();
  m_numComponents = fluid->numFluidComponents();
  m_numDofPerCell = m_numComponents + 1;

  RelativePermeabilityBase const * relPerm = cm->GetConstitutiveRelation<RelativePermeabilityBase>( m_relPermName );
  GEOSX_ERROR_IF( relPerm == nullptr, "Relative permeability model " + m_relPermName + " not found" );
  m_relPermIndex = relPerm->getIndexInParent();

  CapillaryPressureBase const * capPressure = cm->GetConstitutiveRelation<CapillaryPressureBase>( m_capPressureName );
  if (m_capPressureFlag)
  {
    GEOSX_ERROR_IF( capPressure == nullptr, "Capillary pressure model " + m_capPressureName + " not found" );
    m_capPressureIndex = capPressure->getIndexInParent();
  }

  // Consistency check between the models
  GEOSX_ERROR_IF( fluid->numFluidPhases() != relPerm->numFluidPhases(),
                 "Number of fluid phases differs between fluid model '" << m_fluidName
                 << "' and relperm model '" << m_relPermName << "'" );
  if (m_capPressureFlag)
  {
    GEOSX_ERROR_IF( fluid->numFluidPhases() != capPressure->numFluidPhases(),
                   "Number of fluid phases differs between fluid model '" << m_fluidName
                   << "' and capillary pressure model '" << m_capPressureName << "'" );
  }

  for (localIndex ip = 0; ip < m_numPhases; ++ip)
  {
    string const & phase_fl = fluid->phaseName( ip );
    string const & phase_rp = relPerm->phaseName( ip );
    GEOSX_ERROR_IF( phase_fl != phase_rp, "Phase '" << phase_fl << "' in fluid model '" << m_fluidName
                   << "' does not match phase '" << phase_rp << "' in relperm model '" << m_relPermName << "'" );

    if (m_capPressureFlag)
    {
      string const & phase_pc = capPressure->phaseName( ip );
      GEOSX_ERROR_IF( phase_fl != phase_pc, "Phase '" << phase_fl << "' in fluid model '" << m_fluidName
                     << "' does not match phase '" << phase_pc << "' in cap pressure model '" << m_capPressureName << "'" );
    }
  }

  for( auto & mesh : domain->getMeshBodies()->GetSubGroups() )
  {
    MeshLevel * meshLevel = Group::group_cast<MeshBody *>(mesh.second)->getMeshLevel(0);
    ResizeFields( meshLevel );
  }
}

void CompositionalMultiphaseFlow::ResizeFields( MeshLevel * const meshLevel )
{
  localIndex const NC = m_numComponents;
  localIndex const NP = m_numPhases;

  applyToSubRegions( meshLevel, [&] ( ElementSubRegionBase * const subRegion )
  {
    subRegion->getReference< array2d<real64> >(viewKeyStruct::globalCompDensityString).resizeDimension<1>(NC);
    subRegion->getReference< array2d<real64> >(viewKeyStruct::deltaGlobalCompDensityString).resizeDimension<1>(NC);

    subRegion->getReference< array2d<real64> >(viewKeyStruct::globalCompFractionString).resizeDimension<1>(NC);
    subRegion->getReference< array3d<real64> >(viewKeyStruct::dGlobalCompFraction_dGlobalCompDensityString).resizeDimension<1,2>(NC, NC);

    subRegion->getReference< array2d<real64> >(viewKeyStruct::phaseVolumeFractionString).resizeDimension<1>(NP);
    subRegion->getReference< array2d<real64> >(viewKeyStruct::dPhaseVolumeFraction_dPressureString).resizeDimension<1>(NP);
    subRegion->getReference< array3d<real64> >(viewKeyStruct::dPhaseVolumeFraction_dGlobalCompDensityString).resizeDimension<1,2>(NP, NC);

    subRegion->getReference< array2d<real64> >(viewKeyStruct::phaseMobilityString).resizeDimension<1>(NP);
    subRegion->getReference< array2d<real64> >(viewKeyStruct::dPhaseMobility_dPressureString).resizeDimension<1>(NP);
    subRegion->getReference< array3d<real64> >(viewKeyStruct::dPhaseMobility_dGlobalCompDensityString).resizeDimension<1,2>(NP, NC);

    subRegion->getReference< array2d<real64> >(viewKeyStruct::phaseVolumeFractionOldString).resizeDimension<1>(NP);
    subRegion->getReference< array2d<real64> >(viewKeyStruct::phaseDensityOldString).resizeDimension<1>(NP);
    subRegion->getReference< array3d<real64> >(viewKeyStruct::phaseComponentFractionOldString).resizeDimension<1,2>(NP, NC);
  });
}

void CompositionalMultiphaseFlow::UpdateComponentFraction( Group * const dataGroup ) const
{
  GEOSX_MARK_FUNCTION;

  // outputs

  arrayView2d<real64> const & compFrac =
    dataGroup->getReference< array2d<real64> >( viewKeyStruct::globalCompFractionString );

  arrayView3d<real64> const & dCompFrac_dCompDens =
    dataGroup->getReference< array3d<real64> >( viewKeyStruct::dGlobalCompFraction_dGlobalCompDensityString );

  // inputs

  arrayView2d<real64 const> const & compDens =
    dataGroup->getReference< array2d<real64> >( viewKeyStruct::globalCompDensityString );

  arrayView2d<real64 const> const & dCompDens =
    dataGroup->getReference< array2d<real64> >( viewKeyStruct::deltaGlobalCompDensityString );

  KernelLaunchSelector1<ComponentFractionKernel>( m_numComponents,
                                                  0, dataGroup->size(),
                                                  compDens,
                                                  dCompDens,
                                                  compFrac,
                                                  dCompFrac_dCompDens );
}

void CompositionalMultiphaseFlow::UpdateComponentFraction( localIndex er, localIndex esr ) const
{
  GEOSX_MARK_FUNCTION;

  KernelLaunchSelector1<ComponentFractionKernel>( m_numComponents,
                                                  0, m_compFrac[er][esr].size(0),
                                                  m_globalCompDensity[er][esr],
                                                  m_deltaGlobalCompDensity[er][esr],
                                                  m_compFrac[er][esr],
                                                  m_dCompFrac_dCompDens[er][esr] );
}

void CompositionalMultiphaseFlow::UpdatePhaseVolumeFraction( Group * const dataGroup ) const
{
  GEOSX_MARK_FUNCTION;

  // outputs

  arrayView2d<real64> const & phaseVolFrac =
    dataGroup->getReference< array2d<real64> >( viewKeyStruct::phaseVolumeFractionString );

  arrayView2d<real64> const & dPhaseVolFrac_dPres =
    dataGroup->getReference< array2d<real64> >( viewKeyStruct::dPhaseVolumeFraction_dPressureString );

  arrayView3d<real64> const & dPhaseVolFrac_dComp =
    dataGroup->getReference< array3d<real64> >( viewKeyStruct::dPhaseVolumeFraction_dGlobalCompDensityString );

  // inputs

  arrayView3d<real64 const> const & dCompFrac_dCompDens =
    dataGroup->getReference< array3d<real64> >( viewKeyStruct::dGlobalCompFraction_dGlobalCompDensityString );

  arrayView2d<real64 const> const & compDens =
    dataGroup->getReference< array2d<real64> >( viewKeyStruct::globalCompDensityString );

  arrayView2d<real64 const> const & dCompDens =
    dataGroup->getReference< array2d<real64> >( viewKeyStruct::deltaGlobalCompDensityString );

  MultiFluidBase * fluid = GetConstitutiveModel<MultiFluidBase>( dataGroup, m_fluidName );

  arrayView3d<real64 const> const & phaseFrac =
    fluid->getReference< array3d<real64> >( MultiFluidBase::viewKeyStruct::phaseFractionString );

  arrayView3d<real64 const> const & dPhaseFrac_dPres =
    fluid->getReference< array3d<real64> >( MultiFluidBase::viewKeyStruct::dPhaseFraction_dPressureString );

  arrayView4d<real64 const> const & dPhaseFrac_dComp =
    fluid->getReference< array4d<real64> >( MultiFluidBase::viewKeyStruct::dPhaseFraction_dGlobalCompFractionString );

  arrayView3d<real64 const> const & phaseDens =
    fluid->getReference< array3d<real64> >( MultiFluidBase::viewKeyStruct::phaseDensityString );

  arrayView3d<real64 const> const & dPhaseDens_dPres =
    fluid->getReference< array3d<real64> >( MultiFluidBase::viewKeyStruct::dPhaseDensity_dPressureString );

  arrayView4d<real64 const> const & dPhaseDens_dComp =
    fluid->getReference< array4d<real64> >( MultiFluidBase::viewKeyStruct::dPhaseDensity_dGlobalCompFractionString );

  KernelLaunchSelector2<PhaseVolumeFractionKernel>( m_numComponents, m_numPhases,
                                                    0, dataGroup->size(),
                                                    compDens,
                                                    dCompDens,
                                                    dCompFrac_dCompDens,
                                                    phaseDens,
                                                    dPhaseDens_dPres,
                                                    dPhaseDens_dComp,
                                                    phaseFrac,
                                                    dPhaseFrac_dPres,
                                                    dPhaseFrac_dComp,
                                                    phaseVolFrac,
                                                    dPhaseVolFrac_dPres,
                                                    dPhaseVolFrac_dComp );
}

void CompositionalMultiphaseFlow::UpdatePhaseVolumeFraction( localIndex er, localIndex esr ) const
{
  GEOSX_MARK_FUNCTION;

  KernelLaunchSelector2<PhaseVolumeFractionKernel>( m_numComponents, m_numPhases,
                                                    0, m_phaseVolFrac[er][esr].size(0),
                                                    m_globalCompDensity[er][esr],
                                                    m_deltaGlobalCompDensity[er][esr],
                                                    m_dCompFrac_dCompDens[er][esr],
                                                    m_phaseDens[er][esr][m_fluidIndex],
                                                    m_dPhaseDens_dPres[er][esr][m_fluidIndex],
                                                    m_dPhaseDens_dComp[er][esr][m_fluidIndex],
                                                    m_phaseFrac[er][esr][m_fluidIndex],
                                                    m_dPhaseFrac_dPres[er][esr][m_fluidIndex],
                                                    m_dPhaseFrac_dComp[er][esr][m_fluidIndex],
                                                    m_phaseVolFrac[er][esr],
                                                    m_dPhaseVolFrac_dPres[er][esr],
                                                    m_dPhaseVolFrac_dCompDens[er][esr] );
}

void CompositionalMultiphaseFlow::UpdatePhaseMobility( Group * const dataGroup ) const
{
  GEOSX_MARK_FUNCTION;

  // outputs

  arrayView2d<real64> const & phaseMob =
    dataGroup->getReference< array2d<real64> >( viewKeyStruct::phaseMobilityString );

  arrayView2d<real64> const & dPhaseMob_dPres =
    dataGroup->getReference< array2d<real64> >( viewKeyStruct::dPhaseMobility_dPressureString );

  arrayView3d<real64> const & dPhaseMob_dComp =
    dataGroup->getReference< array3d<real64> >( viewKeyStruct::dPhaseMobility_dGlobalCompDensityString );

  // inputs

  arrayView2d<real64 const> const & dPhaseVolFrac_dPres =
    dataGroup->getReference< array2d<real64> >( viewKeyStruct::dPhaseVolumeFraction_dPressureString );

  arrayView3d<real64 const> const & dPhaseVolFrac_dComp =
    dataGroup->getReference< array3d<real64> >( viewKeyStruct::dPhaseVolumeFraction_dGlobalCompDensityString );

  arrayView3d<real64 const> const & dCompFrac_dCompDens =
    dataGroup->getReference< array3d<real64> >( viewKeyStruct::dGlobalCompFraction_dGlobalCompDensityString );

  MultiFluidBase const * fluid = GetConstitutiveModel<MultiFluidBase>( dataGroup, m_fluidName );

  arrayView3d<real64 const> const & phaseDens =
    fluid->getReference< array3d<real64> >( MultiFluidBase::viewKeyStruct::phaseDensityString );

  arrayView3d<real64 const> const & dPhaseDens_dPres =
    fluid->getReference< array3d<real64> >( MultiFluidBase::viewKeyStruct::dPhaseDensity_dPressureString );

  arrayView4d<real64 const> const & dPhaseDens_dComp =
    fluid->getReference< array4d<real64> >( MultiFluidBase::viewKeyStruct::dPhaseDensity_dGlobalCompFractionString );

  arrayView3d<real64 const> const & phaseVisc =
    fluid->getReference< array3d<real64> >( MultiFluidBase::viewKeyStruct::phaseViscosityString );

  arrayView3d<real64 const> const & dPhaseVisc_dPres =
    fluid->getReference< array3d<real64> >( MultiFluidBase::viewKeyStruct::dPhaseViscosity_dPressureString );

  arrayView4d<real64 const> const & dPhaseVisc_dComp =
    fluid->getReference< array4d<real64> >( MultiFluidBase::viewKeyStruct::dPhaseViscosity_dGlobalCompFractionString );

  RelativePermeabilityBase const * relperm = GetConstitutiveModel<RelativePermeabilityBase>( dataGroup, m_relPermName );

  arrayView3d<real64 const> const & phaseRelPerm =
    relperm->getReference< array3d<real64> >( RelativePermeabilityBase::viewKeyStruct::phaseRelPermString );

  arrayView4d<real64 const> const & dPhaseRelPerm_dPhaseVolFrac =
    relperm->getReference< array4d<real64> >( RelativePermeabilityBase::viewKeyStruct::dPhaseRelPerm_dPhaseVolFractionString );

  KernelLaunchSelector2<PhaseMobilityKernel>( m_numComponents, m_numPhases,
                                              0, dataGroup->size(),
                                              dCompFrac_dCompDens,
                                              phaseDens,
                                              dPhaseDens_dPres,
                                              dPhaseDens_dComp,
                                              phaseVisc,
                                              dPhaseVisc_dPres,
                                              dPhaseVisc_dComp,
                                              phaseRelPerm,
                                              dPhaseRelPerm_dPhaseVolFrac,
                                              dPhaseVolFrac_dPres,
                                              dPhaseVolFrac_dComp,
                                              phaseMob,
                                              dPhaseMob_dPres,
                                              dPhaseMob_dComp );
}

void CompositionalMultiphaseFlow::UpdatePhaseMobility( localIndex er, localIndex esr ) const
{
  GEOSX_MARK_FUNCTION;

  KernelLaunchSelector2<PhaseMobilityKernel>( m_numComponents, m_numPhases,
                                              0, m_phaseMob[er][esr].size(0),
                                              m_dCompFrac_dCompDens[er][esr],
                                              m_phaseDens[er][esr][m_fluidIndex],
                                              m_dPhaseDens_dPres[er][esr][m_fluidIndex],
                                              m_dPhaseDens_dComp[er][esr][m_fluidIndex],
                                              m_phaseVisc[er][esr][m_fluidIndex],
                                              m_dPhaseVisc_dPres[er][esr][m_fluidIndex],
                                              m_dPhaseVisc_dComp[er][esr][m_fluidIndex],
                                              m_phaseRelPerm[er][esr][m_relPermIndex],
                                              m_dPhaseRelPerm_dPhaseVolFrac[er][esr][m_relPermIndex],
                                              m_dPhaseVolFrac_dPres[er][esr],
                                              m_dPhaseVolFrac_dCompDens[er][esr],
                                              m_phaseMob[er][esr],
                                              m_dPhaseMob_dPres[er][esr],
                                              m_dPhaseMob_dCompDens[er][esr] );
}

void CompositionalMultiphaseFlow::UpdateFluidModel( Group * const dataGroup )
{
  GEOSX_MARK_FUNCTION;

  MultiFluidBase * const fluid = GetConstitutiveModel<MultiFluidBase>( dataGroup, m_fluidName );

  arrayView1d<real64 const> const & pres = dataGroup->getReference< array1d<real64> >( viewKeyStruct::pressureString );
  arrayView1d<real64 const> const & dPres = dataGroup->getReference< array1d<real64> >( viewKeyStruct::deltaPressureString );
  arrayView2d<real64 const> const & compFrac = dataGroup->getReference< array2d<real64> >( viewKeyStruct::globalCompFractionString );

  // TODO replace with batch update (need up-to-date pressure and temperature fields)
  forall_in_range<RAJA::seq_exec>( 0, dataGroup->size(), [=] ( localIndex const a )
  {
    fluid->PointUpdate( pres[a] + dPres[a], m_temperature, compFrac[a], a, 0 );
  });
  //fluid->BatchUpdate( pres, temp, compFrac );
}

void CompositionalMultiphaseFlow::UpdateSolidModel( Group * dataGroup )
{
  GEOSX_MARK_FUNCTION;

  ConstitutiveBase * const solid = GetConstitutiveModel<ConstitutiveBase>( dataGroup, m_solidName );

  arrayView1d<real64 const> const & pres  = dataGroup->getReference< array1d<real64> >( viewKeyStruct::pressureString );
  arrayView1d<real64 const> const & dPres = dataGroup->getReference< array1d<real64> >( viewKeyStruct::deltaPressureString );

  forall_in_range( 0, dataGroup->size(), [=] ( localIndex const a )
  {
    solid->StateUpdatePointPressure( pres[a] + dPres[a], a, 0 );
  });
}

void CompositionalMultiphaseFlow::UpdateRelPermModel( Group * dataGroup )
{
  GEOSX_MARK_FUNCTION;

  RelativePermeabilityBase * const relPerm = GetConstitutiveModel<RelativePermeabilityBase>( dataGroup, m_relPermName );

  arrayView2d<real64> const & phaseVolFrac =
    dataGroup->getReference< array2d<real64> >( viewKeyStruct::phaseVolumeFractionString );

  relPerm->BatchUpdate( phaseVolFrac );
}

void CompositionalMultiphaseFlow::UpdateCapPressureModel( Group * dataGroup )
{
  if (m_capPressureFlag)
  {
    CapillaryPressureBase * const capPressure = GetConstitutiveModel<CapillaryPressureBase>( dataGroup, m_capPressureName );

    arrayView2d<real64> const & phaseVolFrac =
      dataGroup->getReference< array2d<real64> >( viewKeyStruct::phaseVolumeFractionString );

    capPressure->BatchUpdate( phaseVolFrac );
  }
}

void CompositionalMultiphaseFlow::UpdateState( Group * const dataGroup )
{
  GEOSX_MARK_FUNCTION;

  UpdateComponentFraction( dataGroup );
  UpdateFluidModel( dataGroup );
  UpdatePhaseVolumeFraction( dataGroup );
  UpdateSolidModel( dataGroup );
  UpdateRelPermModel( dataGroup );
  UpdatePhaseMobility( dataGroup );
  UpdateCapPressureModel( dataGroup );
}

void CompositionalMultiphaseFlow::InitializeFluidState( DomainPartition * const domain )
{
  GEOSX_MARK_FUNCTION;

  MeshLevel * const mesh = domain->getMeshBody(0)->getMeshLevel(0);

  applyToSubRegions( mesh, [&] ( localIndex const er, localIndex const esr,
                                 ElementRegionBase * const GEOSX_UNUSED_PARAM( region ),
                                 ElementSubRegionBase * const subRegion )
  {
    // 1. Assume global component fractions have been prescribed.
    // Initialize constitutive state to get fluid density.
    UpdateFluidModel( subRegion );

    // 2. Back-calculate global component densities from fractions and total fluid density
    // in order to initialize the primary solution variables
    arrayView2d<real64 const> const & compFrac  = m_compFrac[er][esr];
    arrayView2d<real64 const> const & totalDens = m_totalDens[er][esr][m_fluidIndex];
    arrayView2d<real64> compDens = m_globalCompDensity[er][esr];

    forall_in_range<serialPolicy>( 0, subRegion->size(), [=] ( localIndex ei )
    {
      for (localIndex ic = 0; ic < m_numComponents; ++ic)
      {
        compDens[ei][ic] = totalDens[ei][0] * compFrac[ei][ic];
      }
    });

    // 3. Calculate phase saturations
    UpdatePhaseVolumeFraction( subRegion );

    // 4. Initialize solid state
    UpdateSolidModel( subRegion );

    // 5. Initialize rel perm state
    UpdateRelPermModel( subRegion );

    // 6. Initialize mobility
    UpdatePhaseMobility( subRegion );

    // 7. Initialize cap pressure state
    UpdateCapPressureModel( subRegion );

  });
}

void CompositionalMultiphaseFlow::InitializePostInitialConditions_PreSubGroups( Group * const rootGroup )
{
  GEOSX_MARK_FUNCTION;

  FlowSolverBase::InitializePostInitialConditions_PreSubGroups( rootGroup );

  DomainPartition * const domain = rootGroup->GetGroup<DomainPartition>(keys::domain);

  MeshLevel * const mesh = domain->getMeshBody(0)->getMeshLevel(0);

  //TODO this is a hack until the sets are fixed to include ghosts!!
  std::map<string, string_array> fieldNames;
  fieldNames["elems"].push_back( viewKeyStruct::pressureString );
  fieldNames["elems"].push_back( viewKeyStruct::globalCompDensityString );

  CommunicationTools::SynchronizeFields( fieldNames, mesh, domain->getNeighbors() );

  ConstitutiveManager * const constitutiveManager = domain->getConstitutiveManager();

  // set mass fraction flag on main model
  // TODO find a way to set this before constitutive model is duplicated and attached to subregions?
  {
    MultiFluidBase * const fluid = constitutiveManager->GetConstitutiveRelation<MultiFluidBase>( m_fluidName );
    fluid->setMassFlag( static_cast<bool>(m_useMass) );
  }

  // set mass fraction flag on subregion models
  applyToSubRegions( mesh, [&] ( ElementSubRegionBase * const subRegion )
  {
    MultiFluidBase * const fluid = GetConstitutiveModel<MultiFluidBase>( subRegion, m_fluidName );
    fluid->setMassFlag( static_cast<bool>(m_useMass) );
  });

  // Initialize primary variables from applied initial conditions
  ResetViews( domain );
  InitializeFluidState( domain );
}

real64 CompositionalMultiphaseFlow::SolverStep( real64 const & time_n,
                                                real64 const & dt,
                                                integer const cycleNumber,
                                                DomainPartition * const domain )
{
  GEOSX_MARK_FUNCTION;

  real64 dt_return;

  ImplicitStepSetup( time_n, dt, domain, m_dofManager, m_matrix, m_rhs, m_solution );

  // currently the only method is implicit time integration
  dt_return = NonlinearImplicitStep( time_n, dt, cycleNumber, domain, m_dofManager, m_matrix, m_rhs, m_solution );

  // final step for completion of timestep. typically secondary variable updates and cleanup.
  ImplicitStepComplete( time_n, dt_return, domain );

  return dt_return;
}

void CompositionalMultiphaseFlow::BackupFields( DomainPartition * const domain )
{
  MeshLevel * const mesh = domain->getMeshBody(0)->getMeshLevel(0);

  // backup some fields used in time derivative approximation
  applyToSubRegions( mesh, [&] ( localIndex const er, localIndex const esr,
                                 ElementRegionBase * const GEOSX_UNUSED_PARAM( region ),
                                 ElementSubRegionBase * const subRegion )
  {
    arrayView1d<integer const> const & elemGhostRank = m_elemGhostRank[er][esr];
    arrayView1d<real64  const> const & poroRef       = m_porosityRef[er][esr];

    arrayView2d<real64  const> const & phaseVolFrac = m_phaseVolFrac[er][esr];

    arrayView3d<real64  const> const & phaseDens     = m_phaseDens[er][esr][m_fluidIndex];
    arrayView4d<real64  const> const & phaseCompFrac = m_phaseCompFrac[er][esr][m_fluidIndex];
    arrayView2d<real64  const> const & pvMult        = m_pvMult[er][esr][m_solidIndex];

    arrayView2d<real64> const & phaseDensOld     = m_phaseDensOld[er][esr];
    arrayView2d<real64> const & phaseVolFracOld  = m_phaseVolFracOld[er][esr];
    arrayView3d<real64> const & phaseCompFracOld = m_phaseCompFracOld[er][esr];
    arrayView1d<real64> const & poroOld          = m_porosityOld[er][esr];

    forall_in_range<serialPolicy>( 0, subRegion->size(), [=] ( localIndex ei )
    {
      if (elemGhostRank[ei] >= 0)
        return;

      for (localIndex ip = 0; ip < m_numPhases; ++ip)
      {
        phaseDensOld[ei][ip] = phaseDens[ei][0][ip];
        phaseVolFracOld[ei][ip] = phaseVolFrac[ei][ip];

        for (localIndex ic = 0; ic < m_numComponents; ++ic)
        {
          phaseCompFracOld[ei][ip][ic] = phaseCompFrac[ei][0][ip][ic];
        }
      }

      poroOld[ei] = poroRef[ei] * pvMult[ei][0];
    });
  });
}

void
CompositionalMultiphaseFlow::ImplicitStepSetup( real64 const & GEOSX_UNUSED_PARAM( time_n ),
                                                real64 const & GEOSX_UNUSED_PARAM( dt ),
                                                DomainPartition * const domain,
                                                DofManager & dofManager,
                                                ParallelMatrix & matrix,
                                                ParallelVector & rhs,
                                                ParallelVector & solution )
{
  // bind the stored views to the current domain
  ResetViews( domain );

  // set deltas to zero and recompute dependent quantities
  ResetStateToBeginningOfStep( domain );

  // backup fields used in time derivative approximation
  BackupFields( domain );

  // setup dof numbers and linear system
  if( !m_coupledWellsFlag )
  {
    SetupSystem( domain, dofManager, matrix, rhs, solution );
  }
}

void CompositionalMultiphaseFlow::SetupDofs( DomainPartition const * const domain,
                                             DofManager & dofManager ) const
{
  dofManager.addField( viewKeyStruct::dofFieldString,
                       DofManager::Location::Elem,
                       m_numDofPerCell,
                       m_targetRegions );

  NumericalMethodsManager const * const numericalMethodManager =
    domain->getParent()->GetGroup<NumericalMethodsManager>( keys::numericalMethodsManager );

  FiniteVolumeManager const * const fvManager =
    numericalMethodManager->GetGroup<FiniteVolumeManager>( keys::finiteVolumeManager );

  FluxApproximationBase const * const fluxApprox = fvManager->getFluxApproximation( m_discretizationName );

  dofManager.addCoupling( viewKeyStruct::dofFieldString, fluxApprox );
}

void CompositionalMultiphaseFlow::AssembleSystem( real64 const time_n,
                                                  real64 const dt,
                                                  DomainPartition * const domain,
                                                  DofManager const & dofManager,
                                                  ParallelMatrix & matrix,
                                                  ParallelVector & rhs )
{
  GEOSX_MARK_FUNCTION;

<<<<<<< HEAD
//  matrix.zero();
//  rhs.zero();

=======
>>>>>>> e3c89995
  matrix.open();
  rhs.open();

  AssembleAccumulationTerms( time_n, dt, domain, &dofManager, &matrix, &rhs );
  AssembleFluxTerms( time_n, dt, domain, &dofManager, &matrix, &rhs );
  AssembleVolumeBalanceTerms( time_n, dt, domain, &dofManager, &matrix, &rhs );

  matrix.close();
  rhs.close();

  if( getLogLevel() == 2 )
  {
    GEOSX_LOG_RANK_0( "After CompositionalMultiphaseFlow::AssembleSystem" );
    GEOSX_LOG_RANK_0("\nJacobian:\n");
    std::cout << matrix;
    GEOSX_LOG_RANK_0("\nResidual:\n");
    std::cout << rhs;
  }

  if( getLogLevel() >= 3 )
  {
    integer newtonIter = m_nonlinearSolverParameters.m_numNewtonIterations;

    string filename_mat = "matrix_" + std::to_string( time_n ) + "_" + std::to_string( newtonIter ) + ".mtx";
    matrix.write( filename_mat, LAIOutputFormat::MATRIX_MARKET );

    string filename_rhs = "rhs_" + std::to_string( time_n ) + "_" + std::to_string( newtonIter ) + ".mtx";
    rhs.write( filename_rhs, LAIOutputFormat::MATRIX_MARKET );

    GEOSX_LOG_RANK_0( "After CompositionalMultiphaseFlow::AssembleSystem" );
    GEOSX_LOG_RANK_0( "Jacobian: written to " << filename_mat );
    GEOSX_LOG_RANK_0( "Residual: written to " << filename_rhs );
  }
}

void CompositionalMultiphaseFlow::AssembleAccumulationTerms( real64 const GEOSX_UNUSED_PARAM( time_n ),
                                                             real64 const GEOSX_UNUSED_PARAM( dt ),
                                                             DomainPartition const * const domain,
                                                             DofManager const * const dofManager,
                                                             ParallelMatrix * const matrix,
                                                             ParallelVector * const rhs )
{
  GEOSX_MARK_FUNCTION;

  MeshLevel const * const mesh = domain->getMeshBody(0)->getMeshLevel(0);

  localIndex constexpr maxNumComp = MultiFluidBase::MAX_NUM_COMPONENTS;
  localIndex constexpr maxNumDof  = maxNumComp + 1;

  localIndex const NC   = m_numComponents;
  localIndex const NP   = m_numPhases;
  localIndex const NDOF = m_numDofPerCell;

  string const dofKey = dofManager->getKey( viewKeyStruct::dofFieldString );

  applyToSubRegions( mesh, [&] ( localIndex const er, localIndex const esr,
                                 ElementRegionBase const * const GEOSX_UNUSED_PARAM( region ),
                                 ElementSubRegionBase const * const subRegion )
  {
    arrayView1d<globalIndex const> const & dofNumber = subRegion->getReference< array1d<globalIndex> >( dofKey );

    arrayView1d<integer     const> const & elemGhostRank = m_elemGhostRank[er][esr];

    arrayView1d<real64 const> const & volume      = m_volume[er][esr];
    arrayView1d<real64 const> const & porosityRef = m_porosityRef[er][esr];

    arrayView2d<real64 const> const & phaseVolFrac            = m_phaseVolFrac[er][esr];
    arrayView2d<real64 const> const & dPhaseVolFrac_dPres     = m_dPhaseVolFrac_dPres[er][esr];
    arrayView3d<real64 const> const & dPhaseVolFrac_dCompDens = m_dPhaseVolFrac_dCompDens[er][esr];
    arrayView3d<real64 const> const & dCompFrac_dCompDens     = m_dCompFrac_dCompDens[er][esr];

    arrayView1d<real64 const> const & porosityOld      = m_porosityOld[er][esr];
    arrayView2d<real64 const> const & phaseVolFracOld  = m_phaseVolFracOld[er][esr];
    arrayView2d<real64 const> const & phaseDensOld     = m_phaseDensOld[er][esr];
    arrayView3d<real64 const> const & phaseCompFracOld = m_phaseCompFracOld[er][esr];

    arrayView2d<real64 const> const & pvMult               = m_pvMult[er][esr][m_solidIndex];
    arrayView2d<real64 const> const & dPvMult_dPres        = m_dPvMult_dPres[er][esr][m_solidIndex];
    arrayView3d<real64 const> const & phaseDens            = m_phaseDens[er][esr][m_fluidIndex];
    arrayView3d<real64 const> const & dPhaseDens_dPres     = m_dPhaseDens_dPres[er][esr][m_fluidIndex];
    arrayView4d<real64 const> const & dPhaseDens_dComp     = m_dPhaseDens_dComp[er][esr][m_fluidIndex];
    arrayView4d<real64 const> const & phaseCompFrac        = m_phaseCompFrac[er][esr][m_fluidIndex];
    arrayView4d<real64 const> const & dPhaseCompFrac_dPres = m_dPhaseCompFrac_dPres[er][esr][m_fluidIndex];
    arrayView5d<real64 const> const & dPhaseCompFrac_dComp = m_dPhaseCompFrac_dComp[er][esr][m_fluidIndex];

    forall_in_range<serialPolicy>( 0, subRegion->size(), [=] ( localIndex ei )
    {
      if (elemGhostRank[ei] < 0)
      {
        stackArray1d<globalIndex, maxNumDof>         localAccumDOF( NDOF );
        stackArray1d<real64, maxNumComp>             localAccum( NC );
        stackArray2d<real64, maxNumComp * maxNumDof> localAccumJacobian( NC, NDOF );

        AccumulationKernel::Compute( NC, NP,
                                     volume[ei],
                                     porosityOld[ei],
                                     porosityRef[ei],
                                     pvMult[ei][0],
                                     dPvMult_dPres[ei][0],
                                     dCompFrac_dCompDens[ei],
                                     phaseVolFracOld[ei],
                                     phaseVolFrac[ei],
                                     dPhaseVolFrac_dPres[ei],
                                     dPhaseVolFrac_dCompDens[ei],
                                     phaseDensOld[ei],
                                     phaseDens[ei][0],
                                     dPhaseDens_dPres[ei][0],
                                     dPhaseDens_dComp[ei][0],
                                     phaseCompFracOld[ei],
                                     phaseCompFrac[ei][0],
                                     dPhaseCompFrac_dPres[ei][0],
                                     dPhaseCompFrac_dComp[ei][0],
                                     localAccum,
                                     localAccumJacobian );

        // set DOF indices for this block
        for (localIndex idof = 0; idof < NDOF; ++idof)
        {
          localAccumDOF[idof] = dofNumber[ei] + idof;
        }

        // TODO: apply equation/variable change transformation(s)

        // add contribution to global residual and dRdP
        rhs->add( localAccumDOF.data(),
                  localAccum.data(),
                  NC );

        matrix->add( localAccumDOF.data(),
                     localAccumDOF.data(),
                     localAccumJacobian.data(),
                     NC, NDOF );
      }
    });
  });
}

void CompositionalMultiphaseFlow::AssembleFluxTerms( real64 const GEOSX_UNUSED_PARAM( time_n ),
                                                     real64 const dt,
                                                     DomainPartition const * const domain,
                                                     DofManager const * const dofManager,
                                                     ParallelMatrix * const matrix,
                                                     ParallelVector * const rhs )
{
  GEOSX_MARK_FUNCTION;

  MeshLevel const * const mesh = domain->getMeshBody( 0 )->getMeshLevel( 0 );
  ElementRegionManager const * const elemManager = mesh->getElemManager();

  NumericalMethodsManager const * const numericalMethodManager =
    domain->getParent()->GetGroup<NumericalMethodsManager>( keys::numericalMethodsManager );

  FiniteVolumeManager const * const fvManager =
    numericalMethodManager->GetGroup<FiniteVolumeManager>( keys::finiteVolumeManager );

  FluxApproximationBase const * const fluxApprox = fvManager->getFluxApproximation( m_discretizationName );

  string const dofKey = dofManager->getKey( viewKeyStruct::dofFieldString );

  ElementRegionManager::ElementViewAccessor< arrayView1d<globalIndex const> >
  dofNumberAccessor = elemManager->ConstructViewAccessor< array1d<globalIndex>,
                                                          arrayView1d<globalIndex const> >( dofKey );

  FluxKernel::ElementView< arrayView1d<globalIndex const> > const & dofNumber = dofNumberAccessor.toViewConst();

  FluxKernel::ElementView< arrayView1d<real64 const> > const & pres                = m_pressure.toViewConst();
  FluxKernel::ElementView< arrayView1d<real64 const> > const & dPres               = m_deltaPressure.toViewConst();
  FluxKernel::ElementView< arrayView1d<real64 const> > const & gravCoef            = m_gravCoef.toViewConst();
  FluxKernel::ElementView< arrayView2d<real64 const> > const & phaseMob            = m_phaseMob.toViewConst();
  FluxKernel::ElementView< arrayView2d<real64 const> > const & dPhaseMob_dPres     = m_dPhaseMob_dPres.toViewConst();
  FluxKernel::ElementView< arrayView3d<real64 const> > const & dPhaseMob_dComp     = m_dPhaseMob_dCompDens.toViewConst();
  FluxKernel::ElementView< arrayView2d<real64 const> > const & dPhaseVolFrac_dPres = m_dPhaseVolFrac_dPres.toViewConst();
  FluxKernel::ElementView< arrayView3d<real64 const> > const & dPhaseVolFrac_dComp = m_dPhaseVolFrac_dCompDens.toViewConst();
  FluxKernel::ElementView< arrayView3d<real64 const> > const & dCompFrac_dCompDens = m_dCompFrac_dCompDens.toViewConst();

  FluxKernel::MaterialView< arrayView3d<real64 const> > const & phaseDens                   = m_phaseDens.toViewConst();
  FluxKernel::MaterialView< arrayView3d<real64 const> > const & dPhaseDens_dPres            = m_dPhaseDens_dPres.toViewConst();
  FluxKernel::MaterialView< arrayView4d<real64 const> > const & dPhaseDens_dComp            = m_dPhaseDens_dComp.toViewConst();
  FluxKernel::MaterialView< arrayView4d<real64 const> > const & phaseCompFrac               = m_phaseCompFrac.toViewConst();
  FluxKernel::MaterialView< arrayView4d<real64 const> > const & dPhaseCompFrac_dPres        = m_dPhaseCompFrac_dPres.toViewConst();
  FluxKernel::MaterialView< arrayView5d<real64 const> > const & dPhaseCompFrac_dComp        = m_dPhaseCompFrac_dComp.toViewConst();
  FluxKernel::MaterialView< arrayView3d<real64 const> > const & phaseCapPres                = m_phaseCapPressure.toViewConst();
  FluxKernel::MaterialView< arrayView4d<real64 const> > const & dPhaseCapPres_dPhaseVolFrac = m_dPhaseCapPressure_dPhaseVolFrac.toViewConst();

  localIndex constexpr numElems   = CellElementStencilTPFA::NUM_POINT_IN_FLUX;
  localIndex constexpr maxStencil = CellElementStencilTPFA::MAX_STENCIL_SIZE;
  localIndex constexpr maxNumComp = MultiFluidBase::MAX_NUM_COMPONENTS;
  localIndex constexpr maxNumDof  = maxNumComp + 1;

  localIndex constexpr maxSize1 = numElems * maxNumComp;
  localIndex constexpr maxSize2 = maxStencil * maxNumDof;

  localIndex const NC   = m_numComponents;
  localIndex const NP   = m_numPhases;
  localIndex const NDOF = m_numDofPerCell;

  localIndex const fluidIndex       = m_fluidIndex;
  localIndex const capPressureIndex = m_capPressureIndex;

  integer const capPressureFlag = m_capPressureFlag;

  fluxApprox->forCellStencils( [&] ( auto const & stencil )
  {
    typedef TYPEOFREF( stencil ) STENCIL_TYPE;
    typename STENCIL_TYPE::IndexContainerViewConstType const & eri = stencil.getElementRegionIndices();
    typename STENCIL_TYPE::IndexContainerViewConstType const & esri = stencil.getElementSubRegionIndices();
    typename STENCIL_TYPE::IndexContainerViewConstType const & ei = stencil.getElementIndices();
    typename STENCIL_TYPE::WeightContainerViewConstType const & weights = stencil.getWeights();

    forall_in_range<serialPolicy>( 0, stencil.size(), [=] ( localIndex iconn )
    {
      localIndex const stencilSize = stencil.stencilSize(iconn);

      // create local work arrays
      stackArray1d<globalIndex, maxSize1> eqnRowIndices( numElems * NC );
      stackArray1d<globalIndex, maxSize2> dofColIndices( stencilSize * NDOF );

      stackArray1d<real64, maxSize1>            localFlux( numElems * NC );
      stackArray2d<real64, maxSize1 * maxSize2> localFluxJacobian( numElems * NC, stencilSize * NDOF );

      FluxKernel::Compute( NC, NP,
                           stencilSize,
                           eri[iconn],
                           esri[iconn],
                           ei[iconn],
                           weights[iconn],
                           pres,
                           dPres,
                           gravCoef,
                           phaseMob,
                           dPhaseMob_dPres,
                           dPhaseMob_dComp,
                           dPhaseVolFrac_dPres,
                           dPhaseVolFrac_dComp,
                           dCompFrac_dCompDens,
                           phaseDens ,
                           dPhaseDens_dPres,
                           dPhaseDens_dComp,
                           phaseCompFrac,
                           dPhaseCompFrac_dPres,
                           dPhaseCompFrac_dComp,
                           phaseCapPres,
                           dPhaseCapPres_dPhaseVolFrac,
                           fluidIndex,
                           capPressureIndex,
                           capPressureFlag,
                           dt,
                           localFlux,
                           localFluxJacobian );

      // set equation indices for both connected cells
      for (localIndex i = 0; i < numElems; ++i)
      {
        globalIndex const offset = dofNumber[eri(iconn,i)][esri(iconn,i)][ei(iconn,i)];

        for (localIndex ic = 0; ic < NC; ++ic)
        {
          eqnRowIndices[i * NC + ic] = offset + ic;
        }
      }

      for (localIndex i = 0; i < stencilSize; ++i)
      {
        globalIndex const offset = dofNumber[eri(iconn,i)][esri(iconn,i)][ei(iconn,i)];

        for (localIndex jdof = 0; jdof < NDOF; ++jdof)
        {
          dofColIndices[i * NDOF + jdof] = offset + jdof;
        }
      }

      // TODO: apply equation/variable change transformation(s)

      // Add to global residual/jacobian
      rhs->add( eqnRowIndices.data(),
                localFlux.data(),
                numElems * NC );

      matrix->add( eqnRowIndices.data(),
                   dofColIndices.data(),
                   localFluxJacobian.data(),
                   numElems * NC,
                   stencilSize * NDOF );

    } );
  } );
}

void CompositionalMultiphaseFlow::AssembleVolumeBalanceTerms( real64 const GEOSX_UNUSED_PARAM( time_n ),
                                                              real64 const GEOSX_UNUSED_PARAM( dt ),
                                                              DomainPartition const * const domain,
                                                              DofManager const * const dofManager,
                                                              ParallelMatrix * const matrix,
                                                              ParallelVector * const rhs )
{
  GEOSX_MARK_FUNCTION;

  MeshLevel const * const mesh = domain->getMeshBody(0)->getMeshLevel(0);

  localIndex constexpr maxNumComp = MultiFluidBase::MAX_NUM_COMPONENTS;
  localIndex constexpr maxNumDof  = maxNumComp + 1;

  localIndex const NC   = m_numComponents;
  localIndex const NP   = m_numPhases;
  localIndex const NDOF = m_numDofPerCell;

  string const dofKey = dofManager->getKey( viewKeyStruct::dofFieldString );

  applyToSubRegions( mesh, [&] ( localIndex const er, localIndex const esr,
                                 ElementRegionBase const * const GEOSX_UNUSED_PARAM( region ),
                                 ElementSubRegionBase const * const subRegion )
  {
    arrayView1d<globalIndex const> const & dofNumber = subRegion->getReference< array1d<globalIndex> >( dofKey );

    arrayView1d<integer const>     const & elemGhostRank = m_elemGhostRank[er][esr];

    arrayView1d<real64 const> const & volume      = m_volume[er][esr];
    arrayView1d<real64 const> const & porosityRef = m_porosityRef[er][esr];

    arrayView2d<real64 const> const & phaseVolFrac            = m_phaseVolFrac[er][esr];
    arrayView2d<real64 const> const & dPhaseVolFrac_dPres     = m_dPhaseVolFrac_dPres[er][esr];
    arrayView3d<real64 const> const & dPhaseVolFrac_dCompDens = m_dPhaseVolFrac_dCompDens[er][esr];

    arrayView2d<real64 const> const & pvMult        = m_pvMult[er][esr][m_solidIndex];
    arrayView2d<real64 const> const & dPvMult_dPres = m_dPvMult_dPres[er][esr][m_solidIndex];

    forall_in_range<serialPolicy>( 0, subRegion->size(), [=] ( localIndex ei )
    {
      if (elemGhostRank[ei] >= 0)
      {
        return;
      }

      real64                               localVolBalance;
      stackArray1d<real64, maxNumDof>      localVolBalanceJacobian( NDOF );
      stackArray1d<globalIndex, maxNumDof> localVolBalanceDOF( NDOF );

      VolumeBalanceKernel::Compute( NC, NP,
                                    volume[ei],
                                    porosityRef[ei],
                                    pvMult[ei][0],
                                    dPvMult_dPres[ei][0],
                                    phaseVolFrac[ei],
                                    dPhaseVolFrac_dPres[ei],
                                    dPhaseVolFrac_dCompDens[ei],
                                    localVolBalance,
                                    localVolBalanceJacobian );

      // get equation/dof indices
      globalIndex const localVolBalanceEqnIndex = dofNumber[ei] + NC;
      for (localIndex jdof = 0; jdof < NDOF; ++jdof)
      {
        localVolBalanceDOF[jdof] = dofNumber[ei] + jdof;
      }

      // TODO: apply equation/variable change transformation(s)

      // add contribution to global residual and dRdP
      rhs->add( localVolBalanceEqnIndex,
                localVolBalance );

      matrix->add( localVolBalanceEqnIndex,
                   localVolBalanceDOF.data(),
                   localVolBalanceJacobian.data(),
                   NDOF );
    } );
  } );
}

void CompositionalMultiphaseFlow::ApplyBoundaryConditions( real64 const time_n,
                                                           real64 const dt,
                                                           DomainPartition * const domain,
                                                           DofManager const & dofManager,
                                                           ParallelMatrix & matrix,
                                                           ParallelVector & rhs )
{
  GEOSX_MARK_FUNCTION;

  matrix.open();
  rhs.open();

  // apply pressure boundary conditions.
  ApplyDirichletBC_implicit( time_n, dt, &dofManager, domain, &matrix, &rhs );

  // apply flux boundary conditions
  ApplySourceFluxBC( time_n, dt, &dofManager, domain, &matrix, &rhs );

  
  matrix.close();
  rhs.close();

  if( getLogLevel() == 2 )
  {
    GEOSX_LOG_RANK_0( "After CompositionalMultiphaseFlow::ApplyBoundaryConditions" );
    GEOSX_LOG_RANK_0("\nJacobian:\n");
    std::cout << matrix;
    GEOSX_LOG_RANK_0("\nResidual:\n");
    std::cout << rhs;
  }

  if( getLogLevel() >= 3 )
  {
    integer newtonIter = m_nonlinearSolverParameters.m_numNewtonIterations;

    string filename_mat = "matrix_bc_" + std::to_string( time_n ) + "_" + std::to_string( newtonIter ) + ".mtx";
    matrix.write( filename_mat, LAIOutputFormat::MATRIX_MARKET  );

    string filename_rhs = "rhs_bc_" + std::to_string( time_n ) + "_" + std::to_string( newtonIter ) + ".mtx";
    rhs.write( filename_rhs, LAIOutputFormat::MATRIX_MARKET );

    GEOSX_LOG_RANK_0( "After CompositionalMultiphaseFlow::ApplyBoundaryConditions" );
    GEOSX_LOG_RANK_0( "Jacobian: written to " << filename_mat );
    GEOSX_LOG_RANK_0( "Residual: written to " << filename_rhs );
  }


}

void
CompositionalMultiphaseFlow::ApplySourceFluxBC( real64 const time,
                                                real64 const dt,
                                                DofManager const * const dofManager,
                                                DomainPartition * const domain,
                                                ParallelMatrix * const matrix,
                                                ParallelVector * const rhs )
{
  
  FieldSpecificationManager & fsManager = FieldSpecificationManager::get();

  string const dofKey = dofManager->getKey( viewKeyStruct::dofFieldString );
  
  fsManager.Apply( time + dt, domain, "ElementRegions", FieldSpecificationBase::viewKeyStruct::fluxBoundaryConditionString,
                    [&]( FieldSpecificationBase const * const fs,
                    string const &,
                    SortedArrayView<localIndex const> const & lset,
                    Group * subRegion,
                    string const & ) -> void
  {

    arrayView1d<globalIndex const> const &
    dofNumber = subRegion->getReference< array1d<globalIndex> >( dofKey );

    arrayView1d< integer const > const &
    ghostRank = subRegion->getReference<array1d<integer> >( ObjectManagerBase::viewKeyStruct::ghostRankString);

    SortedArray< localIndex > localSet;
    for( localIndex const a : lset )
    {
      if( ghostRank[a] < 0 )
      {
        localSet.insert(a);
      }
    }
   
    fs->ApplyBoundaryConditionToSystem<FieldSpecificationAdd, LAInterface>( localSet,
                                                                            time + dt,
                                                                            dt,
                                                                            subRegion,
                                                                            dofNumber,
                                                                            integer_conversion<int>(m_numDofPerCell),
                                                                            *matrix,
                                                                            *rhs,
                                                                            [&] (localIndex const GEOSX_UNUSED_PARAM(a)) -> real64
                                                                            {
                                                                              return 0;
                                                                            });

  });
}

  
void
CompositionalMultiphaseFlow::ApplyDirichletBC_implicit( real64 const time,
                                                        real64 const dt,
                                                        DofManager const * const dofManager,
                                                        DomainPartition * const domain,
                                                        ParallelMatrix * const matrix,
                                                        ParallelVector * const rhs )
{
  FieldSpecificationManager & fsManager = FieldSpecificationManager::get();

  map< string, map< string, array1d<bool> > > bcStatusMap; // map to check consistent application of BC

  // 1. apply pressure Dirichlet BCs
  fsManager.Apply( time + dt,
                   domain,
                   "ElementRegions",
                   viewKeyStruct::pressureString,
                   [&]( FieldSpecificationBase const * const fs,
                        string const & setName,
                        SortedArrayView<localIndex const> const & targetSet,
                        Group * subRegion,
                        string const & )
  {
    // 1.0. Check whether pressure has already been applied to this set
    string const & subRegionName = subRegion->getName();
    GEOSX_ERROR_IF( bcStatusMap[subRegionName].count( setName ) > 0, "Conflicting pressure boundary conditions on set " << setName );
    bcStatusMap[subRegionName][setName].resize( m_numComponents );
    bcStatusMap[subRegionName][setName] = false;

    // 1.1. Apply BC to set the field values
    fs->ApplyFieldValue<FieldSpecificationEqual>( targetSet,
                                                  time + dt,
                                                  subRegion,
                                                  viewKeyStruct::bcPressureString );
  });

  // 2. Apply composition BC (global component fraction) and store them for constitutive call
  fsManager.Apply( time + dt,
                   domain,
                   "ElementRegions",
                   viewKeyStruct::globalCompFractionString,
                   [&] ( FieldSpecificationBase const * const fs,
                         string const & setName,
                         SortedArrayView<localIndex const> const & targetSet,
                         Group * subRegion,
                         string const & )
  {
    // 2.0. Check pressure and record composition bc application
    string const & subRegionName = subRegion->getName();
    localIndex const comp = fs->GetComponent();
    GEOSX_ERROR_IF( bcStatusMap[subRegionName].count( setName ) == 0, "Pressure boundary condition not prescribed on set '" << setName << "'" );
    GEOSX_ERROR_IF( bcStatusMap[subRegionName][setName][comp], "Conflicting composition[" << comp << "] boundary conditions on set '" << setName << "'" );
    bcStatusMap[subRegionName][setName][comp] = true;

    // 2.1. Apply BC to set the field values
    fs->ApplyFieldValue<FieldSpecificationEqual>( targetSet,
                                                  time + dt,
                                                  subRegion,
                                                  viewKeyStruct::globalCompFractionString );
  });

  // 2.3 Check consistency between composition BC applied to sets
  bool bcConsistent = true;
  for (auto const & bcStatusEntryOuter : bcStatusMap)
  {
    for( auto const & bcStatusEntryInner : bcStatusEntryOuter.second )
    {
      for( localIndex ic = 0 ; ic < m_numComponents ; ++ic )
      {
        bcConsistent &= bcStatusEntryInner.second[ic];
        GEOSX_WARNING_IF( !bcConsistent, "Composition boundary condition not applied to component " << ic
                         << " on region '" << bcStatusEntryOuter.first << "',"
                         << " set '" << bcStatusEntryInner.first << "'" );
      }
    }
  }
  GEOSX_ERROR_IF( !bcConsistent, "Inconsistent composition boundary conditions" );

  string const dofKey = dofManager->getKey( viewKeyStruct::dofFieldString );

  // 3. Call constitutive update, back-calculate target global component densities and apply to the system
  fsManager.Apply( time + dt,
                   domain,
                   "ElementRegions",
                   viewKeyStruct::pressureString,
                   [&] ( FieldSpecificationBase const * const GEOSX_UNUSED_PARAM( bc ),
                         string const & GEOSX_UNUSED_PARAM( setName ),
                         SortedArrayView<localIndex const> const & targetSet,
                         Group * subRegion,
                         string const & )
  {
    MultiFluidBase * const fluid = GetConstitutiveModel<MultiFluidBase>( subRegion, m_fluidName );

    arrayView1d<globalIndex const> const & dofNumber = subRegion->getReference< array1d<globalIndex> >( dofKey );

    arrayView1d<real64 const> const & pres      = subRegion->getReference< array1d<real64> >( viewKeyStruct::pressureString );
    arrayView1d<real64 const> const & dPres     = subRegion->getReference< array1d<real64> >( viewKeyStruct::deltaPressureString );
    arrayView1d<real64 const> const & bcPres    = subRegion->getReference< array1d<real64> >( viewKeyStruct::bcPressureString );
    arrayView2d<real64 const> const & compFrac  = subRegion->getReference< array2d<real64> >( viewKeyStruct::globalCompFractionString );
    arrayView2d<real64 const> const & compDens  = subRegion->getReference< array2d<real64> >( viewKeyStruct::globalCompDensityString );
    arrayView2d<real64 const> const & dCompDens = subRegion->getReference< array2d<real64> >( viewKeyStruct::deltaGlobalCompDensityString );

    arrayView2d<real64> const & totalDens = fluid->getReference< array2d<real64> >( MultiFluidBase::viewKeyStruct::totalDensityString );

    array1d<real64> rhsContribution( targetSet.size() * m_numDofPerCell );
    array1d<globalIndex> dof( targetSet.size() * m_numDofPerCell );

    integer counter = 0;

    for (localIndex a : targetSet)
    {
      fluid->PointUpdate( bcPres[a], m_temperature, compFrac[a], a, 0 );

      dof[counter] = dofNumber[a];

      // 4.1. Apply pressure to the matrix
      FieldSpecificationEqual::SpecifyFieldValue<LAInterface>( dof[counter],
                                                               *matrix,
                                                               rhsContribution[counter],
                                                               bcPres[a],
                                                               pres[a] + dPres[a] );

      ++counter;

      // 4.2. For each component, apply target global density value
      for (localIndex ic = 0; ic < m_numComponents; ++ic)
      {
        dof[counter] = dofNumber[a] + ic + 1;
        real64 const targetCompDens = totalDens[a][0] * compFrac[a][ic];

        FieldSpecificationEqual::SpecifyFieldValue<LAInterface>( dof[counter],
                                                                 *matrix,
                                                                 rhsContribution[counter],
                                                                 targetCompDens,
                                                                 compDens[a][ic] + dCompDens[a][ic] );

        ++counter;
      }

      // 4.3. Apply accumulated rhs values
      FieldSpecificationEqual::PrescribeRhsValues<LAInterface>( *rhs,
                                                                counter,
                                                                dof.data(),
                                                                rhsContribution.data() );
    }
  });

}

real64
CompositionalMultiphaseFlow::CalculateResidualNorm( DomainPartition const * const domain,
                                                    DofManager const & dofManager,
                                                    ParallelVector const & rhs )
{
  MeshLevel const * const mesh = domain->getMeshBody(0)->getMeshLevel(0);
  real64 const * localResidual = rhs.extractLocalVector();
  real64 localResidualNorm = 0.0;

  string const dofKey = dofManager.getKey( viewKeyStruct::dofFieldString );

  applyToSubRegions( mesh, [&] ( localIndex const er, localIndex const esr,
                                 ElementRegionBase const * const GEOSX_UNUSED_PARAM( region ),
                                 ElementSubRegionBase const * const subRegion )
  {
    arrayView1d<globalIndex const> const & dofNumber = subRegion->getReference< array1d<globalIndex> >( dofKey );

    arrayView1d<integer const>     const & elemGhostRank = m_elemGhostRank[er][esr];
    arrayView1d<real64 const>      const & refPoro       = m_porosityRef[er][esr];
    arrayView1d<real64 const>      const & volume        = m_volume[er][esr];
    arrayView2d<real64 const>      const & totalDens     = m_totalDens[er][esr][m_fluidIndex];

    localIndex const subRegionSize = subRegion->size();
    for ( localIndex ei = 0; ei < subRegionSize; ++ei )
    {
      if (elemGhostRank[ei] < 0)
      {
        globalIndex const offset = dofNumber[ei];
        for (localIndex idof = 0; idof < m_numDofPerCell; ++idof)
        {
          localIndex const lid = rhs.getLocalRowID( offset + idof );
          real64 const val = localResidual[lid] / (totalDens[ei][0] * refPoro[ei] * volume[ei]);
          localResidualNorm += val * val;
        }
      }
    }
  } );

  // compute global residual norm
  realT globalResidualNorm;
  MpiWrapper::allReduce( &localResidualNorm, &globalResidualNorm, 1, MPI_SUM, MPI_COMM_GEOSX );

  return sqrt( globalResidualNorm );
}

void CompositionalMultiphaseFlow::SolveSystem( DofManager const & dofManager,
                                               ParallelMatrix & matrix,
                                               ParallelVector & rhs,
                                               ParallelVector & solution )
{
  GEOSX_MARK_FUNCTION;

  rhs.scale( -1.0 );
  solution.zero();

  SolverBase::SolveSystem( dofManager, matrix, rhs, solution );

  if( getLogLevel() == 2 )
  {
    GEOSX_LOG_RANK_0("After CompositionalMultiphaseFlow::SolveSystem");
    GEOSX_LOG_RANK_0("\nSolution\n");
    std::cout << solution;
  }

  
}

bool
CompositionalMultiphaseFlow::CheckSystemSolution( DomainPartition const * const domain,
                                                  DofManager const & dofManager,
                                                  ParallelVector const & solution,
                                                  real64 const scalingFactor )
{
  MeshLevel const * const mesh = domain->getMeshBody(0)->getMeshLevel(0);
  real64 const * localSolution = solution.extractLocalVector();
  int localCheck = 1;


  string const dofKey = dofManager.getKey( viewKeyStruct::dofFieldString );

  applyToSubRegions( mesh, [&] ( localIndex const er, localIndex const esr,
                                 ElementRegionBase const * const GEOSX_UNUSED_PARAM( region ),
                                 ElementSubRegionBase const * const subRegion )
  {
    arrayView1d<globalIndex const> const & dofNumber = subRegion->getReference< array1d<globalIndex> >( dofKey );

    arrayView1d<integer const> const & elemGhostRank = m_elemGhostRank[er][esr];

    arrayView1d<real64 const> const & pres      = m_pressure[er][esr];
    arrayView1d<real64 const> const & dPres     = m_deltaPressure[er][esr];
    arrayView2d<real64 const> const & compDens  = m_globalCompDensity[er][esr];
    arrayView2d<real64 const> const & dCompDens = m_deltaGlobalCompDensity[er][esr];

    forall_in_range<serialPolicy>( 0, subRegion->size(), [&] ( localIndex ei )
    {
      if (elemGhostRank[ei] >= 0)
      {
        return;
      }

      globalIndex const offset = dofNumber[ei];
      // extract solution and apply to dP
      {
        localIndex const lid = solution.getLocalRowID( offset );
        real64 const newPres = pres[ei] + dPres[ei] + scalingFactor * localSolution[lid];

        if (newPres < 0.0)
        {
        	localCheck = 0;
        }
      }

      for (localIndex ic = 0; ic < m_numComponents; ++ic)
      {
        localIndex const lid = solution.getLocalRowID( offset + ic + 1 );
        real64 const newDens = compDens[ei][ic] + dCompDens[ei][ic] + scalingFactor * localSolution[lid];
        if (newDens < 0.0)
        {
        	localCheck = 0;
        }
      }
    });
  });
  int globalCheck;

  MpiWrapper::allReduce( &localCheck,
                         &globalCheck,
                         1,
                         MPI_MIN,
                         MPI_COMM_GEOSX );

  bool result = true;
  if (globalCheck == 0)
  {
    result = false;
  }
  return result;
}

void
CompositionalMultiphaseFlow::ApplySystemSolution( DofManager const & dofManager,
                                                  ParallelVector const & solution,
                                                  real64 const scalingFactor,
                                                  DomainPartition * const domain )
{
  MeshLevel * const mesh = domain->getMeshBody( 0 )->getMeshLevel( 0 );

  dofManager.addVectorToField( solution,
                               viewKeyStruct::dofFieldString,
                               viewKeyStruct::deltaPressureString,
                               scalingFactor,
                               0, 1 );

  dofManager.addVectorToField( solution,
                               viewKeyStruct::dofFieldString,
                               viewKeyStruct::deltaGlobalCompDensityString,
                               scalingFactor,
                               1, m_numDofPerCell );

  std::map<string, string_array > fieldNames;
  fieldNames["elems"].push_back( viewKeyStruct::deltaPressureString );
  fieldNames["elems"].push_back( viewKeyStruct::deltaGlobalCompDensityString );
  CommunicationTools::SynchronizeFields( fieldNames,
                                         mesh,
                                         domain->getNeighbors() );

  applyToSubRegions( mesh, [&] ( ElementSubRegionBase * const subRegion )
  {
    UpdateState( subRegion );
  } );
}

void CompositionalMultiphaseFlow::ResetStateToBeginningOfStep( DomainPartition * const domain )
{
  MeshLevel * const mesh = domain->getMeshBody(0)->getMeshLevel(0);

  applyToSubRegions( mesh, [&] ( localIndex const er, localIndex const esr,
                                 ElementRegionBase * const,
                                 ElementSubRegionBase * const subRegion )
  {
    arrayView1d<real64> const & dPres     = m_deltaPressure[er][esr];
    arrayView2d<real64> const & dCompDens = m_deltaGlobalCompDensity[er][esr];

    forall_in_range<serialPolicy>( 0, subRegion->size(), [=] ( localIndex ei )
    {
      dPres[ei] = 0.0;
      for (localIndex ic = 0; ic < m_numComponents; ++ic)
        dCompDens[ei][ic] = 0.0;
    });
  });

  applyToSubRegions( mesh, [&] ( ElementSubRegionBase * const subRegion )
  {
    UpdateState( subRegion );
  } );
}

void CompositionalMultiphaseFlow::ImplicitStepComplete( real64 const & GEOSX_UNUSED_PARAM( time ),
                                                        real64 const & GEOSX_UNUSED_PARAM( dt ),
                                                        DomainPartition * const domain )
{
  MeshLevel * const mesh = domain->getMeshBody(0)->getMeshLevel(0);

  applyToSubRegions( mesh, [&] ( localIndex const er, localIndex const esr,
                                 ElementRegionBase * const GEOSX_UNUSED_PARAM( region ),
                                 ElementSubRegionBase * const subRegion )
  {
    arrayView1d<real64 const> const & dPres     = m_deltaPressure[er][esr];
    arrayView2d<real64 const> const & dCompDens = m_deltaGlobalCompDensity[er][esr];

    arrayView1d<real64> const & pres     = m_pressure[er][esr];
    arrayView2d<real64> const & compDens = m_globalCompDensity[er][esr];

    forall_in_range<serialPolicy>( 0, subRegion->size(), [=] ( localIndex const ei )
    {
      pres[ei] += dPres[ei];
      for (localIndex ic = 0; ic < m_numComponents; ++ic)
        compDens[ei][ic] += dCompDens[ei][ic];
    } );
  } );
}

void CompositionalMultiphaseFlow::ResetViews( DomainPartition * const domain )
{
  FlowSolverBase::ResetViews( domain );

  MeshLevel * const mesh = domain->getMeshBody( 0 )->getMeshLevel( 0 );
  ElementRegionManager * const elemManager = mesh->getElemManager();
  ConstitutiveManager * const constitutiveManager = domain->getConstitutiveManager();

  m_pressure =
    elemManager->ConstructViewAccessor< array1d<real64>, arrayView1d<real64> >( viewKeyStruct::pressureString );
  m_deltaPressure =
    elemManager->ConstructViewAccessor< array1d<real64>, arrayView1d<real64> >( viewKeyStruct::deltaPressureString );
  m_globalCompDensity =
    elemManager->ConstructViewAccessor< array2d<real64>, arrayView2d<real64> >( viewKeyStruct::globalCompDensityString );
  m_deltaGlobalCompDensity =
    elemManager->ConstructViewAccessor< array2d<real64>, arrayView2d<real64> >( viewKeyStruct::deltaGlobalCompDensityString );

  m_compFrac =
    elemManager->ConstructViewAccessor< array2d<real64>, arrayView2d<real64> >( viewKeyStruct::globalCompFractionString );
  m_dCompFrac_dCompDens =
    elemManager->ConstructViewAccessor< array3d<real64>, arrayView3d<real64> >( viewKeyStruct::dGlobalCompFraction_dGlobalCompDensityString );
  m_phaseVolFrac =
    elemManager->ConstructViewAccessor< array2d<real64>, arrayView2d<real64> >( viewKeyStruct::phaseVolumeFractionString );
  m_dPhaseVolFrac_dPres =
    elemManager->ConstructViewAccessor< array2d<real64>, arrayView2d<real64> >( viewKeyStruct::dPhaseVolumeFraction_dPressureString );
  m_dPhaseVolFrac_dCompDens =
    elemManager->ConstructViewAccessor< array3d<real64>, arrayView3d<real64> >( viewKeyStruct::dPhaseVolumeFraction_dGlobalCompDensityString );
  m_phaseMob =
    elemManager->ConstructViewAccessor< array2d<real64>, arrayView2d<real64> >( viewKeyStruct::phaseMobilityString );
  m_dPhaseMob_dPres =
    elemManager->ConstructViewAccessor< array2d<real64>, arrayView2d<real64> >( viewKeyStruct::dPhaseMobility_dPressureString );
  m_dPhaseMob_dCompDens =
    elemManager->ConstructViewAccessor< array3d<real64>, arrayView3d<real64> >( viewKeyStruct::dPhaseMobility_dGlobalCompDensityString );

  m_porosityOld =
    elemManager->ConstructViewAccessor< array1d<real64>, arrayView1d<real64> >( viewKeyStruct::porosityOldString );
  m_phaseVolFracOld =
    elemManager->ConstructViewAccessor< array2d<real64>, arrayView2d<real64> >( viewKeyStruct::phaseVolumeFractionOldString );
  m_phaseDensOld =
    elemManager->ConstructViewAccessor< array2d<real64>, arrayView2d<real64> >( viewKeyStruct::phaseDensityOldString );
  m_phaseCompFracOld =
    elemManager->ConstructViewAccessor< array3d<real64>, arrayView3d<real64> >( viewKeyStruct::phaseComponentFractionOldString );

  m_pvMult =
    elemManager->ConstructFullMaterialViewAccessor< array2d<real64>, arrayView2d<real64> >( ConstitutiveBase::viewKeyStruct::poreVolumeMultiplierString,
                                                                                      constitutiveManager );
  m_dPvMult_dPres =
    elemManager->ConstructFullMaterialViewAccessor< array2d<real64>, arrayView2d<real64> >( ConstitutiveBase::viewKeyStruct::dPVMult_dPresString,
                                                                                      constitutiveManager );
  m_phaseFrac =
    elemManager->ConstructFullMaterialViewAccessor< array3d<real64>, arrayView3d<real64> >( MultiFluidBase::viewKeyStruct::phaseFractionString,
                                                                                      constitutiveManager );
  m_dPhaseFrac_dPres =
    elemManager->ConstructFullMaterialViewAccessor< array3d<real64>, arrayView3d<real64> >( MultiFluidBase::viewKeyStruct::dPhaseFraction_dPressureString,
                                                                                      constitutiveManager );
  m_dPhaseFrac_dComp =
    elemManager->ConstructFullMaterialViewAccessor< array4d<real64>, arrayView4d<real64> >( MultiFluidBase::viewKeyStruct::dPhaseFraction_dGlobalCompFractionString,
                                                                                      constitutiveManager );
  m_phaseDens =
    elemManager->ConstructFullMaterialViewAccessor< array3d<real64>, arrayView3d<real64> >( MultiFluidBase::viewKeyStruct::phaseDensityString,
                                                                                      constitutiveManager );
  m_dPhaseDens_dPres =
    elemManager->ConstructFullMaterialViewAccessor< array3d<real64>, arrayView3d<real64> >( MultiFluidBase::viewKeyStruct::dPhaseDensity_dPressureString,
                                                                                      constitutiveManager );
  m_dPhaseDens_dComp =
    elemManager->ConstructFullMaterialViewAccessor< array4d<real64>, arrayView4d<real64> >( MultiFluidBase::viewKeyStruct::dPhaseDensity_dGlobalCompFractionString,
                                                                                      constitutiveManager );
  m_phaseVisc =
    elemManager->ConstructFullMaterialViewAccessor< array3d<real64>, arrayView3d<real64> >( MultiFluidBase::viewKeyStruct::phaseViscosityString,
                                                                                      constitutiveManager );
  m_dPhaseVisc_dPres =
    elemManager->ConstructFullMaterialViewAccessor< array3d<real64>, arrayView3d<real64> >( MultiFluidBase::viewKeyStruct::dPhaseViscosity_dPressureString,
                                                                                      constitutiveManager );
  m_dPhaseVisc_dComp =
    elemManager->ConstructFullMaterialViewAccessor< array4d<real64>, arrayView4d<real64> >( MultiFluidBase::viewKeyStruct::dPhaseViscosity_dGlobalCompFractionString,
                                                                                      constitutiveManager );
  m_phaseCompFrac =
    elemManager->ConstructFullMaterialViewAccessor< array4d<real64>, arrayView4d<real64> >( MultiFluidBase::viewKeyStruct::phaseCompFractionString,
                                                                                      constitutiveManager );
  m_dPhaseCompFrac_dPres =
    elemManager->ConstructFullMaterialViewAccessor< array4d<real64>, arrayView4d<real64> >( MultiFluidBase::viewKeyStruct::dPhaseCompFraction_dPressureString,
                                                                                      constitutiveManager );
  m_dPhaseCompFrac_dComp =
    elemManager->ConstructFullMaterialViewAccessor< array5d<real64>, arrayView5d<real64> >( MultiFluidBase::viewKeyStruct::dPhaseCompFraction_dGlobalCompFractionString,
                                                                                      constitutiveManager );
  m_totalDens =
    elemManager->ConstructFullMaterialViewAccessor< array2d<real64>, arrayView2d<real64> >( MultiFluidBase::viewKeyStruct::totalDensityString,
                                                                                      constitutiveManager );
  m_phaseRelPerm =
    elemManager->ConstructFullMaterialViewAccessor< array3d<real64>, arrayView3d<real64> >( RelativePermeabilityBase::viewKeyStruct::phaseRelPermString,
                                                                                      constitutiveManager );
  m_dPhaseRelPerm_dPhaseVolFrac =
    elemManager->ConstructFullMaterialViewAccessor< array4d<real64>, arrayView4d<real64> >( RelativePermeabilityBase::viewKeyStruct::dPhaseRelPerm_dPhaseVolFractionString,
                                                                                      constitutiveManager );
  if (m_capPressureFlag)
  {
    m_phaseCapPressure =
      elemManager->ConstructFullMaterialViewAccessor< array3d<real64>, arrayView3d<real64> >( CapillaryPressureBase::viewKeyStruct::phaseCapPressureString,
                                                                                        constitutiveManager );
    m_dPhaseCapPressure_dPhaseVolFrac =
      elemManager->ConstructFullMaterialViewAccessor< array4d<real64>, arrayView4d<real64> >( CapillaryPressureBase::viewKeyStruct::dPhaseCapPressure_dPhaseVolFractionString,
                                                                                        constitutiveManager );
  }
}

//START_SPHINX_INCLUDE_01
REGISTER_CATALOG_ENTRY(SolverBase, CompositionalMultiphaseFlow, string const &, Group * const)
}// namespace geosx<|MERGE_RESOLUTION|>--- conflicted
+++ resolved
@@ -711,12 +711,6 @@
 {
   GEOSX_MARK_FUNCTION;
 
-<<<<<<< HEAD
-//  matrix.zero();
-//  rhs.zero();
-
-=======
->>>>>>> e3c89995
   matrix.open();
   rhs.open();
 
