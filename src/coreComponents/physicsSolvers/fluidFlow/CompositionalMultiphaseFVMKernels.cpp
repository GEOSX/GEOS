/*
 * ------------------------------------------------------------------------------------------------------------
 * SPDX-License-Identifier: LGPL-2.1-only
 *
 * Copyright (c) 2018-2020 Lawrence Livermore National Security LLC
 * Copyright (c) 2018-2020 The Board of Trustees of the Leland Stanford Junior University
 * Copyright (c) 2018-2020 TotalEnergies
 * Copyright (c) 2019-     GEOSX Contributors
 * All rights reserved
 *
 * See top level LICENSE, COPYRIGHT, CONTRIBUTORS, NOTICE, and ACKNOWLEDGEMENTS files for details.
 * ------------------------------------------------------------------------------------------------------------
 */

/**
 * @file CompositionalMultiphaseFVMKernels.cpp
 */

#include "CompositionalMultiphaseFVMKernels.hpp"
#include "CompositionalMultiphaseUtilities.hpp"

#include "finiteVolume/CellElementStencilTPFA.hpp"
#include "finiteVolume/SurfaceElementStencil.hpp"
#include "finiteVolume/EmbeddedSurfaceToCellStencil.hpp"
#include "finiteVolume/FaceElementToCellStencil.hpp"
#include "mesh/utilities/MeshMapUtilities.hpp"



namespace geosx
{

namespace CompositionalMultiphaseFVMKernels
{

<<<<<<< HEAD
/******************************** PhaseMobilityKernel ********************************/

template< localIndex NC, localIndex NP >
GEOSX_HOST_DEVICE
void
PhaseMobilityKernel::
  compute( arraySlice2d< real64 const, compflow::USD_COMP_DC - 1 > const & dCompFrac_dCompDens,
           arraySlice1d< real64 const, multifluid::USD_PHASE - 2 > const & phaseDens,
           arraySlice1d< real64 const, multifluid::USD_PHASE - 2 > const & dPhaseDens_dPres,
           arraySlice2d< real64 const, multifluid::USD_PHASE_DC - 2 > const & dPhaseDens_dComp,
           arraySlice1d< real64 const, multifluid::USD_PHASE - 2 > const & phaseVisc,
           arraySlice1d< real64 const, multifluid::USD_PHASE - 2 > const & dPhaseVisc_dPres,
           arraySlice2d< real64 const, multifluid::USD_PHASE_DC - 2 > const & dPhaseVisc_dComp,
           arraySlice1d< real64 const, relperm::USD_RELPERM - 2 > const & phaseRelPerm,
           arraySlice2d< real64 const, relperm::USD_RELPERM_DS - 2 > const & dPhaseRelPerm_dPhaseVolFrac,
           arraySlice1d< real64 const, compflow::USD_PHASE - 1 > const & phaseVolFrac,
           arraySlice1d< real64 const, compflow::USD_PHASE - 1 > const & dPhaseVolFrac_dPres,
           arraySlice2d< real64 const, compflow::USD_PHASE_DC - 1 > const & dPhaseVolFrac_dComp,
           arraySlice1d< real64, compflow::USD_PHASE - 1 > const & phaseMob,
           arraySlice1d< real64, compflow::USD_PHASE - 1 > const & dPhaseMob_dPres,
           arraySlice2d< real64, compflow::USD_PHASE_DC - 1 > const & dPhaseMob_dComp )
{
  real64 dRelPerm_dC[NC];
  real64 dDens_dC[NC];
  real64 dVisc_dC[NC];

  for( localIndex ip = 0; ip < NP; ++ip )
  {

    // compute the phase mobility only if the phase is present
    bool const phaseExists = (phaseVolFrac[ip] > 0);
    if( !phaseExists )
    {
      phaseMob[ip] = 0.;
      dPhaseMob_dPres[ip] = 0.;
      for( localIndex jc = 0; jc < NC; ++jc )
      {
        dPhaseMob_dComp[ip][jc] = 0.;
      }
      continue;
    }

    real64 const density = phaseDens[ip];
    real64 const dDens_dP = dPhaseDens_dPres[ip];
    applyChainRule( NC, dCompFrac_dCompDens, dPhaseDens_dComp[ip], dDens_dC );

    real64 const viscosity = phaseVisc[ip];
    real64 const dVisc_dP = dPhaseVisc_dPres[ip];
    applyChainRule( NC, dCompFrac_dCompDens, dPhaseVisc_dComp[ip], dVisc_dC );

    real64 const relPerm = phaseRelPerm[ip];
    real64 dRelPerm_dP = 0.0;
    for( localIndex ic = 0; ic < NC; ++ic )
    {
      dRelPerm_dC[ic] = 0.0;
    }

    for( localIndex jp = 0; jp < NP; ++jp )
    {
      real64 const dRelPerm_dS = dPhaseRelPerm_dPhaseVolFrac[ip][jp];
      dRelPerm_dP += dRelPerm_dS * dPhaseVolFrac_dPres[jp];

      for( localIndex jc = 0; jc < NC; ++jc )
      {
        dRelPerm_dC[jc] += dRelPerm_dS * dPhaseVolFrac_dComp[jp][jc];
      }
    }

    real64 const mobility = relPerm * density / viscosity;

    phaseMob[ip] = mobility;
    dPhaseMob_dPres[ip] = dRelPerm_dP * density / viscosity
                          + mobility * (dDens_dP / density - dVisc_dP / viscosity);

    // compositional derivatives
    for( localIndex jc = 0; jc < NC; ++jc )
    {
      dPhaseMob_dComp[ip][jc] = dRelPerm_dC[jc] * density / viscosity
                                + mobility * (dDens_dC[jc] / density - dVisc_dC[jc] / viscosity);
    }
  }
}

template< localIndex NC, localIndex NP >
void PhaseMobilityKernel::
  launch( localIndex const size,
          arrayView3d< real64 const, compflow::USD_COMP_DC > const & dCompFrac_dCompDens,
          arrayView3d< real64 const, multifluid::USD_PHASE > const & phaseDens,
          arrayView3d< real64 const, multifluid::USD_PHASE > const & dPhaseDens_dPres,
          arrayView4d< real64 const, multifluid::USD_PHASE_DC > const & dPhaseDens_dComp,
          arrayView3d< real64 const, multifluid::USD_PHASE > const & phaseVisc,
          arrayView3d< real64 const, multifluid::USD_PHASE > const & dPhaseVisc_dPres,
          arrayView4d< real64 const, multifluid::USD_PHASE_DC > const & dPhaseVisc_dComp,
          arrayView3d< real64 const, relperm::USD_RELPERM > const & phaseRelPerm,
          arrayView4d< real64 const, relperm::USD_RELPERM_DS > const & dPhaseRelPerm_dPhaseVolFrac,
          arrayView2d< real64 const, compflow::USD_PHASE > const & phaseVolFrac,
          arrayView2d< real64 const, compflow::USD_PHASE > const & dPhaseVolFrac_dPres,
          arrayView3d< real64 const, compflow::USD_PHASE_DC > const & dPhaseVolFrac_dComp,
          arrayView2d< real64, compflow::USD_PHASE > const & phaseMob,
          arrayView2d< real64, compflow::USD_PHASE > const & dPhaseMob_dPres,
          arrayView3d< real64, compflow::USD_PHASE_DC > const & dPhaseMob_dComp )
{
  forAll< parallelDevicePolicy<> >( size, [=] GEOSX_HOST_DEVICE ( localIndex const a )
  {
    compute< NC, NP >( dCompFrac_dCompDens[a],
                       phaseDens[a][0],
                       dPhaseDens_dPres[a][0],
                       dPhaseDens_dComp[a][0],
                       phaseVisc[a][0],
                       dPhaseVisc_dPres[a][0],
                       dPhaseVisc_dComp[a][0],
                       phaseRelPerm[a][0],
                       dPhaseRelPerm_dPhaseVolFrac[a][0],
                       phaseVolFrac[a],
                       dPhaseVolFrac_dPres[a],
                       dPhaseVolFrac_dComp[a],
                       phaseMob[a],
                       dPhaseMob_dPres[a],
                       dPhaseMob_dComp[a] );
  } );
}

template< localIndex NC, localIndex NP >
void PhaseMobilityKernel::
  launch( SortedArrayView< localIndex const > const & targetSet,
          arrayView3d< real64 const, compflow::USD_COMP_DC > const & dCompFrac_dCompDens,
          arrayView3d< real64 const, multifluid::USD_PHASE > const & phaseDens,
          arrayView3d< real64 const, multifluid::USD_PHASE > const & dPhaseDens_dPres,
          arrayView4d< real64 const, multifluid::USD_PHASE_DC > const & dPhaseDens_dComp,
          arrayView3d< real64 const, multifluid::USD_PHASE > const & phaseVisc,
          arrayView3d< real64 const, multifluid::USD_PHASE > const & dPhaseVisc_dPres,
          arrayView4d< real64 const, multifluid::USD_PHASE_DC > const & dPhaseVisc_dComp,
          arrayView3d< real64 const, relperm::USD_RELPERM > const & phaseRelPerm,
          arrayView4d< real64 const, relperm::USD_RELPERM_DS > const & dPhaseRelPerm_dPhaseVolFrac,
          arrayView2d< real64 const, compflow::USD_PHASE > const & phaseVolFrac,
          arrayView2d< real64 const, compflow::USD_PHASE > const & dPhaseVolFrac_dPres,
          arrayView3d< real64 const, compflow::USD_PHASE_DC > const & dPhaseVolFrac_dComp,
          arrayView2d< real64, compflow::USD_PHASE > const & phaseMob,
          arrayView2d< real64, compflow::USD_PHASE > const & dPhaseMob_dPres,
          arrayView3d< real64, compflow::USD_PHASE_DC > const & dPhaseMob_dComp )
{
  forAll< parallelDevicePolicy<> >( targetSet.size(), [=] GEOSX_HOST_DEVICE ( localIndex const i )
  {
    localIndex const a = targetSet[ i ];
    compute< NC, NP >( dCompFrac_dCompDens[a],
                       phaseDens[a][0],
                       dPhaseDens_dPres[a][0],
                       dPhaseDens_dComp[a][0],
                       phaseVisc[a][0],
                       dPhaseVisc_dPres[a][0],
                       dPhaseVisc_dComp[a][0],
                       phaseRelPerm[a][0],
                       dPhaseRelPerm_dPhaseVolFrac[a][0],
                       phaseVolFrac[a],
                       dPhaseVolFrac_dPres[a],
                       dPhaseVolFrac_dComp[a],
                       phaseMob[a],
                       dPhaseMob_dPres[a],
                       dPhaseMob_dComp[a] );
  } );
}

#define INST_PhaseMobilityKernel( NC, NP ) \
  template \
  void \
  PhaseMobilityKernel:: \
    launch< NC, NP >( localIndex const size, \
                      arrayView3d< real64 const, compflow::USD_COMP_DC > const & dCompFrac_dCompDens, \
                      arrayView3d< real64 const, multifluid::USD_PHASE > const & phaseDens, \
                      arrayView3d< real64 const, multifluid::USD_PHASE > const & dPhaseDens_dPres, \
                      arrayView4d< real64 const, multifluid::USD_PHASE_DC > const & dPhaseDens_dComp, \
                      arrayView3d< real64 const, multifluid::USD_PHASE > const & phaseVisc, \
                      arrayView3d< real64 const, multifluid::USD_PHASE > const & dPhaseVisc_dPres, \
                      arrayView4d< real64 const, multifluid::USD_PHASE_DC > const & dPhaseVisc_dComp, \
                      arrayView3d< real64 const, relperm::USD_RELPERM > const & phaseRelPerm, \
                      arrayView4d< real64 const, relperm::USD_RELPERM_DS > const & dPhaseRelPerm_dPhaseVolFrac, \
                      arrayView2d< real64 const, compflow::USD_PHASE > const & phaseVolFrac, \
                      arrayView2d< real64 const, compflow::USD_PHASE > const & dPhaseVolFrac_dPres, \
                      arrayView3d< real64 const, compflow::USD_PHASE_DC > const & dPhaseVolFrac_dComp, \
                      arrayView2d< real64, compflow::USD_PHASE > const & phaseMob, \
                      arrayView2d< real64, compflow::USD_PHASE > const & dPhaseMob_dPres, \
                      arrayView3d< real64, compflow::USD_PHASE_DC > const & dPhaseMob_dComp ); \
  template \
  void \
  PhaseMobilityKernel:: \
    launch< NC, NP >( SortedArrayView< localIndex const > const & targetSet, \
                      arrayView3d< real64 const, compflow::USD_COMP_DC > const & dCompFrac_dCompDens, \
                      arrayView3d< real64 const, multifluid::USD_PHASE > const & phaseDens, \
                      arrayView3d< real64 const, multifluid::USD_PHASE > const & dPhaseDens_dPres, \
                      arrayView4d< real64 const, multifluid::USD_PHASE_DC > const & dPhaseDens_dComp, \
                      arrayView3d< real64 const, multifluid::USD_PHASE > const & phaseVisc, \
                      arrayView3d< real64 const, multifluid::USD_PHASE > const & dPhaseVisc_dPres, \
                      arrayView4d< real64 const, multifluid::USD_PHASE_DC > const & dPhaseVisc_dComp, \
                      arrayView3d< real64 const, relperm::USD_RELPERM > const & phaseRelPerm, \
                      arrayView4d< real64 const, relperm::USD_RELPERM_DS > const & dPhaseRelPerm_dPhaseVolFrac, \
                      arrayView2d< real64 const, compflow::USD_PHASE > const & phaseVolFrac, \
                      arrayView2d< real64 const, compflow::USD_PHASE > const & dPhaseVolFrac_dPres, \
                      arrayView3d< real64 const, compflow::USD_PHASE_DC > const & dPhaseVolFrac_dComp, \
                      arrayView2d< real64, compflow::USD_PHASE > const & phaseMob, \
                      arrayView2d< real64, compflow::USD_PHASE > const & dPhaseMob_dPres, \
                      arrayView3d< real64, compflow::USD_PHASE_DC > const & dPhaseMob_dComp )

INST_PhaseMobilityKernel( 1, 1 );
INST_PhaseMobilityKernel( 2, 1 );
INST_PhaseMobilityKernel( 3, 1 );
INST_PhaseMobilityKernel( 4, 1 );
INST_PhaseMobilityKernel( 5, 1 );

INST_PhaseMobilityKernel( 1, 2 );
INST_PhaseMobilityKernel( 2, 2 );
INST_PhaseMobilityKernel( 3, 2 );
INST_PhaseMobilityKernel( 4, 2 );
INST_PhaseMobilityKernel( 5, 2 );

INST_PhaseMobilityKernel( 1, 3 );
INST_PhaseMobilityKernel( 2, 3 );
INST_PhaseMobilityKernel( 3, 3 );
INST_PhaseMobilityKernel( 4, 3 );
INST_PhaseMobilityKernel( 5, 3 );

#undef INST_PhaseMobilityKernel

/******************************** FaceBasedAssemblyKernel ********************************/

FaceBasedAssemblyKernelBase::FaceBasedAssemblyKernelBase( integer const numPhases,
                                                          globalIndex const rankOffset,
                                                          integer const capPressureFlag,
                                                          DofNumberAccessor const & dofNumberAccessor,
                                                          CompFlowAccessors const & compFlowAccessors,
                                                          MultiFluidAccessors const & multiFluidAccessors,
                                                          CapPressureAccessors const & capPressureAccessors,
                                                          PermeabilityAccessors const & permeabilityAccessors,
                                                          real64 const & dt,
                                                          CRSMatrixView< real64, globalIndex const > const & localMatrix,
                                                          arrayView1d< real64 > const & localRhs )
  : m_numPhases( numPhases ),
  m_rankOffset( rankOffset ),
  m_capPressureFlag( capPressureFlag ),
  m_dt( dt ),
  m_dofNumber( dofNumberAccessor.toNestedViewConst() ),
  m_permeability( permeabilityAccessors.get( extrinsicMeshData::permeability::permeability {} ) ),
  m_dPerm_dPres( permeabilityAccessors.get( extrinsicMeshData::permeability::dPerm_dPressure {} ) ),
  m_ghostRank( compFlowAccessors.get( extrinsicMeshData::ghostRank {} ) ),
  m_gravCoef( compFlowAccessors.get( extrinsicMeshData::flow::gravityCoefficient {} ) ),
  m_pres( compFlowAccessors.get( extrinsicMeshData::flow::pressure {} ) ),
  m_dPres( compFlowAccessors.get( extrinsicMeshData::flow::deltaPressure {} ) ),
  m_dCompFrac_dCompDens( compFlowAccessors.get( extrinsicMeshData::flow::dGlobalCompFraction_dGlobalCompDensity {} ) ),
  m_dPhaseVolFrac_dPres( compFlowAccessors.get( extrinsicMeshData::flow::dPhaseVolumeFraction_dPressure {} ) ),
  m_dPhaseVolFrac_dCompDens( compFlowAccessors.get( extrinsicMeshData::flow::dPhaseVolumeFraction_dGlobalCompDensity {} ) ),
  m_phaseMob( compFlowAccessors.get( extrinsicMeshData::flow::phaseMobility {} ) ),
  m_dPhaseMob_dPres( compFlowAccessors.get( extrinsicMeshData::flow::dPhaseMobility_dPressure {} ) ),
  m_dPhaseMob_dCompDens( compFlowAccessors.get( extrinsicMeshData::flow::dPhaseMobility_dGlobalCompDensity {} ) ),
  m_phaseMassDens( multiFluidAccessors.get( extrinsicMeshData::multifluid::phaseMassDensity {} ) ),
  m_dPhaseMassDens_dPres( multiFluidAccessors.get( extrinsicMeshData::multifluid::dPhaseMassDensity_dPressure {} ) ),
  m_dPhaseMassDens_dComp( multiFluidAccessors.get( extrinsicMeshData::multifluid::dPhaseMassDensity_dGlobalCompFraction {} ) ),
  m_phaseCompFrac( multiFluidAccessors.get( extrinsicMeshData::multifluid::phaseCompFraction {} ) ),
  m_dPhaseCompFrac_dPres( multiFluidAccessors.get( extrinsicMeshData::multifluid::dPhaseCompFraction_dPressure {} ) ),
  m_dPhaseCompFrac_dComp( multiFluidAccessors.get( extrinsicMeshData::multifluid::dPhaseCompFraction_dGlobalCompFraction {} ) ),
  m_phaseCapPressure( capPressureAccessors.get( extrinsicMeshData::cappres::phaseCapPressure {} ) ),
  m_dPhaseCapPressure_dPhaseVolFrac( capPressureAccessors.get( extrinsicMeshData::cappres::dPhaseCapPressure_dPhaseVolFraction {} ) ),
  m_localMatrix( localMatrix ),
  m_localRhs( localRhs )
{}
=======
/******************************** FluxKernel ********************************/

template< integer NC, localIndex MAX_NUM_ELEMS, localIndex MAX_STENCIL_SIZE >
GEOSX_HOST_DEVICE
void
FluxKernel::
  compute( integer const numPhases,
           localIndex const stencilSize,
           localIndex const numFluxElems,
           arraySlice1d< localIndex const > const seri,
           arraySlice1d< localIndex const > const sesri,
           arraySlice1d< localIndex const > const sei,
           real64 const (&transmissibility)[2],
           real64 const (&dTrans_dPres)[2],
           ElementViewConst< arrayView1d< real64 const > > const & pres,
           ElementViewConst< arrayView1d< real64 const > > const & dPres,
           ElementViewConst< arrayView1d< real64 const > > const & gravCoef,
           ElementViewConst< arrayView2d< real64 const, compflow::USD_PHASE > > const & phaseMob,
           ElementViewConst< arrayView2d< real64 const, compflow::USD_PHASE > > const & dPhaseMob_dPres,
           ElementViewConst< arrayView3d< real64 const, compflow::USD_PHASE_DC > > const & dPhaseMob_dComp,
           ElementViewConst< arrayView2d< real64 const, compflow::USD_PHASE > > const & dPhaseVolFrac_dPres,
           ElementViewConst< arrayView3d< real64 const, compflow::USD_PHASE_DC > > const & dPhaseVolFrac_dComp,
           ElementViewConst< arrayView3d< real64 const, compflow::USD_COMP_DC > > const & dCompFrac_dCompDens,
           ElementViewConst< arrayView3d< real64 const, multifluid::USD_PHASE > > const & phaseMassDens,
           ElementViewConst< arrayView3d< real64 const, multifluid::USD_PHASE > > const & dPhaseMassDens_dPres,
           ElementViewConst< arrayView4d< real64 const, multifluid::USD_PHASE_DC > > const & dPhaseMassDens_dComp,
           ElementViewConst< arrayView4d< real64 const, multifluid::USD_PHASE_COMP > > const & phaseCompFrac,
           ElementViewConst< arrayView4d< real64 const, multifluid::USD_PHASE_COMP > > const & dPhaseCompFrac_dPres,
           ElementViewConst< arrayView5d< real64 const, multifluid::USD_PHASE_COMP_DC > > const & dPhaseCompFrac_dComp,
           ElementViewConst< arrayView3d< real64 const, cappres::USD_CAPPRES > > const & phaseCapPressure,
           ElementViewConst< arrayView4d< real64 const, cappres::USD_CAPPRES_DS > > const & dPhaseCapPressure_dPhaseVolFrac,
           integer const capPressureFlag,
           real64 const dt,
           arraySlice1d< real64 > const localFlux,
           arraySlice2d< real64 > const localFluxJacobian )
{
  integer constexpr NDOF = NC + 1;

  stackArray1d< real64, NC > compFlux( NC );
  stackArray2d< real64, MAX_STENCIL_SIZE * NC > dCompFlux_dP( stencilSize, NC );
  stackArray3d< real64, MAX_STENCIL_SIZE * NC * NC > dCompFlux_dC( stencilSize, NC, NC );

  // loop over phases, compute and upwind phase flux and sum contributions to each component's flux
  for( integer ip = 0; ip < numPhases; ++ip )
  {
    // clear working arrays
    real64 densMean{};
    stackArray1d< real64, MAX_NUM_ELEMS > dDensMean_dP( numFluxElems );
    stackArray2d< real64, MAX_NUM_ELEMS * NC > dDensMean_dC( numFluxElems, NC );

    // create local work arrays
    real64 phaseFlux{};
    real64 dPhaseFlux_dP[MAX_STENCIL_SIZE]{};
    real64 dPhaseFlux_dC[MAX_STENCIL_SIZE][NC]{};

    real64 presGrad{};
    stackArray1d< real64, MAX_STENCIL_SIZE > dPresGrad_dP( stencilSize );
    stackArray2d< real64, MAX_STENCIL_SIZE *NC > dPresGrad_dC( stencilSize, NC );

    real64 gravHead{};
    stackArray1d< real64, MAX_NUM_ELEMS > dGravHead_dP( numFluxElems );
    stackArray2d< real64, MAX_NUM_ELEMS * NC > dGravHead_dC( numFluxElems, NC );

    real64 dCapPressure_dC[NC]{};

    // Working array
    real64 dProp_dC[NC]{};

    // calculate quantities on primary connected cells
    for( localIndex i = 0; i < numFluxElems; ++i )
    {
      localIndex const er  = seri[i];
      localIndex const esr = sesri[i];
      localIndex const ei  = sei[i];

      // density
      real64 const density  = phaseMassDens[er][esr][ei][0][ip];
      real64 const dDens_dP = dPhaseMassDens_dPres[er][esr][ei][0][ip];

      applyChainRule( NC,
                      dCompFrac_dCompDens[er][esr][ei],
                      dPhaseMassDens_dComp[er][esr][ei][0][ip],
                      dProp_dC );

      // average density and derivatives
      densMean += 0.5 * density;
      dDensMean_dP[i] = 0.5 * dDens_dP;
      for( integer jc = 0; jc < NC; ++jc )
      {
        dDensMean_dC[i][jc] = 0.5 * dProp_dC[jc];
      }
    }

    //***** calculation of flux *****

    // compute potential difference MPFA-style
    for( localIndex i = 0; i < stencilSize; ++i )
    {
      localIndex const er  = seri[i];
      localIndex const esr = sesri[i];
      localIndex const ei  = sei[i];

      // capillary pressure
      real64 capPressure     = 0.0;
      real64 dCapPressure_dP = 0.0;

      for( integer ic = 0; ic < NC; ++ic )
      {
        dCapPressure_dC[ic] = 0.0;
      }

      if( capPressureFlag )
      {
        capPressure = phaseCapPressure[er][esr][ei][0][ip];

        for( integer jp = 0; jp < numPhases; ++jp )
        {
          real64 const dCapPressure_dS = dPhaseCapPressure_dPhaseVolFrac[er][esr][ei][0][ip][jp];
          dCapPressure_dP += dCapPressure_dS * dPhaseVolFrac_dPres[er][esr][ei][jp];

          for( integer jc = 0; jc < NC; ++jc )
          {
            dCapPressure_dC[jc] += dCapPressure_dS * dPhaseVolFrac_dComp[er][esr][ei][jp][jc];
          }
        }
      }

      presGrad += transmissibility[i] * (pres[er][esr][ei] + dPres[er][esr][ei] - capPressure);
      dPresGrad_dP[i] += transmissibility[i] * (1 - dCapPressure_dP) + dTrans_dPres[i] * (pres[er][esr][ei] + dPres[er][esr][ei] - capPressure);
      for( integer jc = 0; jc < NC; ++jc )
      {
        dPresGrad_dC[i][jc] += -transmissibility[i] * dCapPressure_dC[jc];
      }

      real64 const gravD     = transmissibility[i] * gravCoef[er][esr][ei];
      real64 const dGravD_dP = dTrans_dPres[i] * gravCoef[er][esr][ei];

      // the density used in the potential difference is always a mass density
      // unlike the density used in the phase mobility, which is a mass density
      // if useMass == 1 and a molar density otherwise
      gravHead += densMean * gravD;

      // need to add contributions from both cells the mean density depends on
      for( localIndex j = 0; j < numFluxElems; ++j )
      {
        dGravHead_dP[j] += dDensMean_dP[j] * gravD + dGravD_dP * densMean;
        for( integer jc = 0; jc < NC; ++jc )
        {
          dGravHead_dC[j][jc] += dDensMean_dC[j][jc] * gravD;
        }
      }
    }

    // *** upwinding ***

    // use PPU currently; advanced stuff like IHU would go here
    // TODO isolate into a kernel?

    // compute phase potential gradient
    real64 const potGrad = presGrad - gravHead;

    // choose upstream cell
    localIndex const k_up = (potGrad >= 0) ? 0 : 1;

    localIndex const er_up  = seri[k_up];
    localIndex const esr_up = sesri[k_up];
    localIndex const ei_up  = sei[k_up];

    real64 const mobility = phaseMob[er_up][esr_up][ei_up][ip];

    // skip the phase flux if phase not present or immobile upstream
    if( LvArray::math::abs( mobility ) < 1e-20 ) // TODO better constant
    {
      continue;
    }

    // pressure gradient depends on all points in the stencil
    for( localIndex ke = 0; ke < stencilSize; ++ke )
    {
      dPhaseFlux_dP[ke] += dPresGrad_dP[ke];
      for( integer jc = 0; jc < NC; ++jc )
      {
        dPhaseFlux_dC[ke][jc] += dPresGrad_dC[ke][jc];
      }

    }

    // gravitational head depends only on the two cells connected (same as mean density)
    for( localIndex ke = 0; ke < numFluxElems; ++ke )
    {
      dPhaseFlux_dP[ke] -= dGravHead_dP[ke];
      for( localIndex jc = 0; jc < NC; ++jc )
      {
        dPhaseFlux_dC[ke][jc] -= dGravHead_dC[ke][jc];
      }
    }

    // compute the phase flux and derivatives using upstream cell mobility
    phaseFlux = mobility * potGrad;
    for( localIndex ke = 0; ke < stencilSize; ++ke )
    {
      dPhaseFlux_dP[ke] *= mobility;
      for( integer jc = 0; jc < NC; ++jc )
      {
        dPhaseFlux_dC[ke][jc] *= mobility;
      }
    }

    real64 const dMob_dP  = dPhaseMob_dPres[er_up][esr_up][ei_up][ip];
    arraySlice1d< real64 const, compflow::USD_PHASE_DC - 2 > dPhaseMob_dCompSub = dPhaseMob_dComp[er_up][esr_up][ei_up][ip];

    // add contribution from upstream cell mobility derivatives
    dPhaseFlux_dP[k_up] += dMob_dP * potGrad;
    for( integer jc = 0; jc < NC; ++jc )
    {
      dPhaseFlux_dC[k_up][jc] += dPhaseMob_dCompSub[jc] * potGrad;
    }

    // slice some constitutive arrays to avoid too much indexing in component loop
    arraySlice1d< real64 const, multifluid::USD_PHASE_COMP-3 > phaseCompFracSub = phaseCompFrac[er_up][esr_up][ei_up][0][ip];
    arraySlice1d< real64 const, multifluid::USD_PHASE_COMP-3 > dPhaseCompFrac_dPresSub = dPhaseCompFrac_dPres[er_up][esr_up][ei_up][0][ip];
    arraySlice2d< real64 const, multifluid::USD_PHASE_COMP_DC-3 > dPhaseCompFrac_dCompSub = dPhaseCompFrac_dComp[er_up][esr_up][ei_up][0][ip];

    // compute component fluxes and derivatives using upstream cell composition
    for( integer ic = 0; ic < NC; ++ic )
    {
      real64 const ycp = phaseCompFracSub[ic];
      compFlux[ic] += phaseFlux * ycp;

      // derivatives stemming from phase flux
      for( localIndex ke = 0; ke < stencilSize; ++ke )
      {
        dCompFlux_dP[ke][ic] += dPhaseFlux_dP[ke] * ycp;
        for( integer jc = 0; jc < NC; ++jc )
        {
          dCompFlux_dC[ke][ic][jc] += dPhaseFlux_dC[ke][jc] * ycp;
        }
      }

      // additional derivatives stemming from upstream cell phase composition
      dCompFlux_dP[k_up][ic] += phaseFlux * dPhaseCompFrac_dPresSub[ic];

      // convert derivatives of component fraction w.r.t. component fractions to derivatives w.r.t. component
      // densities
      applyChainRule( NC, dCompFrac_dCompDens[er_up][esr_up][ei_up], dPhaseCompFrac_dCompSub[ic], dProp_dC );
      for( integer jc = 0; jc < NC; ++jc )
      {
        dCompFlux_dC[k_up][ic][jc] += phaseFlux * dProp_dC[jc];
      }
    }
  }

  // *** end of upwinding

  // populate local flux vector and derivatives
  for( integer ic = 0; ic < NC; ++ic )
  {
    localFlux[ic]      =  dt * compFlux[ic];
    localFlux[NC + ic] = -dt * compFlux[ic];

    for( localIndex ke = 0; ke < stencilSize; ++ke )
    {
      localIndex const localDofIndexPres = ke * NDOF;
      localFluxJacobian[ic][localDofIndexPres] = dt * dCompFlux_dP[ke][ic];
      localFluxJacobian[NC + ic][localDofIndexPres] = -dt * dCompFlux_dP[ke][ic];

      for( integer jc = 0; jc < NC; ++jc )
      {
        localIndex const localDofIndexComp = localDofIndexPres + jc + 1;
        localFluxJacobian[ic][localDofIndexComp] = dt * dCompFlux_dC[ke][ic][jc];
        localFluxJacobian[NC + ic][localDofIndexComp] = -dt * dCompFlux_dC[ke][ic][jc];
      }
    }
  }
}

template< integer NC, typename STENCILWRAPPER_TYPE >
void
FluxKernel::
  launch( integer const numPhases,
          STENCILWRAPPER_TYPE const & stencilWrapper,
          globalIndex const rankOffset,
          ElementViewConst< arrayView1d< globalIndex const > > const & dofNumber,
          ElementViewConst< arrayView1d< integer const > > const & ghostRank,
          ElementViewConst< arrayView1d< real64 const > > const & pres,
          ElementViewConst< arrayView1d< real64 const > > const & dPres,
          ElementViewConst< arrayView3d< real64 const > > const & permeability,
          ElementViewConst< arrayView3d< real64 const > > const & dPerm_dPres,
          ElementViewConst< arrayView1d< real64 const > > const & gravCoef,
          ElementViewConst< arrayView2d< real64 const, compflow::USD_PHASE > > const & phaseMob,
          ElementViewConst< arrayView2d< real64 const, compflow::USD_PHASE > > const & dPhaseMob_dPres,
          ElementViewConst< arrayView3d< real64 const, compflow::USD_PHASE_DC > > const & dPhaseMob_dComp,
          ElementViewConst< arrayView2d< real64 const, compflow::USD_PHASE > > const & dPhaseVolFrac_dPres,
          ElementViewConst< arrayView3d< real64 const, compflow::USD_PHASE_DC > > const & dPhaseVolFrac_dComp,
          ElementViewConst< arrayView3d< real64 const, compflow::USD_COMP_DC > > const & dCompFrac_dCompDens,
          ElementViewConst< arrayView3d< real64 const, multifluid::USD_PHASE > > const & phaseMassDens,
          ElementViewConst< arrayView3d< real64 const, multifluid::USD_PHASE > > const & dPhaseMassDens_dPres,
          ElementViewConst< arrayView4d< real64 const, multifluid::USD_PHASE_DC > > const & dPhaseMassDens_dComp,
          ElementViewConst< arrayView4d< real64 const, multifluid::USD_PHASE_COMP > > const & phaseCompFrac,
          ElementViewConst< arrayView4d< real64 const, multifluid::USD_PHASE_COMP > > const & dPhaseCompFrac_dPres,
          ElementViewConst< arrayView5d< real64 const, multifluid::USD_PHASE_COMP_DC > > const & dPhaseCompFrac_dComp,
          ElementViewConst< arrayView3d< real64 const, cappres::USD_CAPPRES > > const & phaseCapPressure,
          ElementViewConst< arrayView4d< real64 const, cappres::USD_CAPPRES_DS > > const & dPhaseCapPressure_dPhaseVolFrac,
          integer const capPressureFlag,
          real64 const dt,
          CRSMatrixView< real64, globalIndex const > const & localMatrix,
          arrayView1d< real64 > const & localRhs )
{

  using namespace CompositionalMultiphaseUtilities;

  typename STENCILWRAPPER_TYPE::IndexContainerViewConstType const & seri = stencilWrapper.getElementRegionIndices();
  typename STENCILWRAPPER_TYPE::IndexContainerViewConstType const & sesri = stencilWrapper.getElementSubRegionIndices();
  typename STENCILWRAPPER_TYPE::IndexContainerViewConstType const & sei = stencilWrapper.getElementIndices();

  constexpr localIndex MAX_NUM_ELEMS = STENCILWRAPPER_TYPE::NUM_POINT_IN_FLUX;
  constexpr localIndex MAX_STENCIL_SIZE = STENCILWRAPPER_TYPE::MAX_STENCIL_SIZE;

  forAll< parallelDevicePolicy<> >( stencilWrapper.size(), [=] GEOSX_HOST_DEVICE ( localIndex const iconn )
  {
    localIndex const stencilSize = meshMapUtilities::size1( sei, iconn );
    localIndex const numFluxElems = stencilWrapper.numPointsInFlux( iconn );
    constexpr localIndex NDOF = NC + 1;

    // working arrays
    stackArray1d< globalIndex, MAX_NUM_ELEMS * NDOF > dofColIndices( stencilSize * NDOF );
    stackArray1d< real64, MAX_NUM_ELEMS * NC >                      localFlux( numFluxElems * NC );
    stackArray2d< real64, MAX_NUM_ELEMS * NC * MAX_STENCIL_SIZE * NDOF > localFluxJacobian( numFluxElems * NC, stencilSize * NDOF );

    // compute transmissibility
    real64 transmissibility[STENCILWRAPPER_TYPE::MAX_NUM_OF_CONNECTIONS][2];
    real64 dTrans_dPres[STENCILWRAPPER_TYPE::MAX_NUM_OF_CONNECTIONS][2];

    stencilWrapper.computeWeights( iconn,
                                   permeability,
                                   dPerm_dPres,
                                   transmissibility,
                                   dTrans_dPres );



    FluxKernel::compute< NC, MAX_NUM_ELEMS, MAX_STENCIL_SIZE >( numPhases,
                                                                stencilSize,
                                                                numFluxElems,
                                                                seri[iconn],
                                                                sesri[iconn],
                                                                sei[iconn],
                                                                transmissibility[0],
                                                                dTrans_dPres[0],
                                                                pres,
                                                                dPres,
                                                                gravCoef,
                                                                phaseMob,
                                                                dPhaseMob_dPres,
                                                                dPhaseMob_dComp,
                                                                dPhaseVolFrac_dPres,
                                                                dPhaseVolFrac_dComp,
                                                                dCompFrac_dCompDens,
                                                                phaseMassDens,
                                                                dPhaseMassDens_dPres,
                                                                dPhaseMassDens_dComp,
                                                                phaseCompFrac,
                                                                dPhaseCompFrac_dPres,
                                                                dPhaseCompFrac_dComp,
                                                                phaseCapPressure,
                                                                dPhaseCapPressure_dPhaseVolFrac,
                                                                capPressureFlag,
                                                                dt,
                                                                localFlux,
                                                                localFluxJacobian );

    // populate dof indices
    for( localIndex i = 0; i < stencilSize; ++i )
    {
      globalIndex const offset = dofNumber[seri( iconn, i )][sesri( iconn, i )][sei( iconn, i )];

      for( integer jdof = 0; jdof < NDOF; ++jdof )
      {
        dofColIndices[i * NDOF + jdof] = offset + jdof;
      }
    }

    // Apply equation/variable change transformation(s)
    stackArray1d< real64, MAX_STENCIL_SIZE * NDOF > work( stencilSize * NDOF );
    shiftBlockRowsAheadByOneAndReplaceFirstRowWithColumnSum( NC, NDOF*stencilSize, numFluxElems, localFluxJacobian, work );
    shiftBlockElementsAheadByOneAndReplaceFirstElementWithSum( NC, numFluxElems, localFlux );

    // Add to residual/jacobian
    for( localIndex i = 0; i < numFluxElems; ++i )
    {
      if( ghostRank[seri( iconn, i )][sesri( iconn, i )][sei( iconn, i )] < 0 )
      {
        globalIndex const globalRow = dofNumber[seri( iconn, i )][sesri( iconn, i )][sei( iconn, i )];
        localIndex const localRow = LvArray::integerConversion< localIndex >( globalRow - rankOffset );
        GEOSX_ASSERT_GE( localRow, 0 );
        GEOSX_ASSERT_GT( localMatrix.numRows(), localRow + NC );

        for( integer ic = 0; ic < NC; ++ic )
        {
          RAJA::atomicAdd( parallelDeviceAtomic{}, &localRhs[localRow + ic], localFlux[i * NC + ic] );
          localMatrix.addToRowBinarySearchUnsorted< parallelDeviceAtomic >( localRow + ic,
                                                                            dofColIndices.data(),
                                                                            localFluxJacobian[i * NC + ic].dataIfContiguous(),
                                                                            stencilSize * NDOF );
        }
      }
    }
  } );
}

#define INST_FluxKernel( NC, STENCILWRAPPER_TYPE ) \
  template \
  void FluxKernel:: \
    launch< NC, STENCILWRAPPER_TYPE >( integer const numPhases, \
                                       STENCILWRAPPER_TYPE const & stencilWrapper, \
                                       globalIndex const rankOffset, \
                                       ElementViewConst< arrayView1d< globalIndex const > > const & dofNumber, \
                                       ElementViewConst< arrayView1d< integer const > > const & ghostRank, \
                                       ElementViewConst< arrayView1d< real64 const > > const & pres, \
                                       ElementViewConst< arrayView1d< real64 const > > const & dPres, \
                                       ElementViewConst< arrayView3d< real64 const > > const & permeability, \
                                       ElementViewConst< arrayView3d< real64 const > > const & dPerm_dPres, \
                                       ElementViewConst< arrayView1d< real64 const > > const & gravCoef, \
                                       ElementViewConst< arrayView2d< real64 const, compflow::USD_PHASE > > const & phaseMob, \
                                       ElementViewConst< arrayView2d< real64 const, compflow::USD_PHASE > > const & dPhaseMob_dPres, \
                                       ElementViewConst< arrayView3d< real64 const, compflow::USD_PHASE_DC > > const & dPhaseMob_dComp, \
                                       ElementViewConst< arrayView2d< real64 const, compflow::USD_PHASE > > const & dPhaseVolFrac_dPres, \
                                       ElementViewConst< arrayView3d< real64 const, compflow::USD_PHASE_DC > > const & dPhaseVolFrac_dComp, \
                                       ElementViewConst< arrayView3d< real64 const, compflow::USD_COMP_DC > > const & dCompFrac_dCompDens, \
                                       ElementViewConst< arrayView3d< real64 const, multifluid::USD_PHASE > > const & phaseMassDens, \
                                       ElementViewConst< arrayView3d< real64 const, multifluid::USD_PHASE > > const & dPhaseMassDens_dPres, \
                                       ElementViewConst< arrayView4d< real64 const, multifluid::USD_PHASE_DC > > const & dPhaseMassDens_dComp, \
                                       ElementViewConst< arrayView4d< real64 const, multifluid::USD_PHASE_COMP > > const & phaseCompFrac, \
                                       ElementViewConst< arrayView4d< real64 const, multifluid::USD_PHASE_COMP > > const & dPhaseCompFrac_dPres, \
                                       ElementViewConst< arrayView5d< real64 const, multifluid::USD_PHASE_COMP_DC > > const & dPhaseCompFrac_dComp, \
                                       ElementViewConst< arrayView3d< real64 const, cappres::USD_CAPPRES > > const & phaseCapPressure, \
                                       ElementViewConst< arrayView4d< real64 const, cappres::USD_CAPPRES_DS > > const & dPhaseCapPressure_dPhaseVolFrac, \
                                       integer const capPressureFlag, \
                                       real64 const dt, \
                                       CRSMatrixView< real64, globalIndex const > const & localMatrix, \
                                       arrayView1d< real64 > const & localRhs )

INST_FluxKernel( 1, CellElementStencilTPFAWrapper );
INST_FluxKernel( 2, CellElementStencilTPFAWrapper );
INST_FluxKernel( 3, CellElementStencilTPFAWrapper );
INST_FluxKernel( 4, CellElementStencilTPFAWrapper );
INST_FluxKernel( 5, CellElementStencilTPFAWrapper );

INST_FluxKernel( 1, SurfaceElementStencilWrapper );
INST_FluxKernel( 2, SurfaceElementStencilWrapper );
INST_FluxKernel( 3, SurfaceElementStencilWrapper );
INST_FluxKernel( 4, SurfaceElementStencilWrapper );
INST_FluxKernel( 5, SurfaceElementStencilWrapper );

INST_FluxKernel( 1, EmbeddedSurfaceToCellStencilWrapper );
INST_FluxKernel( 2, EmbeddedSurfaceToCellStencilWrapper );
INST_FluxKernel( 3, EmbeddedSurfaceToCellStencilWrapper );
INST_FluxKernel( 4, EmbeddedSurfaceToCellStencilWrapper );
INST_FluxKernel( 5, EmbeddedSurfaceToCellStencilWrapper );

INST_FluxKernel( 1, FaceElementToCellStencilWrapper );
INST_FluxKernel( 2, FaceElementToCellStencilWrapper );
INST_FluxKernel( 3, FaceElementToCellStencilWrapper );
INST_FluxKernel( 4, FaceElementToCellStencilWrapper );
INST_FluxKernel( 5, FaceElementToCellStencilWrapper );

#undef INST_FluxKernel

>>>>>>> 1f4067c5

/******************************** CFLFluxKernel ********************************/

template< integer NC, localIndex NUM_ELEMS, localIndex MAX_STENCIL_SIZE >
GEOSX_HOST_DEVICE
void
CFLFluxKernel::
  compute( integer const numPhases,
           localIndex const stencilSize,
           real64 const & dt,
           arraySlice1d< localIndex const > const seri,
           arraySlice1d< localIndex const > const sesri,
           arraySlice1d< localIndex const > const sei,
           real64 const (&transmissibility)[2],
           ElementViewConst< arrayView1d< real64 const > > const & pres,
           ElementViewConst< arrayView1d< real64 const > > const & gravCoef,
           ElementViewConst< arrayView2d< real64 const, compflow::USD_PHASE > > const & phaseVolFrac,
           ElementViewConst< arrayView3d< real64 const, relperm::USD_RELPERM > > const & phaseRelPerm,
           ElementViewConst< arrayView3d< real64 const, multifluid::USD_PHASE > > const & phaseVisc,
           ElementViewConst< arrayView3d< real64 const, multifluid::USD_PHASE > > const & phaseDens,
           ElementViewConst< arrayView3d< real64 const, multifluid::USD_PHASE > > const & phaseMassDens,
           ElementViewConst< arrayView4d< real64 const, multifluid::USD_PHASE_COMP > > const & phaseCompFrac,
           ElementView< arrayView2d< real64, compflow::USD_PHASE > > const & phaseOutflux,
           ElementView< arrayView2d< real64, compflow::USD_COMP > > const & compOutflux )
{
  // loop over phases, compute and upwind phase flux and sum contributions to each component's flux
  for( integer ip = 0; ip < numPhases; ++ip )
  {

    // clear working arrays
    real64 densMean{};

    // create local work arrays
    real64 presGrad{};
    real64 gravHead{};

    // calculate quantities on primary connected cells
    for( localIndex i = 0; i < NUM_ELEMS; ++i )
    {
      localIndex const er  = seri[i];
      localIndex const esr = sesri[i];
      localIndex const ei  = sei[i];

      // average density across the face
      densMean += 0.5 * phaseMassDens[er][esr][ei][0][ip];
    }

    //***** calculation of phase volumetric flux *****

    // compute potential difference MPFA-style
    for( localIndex i = 0; i < stencilSize; ++i )
    {
      localIndex const er  = seri[i];
      localIndex const esr = sesri[i];
      localIndex const ei  = sei[i];

      presGrad += transmissibility[i] * pres[er][esr][ei];
      gravHead += transmissibility[i] * densMean * gravCoef[er][esr][ei];
    }

    // *** upwinding ***

    // compute phase potential gradient
    real64 const potGrad = presGrad - gravHead;

    // choose upstream cell
    localIndex const k_up = (potGrad >= 0) ? 0 : 1;

    localIndex const er_up  = seri[k_up];
    localIndex const esr_up = sesri[k_up];
    localIndex const ei_up  = sei[k_up];

    // compute the phase flux only if the phase is present
    bool const phaseExists = (phaseVolFrac[er_up][esr_up][ei_up][ip] > 0);
    if( !phaseExists )
    {
      continue;
    }

    real64 const mobility = phaseRelPerm[er_up][esr_up][ei_up][0][ip] / phaseVisc[er_up][esr_up][ei_up][0][ip];

    // increment the phase (volumetric) outflux of the upstream cell
    real64 const absPhaseFlux = fabs( dt * mobility * potGrad );
    RAJA::atomicAdd( parallelDeviceAtomic{}, &phaseOutflux[er_up][esr_up][ei_up][ip], absPhaseFlux );

    // increment the component (mass/molar) outflux of the upstream cell
    for( integer ic = 0; ic < NC; ++ic )
    {
      real64 const absCompFlux = phaseCompFrac[er_up][esr_up][ei_up][0][ip][ic]
                                 * phaseDens[er_up][esr_up][ei_up][0][ip]
                                 * absPhaseFlux;
      RAJA::atomicAdd( parallelDeviceAtomic{}, &compOutflux[er_up][esr_up][ei_up][ic], absCompFlux );
    }
  }
}

template< integer NC, typename STENCILWRAPPER_TYPE >
void
CFLFluxKernel::
  launch( integer const numPhases,
          real64 const & dt,
          STENCILWRAPPER_TYPE const & stencilWrapper,
          ElementViewConst< arrayView1d< real64 const > > const & pres,
          ElementViewConst< arrayView1d< real64 const > > const & gravCoef,
          ElementViewConst< arrayView2d< real64 const, compflow::USD_PHASE > > const & phaseVolFrac,
          ElementViewConst< arrayView3d< real64 const > > const & permeability,
          ElementViewConst< arrayView3d< real64 const > > const & dPerm_dPres,
          ElementViewConst< arrayView3d< real64 const, relperm::USD_RELPERM > > const & phaseRelPerm,
          ElementViewConst< arrayView3d< real64 const, multifluid::USD_PHASE > > const & phaseVisc,
          ElementViewConst< arrayView3d< real64 const, multifluid::USD_PHASE > > const & phaseDens,
          ElementViewConst< arrayView3d< real64 const, multifluid::USD_PHASE > > const & phaseMassDens,
          ElementViewConst< arrayView4d< real64 const, multifluid::USD_PHASE_COMP > > const & phaseCompFrac,
          ElementView< arrayView2d< real64, compflow::USD_PHASE > > const & phaseOutflux,
          ElementView< arrayView2d< real64, compflow::USD_COMP > > const & compOutflux )
{
  typename STENCILWRAPPER_TYPE::IndexContainerViewConstType const & seri = stencilWrapper.getElementRegionIndices();
  typename STENCILWRAPPER_TYPE::IndexContainerViewConstType const & sesri = stencilWrapper.getElementSubRegionIndices();
  typename STENCILWRAPPER_TYPE::IndexContainerViewConstType const & sei = stencilWrapper.getElementIndices();

  localIndex constexpr NUM_ELEMS   = STENCILWRAPPER_TYPE::NUM_POINT_IN_FLUX;
  localIndex constexpr MAX_STENCIL_SIZE   = STENCILWRAPPER_TYPE::MAX_STENCIL_SIZE;

  forAll< parallelDevicePolicy<> >( stencilWrapper.size(), [=] GEOSX_HOST_DEVICE ( localIndex const iconn )
  {
    // compute transmissibility
    real64 transmissiblity[STENCILWRAPPER_TYPE::MAX_NUM_OF_CONNECTIONS][2];
    real64 dTrans_dPres[STENCILWRAPPER_TYPE::MAX_NUM_OF_CONNECTIONS][2];

    stencilWrapper.computeWeights( iconn,
                                   permeability,
                                   dPerm_dPres,
                                   transmissiblity,
                                   dTrans_dPres );

    localIndex const stencilSize = meshMapUtilities::size1( sei, iconn );

    CFLFluxKernel::compute< NC, NUM_ELEMS, MAX_STENCIL_SIZE >( numPhases,
                                                               stencilSize,
                                                               dt,
                                                               seri[iconn],
                                                               sesri[iconn],
                                                               sei[iconn],
                                                               transmissiblity[0],
                                                               pres,
                                                               gravCoef,
                                                               phaseVolFrac,
                                                               phaseRelPerm,
                                                               phaseVisc,
                                                               phaseDens,
                                                               phaseMassDens,
                                                               phaseCompFrac,
                                                               phaseOutflux,
                                                               compOutflux );
  } );
}

#define INST_CFLFluxKernel( NC, STENCILWRAPPER_TYPE ) \
  template \
  void CFLFluxKernel:: \
    launch< NC, STENCILWRAPPER_TYPE >( integer const numPhases, \
                                       real64 const & dt, \
                                       STENCILWRAPPER_TYPE const & stencil, \
                                       ElementViewConst< arrayView1d< real64 const > > const & pres, \
                                       ElementViewConst< arrayView1d< real64 const > > const & gravCoef, \
                                       ElementViewConst< arrayView2d< real64 const, compflow::USD_PHASE > > const & phaseVolFrac, \
                                       ElementViewConst< arrayView3d< real64 const > > const & permeability, \
                                       ElementViewConst< arrayView3d< real64 const > > const & dPerm_dPres, \
                                       ElementViewConst< arrayView3d< real64 const, relperm::USD_RELPERM > > const & phaseRelPerm, \
                                       ElementViewConst< arrayView3d< real64 const, multifluid::USD_PHASE > > const & phaseVisc, \
                                       ElementViewConst< arrayView3d< real64 const, multifluid::USD_PHASE > > const & phaseDens, \
                                       ElementViewConst< arrayView3d< real64 const, multifluid::USD_PHASE > > const & phaseMassDens, \
                                       ElementViewConst< arrayView4d< real64 const, multifluid::USD_PHASE_COMP > > const & phaseCompFrac, \
                                       ElementView< arrayView2d< real64, compflow::USD_PHASE > > const & phaseOutflux, \
                                       ElementView< arrayView2d< real64, compflow::USD_COMP > > const & compOutflux )

INST_CFLFluxKernel( 1, CellElementStencilTPFAWrapper );
INST_CFLFluxKernel( 2, CellElementStencilTPFAWrapper );
INST_CFLFluxKernel( 3, CellElementStencilTPFAWrapper );
INST_CFLFluxKernel( 4, CellElementStencilTPFAWrapper );
INST_CFLFluxKernel( 5, CellElementStencilTPFAWrapper );

INST_CFLFluxKernel( 1, SurfaceElementStencilWrapper );
INST_CFLFluxKernel( 2, SurfaceElementStencilWrapper );
INST_CFLFluxKernel( 3, SurfaceElementStencilWrapper );
INST_CFLFluxKernel( 4, SurfaceElementStencilWrapper );
INST_CFLFluxKernel( 5, SurfaceElementStencilWrapper );

INST_CFLFluxKernel( 1, EmbeddedSurfaceToCellStencilWrapper );
INST_CFLFluxKernel( 2, EmbeddedSurfaceToCellStencilWrapper );
INST_CFLFluxKernel( 3, EmbeddedSurfaceToCellStencilWrapper );
INST_CFLFluxKernel( 4, EmbeddedSurfaceToCellStencilWrapper );
INST_CFLFluxKernel( 5, EmbeddedSurfaceToCellStencilWrapper );

INST_CFLFluxKernel( 1, FaceElementToCellStencilWrapper );
INST_CFLFluxKernel( 2, FaceElementToCellStencilWrapper );
INST_CFLFluxKernel( 3, FaceElementToCellStencilWrapper );
INST_CFLFluxKernel( 4, FaceElementToCellStencilWrapper );
INST_CFLFluxKernel( 5, FaceElementToCellStencilWrapper );

#undef INST_CFLFluxKernel

/******************************** CFLKernel ********************************/

template< integer NP >
GEOSX_HOST_DEVICE
GEOSX_FORCE_INLINE
void
CFLKernel::
  computePhaseCFL( real64 const & poreVol,
                   arraySlice1d< real64 const, compflow::USD_PHASE - 1 > phaseVolFrac,
                   arraySlice1d< real64 const, relperm::USD_RELPERM - 2 > phaseRelPerm,
                   arraySlice2d< real64 const, relperm::USD_RELPERM_DS - 2 > dPhaseRelPerm_dPhaseVolFrac,
                   arraySlice1d< real64 const, multifluid::USD_PHASE - 2 > phaseVisc,
                   arraySlice1d< real64 const, compflow::USD_PHASE - 1 > phaseOutflux,
                   real64 & phaseCFLNumber )
{
  // first, check which phases are mobile in the cell
  real64 mob[NP]{};
  localIndex mobilePhases[NP]{};
  localIndex numMobilePhases = 0;
  for( localIndex ip = 0; ip < NP; ++ip )
  {
    if( phaseVolFrac[ip] > 0 )
    {
      mob[ip] = phaseRelPerm[ip] / phaseVisc[ip];
      if( mob[ip] > minPhaseMobility )
      {
        mobilePhases[numMobilePhases] = ip;
        numMobilePhases++;
      }
    }
  }

  // then, depending on the regime, apply the appropriate CFL formula
  phaseCFLNumber = 0;

  // single-phase flow regime
  if( numMobilePhases == 1 )
  {
    phaseCFLNumber = phaseOutflux[mobilePhases[0]] / poreVol;
  }
  // two-phase flow regime
  else if( numMobilePhases == 2 )
  {
    // from Hui Cao's PhD thesis
    localIndex const ip0 = mobilePhases[0];
    localIndex const ip1 = mobilePhases[1];
    real64 const dMob_dVolFrac[2] = { dPhaseRelPerm_dPhaseVolFrac[ip0][ip0] / phaseVisc[ip0],
                                      -dPhaseRelPerm_dPhaseVolFrac[ip1][ip1] / phaseVisc[ip1] }; // using S0 = 1 - S1
    real64 const denom = 1. / ( poreVol * ( mob[ip0] + mob[ip1] ) );
    real64 const coef0 = denom * mob[ip1] / mob[ip0] * dMob_dVolFrac[ip0];
    real64 const coef1 = -denom * mob[ip0] / mob[ip1] * dMob_dVolFrac[ip1];

    phaseCFLNumber = fabs( coef0*phaseOutflux[ip0] + coef1*phaseOutflux[ip1] );
  }
  // three-phase flow regime
  else if( numMobilePhases == 3 )
  {
    // from Keith Coats, IMPES stability: Selection of stable timesteps (2003)
    real64 totalMob = 0.0;
    for( integer ip = 0; ip < numMobilePhases; ++ip )
    {
      totalMob += mob[ip];
    }

    real64 f[2][2]{};
    for( integer i = 0; i < 2; ++i )
    {
      for( integer j = 0; j < 2; ++j )
      {
        f[i][j]  = ( i == j )*totalMob - mob[i];
        f[i][j] /= (totalMob * mob[j]);
        real64 sum = 0;
        for( integer k = 0; k < 3; ++k )
        {
          sum += dPhaseRelPerm_dPhaseVolFrac[k][j] / phaseVisc[k]
                 * phaseOutflux[j];
        }
        f[i][j] *= sum;
      }
    }
    phaseCFLNumber = f[0][0] + f[1][1];
    phaseCFLNumber += sqrt( phaseCFLNumber*phaseCFLNumber - 4 * ( f[0][0]*f[1][1] - f[1][0]*f[0][1] ) );
    phaseCFLNumber = 0.5 * fabs( phaseCFLNumber ) / poreVol;
  }
}


template< integer NC >
GEOSX_HOST_DEVICE
GEOSX_FORCE_INLINE
void
CFLKernel::
  computeCompCFL( real64 const & poreVol,
                  arraySlice1d< real64 const, compflow::USD_COMP - 1 > compDens,
                  arraySlice1d< real64 const, compflow::USD_COMP - 1 > compFrac,
                  arraySlice1d< real64 const, compflow::USD_COMP - 1 > compOutflux,
                  real64 & compCFLNumber )
{


  compCFLNumber = 0.0;
  for( integer ic = 0; ic < NC; ++ic )
  {
    if( compFrac[ic] > minComponentFraction )
    {
      real64 const compMoles = compDens[ic] * poreVol;
      real64 const CFL = compOutflux[ic] / compMoles;
      if( CFL > compCFLNumber )
      {
        compCFLNumber = CFL;
      }
    }
  }
}

template< integer NC, integer NP >
void
CFLKernel::
  launch( localIndex const size,
          arrayView1d< real64 const > const & volume,
          arrayView2d< real64 const > const & porosity,
          arrayView2d< real64 const, compflow::USD_COMP > const & compDens,
          arrayView2d< real64 const, compflow::USD_COMP > const & compFrac,
          arrayView2d< real64 const, compflow::USD_PHASE > const & phaseVolFrac,
          arrayView3d< real64 const, relperm::USD_RELPERM > const & phaseRelPerm,
          arrayView4d< real64 const, relperm::USD_RELPERM_DS > const & dPhaseRelPerm_dPhaseVolFrac,
          arrayView3d< real64 const, multifluid::USD_PHASE > const & phaseVisc,
          arrayView2d< real64 const, compflow::USD_PHASE > const & phaseOutflux,
          arrayView2d< real64 const, compflow::USD_COMP > const & compOutflux,
          arrayView1d< real64 > const & phaseCFLNumber,
          arrayView1d< real64 > const & compCFLNumber,
          real64 & maxPhaseCFLNumber,
          real64 & maxCompCFLNumber )
{
  RAJA::ReduceMax< parallelDeviceReduce, real64 > subRegionPhaseCFLNumber( 0.0 );
  RAJA::ReduceMax< parallelDeviceReduce, real64 > subRegionCompCFLNumber( 0.0 );

  forAll< parallelDevicePolicy<> >( size, [=] GEOSX_HOST_DEVICE ( localIndex const ei )
  {
    real64 const poreVol = volume[ei] * porosity[ei][0];

    // phase CFL number
    real64 cellPhaseCFLNumber = 0.0;
    computePhaseCFL< NP >( poreVol,
                           phaseVolFrac[ei],
                           phaseRelPerm[ei][0],
                           dPhaseRelPerm_dPhaseVolFrac[ei][0],
                           phaseVisc[ei][0],
                           phaseOutflux[ei],
                           cellPhaseCFLNumber );
    subRegionPhaseCFLNumber.max( cellPhaseCFLNumber );
    phaseCFLNumber[ei] = cellPhaseCFLNumber;

    // component CFL number
    real64 cellCompCFLNumber = 0.0;
    computeCompCFL< NC >( poreVol,
                          compDens[ei],
                          compFrac[ei],
                          compOutflux[ei],
                          cellCompCFLNumber );
    subRegionCompCFLNumber.max( cellCompCFLNumber );
    compCFLNumber[ei] = cellCompCFLNumber;
  } );

  maxPhaseCFLNumber = subRegionPhaseCFLNumber.get();
  maxCompCFLNumber = subRegionCompCFLNumber.get();
}

#define INST_CFLKernel( NC, NP ) \
  template \
  void CFLKernel:: \
    launch< NC, NP >( localIndex const size, \
                      arrayView1d< real64 const > const & volume, \
                      arrayView2d< real64 const > const & porosity, \
                      arrayView2d< real64 const, compflow::USD_COMP > const & compDens, \
                      arrayView2d< real64 const, compflow::USD_COMP > const & compFrac, \
                      arrayView2d< real64 const, compflow::USD_PHASE > const & phaseVolFrac, \
                      arrayView3d< real64 const, relperm::USD_RELPERM > const & phaseRelPerm, \
                      arrayView4d< real64 const, relperm::USD_RELPERM_DS > const & dPhaseRelPerm_dPhaseVolFrac, \
                      arrayView3d< real64 const, multifluid::USD_PHASE > const & phaseVisc, \
                      arrayView2d< real64 const, compflow::USD_PHASE > const & phaseOutflux, \
                      arrayView2d< real64 const, compflow::USD_COMP > const & compOutflux, \
                      arrayView1d< real64 > const & phaseCFLNumber, \
                      arrayView1d< real64 > const & compCFLNumber, \
                      real64 & maxPhaseCFLNumber, \
                      real64 & maxCompCFLNumber )
INST_CFLKernel( 1, 2 );
INST_CFLKernel( 2, 2 );
INST_CFLKernel( 3, 2 );
INST_CFLKernel( 4, 2 );
INST_CFLKernel( 5, 2 );

INST_CFLKernel( 1, 3 );
INST_CFLKernel( 2, 3 );
INST_CFLKernel( 3, 3 );
INST_CFLKernel( 4, 3 );
INST_CFLKernel( 5, 3 );

#undef INST_CFLKernel

/******************************** AquiferBCKernel ********************************/

template< integer NC >
GEOSX_HOST_DEVICE
void
AquiferBCKernel::
  compute( integer const numPhases,
           integer const ipWater,
           bool const allowAllPhasesIntoAquifer,
           real64 const & aquiferVolFlux,
           real64 const & dAquiferVolFlux_dPres,
           real64 const & aquiferWaterPhaseDens,
           arrayView1d< real64 const > const & aquiferWaterPhaseCompFrac,
           arraySlice1d< real64 const, multifluid::USD_PHASE - 2 > phaseDens,
           arraySlice1d< real64 const, multifluid::USD_PHASE - 2 > dPhaseDens_dPres,
           arraySlice2d< real64 const, multifluid::USD_PHASE_DC - 2 > dPhaseDens_dCompFrac,
           arraySlice1d< real64 const, compflow::USD_PHASE - 1 > phaseVolFrac,
           arraySlice1d< real64 const, compflow::USD_PHASE - 1 > dPhaseVolFrac_dPres,
           arraySlice2d< real64 const, compflow::USD_PHASE_DC - 1 > dPhaseVolFrac_dCompDens,
           arraySlice2d< real64 const, multifluid::USD_PHASE_COMP - 2 > phaseCompFrac,
           arraySlice2d< real64 const, multifluid::USD_PHASE_COMP - 2 > dPhaseCompFrac_dPres,
           arraySlice3d< real64 const, multifluid::USD_PHASE_COMP_DC - 2 > dPhaseCompFrac_dCompFrac,
           arraySlice2d< real64 const, compflow::USD_COMP_DC - 1 > dCompFrac_dCompDens,
           real64 const & dt,
           real64 (& localFlux)[NC],
           real64 (& localFluxJacobian)[NC][NC+1] )
{
  real64 dProp_dC[NC]{};
  real64 dPhaseFlux_dCompDens[NC]{};

  if( aquiferVolFlux > 0 ) // aquifer is upstream
  {
    // in this case, we assume that:
    //    - only the water phase is present in the aquifer
    //    - the aquifer water phase composition is constant

    for( integer ic = 0; ic < NC; ++ic )
    {
      real64 const phaseFlux = aquiferVolFlux * aquiferWaterPhaseDens;
      localFlux[ic] -= dt * phaseFlux * aquiferWaterPhaseCompFrac[ic];
      localFluxJacobian[ic][0] -= dt * dAquiferVolFlux_dPres * aquiferWaterPhaseDens * aquiferWaterPhaseCompFrac[ic];
    }
  }
  else // reservoir is upstream
  {
    for( integer ip = 0; ip < numPhases; ++ip )
    {

      // Why two options below:
      //   - The aquifer model assumes single-phase water flow, so ideally, we should only allow water phase flow from the reservoir to the
      // aquifer
      //   - But, if/when the CO2 plume reaches the reservoir cell connected to the aquifer and saturates it, the aquifer flux becomes zero
      //     if we don't let some CO2 go into the aquifer

      if( ip == ipWater || allowAllPhasesIntoAquifer )
      {
        real64 const phaseDensVolFrac = phaseDens[ip] * phaseVolFrac[ip];
        real64 const phaseFlux = aquiferVolFlux * phaseDensVolFrac;
        real64 const dPhaseFlux_dPres = dAquiferVolFlux_dPres * phaseDensVolFrac
                                        + aquiferVolFlux * ( dPhaseDens_dPres[ip] * phaseVolFrac[ip] + phaseDens[ip] * dPhaseVolFrac_dPres[ip] );

        applyChainRule( NC, dCompFrac_dCompDens, dPhaseDens_dCompFrac[ip], dProp_dC );
        for( integer ic = 0; ic < NC; ++ic )
        {
          dPhaseFlux_dCompDens[ic] = aquiferVolFlux * ( dProp_dC[ic] * phaseVolFrac[ip] + phaseDens[ip] * dPhaseVolFrac_dCompDens[ip][ic] );
        }

        for( integer ic = 0; ic < NC; ++ic )
        {
          localFlux[ic] -= dt * phaseFlux * phaseCompFrac[ip][ic];
          localFluxJacobian[ic][0] -= dt * ( dPhaseFlux_dPres * phaseCompFrac[ip][ic] + phaseFlux * dPhaseCompFrac_dPres[ip][ic] );

          applyChainRule( NC, dCompFrac_dCompDens, dPhaseCompFrac_dCompFrac[ip][ic], dProp_dC );
          for( integer jc = 0; jc < NC; ++jc )
          {
            localFluxJacobian[ic][jc+1] -= dt * ( dPhaseFlux_dCompDens[jc] * phaseCompFrac[ip][ic] + phaseFlux * dProp_dC[jc] );
          }
        }
      }
    }
  }
}

template< integer NC >
void
AquiferBCKernel::
  launch( integer const numPhases,
          integer const ipWater,
          bool const allowAllPhasesIntoAquifer,
          BoundaryStencil const & stencil,
          globalIndex const rankOffset,
          ElementViewConst< arrayView1d< globalIndex const > > const & dofNumber,
          AquiferBoundaryCondition::KernelWrapper const & aquiferBCWrapper,
          real64 const & aquiferWaterPhaseDens,
          arrayView1d< real64 const > const & aquiferWaterPhaseCompFrac,
          ElementViewConst< arrayView1d< integer const > > const & ghostRank,
          ElementViewConst< arrayView1d< real64 const > > const & pres,
          ElementViewConst< arrayView1d< real64 const > > const & dPres,
          ElementViewConst< arrayView1d< real64 const > > const & gravCoef,
          ElementViewConst< arrayView2d< real64 const, compflow::USD_PHASE > > const & phaseVolFrac,
          ElementViewConst< arrayView2d< real64 const, compflow::USD_PHASE > > const & dPhaseVolFrac_dPres,
          ElementViewConst< arrayView3d< real64 const, compflow::USD_PHASE_DC > > const & dPhaseVolFrac_dCompDens,
          ElementViewConst< arrayView3d< real64 const, compflow::USD_COMP_DC > > const & dCompFrac_dCompDens,
          ElementViewConst< arrayView3d< real64 const, multifluid::USD_PHASE > > const & phaseDens,
          ElementViewConst< arrayView3d< real64 const, multifluid::USD_PHASE > > const & dPhaseDens_dPres,
          ElementViewConst< arrayView4d< real64 const, multifluid::USD_PHASE_DC > > const & dPhaseDens_dCompFrac,
          ElementViewConst< arrayView4d< real64 const, multifluid::USD_PHASE_COMP > > const & phaseCompFrac,
          ElementViewConst< arrayView4d< real64 const, multifluid::USD_PHASE_COMP > > const & dPhaseCompFrac_dPres,
          ElementViewConst< arrayView5d< real64 const, multifluid::USD_PHASE_COMP_DC > > const & dPhaseCompFrac_dCompFrac,
          real64 const & timeAtBeginningOfStep,
          real64 const & dt,
          CRSMatrixView< real64, globalIndex const > const & localMatrix,
          arrayView1d< real64 > const & localRhs )
{

  using namespace CompositionalMultiphaseUtilities;
  using Order = BoundaryStencil::Order;

  BoundaryStencil::IndexContainerViewConstType const & seri = stencil.getElementRegionIndices();
  BoundaryStencil::IndexContainerViewConstType const & sesri = stencil.getElementSubRegionIndices();
  BoundaryStencil::IndexContainerViewConstType const & sefi = stencil.getElementIndices();
  BoundaryStencil::WeightContainerViewConstType const & weight = stencil.getWeights();

  forAll< parallelDevicePolicy<> >( stencil.size(), [=] GEOSX_HOST_DEVICE ( localIndex const iconn )
  {
    constexpr integer NDOF = NC + 1;

    // working arrays
    globalIndex dofColIndices[NDOF]{};
    real64 localFlux[NC]{};
    real64 localFluxJacobian[NC][NDOF]{};

    localIndex const er  = seri( iconn, Order::ELEM );
    localIndex const esr = sesri( iconn, Order::ELEM );
    localIndex const ei  = sefi( iconn, Order::ELEM );
    real64 const areaFraction = weight( iconn, Order::ELEM );

    // compute the aquifer influx rate using the pressure influence function and the aquifer props
    real64 dAquiferVolFlux_dPres = 0.0;
    real64 const aquiferVolFlux = aquiferBCWrapper.compute( timeAtBeginningOfStep,
                                                            dt,
                                                            pres[er][esr][ei],
                                                            dPres[er][esr][ei],
                                                            gravCoef[er][esr][ei],
                                                            areaFraction,
                                                            dAquiferVolFlux_dPres );

    // compute the phase/component aquifer flux
    AquiferBCKernel::compute< NC >( numPhases,
                                    ipWater,
                                    allowAllPhasesIntoAquifer,
                                    aquiferVolFlux,
                                    dAquiferVolFlux_dPres,
                                    aquiferWaterPhaseDens,
                                    aquiferWaterPhaseCompFrac,
                                    phaseDens[er][esr][ei][0],
                                    dPhaseDens_dPres[er][esr][ei][0],
                                    dPhaseDens_dCompFrac[er][esr][ei][0],
                                    phaseVolFrac[er][esr][ei],
                                    dPhaseVolFrac_dPres[er][esr][ei],
                                    dPhaseVolFrac_dCompDens[er][esr][ei],
                                    phaseCompFrac[er][esr][ei][0],
                                    dPhaseCompFrac_dPres[er][esr][ei][0],
                                    dPhaseCompFrac_dCompFrac[er][esr][ei][0],
                                    dCompFrac_dCompDens[er][esr][ei],
                                    dt,
                                    localFlux,
                                    localFluxJacobian );

    // populate dof indices
    globalIndex const offset = dofNumber[er][esr][ei];
    for( integer jdof = 0; jdof < NDOF; ++jdof )
    {
      dofColIndices[jdof] = offset + jdof;
    }

    // Apply equation/variable change transformation(s)
    real64 work[NDOF];
    shiftRowsAheadByOneAndReplaceFirstRowWithColumnSum( NC, NDOF, localFluxJacobian, work );
    shiftElementsAheadByOneAndReplaceFirstElementWithSum( NC, localFlux );


    // Add to residual/jacobian
    if( ghostRank[er][esr][ei] < 0 )
    {
      globalIndex const globalRow = dofNumber[er][esr][ei];
      localIndex const localRow = LvArray::integerConversion< localIndex >( globalRow - rankOffset );
      GEOSX_ASSERT_GE( localRow, 0 );
      GEOSX_ASSERT_GT( localMatrix.numRows(), localRow + NC );

      for( integer ic = 0; ic < NC; ++ic )
      {
        RAJA::atomicAdd( parallelDeviceAtomic{}, &localRhs[localRow + ic], localFlux[ic] );
        localMatrix.addToRow< parallelDeviceAtomic >( localRow + ic,
                                                      dofColIndices,
                                                      localFluxJacobian[ic],
                                                      NDOF );
      }
    }
  } );
}

#define INST_AquiferBCKernel( NC ) \
  template \
  void AquiferBCKernel:: \
    launch< NC >( integer const numPhases, \
                  integer const ipWater, \
                  bool const allowAllPhasesIntoAquifer, \
                  BoundaryStencil const & stencil, \
                  globalIndex const rankOffset, \
                  ElementViewConst< arrayView1d< globalIndex const > > const & dofNumber, \
                  AquiferBoundaryCondition::KernelWrapper const & aquiferBCWrapper, \
                  real64 const & aquiferWaterPhaseDens, \
                  arrayView1d< real64 const > const & aquiferWaterPhaseCompFrac, \
                  ElementViewConst< arrayView1d< integer const > > const & ghostRank, \
                  ElementViewConst< arrayView1d< real64 const > > const & pres, \
                  ElementViewConst< arrayView1d< real64 const > > const & dPres, \
                  ElementViewConst< arrayView1d< real64 const > > const & gravCoef, \
                  ElementViewConst< arrayView2d< real64 const, compflow::USD_PHASE > > const & phaseVolFrac, \
                  ElementViewConst< arrayView2d< real64 const, compflow::USD_PHASE > > const & dPhaseVolFrac_dPres, \
                  ElementViewConst< arrayView3d< real64 const, compflow::USD_PHASE_DC > > const & dPhaseVolFrac_dCompDens, \
                  ElementViewConst< arrayView3d< real64 const, compflow::USD_COMP_DC > > const & dCompFrac_dCompDens, \
                  ElementViewConst< arrayView3d< real64 const, multifluid::USD_PHASE > > const & phaseDens, \
                  ElementViewConst< arrayView3d< real64 const, multifluid::USD_PHASE > > const & dPhaseDens_dPres, \
                  ElementViewConst< arrayView4d< real64 const, multifluid::USD_PHASE_DC > > const & dPhaseDens_dCompFrac, \
                  ElementViewConst< arrayView4d< real64 const, multifluid::USD_PHASE_COMP > > const & phaseCompFrac, \
                  ElementViewConst< arrayView4d< real64 const, multifluid::USD_PHASE_COMP > > const & dPhaseCompFrac_dPres, \
                  ElementViewConst< arrayView5d< real64 const, multifluid::USD_PHASE_COMP_DC > > const & dPhaseCompFrac_dCompFrac, \
                  real64 const & timeAtBeginningOfStep, \
                  real64 const & dt, \
                  CRSMatrixView< real64, globalIndex const > const & localMatrix, \
                  arrayView1d< real64 > const & localRhs )

INST_AquiferBCKernel( 1 );
INST_AquiferBCKernel( 2 );
INST_AquiferBCKernel( 3 );
INST_AquiferBCKernel( 4 );
INST_AquiferBCKernel( 5 );

#undef INST_AquiferBCKernel


} // namespace CompositionalMultiphaseFVMKernels

} // namespace geosx<|MERGE_RESOLUTION|>--- conflicted
+++ resolved
@@ -32,229 +32,6 @@
 
 namespace CompositionalMultiphaseFVMKernels
 {
-
-<<<<<<< HEAD
-/******************************** PhaseMobilityKernel ********************************/
-
-template< localIndex NC, localIndex NP >
-GEOSX_HOST_DEVICE
-void
-PhaseMobilityKernel::
-  compute( arraySlice2d< real64 const, compflow::USD_COMP_DC - 1 > const & dCompFrac_dCompDens,
-           arraySlice1d< real64 const, multifluid::USD_PHASE - 2 > const & phaseDens,
-           arraySlice1d< real64 const, multifluid::USD_PHASE - 2 > const & dPhaseDens_dPres,
-           arraySlice2d< real64 const, multifluid::USD_PHASE_DC - 2 > const & dPhaseDens_dComp,
-           arraySlice1d< real64 const, multifluid::USD_PHASE - 2 > const & phaseVisc,
-           arraySlice1d< real64 const, multifluid::USD_PHASE - 2 > const & dPhaseVisc_dPres,
-           arraySlice2d< real64 const, multifluid::USD_PHASE_DC - 2 > const & dPhaseVisc_dComp,
-           arraySlice1d< real64 const, relperm::USD_RELPERM - 2 > const & phaseRelPerm,
-           arraySlice2d< real64 const, relperm::USD_RELPERM_DS - 2 > const & dPhaseRelPerm_dPhaseVolFrac,
-           arraySlice1d< real64 const, compflow::USD_PHASE - 1 > const & phaseVolFrac,
-           arraySlice1d< real64 const, compflow::USD_PHASE - 1 > const & dPhaseVolFrac_dPres,
-           arraySlice2d< real64 const, compflow::USD_PHASE_DC - 1 > const & dPhaseVolFrac_dComp,
-           arraySlice1d< real64, compflow::USD_PHASE - 1 > const & phaseMob,
-           arraySlice1d< real64, compflow::USD_PHASE - 1 > const & dPhaseMob_dPres,
-           arraySlice2d< real64, compflow::USD_PHASE_DC - 1 > const & dPhaseMob_dComp )
-{
-  real64 dRelPerm_dC[NC];
-  real64 dDens_dC[NC];
-  real64 dVisc_dC[NC];
-
-  for( localIndex ip = 0; ip < NP; ++ip )
-  {
-
-    // compute the phase mobility only if the phase is present
-    bool const phaseExists = (phaseVolFrac[ip] > 0);
-    if( !phaseExists )
-    {
-      phaseMob[ip] = 0.;
-      dPhaseMob_dPres[ip] = 0.;
-      for( localIndex jc = 0; jc < NC; ++jc )
-      {
-        dPhaseMob_dComp[ip][jc] = 0.;
-      }
-      continue;
-    }
-
-    real64 const density = phaseDens[ip];
-    real64 const dDens_dP = dPhaseDens_dPres[ip];
-    applyChainRule( NC, dCompFrac_dCompDens, dPhaseDens_dComp[ip], dDens_dC );
-
-    real64 const viscosity = phaseVisc[ip];
-    real64 const dVisc_dP = dPhaseVisc_dPres[ip];
-    applyChainRule( NC, dCompFrac_dCompDens, dPhaseVisc_dComp[ip], dVisc_dC );
-
-    real64 const relPerm = phaseRelPerm[ip];
-    real64 dRelPerm_dP = 0.0;
-    for( localIndex ic = 0; ic < NC; ++ic )
-    {
-      dRelPerm_dC[ic] = 0.0;
-    }
-
-    for( localIndex jp = 0; jp < NP; ++jp )
-    {
-      real64 const dRelPerm_dS = dPhaseRelPerm_dPhaseVolFrac[ip][jp];
-      dRelPerm_dP += dRelPerm_dS * dPhaseVolFrac_dPres[jp];
-
-      for( localIndex jc = 0; jc < NC; ++jc )
-      {
-        dRelPerm_dC[jc] += dRelPerm_dS * dPhaseVolFrac_dComp[jp][jc];
-      }
-    }
-
-    real64 const mobility = relPerm * density / viscosity;
-
-    phaseMob[ip] = mobility;
-    dPhaseMob_dPres[ip] = dRelPerm_dP * density / viscosity
-                          + mobility * (dDens_dP / density - dVisc_dP / viscosity);
-
-    // compositional derivatives
-    for( localIndex jc = 0; jc < NC; ++jc )
-    {
-      dPhaseMob_dComp[ip][jc] = dRelPerm_dC[jc] * density / viscosity
-                                + mobility * (dDens_dC[jc] / density - dVisc_dC[jc] / viscosity);
-    }
-  }
-}
-
-template< localIndex NC, localIndex NP >
-void PhaseMobilityKernel::
-  launch( localIndex const size,
-          arrayView3d< real64 const, compflow::USD_COMP_DC > const & dCompFrac_dCompDens,
-          arrayView3d< real64 const, multifluid::USD_PHASE > const & phaseDens,
-          arrayView3d< real64 const, multifluid::USD_PHASE > const & dPhaseDens_dPres,
-          arrayView4d< real64 const, multifluid::USD_PHASE_DC > const & dPhaseDens_dComp,
-          arrayView3d< real64 const, multifluid::USD_PHASE > const & phaseVisc,
-          arrayView3d< real64 const, multifluid::USD_PHASE > const & dPhaseVisc_dPres,
-          arrayView4d< real64 const, multifluid::USD_PHASE_DC > const & dPhaseVisc_dComp,
-          arrayView3d< real64 const, relperm::USD_RELPERM > const & phaseRelPerm,
-          arrayView4d< real64 const, relperm::USD_RELPERM_DS > const & dPhaseRelPerm_dPhaseVolFrac,
-          arrayView2d< real64 const, compflow::USD_PHASE > const & phaseVolFrac,
-          arrayView2d< real64 const, compflow::USD_PHASE > const & dPhaseVolFrac_dPres,
-          arrayView3d< real64 const, compflow::USD_PHASE_DC > const & dPhaseVolFrac_dComp,
-          arrayView2d< real64, compflow::USD_PHASE > const & phaseMob,
-          arrayView2d< real64, compflow::USD_PHASE > const & dPhaseMob_dPres,
-          arrayView3d< real64, compflow::USD_PHASE_DC > const & dPhaseMob_dComp )
-{
-  forAll< parallelDevicePolicy<> >( size, [=] GEOSX_HOST_DEVICE ( localIndex const a )
-  {
-    compute< NC, NP >( dCompFrac_dCompDens[a],
-                       phaseDens[a][0],
-                       dPhaseDens_dPres[a][0],
-                       dPhaseDens_dComp[a][0],
-                       phaseVisc[a][0],
-                       dPhaseVisc_dPres[a][0],
-                       dPhaseVisc_dComp[a][0],
-                       phaseRelPerm[a][0],
-                       dPhaseRelPerm_dPhaseVolFrac[a][0],
-                       phaseVolFrac[a],
-                       dPhaseVolFrac_dPres[a],
-                       dPhaseVolFrac_dComp[a],
-                       phaseMob[a],
-                       dPhaseMob_dPres[a],
-                       dPhaseMob_dComp[a] );
-  } );
-}
-
-template< localIndex NC, localIndex NP >
-void PhaseMobilityKernel::
-  launch( SortedArrayView< localIndex const > const & targetSet,
-          arrayView3d< real64 const, compflow::USD_COMP_DC > const & dCompFrac_dCompDens,
-          arrayView3d< real64 const, multifluid::USD_PHASE > const & phaseDens,
-          arrayView3d< real64 const, multifluid::USD_PHASE > const & dPhaseDens_dPres,
-          arrayView4d< real64 const, multifluid::USD_PHASE_DC > const & dPhaseDens_dComp,
-          arrayView3d< real64 const, multifluid::USD_PHASE > const & phaseVisc,
-          arrayView3d< real64 const, multifluid::USD_PHASE > const & dPhaseVisc_dPres,
-          arrayView4d< real64 const, multifluid::USD_PHASE_DC > const & dPhaseVisc_dComp,
-          arrayView3d< real64 const, relperm::USD_RELPERM > const & phaseRelPerm,
-          arrayView4d< real64 const, relperm::USD_RELPERM_DS > const & dPhaseRelPerm_dPhaseVolFrac,
-          arrayView2d< real64 const, compflow::USD_PHASE > const & phaseVolFrac,
-          arrayView2d< real64 const, compflow::USD_PHASE > const & dPhaseVolFrac_dPres,
-          arrayView3d< real64 const, compflow::USD_PHASE_DC > const & dPhaseVolFrac_dComp,
-          arrayView2d< real64, compflow::USD_PHASE > const & phaseMob,
-          arrayView2d< real64, compflow::USD_PHASE > const & dPhaseMob_dPres,
-          arrayView3d< real64, compflow::USD_PHASE_DC > const & dPhaseMob_dComp )
-{
-  forAll< parallelDevicePolicy<> >( targetSet.size(), [=] GEOSX_HOST_DEVICE ( localIndex const i )
-  {
-    localIndex const a = targetSet[ i ];
-    compute< NC, NP >( dCompFrac_dCompDens[a],
-                       phaseDens[a][0],
-                       dPhaseDens_dPres[a][0],
-                       dPhaseDens_dComp[a][0],
-                       phaseVisc[a][0],
-                       dPhaseVisc_dPres[a][0],
-                       dPhaseVisc_dComp[a][0],
-                       phaseRelPerm[a][0],
-                       dPhaseRelPerm_dPhaseVolFrac[a][0],
-                       phaseVolFrac[a],
-                       dPhaseVolFrac_dPres[a],
-                       dPhaseVolFrac_dComp[a],
-                       phaseMob[a],
-                       dPhaseMob_dPres[a],
-                       dPhaseMob_dComp[a] );
-  } );
-}
-
-#define INST_PhaseMobilityKernel( NC, NP ) \
-  template \
-  void \
-  PhaseMobilityKernel:: \
-    launch< NC, NP >( localIndex const size, \
-                      arrayView3d< real64 const, compflow::USD_COMP_DC > const & dCompFrac_dCompDens, \
-                      arrayView3d< real64 const, multifluid::USD_PHASE > const & phaseDens, \
-                      arrayView3d< real64 const, multifluid::USD_PHASE > const & dPhaseDens_dPres, \
-                      arrayView4d< real64 const, multifluid::USD_PHASE_DC > const & dPhaseDens_dComp, \
-                      arrayView3d< real64 const, multifluid::USD_PHASE > const & phaseVisc, \
-                      arrayView3d< real64 const, multifluid::USD_PHASE > const & dPhaseVisc_dPres, \
-                      arrayView4d< real64 const, multifluid::USD_PHASE_DC > const & dPhaseVisc_dComp, \
-                      arrayView3d< real64 const, relperm::USD_RELPERM > const & phaseRelPerm, \
-                      arrayView4d< real64 const, relperm::USD_RELPERM_DS > const & dPhaseRelPerm_dPhaseVolFrac, \
-                      arrayView2d< real64 const, compflow::USD_PHASE > const & phaseVolFrac, \
-                      arrayView2d< real64 const, compflow::USD_PHASE > const & dPhaseVolFrac_dPres, \
-                      arrayView3d< real64 const, compflow::USD_PHASE_DC > const & dPhaseVolFrac_dComp, \
-                      arrayView2d< real64, compflow::USD_PHASE > const & phaseMob, \
-                      arrayView2d< real64, compflow::USD_PHASE > const & dPhaseMob_dPres, \
-                      arrayView3d< real64, compflow::USD_PHASE_DC > const & dPhaseMob_dComp ); \
-  template \
-  void \
-  PhaseMobilityKernel:: \
-    launch< NC, NP >( SortedArrayView< localIndex const > const & targetSet, \
-                      arrayView3d< real64 const, compflow::USD_COMP_DC > const & dCompFrac_dCompDens, \
-                      arrayView3d< real64 const, multifluid::USD_PHASE > const & phaseDens, \
-                      arrayView3d< real64 const, multifluid::USD_PHASE > const & dPhaseDens_dPres, \
-                      arrayView4d< real64 const, multifluid::USD_PHASE_DC > const & dPhaseDens_dComp, \
-                      arrayView3d< real64 const, multifluid::USD_PHASE > const & phaseVisc, \
-                      arrayView3d< real64 const, multifluid::USD_PHASE > const & dPhaseVisc_dPres, \
-                      arrayView4d< real64 const, multifluid::USD_PHASE_DC > const & dPhaseVisc_dComp, \
-                      arrayView3d< real64 const, relperm::USD_RELPERM > const & phaseRelPerm, \
-                      arrayView4d< real64 const, relperm::USD_RELPERM_DS > const & dPhaseRelPerm_dPhaseVolFrac, \
-                      arrayView2d< real64 const, compflow::USD_PHASE > const & phaseVolFrac, \
-                      arrayView2d< real64 const, compflow::USD_PHASE > const & dPhaseVolFrac_dPres, \
-                      arrayView3d< real64 const, compflow::USD_PHASE_DC > const & dPhaseVolFrac_dComp, \
-                      arrayView2d< real64, compflow::USD_PHASE > const & phaseMob, \
-                      arrayView2d< real64, compflow::USD_PHASE > const & dPhaseMob_dPres, \
-                      arrayView3d< real64, compflow::USD_PHASE_DC > const & dPhaseMob_dComp )
-
-INST_PhaseMobilityKernel( 1, 1 );
-INST_PhaseMobilityKernel( 2, 1 );
-INST_PhaseMobilityKernel( 3, 1 );
-INST_PhaseMobilityKernel( 4, 1 );
-INST_PhaseMobilityKernel( 5, 1 );
-
-INST_PhaseMobilityKernel( 1, 2 );
-INST_PhaseMobilityKernel( 2, 2 );
-INST_PhaseMobilityKernel( 3, 2 );
-INST_PhaseMobilityKernel( 4, 2 );
-INST_PhaseMobilityKernel( 5, 2 );
-
-INST_PhaseMobilityKernel( 1, 3 );
-INST_PhaseMobilityKernel( 2, 3 );
-INST_PhaseMobilityKernel( 3, 3 );
-INST_PhaseMobilityKernel( 4, 3 );
-INST_PhaseMobilityKernel( 5, 3 );
-
-#undef INST_PhaseMobilityKernel
 
 /******************************** FaceBasedAssemblyKernel ********************************/
 
@@ -297,476 +74,6 @@
   m_localMatrix( localMatrix ),
   m_localRhs( localRhs )
 {}
-=======
-/******************************** FluxKernel ********************************/
-
-template< integer NC, localIndex MAX_NUM_ELEMS, localIndex MAX_STENCIL_SIZE >
-GEOSX_HOST_DEVICE
-void
-FluxKernel::
-  compute( integer const numPhases,
-           localIndex const stencilSize,
-           localIndex const numFluxElems,
-           arraySlice1d< localIndex const > const seri,
-           arraySlice1d< localIndex const > const sesri,
-           arraySlice1d< localIndex const > const sei,
-           real64 const (&transmissibility)[2],
-           real64 const (&dTrans_dPres)[2],
-           ElementViewConst< arrayView1d< real64 const > > const & pres,
-           ElementViewConst< arrayView1d< real64 const > > const & dPres,
-           ElementViewConst< arrayView1d< real64 const > > const & gravCoef,
-           ElementViewConst< arrayView2d< real64 const, compflow::USD_PHASE > > const & phaseMob,
-           ElementViewConst< arrayView2d< real64 const, compflow::USD_PHASE > > const & dPhaseMob_dPres,
-           ElementViewConst< arrayView3d< real64 const, compflow::USD_PHASE_DC > > const & dPhaseMob_dComp,
-           ElementViewConst< arrayView2d< real64 const, compflow::USD_PHASE > > const & dPhaseVolFrac_dPres,
-           ElementViewConst< arrayView3d< real64 const, compflow::USD_PHASE_DC > > const & dPhaseVolFrac_dComp,
-           ElementViewConst< arrayView3d< real64 const, compflow::USD_COMP_DC > > const & dCompFrac_dCompDens,
-           ElementViewConst< arrayView3d< real64 const, multifluid::USD_PHASE > > const & phaseMassDens,
-           ElementViewConst< arrayView3d< real64 const, multifluid::USD_PHASE > > const & dPhaseMassDens_dPres,
-           ElementViewConst< arrayView4d< real64 const, multifluid::USD_PHASE_DC > > const & dPhaseMassDens_dComp,
-           ElementViewConst< arrayView4d< real64 const, multifluid::USD_PHASE_COMP > > const & phaseCompFrac,
-           ElementViewConst< arrayView4d< real64 const, multifluid::USD_PHASE_COMP > > const & dPhaseCompFrac_dPres,
-           ElementViewConst< arrayView5d< real64 const, multifluid::USD_PHASE_COMP_DC > > const & dPhaseCompFrac_dComp,
-           ElementViewConst< arrayView3d< real64 const, cappres::USD_CAPPRES > > const & phaseCapPressure,
-           ElementViewConst< arrayView4d< real64 const, cappres::USD_CAPPRES_DS > > const & dPhaseCapPressure_dPhaseVolFrac,
-           integer const capPressureFlag,
-           real64 const dt,
-           arraySlice1d< real64 > const localFlux,
-           arraySlice2d< real64 > const localFluxJacobian )
-{
-  integer constexpr NDOF = NC + 1;
-
-  stackArray1d< real64, NC > compFlux( NC );
-  stackArray2d< real64, MAX_STENCIL_SIZE * NC > dCompFlux_dP( stencilSize, NC );
-  stackArray3d< real64, MAX_STENCIL_SIZE * NC * NC > dCompFlux_dC( stencilSize, NC, NC );
-
-  // loop over phases, compute and upwind phase flux and sum contributions to each component's flux
-  for( integer ip = 0; ip < numPhases; ++ip )
-  {
-    // clear working arrays
-    real64 densMean{};
-    stackArray1d< real64, MAX_NUM_ELEMS > dDensMean_dP( numFluxElems );
-    stackArray2d< real64, MAX_NUM_ELEMS * NC > dDensMean_dC( numFluxElems, NC );
-
-    // create local work arrays
-    real64 phaseFlux{};
-    real64 dPhaseFlux_dP[MAX_STENCIL_SIZE]{};
-    real64 dPhaseFlux_dC[MAX_STENCIL_SIZE][NC]{};
-
-    real64 presGrad{};
-    stackArray1d< real64, MAX_STENCIL_SIZE > dPresGrad_dP( stencilSize );
-    stackArray2d< real64, MAX_STENCIL_SIZE *NC > dPresGrad_dC( stencilSize, NC );
-
-    real64 gravHead{};
-    stackArray1d< real64, MAX_NUM_ELEMS > dGravHead_dP( numFluxElems );
-    stackArray2d< real64, MAX_NUM_ELEMS * NC > dGravHead_dC( numFluxElems, NC );
-
-    real64 dCapPressure_dC[NC]{};
-
-    // Working array
-    real64 dProp_dC[NC]{};
-
-    // calculate quantities on primary connected cells
-    for( localIndex i = 0; i < numFluxElems; ++i )
-    {
-      localIndex const er  = seri[i];
-      localIndex const esr = sesri[i];
-      localIndex const ei  = sei[i];
-
-      // density
-      real64 const density  = phaseMassDens[er][esr][ei][0][ip];
-      real64 const dDens_dP = dPhaseMassDens_dPres[er][esr][ei][0][ip];
-
-      applyChainRule( NC,
-                      dCompFrac_dCompDens[er][esr][ei],
-                      dPhaseMassDens_dComp[er][esr][ei][0][ip],
-                      dProp_dC );
-
-      // average density and derivatives
-      densMean += 0.5 * density;
-      dDensMean_dP[i] = 0.5 * dDens_dP;
-      for( integer jc = 0; jc < NC; ++jc )
-      {
-        dDensMean_dC[i][jc] = 0.5 * dProp_dC[jc];
-      }
-    }
-
-    //***** calculation of flux *****
-
-    // compute potential difference MPFA-style
-    for( localIndex i = 0; i < stencilSize; ++i )
-    {
-      localIndex const er  = seri[i];
-      localIndex const esr = sesri[i];
-      localIndex const ei  = sei[i];
-
-      // capillary pressure
-      real64 capPressure     = 0.0;
-      real64 dCapPressure_dP = 0.0;
-
-      for( integer ic = 0; ic < NC; ++ic )
-      {
-        dCapPressure_dC[ic] = 0.0;
-      }
-
-      if( capPressureFlag )
-      {
-        capPressure = phaseCapPressure[er][esr][ei][0][ip];
-
-        for( integer jp = 0; jp < numPhases; ++jp )
-        {
-          real64 const dCapPressure_dS = dPhaseCapPressure_dPhaseVolFrac[er][esr][ei][0][ip][jp];
-          dCapPressure_dP += dCapPressure_dS * dPhaseVolFrac_dPres[er][esr][ei][jp];
-
-          for( integer jc = 0; jc < NC; ++jc )
-          {
-            dCapPressure_dC[jc] += dCapPressure_dS * dPhaseVolFrac_dComp[er][esr][ei][jp][jc];
-          }
-        }
-      }
-
-      presGrad += transmissibility[i] * (pres[er][esr][ei] + dPres[er][esr][ei] - capPressure);
-      dPresGrad_dP[i] += transmissibility[i] * (1 - dCapPressure_dP) + dTrans_dPres[i] * (pres[er][esr][ei] + dPres[er][esr][ei] - capPressure);
-      for( integer jc = 0; jc < NC; ++jc )
-      {
-        dPresGrad_dC[i][jc] += -transmissibility[i] * dCapPressure_dC[jc];
-      }
-
-      real64 const gravD     = transmissibility[i] * gravCoef[er][esr][ei];
-      real64 const dGravD_dP = dTrans_dPres[i] * gravCoef[er][esr][ei];
-
-      // the density used in the potential difference is always a mass density
-      // unlike the density used in the phase mobility, which is a mass density
-      // if useMass == 1 and a molar density otherwise
-      gravHead += densMean * gravD;
-
-      // need to add contributions from both cells the mean density depends on
-      for( localIndex j = 0; j < numFluxElems; ++j )
-      {
-        dGravHead_dP[j] += dDensMean_dP[j] * gravD + dGravD_dP * densMean;
-        for( integer jc = 0; jc < NC; ++jc )
-        {
-          dGravHead_dC[j][jc] += dDensMean_dC[j][jc] * gravD;
-        }
-      }
-    }
-
-    // *** upwinding ***
-
-    // use PPU currently; advanced stuff like IHU would go here
-    // TODO isolate into a kernel?
-
-    // compute phase potential gradient
-    real64 const potGrad = presGrad - gravHead;
-
-    // choose upstream cell
-    localIndex const k_up = (potGrad >= 0) ? 0 : 1;
-
-    localIndex const er_up  = seri[k_up];
-    localIndex const esr_up = sesri[k_up];
-    localIndex const ei_up  = sei[k_up];
-
-    real64 const mobility = phaseMob[er_up][esr_up][ei_up][ip];
-
-    // skip the phase flux if phase not present or immobile upstream
-    if( LvArray::math::abs( mobility ) < 1e-20 ) // TODO better constant
-    {
-      continue;
-    }
-
-    // pressure gradient depends on all points in the stencil
-    for( localIndex ke = 0; ke < stencilSize; ++ke )
-    {
-      dPhaseFlux_dP[ke] += dPresGrad_dP[ke];
-      for( integer jc = 0; jc < NC; ++jc )
-      {
-        dPhaseFlux_dC[ke][jc] += dPresGrad_dC[ke][jc];
-      }
-
-    }
-
-    // gravitational head depends only on the two cells connected (same as mean density)
-    for( localIndex ke = 0; ke < numFluxElems; ++ke )
-    {
-      dPhaseFlux_dP[ke] -= dGravHead_dP[ke];
-      for( localIndex jc = 0; jc < NC; ++jc )
-      {
-        dPhaseFlux_dC[ke][jc] -= dGravHead_dC[ke][jc];
-      }
-    }
-
-    // compute the phase flux and derivatives using upstream cell mobility
-    phaseFlux = mobility * potGrad;
-    for( localIndex ke = 0; ke < stencilSize; ++ke )
-    {
-      dPhaseFlux_dP[ke] *= mobility;
-      for( integer jc = 0; jc < NC; ++jc )
-      {
-        dPhaseFlux_dC[ke][jc] *= mobility;
-      }
-    }
-
-    real64 const dMob_dP  = dPhaseMob_dPres[er_up][esr_up][ei_up][ip];
-    arraySlice1d< real64 const, compflow::USD_PHASE_DC - 2 > dPhaseMob_dCompSub = dPhaseMob_dComp[er_up][esr_up][ei_up][ip];
-
-    // add contribution from upstream cell mobility derivatives
-    dPhaseFlux_dP[k_up] += dMob_dP * potGrad;
-    for( integer jc = 0; jc < NC; ++jc )
-    {
-      dPhaseFlux_dC[k_up][jc] += dPhaseMob_dCompSub[jc] * potGrad;
-    }
-
-    // slice some constitutive arrays to avoid too much indexing in component loop
-    arraySlice1d< real64 const, multifluid::USD_PHASE_COMP-3 > phaseCompFracSub = phaseCompFrac[er_up][esr_up][ei_up][0][ip];
-    arraySlice1d< real64 const, multifluid::USD_PHASE_COMP-3 > dPhaseCompFrac_dPresSub = dPhaseCompFrac_dPres[er_up][esr_up][ei_up][0][ip];
-    arraySlice2d< real64 const, multifluid::USD_PHASE_COMP_DC-3 > dPhaseCompFrac_dCompSub = dPhaseCompFrac_dComp[er_up][esr_up][ei_up][0][ip];
-
-    // compute component fluxes and derivatives using upstream cell composition
-    for( integer ic = 0; ic < NC; ++ic )
-    {
-      real64 const ycp = phaseCompFracSub[ic];
-      compFlux[ic] += phaseFlux * ycp;
-
-      // derivatives stemming from phase flux
-      for( localIndex ke = 0; ke < stencilSize; ++ke )
-      {
-        dCompFlux_dP[ke][ic] += dPhaseFlux_dP[ke] * ycp;
-        for( integer jc = 0; jc < NC; ++jc )
-        {
-          dCompFlux_dC[ke][ic][jc] += dPhaseFlux_dC[ke][jc] * ycp;
-        }
-      }
-
-      // additional derivatives stemming from upstream cell phase composition
-      dCompFlux_dP[k_up][ic] += phaseFlux * dPhaseCompFrac_dPresSub[ic];
-
-      // convert derivatives of component fraction w.r.t. component fractions to derivatives w.r.t. component
-      // densities
-      applyChainRule( NC, dCompFrac_dCompDens[er_up][esr_up][ei_up], dPhaseCompFrac_dCompSub[ic], dProp_dC );
-      for( integer jc = 0; jc < NC; ++jc )
-      {
-        dCompFlux_dC[k_up][ic][jc] += phaseFlux * dProp_dC[jc];
-      }
-    }
-  }
-
-  // *** end of upwinding
-
-  // populate local flux vector and derivatives
-  for( integer ic = 0; ic < NC; ++ic )
-  {
-    localFlux[ic]      =  dt * compFlux[ic];
-    localFlux[NC + ic] = -dt * compFlux[ic];
-
-    for( localIndex ke = 0; ke < stencilSize; ++ke )
-    {
-      localIndex const localDofIndexPres = ke * NDOF;
-      localFluxJacobian[ic][localDofIndexPres] = dt * dCompFlux_dP[ke][ic];
-      localFluxJacobian[NC + ic][localDofIndexPres] = -dt * dCompFlux_dP[ke][ic];
-
-      for( integer jc = 0; jc < NC; ++jc )
-      {
-        localIndex const localDofIndexComp = localDofIndexPres + jc + 1;
-        localFluxJacobian[ic][localDofIndexComp] = dt * dCompFlux_dC[ke][ic][jc];
-        localFluxJacobian[NC + ic][localDofIndexComp] = -dt * dCompFlux_dC[ke][ic][jc];
-      }
-    }
-  }
-}
-
-template< integer NC, typename STENCILWRAPPER_TYPE >
-void
-FluxKernel::
-  launch( integer const numPhases,
-          STENCILWRAPPER_TYPE const & stencilWrapper,
-          globalIndex const rankOffset,
-          ElementViewConst< arrayView1d< globalIndex const > > const & dofNumber,
-          ElementViewConst< arrayView1d< integer const > > const & ghostRank,
-          ElementViewConst< arrayView1d< real64 const > > const & pres,
-          ElementViewConst< arrayView1d< real64 const > > const & dPres,
-          ElementViewConst< arrayView3d< real64 const > > const & permeability,
-          ElementViewConst< arrayView3d< real64 const > > const & dPerm_dPres,
-          ElementViewConst< arrayView1d< real64 const > > const & gravCoef,
-          ElementViewConst< arrayView2d< real64 const, compflow::USD_PHASE > > const & phaseMob,
-          ElementViewConst< arrayView2d< real64 const, compflow::USD_PHASE > > const & dPhaseMob_dPres,
-          ElementViewConst< arrayView3d< real64 const, compflow::USD_PHASE_DC > > const & dPhaseMob_dComp,
-          ElementViewConst< arrayView2d< real64 const, compflow::USD_PHASE > > const & dPhaseVolFrac_dPres,
-          ElementViewConst< arrayView3d< real64 const, compflow::USD_PHASE_DC > > const & dPhaseVolFrac_dComp,
-          ElementViewConst< arrayView3d< real64 const, compflow::USD_COMP_DC > > const & dCompFrac_dCompDens,
-          ElementViewConst< arrayView3d< real64 const, multifluid::USD_PHASE > > const & phaseMassDens,
-          ElementViewConst< arrayView3d< real64 const, multifluid::USD_PHASE > > const & dPhaseMassDens_dPres,
-          ElementViewConst< arrayView4d< real64 const, multifluid::USD_PHASE_DC > > const & dPhaseMassDens_dComp,
-          ElementViewConst< arrayView4d< real64 const, multifluid::USD_PHASE_COMP > > const & phaseCompFrac,
-          ElementViewConst< arrayView4d< real64 const, multifluid::USD_PHASE_COMP > > const & dPhaseCompFrac_dPres,
-          ElementViewConst< arrayView5d< real64 const, multifluid::USD_PHASE_COMP_DC > > const & dPhaseCompFrac_dComp,
-          ElementViewConst< arrayView3d< real64 const, cappres::USD_CAPPRES > > const & phaseCapPressure,
-          ElementViewConst< arrayView4d< real64 const, cappres::USD_CAPPRES_DS > > const & dPhaseCapPressure_dPhaseVolFrac,
-          integer const capPressureFlag,
-          real64 const dt,
-          CRSMatrixView< real64, globalIndex const > const & localMatrix,
-          arrayView1d< real64 > const & localRhs )
-{
-
-  using namespace CompositionalMultiphaseUtilities;
-
-  typename STENCILWRAPPER_TYPE::IndexContainerViewConstType const & seri = stencilWrapper.getElementRegionIndices();
-  typename STENCILWRAPPER_TYPE::IndexContainerViewConstType const & sesri = stencilWrapper.getElementSubRegionIndices();
-  typename STENCILWRAPPER_TYPE::IndexContainerViewConstType const & sei = stencilWrapper.getElementIndices();
-
-  constexpr localIndex MAX_NUM_ELEMS = STENCILWRAPPER_TYPE::NUM_POINT_IN_FLUX;
-  constexpr localIndex MAX_STENCIL_SIZE = STENCILWRAPPER_TYPE::MAX_STENCIL_SIZE;
-
-  forAll< parallelDevicePolicy<> >( stencilWrapper.size(), [=] GEOSX_HOST_DEVICE ( localIndex const iconn )
-  {
-    localIndex const stencilSize = meshMapUtilities::size1( sei, iconn );
-    localIndex const numFluxElems = stencilWrapper.numPointsInFlux( iconn );
-    constexpr localIndex NDOF = NC + 1;
-
-    // working arrays
-    stackArray1d< globalIndex, MAX_NUM_ELEMS * NDOF > dofColIndices( stencilSize * NDOF );
-    stackArray1d< real64, MAX_NUM_ELEMS * NC >                      localFlux( numFluxElems * NC );
-    stackArray2d< real64, MAX_NUM_ELEMS * NC * MAX_STENCIL_SIZE * NDOF > localFluxJacobian( numFluxElems * NC, stencilSize * NDOF );
-
-    // compute transmissibility
-    real64 transmissibility[STENCILWRAPPER_TYPE::MAX_NUM_OF_CONNECTIONS][2];
-    real64 dTrans_dPres[STENCILWRAPPER_TYPE::MAX_NUM_OF_CONNECTIONS][2];
-
-    stencilWrapper.computeWeights( iconn,
-                                   permeability,
-                                   dPerm_dPres,
-                                   transmissibility,
-                                   dTrans_dPres );
-
-
-
-    FluxKernel::compute< NC, MAX_NUM_ELEMS, MAX_STENCIL_SIZE >( numPhases,
-                                                                stencilSize,
-                                                                numFluxElems,
-                                                                seri[iconn],
-                                                                sesri[iconn],
-                                                                sei[iconn],
-                                                                transmissibility[0],
-                                                                dTrans_dPres[0],
-                                                                pres,
-                                                                dPres,
-                                                                gravCoef,
-                                                                phaseMob,
-                                                                dPhaseMob_dPres,
-                                                                dPhaseMob_dComp,
-                                                                dPhaseVolFrac_dPres,
-                                                                dPhaseVolFrac_dComp,
-                                                                dCompFrac_dCompDens,
-                                                                phaseMassDens,
-                                                                dPhaseMassDens_dPres,
-                                                                dPhaseMassDens_dComp,
-                                                                phaseCompFrac,
-                                                                dPhaseCompFrac_dPres,
-                                                                dPhaseCompFrac_dComp,
-                                                                phaseCapPressure,
-                                                                dPhaseCapPressure_dPhaseVolFrac,
-                                                                capPressureFlag,
-                                                                dt,
-                                                                localFlux,
-                                                                localFluxJacobian );
-
-    // populate dof indices
-    for( localIndex i = 0; i < stencilSize; ++i )
-    {
-      globalIndex const offset = dofNumber[seri( iconn, i )][sesri( iconn, i )][sei( iconn, i )];
-
-      for( integer jdof = 0; jdof < NDOF; ++jdof )
-      {
-        dofColIndices[i * NDOF + jdof] = offset + jdof;
-      }
-    }
-
-    // Apply equation/variable change transformation(s)
-    stackArray1d< real64, MAX_STENCIL_SIZE * NDOF > work( stencilSize * NDOF );
-    shiftBlockRowsAheadByOneAndReplaceFirstRowWithColumnSum( NC, NDOF*stencilSize, numFluxElems, localFluxJacobian, work );
-    shiftBlockElementsAheadByOneAndReplaceFirstElementWithSum( NC, numFluxElems, localFlux );
-
-    // Add to residual/jacobian
-    for( localIndex i = 0; i < numFluxElems; ++i )
-    {
-      if( ghostRank[seri( iconn, i )][sesri( iconn, i )][sei( iconn, i )] < 0 )
-      {
-        globalIndex const globalRow = dofNumber[seri( iconn, i )][sesri( iconn, i )][sei( iconn, i )];
-        localIndex const localRow = LvArray::integerConversion< localIndex >( globalRow - rankOffset );
-        GEOSX_ASSERT_GE( localRow, 0 );
-        GEOSX_ASSERT_GT( localMatrix.numRows(), localRow + NC );
-
-        for( integer ic = 0; ic < NC; ++ic )
-        {
-          RAJA::atomicAdd( parallelDeviceAtomic{}, &localRhs[localRow + ic], localFlux[i * NC + ic] );
-          localMatrix.addToRowBinarySearchUnsorted< parallelDeviceAtomic >( localRow + ic,
-                                                                            dofColIndices.data(),
-                                                                            localFluxJacobian[i * NC + ic].dataIfContiguous(),
-                                                                            stencilSize * NDOF );
-        }
-      }
-    }
-  } );
-}
-
-#define INST_FluxKernel( NC, STENCILWRAPPER_TYPE ) \
-  template \
-  void FluxKernel:: \
-    launch< NC, STENCILWRAPPER_TYPE >( integer const numPhases, \
-                                       STENCILWRAPPER_TYPE const & stencilWrapper, \
-                                       globalIndex const rankOffset, \
-                                       ElementViewConst< arrayView1d< globalIndex const > > const & dofNumber, \
-                                       ElementViewConst< arrayView1d< integer const > > const & ghostRank, \
-                                       ElementViewConst< arrayView1d< real64 const > > const & pres, \
-                                       ElementViewConst< arrayView1d< real64 const > > const & dPres, \
-                                       ElementViewConst< arrayView3d< real64 const > > const & permeability, \
-                                       ElementViewConst< arrayView3d< real64 const > > const & dPerm_dPres, \
-                                       ElementViewConst< arrayView1d< real64 const > > const & gravCoef, \
-                                       ElementViewConst< arrayView2d< real64 const, compflow::USD_PHASE > > const & phaseMob, \
-                                       ElementViewConst< arrayView2d< real64 const, compflow::USD_PHASE > > const & dPhaseMob_dPres, \
-                                       ElementViewConst< arrayView3d< real64 const, compflow::USD_PHASE_DC > > const & dPhaseMob_dComp, \
-                                       ElementViewConst< arrayView2d< real64 const, compflow::USD_PHASE > > const & dPhaseVolFrac_dPres, \
-                                       ElementViewConst< arrayView3d< real64 const, compflow::USD_PHASE_DC > > const & dPhaseVolFrac_dComp, \
-                                       ElementViewConst< arrayView3d< real64 const, compflow::USD_COMP_DC > > const & dCompFrac_dCompDens, \
-                                       ElementViewConst< arrayView3d< real64 const, multifluid::USD_PHASE > > const & phaseMassDens, \
-                                       ElementViewConst< arrayView3d< real64 const, multifluid::USD_PHASE > > const & dPhaseMassDens_dPres, \
-                                       ElementViewConst< arrayView4d< real64 const, multifluid::USD_PHASE_DC > > const & dPhaseMassDens_dComp, \
-                                       ElementViewConst< arrayView4d< real64 const, multifluid::USD_PHASE_COMP > > const & phaseCompFrac, \
-                                       ElementViewConst< arrayView4d< real64 const, multifluid::USD_PHASE_COMP > > const & dPhaseCompFrac_dPres, \
-                                       ElementViewConst< arrayView5d< real64 const, multifluid::USD_PHASE_COMP_DC > > const & dPhaseCompFrac_dComp, \
-                                       ElementViewConst< arrayView3d< real64 const, cappres::USD_CAPPRES > > const & phaseCapPressure, \
-                                       ElementViewConst< arrayView4d< real64 const, cappres::USD_CAPPRES_DS > > const & dPhaseCapPressure_dPhaseVolFrac, \
-                                       integer const capPressureFlag, \
-                                       real64 const dt, \
-                                       CRSMatrixView< real64, globalIndex const > const & localMatrix, \
-                                       arrayView1d< real64 > const & localRhs )
-
-INST_FluxKernel( 1, CellElementStencilTPFAWrapper );
-INST_FluxKernel( 2, CellElementStencilTPFAWrapper );
-INST_FluxKernel( 3, CellElementStencilTPFAWrapper );
-INST_FluxKernel( 4, CellElementStencilTPFAWrapper );
-INST_FluxKernel( 5, CellElementStencilTPFAWrapper );
-
-INST_FluxKernel( 1, SurfaceElementStencilWrapper );
-INST_FluxKernel( 2, SurfaceElementStencilWrapper );
-INST_FluxKernel( 3, SurfaceElementStencilWrapper );
-INST_FluxKernel( 4, SurfaceElementStencilWrapper );
-INST_FluxKernel( 5, SurfaceElementStencilWrapper );
-
-INST_FluxKernel( 1, EmbeddedSurfaceToCellStencilWrapper );
-INST_FluxKernel( 2, EmbeddedSurfaceToCellStencilWrapper );
-INST_FluxKernel( 3, EmbeddedSurfaceToCellStencilWrapper );
-INST_FluxKernel( 4, EmbeddedSurfaceToCellStencilWrapper );
-INST_FluxKernel( 5, EmbeddedSurfaceToCellStencilWrapper );
-
-INST_FluxKernel( 1, FaceElementToCellStencilWrapper );
-INST_FluxKernel( 2, FaceElementToCellStencilWrapper );
-INST_FluxKernel( 3, FaceElementToCellStencilWrapper );
-INST_FluxKernel( 4, FaceElementToCellStencilWrapper );
-INST_FluxKernel( 5, FaceElementToCellStencilWrapper );
-
-#undef INST_FluxKernel
-
->>>>>>> 1f4067c5
 
 /******************************** CFLFluxKernel ********************************/
 
