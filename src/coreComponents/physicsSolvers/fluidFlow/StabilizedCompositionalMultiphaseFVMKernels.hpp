--- conflicted
+++ resolved
@@ -75,10 +75,7 @@
 
   using AbstractBase::m_dt;
   using AbstractBase::m_numPhases;
-<<<<<<< HEAD
   using AbstractBase::m_kernelFlags;
-=======
->>>>>>> 4d2011e8
   using AbstractBase::m_rankOffset;
   using AbstractBase::m_ghostRank;
   using AbstractBase::m_dofNumber;
@@ -137,11 +134,6 @@
                            BitFlags< isothermalCompositionalMultiphaseFVMKernels::FaceBasedAssemblyKernelFlags > kernelFlags )
     : Base( numPhases,
             rankOffset,
-<<<<<<< HEAD
-            //0.0,       // no C1-PPU
-=======
-            hasCapPressure,
->>>>>>> 4d2011e8
             stencilWrapper,
             dofNumberAccessor,
             compFlowAccessors,
@@ -210,8 +202,8 @@
                                            localIndex const er_up,
                                            localIndex const esr_up,
                                            localIndex const ei_up,
-                                           real64 const & potGrad,
-                                           real64 const & phaseFlux,
+                                           real64 const potGrad,
+                                           real64 const phaseFlux,
                                            real64 const (&dPhaseFlux_dP)[2],
                                            real64 const (&dPhaseFlux_dC)[2][numComp] )
     {
@@ -339,7 +331,7 @@
                    string const & solverName,
                    ElementRegionManager const & elemManager,
                    STENCILWRAPPER const & stencilWrapper,
-                   real64 const & dt,
+                   real64 const dt,
                    CRSMatrixView< real64, globalIndex const > const & localMatrix,
                    arrayView1d< real64 > const & localRhs )
   {
