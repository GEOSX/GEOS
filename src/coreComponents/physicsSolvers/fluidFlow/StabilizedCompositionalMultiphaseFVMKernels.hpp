--- conflicted
+++ resolved
@@ -75,10 +75,7 @@
 
   using AbstractBase::m_dt;
   using AbstractBase::m_numPhases;
-<<<<<<< HEAD
-=======
   using AbstractBase::m_kernelFlags;
->>>>>>> 39e75de5
   using AbstractBase::m_rankOffset;
   using AbstractBase::m_ghostRank;
   using AbstractBase::m_dofNumber;
@@ -137,10 +134,6 @@
                            BitFlags< isothermalCompositionalMultiphaseFVMKernels::FaceBasedAssemblyKernelFlags > kernelFlags )
     : Base( numPhases,
             rankOffset,
-<<<<<<< HEAD
-            hasCapPressure,
-=======
->>>>>>> 39e75de5
             stencilWrapper,
             dofNumberAccessor,
             compFlowAccessors,
