/*
 * ------------------------------------------------------------------------------------------------------------
 * SPDX-License-Identifier: LGPL-2.1-only
 *
 * Copyright (c) 2016-2024 Lawrence Livermore National Security LLC
 * Copyright (c) 2018-2024 Total, S.A
 * Copyright (c) 2018-2024 The Board of Trustees of the Leland Stanford Junior University
 * Copyright (c) 2018-2024 Chevron
 * Copyright (c) 2019-     GEOS/GEOSX Contributors
 * All rights reserved
 *
 * See top level LICENSE, COPYRIGHT, CONTRIBUTORS, NOTICE, and ACKNOWLEDGEMENTS files for details.
 * ------------------------------------------------------------------------------------------------------------
 */

/**
 * @file SinglePhaseHybridFVM.cpp
 */

#include "SinglePhaseHybridFVM.hpp"

#include "constitutive/ConstitutivePassThru.hpp"
#include "constitutive/fluid/singlefluid/SingleFluidBase.hpp"
#include "fieldSpecification/AquiferBoundaryCondition.hpp"
#include "fieldSpecification/FieldSpecificationManager.hpp"
#include "finiteVolume/HybridMimeticDiscretization.hpp"
#include "finiteVolume/MimeticInnerProductDispatch.hpp"
#include "mainInterface/ProblemManager.hpp"
#include "mesh/mpiCommunications/CommunicationTools.hpp"
#include "physicsSolvers/fluidFlow/SinglePhaseBaseFields.hpp"
#include "physicsSolvers/fluidFlow/SinglePhaseHybridFVMKernels.hpp"


/**
 * @namespace the geos namespace that encapsulates the majority of the code
 */
namespace geos
{

using namespace dataRepository;
using namespace constitutive;
using namespace singlePhaseHybridFVMKernels;
using namespace mimeticInnerProduct;

SinglePhaseHybridFVM::SinglePhaseHybridFVM( const string & name,
                                            Group * const parent ):
  SinglePhaseBase( name, parent ),
  m_areaRelTol( 1e-8 )
{

  // one cell-centered dof per cell
  m_numDofPerCell = 1;
  m_linearSolverParameters.get().mgr.strategy = LinearSolverParameters::MGR::StrategyType::singlePhaseHybridFVM;

}


void SinglePhaseHybridFVM::registerDataOnMesh( Group & meshBodies )
{
  using namespace fields::flow;

  // 1) Register the cell-centered data
  SinglePhaseBase::registerDataOnMesh( meshBodies );

  // pressureGradient is specific for HybridFVM
  forDiscretizationOnMeshTargets( meshBodies, [&] ( string const &,
                                                    MeshLevel & mesh,
                                                    arrayView1d< string const > const & regionNames )
  {
    ElementRegionManager & elemManager = mesh.getElemManager();
    elemManager.forElementSubRegions< ElementSubRegionBase >( regionNames,
                                                              [&]( localIndex const,
                                                                   ElementSubRegionBase & subRegion )
    {
      subRegion.registerField< pressureGradient >( getName() ).
        reference().resizeDimension< 1 >( 3 );
    } );
  } );

  // 2) Register the face data
  meshBodies.forSubGroups< MeshBody >( [&] ( MeshBody & meshBody )
  {
    MeshLevel & meshLevel = meshBody.getBaseDiscretization();
    FaceManager & faceManager = meshLevel.getFaceManager();

    // primary variables: face pressures at the previous converged time step
    faceManager.registerField< fields::flow::facePressure_n >( getName() );
  } );
}

void SinglePhaseHybridFVM::initializePreSubGroups()
{
  SinglePhaseBase::initializePreSubGroups();

  GEOS_THROW_IF( m_isThermal,
                 GEOS_FMT( "{} {}: The thermal option is not supported by SinglePhaseHybridFVM",
                           getCatalogName(), getDataContext().toString() ),
                 InputError );

  DomainPartition & domain = this->getGroupByPath< DomainPartition >( "/Problem/domain" );
  NumericalMethodsManager const & numericalMethodManager = domain.getNumericalMethodManager();
  FiniteVolumeManager const & fvManager = numericalMethodManager.getFiniteVolumeManager();

  GEOS_THROW_IF( !fvManager.hasGroup< HybridMimeticDiscretization >( m_discretizationName ),
                 getCatalogName() << " " << getDataContext() <<
                 ": the HybridMimeticDiscretization must be selected with SinglePhaseHybridFVM",
                 InputError );
}

void SinglePhaseHybridFVM::initializePostInitialConditionsPreSubGroups()
{
  GEOS_MARK_FUNCTION;

  SinglePhaseBase::initializePostInitialConditionsPreSubGroups();

  DomainPartition & domain = this->getGroupByPath< DomainPartition >( "/Problem/domain" );

  forDiscretizationOnMeshTargets( domain.getMeshBodies(), [&] ( string const &,
                                                                MeshLevel & mesh,
                                                                arrayView1d< string const > const & regionNames )
  {
    ElementRegionManager const & elemManager = mesh.getElemManager();
    FaceManager const & faceManager = mesh.getFaceManager();

    // in the flux kernel, we need to make sure that we act only on the target regions
    // for that, we need the following region filter
    for( string const & regionName : regionNames )
    {
      m_regionFilter.insert( elemManager.getRegions().getIndex( regionName ) );
    }

    // check that multipliers are stricly larger than 0, which would work with SinglePhaseFVM, but not with SinglePhaseHybridFVM.
    // To deal with a 0 multiplier, we would just have to skip the corresponding face in the FluxKernel
    arrayView1d< real64 const > const transMultiplier = faceManager.getField< fields::flow::transMultiplier >();

    RAJA::ReduceMin< parallelDeviceReduce, real64 > minVal( 1.0 );
    forAll< parallelDevicePolicy<> >( faceManager.size(), [=] GEOS_HOST_DEVICE ( localIndex const iface )
    {
      minVal.min( transMultiplier[iface] );
    } );

    GEOS_THROW_IF_LE_MSG( minVal.get(), 0.0,
                          getCatalogName() << " " << getDataContext() <<
                          "The transmissibility multipliers used in SinglePhaseHybridFVM must strictly larger than 0.0",
                          std::runtime_error );

    FieldSpecificationManager & fsManager = FieldSpecificationManager::getInstance();
    fsManager.forSubGroups< AquiferBoundaryCondition >( [&] ( AquiferBoundaryCondition const & bc )
    {
<<<<<<< HEAD
      logger.rank0Log( catalogName(), " ", getName(),
                       "An aquifer boundary condition named ", bc.getName(), " was requested in the XML file. \n",
=======
      GEOS_LOG_RANK_0( getCatalogName() << " " << getDataContext() <<
                       "The aquifer boundary condition " << bc.getDataContext() << " was requested in the XML file. \n" <<
>>>>>>> fcc3389c
                       "This type of boundary condition is not yet supported by SinglePhaseHybridFVM and will be ignored" );
    } );
  } );
}

void SinglePhaseHybridFVM::implicitStepSetup( real64 const & time_n,
                                              real64 const & dt,
                                              DomainPartition & domain )
{
  GEOS_MARK_FUNCTION;

  // setup the cell-centered fields
  SinglePhaseBase::implicitStepSetup( time_n, dt, domain );

  // setup the face fields
  forDiscretizationOnMeshTargets( domain.getMeshBodies(), [&] ( string const &,
                                                                MeshLevel & mesh,
                                                                arrayView1d< string const > const & )
  {
    FaceManager & faceManager = mesh.getFaceManager();

    // get the face-based pressures
    arrayView1d< real64 const > const & facePres =
      faceManager.getField< fields::flow::facePressure >();
    arrayView1d< real64 > const & facePres_n =
      faceManager.getField< fields::flow::facePressure_n >();
    facePres_n.setValues< parallelDevicePolicy<> >( facePres );
  } );
}

void SinglePhaseHybridFVM::setupDofs( DomainPartition const & GEOS_UNUSED_PARAM( domain ),
                                      DofManager & dofManager ) const
{

  // setup the connectivity of elem fields
  // we need Connectivity::Face because of the two-point upwinding
  // in AssembleOneSidedMassFluxes
  dofManager.addField( viewKeyStruct::elemDofFieldString(),
                       FieldLocation::Elem,
                       1,
                       getMeshTargets() );

  dofManager.addCoupling( viewKeyStruct::elemDofFieldString(),
                          viewKeyStruct::elemDofFieldString(),
                          DofManager::Connector::Face );

  // setup the connectivity of face fields
  dofManager.addField( fields::flow::facePressure::key(),
                       FieldLocation::Face,
                       1,
                       getMeshTargets() );

  dofManager.addCoupling( fields::flow::facePressure::key(),
                          fields::flow::facePressure::key(),
                          DofManager::Connector::Elem );

  // setup coupling between pressure and face pressure
  dofManager.addCoupling( fields::flow::facePressure::key(),
                          viewKeyStruct::elemDofFieldString(),
                          DofManager::Connector::Elem );
}

void SinglePhaseHybridFVM::assembleFluxTerms( real64 const dt,
                                              DomainPartition const & domain,
                                              DofManager const & dofManager,
                                              CRSMatrixView< real64, globalIndex const > const & localMatrix,
                                              arrayView1d< real64 > const & localRhs )
{
  GEOS_MARK_FUNCTION;

  NumericalMethodsManager const & numericalMethodManager = domain.getNumericalMethodManager();
  FiniteVolumeManager const & fvManager = numericalMethodManager.getFiniteVolumeManager();
  HybridMimeticDiscretization const & hmDiscretization = fvManager.getHybridMimeticDiscretization( m_discretizationName );
  MimeticInnerProductBase const & mimeticInnerProductBase =
    hmDiscretization.getReference< MimeticInnerProductBase >( HybridMimeticDiscretization::viewKeyStruct::innerProductString() );

  string const faceDofKey = dofManager.getKey( fields::flow::facePressure::key() );
  string const elemDofKey = dofManager.getKey( viewKeyStruct::elemDofFieldString() );

  // tolerance for transmissibility calculation
  real64 const lengthTolerance = domain.getMeshBody( 0 ).getGlobalLengthScale() * m_areaRelTol;

  forDiscretizationOnMeshTargets( domain.getMeshBodies(), [&]( string const &,
                                                               MeshLevel const & mesh,
                                                               arrayView1d< string const > const & regionNames )
  {
    NodeManager const & nodeManager = mesh.getNodeManager();
    FaceManager const & faceManager = mesh.getFaceManager();

    mesh.getElemManager().forElementSubRegionsComplete< CellElementSubRegion >( regionNames,
                                                                                [&]( localIndex const,
                                                                                     localIndex const er,
                                                                                     localIndex const esr,
                                                                                     ElementRegionBase const &,
                                                                                     CellElementSubRegion const & subRegion )
    {
      string const & fluidName = subRegion.getReference< string >( viewKeyStruct::fluidNamesString() );
      SingleFluidBase const & fluid = getConstitutiveModel< SingleFluidBase >( subRegion, fluidName );


      string const & permName = subRegion.getReference< string >( viewKeyStruct::permeabilityNamesString() );
      PermeabilityBase const & permeability = getConstitutiveModel< PermeabilityBase >( subRegion, permName );

      singlePhaseHybridFVMKernels::
        ElementBasedAssemblyKernelFactory::
        createAndLaunch< parallelDevicePolicy<> >( dofManager.rankOffset(),
                                                   er,
                                                   esr,
                                                   lengthTolerance,
                                                   elemDofKey,
                                                   faceDofKey,
                                                   getName(),
                                                   nodeManager,
                                                   faceManager,
                                                   mesh.getElemManager(),
                                                   subRegion,
                                                   mimeticInnerProductBase,
                                                   fluid,
                                                   permeability,
                                                   m_regionFilter.toViewConst(),
                                                   dt,
                                                   localMatrix,
                                                   localRhs );
    } );
  } );

}


void SinglePhaseHybridFVM::assembleStabilizedFluxTerms( real64 const dt,
                                                        DomainPartition const & domain,
                                                        DofManager const & dofManager,
                                                        CRSMatrixView< real64, globalIndex const > const & localMatrix,
                                                        arrayView1d< real64 > const & localRhs )
{
  // pressure stabilization not implemented
  GEOS_UNUSED_VAR( dt, domain, dofManager, localMatrix, localRhs );
  GEOS_ERROR( "Stabilized flux not available for this flow solver" );
}


void SinglePhaseHybridFVM::assembleEDFMFluxTerms( real64 const GEOS_UNUSED_PARAM( time_n ),
                                                  real64 const dt,
                                                  DomainPartition const & domain,
                                                  DofManager const & dofManager,
                                                  CRSMatrixView< real64, globalIndex const > const & localMatrix,
                                                  arrayView1d< real64 > const & localRhs,
                                                  string const & jumpDofKey )
{
  GEOS_UNUSED_VAR ( jumpDofKey );

  assembleFluxTerms( dt,
                     domain,
                     dofManager,
                     localMatrix,
                     localRhs );
}

void SinglePhaseHybridFVM::assembleHydrofracFluxTerms( real64 const time_n,
                                                       real64 const dt,
                                                       DomainPartition const & domain,
                                                       DofManager const & dofManager,
                                                       CRSMatrixView< real64, globalIndex const > const & localMatrix,
                                                       arrayView1d< real64 > const & localRhs,
                                                       CRSMatrixView< real64, localIndex const > const & dR_dAper )
{
  GEOS_UNUSED_VAR ( time_n );
  GEOS_UNUSED_VAR ( dt );
  GEOS_UNUSED_VAR ( domain );
  GEOS_UNUSED_VAR ( dofManager );
  GEOS_UNUSED_VAR ( localMatrix );
  GEOS_UNUSED_VAR ( localRhs );
  GEOS_UNUSED_VAR ( dR_dAper );

  GEOS_ERROR( "Poroelastic fluxes with conforming fractures not yet implemented." );
}

void SinglePhaseHybridFVM::applyBoundaryConditions( real64 const time_n,
                                                    real64 const dt,
                                                    DomainPartition & domain,
                                                    DofManager const & dofManager,
                                                    CRSMatrixView< real64, globalIndex const > const & localMatrix,
                                                    arrayView1d< real64 > const & localRhs )
{
  GEOS_MARK_FUNCTION;

  SinglePhaseBase::applyBoundaryConditions( time_n, dt, domain, dofManager, localMatrix, localRhs );
  if( !m_keepFlowVariablesConstantDuringInitStep )
  {
    applyFaceDirichletBC( time_n, dt, dofManager, domain, localMatrix, localRhs );
  }
}

namespace
{
char const faceBcLogMessage[] =
  "SinglePhaseHybridFVM {}: at time {}s, "
  "the <{}> boundary condition '{}' is applied to the face set '{}' in '{}'. "
  "\nThe total number of target faces (including ghost faces) is {}. "
  "\nNote that if this number is equal to zero, the boundary condition will not be applied on this face set.";
}

void SinglePhaseHybridFVM::applyFaceDirichletBC( real64 const time_n,
                                                 real64 const dt,
                                                 DofManager const & dofManager,
                                                 DomainPartition & domain,
                                                 CRSMatrixView< real64, globalIndex const > const & localMatrix,
                                                 arrayView1d< real64 > const & localRhs )
{
  GEOS_MARK_FUNCTION;

  FieldSpecificationManager & fsManager = FieldSpecificationManager::getInstance();

  string const faceDofKey = dofManager.getKey( fields::flow::facePressure::key() );

  this->forDiscretizationOnMeshTargets( domain.getMeshBodies(), [&] ( string const &,
                                                                      MeshLevel & mesh,
                                                                      arrayView1d< string const > const & )
  {
    FaceManager & faceManager = mesh.getFaceManager();

    arrayView1d< real64 const > const presFace =
      faceManager.getField< fields::flow::facePressure >();
    arrayView1d< globalIndex const > const faceDofNumber =
      faceManager.getReference< array1d< globalIndex > >( faceDofKey );
    arrayView1d< integer const > const faceGhostRank = faceManager.ghostRank();

    globalIndex const rankOffset = dofManager.rankOffset();

    // take BCs defined for "pressure" field and apply values to "facePressure"
    // this is done this way for consistency with the standard TPFA scheme, which works in the same fashion
    fsManager.apply< FaceManager >( time_n + dt,
                                    mesh,
                                    fields::flow::pressure::key(),
                                    [&] ( FieldSpecificationBase const & fs,
                                          string const & setName,
                                          SortedArrayView< localIndex const > const & targetSet,
                                          FaceManager & targetGroup,
                                          string const & )
    {

      // provide some logging at the first nonlinear iteration
      if( fs.getLogLevel() >= 1 && m_nonlinearSolverParameters.m_numNewtonIterations == 0 )
      {
        globalIndex const numTargetFaces = MpiWrapper::sum< globalIndex >( targetSet.size() );
<<<<<<< HEAD
        logger.rank0Log( GEOS_FMT( faceBcLogMessage,
                                   this->getName(), time_n+dt, FieldSpecificationBase::catalogName(),
                                   fs.getName(), setName, targetGroup.getName(), numTargetFaces ) );
=======
        GEOS_LOG_RANK_0( GEOS_FMT( faceBcLogMessage,
                                   this->getName(), time_n+dt, fs.getCatalogName(), fs.getName(),
                                   setName, targetGroup.getName(), numTargetFaces ) );
>>>>>>> fcc3389c
      }

      // next, we use the field specification functions to apply the boundary conditions to the system

      // 1. first, populate the face pressure vector at the boundaries of the domain
      fs.applyFieldValue< FieldSpecificationEqual,
                          parallelDevicePolicy<> >( targetSet,
                                                    time_n + dt,
                                                    targetGroup,
                                                    fields::flow::facePressure::key() );

      // 2. second, modify the residual/jacobian matrix as needed to impose the boundary conditions
      forAll< parallelDevicePolicy<> >( targetSet.size(), [=] GEOS_HOST_DEVICE ( localIndex const a )
      {

        localIndex const kf = targetSet[a];
        if( faceGhostRank[kf] >= 0 )
        {
          return;
        }

        // 2.1 get the dof number of this face
        globalIndex const dofIndex = faceDofNumber[kf];
        localIndex const localRow = dofIndex - rankOffset;
        real64 rhsValue;

        // 2.2 apply field value to the matrix/rhs
        FieldSpecificationEqual::SpecifyFieldValue( dofIndex,
                                                    rankOffset,
                                                    localMatrix,
                                                    rhsValue,
                                                    presFace[kf],
                                                    presFace[kf] );
        localRhs[localRow] = rhsValue;
      } );

    } );

  } );

}

void SinglePhaseHybridFVM::applyAquiferBC( real64 const time,
                                           real64 const dt,
                                           DomainPartition & domain,
                                           DofManager const & dofManager,
                                           CRSMatrixView< real64, globalIndex const > const & localMatrix,
                                           arrayView1d< real64 > const & localRhs ) const
{
  GEOS_MARK_FUNCTION;

  GEOS_UNUSED_VAR( time, dt, dofManager, domain, localMatrix, localRhs );
}

void SinglePhaseHybridFVM::saveAquiferConvergedState( real64 const & time,
                                                      real64 const & dt,
                                                      DomainPartition & domain )
{
  GEOS_MARK_FUNCTION;

  GEOS_UNUSED_VAR( time, dt, domain );
}


real64 SinglePhaseHybridFVM::calculateResidualNorm( real64 const & GEOS_UNUSED_PARAM( time_n ),
                                                    real64 const & dt,
                                                    DomainPartition const & domain,
                                                    DofManager const & dofManager,
                                                    arrayView1d< real64 const > const & localRhs )
{
  GEOS_MARK_FUNCTION;

  real64 localResidualNorm = 0.0;
  real64 localResidualNormalizer = 0.0;

  solverBaseKernels::NormType const normType = getNonlinearSolverParameters().normType();

  globalIndex const rankOffset = dofManager.rankOffset();
  string const elemDofKey = dofManager.getKey( viewKeyStruct::elemDofFieldString() );
  string const faceDofKey = dofManager.getKey( fields::flow::facePressure::key() );

  forDiscretizationOnMeshTargets( domain.getMeshBodies(), [&] ( string const &,
                                                                MeshLevel const & mesh,
                                                                arrayView1d< string const > const & regionNames )
  {
    ElementRegionManager const & elemManager = mesh.getElemManager();
    FaceManager const & faceManager = mesh.getFaceManager();
    real64 defaultViscosity = 0;
    integer subRegionCounter = 0;

    // step 1: compute the residual for the element-based mass conservation equations

    elemManager.forElementSubRegions< ElementSubRegionBase >( regionNames,
                                                              [&]( localIndex const,
                                                                   ElementSubRegionBase const & subRegion )
    {
      real64 subRegionResidualNorm[1]{};
      real64 subRegionResidualNormalizer[1]{};

      string const & fluidName = subRegion.getReference< string >( viewKeyStruct::fluidNamesString() );
      SingleFluidBase const & fluid = getConstitutiveModel< SingleFluidBase >( subRegion, fluidName );
      defaultViscosity += fluid.defaultViscosity();
      subRegionCounter++;

      // step 1.1: compute the norm in the subRegion

      singlePhaseBaseKernels::
        ResidualNormKernelFactory::
        createAndLaunch< parallelDevicePolicy<> >( normType,
                                                   rankOffset,
                                                   elemDofKey,
                                                   localRhs,
                                                   subRegion,
                                                   m_nonlinearSolverParameters.m_minNormalizer,
                                                   subRegionResidualNorm,
                                                   subRegionResidualNormalizer );

      // step 1.2: reduction across meshBodies/regions/subRegions

      if( normType == solverBaseKernels::NormType::Linf )
      {
        if( subRegionResidualNorm[0] > localResidualNorm )
        {
          localResidualNorm = subRegionResidualNorm[0];
        }
      }
      else
      {
        localResidualNorm += subRegionResidualNorm[0];
        localResidualNormalizer += subRegionResidualNormalizer[0];
      }

    } );


    // step 2: compute the residual for the face-based constraints

    real64 faceResidualNorm[1]{};
    real64 faceResidualNormalizer[1]{};
    defaultViscosity /= subRegionCounter;

    // step 2.1: compute the norm for the local faces

    singlePhaseHybridFVMKernels::
      ResidualNormKernelFactory::
      createAndLaunch< parallelDevicePolicy<> >( normType,
                                                 rankOffset,
                                                 faceDofKey,
                                                 localRhs,
                                                 m_regionFilter.toViewConst(),
                                                 getName(),
                                                 elemManager,
                                                 faceManager,
                                                 defaultViscosity,
                                                 dt,
                                                 m_nonlinearSolverParameters.m_minNormalizer,
                                                 faceResidualNorm,
                                                 faceResidualNormalizer );

    // step 2.2: reduction across meshBodies/regions/subRegions

    if( normType == solverBaseKernels::NormType::Linf )
    {
      if( faceResidualNorm[0] > localResidualNorm )
      {
        localResidualNorm = faceResidualNorm[0];
      }
    }
    else
    {
      localResidualNorm += faceResidualNorm[0];
      localResidualNormalizer += faceResidualNormalizer[0];
    }
  } );

  // step 3: second reduction across MPI ranks

  real64 residualNorm = 0.0;
  if( normType == solverBaseKernels::NormType::Linf )
  {
    solverBaseKernels::LinfResidualNormHelper::computeGlobalNorm( localResidualNorm, residualNorm );
  }
  else
  {
    solverBaseKernels::L2ResidualNormHelper::computeGlobalNorm( localResidualNorm, localResidualNormalizer, residualNorm );
  }

  if( getLogLevel() >= 1 && logger.rank == 0 )
  {
    std::cout << GEOS_FMT( "        ( R{} ) = ( {:4.2e} )", coupledSolverAttributePrefix(), residualNorm );
  }

  return residualNorm;
}

void SinglePhaseHybridFVM::applySystemSolution( DofManager const & dofManager,
                                                arrayView1d< real64 const > const & localSolution,
                                                real64 const scalingFactor,
                                                real64 const dt,
                                                DomainPartition & domain )
{
  GEOS_UNUSED_VAR( dt );
  // here we apply the cell-centered update in the derived class
  // to avoid duplicating a synchronization point

  // 1. apply the cell-centered update

  dofManager.addVectorToField( localSolution,
                               viewKeyStruct::elemDofFieldString(),
                               fields::flow::pressure::key(),
                               scalingFactor );

  // 2. apply the face-based update

  dofManager.addVectorToField( localSolution,
                               fields::flow::facePressure::key(),
                               fields::flow::facePressure::key(),
                               scalingFactor );

  // 3. synchronize
  forDiscretizationOnMeshTargets( domain.getMeshBodies(), [&] ( string const &,
                                                                MeshLevel & mesh,
                                                                arrayView1d< string const > const & regionNames )
  {
    FieldIdentifiers fieldsToBeSync;

    fieldsToBeSync.addElementFields( { fields::flow::pressure::key() }, regionNames );
    fieldsToBeSync.addFields( FieldLocation::Face, { fields::flow::facePressure::key() } );

    CommunicationTools::getInstance().synchronizeFields( fieldsToBeSync, mesh, domain.getNeighbors(), true );
  } );
}


void SinglePhaseHybridFVM::resetStateToBeginningOfStep( DomainPartition & domain )
{
  // 1. Reset the cell-centered fields
  SinglePhaseBase::resetStateToBeginningOfStep( domain );

  // 2. Reset the face-based fields
  forDiscretizationOnMeshTargets( domain.getMeshBodies(), [&] ( string const &,
                                                                MeshLevel & mesh,
                                                                arrayView1d< string const > const & )
  {
    FaceManager & faceManager = mesh.getFaceManager();

    // get the face pressure update
    arrayView1d< real64 > const & facePres =
      faceManager.getField< fields::flow::facePressure >();
    arrayView1d< real64 const > const & facePres_n =
      faceManager.getField< fields::flow::facePressure_n >();
    facePres.setValues< parallelDevicePolicy<> >( facePres_n );
  } );
}

void SinglePhaseHybridFVM::updatePressureGradient( DomainPartition & domain )
{
  forDiscretizationOnMeshTargets( domain.getMeshBodies(), [&] ( string const &,
                                                                MeshLevel & mesh,
                                                                arrayView1d< string const > const & regionNames )
  {
    FaceManager & faceManager = mesh.getFaceManager();

    mesh.getElemManager().forElementSubRegions< CellElementSubRegion >( regionNames, [&]( localIndex const,
                                                                                          auto & subRegion )
    {
      singlePhaseHybridFVMKernels::AveragePressureGradientKernelFactory::createAndLaunch< parallelHostPolicy >( subRegion,
                                                                                                                faceManager );
    } );
  } );
}

REGISTER_CATALOG_ENTRY( SolverBase, SinglePhaseHybridFVM, string const &, Group * const )
} /* namespace geos */<|MERGE_RESOLUTION|>--- conflicted
+++ resolved
@@ -147,13 +147,8 @@
     FieldSpecificationManager & fsManager = FieldSpecificationManager::getInstance();
     fsManager.forSubGroups< AquiferBoundaryCondition >( [&] ( AquiferBoundaryCondition const & bc )
     {
-<<<<<<< HEAD
-      logger.rank0Log( catalogName(), " ", getName(),
-                       "An aquifer boundary condition named ", bc.getName(), " was requested in the XML file. \n",
-=======
       GEOS_LOG_RANK_0( getCatalogName() << " " << getDataContext() <<
                        "The aquifer boundary condition " << bc.getDataContext() << " was requested in the XML file. \n" <<
->>>>>>> fcc3389c
                        "This type of boundary condition is not yet supported by SinglePhaseHybridFVM and will be ignored" );
     } );
   } );
@@ -399,15 +394,9 @@
       if( fs.getLogLevel() >= 1 && m_nonlinearSolverParameters.m_numNewtonIterations == 0 )
       {
         globalIndex const numTargetFaces = MpiWrapper::sum< globalIndex >( targetSet.size() );
-<<<<<<< HEAD
-        logger.rank0Log( GEOS_FMT( faceBcLogMessage,
-                                   this->getName(), time_n+dt, FieldSpecificationBase::catalogName(),
-                                   fs.getName(), setName, targetGroup.getName(), numTargetFaces ) );
-=======
         GEOS_LOG_RANK_0( GEOS_FMT( faceBcLogMessage,
                                    this->getName(), time_n+dt, fs.getCatalogName(), fs.getName(),
                                    setName, targetGroup.getName(), numTargetFaces ) );
->>>>>>> fcc3389c
       }
 
       // next, we use the field specification functions to apply the boundary conditions to the system
