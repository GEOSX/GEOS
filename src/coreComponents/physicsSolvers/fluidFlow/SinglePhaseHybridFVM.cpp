/*
 * ------------------------------------------------------------------------------------------------------------
 * SPDX-License-Identifier: LGPL-2.1-only
 *
 * Copyright (c) 2016-2024 Lawrence Livermore National Security LLC
 * Copyright (c) 2018-2024 Total, S.A
 * Copyright (c) 2018-2024 The Board of Trustees of the Leland Stanford Junior University
 * Copyright (c) 2023-2024 Chevron
 * Copyright (c) 2019-     GEOS/GEOSX Contributors
 * All rights reserved
 *
 * See top level LICENSE, COPYRIGHT, CONTRIBUTORS, NOTICE, and ACKNOWLEDGEMENTS files for details.
 * ------------------------------------------------------------------------------------------------------------
 */

/**
 * @file SinglePhaseHybridFVM.cpp
 */

#include "SinglePhaseHybridFVM.hpp"

#include "constitutive/ConstitutivePassThru.hpp"
#include "constitutive/fluid/singlefluid/SingleFluidBase.hpp"
#include "fieldSpecification/AquiferBoundaryCondition.hpp"
#include "fieldSpecification/FieldSpecificationManager.hpp"
#include "finiteVolume/HybridMimeticDiscretization.hpp"
#include "finiteVolume/MimeticInnerProductDispatch.hpp"
#include "mainInterface/ProblemManager.hpp"
#include "mesh/mpiCommunications/CommunicationTools.hpp"
#include "physicsSolvers/fluidFlow/SinglePhaseBaseFields.hpp"
#include "physicsSolvers/fluidFlow/kernels/SinglePhaseHybridFVMKernels.hpp"


/**
 * @namespace the geos namespace that encapsulates the majority of the code
 */
namespace geos
{

using namespace dataRepository;
using namespace constitutive;
using namespace singlePhaseHybridFVMKernels;
using namespace mimeticInnerProduct;

SinglePhaseHybridFVM::SinglePhaseHybridFVM( const string & name,
                                            Group * const parent ):
  SinglePhaseBase( name, parent ),
  m_areaRelTol( 1e-8 )
{

  // one cell-centered dof per cell
  m_numDofPerCell = 1;
  m_linearSolverParameters.get().mgr.strategy = LinearSolverParameters::MGR::StrategyType::singlePhaseHybridFVM;

}


void SinglePhaseHybridFVM::registerDataOnMesh( Group & meshBodies )
{
  using namespace fields::flow;

  // 1) Register the cell-centered data
  SinglePhaseBase::registerDataOnMesh( meshBodies );

  // pressureGradient is specific for HybridFVM
  forDiscretizationOnMeshTargets( meshBodies, [&] ( string const &,
                                                    MeshLevel & mesh,
                                                    arrayView1d< string const > const & regionNames )
  {
    ElementRegionManager & elemManager = mesh.getElemManager();
    elemManager.forElementSubRegions< ElementSubRegionBase >( regionNames,
                                                              [&]( localIndex const,
                                                                   ElementSubRegionBase & subRegion )
    {
      subRegion.registerField< pressureGradient >( getName() ).
        reference().resizeDimension< 1 >( 3 );
    } );
  } );

  // 2) Register the face data
  meshBodies.forSubGroups< MeshBody >( [&] ( MeshBody & meshBody )
  {
    MeshLevel & meshLevel = meshBody.getBaseDiscretization();
    FaceManager & faceManager = meshLevel.getFaceManager();

    // primary variables: face pressures at the previous converged time step
    faceManager.registerField< fields::flow::facePressure_n >( getName() );
  } );
}

void SinglePhaseHybridFVM::initializePreSubGroups()
{
  SinglePhaseBase::initializePreSubGroups();

  GEOS_THROW_IF( m_isThermal,
                 GEOS_FMT( "{} {}: The thermal option is not supported by SinglePhaseHybridFVM",
                           getCatalogName(), getDataContext().toString() ),
                 InputError );

  DomainPartition & domain = this->getGroupByPath< DomainPartition >( "/Problem/domain" );
  NumericalMethodsManager const & numericalMethodManager = domain.getNumericalMethodManager();
  FiniteVolumeManager const & fvManager = numericalMethodManager.getFiniteVolumeManager();

  GEOS_THROW_IF( !fvManager.hasGroup< HybridMimeticDiscretization >( m_discretizationName ),
                 getCatalogName() << " " << getDataContext() <<
                 ": the HybridMimeticDiscretization must be selected with SinglePhaseHybridFVM",
                 InputError );
}

void SinglePhaseHybridFVM::initializePostInitialConditionsPreSubGroups()
{
  GEOS_MARK_FUNCTION;

  SinglePhaseBase::initializePostInitialConditionsPreSubGroups();

  DomainPartition & domain = this->getGroupByPath< DomainPartition >( "/Problem/domain" );

  forDiscretizationOnMeshTargets( domain.getMeshBodies(), [&] ( string const &,
                                                                MeshLevel & mesh,
                                                                arrayView1d< string const > const & regionNames )
  {
    ElementRegionManager const & elemManager = mesh.getElemManager();
    FaceManager const & faceManager = mesh.getFaceManager();

    // in the flux kernel, we need to make sure that we act only on the target regions
    // for that, we need the following region filter
    for( string const & regionName : regionNames )
    {
      m_regionFilter.insert( elemManager.getRegions().getIndex( regionName ) );
    }

    // check that multipliers are stricly larger than 0, which would work with SinglePhaseFVM, but not with SinglePhaseHybridFVM.
    // To deal with a 0 multiplier, we would just have to skip the corresponding face in the FluxKernel
    arrayView1d< real64 const > const transMultiplier = faceManager.getField< fields::flow::transMultiplier >();

    RAJA::ReduceMin< parallelDeviceReduce, real64 > minVal( 1.0 );
    forAll< parallelDevicePolicy<> >( faceManager.size(), [=] GEOS_HOST_DEVICE ( localIndex const iface )
    {
      minVal.min( transMultiplier[iface] );
    } );

    GEOS_THROW_IF_LE_MSG( minVal.get(), 0.0,
                          getCatalogName() << " " << getDataContext() <<
                          "The transmissibility multipliers used in SinglePhaseHybridFVM must strictly larger than 0.0",
                          std::runtime_error );

    FieldSpecificationManager & fsManager = FieldSpecificationManager::getInstance();
    fsManager.forSubGroups< AquiferBoundaryCondition >( [&] ( AquiferBoundaryCondition const & bc )
    {
      GEOS_LOG_RANK_0( getCatalogName() << " " << getDataContext() <<
                       "The aquifer boundary condition " << bc.getDataContext() << " was requested in the XML file. \n" <<
                       "This type of boundary condition is not yet supported by SinglePhaseHybridFVM and will be ignored" );
    } );
  } );
}

void SinglePhaseHybridFVM::implicitStepSetup( real64 const & time_n,
                                              real64 const & dt,
                                              DomainPartition & domain )
{
  GEOS_MARK_FUNCTION;

  // setup the cell-centered fields
  SinglePhaseBase::implicitStepSetup( time_n, dt, domain );

  // setup the face fields
  forDiscretizationOnMeshTargets( domain.getMeshBodies(), [&] ( string const &,
                                                                MeshLevel & mesh,
                                                                arrayView1d< string const > const & )
  {
    FaceManager & faceManager = mesh.getFaceManager();

    // get the face-based pressures
    arrayView1d< real64 const > const & facePres =
      faceManager.getField< fields::flow::facePressure >();
    arrayView1d< real64 > const & facePres_n =
      faceManager.getField< fields::flow::facePressure_n >();
    facePres_n.setValues< parallelDevicePolicy<> >( facePres );
  } );
}

void SinglePhaseHybridFVM::setupDofs( DomainPartition const & GEOS_UNUSED_PARAM( domain ),
                                      DofManager & dofManager ) const
{

  // setup the connectivity of elem fields
  // we need Connectivity::Face because of the two-point upwinding
  // in AssembleOneSidedMassFluxes
  dofManager.addField( viewKeyStruct::elemDofFieldString(),
                       FieldLocation::Elem,
                       1,
                       getMeshTargets() );

  dofManager.addCoupling( viewKeyStruct::elemDofFieldString(),
                          viewKeyStruct::elemDofFieldString(),
                          DofManager::Connector::Face );

  // setup the connectivity of face fields
  dofManager.addField( fields::flow::facePressure::key(),
                       FieldLocation::Face,
                       1,
                       getMeshTargets() );

  dofManager.addCoupling( fields::flow::facePressure::key(),
                          fields::flow::facePressure::key(),
                          DofManager::Connector::Elem );

  // setup coupling between pressure and face pressure
  dofManager.addCoupling( fields::flow::facePressure::key(),
                          viewKeyStruct::elemDofFieldString(),
                          DofManager::Connector::Elem );
}

void SinglePhaseHybridFVM::assembleFluxTerms( real64 const dt,
                                              DomainPartition const & domain,
                                              DofManager const & dofManager,
                                              CRSMatrixView< real64, globalIndex const > const & localMatrix,
                                              arrayView1d< real64 > const & localRhs )
{
  GEOS_MARK_FUNCTION;

  NumericalMethodsManager const & numericalMethodManager = domain.getNumericalMethodManager();
  FiniteVolumeManager const & fvManager = numericalMethodManager.getFiniteVolumeManager();
  HybridMimeticDiscretization const & hmDiscretization = fvManager.getHybridMimeticDiscretization( m_discretizationName );
  MimeticInnerProductBase const & mimeticInnerProductBase =
    hmDiscretization.getReference< MimeticInnerProductBase >( HybridMimeticDiscretization::viewKeyStruct::innerProductString() );

  string const faceDofKey = dofManager.getKey( fields::flow::facePressure::key() );
  string const elemDofKey = dofManager.getKey( viewKeyStruct::elemDofFieldString() );

  // tolerance for transmissibility calculation
  real64 const lengthTolerance = domain.getMeshBody( 0 ).getGlobalLengthScale() * m_areaRelTol;

  forDiscretizationOnMeshTargets( domain.getMeshBodies(), [&]( string const &,
                                                               MeshLevel const & mesh,
                                                               arrayView1d< string const > const & regionNames )
  {
    NodeManager const & nodeManager = mesh.getNodeManager();
    FaceManager const & faceManager = mesh.getFaceManager();

    mesh.getElemManager().forElementSubRegionsComplete< CellElementSubRegion >( regionNames,
                                                                                [&]( localIndex const,
                                                                                     localIndex const er,
                                                                                     localIndex const esr,
                                                                                     ElementRegionBase const &,
                                                                                     CellElementSubRegion const & subRegion )
    {
      string const & fluidName = subRegion.getReference< string >( viewKeyStruct::fluidNamesString() );
      SingleFluidBase const & fluid = getConstitutiveModel< SingleFluidBase >( subRegion, fluidName );


      string const & permName = subRegion.getReference< string >( viewKeyStruct::permeabilityNamesString() );
      PermeabilityBase const & permeability = getConstitutiveModel< PermeabilityBase >( subRegion, permName );

      singlePhaseHybridFVMKernels::
        ElementBasedAssemblyKernelFactory::
        createAndLaunch< parallelDevicePolicy<> >( dofManager.rankOffset(),
                                                   er,
                                                   esr,
                                                   lengthTolerance,
                                                   elemDofKey,
                                                   faceDofKey,
                                                   getName(),
                                                   nodeManager,
                                                   faceManager,
                                                   mesh.getElemManager(),
                                                   subRegion,
                                                   mimeticInnerProductBase,
                                                   fluid,
                                                   permeability,
                                                   m_regionFilter.toViewConst(),
                                                   dt,
                                                   localMatrix,
                                                   localRhs );
    } );
  } );

}


void SinglePhaseHybridFVM::assembleStabilizedFluxTerms( real64 const dt,
                                                        DomainPartition const & domain,
                                                        DofManager const & dofManager,
                                                        CRSMatrixView< real64, globalIndex const > const & localMatrix,
                                                        arrayView1d< real64 > const & localRhs )
{
  // pressure stabilization not implemented
  GEOS_UNUSED_VAR( dt, domain, dofManager, localMatrix, localRhs );
  GEOS_ERROR( "Stabilized flux not available for this flow solver" );
}


void SinglePhaseHybridFVM::assembleEDFMFluxTerms( real64 const GEOS_UNUSED_PARAM( time_n ),
                                                  real64 const dt,
                                                  DomainPartition const & domain,
                                                  DofManager const & dofManager,
                                                  CRSMatrixView< real64, globalIndex const > const & localMatrix,
                                                  arrayView1d< real64 > const & localRhs,
                                                  string const & jumpDofKey )
{
  GEOS_UNUSED_VAR ( jumpDofKey );

  assembleFluxTerms( dt,
                     domain,
                     dofManager,
                     localMatrix,
                     localRhs );
}

void SinglePhaseHybridFVM::assembleHydrofracFluxTerms( real64 const time_n,
                                                       real64 const dt,
                                                       DomainPartition const & domain,
                                                       DofManager const & dofManager,
                                                       CRSMatrixView< real64, globalIndex const > const & localMatrix,
                                                       arrayView1d< real64 > const & localRhs,
                                                       CRSMatrixView< real64, localIndex const > const & dR_dAper )
{
  GEOS_UNUSED_VAR ( time_n );
  GEOS_UNUSED_VAR ( dt );
  GEOS_UNUSED_VAR ( domain );
  GEOS_UNUSED_VAR ( dofManager );
  GEOS_UNUSED_VAR ( localMatrix );
  GEOS_UNUSED_VAR ( localRhs );
  GEOS_UNUSED_VAR ( dR_dAper );

  GEOS_ERROR( "Poroelastic fluxes with conforming fractures not yet implemented." );
}

void SinglePhaseHybridFVM::applyBoundaryConditions( real64 const time_n,
                                                    real64 const dt,
                                                    DomainPartition & domain,
                                                    DofManager const & dofManager,
                                                    CRSMatrixView< real64, globalIndex const > const & localMatrix,
                                                    arrayView1d< real64 > const & localRhs )
{
  GEOS_MARK_FUNCTION;

  SinglePhaseBase::applyBoundaryConditions( time_n, dt, domain, dofManager, localMatrix, localRhs );
  if( !m_keepVariablesConstantDuringInitStep )
  {
    applyFaceDirichletBC( time_n, dt, dofManager, domain, localMatrix, localRhs );
  }
}

namespace
{
char const faceBcLogMessage[] =
  "SinglePhaseHybridFVM {}: at time {}s, "
  "the <{}> boundary condition '{}' is applied to the face set '{}' in '{}'. "
  "\nThe total number of target faces (including ghost faces) is {}. "
  "\nNote that if this number is equal to zero, the boundary condition will not be applied on this face set.";
}

void SinglePhaseHybridFVM::applyFaceDirichletBC( real64 const time_n,
                                                 real64 const dt,
                                                 DofManager const & dofManager,
                                                 DomainPartition & domain,
                                                 CRSMatrixView< real64, globalIndex const > const & localMatrix,
                                                 arrayView1d< real64 > const & localRhs )
{
  GEOS_MARK_FUNCTION;

  FieldSpecificationManager & fsManager = FieldSpecificationManager::getInstance();

  string const faceDofKey = dofManager.getKey( fields::flow::facePressure::key() );

  this->forDiscretizationOnMeshTargets( domain.getMeshBodies(), [&] ( string const &,
                                                                      MeshLevel & mesh,
                                                                      arrayView1d< string const > const & )
  {
    FaceManager & faceManager = mesh.getFaceManager();

    arrayView1d< real64 const > const presFace =
      faceManager.getField< fields::flow::facePressure >();
    arrayView1d< globalIndex const > const faceDofNumber =
      faceManager.getReference< array1d< globalIndex > >( faceDofKey );
    arrayView1d< integer const > const faceGhostRank = faceManager.ghostRank();

    globalIndex const rankOffset = dofManager.rankOffset();

    // take BCs defined for "pressure" field and apply values to "facePressure"
    // this is done this way for consistency with the standard TPFA scheme, which works in the same fashion
    fsManager.apply< FaceManager >( time_n + dt,
                                    mesh,
                                    fields::flow::pressure::key(),
                                    [&] ( FieldSpecificationBase const & fs,
                                          string const & setName,
                                          SortedArrayView< localIndex const > const & targetSet,
                                          FaceManager & targetGroup,
                                          string const & )
    {

      // provide some logging at the first nonlinear iteration
      if( fs.getLogLevel() >= 1 && m_nonlinearSolverParameters.m_numNewtonIterations == 0 )
      {
        globalIndex const numTargetFaces = MpiWrapper::sum< globalIndex >( targetSet.size() );
        GEOS_LOG_RANK_0( GEOS_FMT( faceBcLogMessage,
                                   this->getName(), time_n+dt, fs.getCatalogName(), fs.getName(),
                                   setName, targetGroup.getName(), numTargetFaces ) );
      }

      // next, we use the field specification functions to apply the boundary conditions to the system

      // 1. first, populate the face pressure vector at the boundaries of the domain
      fs.applyFieldValue< FieldSpecificationEqual,
                          parallelDevicePolicy<> >( targetSet,
                                                    time_n + dt,
                                                    targetGroup,
                                                    fields::flow::facePressure::key() );

      // 2. second, modify the residual/jacobian matrix as needed to impose the boundary conditions
      forAll< parallelDevicePolicy<> >( targetSet.size(), [=] GEOS_HOST_DEVICE ( localIndex const a )
      {

        localIndex const kf = targetSet[a];
        if( faceGhostRank[kf] >= 0 )
        {
          return;
        }

        // 2.1 get the dof number of this face
        globalIndex const dofIndex = faceDofNumber[kf];
        localIndex const localRow = dofIndex - rankOffset;
        real64 rhsValue;

        // 2.2 apply field value to the matrix/rhs
        FieldSpecificationEqual::SpecifyFieldValue( dofIndex,
                                                    rankOffset,
                                                    localMatrix,
                                                    rhsValue,
                                                    presFace[kf],
                                                    presFace[kf] );
        localRhs[localRow] = rhsValue;
      } );

    } );

  } );

}

void SinglePhaseHybridFVM::applyAquiferBC( real64 const time,
                                           real64 const dt,
                                           DomainPartition & domain,
                                           DofManager const & dofManager,
                                           CRSMatrixView< real64, globalIndex const > const & localMatrix,
                                           arrayView1d< real64 > const & localRhs ) const
{
  GEOS_MARK_FUNCTION;

  GEOS_UNUSED_VAR( time, dt, dofManager, domain, localMatrix, localRhs );
}

void SinglePhaseHybridFVM::saveAquiferConvergedState( real64 const & time,
                                                      real64 const & dt,
                                                      DomainPartition & domain )
{
  GEOS_MARK_FUNCTION;

  GEOS_UNUSED_VAR( time, dt, domain );
}


real64 SinglePhaseHybridFVM::calculateResidualNorm( real64 const & GEOS_UNUSED_PARAM( time_n ),
                                                    real64 const & dt,
                                                    DomainPartition const & domain,
                                                    DofManager const & dofManager,
                                                    arrayView1d< real64 const > const & localRhs )
{
  GEOS_MARK_FUNCTION;

  real64 localResidualNorm = 0.0;
  real64 localResidualNormalizer = 0.0;

  physicsSolverBaseKernels::NormType const normType = getNonlinearSolverParameters().normType();

  globalIndex const rankOffset = dofManager.rankOffset();
  string const elemDofKey = dofManager.getKey( viewKeyStruct::elemDofFieldString() );
  string const faceDofKey = dofManager.getKey( fields::flow::facePressure::key() );

  forDiscretizationOnMeshTargets( domain.getMeshBodies(), [&] ( string const &,
                                                                MeshLevel const & mesh,
                                                                arrayView1d< string const > const & regionNames )
  {
    ElementRegionManager const & elemManager = mesh.getElemManager();
    FaceManager const & faceManager = mesh.getFaceManager();
    real64 defaultViscosity = 0;
    integer subRegionCounter = 0;

    // step 1: compute the residual for the element-based mass conservation equations

    elemManager.forElementSubRegions< ElementSubRegionBase >( regionNames,
                                                              [&]( localIndex const,
                                                                   ElementSubRegionBase const & subRegion )
    {
      real64 subRegionResidualNorm[1]{};
      real64 subRegionResidualNormalizer[1]{};

      string const & fluidName = subRegion.getReference< string >( viewKeyStruct::fluidNamesString() );
      SingleFluidBase const & fluid = getConstitutiveModel< SingleFluidBase >( subRegion, fluidName );
      defaultViscosity += fluid.defaultViscosity();
      subRegionCounter++;

      // step 1.1: compute the norm in the subRegion

      singlePhaseBaseKernels::
        ResidualNormKernelFactory::
        createAndLaunch< parallelDevicePolicy<> >( normType,
                                                   rankOffset,
                                                   elemDofKey,
                                                   localRhs,
                                                   subRegion,
                                                   m_nonlinearSolverParameters.m_minNormalizer,
                                                   subRegionResidualNorm,
                                                   subRegionResidualNormalizer );

      // step 1.2: reduction across meshBodies/regions/subRegions

      if( normType == physicsSolverBaseKernels::NormType::Linf )
      {
        if( subRegionResidualNorm[0] > localResidualNorm )
        {
          localResidualNorm = subRegionResidualNorm[0];
        }
      }
      else
      {
        localResidualNorm += subRegionResidualNorm[0];
        localResidualNormalizer += subRegionResidualNormalizer[0];
      }

    } );


    // step 2: compute the residual for the face-based constraints

    real64 faceResidualNorm[1]{};
    real64 faceResidualNormalizer[1]{};
    defaultViscosity /= subRegionCounter;

    // step 2.1: compute the norm for the local faces

    singlePhaseHybridFVMKernels::
      ResidualNormKernelFactory::
      createAndLaunch< parallelDevicePolicy<> >( normType,
                                                 rankOffset,
                                                 faceDofKey,
                                                 localRhs,
                                                 m_regionFilter.toViewConst(),
                                                 getName(),
                                                 elemManager,
                                                 faceManager,
                                                 defaultViscosity,
                                                 dt,
                                                 m_nonlinearSolverParameters.m_minNormalizer,
                                                 faceResidualNorm,
                                                 faceResidualNormalizer );

    // step 2.2: reduction across meshBodies/regions/subRegions

    if( normType == physicsSolverBaseKernels::NormType::Linf )
    {
      if( faceResidualNorm[0] > localResidualNorm )
      {
        localResidualNorm = faceResidualNorm[0];
      }
    }
    else
    {
      localResidualNorm += faceResidualNorm[0];
      localResidualNormalizer += faceResidualNormalizer[0];
    }
  } );

  // step 3: second reduction across MPI ranks

  real64 residualNorm = 0.0;
  if( normType == physicsSolverBaseKernels::NormType::Linf )
  {
    physicsSolverBaseKernels::LinfResidualNormHelper::computeGlobalNorm( localResidualNorm, residualNorm );
  }
  else
  {
    physicsSolverBaseKernels::L2ResidualNormHelper::computeGlobalNorm( localResidualNorm, localResidualNormalizer, residualNorm );
  }

  if( getLogLevel() >= 1 && logger::internal::rank == 0 )
  {
    std::cout << GEOS_FMT( "        ( R{} ) = ( {:4.2e} )", coupledSolverAttributePrefix(), residualNorm );
  }

  return residualNorm;
}

void SinglePhaseHybridFVM::applySystemSolution( DofManager const & dofManager,
                                                arrayView1d< real64 const > const & localSolution,
                                                real64 const scalingFactor,
                                                real64 const dt,
                                                DomainPartition & domain )
{
  GEOS_UNUSED_VAR( dt );
  // here we apply the cell-centered update in the derived class
  // to avoid duplicating a synchronization point

  // 1. apply the cell-centered update

  dofManager.addVectorToField( localSolution,
                               viewKeyStruct::elemDofFieldString(),
                               fields::flow::pressure::key(),
                               scalingFactor );

  // 2. apply the face-based update

  dofManager.addVectorToField( localSolution,
                               fields::flow::facePressure::key(),
                               fields::flow::facePressure::key(),
                               scalingFactor );

  // 3. synchronize
  forDiscretizationOnMeshTargets( domain.getMeshBodies(), [&] ( string const &,
                                                                MeshLevel & mesh,
                                                                arrayView1d< string const > const & regionNames )
  {
    FieldIdentifiers fieldsToBeSync;

    fieldsToBeSync.addElementFields( { fields::flow::pressure::key() }, regionNames );
    fieldsToBeSync.addFields( FieldLocation::Face, { fields::flow::facePressure::key() } );

    CommunicationTools::getInstance().synchronizeFields( fieldsToBeSync, mesh, domain.getNeighbors(), true );
  } );
}


void SinglePhaseHybridFVM::resetStateToBeginningOfStep( DomainPartition & domain )
{
  // 1. Reset the cell-centered fields
  SinglePhaseBase::resetStateToBeginningOfStep( domain );

  // 2. Reset the face-based fields
  forDiscretizationOnMeshTargets( domain.getMeshBodies(), [&] ( string const &,
                                                                MeshLevel & mesh,
                                                                arrayView1d< string const > const & )
  {
    FaceManager & faceManager = mesh.getFaceManager();

    // get the face pressure update
    arrayView1d< real64 > const & facePres =
      faceManager.getField< fields::flow::facePressure >();
    arrayView1d< real64 const > const & facePres_n =
      faceManager.getField< fields::flow::facePressure_n >();
    facePres.setValues< parallelDevicePolicy<> >( facePres_n );
  } );
}

<<<<<<< HEAD
REGISTER_CATALOG_ENTRY( SolverBase, SinglePhaseHybridFVM, string const &, Group * const )
=======
void SinglePhaseHybridFVM::updatePressureGradient( DomainPartition & domain )
{
  forDiscretizationOnMeshTargets( domain.getMeshBodies(), [&] ( string const &,
                                                                MeshLevel & mesh,
                                                                arrayView1d< string const > const & regionNames )
  {
    FaceManager & faceManager = mesh.getFaceManager();

    mesh.getElemManager().forElementSubRegions< CellElementSubRegion >( regionNames, [&]( localIndex const,
                                                                                          auto & subRegion )
    {
      singlePhaseHybridFVMKernels::AveragePressureGradientKernelFactory::createAndLaunch< parallelHostPolicy >( subRegion,
                                                                                                                faceManager );
    } );
  } );
}

REGISTER_CATALOG_ENTRY( PhysicsSolverBase, SinglePhaseHybridFVM, string const &, Group * const )
>>>>>>> 77bab14a
} /* namespace geos */<|MERGE_RESOLUTION|>--- conflicted
+++ resolved
@@ -652,26 +652,5 @@
   } );
 }
 
-<<<<<<< HEAD
-REGISTER_CATALOG_ENTRY( SolverBase, SinglePhaseHybridFVM, string const &, Group * const )
-=======
-void SinglePhaseHybridFVM::updatePressureGradient( DomainPartition & domain )
-{
-  forDiscretizationOnMeshTargets( domain.getMeshBodies(), [&] ( string const &,
-                                                                MeshLevel & mesh,
-                                                                arrayView1d< string const > const & regionNames )
-  {
-    FaceManager & faceManager = mesh.getFaceManager();
-
-    mesh.getElemManager().forElementSubRegions< CellElementSubRegion >( regionNames, [&]( localIndex const,
-                                                                                          auto & subRegion )
-    {
-      singlePhaseHybridFVMKernels::AveragePressureGradientKernelFactory::createAndLaunch< parallelHostPolicy >( subRegion,
-                                                                                                                faceManager );
-    } );
-  } );
-}
-
 REGISTER_CATALOG_ENTRY( PhysicsSolverBase, SinglePhaseHybridFVM, string const &, Group * const )
->>>>>>> 77bab14a
 } /* namespace geos */