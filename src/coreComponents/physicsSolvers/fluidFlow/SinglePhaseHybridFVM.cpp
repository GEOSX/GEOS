--- conflicted
+++ resolved
@@ -512,18 +512,16 @@
 
   // step 3: second reduction across MPI ranks
 
-<<<<<<< HEAD
-  return ( m_normType == solverBaseKernels::NormType::Linf )
+  real64 const residualNorm = ( m_normType == solverBaseKernels::NormType::Linf )
     ? MpiWrapper::max( localResidualNorm )
     : sqrt( MpiWrapper::sum( localResidualNorm ) ) / MpiWrapper::sum( localResidualNormalizer );
-=======
+
   if( getLogLevel() >= 1 && logger::internal::rank == 0 )
   {
     GEOSX_FMT( "    ( R{} ) = ( {:4.2e} ) ; ", coupledSolverAttributePrefix(), residualNorm );
   }
 
   return residualNorm;
->>>>>>> cc9a5857
 }
 
 
