--- conflicted
+++ resolved
@@ -124,26 +124,6 @@
                            catalogName() << " " << getName() <<
                            "The transmissibility multipliers used in SinglePhaseHybridFVM must strictly larger than 0.0",
                            std::runtime_error );
-<<<<<<< HEAD
-
-    FieldSpecificationManager & fsManager = FieldSpecificationManager::getInstance();
-    fsManager.apply( 0.0,
-                     domain,
-                     "faceManager",
-                     extrinsicMeshData::flow::pressure::key(),
-                     [&] ( FieldSpecificationBase const & bc,
-                           string const &,
-                           SortedArrayView< localIndex const > const &,
-                           Group &,
-                           string const & )
-    {
-      GEOSX_LOG_RANK_0( catalogName() << " " << getName() <<
-                        "A face Dirichlet boundary condition named " << bc.getName() << " was requested in the XML file. \n"
-                                                                                        "This type of boundary condition is not yet supported by SinglePhaseHybridFVM and will be ignored" );
-
-    } );
-
-=======
 
     FieldSpecificationManager & fsManager = FieldSpecificationManager::getInstance();
     fsManager.apply( 0.0,
@@ -162,7 +142,6 @@
 
     } );
 
->>>>>>> bb16d72e
     fsManager.forSubGroups< AquiferBoundaryCondition >( [&] ( AquiferBoundaryCondition const & bc )
     {
       GEOSX_LOG_RANK_0( catalogName() << " " << getName() <<
@@ -188,50 +167,12 @@
   {
     FaceManager & faceManager = mesh.getFaceManager();
 
-<<<<<<< HEAD
-    // get the accumulated pressure updates
-    arrayView1d< real64 > const & dFacePres =
-      faceManager.getExtrinsicData< extrinsicMeshData::flow::deltaFacePressure >();
-
-    // zero out the face pressures
-    dFacePres.zero();
-  } );
-}
-
-void SinglePhaseHybridFVM::implicitStepComplete( real64 const & time_n,
-                                                 real64 const & dt,
-                                                 DomainPartition & domain )
-{
-  GEOSX_MARK_FUNCTION;
-
-  // increment the cell-centered fields
-  SinglePhaseBase::implicitStepComplete( time_n, dt, domain );
-
-  // increment the face fields
-  forMeshTargets( domain.getMeshBodies(), [&] ( string const &,
-                                                MeshLevel & mesh,
-                                                arrayView1d< string const > const & )
-  {
-    FaceManager & faceManager = mesh.getFaceManager();
-
-    // get the face-based pressures
-    arrayView1d< real64 > const & facePres =
-      faceManager.getExtrinsicData< extrinsicMeshData::flow::facePressure >();
-    arrayView1d< real64 > const & dFacePres =
-      faceManager.getExtrinsicData< extrinsicMeshData::flow::deltaFacePressure >();
-
-    forAll< parallelDevicePolicy<> >( faceManager.size(), [=] GEOSX_HOST_DEVICE ( localIndex const iface )
-    {
-      facePres[iface] += dFacePres[iface];
-    } );
-=======
     // get the face-based pressures
     arrayView1d< real64 const > const & facePres =
       faceManager.getExtrinsicData< extrinsicMeshData::flow::facePressure >();
     arrayView1d< real64 > const & facePres_n =
       faceManager.getExtrinsicData< extrinsicMeshData::flow::facePressure_n >();
     facePres_n.setValues< parallelDevicePolicy<> >( facePres );
->>>>>>> bb16d72e
   } );
 }
 
@@ -309,11 +250,6 @@
     // get the face-centered pressures
     arrayView1d< real64 const > const & facePres =
       faceManager.getExtrinsicData< extrinsicMeshData::flow::facePressure >();
-<<<<<<< HEAD
-    arrayView1d< real64 const > const & dFacePres =
-      faceManager.getExtrinsicData< extrinsicMeshData::flow::deltaFacePressure >();
-=======
->>>>>>> bb16d72e
 
     // get the face-centered depth
     arrayView1d< real64 const > const & faceGravCoef =
@@ -375,10 +311,6 @@
                                                      faceDofNumber,
                                                      faceGhostRank,
                                                      facePres,
-<<<<<<< HEAD
-                                                     dFacePres,
-=======
->>>>>>> bb16d72e
                                                      faceGravCoef,
                                                      transMultiplier,
                                                      flowAccessors.get( extrinsicMeshData::flow::mobility{} ),
@@ -505,30 +437,13 @@
       arrayView1d< globalIndex const > const & elemDofNumber = subRegion.template getReference< array1d< globalIndex > >( elemDofKey );
       arrayView1d< integer const > const & elemGhostRank = subRegion.ghostRank();
       arrayView1d< real64 const > const & volume = subRegion.getElementVolume();
-<<<<<<< HEAD
-      arrayView1d< real64 const > const & densOld = subRegion.template getExtrinsicData< extrinsicMeshData::flow::densityOld >();
-=======
       arrayView1d< real64 const > const & dens_n = subRegion.template getExtrinsicData< extrinsicMeshData::flow::density_n >();
->>>>>>> bb16d72e
 
       string const & solidName = subRegion.getReference< string >( viewKeyStruct::solidNamesString() );
       CoupledSolidBase const & solidModel = subRegion.template getConstitutiveModel< CoupledSolidBase >( solidName );
 
       constitutive::ConstitutivePassThru< CompressibleSolidBase >::execute( solidModel, [=, &localResidualNorm] ( auto & castedSolidModel )
       {
-<<<<<<< HEAD
-        arrayView2d< real64 const > const & porosityOld = castedSolidModel.getOldPorosity();
-
-        SinglePhaseBaseKernels::ResidualNormKernel::launch< parallelDevicePolicy<>,
-                                                            parallelDeviceReduce >( localRhs,
-                                                                                    rankOffset,
-                                                                                    elemDofNumber,
-                                                                                    elemGhostRank,
-                                                                                    volume,
-                                                                                    densOld,
-                                                                                    porosityOld,
-                                                                                    localResidualNorm );
-=======
         arrayView2d< real64 const > const & porosity_n = castedSolidModel.getPorosity_n();
 
         singlePhaseBaseKernels::
@@ -540,7 +455,6 @@
                                                                 dens_n,
                                                                 porosity_n,
                                                                 localResidualNorm );
->>>>>>> bb16d72e
       } );
 
       string const & fluidName = subRegion.getReference< string >( viewKeyStruct::fluidNamesString() );
@@ -548,32 +462,6 @@
       defaultViscosity += fluid.defaultViscosity();
       subRegionCounter++;
     } );
-<<<<<<< HEAD
-
-    arrayView1d< integer const > const & faceGhostRank = faceManager.ghostRank();
-    arrayView1d< globalIndex const > const & faceDofNumber =
-      faceManager.getReference< array1d< globalIndex > >( faceDofKey );
-
-    arrayView2d< localIndex const > const & elemRegionList    = faceManager.elementRegionList();
-    arrayView2d< localIndex const > const & elemSubRegionList = faceManager.elementSubRegionList();
-    arrayView2d< localIndex const > const & elemList          = faceManager.elementList();
-
-    defaultViscosity /= subRegionCounter;
-
-    // 2. Compute the residual for the face-based constraints
-    SinglePhaseHybridFVMKernels::ResidualNormKernel::launch< parallelDevicePolicy<>,
-                                                             parallelDeviceReduce >( localRhs,
-                                                                                     rankOffset,
-                                                                                     faceDofNumber.toNestedViewConst(),
-                                                                                     faceGhostRank.toNestedViewConst(),
-                                                                                     elemRegionList.toNestedViewConst(),
-                                                                                     elemSubRegionList.toNestedViewConst(),
-                                                                                     elemList.toNestedViewConst(),
-                                                                                     flowAccessors.get( extrinsicMeshData::elementVolume{} ),
-                                                                                     defaultViscosity,
-                                                                                     &localResidualNorm[3] );
-
-=======
 
     arrayView1d< integer const > const & faceGhostRank = faceManager.ghostRank();
     arrayView1d< globalIndex const > const & faceDofNumber =
@@ -598,7 +486,6 @@
                                                             defaultViscosity,
                                                             &localResidualNorm[3] );
 
->>>>>>> bb16d72e
 
   } );
   // 3. Combine the two norms
@@ -649,20 +536,6 @@
 
       arrayView1d< real64 const > const & pres =
         subRegion.getExtrinsicData< extrinsicMeshData::flow::pressure >();
-<<<<<<< HEAD
-      arrayView1d< real64 const > const & dPres =
-        subRegion.getExtrinsicData< extrinsicMeshData::flow::deltaPressure >();
-
-      localIndex const subRegionSolutionCheck =
-        SinglePhaseBaseKernels::SolutionCheckKernel::launch< parallelDevicePolicy<>,
-                                                             parallelDeviceReduce >( localSolution,
-                                                                                     rankOffset,
-                                                                                     elemDofNumber,
-                                                                                     elemGhostRank,
-                                                                                     pres,
-                                                                                     dPres,
-                                                                                     scalingFactor );
-=======
 
       localIndex const subRegionSolutionCheck =
         singlePhaseBaseKernels::
@@ -672,7 +545,6 @@
                                                                  elemGhostRank,
                                                                  pres,
                                                                  scalingFactor );
->>>>>>> bb16d72e
 
       if( subRegionSolutionCheck == 0 )
       {
@@ -687,21 +559,6 @@
 
     arrayView1d< real64 const > const & facePres =
       faceManager.getExtrinsicData< extrinsicMeshData::flow::facePressure >();
-<<<<<<< HEAD
-    arrayView1d< real64 const > const & dFacePres =
-      faceManager.getExtrinsicData< extrinsicMeshData::flow::deltaFacePressure >();
-
-
-    localIndex const faceSolutionCheck =
-      SinglePhaseBaseKernels::SolutionCheckKernel::launch< parallelDevicePolicy<>,
-                                                           parallelDeviceReduce >( localSolution,
-                                                                                   rankOffset,
-                                                                                   faceDofNumber,
-                                                                                   faceGhostRank,
-                                                                                   facePres,
-                                                                                   dFacePres,
-                                                                                   scalingFactor );
-=======
 
     localIndex const faceSolutionCheck =
       singlePhaseBaseKernels::
@@ -711,7 +568,6 @@
                                                                faceGhostRank,
                                                                facePres,
                                                                scalingFactor );
->>>>>>> bb16d72e
 
     if( faceSolutionCheck == 0 )
     {
@@ -753,13 +609,8 @@
   {
     // the tags in fieldNames have to match the tags used in NeighborCommunicator.cpp
     std::map< string, string_array > fieldNames;
-<<<<<<< HEAD
-    fieldNames["face"].emplace_back( extrinsicMeshData::flow::deltaFacePressure::key() );
-    fieldNames["elems"].emplace_back( extrinsicMeshData::flow::deltaPressure::key() );
-=======
     fieldNames["face"].emplace_back( extrinsicMeshData::flow::facePressure::key() );
     fieldNames["elems"].emplace_back( extrinsicMeshData::flow::pressure::key() );
->>>>>>> bb16d72e
 
     CommunicationTools::getInstance().synchronizeFields( fieldNames, mesh, domain.getNeighbors(), true );
   } );
@@ -778,21 +629,12 @@
   {
     FaceManager & faceManager = mesh.getFaceManager();
 
-<<<<<<< HEAD
-    // get the accumulated face pressure updates
-    arrayView1d< real64 > const & dFacePres =
-      faceManager.getExtrinsicData< extrinsicMeshData::flow::deltaFacePressure >();
-
-    // zero out the face pressures
-    dFacePres.zero();
-=======
     // get the face pressure update
     arrayView1d< real64 > const & facePres =
       faceManager.getExtrinsicData< extrinsicMeshData::flow::facePressure >();
     arrayView1d< real64 const > const & facePres_n =
       faceManager.getExtrinsicData< extrinsicMeshData::flow::facePressure_n >();
     facePres.setValues< parallelDevicePolicy<> >( facePres_n );
->>>>>>> bb16d72e
   } );
 }
 
