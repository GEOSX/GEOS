/*
 * ------------------------------------------------------------------------------------------------------------
 * SPDX-License-Identifier: LGPL-2.1-only
 *
 * Copyright (c) 2018-2020 Lawrence Livermore National Security LLC
 * Copyright (c) 2018-2020 The Board of Trustees of the Leland Stanford Junior University
 * Copyright (c) 2018-2020 TotalEnergies
 * Copyright (c) 2019-     GEOSX Contributors
 * All rights reserved
 *
 * See top level LICENSE, COPYRIGHT, CONTRIBUTORS, NOTICE, and ACKNOWLEDGEMENTS files for details.
 * ------------------------------------------------------------------------------------------------------------
 */

/**
 * @file SinglePhaseHybridFVM.cpp
 */

#include "SinglePhaseHybridFVM.hpp"

#include "common/TimingMacros.hpp"
#include "constitutive/ConstitutivePassThru.hpp"
#include "constitutive/fluid/singlefluid/SingleFluidBase.hpp"
#include "fieldSpecification/AquiferBoundaryCondition.hpp"
#include "fieldSpecification/FieldSpecificationManager.hpp"
#include "finiteVolume/HybridMimeticDiscretization.hpp"
#include "finiteVolume/MimeticInnerProductDispatch.hpp"
#include "mainInterface/ProblemManager.hpp"
#include "mesh/mpiCommunications/CommunicationTools.hpp"
#include "physicsSolvers/fluidFlow/SinglePhaseBaseFields.hpp"


/**
 * @namespace the geosx namespace that encapsulates the majority of the code
 */
namespace geos
{

using namespace dataRepository;
using namespace constitutive;
using namespace singlePhaseHybridFVMKernels;
using namespace mimeticInnerProduct;

SinglePhaseHybridFVM::SinglePhaseHybridFVM( const string & name,
                                            Group * const parent ):
  SinglePhaseBase( name, parent ),
  m_areaRelTol( 1e-8 )
{

  // one cell-centered dof per cell
  m_numDofPerCell = 1;
  m_linearSolverParameters.get().mgr.strategy = LinearSolverParameters::MGR::StrategyType::singlePhaseHybridFVM;

}


void SinglePhaseHybridFVM::registerDataOnMesh( Group & meshBodies )
{

  // 1) Register the cell-centered data
  SinglePhaseBase::registerDataOnMesh( meshBodies );

  // 2) Register the face data
  meshBodies.forSubGroups< MeshBody >( [&] ( MeshBody & meshBody )
  {
    MeshLevel & meshLevel = meshBody.getBaseDiscretization();
    FaceManager & faceManager = meshLevel.getFaceManager();

    // primary variables: face pressures at the previous converged time step
    faceManager.registerField< fields::flow::facePressure_n >( getName() );
  } );

  // 3) Register the pressure gradient data 
  forDiscretizationOnMeshTargets( meshBodies, [&] ( string const &,
                                                    MeshLevel & mesh,
                                                    arrayView1d< string const > const & regionNames )
  {
    
    ElementRegionManager & elemManager = mesh.getElemManager();

    elemManager.forElementSubRegions< ElementSubRegionBase >( regionNames,
                                                              [&]( localIndex const,
                                                                   ElementSubRegionBase & subRegion )
    {
      subRegion.registerWrapper< array2d< real64 > >( viewKeyStruct::pressureGradientString() ).
        setPlotLevel( PlotLevel::LEVEL_0 ).
        setRegisteringObjects( this->getName()).
        setDescription( "An array that holds the cellwise pressure gradient." ).
        reference().resizeDimension< 1 >( 3 );
    } ); 
  } ); 
}

void SinglePhaseHybridFVM::initializePreSubGroups()
{
  SinglePhaseBase::initializePreSubGroups();

  GEOS_THROW_IF( m_isThermal,
                 GEOS_FMT( "{} {}: The thermal option is not supported by SinglePhaseHybridFVM",
                           catalogName(), getName() ),
                 InputError );

  DomainPartition & domain = this->getGroupByPath< DomainPartition >( "/Problem/domain" );
  NumericalMethodsManager const & numericalMethodManager = domain.getNumericalMethodManager();
  FiniteVolumeManager const & fvManager = numericalMethodManager.getFiniteVolumeManager();

  GEOS_THROW_IF( !fvManager.hasGroup< HybridMimeticDiscretization >( m_discretizationName ),
                 catalogName() << " " << getName() <<
                 ": the HybridMimeticDiscretization must be selected with SinglePhaseHybridFVM",
                 InputError );
}

void SinglePhaseHybridFVM::initializePostInitialConditionsPreSubGroups()
{
  GEOS_MARK_FUNCTION;

  SinglePhaseBase::initializePostInitialConditionsPreSubGroups();

  DomainPartition & domain = this->getGroupByPath< DomainPartition >( "/Problem/domain" );

  forDiscretizationOnMeshTargets( domain.getMeshBodies(), [&] ( string const &,
                                                                MeshLevel & mesh,
                                                                arrayView1d< string const > const & regionNames )
  {
    ElementRegionManager const & elemManager = mesh.getElemManager();
    FaceManager const & faceManager = mesh.getFaceManager();

    // in the flux kernel, we need to make sure that we act only on the target regions
    // for that, we need the following region filter
    for( string const & regionName : regionNames )
    {
      m_regionFilter.insert( elemManager.getRegions().getIndex( regionName ) );
    }

    // check that multipliers are stricly larger than 0, which would work with SinglePhaseFVM, but not with SinglePhaseHybridFVM.
    // To deal with a 0 multiplier, we would just have to skip the corresponding face in the FluxKernel
    arrayView1d< real64 const > const transMultiplier = faceManager.getField< fields::flow::transMultiplier >();

    RAJA::ReduceMin< parallelDeviceReduce, real64 > minVal( 1.0 );
    forAll< parallelDevicePolicy<> >( faceManager.size(), [=] GEOS_HOST_DEVICE ( localIndex const iface )
    {
      minVal.min( transMultiplier[iface] );
    } );

    GEOS_THROW_IF_LE_MSG( minVal.get(), 0.0,
                          catalogName() << " " << getName() <<
                          "The transmissibility multipliers used in SinglePhaseHybridFVM must strictly larger than 0.0",
                          std::runtime_error );

    FieldSpecificationManager & fsManager = FieldSpecificationManager::getInstance();
    fsManager.forSubGroups< AquiferBoundaryCondition >( [&] ( AquiferBoundaryCondition const & bc )
    {
      GEOS_LOG_RANK_0( catalogName() << " " << getName() <<
                       "An aquifer boundary condition named " << bc.getName() << " was requested in the XML file. \n"
                                                                                 "This type of boundary condition is not yet supported by SinglePhaseHybridFVM and will be ignored" );
    } );
  } );
}

void SinglePhaseHybridFVM::implicitStepSetup( real64 const & time_n,
                                              real64 const & dt,
                                              DomainPartition & domain )
{
  GEOS_MARK_FUNCTION;

  // setup the cell-centered fields
  SinglePhaseBase::implicitStepSetup( time_n, dt, domain );

  // setup the face fields
  forDiscretizationOnMeshTargets( domain.getMeshBodies(), [&] ( string const &,
                                                                MeshLevel & mesh,
                                                                arrayView1d< string const > const & )
  {
    FaceManager & faceManager = mesh.getFaceManager();

    // get the face-based pressures
    arrayView1d< real64 const > const & facePres =
      faceManager.getField< fields::flow::facePressure >();
    arrayView1d< real64 > const & facePres_n =
      faceManager.getField< fields::flow::facePressure_n >();
    facePres_n.setValues< parallelDevicePolicy<> >( facePres );
  } );
}

<<<<<<< HEAD
void SinglePhaseHybridFVM::implicitStepComplete( real64 const & time,
                                                 real64 const & dt,
                                                 DomainPartition & domain )
{
  SinglePhaseBase::implicitStepComplete( time, dt, domain ); 

  updatePressureGradient( domain ); 
}                                             

void SinglePhaseHybridFVM::setupDofs( DomainPartition const & GEOSX_UNUSED_PARAM( domain ),
=======
void SinglePhaseHybridFVM::setupDofs( DomainPartition const & GEOS_UNUSED_PARAM( domain ),
>>>>>>> 7f0065ae
                                      DofManager & dofManager ) const
{

  // setup the connectivity of elem fields
  // we need Connectivity::Face because of the two-point upwinding
  // in AssembleOneSidedMassFluxes
  dofManager.addField( viewKeyStruct::elemDofFieldString(),
                       FieldLocation::Elem,
                       1,
                       getMeshTargets() );

  dofManager.addCoupling( viewKeyStruct::elemDofFieldString(),
                          viewKeyStruct::elemDofFieldString(),
                          DofManager::Connector::Face );

  // setup the connectivity of face fields
  dofManager.addField( fields::flow::facePressure::key(),
                       FieldLocation::Face,
                       1,
                       getMeshTargets() );

  dofManager.addCoupling( fields::flow::facePressure::key(),
                          fields::flow::facePressure::key(),
                          DofManager::Connector::Elem );

  // setup coupling between pressure and face pressure
  dofManager.addCoupling( fields::flow::facePressure::key(),
                          viewKeyStruct::elemDofFieldString(),
                          DofManager::Connector::Elem );
}

void SinglePhaseHybridFVM::assembleFluxTerms( real64 const GEOS_UNUSED_PARAM( time_n ),
                                              real64 const dt,
                                              DomainPartition const & domain,
                                              DofManager const & dofManager,
                                              CRSMatrixView< real64, globalIndex const > const & localMatrix,
                                              arrayView1d< real64 > const & localRhs )
{
  GEOS_MARK_FUNCTION;

  NumericalMethodsManager const & numericalMethodManager = domain.getNumericalMethodManager();
  FiniteVolumeManager const & fvManager = numericalMethodManager.getFiniteVolumeManager();
  HybridMimeticDiscretization const & hmDiscretization = fvManager.getHybridMimeticDiscretization( m_discretizationName );
  MimeticInnerProductBase const & mimeticInnerProductBase =
    hmDiscretization.getReference< MimeticInnerProductBase >( HybridMimeticDiscretization::viewKeyStruct::innerProductString() );

  string const faceDofKey = dofManager.getKey( fields::flow::facePressure::key() );
  string const elemDofKey = dofManager.getKey( viewKeyStruct::elemDofFieldString() );

  // tolerance for transmissibility calculation
  real64 const lengthTolerance = domain.getMeshBody( 0 ).getGlobalLengthScale() * m_areaRelTol;

  forDiscretizationOnMeshTargets( domain.getMeshBodies(), [&]( string const &,
                                                               MeshLevel const & mesh,
                                                               arrayView1d< string const > const & regionNames )
  {
    NodeManager const & nodeManager = mesh.getNodeManager();
    FaceManager const & faceManager = mesh.getFaceManager();

    mesh.getElemManager().forElementSubRegionsComplete< CellElementSubRegion >( regionNames,
                                                                                [&]( localIndex const,
                                                                                     localIndex const er,
                                                                                     localIndex const esr,
                                                                                     ElementRegionBase const &,
                                                                                     CellElementSubRegion const & subRegion )
    {
      string const & fluidName = subRegion.getReference< string >( viewKeyStruct::fluidNamesString() );
      SingleFluidBase const & fluid = getConstitutiveModel< SingleFluidBase >( subRegion, fluidName );


      string const & permName = subRegion.getReference< string >( viewKeyStruct::permeabilityNamesString() );
      PermeabilityBase const & permeability = getConstitutiveModel< PermeabilityBase >( subRegion, permName );

      singlePhaseHybridFVMKernels::
        ElementBasedAssemblyKernelFactory::
        createAndLaunch< parallelDevicePolicy<> >( dofManager.rankOffset(),
                                                   er,
                                                   esr,
                                                   lengthTolerance,
                                                   elemDofKey,
                                                   faceDofKey,
                                                   getName(),
                                                   nodeManager,
                                                   faceManager,
                                                   mesh.getElemManager(),
                                                   subRegion,
                                                   mimeticInnerProductBase,
                                                   fluid,
                                                   permeability,
                                                   m_regionFilter.toViewConst(),
                                                   dt,
                                                   localMatrix,
                                                   localRhs );
    } );
  } );

}

void SinglePhaseHybridFVM::assembleEDFMFluxTerms( real64 const time_n,
                                                  real64 const dt,
                                                  DomainPartition const & domain,
                                                  DofManager const & dofManager,
                                                  CRSMatrixView< real64, globalIndex const > const & localMatrix,
                                                  arrayView1d< real64 > const & localRhs,
                                                  string const & jumpDofKey )
{
  GEOS_UNUSED_VAR ( jumpDofKey );

  assembleFluxTerms( time_n,
                     dt,
                     domain,
                     dofManager,
                     localMatrix,
                     localRhs );
}

void SinglePhaseHybridFVM::assembleHydrofracFluxTerms( real64 const time_n,
                                                       real64 const dt,
                                                       DomainPartition const & domain,
                                                       DofManager const & dofManager,
                                                       CRSMatrixView< real64, globalIndex const > const & localMatrix,
                                                       arrayView1d< real64 > const & localRhs,
                                                       CRSMatrixView< real64, localIndex const > const & dR_dAper )
{
  GEOS_UNUSED_VAR ( time_n );
  GEOS_UNUSED_VAR ( dt );
  GEOS_UNUSED_VAR ( domain );
  GEOS_UNUSED_VAR ( dofManager );
  GEOS_UNUSED_VAR ( localMatrix );
  GEOS_UNUSED_VAR ( localRhs );
  GEOS_UNUSED_VAR ( dR_dAper );

  GEOS_ERROR( "Poroelastic fluxes with conforming fractures not yet implemented." );
}

void SinglePhaseHybridFVM::applyBoundaryConditions( real64 const time_n,
                                                    real64 const dt,
                                                    DomainPartition & domain,
                                                    DofManager const & dofManager,
                                                    CRSMatrixView< real64, globalIndex const > const & localMatrix,
                                                    arrayView1d< real64 > const & localRhs )
{
  GEOS_MARK_FUNCTION;

  SinglePhaseBase::applyBoundaryConditions( time_n, dt, domain, dofManager, localMatrix, localRhs );
  if( !m_keepFlowVariablesConstantDuringInitStep )
  {
    applyFaceDirichletBC( time_n, dt, dofManager, domain, localMatrix, localRhs );
  }
}

namespace
{
char const faceBcLogMessage[] =
  "SinglePhaseHybridFVM {}: at time {}s, "
  "the <{}> boundary condition '{}' is applied to the face set '{}' in '{}'. "
  "\nThe total number of target faces (including ghost faces) is {}. "
  "\nNote that if this number is equal to zero, the boundary condition will not be applied on this face set.";
}

void SinglePhaseHybridFVM::applyFaceDirichletBC( real64 const time_n,
                                                 real64 const dt,
                                                 DofManager const & dofManager,
                                                 DomainPartition & domain,
                                                 CRSMatrixView< real64, globalIndex const > const & localMatrix,
                                                 arrayView1d< real64 > const & localRhs )
{
  GEOS_MARK_FUNCTION;

  FieldSpecificationManager & fsManager = FieldSpecificationManager::getInstance();

  string const faceDofKey = dofManager.getKey( fields::flow::facePressure::key() );

  this->forDiscretizationOnMeshTargets( domain.getMeshBodies(), [&] ( string const &,
                                                                      MeshLevel & mesh,
                                                                      arrayView1d< string const > const & )
  {
    FaceManager & faceManager = mesh.getFaceManager();

    arrayView1d< real64 const > const presFace =
      faceManager.getField< fields::flow::facePressure >();
    arrayView1d< globalIndex const > const faceDofNumber =
      faceManager.getReference< array1d< globalIndex > >( faceDofKey );
    arrayView1d< integer const > const faceGhostRank = faceManager.ghostRank();

    globalIndex const rankOffset = dofManager.rankOffset();

    // take BCs defined for "pressure" field and apply values to "facePressure"
    // this is done this way for consistency with the standard TPFA scheme, which works in the same fashion
    fsManager.apply< FaceManager >( time_n + dt,
                                    mesh,
                                    fields::flow::pressure::key(),
                                    [&] ( FieldSpecificationBase const & fs,
                                          string const & setName,
                                          SortedArrayView< localIndex const > const & targetSet,
                                          FaceManager & targetGroup,
                                          string const & )
    {

      // provide some logging at the first nonlinear iteration
      if( fs.getLogLevel() >= 1 && m_nonlinearSolverParameters.m_numNewtonIterations == 0 )
      {
        globalIndex const numTargetFaces = MpiWrapper::sum< globalIndex >( targetSet.size() );
        GEOS_LOG_RANK_0( GEOS_FMT( faceBcLogMessage,
                                   this->getName(), time_n+dt, FieldSpecificationBase::catalogName(),
                                   fs.getName(), setName, targetGroup.getName(), numTargetFaces ) );
      }

      // next, we use the field specification functions to apply the boundary conditions to the system

      // 1. first, populate the face pressure vector at the boundaries of the domain
      fs.applyFieldValue< FieldSpecificationEqual,
                          parallelDevicePolicy<> >( targetSet,
                                                    time_n + dt,
                                                    targetGroup,
                                                    fields::flow::facePressure::key() );

      // 2. second, modify the residual/jacobian matrix as needed to impose the boundary conditions
      forAll< parallelDevicePolicy<> >( targetSet.size(), [=] GEOS_HOST_DEVICE ( localIndex const a )
      {

        localIndex const kf = targetSet[a];
        if( faceGhostRank[kf] >= 0 )
        {
          return;
        }

        // 2.1 get the dof number of this face
        globalIndex const dofIndex = faceDofNumber[kf];
        localIndex const localRow = dofIndex - rankOffset;
        real64 rhsValue;

        // 2.2 apply field value to the matrix/rhs
        FieldSpecificationEqual::SpecifyFieldValue( dofIndex,
                                                    rankOffset,
                                                    localMatrix,
                                                    rhsValue,
                                                    presFace[kf],
                                                    presFace[kf] );
        localRhs[localRow] = rhsValue;
      } );

    } );

  } );

}

void SinglePhaseHybridFVM::applyAquiferBC( real64 const time,
                                           real64 const dt,
                                           DomainPartition & domain,
                                           DofManager const & dofManager,
                                           CRSMatrixView< real64, globalIndex const > const & localMatrix,
                                           arrayView1d< real64 > const & localRhs ) const
{
  GEOS_MARK_FUNCTION;

  GEOS_UNUSED_VAR( time, dt, dofManager, domain, localMatrix, localRhs );
}

void SinglePhaseHybridFVM::saveAquiferConvergedState( real64 const & time,
                                                      real64 const & dt,
                                                      DomainPartition & domain )
{
  GEOS_MARK_FUNCTION;

  GEOS_UNUSED_VAR( time, dt, domain );
}


real64 SinglePhaseHybridFVM::calculateResidualNorm( real64 const & GEOS_UNUSED_PARAM( time_n ),
                                                    real64 const & dt,
                                                    DomainPartition const & domain,
                                                    DofManager const & dofManager,
                                                    arrayView1d< real64 const > const & localRhs )
{
  GEOS_MARK_FUNCTION;

  real64 localResidualNorm = 0.0;
  real64 localResidualNormalizer = 0.0;

  solverBaseKernels::NormType const normType = getNonlinearSolverParameters().normType();

  globalIndex const rankOffset = dofManager.rankOffset();
  string const elemDofKey = dofManager.getKey( viewKeyStruct::elemDofFieldString() );
  string const faceDofKey = dofManager.getKey( fields::flow::facePressure::key() );

  forDiscretizationOnMeshTargets( domain.getMeshBodies(), [&] ( string const &,
                                                                MeshLevel const & mesh,
                                                                arrayView1d< string const > const & regionNames )
  {
    ElementRegionManager const & elemManager = mesh.getElemManager();
    FaceManager const & faceManager = mesh.getFaceManager();
    real64 defaultViscosity = 0;
    integer subRegionCounter = 0;

    // step 1: compute the residual for the element-based mass conservation equations

    elemManager.forElementSubRegions< ElementSubRegionBase >( regionNames,
                                                              [&]( localIndex const,
                                                                   ElementSubRegionBase const & subRegion )
    {
      real64 subRegionResidualNorm[1]{};
      real64 subRegionResidualNormalizer[1]{};

      string const & fluidName = subRegion.getReference< string >( viewKeyStruct::fluidNamesString() );
      SingleFluidBase const & fluid = getConstitutiveModel< SingleFluidBase >( subRegion, fluidName );
      defaultViscosity += fluid.defaultViscosity();
      subRegionCounter++;

      string const & solidName = subRegion.getReference< string >( viewKeyStruct::solidNamesString() );
      CoupledSolidBase const & solid = getConstitutiveModel< CoupledSolidBase >( subRegion, solidName );

      // step 1.1: compute the norm in the subRegion

      singlePhaseBaseKernels::
        ResidualNormKernelFactory::
        createAndLaunch< parallelDevicePolicy<> >( normType,
                                                   rankOffset,
                                                   elemDofKey,
                                                   localRhs,
                                                   subRegion,
                                                   fluid,
                                                   solid,
                                                   subRegionResidualNorm,
                                                   subRegionResidualNormalizer );

      // step 1.2: reduction across meshBodies/regions/subRegions

      if( normType == solverBaseKernels::NormType::Linf )
      {
        if( subRegionResidualNorm[0] > localResidualNorm )
        {
          localResidualNorm = subRegionResidualNorm[0];
        }
      }
      else
      {
        localResidualNorm += subRegionResidualNorm[0];
        localResidualNormalizer += subRegionResidualNormalizer[0];
      }

    } );


    // step 2: compute the residual for the face-based constraints

    real64 faceResidualNorm[1]{};
    real64 faceResidualNormalizer[1]{};
    defaultViscosity /= subRegionCounter;

    // step 2.1: compute the norm for the local faces

    singlePhaseHybridFVMKernels::
      ResidualNormKernelFactory::
      createAndLaunch< parallelDevicePolicy<> >( normType,
                                                 rankOffset,
                                                 faceDofKey,
                                                 localRhs,
                                                 m_regionFilter.toViewConst(),
                                                 getName(),
                                                 elemManager,
                                                 faceManager,
                                                 defaultViscosity,
                                                 dt,
                                                 faceResidualNorm,
                                                 faceResidualNormalizer );

    // step 2.2: reduction across meshBodies/regions/subRegions

    if( normType == solverBaseKernels::NormType::Linf )
    {
      if( faceResidualNorm[0] > localResidualNorm )
      {
        localResidualNorm = faceResidualNorm[0];
      }
    }
    else
    {
      localResidualNorm += faceResidualNorm[0];
      localResidualNormalizer += faceResidualNormalizer[0];
    }
  } );

  // step 3: second reduction across MPI ranks

  real64 residualNorm = 0.0;
  if( normType == solverBaseKernels::NormType::Linf )
  {
    solverBaseKernels::LinfResidualNormHelper::computeGlobalNorm( localResidualNorm, residualNorm );
  }
  else
  {
    solverBaseKernels::L2ResidualNormHelper::computeGlobalNorm( localResidualNorm, localResidualNormalizer, residualNorm );
  }

  if( getLogLevel() >= 1 && logger::internal::rank == 0 )
  {
    std::cout << GEOS_FMT( "    ( R{} ) = ( {:4.2e} ) ; ", coupledSolverAttributePrefix(), residualNorm );
  }

  return residualNorm;
}

void SinglePhaseHybridFVM::applySystemSolution( DofManager const & dofManager,
                                                arrayView1d< real64 const > const & localSolution,
                                                real64 const scalingFactor,
                                                DomainPartition & domain )
{
  // here we apply the cell-centered update in the derived class
  // to avoid duplicating a synchronization point

  // 1. apply the cell-centered update

  dofManager.addVectorToField( localSolution,
                               viewKeyStruct::elemDofFieldString(),
                               fields::flow::pressure::key(),
                               scalingFactor );

  // 2. apply the face-based update

  dofManager.addVectorToField( localSolution,
                               fields::flow::facePressure::key(),
                               fields::flow::facePressure::key(),
                               scalingFactor );

  // 3. synchronize
  forDiscretizationOnMeshTargets( domain.getMeshBodies(), [&] ( string const &,
                                                                MeshLevel & mesh,
                                                                arrayView1d< string const > const & regionNames )
  {
    FieldIdentifiers fieldsToBeSync;

    fieldsToBeSync.addElementFields( { fields::flow::pressure::key() }, regionNames );
    fieldsToBeSync.addFields( FieldLocation::Face, { fields::flow::facePressure::key() } );

    CommunicationTools::getInstance().synchronizeFields( fieldsToBeSync, mesh, domain.getNeighbors(), true );
  } );
}


void SinglePhaseHybridFVM::resetStateToBeginningOfStep( DomainPartition & domain )
{
  // 1. Reset the cell-centered fields
  SinglePhaseBase::resetStateToBeginningOfStep( domain );

  // 2. Reset the face-based fields
  forDiscretizationOnMeshTargets( domain.getMeshBodies(), [&] ( string const &,
                                                                MeshLevel & mesh,
                                                                arrayView1d< string const > const & )
  {
    FaceManager & faceManager = mesh.getFaceManager();

    // get the face pressure update
    arrayView1d< real64 > const & facePres =
      faceManager.getField< fields::flow::facePressure >();
    arrayView1d< real64 const > const & facePres_n =
      faceManager.getField< fields::flow::facePressure_n >();
    facePres.setValues< parallelDevicePolicy<> >( facePres_n );
  } );
}

void SinglePhaseHybridFVM::updatePressureGradient( DomainPartition & domain )
{
  forDiscretizationOnMeshTargets( domain.getMeshBodies(), [&] ( string const &,
                                                                MeshLevel & mesh,
                                                                arrayView1d< string const > const & regionNames )
  {
    FaceManager & faceManager = mesh.getFaceManager();

    // get the face-centered pressures
    arrayView1d< real64 const > const facePres =
      faceManager.getExtrinsicData< extrinsicMeshData::flow::facePressure >();

    // get the face center coordinates
    arrayView2d< real64 const > const faceCenter = faceManager.faceCenter();

    mesh.getElemManager().forElementSubRegions< CellElementSubRegion >( regionNames, [&]( localIndex const,
                                                                                          auto & subRegion )
    {
      arrayView2d< real64 > const presGradient =
        subRegion.template getReference< array2d< real64 > >( viewKeyStruct::pressureGradientString() );

      // get the cell-centered pressures
      arrayView1d< real64 const > const pres = subRegion.template getReference< array1d< real64 > >( "pressure" );

      // get the cell center coordinates
      arrayView2d< real64 const > const elemCenter = subRegion.getElementCenter();

      // get the elements to faces map
      arrayView2d< localIndex const > const & elemsToFaces = subRegion.faceList();

      PressureGradientKernel::launch< parallelDevicePolicy<> >( subRegion.numFacesPerElement(),
                                                                subRegion.size(),
                                                                faceCenter,
                                                                elemCenter,
                                                                elemsToFaces,
                                                                facePres,
                                                                pres,
                                                                presGradient );
    } );
  } );
}

REGISTER_CATALOG_ENTRY( SolverBase, SinglePhaseHybridFVM, string const &, Group * const )
} /* namespace geos */<|MERGE_RESOLUTION|>--- conflicted
+++ resolved
@@ -69,26 +69,6 @@
     // primary variables: face pressures at the previous converged time step
     faceManager.registerField< fields::flow::facePressure_n >( getName() );
   } );
-
-  // 3) Register the pressure gradient data 
-  forDiscretizationOnMeshTargets( meshBodies, [&] ( string const &,
-                                                    MeshLevel & mesh,
-                                                    arrayView1d< string const > const & regionNames )
-  {
-    
-    ElementRegionManager & elemManager = mesh.getElemManager();
-
-    elemManager.forElementSubRegions< ElementSubRegionBase >( regionNames,
-                                                              [&]( localIndex const,
-                                                                   ElementSubRegionBase & subRegion )
-    {
-      subRegion.registerWrapper< array2d< real64 > >( viewKeyStruct::pressureGradientString() ).
-        setPlotLevel( PlotLevel::LEVEL_0 ).
-        setRegisteringObjects( this->getName()).
-        setDescription( "An array that holds the cellwise pressure gradient." ).
-        reference().resizeDimension< 1 >( 3 );
-    } ); 
-  } ); 
 }
 
 void SinglePhaseHybridFVM::initializePreSubGroups()
@@ -182,20 +162,14 @@
   } );
 }
 
-<<<<<<< HEAD
 void SinglePhaseHybridFVM::implicitStepComplete( real64 const & time,
                                                  real64 const & dt,
                                                  DomainPartition & domain )
 {
-  SinglePhaseBase::implicitStepComplete( time, dt, domain ); 
-
-  updatePressureGradient( domain ); 
-}                                             
-
-void SinglePhaseHybridFVM::setupDofs( DomainPartition const & GEOSX_UNUSED_PARAM( domain ),
-=======
+  SinglePhaseBase::implicitStepComplete( time, dt, domain );
+}
+
 void SinglePhaseHybridFVM::setupDofs( DomainPartition const & GEOS_UNUSED_PARAM( domain ),
->>>>>>> 7f0065ae
                                       DofManager & dofManager ) const
 {
 
@@ -668,7 +642,7 @@
 
     // get the face-centered pressures
     arrayView1d< real64 const > const facePres =
-      faceManager.getExtrinsicData< extrinsicMeshData::flow::facePressure >();
+      faceManager.getField< fields::flow::facePressure >();
 
     // get the face center coordinates
     arrayView2d< real64 const > const faceCenter = faceManager.faceCenter();
@@ -680,7 +654,7 @@
         subRegion.template getReference< array2d< real64 > >( viewKeyStruct::pressureGradientString() );
 
       // get the cell-centered pressures
-      arrayView1d< real64 const > const pres = subRegion.template getReference< array1d< real64 > >( "pressure" );
+      arrayView1d< real64 const > const pres = subRegion.template getField< fields::flow::pressure >();
 
       // get the cell center coordinates
       arrayView2d< real64 const > const elemCenter = subRegion.getElementCenter();
