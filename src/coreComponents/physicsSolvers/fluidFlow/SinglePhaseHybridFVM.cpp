--- conflicted
+++ resolved
@@ -5,11 +5,7 @@
  * Copyright (c) 2016-2024 Lawrence Livermore National Security LLC
  * Copyright (c) 2018-2024 Total, S.A
  * Copyright (c) 2018-2024 The Board of Trustees of the Leland Stanford Junior University
-<<<<<<< HEAD
- * Copyright (c) 2018-2024 Chevron
-=======
  * Copyright (c) 2023-2024 Chevron
->>>>>>> fe987d81
  * Copyright (c) 2019-     GEOS/GEOSX Contributors
  * All rights reserved
  *
@@ -35,12 +31,8 @@
 #include "mesh/DomainPartition.hpp"
 #include "mesh/mpiCommunications/CommunicationTools.hpp"
 #include "physicsSolvers/fluidFlow/SinglePhaseBaseFields.hpp"
-<<<<<<< HEAD
-#include "physicsSolvers/fluidFlow/SinglePhaseHybridFVMKernels.hpp"
-=======
 #include "physicsSolvers/fluidFlow/kernels/singlePhase/SinglePhaseHybridFVMKernels.hpp"
 #include "physicsSolvers/fluidFlow/kernels/singlePhase/ResidualNormKernel.hpp"
->>>>>>> fe987d81
 
 
 /**
@@ -681,9 +673,5 @@
   } );
 }
 
-<<<<<<< HEAD
-REGISTER_CATALOG_ENTRY( SolverBase, SinglePhaseHybridFVM, string const &, Group * const )
-=======
 REGISTER_CATALOG_ENTRY( PhysicsSolverBase, SinglePhaseHybridFVM, string const &, Group * const )
->>>>>>> fe987d81
 } /* namespace geos */