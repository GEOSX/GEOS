--- conflicted
+++ resolved
@@ -46,15 +46,6 @@
   using Base::m_rankOffset;
   using Base::m_dofNumber;
   using Base::m_elemGhostRank;
-<<<<<<< HEAD
-=======
-  using Base::m_volume;
-  using Base::m_deltaVolume;
-  using Base::m_porosity;
-  using Base::m_dPoro_dPres;
-  using Base::m_density;
-  using Base::m_dDensity;
->>>>>>> 133deac3
   using Base::m_localMatrix;
   using Base::m_localRhs;
 
@@ -76,22 +67,11 @@
                       SUBREGION_TYPE const & subRegion,
                       CRSMatrixView< real64, globalIndex const > const & localMatrix,
                       arrayView1d< real64 > const & localRhs )
-<<<<<<< HEAD
     : Base( rankOffset, dofKey, subRegion, localMatrix, localRhs ),
     m_energy( subRegion.template getField< fields::flow::energy >() ),
-    m_dEnergy_dPres( subRegion.template getField< fields::flow::dEnergy_dPressure >() ),
-    m_dEnergy_dTemp( subRegion.template getField< fields::flow::dEnergy_dTemperature >() ),
     m_energy_n( subRegion.template getField< fields::flow::energy_n >() ),
-    m_dMass_dTemp( subRegion.template getField< fields::flow::dMass_dTemperature >() )
-=======
-    : Base( rankOffset, dofKey, subRegion, fluid, solid, localMatrix, localRhs ),
-    m_dPoro_dTemp( solid.getDporosity_dTemperature() ),
-    m_internalEnergy( fluid.internalEnergy() ),
-    m_dInternalEnergy( fluid.dInternalEnergy() ),
-    m_rockInternalEnergy( solid.getInternalEnergy() ),
-    m_dRockInternalEnergy_dTemp( solid.getDinternalEnergy_dTemperature() ),
-    m_energy_n( subRegion.template getField< fields::flow::energy_n >() )
->>>>>>> 133deac3
+    m_dEnergy( subRegion.template getField< fields::flow::dEnergy >() ),
+    m_dMass( subRegion.template getField< fields::flow::dMass >() )
   {}
 
   /**
@@ -112,37 +92,15 @@
   void computeAccumulation( localIndex const ei,
                             StackVariables & stack ) const
   {
-<<<<<<< HEAD
     Base::computeAccumulation( ei, stack );
-=======
-    stack.localResidual[numEqn-1] = -m_energy_n[ei];
-
-    Base::computeAccumulation( ei, stack, [&] ()
-    {
-      // Step 1: assemble the derivatives of the mass balance equation w.r.t temperature
-      stack.localJacobian[0][numDof-1] = stack.poreVolume * m_dDensity[ei][0][DerivOffset::dT] + stack.dPoreVolume_dTemp * m_density[ei][0];
-
-      // Step 2: assemble the fluid part of the accumulation term of the energy equation
-      real64 const fluidEnergy = stack.poreVolume * m_density[ei][0] * m_internalEnergy[ei][0];
-
-      real64 const dFluidEnergy_dP = stack.dPoreVolume_dPres * m_density[ei][0] * m_internalEnergy[ei][0]
-                                     + stack.poreVolume * m_dDensity[ei][0][DerivOffset::dP] * m_internalEnergy[ei][0]
-                                     + stack.poreVolume * m_density[ei][0] * m_dInternalEnergy[ei][0][DerivOffset::dP];
-
-      real64 const dFluidEnergy_dT = stack.poreVolume * m_dDensity[ei][0][DerivOffset::dT] * m_internalEnergy[ei][0]
-                                     + stack.poreVolume * m_density[ei][0] * m_dInternalEnergy[ei][0][DerivOffset::dT]
-                                     + stack.dPoreVolume_dTemp * m_density[ei][0] * m_internalEnergy[ei][0];
-      // local accumulation
-      stack.localResidual[numEqn-1] += fluidEnergy;
->>>>>>> 133deac3
 
     // assemble the derivatives of the mass balance equation w.r.t temperature
-    stack.localJacobian[0][numDof-1] = m_dMass_dTemp[ei];
+    stack.localJacobian[0][numDof-1] = m_dMass[ei][DerivOffset::dT];
 
     // assemble the accumulation term of the energy equation
     stack.localResidual[numEqn-1] = m_energy[ei] - m_energy_n[ei];
-    stack.localJacobian[numEqn-1][0] += m_dEnergy_dPres[ei];
-    stack.localJacobian[numEqn-1][numDof-1] += m_dEnergy_dTemp[ei];
+    stack.localJacobian[numEqn-1][0] += m_dEnergy[ei][DerivOffset::dP];
+    stack.localJacobian[numEqn-1][numDof-1] += m_dEnergy[ei][DerivOffset::dT];
   }
 
   /**
@@ -167,29 +125,13 @@
 
 protected:
 
-<<<<<<< HEAD
-=======
-
-  /// View on derivative of porosity w.r.t temperature
-  arrayView2d< real64 const > const m_dPoro_dTemp;
-
-  /// Views on fluid internal energy
-  arrayView2d< real64 const, constitutive::singlefluid::USD_FLUID > const m_internalEnergy;
-  arrayView3d< real64 const, constitutive::singlefluid::USD_FLUID_DER > const m_dInternalEnergy;
-
-  /// Views on rock internal energy
-  arrayView2d< real64 const > const m_rockInternalEnergy;
-  arrayView2d< real64 const > const m_dRockInternalEnergy_dTemp;
-
->>>>>>> 133deac3
   /// View on energy
   arrayView1d< real64 const > const m_energy;
-  arrayView1d< real64 const > const m_dEnergy_dPres;
-  arrayView1d< real64 const > const m_dEnergy_dTemp;
   arrayView1d< real64 const > const m_energy_n;
+  arrayView2d< real64 const > const m_dEnergy;
 
   /// View on mass derivative
-  arrayView1d< real64 const > const m_dMass_dTemp;
+  arrayView2d< real64 const > const m_dMass;
 
 };
 
