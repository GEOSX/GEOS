--- conflicted
+++ resolved
@@ -367,12 +367,7 @@
                               ElementViewConst< arrayView3d< real64 const, compflow::USD_PHASE_DC > > const & dPhaseVolFrac,
                               ElementViewConst< arrayView3d< real64 const, constitutive::cappres::USD_CAPPRES > > const & phaseCapPressure,
                               ElementViewConst< arrayView4d< real64 const, constitutive::cappres::USD_CAPPRES_DS > > const & dPhaseCapPressure_dPhaseVolFrac,
-<<<<<<< HEAD
-                              integer const capPressureFlag,
-=======
                               integer const hasCapPressure,
-                              localIndex & k_up_main,
->>>>>>> b3592de6
                               real64 & fractionalFlow,
                               real64 (& dFractionalFlow_dP)[numFluxSupportPoints],
                               real64 (& dFractionalFlow_dC)[numFluxSupportPoints][numComp] )
@@ -438,13 +433,8 @@
                               ElementViewConst< arrayView3d< real64 const, compflow::USD_PHASE_DC > > const & dPhaseVolFrac,
                               ElementViewConst< arrayView3d< real64 const, constitutive::cappres::USD_CAPPRES > > const & phaseCapPressure,
                               ElementViewConst< arrayView4d< real64 const, constitutive::cappres::USD_CAPPRES_DS > > const & dPhaseCapPressure_dPhaseVolFrac,
-<<<<<<< HEAD
-                              integer const capPressureFlag,
-=======
                               integer const hasCapPressure,
                               integer const useNewGravity,
-                              localIndex & k_up_main,
->>>>>>> b3592de6
                               real64 & fractionalFlow,
                               real64 (& dFractionalFlow_dP)[numFluxSupportPoints],
                               real64 (& dFractionalFlow_dC)[numFluxSupportPoints][numComp] )
@@ -511,12 +501,7 @@
                                 ElementViewConst< arrayView3d< real64 const, compflow::USD_PHASE_DC > > const & dPhaseVolFrac,
                                 ElementViewConst< arrayView3d< real64 const, constitutive::cappres::USD_CAPPRES > > const & phaseCapPressure,
                                 ElementViewConst< arrayView4d< real64 const, constitutive::cappres::USD_CAPPRES_DS > > const & dPhaseCapPressure_dPhaseVolFrac,
-<<<<<<< HEAD
-                                integer const capPressureFlag,
-=======
                                 integer const hasCapPressure,
-                                localIndex & k_up_main,
->>>>>>> b3592de6
                                 real64 & fractionalFlow,
                                 real64 ( & dFractionalFlow_dP)[numFluxSupportPoints],
                                 real64 ( & dFractionalFlow_dC)[numFluxSupportPoints][numComp]
@@ -663,16 +648,10 @@
       real64 const gravD = transmissibility[i] * gravCoef[er][esr][ei];
       real64 const dGravD_dP = dTrans_dPres[i] * gravCoef[er][esr][ei];
       pot += densMean * gravD;
+      dPot_dPres[i] += densMean * dGravD_dP;
 
       // need to add contributions from both cells the mean density depends on
-      for( localIndex j = 0; j < numFluxSupportPoints; ++j )
-      {
-        dPot_dPres[j] += dDensMean_dPres[j] * gravD + densMean * dGravD_dP;
-        for( localIndex jc = 0; jc < numComp; ++jc )
-        {
-          dPot_dComp[j][jc] += dDensMean_dComp[j][jc] * gravD;
-        }
-      }
+      addToDerivativesScaled( dDensMean_dPres, dDensMean_dComp, gravD, dPot_dPres, dPot_dComp );
     }
   }
 
@@ -734,26 +713,6 @@
         }
       }
     }
-<<<<<<< HEAD
-
-    // compute potential difference MPFA-style
-    for( localIndex i = 0; i < numFluxSupportPoints; ++i )
-    {
-      localIndex const er = seri[i];
-      localIndex const esr = sesri[i];
-      localIndex const ei = sei[i];
-
-      real64 const gravD = transmissibility[i] * gravCoef[er][esr][ei];
-      real64 const dGravD_dP = dTrans_dPres[i] * gravCoef[er][esr][ei];
-      pot += densMean * gravD;
-      dPot_dPres[i] += densMean * dGravD_dP;
-
-      // need to add contributions from both cells the mean density depends on
-      addToDerivativesScaled( dDensMean_dPres, dDensMean_dComp, gravD, dPot_dPres, dPot_dComp );
-    }
-
-=======
->>>>>>> b3592de6
   }
 };
 
@@ -847,14 +806,8 @@
                                            ElementViewConst< arrayView4d< real64 const, constitutive::multifluid::USD_PHASE_DC > > const & dPhaseMassDens,
                                            ElementViewConst< arrayView3d< real64 const, constitutive::cappres::USD_CAPPRES > > const & phaseCapPressure,
                                            ElementViewConst< arrayView4d< real64 const, constitutive::cappres::USD_CAPPRES_DS > > const & dPhaseCapPressure_dPhaseVolFrac,
-<<<<<<< HEAD
-                                           localIndex const capPressureFlag,
-=======
                                            localIndex const hasCapPressure,
                                            integer const useNewGravity,
-                                           localIndex( &k_up),
-                                           localIndex (&k_up_o),
->>>>>>> b3592de6
                                            real64 & phaseFlux,
                                            real64 (& dPhaseFlux_dP)[numFluxSupportPoints],
                                            real64 ( & dPhaseFlux_dC)[numFluxSupportPoints][numComp] )
@@ -870,57 +823,6 @@
   real64 dProp_dC[numComp]{};
 
   //
-<<<<<<< HEAD
-  computePotentialGravity::compute< numComp, numFluxSupportPoints >( numPhase,
-                                                                     ip,
-                                                                     seri,
-                                                                     sesri,
-                                                                     sei,
-                                                                     transmissibility,
-                                                                     dTrans_dPres,
-                                                                     totFlux,
-                                                                     gravCoef,
-                                                                     dCompFrac_dCompDens,
-                                                                     phaseMassDens,
-                                                                     dPhaseMassDens,
-                                                                     phaseVolFrac,
-                                                                     dPhaseVolFrac,
-                                                                     phaseCapPressure,
-                                                                     dPhaseCapPressure_dPhaseVolFrac,
-                                                                     pot,
-                                                                     dPot_dP,
-                                                                     dPot_dC,
-                                                                     dProp_dC );
-
-  // and the fractional flow for gravitational part as \lambda_i^{up}/\sum_{numPhase}(\lambda_k^{up}) with up decided upon
-  // the Upwind strategy
-  computeFractionalFlowGravity< numComp, numFluxSupportPoints, UPWIND >( numPhase,
-                                                                         ip,
-                                                                         seri,
-                                                                         sesri,
-                                                                         sei,
-                                                                         transmissibility,
-                                                                         dTrans_dPres,
-                                                                         totFlux,
-                                                                         totMob,
-                                                                         dTotMob_dP,
-                                                                         dTotMob_dC,
-                                                                         pres,
-                                                                         gravCoef,
-                                                                         dCompFrac_dCompDens,
-                                                                         phaseMassDens,
-                                                                         dPhaseMassDens,
-                                                                         phaseMob,
-                                                                         dPhaseMob,
-                                                                         phaseVolFrac,
-                                                                         dPhaseVolFrac,
-                                                                         phaseCapPressure,
-                                                                         dPhaseCapPressure_dPhaseVolFrac,
-                                                                         capPressureFlag,
-                                                                         fflow,
-                                                                         dFflow_dP,
-                                                                         dFflow_dC );
-=======
   UpwindHelpers::computePotentialGravity::compute< numComp, numFluxSupportPoints >( numPhase,
                                                                                     ip,
                                                                                     useNewGravity,
@@ -952,7 +854,6 @@
                                                                                         sei,
                                                                                         transmissibility,
                                                                                         dTrans_dPres,
-                                                                                        k_up_ppu,
                                                                                         totFlux,
                                                                                         totMob,
                                                                                         dTotMob_dP,
@@ -970,11 +871,9 @@
                                                                                         dPhaseCapPressure_dPhaseVolFrac,
                                                                                         hasCapPressure,
                                                                                         useNewGravity,
-                                                                                        k_up,
                                                                                         fflow,
                                                                                         dFflow_dP,
                                                                                         dFflow_dC );
->>>>>>> b3592de6
 
 
   for( localIndex jp = 0; jp < numPhase; ++jp )
@@ -988,28 +887,6 @@
       real64 dPropOther_dC[numComp]{};
 
       //Fetch pot for phase j!=i defined as \rho_j g dz/dx
-<<<<<<< HEAD
-      computePotentialGravity::compute< numComp, numFluxSupportPoints >( numPhase,
-                                                                         jp,
-                                                                         seri,
-                                                                         sesri,
-                                                                         sei,
-                                                                         transmissibility,
-                                                                         dTrans_dPres,
-                                                                         totFlux,
-                                                                         gravCoef,
-                                                                         dCompFrac_dCompDens,
-                                                                         phaseMassDens,
-                                                                         dPhaseMassDens,
-                                                                         phaseVolFrac,
-                                                                         dPhaseVolFrac,
-                                                                         phaseCapPressure,
-                                                                         dPhaseCapPressure_dPhaseVolFrac,
-                                                                         potOther,
-                                                                         dPotOther_dP,
-                                                                         dPotOther_dC,
-                                                                         dPropOther_dC );
-=======
       UpwindHelpers::computePotentialGravity::compute< numComp, numFluxSupportPoints >( numPhase,
                                                                                         jp,
                                                                                         useNewGravity,
@@ -1031,7 +908,6 @@
                                                                                         dPotOther_dP,
                                                                                         dPotOther_dC,
                                                                                         dPropOther_dC );
->>>>>>> b3592de6
 
       //Eventually get the mobility of the second phase
       localIndex k_up_o = -1;
@@ -1042,32 +918,6 @@
       // and the other mobility for gravitational part as \lambda_j^{up} with up decided upon
       // the Upwind strategy - Note that it should be the same as the gravitational fractional flow
 
-<<<<<<< HEAD
-      upwindMobilityGravity< numComp, numFluxSupportPoints, UPWIND >( numPhase,
-                                                                      jp,
-                                                                      seri,
-                                                                      sesri,
-                                                                      sei,
-                                                                      transmissibility,
-                                                                      dTrans_dPres,
-                                                                      totFlux,
-                                                                      pres,
-                                                                      gravCoef,
-                                                                      dCompFrac_dCompDens,
-                                                                      phaseMassDens,
-                                                                      dPhaseMassDens,
-                                                                      phaseMob,
-                                                                      dPhaseMob,
-                                                                      phaseVolFrac,
-                                                                      dPhaseVolFrac,
-                                                                      phaseCapPressure,
-                                                                      dPhaseCapPressure_dPhaseVolFrac,
-                                                                      capPressureFlag,
-                                                                      k_up_o,
-                                                                      mobOther,
-                                                                      dMobOther_dP,
-                                                                      dMobOther_dC );
-=======
       UpwindHelpers::upwindMobilityGravity< numComp, numFluxSupportPoints, UPWIND >( numPhase,
                                                                                      jp,
                                                                                      seri,
@@ -1093,7 +943,6 @@
                                                                                      mobOther,
                                                                                      dMobOther_dP,
                                                                                      dMobOther_dC );
->>>>>>> b3592de6
 
 
       // Assembling gravitational flux phase-wise as \phi_{i,g} = \sum_{k\nei} \lambda_k^{up,g} f_k^{up,g} (G_i - G_k)
@@ -1136,13 +985,7 @@
                                              ElementViewConst< arrayView4d< real64 const, constitutive::multifluid::USD_PHASE_DC > > const & dPhaseMassDens,
                                              ElementViewConst< arrayView3d< real64 const, constitutive::cappres::USD_CAPPRES > > const & phaseCapPressure,
                                              ElementViewConst< arrayView4d< real64 const, constitutive::cappres::USD_CAPPRES_DS > > const & dPhaseCapPressure_dPhaseVolFrac,
-<<<<<<< HEAD
-                                             localIndex const capPressureFlag,
-=======
                                              localIndex const hasCapPressure,
-                                             localIndex( &k_up),
-                                             localIndex (&k_up_o),
->>>>>>> b3592de6
                                              real64 & phaseFlux,
                                              real64 (& dPhaseFlux_dP)[numFluxSupportPoints],
                                              real64 ( & dPhaseFlux_dC)[numFluxSupportPoints][numComp] )
@@ -1178,33 +1021,6 @@
 
   // and the fractional flow for gravitational part as \lambda_i^{up}/\sum_{numPhase}(\lambda_k^{up}) with up decided upon
   // the Upwind strategy
-<<<<<<< HEAD
-  computeFractionalFlowCapillary< numComp, numFluxSupportPoints, UPWIND >( numPhase,
-                                                                           ip,
-                                                                           seri,
-                                                                           sesri,
-                                                                           sei,
-                                                                           transmissibility,
-                                                                           dTrans_dPres,
-                                                                           totFlux,
-                                                                           totMob,
-                                                                           dTotMob_dP,
-                                                                           dTotMob_dC,
-                                                                           pres,
-                                                                           gravCoef,
-                                                                           dCompFrac_dCompDens,
-                                                                           phaseMassDens,
-                                                                           dPhaseMassDens,
-                                                                           phaseMob,
-                                                                           dPhaseMob,
-                                                                           dPhaseVolFrac,
-                                                                           phaseCapPressure,
-                                                                           dPhaseCapPressure_dPhaseVolFrac,
-                                                                           capPressureFlag,
-                                                                           fflow,
-                                                                           dFflow_dP,
-                                                                           dFflow_dC );
-=======
   UpwindHelpers::computeFractionalFlowCapillary< numComp, numFluxSupportPoints, UPWIND >( numPhase,
                                                                                           ip,
                                                                                           seri,
@@ -1212,7 +1028,6 @@
                                                                                           sei,
                                                                                           transmissibility,
                                                                                           dTrans_dPres,
-                                                                                          k_up_ppu,
                                                                                           totFlux,
                                                                                           totMob,
                                                                                           dTotMob_dP,
@@ -1228,12 +1043,10 @@
                                                                                           phaseCapPressure,
                                                                                           dPhaseCapPressure_dPhaseVolFrac,
                                                                                           hasCapPressure,
-                                                                                          k_up,
                                                                                           fflow,
                                                                                           dFflow_dP,
                                                                                           dFflow_dC );
 
->>>>>>> b3592de6
 
   for( localIndex jp = 0; jp < numPhase; ++jp )
   {
@@ -1274,31 +1087,6 @@
       // and the other mobility for gravitational part as \lambda_j^{up} with up decided upon
       // the Upwind strategy - Note that it should be the same as the gravitational fractional flow
 
-<<<<<<< HEAD
-      upwindMobilityCapillary< numComp, numFluxSupportPoints, UPWIND >( numPhase,
-                                                                        jp,
-                                                                        seri,
-                                                                        sesri,
-                                                                        sei,
-                                                                        transmissibility,
-                                                                        dTrans_dPres,
-                                                                        totFlux,
-                                                                        pres,
-                                                                        gravCoef,
-                                                                        dCompFrac_dCompDens,
-                                                                        phaseMassDens,
-                                                                        dPhaseMassDens,
-                                                                        phaseMob,
-                                                                        dPhaseMob,
-                                                                        dPhaseVolFrac,
-                                                                        phaseCapPressure,
-                                                                        dPhaseCapPressure_dPhaseVolFrac,
-                                                                        capPressureFlag,
-                                                                        k_up_o,
-                                                                        mobOther,
-                                                                        dMobOther_dP,
-                                                                        dMobOther_dC );
-=======
       UpwindHelpers::upwindMobilityCapillary< numComp, numFluxSupportPoints, UPWIND >( numPhase,
                                                                                        jp,
                                                                                        seri,
@@ -1322,7 +1110,6 @@
                                                                                        mobOther,
                                                                                        dMobOther_dP,
                                                                                        dMobOther_dC );
->>>>>>> b3592de6
 
 
       // Assembling gravitational flux phase-wise as \phi_{i,g} = \sum_{k\nei} \lambda_k^{up,g} f_k^{up,g} (G_i - G_k)
@@ -1980,12 +1767,7 @@
       phaseCapPressure,
       dPhaseCapPressure_dPhaseVolFrac,
       hasCapPressure,
-<<<<<<< HEAD
-=======
       useNewGravity,
-      k_up_g,
-      k_up_og,
->>>>>>> b3592de6
       gravitationalPhaseFlux,
       gravitationalPhaseFlux_dP,
       gravitationalPhaseFlux_dC );
