/*
 * ------------------------------------------------------------------------------------------------------------
 * SPDX-License-Identifier: LGPL-2.1-only
 *
 * Copyright (c) 2016-2024 Lawrence Livermore National Security LLC
 * Copyright (c) 2018-2024 TotalEnergies
 * Copyright (c) 2018-2024 The Board of Trustees of the Leland Stanford Junior University
 * Copyright (c) 2023-2024 Chevron
 * Copyright (c) 2019-     GEOS/GEOSX Contributors
 * All rights reserved
 *
 * See top level LICENSE, COPYRIGHT, CONTRIBUTORS, NOTICE, and ACKNOWLEDGEMENTS files for details.
 * ------------------------------------------------------------------------------------------------------------
 */

/**
 * @file IHUPhaseFlux.hpp
 */

#ifndef GEOS_PHYSICSSOLVERS_FLUIDFLOW_COMPOSITIONAL_IHUPHASEFLUX_HPP
#define GEOS_PHYSICSSOLVERS_FLUIDFLOW_COMPOSITIONAL_IHUPHASEFLUX_HPP

#include "common/DataLayouts.hpp"
#include "common/DataTypes.hpp"
#include "constitutive/fluid/multifluid/Layouts.hpp"
#include "constitutive/capillaryPressure/layouts.hpp"
#include "mesh/ElementRegionManager.hpp"


namespace geos
{

namespace isothermalCompositionalMultiphaseFVMKernelUtilities
{

template< typename VIEWTYPE >
using ElementViewConst = ElementRegionManager::ElementViewConst< VIEWTYPE >;

using Deriv = constitutive::multifluid::DerivativeOffset;

/************************* HELPERS ******************/
namespace UpwindHelpers
{

template< localIndex numComp >
GEOS_HOST_DEVICE
static void assignToZero( real64 & deriv_dP, real64 ( & deriv_dC )[numComp] )
{
  deriv_dP = 0.0;
  for( localIndex ic = 0; ic < numComp; ++ic )
  {
    deriv_dC[ic] = 0.0;
  }
}

template< localIndex numComp >
GEOS_HOST_DEVICE
static void assignToZero( real64 & value, real64 & deriv_dP, real64 ( & deriv_dC )[numComp] )
{
  value = 0.0;
  assignToZero( deriv_dP, deriv_dC );
}

template< localIndex numComp, localIndex numFluxSupportPoints >
GEOS_HOST_DEVICE
static void assignToZero( real64 & value, real64 ( & deriv_dP )[numFluxSupportPoints], real64 ( & deriv_dC )[numFluxSupportPoints][numComp] )
{
  value = 0;
  for( localIndex ke = 0; ke < numFluxSupportPoints; ++ke )
  {
    assignToZero( deriv_dP[ke], deriv_dC[ke] );
  }
}

template< localIndex numComp >
GEOS_HOST_DEVICE
static void addToDerivativesScaled( real64 const ( &dDeriv_dP ), real64 const ( &dDeriv_dC )[numComp],
                                    real64 const & factor,
                                    real64 ( &deriv_dP ), real64 ( & deriv_dC )[numComp] )
{
  deriv_dP += dDeriv_dP * factor;
  for( localIndex ic = 0; ic < numComp; ++ic )
    deriv_dC[ic] += dDeriv_dC[ic] * factor;
}

template< localIndex numComp, localIndex numFluxSupportPoints >
GEOS_HOST_DEVICE
static void addToDerivativesScaled( real64 const ( &dDeriv_dP )[numFluxSupportPoints], real64 const ( &dDeriv_dC )[numFluxSupportPoints][numComp],
                                    real64 const & factor,
                                    real64 ( & deriv_dP )[numFluxSupportPoints], real64 ( & deriv_dC )[numFluxSupportPoints][numComp] )
{
  for( localIndex ke = 0; ke < numFluxSupportPoints; ++ke )
  {
    addToDerivativesScaled( dDeriv_dP[ke], dDeriv_dC[ke], factor, deriv_dP[ke], deriv_dC[ke] );
  }
}

template< localIndex numComp >
GEOS_HOST_DEVICE
static void addToDerivatives( real64 const ( &dDeriv_dP ), real64 const ( &dDeriv_dC )[numComp],
                              real64 ( &deriv_dP ), real64 ( & deriv_dC )[numComp] )
{
  addToDerivativesScaled( dDeriv_dP, dDeriv_dC, 1.0, deriv_dP, deriv_dC );
}

template< localIndex numComp, localIndex numFluxSupportPoints >
GEOS_HOST_DEVICE
static void addToDerivatives( real64 const ( &dDeriv_dP )[numFluxSupportPoints], real64 const ( &dDeriv_dC )[numFluxSupportPoints][numComp],
                              real64 ( & deriv_dP )[numFluxSupportPoints], real64 ( & deriv_dC )[numFluxSupportPoints][numComp] )
{
  for( localIndex ke = 0; ke < numFluxSupportPoints; ++ke )
  {
    addToDerivativesScaled( dDeriv_dP, dDeriv_dC, 1.0, deriv_dP, deriv_dC );
  }
}

template< localIndex numComp >
GEOS_HOST_DEVICE
static void addToValueAndDerivatives( real64 const & dValue, real64 const ( &dDeriv_dP ), real64 const ( &dDeriv_dC )[numComp],
                                      real64 & value, real64 ( &deriv_dP ), real64 ( & deriv_dC )[numComp] )
{
  value += dValue;
  addToDerivatives( dDeriv_dP, dDeriv_dC, deriv_dP, deriv_dC );
}

template< localIndex numComp, localIndex numFluxSupportPoints >
GEOS_HOST_DEVICE
static void addToValueAndDerivatives( real64 const & dValue, real64 const ( &dDeriv_dP )[numFluxSupportPoints], real64 const ( &dDeriv_dC )[numFluxSupportPoints][numComp],
                                      real64 & value, real64 ( & deriv_dP )[numFluxSupportPoints], real64 ( & deriv_dC )[numFluxSupportPoints][numComp] )
{
  value += dValue;
  for( localIndex ke = 0; ke < numFluxSupportPoints; ++ke )
  {
    addToDerivatives( dDeriv_dP[ke], dDeriv_dC[ke], deriv_dP[ke], deriv_dC[ke] );
  }
}

template< localIndex numComp, localIndex numFluxSupportPoints >
GEOS_HOST_DEVICE
static void assignMobilityAndDerivatives( localIndex const & ip, localIndex const & upwindDir,
                                          localIndex const (&seri)[numFluxSupportPoints],
                                          localIndex const (&sesri)[numFluxSupportPoints],
                                          localIndex const (&sei)[numFluxSupportPoints],
                                          ElementViewConst< arrayView2d< real64 const, compflow::USD_PHASE > > const & phaseMob,
                                          ElementViewConst< arrayView3d< real64 const, compflow::USD_PHASE_DC > > const & dPhaseMob,
                                          real64 & mobility, real64 & dMobility_dP, real64 ( & dMobility_dC )[numComp] )
{
  localIndex const er_up = seri[upwindDir];
  localIndex const esr_up = sesri[upwindDir];
  localIndex const ei_up = sei[upwindDir];

  if( std::fabs( phaseMob[er_up][esr_up][ei_up][ip] ) > 1e-20 )
  {
    mobility += phaseMob[er_up][esr_up][ei_up][ip];
    dMobility_dP += dPhaseMob[er_up][esr_up][ei_up][ip][Deriv::dP];
    for( localIndex ic = 0; ic < numComp; ++ic )
    {
      dMobility_dC[ic] += dPhaseMob[er_up][esr_up][ei_up][ip][Deriv::dC + ic];
    }
  }
}

template< localIndex numComp, localIndex numFluxSupportPoints >
GEOS_HOST_DEVICE
static void computeFractionalFlowAndDerivatives( localIndex const & k_up, real64 const & mob, real64 const & dMob_dP, real64 const ( &dMob_dC )[numComp],
                                                 real64 const & totMob, real64 const ( &dTotMob_dP )[numFluxSupportPoints], real64 const ( &dTotMob_dC )[numFluxSupportPoints][numComp],
                                                 real64 & fractionalFlow, real64 ( & dFractionalFlow_dP )[numFluxSupportPoints], real64 ( & dFractionalFlow_dC )[numFluxSupportPoints][numComp] )
{
  // guard against no flow region
  // fractional flow too low to let the upstream phase flow
  if( std::fabs( mob ) > 1e-20 )
  {
    real64 const invTotMob = 1 / totMob;

    fractionalFlow = mob * invTotMob;

    addToDerivativesScaled( dMob_dP, dMob_dC, invTotMob, dFractionalFlow_dP[k_up], dFractionalFlow_dC[k_up] );

    addToDerivativesScaled( dTotMob_dP, dTotMob_dC, -fractionalFlow * invTotMob, dFractionalFlow_dP, dFractionalFlow_dC );
  }
}

template< localIndex numComp, localIndex numFluxSupportPoints, class UPWIND >
GEOS_HOST_DEVICE
static void
upwindMobilityViscous( localIndex const numPhase,
                       localIndex const ip,
                       localIndex const (&seri)[numFluxSupportPoints],
                       localIndex const (&sesri)[numFluxSupportPoints],
                       localIndex const (&sei)[numFluxSupportPoints],
                       real64 const (&transmissibility)[2],
                       real64 const (&dTrans_dPres)[2],
                       real64 const totFlux, // in fine should be a ElemnetViewConst once seq form are in place
                       ElementViewConst< arrayView1d< real64 const > > const & pres,
                       ElementViewConst< arrayView1d< real64 const > > const & gravCoef,
                       ElementViewConst< arrayView3d< real64 const, compflow::USD_COMP_DC > > const & dCompFrac_dCompDens,
                       ElementViewConst< arrayView3d< real64 const, constitutive::multifluid::USD_PHASE > > const & phaseMassDens,
                       ElementViewConst< arrayView4d< real64 const, constitutive::multifluid::USD_PHASE_DC > > const & dPhaseMassDens,
                       ElementViewConst< arrayView2d< real64 const, compflow::USD_PHASE > > const & phaseMob,
                       ElementViewConst< arrayView3d< real64 const, compflow::USD_PHASE_DC > > const & dPhaseMob,
                       ElementViewConst< arrayView3d< real64 const, compflow::USD_PHASE_DC > > const & dPhaseVolFrac,
                       ElementViewConst< arrayView3d< real64 const, constitutive::cappres::USD_CAPPRES > > const & phaseCapPressure,
                       ElementViewConst< arrayView4d< real64 const, constitutive::cappres::USD_CAPPRES_DS > > const & dPhaseCapPressure_dPhaseVolFrac,
                       integer const hasCapPressure,
                       localIndex & upwindDir,
                       real64 & mobility,
                       real64 (&dMobility_dP),
                       real64 (& dMobility_dC)[numComp] )
{
  UPWIND scheme;
  scheme.template getUpwindDirectionViscous< numComp, numFluxSupportPoints, UPWIND >( numPhase,
                                                                                      ip,
                                                                                      seri,
                                                                                      sesri,
                                                                                      sei,
                                                                                      transmissibility,
                                                                                      dTrans_dPres,
                                                                                      totFlux,
                                                                                      pres,
                                                                                      gravCoef,
                                                                                      phaseMob,
                                                                                      dCompFrac_dCompDens,
                                                                                      phaseMassDens,
                                                                                      dPhaseMassDens,
                                                                                      dPhaseVolFrac,
                                                                                      phaseCapPressure,
                                                                                      dPhaseCapPressure_dPhaseVolFrac,
                                                                                      hasCapPressure,
                                                                                      upwindDir );

  //reinit
  assignToZero( mobility, dMobility_dP, dMobility_dC );
  assignMobilityAndDerivatives( ip, upwindDir, seri, sesri, sei, phaseMob, dPhaseMob, mobility, dMobility_dP, dMobility_dC );
}

template< localIndex numComp, localIndex numFluxSupportPoints, class UPWIND >
GEOS_HOST_DEVICE
static void
upwindMobilityGravity( localIndex const numPhase,
                       localIndex const ip,
                       localIndex const (&seri)[numFluxSupportPoints],
                       localIndex const (&sesri)[numFluxSupportPoints],
                       localIndex const (&sei)[numFluxSupportPoints],
                       real64 const (&transmissibility)[2],
                       real64 const (&dTrans_dPres)[2],
                       real64 const totFlux,            //in fine should be a ElemnetViewConst once seq form are in place
                       ElementViewConst< arrayView1d< real64 const > > const & pres,
                       ElementViewConst< arrayView1d< real64 const > > const & gravCoef,
                       ElementViewConst< arrayView3d< real64 const, compflow::USD_COMP_DC > > const & dCompFrac_dCompDens,
                       ElementViewConst< arrayView3d< real64 const, constitutive::multifluid::USD_PHASE > > const & phaseMassDens,
                       ElementViewConst< arrayView4d< real64 const, constitutive::multifluid::USD_PHASE_DC > > const & dPhaseMassDens,
                       ElementViewConst< arrayView2d< real64 const, compflow::USD_PHASE > > const & phaseMob,
                       ElementViewConst< arrayView3d< real64 const, compflow::USD_PHASE_DC > > const & dPhaseMob,
                       ElementViewConst< arrayView2d< real64 const, compflow::USD_PHASE > > const & phaseVolFrac,
                       ElementViewConst< arrayView3d< real64 const, compflow::USD_PHASE_DC > > const & dPhaseVolFrac,
                       ElementViewConst< arrayView3d< real64 const, constitutive::cappres::USD_CAPPRES > > const & phaseCapPressure,
                       ElementViewConst< arrayView4d< real64 const, constitutive::cappres::USD_CAPPRES_DS > > const & dPhaseCapPressure_dPhaseVolFrac,
                       integer const hasCapPressure,
                       integer const checkPhasePresenceInGravity,
                       localIndex & upwindDir,
                       real64 & mobility,
                       real64 ( &dMobility_dP ),
                       real64 ( & dMobility_dC )[numComp] )
{
  UPWIND scheme;
  scheme.template getUpwindDirectionGravity< numComp, numFluxSupportPoints, UPWIND >( numPhase,
                                                                                      ip,
                                                                                      seri,
                                                                                      sesri,
                                                                                      sei,
                                                                                      transmissibility,
                                                                                      dTrans_dPres,
                                                                                      totFlux,
                                                                                      pres,
                                                                                      gravCoef,
                                                                                      phaseMob,
                                                                                      dCompFrac_dCompDens,
                                                                                      phaseMassDens,
                                                                                      dPhaseMassDens,
                                                                                      phaseVolFrac,
                                                                                      dPhaseVolFrac,
                                                                                      phaseCapPressure,
                                                                                      dPhaseCapPressure_dPhaseVolFrac,
                                                                                      hasCapPressure,
                                                                                      checkPhasePresenceInGravity,
                                                                                      upwindDir );

  //reinit
  assignToZero( mobility, dMobility_dP, dMobility_dC );
  assignMobilityAndDerivatives( ip, upwindDir, seri, sesri, sei, phaseMob, dPhaseMob, mobility, dMobility_dP, dMobility_dC );
}

template< localIndex numComp, localIndex numFluxSupportPoints, class UPWIND >
GEOS_HOST_DEVICE
static void
upwindMobilityCapillary( localIndex const numPhase,
                         localIndex const ip,
                         localIndex const (&seri)[numFluxSupportPoints],
                         localIndex const (&sesri)[numFluxSupportPoints],
                         localIndex const (&sei)[numFluxSupportPoints],
                         real64 const (&transmissibility)[2],
                         real64 const (&dTrans_dPres)[2],
                         real64 const totFlux,          //in fine should be a ElemnetViewConst once seq form are in place
                         ElementViewConst< arrayView1d< real64 const > > const & pres,
                         ElementViewConst< arrayView1d< real64 const > > const & gravCoef,
                         ElementViewConst< arrayView3d< real64 const, compflow::USD_COMP_DC > > const & dCompFrac_dCompDens,
                         ElementViewConst< arrayView3d< real64 const, constitutive::multifluid::USD_PHASE > > const & phaseMassDens,
                         ElementViewConst< arrayView4d< real64 const, constitutive::multifluid::USD_PHASE_DC > > const & dPhaseMassDens,
                         ElementViewConst< arrayView2d< real64 const, compflow::USD_PHASE > > const & phaseMob,
                         ElementViewConst< arrayView3d< real64 const, compflow::USD_PHASE_DC > > const & dPhaseMob,
                         ElementViewConst< arrayView3d< real64 const, compflow::USD_PHASE_DC > > const & dPhaseVolFrac,
                         ElementViewConst< arrayView3d< real64 const, constitutive::cappres::USD_CAPPRES > > const & phaseCapPressure,
                         ElementViewConst< arrayView4d< real64 const, constitutive::cappres::USD_CAPPRES_DS > > const & dPhaseCapPressure_dPhaseVolFrac,
                         integer const hasCapPressure,
                         localIndex & upwindDir,
                         real64 & mobility,
                         real64 ( &dMobility_dP ),
                         real64 ( & dMobility_dC )[numComp] )
{
  UPWIND scheme;
  scheme.template getUpwindDirectionCapillary< numComp, numFluxSupportPoints, UPWIND >( numPhase,
                                                                                        ip,
                                                                                        seri,
                                                                                        sesri,
                                                                                        sei,
                                                                                        transmissibility,
                                                                                        dTrans_dPres,
                                                                                        totFlux,
                                                                                        pres,
                                                                                        gravCoef,
                                                                                        phaseMob,
                                                                                        dCompFrac_dCompDens,
                                                                                        phaseMassDens,
                                                                                        dPhaseMassDens,
                                                                                        dPhaseVolFrac,
                                                                                        phaseCapPressure,
                                                                                        dPhaseCapPressure_dPhaseVolFrac,
                                                                                        hasCapPressure,
                                                                                        upwindDir );

  //reinit
  assignToZero( mobility, dMobility_dP, dMobility_dC );
  assignMobilityAndDerivatives( ip, upwindDir, seri, sesri, sei, phaseMob, dPhaseMob, mobility, dMobility_dP, dMobility_dC );
}

template< localIndex numComp, localIndex numFluxSupportPoints, class UPWIND >
GEOS_HOST_DEVICE
static void
computeFractionalFlowViscous( localIndex const numPhase,
                              localIndex const ip,
                              localIndex const (&seri)[numFluxSupportPoints],
                              localIndex const (&sesri)[numFluxSupportPoints],
                              localIndex const (&sei)[numFluxSupportPoints],
                              real64 const (&transmissibility)[2],
                              real64 const (&dTrans_dPres)[2],
                              real64 const totFlux,
                              real64 const totMob,
                              real64 const (&dTotMob_dP)[numFluxSupportPoints],
                              real64 const (&dTotMob_dC)[numFluxSupportPoints][numComp],
                              ElementViewConst< arrayView1d< real64 const > > const & pres,
                              ElementViewConst< arrayView1d< real64 const > > const & gravCoef,
                              ElementViewConst< arrayView3d< real64 const, compflow::USD_COMP_DC > > const & dCompFrac_dCompDens,
                              ElementViewConst< arrayView3d< real64 const, constitutive::multifluid::USD_PHASE > > const & phaseMassDens,
                              ElementViewConst< arrayView4d< real64 const, constitutive::multifluid::USD_PHASE_DC > > const & dPhaseMassDens,
                              ElementViewConst< arrayView2d< real64 const, compflow::USD_PHASE > > const & phaseMob,
                              ElementViewConst< arrayView3d< real64 const, compflow::USD_PHASE_DC > > const & dPhaseMob,
                              ElementViewConst< arrayView3d< real64 const, compflow::USD_PHASE_DC > > const & dPhaseVolFrac,
                              ElementViewConst< arrayView3d< real64 const, constitutive::cappres::USD_CAPPRES > > const & phaseCapPressure,
                              ElementViewConst< arrayView4d< real64 const, constitutive::cappres::USD_CAPPRES_DS > > const & dPhaseCapPressure_dPhaseVolFrac,
                              integer const hasCapPressure,
                              real64 & fractionalFlow,
                              real64 (& dFractionalFlow_dP)[numFluxSupportPoints],
                              real64 (& dFractionalFlow_dC)[numFluxSupportPoints][numComp] )
{
  localIndex k_up;
  real64 mob{};
  real64 dMob_dP{};
  real64 dMob_dC[numComp]{};

  upwindMobilityViscous< numComp, numFluxSupportPoints, UPWIND >( numPhase,
                                                                  ip,
                                                                  seri,
                                                                  sesri,
                                                                  sei,
                                                                  transmissibility,
                                                                  dTrans_dPres,
                                                                  totFlux,
                                                                  pres,
                                                                  gravCoef,
                                                                  dCompFrac_dCompDens,
                                                                  phaseMassDens,
                                                                  dPhaseMassDens,
                                                                  phaseMob,
                                                                  dPhaseMob,
                                                                  dPhaseVolFrac,
                                                                  phaseCapPressure,
                                                                  dPhaseCapPressure_dPhaseVolFrac,
                                                                  hasCapPressure,
                                                                  k_up,
                                                                  mob,
                                                                  dMob_dP,
                                                                  dMob_dC );

  // reinit
  assignToZero( fractionalFlow, dFractionalFlow_dP, dFractionalFlow_dC );
  computeFractionalFlowAndDerivatives( k_up, mob, dMob_dP, dMob_dC,
                                       totMob, dTotMob_dP, dTotMob_dC,
                                       fractionalFlow, dFractionalFlow_dP, dFractionalFlow_dC );
}

template< localIndex numComp, localIndex numFluxSupportPoints, class UPWIND >
GEOS_HOST_DEVICE
static void
computeFractionalFlowGravity( localIndex const numPhase,
                              localIndex const ip,
                              localIndex const (&seri)[numFluxSupportPoints],
                              localIndex const (&sesri)[numFluxSupportPoints],
                              localIndex const (&sei)[numFluxSupportPoints],
                              real64 const (&transmissibility)[2],
                              real64 const (&dTrans_dPres)[2],
                              real64 const totFlux,
                              real64 const totMob,
                              real64 const (&dTotMob_dP)[numFluxSupportPoints],
                              real64 const (&dTotMob_dC)[numFluxSupportPoints][numComp],
                              ElementViewConst< arrayView1d< real64 const > > const & pres,
                              ElementViewConst< arrayView1d< real64 const > > const & gravCoef,
                              ElementViewConst< arrayView3d< real64 const, compflow::USD_COMP_DC > > const & dCompFrac_dCompDens,
                              ElementViewConst< arrayView3d< real64 const, constitutive::multifluid::USD_PHASE > > const & phaseMassDens,
                              ElementViewConst< arrayView4d< real64 const, constitutive::multifluid::USD_PHASE_DC > > const & dPhaseMassDens,
                              ElementViewConst< arrayView2d< real64 const, compflow::USD_PHASE > > const & phaseMob,
                              ElementViewConst< arrayView3d< real64 const, compflow::USD_PHASE_DC > > const & dPhaseMob,
                              ElementViewConst< arrayView2d< real64 const, compflow::USD_PHASE > > const & phaseVolFrac,
                              ElementViewConst< arrayView3d< real64 const, compflow::USD_PHASE_DC > > const & dPhaseVolFrac,
                              ElementViewConst< arrayView3d< real64 const, constitutive::cappres::USD_CAPPRES > > const & phaseCapPressure,
                              ElementViewConst< arrayView4d< real64 const, constitutive::cappres::USD_CAPPRES_DS > > const & dPhaseCapPressure_dPhaseVolFrac,
                              integer const hasCapPressure,
                              integer const checkPhasePresenceInGravity,
                              real64 & fractionalFlow,
                              real64 (& dFractionalFlow_dP)[numFluxSupportPoints],
                              real64 (& dFractionalFlow_dC)[numFluxSupportPoints][numComp] )
{
  localIndex k_up;
  real64 mob{};
  real64 dMob_dP{};
  real64 dMob_dC[numComp]{};

  upwindMobilityGravity< numComp, numFluxSupportPoints, UPWIND >( numPhase,
                                                                  ip,
                                                                  seri,
                                                                  sesri,
                                                                  sei,
                                                                  transmissibility,
                                                                  dTrans_dPres,
                                                                  totFlux,
                                                                  pres,
                                                                  gravCoef,
                                                                  dCompFrac_dCompDens,
                                                                  phaseMassDens,
                                                                  dPhaseMassDens,
                                                                  phaseMob,
                                                                  dPhaseMob,
                                                                  phaseVolFrac,
                                                                  dPhaseVolFrac,
                                                                  phaseCapPressure,
                                                                  dPhaseCapPressure_dPhaseVolFrac,
                                                                  hasCapPressure,
                                                                  checkPhasePresenceInGravity,
                                                                  k_up,
                                                                  mob,
                                                                  dMob_dP,
                                                                  dMob_dC );

  // reinit
  assignToZero( fractionalFlow, dFractionalFlow_dP, dFractionalFlow_dC );
  computeFractionalFlowAndDerivatives( k_up, mob, dMob_dP, dMob_dC,
                                       totMob, dTotMob_dP, dTotMob_dC,
                                       fractionalFlow, dFractionalFlow_dP, dFractionalFlow_dC );
}

template< localIndex numComp, localIndex numFluxSupportPoints, class UPWIND >
GEOS_HOST_DEVICE
static void
computeFractionalFlowCapillary( localIndex const numPhase,
                                localIndex const ip,
                                localIndex const (&seri)[numFluxSupportPoints],
                                localIndex const (&sesri)[numFluxSupportPoints],
                                localIndex const (&sei)[numFluxSupportPoints],
                                real64 const (&transmissibility)[2],
                                real64 const (&dTrans_dPres)[2],
                                real64 const totFlux,
                                real64 const totMob,
                                real64 const (&dTotMob_dP)[numFluxSupportPoints],
                                real64 const (&dTotMob_dC)[numFluxSupportPoints][numComp],
                                ElementViewConst< arrayView1d< real64 const > > const & pres,
                                ElementViewConst< arrayView1d< real64 const > > const & gravCoef,
                                ElementViewConst< arrayView3d< real64 const, compflow::USD_COMP_DC > > const & dCompFrac_dCompDens,
                                ElementViewConst< arrayView3d< real64 const, constitutive::multifluid::USD_PHASE > > const & phaseMassDens,
                                ElementViewConst< arrayView4d< real64 const, constitutive::multifluid::USD_PHASE_DC > > const & dPhaseMassDens,
                                ElementViewConst< arrayView2d< real64 const, compflow::USD_PHASE > > const & phaseMob,
                                ElementViewConst< arrayView3d< real64 const, compflow::USD_PHASE_DC > > const & dPhaseMob,
                                ElementViewConst< arrayView3d< real64 const, compflow::USD_PHASE_DC > > const & dPhaseVolFrac,
                                ElementViewConst< arrayView3d< real64 const, constitutive::cappres::USD_CAPPRES > > const & phaseCapPressure,
                                ElementViewConst< arrayView4d< real64 const, constitutive::cappres::USD_CAPPRES_DS > > const & dPhaseCapPressure_dPhaseVolFrac,
                                integer const hasCapPressure,
                                real64 & fractionalFlow,
                                real64 ( & dFractionalFlow_dP)[numFluxSupportPoints],
                                real64 ( & dFractionalFlow_dC)[numFluxSupportPoints][numComp]
                                )
{
  localIndex k_up;
  real64 mob{};
  real64 dMob_dP{};
  real64 dMob_dC[numComp]{};

  upwindMobilityCapillary< numComp, numFluxSupportPoints, UPWIND >( numPhase,
                                                                    ip,
                                                                    seri,
                                                                    sesri,
                                                                    sei,
                                                                    transmissibility,
                                                                    dTrans_dPres,
                                                                    totFlux,
                                                                    pres,
                                                                    gravCoef,
                                                                    dCompFrac_dCompDens,
                                                                    phaseMassDens,
                                                                    dPhaseMassDens,
                                                                    phaseMob,
                                                                    dPhaseMob,
                                                                    dPhaseVolFrac,
                                                                    phaseCapPressure,
                                                                    dPhaseCapPressure_dPhaseVolFrac,
                                                                    hasCapPressure,
                                                                    k_up,
                                                                    mob,
                                                                    dMob_dP,
                                                                    dMob_dC );

  // reinit
  assignToZero( fractionalFlow, dFractionalFlow_dP, dFractionalFlow_dC );
  computeFractionalFlowAndDerivatives( k_up, mob, dMob_dP, dMob_dC,
                                       totMob, dTotMob_dP, dTotMob_dC,
                                       fractionalFlow, dFractionalFlow_dP, dFractionalFlow_dC );
}

/**
 * @brief  Struct defining formation of potential from different Physics (flagged by enum type T) to be used
 *            in Upwind discretization schemes
 * @tparam numComp number of component
 * @tparam T the concerned physics (Viscou,Gravity or Capillary)
 * @tparam numFluxSupportPoints number of point in the stencil
 */
struct computePotentialViscous
{
  template< localIndex numComp, localIndex numFluxSupportPoints >
  GEOS_HOST_DEVICE
  static void compute( localIndex const GEOS_UNUSED_PARAM( numPhase ),
                       localIndex const GEOS_UNUSED_PARAM( ip ),
                       localIndex const (&GEOS_UNUSED_PARAM( seri ))[numFluxSupportPoints],
                       localIndex const (&GEOS_UNUSED_PARAM( sesri ))[numFluxSupportPoints],
                       localIndex const (&GEOS_UNUSED_PARAM( sei ))[numFluxSupportPoints],
                       real64 const (&GEOS_UNUSED_PARAM( transmissibility ))[2],
                       real64 const (&GEOS_UNUSED_PARAM( dTrans_dPres ))[2],
                       real64 const totFlux,
                       ElementViewConst< arrayView1d< real64 const > > const & GEOS_UNUSED_PARAM( gravCoef ),
                       ElementViewConst< arrayView3d< real64 const, compflow::USD_COMP_DC > > const &
                       GEOS_UNUSED_PARAM( dCompFrac_dCompDens ),
                       ElementViewConst< arrayView3d< real64 const, constitutive::multifluid::USD_PHASE > > const &
                       GEOS_UNUSED_PARAM( phaseMassDens ),
                       ElementViewConst< arrayView4d< real64 const, constitutive::multifluid::USD_PHASE_DC > > const &
                       GEOS_UNUSED_PARAM( dPhaseMassDens ),
                       ElementViewConst< arrayView3d< real64 const, compflow::USD_PHASE_DC > > const &
                       GEOS_UNUSED_PARAM( dPhaseVolFrac ),
                       ElementViewConst< arrayView3d< real64 const, constitutive::cappres::USD_CAPPRES > > const &
                       GEOS_UNUSED_PARAM( phaseCapPressure ),
                       ElementViewConst< arrayView4d< real64 const, constitutive::cappres::USD_CAPPRES_DS > > const &
                       GEOS_UNUSED_PARAM( dPhaseCapPressure_dPhaseVolFrac ),
                       real64 & pot,
                       real64( &GEOS_UNUSED_PARAM( dPot_dPres ))[numFluxSupportPoints],
                       real64( &GEOS_UNUSED_PARAM( dPot_dComp ))[numFluxSupportPoints][numComp] )
  {
    pot = totFlux;
    //could be relevant for symmetry to include derivative
  }
};

/*! @copydoc computePotential
 */
struct computePotentialGravity
{
  /*! @copydoc computePotential::compute
   *
   * @brief specialization for gravitational driving forces which only relies on total flux
   */
  template< localIndex numComp, localIndex numFluxSupportPoints >
  GEOS_HOST_DEVICE
  static void compute( localIndex const GEOS_UNUSED_PARAM( numPhase ),
                       localIndex const ip,
                       integer const checkPhasePresenceInGravity,
                       localIndex const (&seri)[numFluxSupportPoints],
                       localIndex const (&sesri)[numFluxSupportPoints],
                       localIndex const (&sei)[numFluxSupportPoints],
                       real64 const (&transmissibility)[2],
                       real64 const (&dTrans_dPres)[2],
                       real64 const GEOS_UNUSED_PARAM( totFlux ),
                       ElementViewConst< arrayView1d< real64 const > > const & gravCoef,
                       ElementViewConst< arrayView3d< real64 const, compflow::USD_COMP_DC > > const & dCompFrac_dCompDens,
                       ElementViewConst< arrayView3d< real64 const, constitutive::multifluid::USD_PHASE > > const & phaseMassDens,
                       ElementViewConst< arrayView4d< real64 const, constitutive::multifluid::USD_PHASE_DC > > const & dPhaseMassDens,
                       ElementViewConst< arrayView2d< real64 const, compflow::USD_PHASE > > const & phaseVolFrac,
                       ElementViewConst< arrayView3d< real64 const, compflow::USD_PHASE_DC > > const &
                       GEOS_UNUSED_PARAM( dPhaseVolFrac ),
                       ElementViewConst< arrayView3d< real64 const, constitutive::cappres::USD_CAPPRES > > const &
                       GEOS_UNUSED_PARAM( phaseCapPressure ),
                       ElementViewConst< arrayView4d< real64 const, constitutive::cappres::USD_CAPPRES_DS > > const &
                       GEOS_UNUSED_PARAM( dPhaseCapPressure_dPhaseVolFrac ),
                       real64 & pot,
                       real64 ( & dPot_dPres )[numFluxSupportPoints],
                       real64 ( & dPot_dComp )[numFluxSupportPoints][numComp] )
  {
    //init
    assignToZero( pot, dPot_dPres, dPot_dComp );

    //working arrays
    real64 densMean{};
    real64 dDensMean_dPres[numFluxSupportPoints]{};
    real64 dDensMean_dComp[numFluxSupportPoints][numComp]{};
    isothermalCompositionalMultiphaseFVMKernels::helpers::
      calculateMeanDensity( ip, seri, sesri, sei,
                            checkPhasePresenceInGravity,
                            phaseVolFrac, dCompFrac_dCompDens,
                            phaseMassDens, dPhaseMassDens,
                            densMean, dDensMean_dPres, dDensMean_dComp );

    // compute potential difference MPFA-style
    for( localIndex i = 0; i < numFluxSupportPoints; ++i )
    {
      localIndex const er = seri[i];
      localIndex const esr = sesri[i];
      localIndex const ei = sei[i];

      real64 const gravD = transmissibility[i] * gravCoef[er][esr][ei];
      real64 const dGravD_dP = dTrans_dPres[i] * gravCoef[er][esr][ei];
      pot += densMean * gravD;
      dPot_dPres[i] += densMean * dGravD_dP;

      // need to add contributions from both cells the mean density depends on
      addToDerivativesScaled( dDensMean_dPres, dDensMean_dComp, gravD, dPot_dPres, dPot_dComp );
    }
  }

};

/*! @copydoc computePotential
 */
struct computePotentialCapillary
{
  /*! @copydoc computePotential::compute
   *
   * @brief specialization for capillary driving forces which only relies on total flux
   */
  template< localIndex numComp, localIndex numFluxSupportPoints >
  GEOS_HOST_DEVICE
  static void compute( localIndex const numPhase,
                       localIndex const ip,
                       localIndex const (&seri)[numFluxSupportPoints],
                       localIndex const (&sesri)[numFluxSupportPoints],
                       localIndex const (&sei)[numFluxSupportPoints],
                       real64 const (&transmissibility)[2],
                       real64 const (&dTrans_dPres)[2],
                       real64 const GEOS_UNUSED_PARAM( totFlux ),
                       ElementViewConst< arrayView1d< real64 const > > const & GEOS_UNUSED_PARAM( gravCoef ),
                       ElementViewConst< arrayView3d< real64 const, compflow::USD_COMP_DC > > const &
                       GEOS_UNUSED_PARAM( dCompFrac_dCompDens ),
                       ElementViewConst< arrayView3d< real64 const, constitutive::multifluid::USD_PHASE > > const &
                       GEOS_UNUSED_PARAM( phaseMassDens ),
                       ElementViewConst< arrayView4d< real64 const, constitutive::multifluid::USD_PHASE_DC > > const &
                       GEOS_UNUSED_PARAM( dPhaseMassDens ),
                       ElementViewConst< arrayView3d< real64 const, compflow::USD_PHASE_DC > > const & dPhaseVolFrac,
                       ElementViewConst< arrayView3d< real64 const, constitutive::cappres::USD_CAPPRES > > const & phaseCapPressure,
                       ElementViewConst< arrayView4d< real64 const, constitutive::cappres::USD_CAPPRES_DS > > const & dPhaseCapPressure_dPhaseVolFrac,
                       real64 & pot,
                       real64 ( & dPot_dPres)[numFluxSupportPoints],
                       real64 (& dPot_dComp)[numFluxSupportPoints][numComp] )
  {
    //init
    assignToZero( pot, dPot_dPres, dPot_dComp );

    for( localIndex i = 0; i < numFluxSupportPoints; ++i )
    {
      localIndex const er = seri[i];
      localIndex const esr = sesri[i];
      localIndex const ei = sei[i];

      real64 const capPres = phaseCapPressure[er][esr][ei][0][ip];

      pot += transmissibility[i] * capPres;

      dPot_dPres[i] += dTrans_dPres[i] * capPres;

      // need to add contributions from both cells
      for( localIndex jp = 0; jp < numPhase; ++jp )
      {
        real64 const dCapPressure_dS = dPhaseCapPressure_dPhaseVolFrac[er][esr][ei][0][ip][jp];

        dPot_dPres[i] += transmissibility[i] * dCapPressure_dS * dPhaseVolFrac[er][esr][ei][jp][Deriv::dP];

        for( localIndex jc = 0; jc < numComp; ++jc )
        {
          dPot_dComp[i][jc] += transmissibility[i] * dCapPressure_dS * dPhaseVolFrac[er][esr][ei][jp][Deriv::dC + jc];
        }
      }
    }
  }
};

/// Form potential-related parts of fluxes

template< localIndex numComp, localIndex numFluxSupportPoints, class UPWIND >
GEOS_HOST_DEVICE
static void computePotentialFluxesGravity( localIndex const numPhase,
                                           localIndex const ip,
                                           localIndex const (&seri)[numFluxSupportPoints],
                                           localIndex const (&sesri)[numFluxSupportPoints],
                                           localIndex const (&sei)[numFluxSupportPoints],
                                           real64 const (&transmissibility)[2],
                                           real64 const (&dTrans_dPres)[2],
                                           real64 const totFlux,
                                           real64 const totMob,
                                           real64 const (&dTotMob_dP)[numFluxSupportPoints],
                                           real64 const (&dTotMob_dC)[numFluxSupportPoints][numComp],
                                           ElementViewConst< arrayView1d< real64 const > > const & pres,
                                           ElementViewConst< arrayView1d< real64 const > > const & gravCoef,
                                           ElementViewConst< arrayView2d< real64 const, compflow::USD_PHASE > > const & phaseMob,
                                           ElementViewConst< arrayView3d< real64 const, compflow::USD_PHASE_DC > > const & dPhaseMob,
                                           ElementViewConst< arrayView2d< real64 const, compflow::USD_PHASE > > const & phaseVolFrac,
                                           ElementViewConst< arrayView3d< real64 const, compflow::USD_PHASE_DC > > const & dPhaseVolFrac,
                                           ElementViewConst< arrayView3d< real64 const, compflow::USD_COMP_DC > > const & dCompFrac_dCompDens,
                                           ElementViewConst< arrayView3d< real64 const, constitutive::multifluid::USD_PHASE > > const & phaseMassDens,
                                           ElementViewConst< arrayView4d< real64 const, constitutive::multifluid::USD_PHASE_DC > > const & dPhaseMassDens,
                                           ElementViewConst< arrayView3d< real64 const, constitutive::cappres::USD_CAPPRES > > const & phaseCapPressure,
                                           ElementViewConst< arrayView4d< real64 const, constitutive::cappres::USD_CAPPRES_DS > > const & dPhaseCapPressure_dPhaseVolFrac,
                                           localIndex const hasCapPressure,
                                           integer const checkPhasePresenceInGravity,
                                           real64 & phaseFlux,
                                           real64 (& dPhaseFlux_dP)[numFluxSupportPoints],
                                           real64 ( & dPhaseFlux_dC)[numFluxSupportPoints][numComp] )
{

  real64 fflow{};
  real64 dFflow_dP[numFluxSupportPoints]{};
  real64 dFflow_dC[numFluxSupportPoints][numComp]{};

  real64 pot{};
  real64 dPot_dP[numFluxSupportPoints]{};
  real64 dPot_dC[numFluxSupportPoints][numComp]{};

  //
  UpwindHelpers::computePotentialGravity::compute< numComp, numFluxSupportPoints >( numPhase,
                                                                                    ip,
                                                                                    checkPhasePresenceInGravity,
                                                                                    seri,
                                                                                    sesri,
                                                                                    sei,
                                                                                    transmissibility,
                                                                                    dTrans_dPres,
                                                                                    totFlux,
                                                                                    gravCoef,
                                                                                    dCompFrac_dCompDens,
                                                                                    phaseMassDens,
                                                                                    dPhaseMassDens,
                                                                                    phaseVolFrac,
                                                                                    dPhaseVolFrac,
                                                                                    phaseCapPressure,
                                                                                    dPhaseCapPressure_dPhaseVolFrac,
                                                                                    pot,
                                                                                    dPot_dP,
                                                                                    dPot_dC );

  // and the fractional flow for gravitational part as \lambda_i^{up}/\sum_{numPhase}(\lambda_k^{up}) with up decided upon
  // the Upwind strategy
  UpwindHelpers::computeFractionalFlowGravity< numComp, numFluxSupportPoints, UPWIND >( numPhase,
                                                                                        ip,
                                                                                        seri,
                                                                                        sesri,
                                                                                        sei,
                                                                                        transmissibility,
                                                                                        dTrans_dPres,
                                                                                        totFlux,
                                                                                        totMob,
                                                                                        dTotMob_dP,
                                                                                        dTotMob_dC,
                                                                                        pres,
                                                                                        gravCoef,
                                                                                        dCompFrac_dCompDens,
                                                                                        phaseMassDens,
                                                                                        dPhaseMassDens,
                                                                                        phaseMob,
                                                                                        dPhaseMob,
                                                                                        phaseVolFrac,
                                                                                        dPhaseVolFrac,
                                                                                        phaseCapPressure,
                                                                                        dPhaseCapPressure_dPhaseVolFrac,
                                                                                        hasCapPressure,
                                                                                        checkPhasePresenceInGravity,
                                                                                        fflow,
                                                                                        dFflow_dP,
                                                                                        dFflow_dC );


  for( localIndex jp = 0; jp < numPhase; ++jp )
  {
    if( ip != jp )
    {

      real64 potOther{};
      real64 dPotOther_dP[numFluxSupportPoints]{};
      real64 dPotOther_dC[numFluxSupportPoints][numComp]{};

      //Fetch pot for phase j!=i defined as \rho_j g dz/dx
      UpwindHelpers::computePotentialGravity::compute< numComp, numFluxSupportPoints >( numPhase,
                                                                                        jp,
                                                                                        checkPhasePresenceInGravity,
                                                                                        seri,
                                                                                        sesri,
                                                                                        sei,
                                                                                        transmissibility,
                                                                                        dTrans_dPres,
                                                                                        totFlux,
                                                                                        gravCoef,
                                                                                        dCompFrac_dCompDens,
                                                                                        phaseMassDens,
                                                                                        dPhaseMassDens,
                                                                                        phaseVolFrac,
                                                                                        dPhaseVolFrac,
                                                                                        phaseCapPressure,
                                                                                        dPhaseCapPressure_dPhaseVolFrac,
                                                                                        potOther,
                                                                                        dPotOther_dP,
                                                                                        dPotOther_dC );

      //Eventually get the mobility of the second phase
      localIndex k_up_o = -1;
      real64 mobOther{};
      real64 dMobOther_dP{};
      real64 dMobOther_dC[numComp]{};

      // and the other mobility for gravitational part as \lambda_j^{up} with up decided upon
      // the Upwind strategy - Note that it should be the same as the gravitational fractional flow

      UpwindHelpers::upwindMobilityGravity< numComp, numFluxSupportPoints, UPWIND >( numPhase,
                                                                                     jp,
                                                                                     seri,
                                                                                     sesri,
                                                                                     sei,
                                                                                     transmissibility,
                                                                                     dTrans_dPres,
                                                                                     totFlux,
                                                                                     pres,
                                                                                     gravCoef,
                                                                                     dCompFrac_dCompDens,
                                                                                     phaseMassDens,
                                                                                     dPhaseMassDens,
                                                                                     phaseMob,
                                                                                     dPhaseMob,
                                                                                     phaseVolFrac,
                                                                                     dPhaseVolFrac,
                                                                                     phaseCapPressure,
                                                                                     dPhaseCapPressure_dPhaseVolFrac,
                                                                                     hasCapPressure,
                                                                                     checkPhasePresenceInGravity,
                                                                                     k_up_o,
                                                                                     mobOther,
                                                                                     dMobOther_dP,
                                                                                     dMobOther_dC );


      // Assembling gravitational flux phase-wise as \phi_{i,g} = \sum_{k\nei} \lambda_k^{up,g} f_k^{up,g} (G_i - G_k)
      phaseFlux -= fflow * mobOther * (pot - potOther);

      // mobOther part
      UpwindHelpers::addToDerivativesScaled( dMobOther_dP, dMobOther_dC, -fflow * (pot - potOther), dPhaseFlux_dP[k_up_o], dPhaseFlux_dC[k_up_o] );

      // mob related part of dFflow_dP is only upstream defined but totMob related is defined everywhere
      UpwindHelpers::addToDerivativesScaled( dFflow_dP, dFflow_dC, -mobOther * (pot - potOther), dPhaseFlux_dP, dPhaseFlux_dC );

      // potential difference part
      UpwindHelpers::addToDerivativesScaled( dPot_dP, dPot_dC, -fflow * mobOther, dPhaseFlux_dP, dPhaseFlux_dC );
      UpwindHelpers::addToDerivativesScaled( dPotOther_dP, dPotOther_dC, fflow * mobOther, dPhaseFlux_dP, dPhaseFlux_dC );
    }
  }

}

template< localIndex numComp, localIndex numFluxSupportPoints, class UPWIND >
GEOS_HOST_DEVICE
static void computePotentialFluxesCapillary( localIndex const numPhase,
                                             localIndex const ip,
                                             localIndex const (&seri)[numFluxSupportPoints],
                                             localIndex const (&sesri)[numFluxSupportPoints],
                                             localIndex const (&sei)[numFluxSupportPoints],
                                             real64 const (&transmissibility)[2],
                                             real64 const (&dTrans_dPres)[2],
                                             real64 const totFlux,
                                             real64 const totMob,
                                             real64 const (&dTotMob_dP)[numFluxSupportPoints],
                                             real64 const (&dTotMob_dC)[numFluxSupportPoints][numComp],
                                             ElementViewConst< arrayView1d< real64 const > > const & pres,
                                             ElementViewConst< arrayView1d< real64 const > > const & gravCoef,
                                             ElementViewConst< arrayView2d< real64 const, compflow::USD_PHASE > > const & phaseMob,
                                             ElementViewConst< arrayView3d< real64 const, compflow::USD_PHASE_DC > > const & dPhaseMob,
                                             ElementViewConst< arrayView3d< real64 const, compflow::USD_PHASE_DC > > const & dPhaseVolFrac,
                                             ElementViewConst< arrayView3d< real64 const, compflow::USD_COMP_DC > > const & dCompFrac_dCompDens,
                                             ElementViewConst< arrayView3d< real64 const, constitutive::multifluid::USD_PHASE > > const & phaseMassDens,
                                             ElementViewConst< arrayView4d< real64 const, constitutive::multifluid::USD_PHASE_DC > > const & dPhaseMassDens,
                                             ElementViewConst< arrayView3d< real64 const, constitutive::cappres::USD_CAPPRES > > const & phaseCapPressure,
                                             ElementViewConst< arrayView4d< real64 const, constitutive::cappres::USD_CAPPRES_DS > > const & dPhaseCapPressure_dPhaseVolFrac,
                                             localIndex const hasCapPressure,
                                             real64 & phaseFlux,
                                             real64 (& dPhaseFlux_dP)[numFluxSupportPoints],
                                             real64 ( & dPhaseFlux_dC)[numFluxSupportPoints][numComp] )
{
  real64 fflow{};
  real64 dFflow_dP[numFluxSupportPoints]{};
  real64 dFflow_dC[numFluxSupportPoints][numComp]{};

  real64 pot{};
  real64 dPot_dP[numFluxSupportPoints]{};
  real64 dPot_dC[numFluxSupportPoints][numComp]{};

  computePotentialCapillary::compute< numComp, numFluxSupportPoints >( numPhase,
                                                                       ip,
                                                                       seri,
                                                                       sesri,
                                                                       sei,
                                                                       transmissibility,
                                                                       dTrans_dPres,
                                                                       totFlux,
                                                                       gravCoef,
                                                                       dCompFrac_dCompDens,
                                                                       phaseMassDens,
                                                                       dPhaseMassDens,
                                                                       dPhaseVolFrac,
                                                                       phaseCapPressure,
                                                                       dPhaseCapPressure_dPhaseVolFrac,
                                                                       pot,
                                                                       dPot_dP,
                                                                       dPot_dC );

  // and the fractional flow for gravitational part as \lambda_i^{up}/\sum_{numPhase}(\lambda_k^{up}) with up decided upon
  // the Upwind strategy
  UpwindHelpers::computeFractionalFlowCapillary< numComp, numFluxSupportPoints, UPWIND >( numPhase,
                                                                                          ip,
                                                                                          seri,
                                                                                          sesri,
                                                                                          sei,
                                                                                          transmissibility,
                                                                                          dTrans_dPres,
                                                                                          totFlux,
                                                                                          totMob,
                                                                                          dTotMob_dP,
                                                                                          dTotMob_dC,
                                                                                          pres,
                                                                                          gravCoef,
                                                                                          dCompFrac_dCompDens,
                                                                                          phaseMassDens,
                                                                                          dPhaseMassDens,
                                                                                          phaseMob,
                                                                                          dPhaseMob,
                                                                                          dPhaseVolFrac,
                                                                                          phaseCapPressure,
                                                                                          dPhaseCapPressure_dPhaseVolFrac,
                                                                                          hasCapPressure,
                                                                                          fflow,
                                                                                          dFflow_dP,
                                                                                          dFflow_dC );


  for( localIndex jp = 0; jp < numPhase; ++jp )
  {
    if( ip != jp )
    {
      real64 potOther{};
      real64 dPotOther_dP[numFluxSupportPoints]{};
      real64 dPotOther_dC[numFluxSupportPoints][numComp]{};

      //Fetch pot for phase j!=i defined as \rho_j g dz/dx
      computePotentialCapillary::compute< numComp, numFluxSupportPoints >( numPhase,
                                                                           jp,
                                                                           seri,
                                                                           sesri,
                                                                           sei,
                                                                           transmissibility,
                                                                           dTrans_dPres,
                                                                           totFlux,
                                                                           gravCoef,
                                                                           dCompFrac_dCompDens,
                                                                           phaseMassDens,
                                                                           dPhaseMassDens,
                                                                           dPhaseVolFrac,
                                                                           phaseCapPressure,
                                                                           dPhaseCapPressure_dPhaseVolFrac,
                                                                           potOther,
                                                                           dPotOther_dP,
                                                                           dPotOther_dC );

      //Eventually get the mobility of the second phase
      localIndex k_up_o = -1;
      real64 mobOther{};
      real64 dMobOther_dP{};
      real64 dMobOther_dC[numComp]{};

      // and the other mobility for gravitational part as \lambda_j^{up} with up decided upon
      // the Upwind strategy - Note that it should be the same as the gravitational fractional flow

      UpwindHelpers::upwindMobilityCapillary< numComp, numFluxSupportPoints, UPWIND >( numPhase,
                                                                                       jp,
                                                                                       seri,
                                                                                       sesri,
                                                                                       sei,
                                                                                       transmissibility,
                                                                                       dTrans_dPres,
                                                                                       totFlux,
                                                                                       pres,
                                                                                       gravCoef,
                                                                                       dCompFrac_dCompDens,
                                                                                       phaseMassDens,
                                                                                       dPhaseMassDens,
                                                                                       phaseMob,
                                                                                       dPhaseMob,
                                                                                       dPhaseVolFrac,
                                                                                       phaseCapPressure,
                                                                                       dPhaseCapPressure_dPhaseVolFrac,
                                                                                       hasCapPressure,
                                                                                       k_up_o,
                                                                                       mobOther,
                                                                                       dMobOther_dP,
                                                                                       dMobOther_dC );


      // Assembling gravitational flux phase-wise as \phi_{i,g} = \sum_{k\nei} \lambda_k^{up,g} f_k^{up,g} (G_i - G_k)
      phaseFlux -= fflow * mobOther * (pot - potOther);

      // mobOther part
      UpwindHelpers::addToDerivativesScaled( dMobOther_dP, dMobOther_dC, -fflow * (pot - potOther), dPhaseFlux_dP[k_up_o], dPhaseFlux_dC[k_up_o] );

      // mob related part of dFflow_dP is only upstream defined but totMob related is defined everywhere
      UpwindHelpers::addToDerivativesScaled( dFflow_dP, dFflow_dC, -mobOther * (pot - potOther), dPhaseFlux_dP, dPhaseFlux_dC );

      // potential difference part
      UpwindHelpers::addToDerivativesScaled( dPot_dP, dPot_dC, -fflow * mobOther, dPhaseFlux_dP, dPhaseFlux_dC );
      UpwindHelpers::addToDerivativesScaled( dPotOther_dP, dPotOther_dC, fflow * mobOther, dPhaseFlux_dP, dPhaseFlux_dC );
    }
  }
}

}//end of struct UpwindHelpers

/************************* UPWIND ******************/

/**
 * @brief Template base class for different upwind Scheme
 * @tparam T physics concerned by the scheme if specialized
 */
class UpwindScheme
{

public:

  //default ctor
  UpwindScheme() = default;

  //usual copy ctor
  UpwindScheme( UpwindScheme const & scheme ) = default;

  //default move ctor
  UpwindScheme( UpwindScheme && ) = default;

  //deleted copy and move assignement
  UpwindScheme & operator=( UpwindScheme const & ) = delete;

  UpwindScheme & operator=( UpwindScheme && ) = delete;

  virtual ~UpwindScheme() = default;

  template< localIndex numComp, localIndex numFluxSupportPoints, class UPWIND >
  GEOS_HOST_DEVICE
  inline
  void getUpwindDirectionViscous( localIndex const numPhase,
                                  localIndex const ip,
                                  localIndex const (&seri)[numFluxSupportPoints],
                                  localIndex const (&sesri)[numFluxSupportPoints],
                                  localIndex const (&sei)[numFluxSupportPoints],
                                  real64 const (&transmissibility)[2],
                                  real64 const (&dTrans_dPres)[2],
                                  real64 const totFlux,            //in fine should be a ElemnetViewConst once seq form are in place
                                  ElementViewConst< arrayView1d< real64 const > > const & pres,
                                  ElementViewConst< arrayView1d< real64 const > > const & gravCoef,
                                  ElementViewConst< arrayView2d< real64 const, compflow::USD_PHASE > > const & phaseMob,
                                  ElementViewConst< arrayView3d< real64 const, compflow::USD_COMP_DC > > const & dCompFrac_dCompDens,
                                  ElementViewConst< arrayView3d< real64 const, constitutive::multifluid::USD_PHASE > > const & phaseMassDens,
                                  ElementViewConst< arrayView4d< real64 const, constitutive::multifluid::USD_PHASE_DC > > const & dPhaseMassDens,
                                  ElementViewConst< arrayView3d< real64 const, compflow::USD_PHASE_DC > > const & dPhaseVolFrac,
                                  ElementViewConst< arrayView3d< real64 const, constitutive::cappres::USD_CAPPRES > > const & phaseCapPressure,
                                  ElementViewConst< arrayView4d< real64 const, constitutive::cappres::USD_CAPPRES_DS > > const & dPhaseCapPressure_dPhaseVolFrac,
                                  integer const hasCapPressure,
                                  localIndex & upwindDir
                                  )
  {
    real64 pot{};
    /// each derived concrete class has to define a computePotential method that is calling UpwindScheme::potential method with a specific
    /// lamda defining how to get these potentials
    UPWIND::template computePotentialViscous< numComp, numFluxSupportPoints >( numPhase,
                                                                               ip,
                                                                               seri,
                                                                               sesri,
                                                                               sei,
                                                                               transmissibility,
                                                                               dTrans_dPres,
                                                                               totFlux,
                                                                               pres,
                                                                               gravCoef,
                                                                               phaseMob,
                                                                               dCompFrac_dCompDens,
                                                                               phaseMassDens,
                                                                               dPhaseMassDens,
                                                                               dPhaseVolFrac,
                                                                               phaseCapPressure,
                                                                               dPhaseCapPressure_dPhaseVolFrac,
                                                                               hasCapPressure,
                                                                               pot );
    //all definition has been changed to fit pot>0 => first cell is upstream
    upwindDir = (pot > 0) ? 0 : 1;
  }


  template< localIndex numComp, localIndex numFluxSupportPoints, class UPWIND >
  GEOS_HOST_DEVICE
  void getUpwindDirectionGravity( localIndex const numPhase,
                                  localIndex const ip,
                                  localIndex const (&seri)[numFluxSupportPoints],
                                  localIndex const (&sesri)[numFluxSupportPoints],
                                  localIndex const (&sei)[numFluxSupportPoints],
                                  real64 const (&transmissibility)[2],
                                  real64 const (&dTrans_dPres)[2],
                                  real64 const totFlux,
                                  ElementViewConst< arrayView1d< real64 const > > const & pres,
                                  ElementViewConst< arrayView1d< real64 const > > const & gravCoef,
                                  ElementViewConst< arrayView2d< real64 const, compflow::USD_PHASE > > const & phaseMob,
                                  ElementViewConst< arrayView3d< real64 const, compflow::USD_COMP_DC > > const & dCompFrac_dCompDens,
                                  ElementViewConst< arrayView3d< real64 const, constitutive::multifluid::USD_PHASE > > const & phaseMassDens,
                                  ElementViewConst< arrayView4d< real64 const, constitutive::multifluid::USD_PHASE_DC > > const & dPhaseMassDens,
                                  ElementViewConst< arrayView2d< real64 const, compflow::USD_PHASE > > const & phaseVolFrac,
                                  ElementViewConst< arrayView3d< real64 const, compflow::USD_PHASE_DC > > const & dPhaseVolFrac,
                                  ElementViewConst< arrayView3d< real64 const, constitutive::cappres::USD_CAPPRES > > const & phaseCapPressure,
                                  ElementViewConst< arrayView4d< real64 const, constitutive::cappres::USD_CAPPRES_DS > > const & dPhaseCapPressure_dPhaseVolFrac,
                                  integer const hasCapPressure,
                                  integer const checkPhasePresenceInGravity,
                                  localIndex & upwindDir
                                  )
  {
    real64 pot{};

    /// each derived concrete class has to define a computePotential method that is calling UpwindScheme::potential method with a specific
    /// lamda defining how to get these potentials
    UPWIND::template computePotentialGravity< numComp, numFluxSupportPoints >( numPhase,
                                                                               ip,
                                                                               seri,
                                                                               sesri,
                                                                               sei,
                                                                               transmissibility,
                                                                               dTrans_dPres,
                                                                               totFlux,
                                                                               pres,
                                                                               gravCoef,
                                                                               phaseMob,
                                                                               dCompFrac_dCompDens,
                                                                               phaseMassDens,
                                                                               dPhaseMassDens,
                                                                               phaseVolFrac,
                                                                               dPhaseVolFrac,
                                                                               phaseCapPressure,
                                                                               dPhaseCapPressure_dPhaseVolFrac,
                                                                               hasCapPressure,
                                                                               checkPhasePresenceInGravity,
                                                                               pot );

    //all definition has been changed to fit pot>0 => first cell is upstream
    upwindDir = (pot >= 0) ? 0 : 1;
  }


  template< localIndex numComp, localIndex numFluxSupportPoints, class UPWIND >
  GEOS_HOST_DEVICE
  void getUpwindDirectionCapillary( localIndex const numPhase,
                                    localIndex const ip,
                                    localIndex const (&seri)[numFluxSupportPoints],
                                    localIndex const (&sesri)[numFluxSupportPoints],
                                    localIndex const (&sei)[numFluxSupportPoints],
                                    real64 const (&transmissibility)[2],
                                    real64 const (&dTrans_dPres)[2],
                                    real64 const totFlux, //in fine should be a ElemnetViewConst once seq form are in place
                                    ElementViewConst< arrayView1d< real64 const > > const & pres,
                                    ElementViewConst< arrayView1d< real64 const > > const & gravCoef,
                                    ElementViewConst< arrayView2d< real64 const, compflow::USD_PHASE > > const & phaseMob,
                                    ElementViewConst< arrayView3d< real64 const, compflow::USD_COMP_DC > > const & dCompFrac_dCompDens,
                                    ElementViewConst< arrayView3d< real64 const, constitutive::multifluid::USD_PHASE > > const & phaseMassDens,
                                    ElementViewConst< arrayView4d< real64 const, constitutive::multifluid::USD_PHASE_DC > > const & dPhaseMassDens,
                                    ElementViewConst< arrayView3d< real64 const, compflow::USD_PHASE_DC > > const & dPhaseVolFrac,
                                    ElementViewConst< arrayView3d< real64 const, constitutive::cappres::USD_CAPPRES > > const & phaseCapPressure,
                                    ElementViewConst< arrayView4d< real64 const, constitutive::cappres::USD_CAPPRES_DS > > const & dPhaseCapPressure_dPhaseVolFrac,
                                    integer const hasCapPressure,
                                    localIndex & upwindDir
                                    )
  {
    real64 pot{};

    // each derived concrete class has to define a computePotential method that is calling UpwindScheme::potential method with a specific
    // lamda defining how to get these potentials
    UPWIND::template computePotentialCapillary< numComp, numFluxSupportPoints >( numPhase,
                                                                                 ip,
                                                                                 seri,
                                                                                 sesri,
                                                                                 sei,
                                                                                 transmissibility,
                                                                                 dTrans_dPres,
                                                                                 totFlux,
                                                                                 pres,
                                                                                 gravCoef,
                                                                                 phaseMob,
                                                                                 dCompFrac_dCompDens,
                                                                                 phaseMassDens,
                                                                                 dPhaseMassDens,
                                                                                 dPhaseVolFrac,
                                                                                 phaseCapPressure,
                                                                                 dPhaseCapPressure_dPhaseVolFrac,
                                                                                 hasCapPressure,
                                                                                 pot );

    //all definition has been changed to fit pot>0 => first cell is upstream
    upwindDir = (pot >= 0) ? 0 : 1;
  }



  // templated way of evaluating the potential (to the exception of viscous one) which relies on
  // up-or-downwinded mobility terms pre-multiplying potential differences
  template< localIndex numComp, localIndex numFluxSupportPoints, typename LAMBDA >
  GEOS_HOST_DEVICE
  static void potential( localIndex numPhase,
                         localIndex ip,
                         localIndex const (&seri)[numFluxSupportPoints],
                         localIndex const (&sesri)[numFluxSupportPoints],
                         localIndex const (&sei)[numFluxSupportPoints],
                         ElementViewConst< arrayView2d< real64 const, compflow::USD_PHASE > > const & phaseMob,
                         real64 & weightedPotential,
                         LAMBDA && fn )
  {
    //getPhase Pot
    real64 pot{};
    real64 pot_dP[numFluxSupportPoints]{};
    real64 pot_dC[numFluxSupportPoints][numComp]{};

    fn( ip, pot, pot_dP, pot_dC );

    localIndex const k_up = 0;
    localIndex const k_dw = 1;

    //loop other other phases to form
    for( localIndex jp = 0; jp < numPhase; ++jp )
    {
      if( jp != ip )
      {
        localIndex const er_up = seri[k_up];
        localIndex const esr_up = sesri[k_up];
        localIndex const ei_up = sei[k_up];

        localIndex const er_dw = seri[k_dw];
        localIndex const esr_dw = sesri[k_dw];
        localIndex const ei_dw = sei[k_dw];

        real64 potOther{};
        real64 potOther_dP[numFluxSupportPoints]{};
        real64 potOther_dC[numFluxSupportPoints][numComp]{};

        fn( jp, potOther, potOther_dP, potOther_dC );

        real64 const mob_up = phaseMob[er_up][esr_up][ei_up][jp];
        real64 const mob_dw = phaseMob[er_dw][esr_dw][ei_dw][jp];

        weightedPotential += (pot - potOther >= 0) ? mob_dw * (potOther - pot) : mob_up * (potOther - pot);

      }
    }
  }

};

/**
 * @brief  Class describing the Hybrid Upwind scheme as defined in "Consistent upwinding for sequential fully implicit
 *         multiscale compositional simulation" (Moncorge,2020)
 */
class HybridUpwind : public UpwindScheme
{

public:
  template< localIndex numComp, localIndex numFluxSupportPoints >
  GEOS_HOST_DEVICE
  static
  void computePotentialViscous( localIndex const numPhase,
                                localIndex const ip,
                                localIndex const (&seri)[numFluxSupportPoints],
                                localIndex const (&sesri)[numFluxSupportPoints],
                                localIndex const (&sei)[numFluxSupportPoints],
                                real64 const (&transmissibility)[2],
                                real64 const (&dTrans_dPres)[2],
                                real64 const totalFlux,
                                ElementViewConst< arrayView1d< real64 const > > const & GEOS_UNUSED_PARAM( pres ),
                                ElementViewConst< arrayView1d< real64 const > > const & gravCoef,
                                ElementViewConst< arrayView2d< real64 const, compflow::USD_PHASE > > const &
                                GEOS_UNUSED_PARAM( phaseMob ),
                                ElementViewConst< arrayView3d< real64 const, compflow::USD_COMP_DC > > const & dCompFrac_dCompDens,
                                ElementViewConst< arrayView3d< real64 const, constitutive::multifluid::USD_PHASE > > const & phaseMassDens,
                                ElementViewConst< arrayView4d< real64 const, constitutive::multifluid::USD_PHASE_DC > > const & dPhaseMassDens,
                                ElementViewConst< arrayView3d< real64 const, compflow::USD_PHASE_DC > > const & dPhaseVolFrac,
                                ElementViewConst< arrayView3d< real64 const, constitutive::cappres::USD_CAPPRES > > const & phaseCapPressure,
                                ElementViewConst< arrayView4d< real64 const, constitutive::cappres::USD_CAPPRES_DS > > const & dPhaseCapPressure_dPhaseVolFrac,
                                integer const GEOS_UNUSED_PARAM( hasCapPressure ),
                                real64 & potential )
  {
    real64 dPot_dP[numFluxSupportPoints]{};
    real64 dPot_dC[numFluxSupportPoints][numComp]{};
    UpwindHelpers::computePotentialViscous::compute< numComp, numFluxSupportPoints >(
      numPhase,
      ip,
      seri,
      sesri,
      sei,
      transmissibility,
      dTrans_dPres,
      totalFlux,
      gravCoef,
      dCompFrac_dCompDens,
      phaseMassDens,
      dPhaseMassDens,
      dPhaseVolFrac,
      phaseCapPressure,
      dPhaseCapPressure_dPhaseVolFrac,
      potential,
      dPot_dP,
      dPot_dC );
  }

  template< localIndex numComp, localIndex numFluxSupportPoints >
  GEOS_HOST_DEVICE
  static
  void computePotentialGravity( localIndex const numPhase,
                                localIndex const ip,
                                localIndex const (&seri)[numFluxSupportPoints],
                                localIndex const (&sesri)[numFluxSupportPoints],
                                localIndex const (&sei)[numFluxSupportPoints],
                                real64 const (&transmissibility)[2],
                                real64 const (&dTrans_dPres)[2],
                                real64 const totalFlux,
                                ElementViewConst< arrayView1d< real64 const > > const & GEOS_UNUSED_PARAM( pres ),
                                ElementViewConst< arrayView1d< real64 const > > const & gravCoef,
                                ElementViewConst< arrayView2d< real64 const, compflow::USD_PHASE > > const & phaseMob,
                                ElementViewConst< arrayView3d< real64 const, compflow::USD_COMP_DC > > const & dCompFrac_dCompDens,
                                ElementViewConst< arrayView3d< real64 const, constitutive::multifluid::USD_PHASE > > const & phaseMassDens,
                                ElementViewConst< arrayView4d< real64 const, constitutive::multifluid::USD_PHASE_DC > > const & dPhaseMassDens,
                                ElementViewConst< arrayView2d< real64 const, compflow::USD_PHASE > > const & phaseVolFrac,
                                ElementViewConst< arrayView3d< real64 const, compflow::USD_PHASE_DC > > const & dPhaseVolFrac,
                                ElementViewConst< arrayView3d< real64 const, constitutive::cappres::USD_CAPPRES > > const & phaseCapPressure,
                                ElementViewConst< arrayView4d< real64 const, constitutive::cappres::USD_CAPPRES_DS > > const & dPhaseCapPressure_dPhaseVolFrac,
                                integer const GEOS_UNUSED_PARAM( hasCapPressure ),
                                integer const checkPhasePresenceInGravity,
                                real64 & potential )
  {

    //Form total velocity
    potential = 0;

    //the arg lambda allows us to access some genericity
    UpwindScheme::template potential< numComp, numFluxSupportPoints >( numPhase, ip, seri, sesri, sei,
                                                                       phaseMob, potential,
                                                                       [&]( localIndex ipp,
                                                                            real64 & potential_,
                                                                            real64 (& dPotential_dP_)[numFluxSupportPoints],
                                                                            real64 (& dPotential_dC_)[numFluxSupportPoints][numComp] ) {

      UpwindHelpers::computePotentialGravity::compute< numComp, numFluxSupportPoints >(
        numPhase,
        ipp,
        checkPhasePresenceInGravity,
        seri,
        sesri,
        sei,
        transmissibility,
        dTrans_dPres,
        totalFlux,
        gravCoef,
        dCompFrac_dCompDens,
        phaseMassDens,
        dPhaseMassDens,
        phaseVolFrac,
        dPhaseVolFrac,
        phaseCapPressure,
        dPhaseCapPressure_dPhaseVolFrac,
        potential_,
        dPotential_dP_,
        dPotential_dC_ );

    } );
  }


  template< localIndex numComp, localIndex numFluxSupportPoints >
  GEOS_HOST_DEVICE
  static
  void computePotentialCapillary( localIndex const numPhase,
                                  localIndex const ip,
                                  localIndex const (&seri)[numFluxSupportPoints],
                                  localIndex const (&sesri)[numFluxSupportPoints],
                                  localIndex const (&sei)[numFluxSupportPoints],
                                  real64 const (&transmissibility)[2],
                                  real64 const (&dTrans_dPres)[2],
                                  real64 const totalFlux,
                                  ElementViewConst< arrayView1d< real64 const > > const & GEOS_UNUSED_PARAM( pres ),
                                  ElementViewConst< arrayView1d< real64 const > > const & gravCoef,
                                  ElementViewConst< arrayView2d< real64 const, compflow::USD_PHASE > > const &
                                  phaseMob,
                                  ElementViewConst< arrayView3d< real64 const, compflow::USD_COMP_DC > > const & dCompFrac_dCompDens,
                                  ElementViewConst< arrayView3d< real64 const, constitutive::multifluid::USD_PHASE > > const & phaseMassDens,
                                  ElementViewConst< arrayView4d< real64 const, constitutive::multifluid::USD_PHASE_DC > > const & dPhaseMassDens,
                                  ElementViewConst< arrayView3d< real64 const, compflow::USD_PHASE_DC > > const & dPhaseVolFrac,
                                  ElementViewConst< arrayView3d< real64 const, constitutive::cappres::USD_CAPPRES > > const & phaseCapPressure,
                                  ElementViewConst< arrayView4d< real64 const, constitutive::cappres::USD_CAPPRES_DS > > const & dPhaseCapPressure_dPhaseVolFrac,
                                  integer const GEOS_UNUSED_PARAM( hasCapPressure ),
                                  real64 & potential )

  {

    //Form total velocity
    potential = 0;

    //the arg lambda allows us to access some genericity
    UpwindScheme::template potential< numComp, numFluxSupportPoints >( numPhase, ip, seri, sesri, sei,
                                                                       phaseMob, potential,
                                                                       [&]( localIndex ipp,
                                                                            real64 & potential_,
                                                                            real64 (& dPotential_dP_)[numFluxSupportPoints],
                                                                            real64 (& dPotential_dC_)[numFluxSupportPoints][numComp] )
    {

      UpwindHelpers::computePotentialCapillary::compute< numComp, numFluxSupportPoints >(
        numPhase,
        ipp,
        seri,
        sesri,
        sei,
        transmissibility,
        dTrans_dPres,
        totalFlux,
        gravCoef,
        dCompFrac_dCompDens,
        phaseMassDens,
        dPhaseMassDens,
        dPhaseVolFrac,
        phaseCapPressure,
        dPhaseCapPressure_dPhaseVolFrac,
        potential_,
        dPotential_dP_,
        dPotential_dC_ );
    } );
  }

};

/*** IHU ***/

struct IHUPhaseFlux
{

  using UPWIND_SCHEME = HybridUpwind;

  static constexpr double minTotMob = 1e-12;

  /**
   * @brief Form the Implicit Hybrid Upwind from pressure gradient and gravitational head
   * @tparam numComp number of components
   * @tparam numFluxSupportPoints number of flux support points
   * @param numPhase number of phases
   * @param ip phase index
   * @param hasCapPressure flag indicating if there is capillary pressure
   * @param seri arraySlice of the stencil-implied element region index
   * @param sesri arraySlice of the stencil-implied element subregion index
   * @param sei arraySlice of the stencil-implied element index
   * @param trans transmissibility at the connection
   * @param dTrans_dPres derivative of transmissibility wrt pressure
   * @param pres pressure
   * @param gravCoef gravitational coefficient
   * @param phaseMob phase mobility
   * @param dPhaseMob derivative of phase mobility wrt pressure, temperature, comp density
   * @param dPhaseVolFrac derivative of phase volume fraction wrt pressure, temperature, comp density
   * @param dCompFrac_dCompDens derivative of component fraction wrt component density
   * @param phaseMassDens phase mass density
   * @param dPhaseMassDens derivative of phase mass density wrt pressure, temperature, comp fraction
   * @param phaseCapPressure phase capillary pressure
   * @param dPhaseCapPressure_dPhaseVolFrac derivative of phase capillary pressure wrt phase volume fraction
   * @param potGrad potential gradient for this phase
   * @param phaseFlux phase flux
   * @param dPhaseFlux_dP derivative of phase flux wrt pressure
   * @param dPhaseFlux_dC derivative of phase flux wrt comp density
   */
  template< integer numComp, integer numFluxSupportPoints >
  GEOS_HOST_DEVICE
  static void
  compute( integer const numPhase,
           integer const ip,
           integer const hasCapPressure,
           integer const checkPhasePresenceInGravity,
           localIndex const ( &seri )[numFluxSupportPoints],
           localIndex const ( &sesri )[numFluxSupportPoints],
           localIndex const ( &sei )[numFluxSupportPoints],
           real64 const ( &trans )[2],
           real64 const ( &dTrans_dPres )[2],
           ElementViewConst< arrayView1d< real64 const > > const & pres,
           ElementViewConst< arrayView1d< real64 const > > const & gravCoef,
           ElementViewConst< arrayView2d< real64 const, compflow::USD_PHASE > > const & phaseMob,
           ElementViewConst< arrayView3d< real64 const, compflow::USD_PHASE_DC > > const & dPhaseMob,
           ElementViewConst< arrayView2d< real64 const, compflow::USD_PHASE > > const & phaseVolFrac,
           ElementViewConst< arrayView3d< real64 const, compflow::USD_PHASE_DC > > const & dPhaseVolFrac,
           ElementViewConst< arrayView3d< real64 const, compflow::USD_COMP_DC > > const & dCompFrac_dCompDens,
           ElementViewConst< arrayView3d< real64 const, constitutive::multifluid::USD_PHASE > > const & phaseMassDens,
           ElementViewConst< arrayView4d< real64 const, constitutive::multifluid::USD_PHASE_DC > > const & dPhaseMassDens,
           ElementViewConst< arrayView3d< real64 const, constitutive::cappres::USD_CAPPRES > > const & phaseCapPressure,
           ElementViewConst< arrayView4d< real64 const, constitutive::cappres::USD_CAPPRES_DS > > const & dPhaseCapPressure_dPhaseVolFrac,
           real64 & potGrad,
           real64 ( &phaseFlux ),
           real64 ( & dPhaseFlux_dP )[numFluxSupportPoints],
           real64 ( & dPhaseFlux_dC )[numFluxSupportPoints][numComp] )
  {

    //loop over all phases to form total velocity
    real64 totFlux{};
    real64 dTotFlux_dP[numFluxSupportPoints]{};
    real64 dTotFlux_dC[numFluxSupportPoints][numComp]{};

    //store totMob upwinded by PPU for later schemes
    real64 totMob{};
    real64 dTotMob_dP[numFluxSupportPoints]{};
    real64 dTotMob_dC[numFluxSupportPoints][numComp]{};
<<<<<<< HEAD
=======
    localIndex k_up_ppu = -1;

    //unelegant but need dummy when forming PPU total velocity
    real64 dummy[numComp];
    real64 dDummy_dP[numFluxSupportPoints][numComp];
    real64 dDummy_dC[numFluxSupportPoints][numComp][numComp];
    real64 dDummy_dTrans[numComp];
>>>>>>> 18e0c4e8

    for( integer jp = 0; jp < numPhase; ++jp )
    {
      PPUPhaseFlux::compute( numPhase, jp,
                             hasCapPressure, checkPhasePresenceInGravity,
                             seri, sesri, sei,
                             trans, dTrans_dPres,
                             pres, gravCoef,
                             phaseMob, dPhaseMob,
                             phaseVolFrac, dPhaseVolFrac,
                             dCompFrac_dCompDens,
                             phaseMassDens, dPhaseMassDens,
                             phaseCapPressure, dPhaseCapPressure_dPhaseVolFrac,
<<<<<<< HEAD
                             potGrad, phaseFlux, dPhaseFlux_dP, dPhaseFlux_dC );
=======
                             k_up_ppu, potGrad,
                             phaseFlux, dPhaseFlux_dP, dPhaseFlux_dC,
                             dummy, dDummy_dP, dDummy_dC, dDummy_dTrans );
>>>>>>> 18e0c4e8

      // accumulate into total flux
      UpwindHelpers::addToValueAndDerivatives( phaseFlux, dPhaseFlux_dP, dPhaseFlux_dC,
                                               totFlux, dTotFlux_dP, dTotFlux_dC );
/*
      // old wrong way:
      for( localIndex ke = 0; ke < numFluxSupportPoints; ++ke )
      {
        totMob += phaseMob[seri[ke]][sesri[ke]][sei[ke]][jp];
        dTotMob_dP[ke] += dPhaseMob[seri[ke]][sesri[ke]][sei[ke]][jp][Deriv::dP];
        for( localIndex jc = 0; jc < numComp; ++jc )
        {
          dTotMob_dC[ke][jc] += dPhaseMob[seri[ke]][sesri[ke]][sei[ke]][jp][Deriv::dC + jc];
        }
      }
 */

      // new correct way:
      // choose upstream cell
      localIndex const k_up = (phaseFlux >= 0) ? 0 : 1;
      // accumulate into total mobility
      UpwindHelpers::assignMobilityAndDerivatives( jp, k_up, seri, sesri, sei,
                                                   phaseMob, dPhaseMob,
                                                   totMob, dTotMob_dP[k_up], dTotMob_dC[k_up] );
    }

    // safeguard
    totMob = LvArray::math::max( totMob, minTotMob );

    // assign to zero
    UpwindHelpers::assignToZero( phaseFlux, dPhaseFlux_dP, dPhaseFlux_dC );

    // fractional flow loop with IHU
    // maybe needed to have density out for upwinding

    // choose upstream cell
    // create local work arrays
    real64 viscousPhaseFlux{};
    real64 dViscousPhaseFlux_dP[numFluxSupportPoints]{};
    real64 dViscousPhaseFlux_dC[numFluxSupportPoints][numComp]{};

    real64 fractionalFlow{};
    real64 dFractionalFlow_dP[numFluxSupportPoints]{};
    real64 dFractionalFlow_dC[numFluxSupportPoints][numComp]{};

    // and the fractional flow for viscous part as \lambda_i^{up}/\sum_{NP}(\lambda_j^{up}) with up decided upon
    // the Upwind strategy
    UpwindHelpers::computeFractionalFlowViscous< numComp, numFluxSupportPoints,
                                                 UPWIND_SCHEME >( numPhase,
                                                                  ip,
                                                                  seri,
                                                                  sesri,
                                                                  sei,
                                                                  trans,
                                                                  dTrans_dPres,
                                                                  totFlux,
                                                                  totMob,
                                                                  dTotMob_dP,
                                                                  dTotMob_dC,
                                                                  pres,
                                                                  gravCoef,
                                                                  dCompFrac_dCompDens,
                                                                  phaseMassDens,
                                                                  dPhaseMassDens,
                                                                  phaseMob,
                                                                  dPhaseMob,
                                                                  dPhaseVolFrac,
                                                                  phaseCapPressure,
                                                                  dPhaseCapPressure_dPhaseVolFrac,
                                                                  hasCapPressure,
                                                                  fractionalFlow,
                                                                  dFractionalFlow_dP,
                                                                  dFractionalFlow_dC );

    /// Assembling the viscous flux (and derivatives) from fractional flow and total velocity as \phi_{\mu} = f_i^{up,\mu} uT
    viscousPhaseFlux = fractionalFlow * totFlux;

    UpwindHelpers::addToDerivativesScaled( dFractionalFlow_dP, dFractionalFlow_dC,
                                           totFlux,
                                           dViscousPhaseFlux_dP, dViscousPhaseFlux_dC );

    //NON-FIXED UT -- to be canceled out if considered fixed
    UpwindHelpers::addToDerivativesScaled( dTotFlux_dP, dTotFlux_dC,
                                           fractionalFlow,
                                           dViscousPhaseFlux_dP, dViscousPhaseFlux_dC );

    // accumulate in the flux and its derivatives
    UpwindHelpers::addToValueAndDerivatives( viscousPhaseFlux, dViscousPhaseFlux_dP, dViscousPhaseFlux_dC,
                                             phaseFlux, dPhaseFlux_dP, dPhaseFlux_dC );

    /// Assembling the gravitational flux (and derivatives) from fractional flow and total velocity as \phi_{g} = f_i^{up,g} uT

    real64 gravitationalPhaseFlux{};
    real64 gravitationalPhaseFlux_dP[numFluxSupportPoints]{};
    real64 gravitationalPhaseFlux_dC[numFluxSupportPoints][numComp]{};

    UpwindHelpers::computePotentialFluxesGravity< numComp,
                                                  numFluxSupportPoints, UPWIND_SCHEME >(
      numPhase,
      ip,
      seri,
      sesri,
      sei,
      trans,
      dTrans_dPres,
      totFlux,
      totMob,
      dTotMob_dP,
      dTotMob_dC,
      pres,
      gravCoef,
      phaseMob,
      dPhaseMob,
      phaseVolFrac,
      dPhaseVolFrac,
      dCompFrac_dCompDens,
      phaseMassDens,
      dPhaseMassDens,
      phaseCapPressure,
      dPhaseCapPressure_dPhaseVolFrac,
      hasCapPressure,
      checkPhasePresenceInGravity,
      gravitationalPhaseFlux,
      gravitationalPhaseFlux_dP,
      gravitationalPhaseFlux_dC );

    //update phaseFlux from gravitational
    UpwindHelpers::addToValueAndDerivatives( gravitationalPhaseFlux, gravitationalPhaseFlux_dP, gravitationalPhaseFlux_dC,
                                             phaseFlux, dPhaseFlux_dP, dPhaseFlux_dC );

    if( hasCapPressure )
    {
      /// Assembling the capillary flux (and derivatives) from fractional flow and total velocity as \phi_{g} = f_i^{up,g} uT

      real64 capillaryPhaseFlux{};
      real64 capillaryPhaseFlux_dP[numFluxSupportPoints]{};
      real64 capillaryPhaseFlux_dC[numFluxSupportPoints][numComp]{};

      UpwindHelpers::computePotentialFluxesCapillary< numComp,
                                                      numFluxSupportPoints, UPWIND_SCHEME >(
        numPhase,
        ip,
        seri,
        sesri,
        sei,
        trans,
        dTrans_dPres,
        totFlux,
        totMob,
        dTotMob_dP,
        dTotMob_dC,
        pres,
        gravCoef,
        phaseMob,
        dPhaseMob,
        dPhaseVolFrac,
        dCompFrac_dCompDens,
        phaseMassDens,
        dPhaseMassDens,
        phaseCapPressure,
        dPhaseCapPressure_dPhaseVolFrac,
        hasCapPressure,
        capillaryPhaseFlux,
        capillaryPhaseFlux_dP,
        capillaryPhaseFlux_dC );

      //update phaseFlux from capillary
      UpwindHelpers::addToValueAndDerivatives( capillaryPhaseFlux, capillaryPhaseFlux_dP, capillaryPhaseFlux_dC,
                                               phaseFlux, dPhaseFlux_dP, dPhaseFlux_dC );

    }//end if cappres
  }

};

} // namespace isothermalCompositionalMultiPhaseFVMKernelUtilities

} // namespace geos


#endif // GEOS_PHYSICSSOLVERS_FLUIDFLOW_COMPOSITIONAL_IHUPHASEFLUX_HPP<|MERGE_RESOLUTION|>--- conflicted
+++ resolved
@@ -1550,16 +1550,9 @@
     real64 totMob{};
     real64 dTotMob_dP[numFluxSupportPoints]{};
     real64 dTotMob_dC[numFluxSupportPoints][numComp]{};
-<<<<<<< HEAD
-=======
-    localIndex k_up_ppu = -1;
 
     //unelegant but need dummy when forming PPU total velocity
-    real64 dummy[numComp];
-    real64 dDummy_dP[numFluxSupportPoints][numComp];
-    real64 dDummy_dC[numFluxSupportPoints][numComp][numComp];
-    real64 dDummy_dTrans[numComp];
->>>>>>> 18e0c4e8
+    real64 dPhaseFlux_dTrans;
 
     for( integer jp = 0; jp < numPhase; ++jp )
     {
@@ -1573,13 +1566,7 @@
                              dCompFrac_dCompDens,
                              phaseMassDens, dPhaseMassDens,
                              phaseCapPressure, dPhaseCapPressure_dPhaseVolFrac,
-<<<<<<< HEAD
-                             potGrad, phaseFlux, dPhaseFlux_dP, dPhaseFlux_dC );
-=======
-                             k_up_ppu, potGrad,
-                             phaseFlux, dPhaseFlux_dP, dPhaseFlux_dC,
-                             dummy, dDummy_dP, dDummy_dC, dDummy_dTrans );
->>>>>>> 18e0c4e8
+                             potGrad, phaseFlux, dPhaseFlux_dP, dPhaseFlux_dC, dPhaseFlux_dTrans );
 
       // accumulate into total flux
       UpwindHelpers::addToValueAndDerivatives( phaseFlux, dPhaseFlux_dP, dPhaseFlux_dC,
