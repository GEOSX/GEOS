--- conflicted
+++ resolved
@@ -434,12 +434,7 @@
                               ElementViewConst< arrayView3d< real64 const, constitutive::cappres::USD_CAPPRES > > const & phaseCapPressure,
                               ElementViewConst< arrayView4d< real64 const, constitutive::cappres::USD_CAPPRES_DS > > const & dPhaseCapPressure_dPhaseVolFrac,
                               integer const hasCapPressure,
-<<<<<<< HEAD
-                              integer const useNewGravity,
-=======
                               integer const checkPhasePresenceInGravity,
-                              localIndex & k_up_main,
->>>>>>> 907fb3f2
                               real64 & fractionalFlow,
                               real64 (& dFractionalFlow_dP)[numFluxSupportPoints],
                               real64 (& dFractionalFlow_dC)[numFluxSupportPoints][numComp] )
@@ -814,13 +809,7 @@
                                            ElementViewConst< arrayView3d< real64 const, constitutive::cappres::USD_CAPPRES > > const & phaseCapPressure,
                                            ElementViewConst< arrayView4d< real64 const, constitutive::cappres::USD_CAPPRES_DS > > const & dPhaseCapPressure_dPhaseVolFrac,
                                            localIndex const hasCapPressure,
-<<<<<<< HEAD
-                                           integer const useNewGravity,
-=======
                                            integer const checkPhasePresenceInGravity,
-                                           localIndex( &k_up),
-                                           localIndex (&k_up_o),
->>>>>>> 907fb3f2
                                            real64 & phaseFlux,
                                            real64 (& dPhaseFlux_dP)[numFluxSupportPoints],
                                            real64 ( & dPhaseFlux_dC)[numFluxSupportPoints][numComp] )
@@ -883,12 +872,7 @@
                                                                                         phaseCapPressure,
                                                                                         dPhaseCapPressure_dPhaseVolFrac,
                                                                                         hasCapPressure,
-<<<<<<< HEAD
-                                                                                        useNewGravity,
-=======
                                                                                         checkPhasePresenceInGravity,
-                                                                                        k_up,
->>>>>>> 907fb3f2
                                                                                         fflow,
                                                                                         dFflow_dP,
                                                                                         dFflow_dC );
@@ -1785,13 +1769,7 @@
       phaseCapPressure,
       dPhaseCapPressure_dPhaseVolFrac,
       hasCapPressure,
-<<<<<<< HEAD
-      useNewGravity,
-=======
       checkPhasePresenceInGravity,
-      k_up_g,
-      k_up_og,
->>>>>>> 907fb3f2
       gravitationalPhaseFlux,
       gravitationalPhaseFlux_dP,
       gravitationalPhaseFlux_dC );
