--- conflicted
+++ resolved
@@ -56,18 +56,9 @@
   /// Flag indicating whether C1-PPU is used or not
   C1PPU = 1 << 5, // 32
   /// Flag indicating whether IHU is used or not
-<<<<<<< HEAD
-  IHU = 1 << 4, // 16
+  IHU = 1 << 6, // 64
   /// Flag indicating whether HU 2-phase simplified version is used or not
-  HU2PH = 1 << 5 // 32
-          /// Add more flags like that if needed:
-          // Flag7 = 1 << 6, // 64
-          // Flag8 = 1 << 7  //128
-=======
-  IHU = 1 << 6 // 64
-        /// Add more flags like that if needed:
-        // Flag8 = 1 << 7  //128
->>>>>>> 907fb3f2
+  HU2PH = 1 << 7 // 128
 };
 
 /******************************** FluxComputeKernelBase ********************************/
