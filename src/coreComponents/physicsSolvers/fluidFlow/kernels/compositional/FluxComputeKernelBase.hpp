/*
 * ------------------------------------------------------------------------------------------------------------
 * SPDX-License-Identifier: LGPL-2.1-only
 *
 * Copyright (c) 2016-2024 Lawrence Livermore National Security LLC
 * Copyright (c) 2018-2024 TotalEnergies
 * Copyright (c) 2018-2024 The Board of Trustees of the Leland Stanford Junior University
 * Copyright (c) 2023-2024 Chevron
 * Copyright (c) 2019-     GEOS/GEOSX Contributors
 * All rights reserved
 *
 * See top level LICENSE, COPYRIGHT, CONTRIBUTORS, NOTICE, and ACKNOWLEDGEMENTS files for details.
 * ------------------------------------------------------------------------------------------------------------
 */

/**
 * @file FluxComputeKernelBase.hpp
 */

#ifndef GEOS_PHYSICSSOLVERS_FLUIDFLOW_COMPOSITIONAL_FLUXCOMPUTEKERNELBASE_HPP
#define GEOS_PHYSICSSOLVERS_FLUIDFLOW_COMPOSITIONAL_FLUXCOMPUTEKERNELBASE_HPP

#include "common/DataLayouts.hpp"
#include "common/DataTypes.hpp"
#include "common/GEOS_RAJA_Interface.hpp"
#include "constitutive/capillaryPressure/CapillaryPressureFields.hpp"
#include "constitutive/capillaryPressure/CapillaryPressureBase.hpp"
#include "constitutive/fluid/multifluid/MultiFluidBase.hpp"
#include "constitutive/fluid/multifluid/MultiFluidFields.hpp"
#include "constitutive/permeability/PermeabilityBase.hpp"
#include "constitutive/permeability/PermeabilityFields.hpp"
#include "mesh/ElementRegionManager.hpp"
#include "physicsSolvers/fluidFlow/FlowSolverBaseFields.hpp"
#include "physicsSolvers/fluidFlow/CompositionalMultiphaseBaseFields.hpp"
#include "physicsSolvers/fluidFlow/StencilAccessors.hpp"


namespace geos
{

namespace isothermalCompositionalMultiphaseFVMKernels
{

enum class KernelFlags
{
  /// Flag to specify whether capillary pressure is used or not
  CapPressure = 1 << 0, // 1
  /// Flag to specify whether diffusion is used or not
  Diffusion = 1 << 1, // 2
  /// Flag to specify whether dispersion is used or not
  Dispersion = 1 << 2, // 4
  /// Flag indicating whether total mass equation is formed or not
<<<<<<< HEAD
  TotalMassEquation = 1 << 1, // 2
  /// Flag indicating whether gravity treatment is checking phase presence or not
  CheckPhasePresenceInGravity = 1 << 2, // 4
=======
  TotalMassEquation = 1 << 3, // 8
  /// Flag indicating whether new gravity treatment is used or not
  NewGravity = 1 << 4, // 16
>>>>>>> f5620298
  /// Flag indicating whether C1-PPU is used or not
  C1PPU = 1 << 5, // 32
  /// Flag indicating whether IHU is used or not
  IHU = 1 << 6 // 64
        /// Add more flags like that if needed:
        // Flag8 = 1 << 7  //128
};

/******************************** FluxComputeKernelBase ********************************/

/**
 * @brief Base class for FluxComputeKernel that holds all data not dependent
 *        on template parameters (like stencil type and number of components/dofs).
 */
class FluxComputeKernelBase
{
public:

  /**
   * @brief The type for element-based data. Consists entirely of ArrayView's.
   *
   * Can be converted from ElementRegionManager::ElementViewConstAccessor
   * by calling .toView() or .toViewConst() on an accessor instance
   */
  template< typename VIEWTYPE >
  using ElementViewConst = ElementRegionManager::ElementViewConst< VIEWTYPE >;

  using DofNumberAccessor = ElementRegionManager::ElementViewAccessor< arrayView1d< globalIndex const > >;

  using CompFlowAccessors =
    StencilAccessors< fields::ghostRank,
                      fields::flow::gravityCoefficient,
                      fields::flow::pressure,
                      fields::flow::dGlobalCompFraction_dGlobalCompDensity,
                      fields::flow::phaseVolumeFraction,
                      fields::flow::dPhaseVolumeFraction,
                      fields::flow::phaseMobility,
                      fields::flow::dPhaseMobility >;
  using MultiFluidAccessors =
    StencilMaterialAccessors< constitutive::MultiFluidBase,
                              fields::multifluid::phaseDensity,
                              fields::multifluid::dPhaseDensity,
                              fields::multifluid::phaseMassDensity,
                              fields::multifluid::dPhaseMassDensity,
                              fields::multifluid::phaseCompFraction,
                              fields::multifluid::dPhaseCompFraction >;

  using CapPressureAccessors =
    StencilMaterialAccessors< constitutive::CapillaryPressureBase,
                              fields::cappres::phaseCapPressure,
                              fields::cappres::dPhaseCapPressure_dPhaseVolFraction >;

  using PermeabilityAccessors =
    StencilMaterialAccessors< constitutive::PermeabilityBase,
                              fields::permeability::permeability,
                              fields::permeability::dPerm_dPressure >;

  /**
   * @brief Constructor for the kernel interface
   * @param[in] numPhases the number of fluid phases
   * @param[in] rankOffset the offset of my MPI rank
   * @param[in] dofNumberAccessor accessor for the dof numbers
   * @param[in] compFlowAccessors accessor for wrappers registered by the solver
   * @param[in] multiFluidAccessors accessor for wrappers registered by the multifluid model
   * @param[in] dt time step size
   * @param[inout] localMatrix the local CRS matrix
   * @param[inout] localRhs the local right-hand side vector
   * @param[in] kernelFlags flags packed all together
   */
  FluxComputeKernelBase( integer const numPhases,
                         globalIndex const rankOffset,
                         DofNumberAccessor const & dofNumberAccessor,
                         CompFlowAccessors const & compFlowAccessors,
                         MultiFluidAccessors const & multiFluidAccessors,
                         real64 const dt,
                         CRSMatrixView< real64, globalIndex const > const & localMatrix,
                         arrayView1d< real64 > const & localRhs,
                         BitFlags< KernelFlags > kernelFlags );

protected:

  /// Number of fluid phases
  integer const m_numPhases;

  /// Offset for my MPI rank
  globalIndex const m_rankOffset;

  /// Time step size
  real64 const m_dt;

  /// Views on dof numbers
  ElementViewConst< arrayView1d< globalIndex const > > const m_dofNumber;

  /// Views on ghost rank numbers and gravity coefficients
  ElementViewConst< arrayView1d< integer const > > const m_ghostRank;
  ElementViewConst< arrayView1d< real64 const > > const m_gravCoef;

  // Primary and secondary variables

  /// Views on pressure
  ElementViewConst< arrayView1d< real64 const > > const m_pres;

  /// Views on phase volume fractions
  ElementViewConst< arrayView2d< real64 const, compflow::USD_PHASE > > const m_phaseVolFrac;
  ElementViewConst< arrayView3d< real64 const, compflow::USD_PHASE_DC > > const m_dPhaseVolFrac;

  /// Views on derivatives of comp fractions
  ElementViewConst< arrayView3d< real64 const, compflow::USD_COMP_DC > > const m_dCompFrac_dCompDens;

  /// Views on phase component fractions
  ElementViewConst< arrayView4d< real64 const, constitutive::multifluid::USD_PHASE_COMP > > const m_phaseCompFrac;
  ElementViewConst< arrayView5d< real64 const, constitutive::multifluid::USD_PHASE_COMP_DC > > const m_dPhaseCompFrac;

  // Residual and jacobian

  /// View on the local CRS matrix
  CRSMatrixView< real64, globalIndex const > const m_localMatrix;
  /// View on the local RHS
  arrayView1d< real64 > const m_localRhs;

  BitFlags< KernelFlags > const m_kernelFlags;
};

} // namespace isothermalCompositionalMultiphaseFVMKernels

} // namespace geos


#endif //GEOS_PHYSICSSOLVERS_FLUIDFLOW_COMPOSITIONAL_FLUXCOMPUTEKERNELBASE_HPP<|MERGE_RESOLUTION|>--- conflicted
+++ resolved
@@ -50,15 +50,9 @@
   /// Flag to specify whether dispersion is used or not
   Dispersion = 1 << 2, // 4
   /// Flag indicating whether total mass equation is formed or not
-<<<<<<< HEAD
-  TotalMassEquation = 1 << 1, // 2
+  TotalMassEquation = 1 << 3, // 8
   /// Flag indicating whether gravity treatment is checking phase presence or not
-  CheckPhasePresenceInGravity = 1 << 2, // 4
-=======
-  TotalMassEquation = 1 << 3, // 8
-  /// Flag indicating whether new gravity treatment is used or not
-  NewGravity = 1 << 4, // 16
->>>>>>> f5620298
+  CheckPhasePresenceInGravity = 1 << 4, // 16
   /// Flag indicating whether C1-PPU is used or not
   C1PPU = 1 << 5, // 32
   /// Flag indicating whether IHU is used or not
