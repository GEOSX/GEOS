--- conflicted
+++ resolved
@@ -52,21 +52,12 @@
   /// Flag indicating whether C1-PPU is used or not
   C1PPU = 1 << 3, // 8
   /// Flag indicating whether IHU is used or not
-<<<<<<< HEAD
-  IHU = 1 << 3, // 8
+  IHU = 1 << 4, // 16
   /// Flag indicating whether HU 2-phase simplified version is used or not
-  HU2PH = 1 << 4 // 16
+  HU2PH = 1 << 5 // 32
           /// Add more flags like that if needed:
-          // Flag6 = 1 << 5, // 32
           // Flag7 = 1 << 6, // 64
           // Flag8 = 1 << 7  //128
-=======
-  IHU = 1 << 4 // 16
-        /// Add more flags like that if needed:
-        // Flag6 = 1 << 5, // 32
-        // Flag7 = 1 << 6, // 64
-        // Flag8 = 1 << 7  //128
->>>>>>> b3592de6
 };
 
 /******************************** FluxComputeKernelBase ********************************/
