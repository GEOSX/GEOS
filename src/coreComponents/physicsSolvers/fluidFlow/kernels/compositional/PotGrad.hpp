--- conflicted
+++ resolved
@@ -116,10 +116,7 @@
       dDensMean_dP[i] = dDens_dP;
       for( integer jc = 0; jc < numComp; ++jc )
       {
-<<<<<<< HEAD
-        dDensMean_dC[i][jc] = 0.5 * dDens_dC[jc];
-=======
-        dDensMean_dC[i][jc] = dProp_dC[jc];
+        dDensMean_dC[i][jc] = dDens_dC[jc];
       }
     }
     if( denom > 1 )
@@ -132,7 +129,6 @@
         {
           dDensMean_dC[i][jc] /= denom;
         }
->>>>>>> 38cc1b5d
       }
     }
 
