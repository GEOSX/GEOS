--- conflicted
+++ resolved
@@ -88,54 +88,7 @@
     real64 gravHead = 0.0;
     real64 dCapPressure_dC[numComp]{};
 
-<<<<<<< HEAD
-    // calculate quantities on primary connected cells
-    integer denom = 0;
-    for( integer i = 0; i < numFluxSupportPoints; ++i )
-    {
-      localIndex const er  = seri[i];
-      localIndex const esr = sesri[i];
-      localIndex const ei  = sei[i];
-
-      bool const phaseExists = (phaseVolFrac[er][esr][ei][ip] > 0);
-      if( !phaseExists )
-      {
-        continue;
-      }
-
-      // density
-      real64 const density  = phaseMassDens[er][esr][ei][0][ip];
-      real64 const dDens_dP = dPhaseMassDens[er][esr][ei][0][ip][Deriv::dP];
-      real64 dDens_dC[numComp]{};
-      applyChainRule( numComp,
-                      dCompFrac_dCompDens[er][esr][ei],
-                      dPhaseMassDens[er][esr][ei][0][ip],
-                      dDens_dC,
-                      Deriv::dC );
-
-      // average density and derivatives
-      densMean += density;
-      dDensMean_dP[i] = dDens_dP;
-      for( integer jc = 0; jc < numComp; ++jc )
-      {
-        dDensMean_dC[i][jc] = dDens_dC[jc];
-      }
-    }
-    if( denom > 1 )
-    {
-      densMean /= denom;
-      for( integer i = 0; i < numFluxSupportPoints; ++i )
-      {
-        dDensMean_dP[i] /= denom;
-        for( integer jc = 0; jc < numComp; ++jc )
-        {
-          dDensMean_dC[i][jc] /= denom;
-        }
-      }
-    }
-=======
     calculateMeanDensity( useNewGravity, ip, seri, sesri, sei, phaseVolFrac, dCompFrac_dCompDens, phaseMassDens, dPhaseMassDens, densMean, dDensMean_dP, dDensMean_dC );
->>>>>>> b3592de6
 
     /// compute the TPFA potential difference
     for( integer i = 0; i < numFluxSupportPoints; i++ )
