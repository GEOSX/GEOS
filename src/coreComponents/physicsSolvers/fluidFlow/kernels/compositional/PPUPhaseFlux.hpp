/*
 * ------------------------------------------------------------------------------------------------------------
 * SPDX-License-Identifier: LGPL-2.1-only
 *
 * Copyright (c) 2016-2024 Lawrence Livermore National Security LLC
 * Copyright (c) 2018-2024 TotalEnergies
 * Copyright (c) 2018-2024 The Board of Trustees of the Leland Stanford Junior University
 * Copyright (c) 2023-2024 Chevron
 * Copyright (c) 2019-     GEOS/GEOSX Contributors
 * All rights reserved
 *
 * See top level LICENSE, COPYRIGHT, CONTRIBUTORS, NOTICE, and ACKNOWLEDGEMENTS files for details.
 * ------------------------------------------------------------------------------------------------------------
 */

/**
 * @file PPUPhaseFlux.hpp
 */

#ifndef GEOS_PHYSICSSOLVERS_FLUIDFLOW_COMPOSITIONAL_PPUPHASEFLUX_HPP
#define GEOS_PHYSICSSOLVERS_FLUIDFLOW_COMPOSITIONAL_PPUPHASEFLUX_HPP

#include "common/DataLayouts.hpp"
#include "common/DataTypes.hpp"
#include "constitutive/fluid/multifluid/Layouts.hpp"
#include "constitutive/capillaryPressure/layouts.hpp"
#include "mesh/ElementRegionManager.hpp"
#include "physicsSolvers/fluidFlow/kernels/compositional/PotGrad.hpp"
#include "physicsSolvers/fluidFlow/kernels/compositional/PhaseComponentFlux.hpp"

namespace geos
{

namespace isothermalCompositionalMultiphaseFVMKernelUtilities
{

template< typename VIEWTYPE >
using ElementViewConst = ElementRegionManager::ElementViewConst< VIEWTYPE >;

using Deriv = constitutive::multifluid::DerivativeOffset;

struct PPUPhaseFlux
{
  /**
   * @brief Form the PhasePotentialUpwind from pressure gradient and gravitational head
   * @tparam numComp number of components
   * @tparam numFluxSupportPoints number of flux support points
   * @param numPhase number of phases
   * @param ip phase index
   * @param hasCapPressure flag indicating if there is capillary pressure
   * @param seri arraySlice of the stencil-implied element region index
   * @param sesri arraySlice of the stencil-implied element subregion index
   * @param sei arraySlice of the stencil-implied element index
   * @param trans transmissibility at the connection
   * @param dTrans_dPres derivative of transmissibility wrt pressure
   * @param pres pressure
   * @param gravCoef gravitational coefficient
   * @param phaseMob phase mobility
   * @param dPhaseMob derivative of phase mobility wrt pressure, temperature, comp density
   * @param dPhaseVolFrac derivative of phase volume fraction wrt pressure, temperature, comp density
   * @param dCompFrac_dCompDens derivative of component fraction wrt component density
   * @param phaseMassDens phase mass density
   * @param dPhaseMassDens derivative of phase mass density wrt pressure, temperature, comp fraction
   * @param phaseCapPressure phase capillary pressure
   * @param dPhaseCapPressure_dPhaseVolFrac derivative of phase capillary pressure wrt phase volume fraction
   * @param k_up uptream index for this phase
   * @param potGrad potential gradient for this phase
   * @param phaseFlux phase flux
   * @param dPhaseFlux_dP derivative of phase flux wrt pressure
   * @param dPhaseFlux_dC derivative of phase flux wrt comp density
   * @param compFlux component flux
   * @param dCompFlux_dP derivative of phase flux wrt pressure
   * @param dCompFlux_dC derivative of phase flux wrt comp density
   * @param dCompFlux_dTrans derivative of phase flux wrt transmissibility
   */
  template< integer numComp, integer numFluxSupportPoints >
  GEOS_HOST_DEVICE
  static void
  compute( integer const numPhase,
           integer const ip,
           integer const hasCapPressure,
           integer const checkPhasePresenceInGravity,
           localIndex const ( &seri )[numFluxSupportPoints],
           localIndex const ( &sesri )[numFluxSupportPoints],
           localIndex const ( &sei )[numFluxSupportPoints],
           real64 const ( &trans )[2],
           real64 const ( &dTrans_dPres )[2],
           ElementViewConst< arrayView1d< real64 const > > const & pres,
           ElementViewConst< arrayView1d< real64 const > > const & gravCoef,
           ElementViewConst< arrayView2d< real64 const, compflow::USD_PHASE > > const & phaseMob,
           ElementViewConst< arrayView3d< real64 const, compflow::USD_PHASE_DC > > const & dPhaseMob,
           ElementViewConst< arrayView2d< real64 const, compflow::USD_PHASE > > const & phaseVolFrac,
           ElementViewConst< arrayView3d< real64 const, compflow::USD_PHASE_DC > > const & dPhaseVolFrac,
           ElementViewConst< arrayView4d< real64 const, constitutive::multifluid::USD_PHASE_COMP > > const & phaseCompFrac,
           ElementViewConst< arrayView5d< real64 const, constitutive::multifluid::USD_PHASE_COMP_DC > > const & dPhaseCompFrac,
           ElementViewConst< arrayView3d< real64 const, compflow::USD_COMP_DC > > const & dCompFrac_dCompDens,
           ElementViewConst< arrayView3d< real64 const, constitutive::multifluid::USD_PHASE > > const & phaseMassDens,
           ElementViewConst< arrayView4d< real64 const, constitutive::multifluid::USD_PHASE_DC > > const & dPhaseMassDens,
           ElementViewConst< arrayView3d< real64 const, constitutive::cappres::USD_CAPPRES > > const & phaseCapPressure,
           ElementViewConst< arrayView4d< real64 const, constitutive::cappres::USD_CAPPRES_DS > > const & dPhaseCapPressure_dPhaseVolFrac,
           localIndex & k_up,
           real64 & potGrad,
           real64 & phaseFlux,
           real64 ( & dPhaseFlux_dP )[numFluxSupportPoints],
           real64 ( & dPhaseFlux_dC )[numFluxSupportPoints][numComp],
           real64 ( & compFlux )[numComp],
           real64 ( & dCompFlux_dP )[numFluxSupportPoints][numComp],
           real64 ( & dCompFlux_dC )[numFluxSupportPoints][numComp][numComp],
           real64 ( & dCompFlux_dTrans )[numComp] )
  {
    real64 dPotGrad_dTrans = 0;
    real64 dPresGrad_dP[numFluxSupportPoints]{};
    real64 dPresGrad_dC[numFluxSupportPoints][numComp]{};
    real64 dGravHead_dP[numFluxSupportPoints]{};
    real64 dGravHead_dC[numFluxSupportPoints][numComp]{};
<<<<<<< HEAD
    PotGrad::compute< numComp, numFluxSupportPoints >( numPhase, ip, hasCapPressure, useNewGravity, seri, sesri, sei, trans, dTrans_dPres, pres,
                                                       gravCoef, phaseVolFrac, dPhaseVolFrac, dCompFrac_dCompDens, phaseMassDens, dPhaseMassDens,
                                                       phaseCapPressure, dPhaseCapPressure_dPhaseVolFrac, potGrad, dPotGrad_dTrans,
=======
    PotGrad::compute< numComp, numFluxSupportPoints >( numPhase, ip, hasCapPressure, checkPhasePresenceInGravity,
                                                       seri, sesri, sei, trans, dTrans_dPres, pres,
                                                       gravCoef, phaseVolFrac, dPhaseVolFrac, dCompFrac_dCompDens,
                                                       phaseMassDens, dPhaseMassDens,
                                                       phaseCapPressure, dPhaseCapPressure_dPhaseVolFrac, potGrad,
>>>>>>> 907fb3f2
                                                       dPresGrad_dP, dPresGrad_dC, dGravHead_dP, dGravHead_dC );

    // *** upwinding ***

    // choose upstream cell
    k_up = (potGrad >= 0) ? 0 : 1;

    localIndex const er_up  = seri[k_up];
    localIndex const esr_up = sesri[k_up];
    localIndex const ei_up  = sei[k_up];

    real64 const mobility = phaseMob[er_up][esr_up][ei_up][ip];

    // compute phase flux using upwind mobility
    phaseFlux = mobility * potGrad;

    real64 const dPhaseFlux_dTrans = mobility * dPotGrad_dTrans;

    // pressure gradient depends on all points in the stencil
    for( integer ke = 0; ke < numFluxSupportPoints; ++ke )
    {
      dPhaseFlux_dP[ke] += dPresGrad_dP[ke] - dGravHead_dP[ke];
      dPhaseFlux_dP[ke] *= mobility;
      for( integer jc = 0; jc < numComp; ++jc )
      {
        dPhaseFlux_dC[ke][jc] += dPresGrad_dC[ke][jc] - dGravHead_dC[ke][jc];
        dPhaseFlux_dC[ke][jc] *= mobility;
      }
    }

    real64 const dMob_dP = dPhaseMob[er_up][esr_up][ei_up][ip][Deriv::dP];
    arraySlice1d< real64 const, compflow::USD_PHASE_DC - 2 > dPhaseMobSub =
      dPhaseMob[er_up][esr_up][ei_up][ip];

    // add contribution from upstream cell mobility derivatives
    dPhaseFlux_dP[k_up] += dMob_dP * potGrad;
    for( integer jc = 0; jc < numComp; ++jc )
    {
      dPhaseFlux_dC[k_up][jc] += dPhaseMobSub[Deriv::dC+jc] * potGrad;
    }

    //distribute on phaseComponentFlux here
    PhaseComponentFlux::compute( ip, k_up, seri, sesri, sei, phaseCompFrac, dPhaseCompFrac, dCompFrac_dCompDens,
                                 phaseFlux, dPhaseFlux_dP, dPhaseFlux_dC, dPhaseFlux_dTrans, compFlux, dCompFlux_dP, dCompFlux_dC, dCompFlux_dTrans );

  }
};

} // namespace isothermalCompositionalMultiPhaseFVMKernelUtilities

} // namespace geos


#endif // GEOS_PHYSICSSOLVERS_FLUIDFLOW_COMPOSITIONAL_PPUPHASEFLUX_HPP<|MERGE_RESOLUTION|>--- conflicted
+++ resolved
@@ -113,18 +113,13 @@
     real64 dPresGrad_dC[numFluxSupportPoints][numComp]{};
     real64 dGravHead_dP[numFluxSupportPoints]{};
     real64 dGravHead_dC[numFluxSupportPoints][numComp]{};
-<<<<<<< HEAD
-    PotGrad::compute< numComp, numFluxSupportPoints >( numPhase, ip, hasCapPressure, useNewGravity, seri, sesri, sei, trans, dTrans_dPres, pres,
-                                                       gravCoef, phaseVolFrac, dPhaseVolFrac, dCompFrac_dCompDens, phaseMassDens, dPhaseMassDens,
-                                                       phaseCapPressure, dPhaseCapPressure_dPhaseVolFrac, potGrad, dPotGrad_dTrans,
-=======
     PotGrad::compute< numComp, numFluxSupportPoints >( numPhase, ip, hasCapPressure, checkPhasePresenceInGravity,
                                                        seri, sesri, sei, trans, dTrans_dPres, pres,
                                                        gravCoef, phaseVolFrac, dPhaseVolFrac, dCompFrac_dCompDens,
                                                        phaseMassDens, dPhaseMassDens,
-                                                       phaseCapPressure, dPhaseCapPressure_dPhaseVolFrac, potGrad,
->>>>>>> 907fb3f2
-                                                       dPresGrad_dP, dPresGrad_dC, dGravHead_dP, dGravHead_dC );
+                                                       phaseCapPressure, dPhaseCapPressure_dPhaseVolFrac,
+                                                       potGrad, dPotGrad_dTrans, dPresGrad_dP,
+                                                       dPresGrad_dC, dGravHead_dP, dGravHead_dC );
 
     // *** upwinding ***
 
