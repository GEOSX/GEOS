--- conflicted
+++ resolved
@@ -284,12 +284,7 @@
               m_pres,
               m_gravCoef,
               m_phaseMob, m_dPhaseMob,
-<<<<<<< HEAD
-              m_dPhaseVolFrac,
-=======
               m_phaseVolFrac, m_dPhaseVolFrac,
-              m_phaseCompFrac, m_dPhaseCompFrac,
->>>>>>> 38cc1b5d
               m_dCompFrac_dCompDens,
               m_phaseMassDens, m_dPhaseMassDens,
               m_phaseCapPressure, m_dPhaseCapPressure_dPhaseVolFrac,
@@ -310,7 +305,7 @@
               m_pres,
               m_gravCoef,
               m_phaseMob, m_dPhaseMob,
-              m_dPhaseVolFrac,
+              m_phaseVolFrac, m_dPhaseVolFrac,
               m_dCompFrac_dCompDens,
               m_phaseMassDens, m_dPhaseMassDens,
               m_phaseCapPressure, m_dPhaseCapPressure_dPhaseVolFrac,
@@ -331,12 +326,7 @@
               m_pres,
               m_gravCoef,
               m_phaseMob, m_dPhaseMob,
-<<<<<<< HEAD
-              m_dPhaseVolFrac,
-=======
               m_phaseVolFrac, m_dPhaseVolFrac,
-              m_phaseCompFrac, m_dPhaseCompFrac,
->>>>>>> 38cc1b5d
               m_dCompFrac_dCompDens,
               m_phaseMassDens, m_dPhaseMassDens,
               m_phaseCapPressure, m_dPhaseCapPressure_dPhaseVolFrac,
@@ -357,12 +347,7 @@
               m_pres,
               m_gravCoef,
               m_phaseMob, m_dPhaseMob,
-<<<<<<< HEAD
-              m_dPhaseVolFrac,
-=======
               m_phaseVolFrac, m_dPhaseVolFrac,
-              m_phaseCompFrac, m_dPhaseCompFrac,
->>>>>>> 38cc1b5d
               m_dCompFrac_dCompDens,
               m_phaseMassDens, m_dPhaseMassDens,
               m_phaseCapPressure, m_dPhaseCapPressure_dPhaseVolFrac,
