/*
 * ------------------------------------------------------------------------------------------------------------
 * SPDX-License-Identifier: LGPL-2.1-only
 *
 * Copyright (c) 2016-2024 Lawrence Livermore National Security LLC
 * Copyright (c) 2018-2024 TotalEnergies
 * Copyright (c) 2018-2024 The Board of Trustees of the Leland Stanford Junior University
 * Copyright (c) 2023-2024 Chevron
 * Copyright (c) 2019-     GEOS/GEOSX Contributors
 * All rights reserved
 *
 * See top level LICENSE, COPYRIGHT, CONTRIBUTORS, NOTICE, and ACKNOWLEDGEMENTS files for details.
 * ------------------------------------------------------------------------------------------------------------
 */

/**
 * @file FluxComputeKernel.hpp
 */

#ifndef GEOS_PHYSICSSOLVERS_FLUIDFLOW_COMPOSITIONAL_FLUXCOMPUTEKERNEL_HPP
#define GEOS_PHYSICSSOLVERS_FLUIDFLOW_COMPOSITIONAL_FLUXCOMPUTEKERNEL_HPP

#include "physicsSolvers/fluidFlow/kernels/compositional/FluxComputeKernelBase.hpp"

#include "codingUtilities/Utilities.hpp"
#include "common/DataLayouts.hpp"
#include "common/DataTypes.hpp"
#include "common/GEOS_RAJA_Interface.hpp"
#include "constitutive/fluid/multifluid/MultiFluidFields.hpp"
#include "physicsSolvers/fluidFlow/FlowSolverBaseFields.hpp"
#include "physicsSolvers/fluidFlow/CompositionalMultiphaseBaseFields.hpp"
#include "physicsSolvers/fluidFlow/CompositionalMultiphaseUtilities.hpp"
#include "physicsSolvers/fluidFlow/StencilAccessors.hpp"
#include "physicsSolvers/fluidFlow/kernels/compositional/KernelLaunchSelectors.hpp"
#include "physicsSolvers/fluidFlow/kernels/compositional/PPUPhaseFlux.hpp"
#include "physicsSolvers/fluidFlow/kernels/compositional/C1PPUPhaseFlux.hpp"
#include "physicsSolvers/fluidFlow/kernels/compositional/IHUPhaseFlux.hpp"

namespace geos
{

namespace isothermalCompositionalMultiphaseFVMKernels
{

/**
 * @class FluxComputeKernel
 * @tparam NUM_COMP number of fluid components
 * @tparam NUM_DOF number of degrees of freedom
 * @tparam STENCILWRAPPER the type of the stencil wrapper
 * @brief Define the interface for the assembly kernel in charge of flux terms
 */
template< integer NUM_COMP, integer NUM_DOF, typename STENCILWRAPPER >
class FluxComputeKernel : public FluxComputeKernelBase
{
public:

  /// Compile time value for the number of components
  static constexpr integer numComp = NUM_COMP;

  /// Compute time value for the number of degrees of freedom
  static constexpr integer numDof = NUM_DOF;

  /// Compute time value for the number of equations (all of them, except the volume balance equation)
  static constexpr integer numEqn = NUM_DOF-1;

  /// Maximum number of elements at the face
  static constexpr localIndex maxNumElems = STENCILWRAPPER::maxNumPointsInFlux;

  /// Maximum number of connections at the face
  static constexpr localIndex maxNumConns = STENCILWRAPPER::maxNumConnections;

  /// Maximum number of points in the stencil
  static constexpr localIndex maxStencilSize = STENCILWRAPPER::maxStencilSize;

  /// Number of flux support points (hard-coded for TFPA)
  static constexpr integer numFluxSupportPoints = 2;

  /**
   * @brief Constructor for the kernel interface
   * @param[in] numPhases the number of fluid phases
   * @param[in] rankOffset the offset of my MPI rank
   * @param[in] stencilWrapper reference to the stencil wrapper
   * @param[in] dofNumberAccessor
   * @param[in] compFlowAccessors
   * @param[in] multiFluidAccessors
   * @param[in] capPressureAccessors
   * @param[in] permeabilityAccessors
   * @param[in] dt time step size
   * @param[inout] localMatrix the local CRS matrix
   * @param[inout] localRhs the local right-hand side vector
   * @param[in] kernelFlags flags packed together
   */
  FluxComputeKernel( integer const numPhases,
                     globalIndex const rankOffset,
                     STENCILWRAPPER const & stencilWrapper,
                     DofNumberAccessor const & dofNumberAccessor,
                     CompFlowAccessors const & compFlowAccessors,
                     MultiFluidAccessors const & multiFluidAccessors,
                     CapPressureAccessors const & capPressureAccessors,
                     PermeabilityAccessors const & permeabilityAccessors,
                     real64 const dt,
                     CRSMatrixView< real64, globalIndex const > const & localMatrix,
                     arrayView1d< real64 > const & localRhs,
                     BitFlags< KernelFlags > kernelFlags )
    : FluxComputeKernelBase( numPhases,
                             rankOffset,
                             dofNumberAccessor,
                             compFlowAccessors,
                             multiFluidAccessors,
                             dt,
                             localMatrix,
                             localRhs,
                             kernelFlags ),
    m_permeability( permeabilityAccessors.get( fields::permeability::permeability {} ) ),
    m_dPerm_dPres( permeabilityAccessors.get( fields::permeability::dPerm_dPressure {} ) ),
    m_phaseMob( compFlowAccessors.get( fields::flow::phaseMobility {} ) ),
    m_dPhaseMob( compFlowAccessors.get( fields::flow::dPhaseMobility {} ) ),
    m_phaseMassDens( multiFluidAccessors.get( fields::multifluid::phaseMassDensity {} ) ),
    m_dPhaseMassDens( multiFluidAccessors.get( fields::multifluid::dPhaseMassDensity {} ) ),
    m_phaseCapPressure( capPressureAccessors.get( fields::cappres::phaseCapPressure {} ) ),
    m_dPhaseCapPressure_dPhaseVolFrac( capPressureAccessors.get( fields::cappres::dPhaseCapPressure_dPhaseVolFraction {} ) ),
    m_stencilWrapper( stencilWrapper ),
    m_seri( stencilWrapper.getElementRegionIndices() ),
    m_sesri( stencilWrapper.getElementSubRegionIndices() ),
    m_sei( stencilWrapper.getElementIndices() )
  { }

  /**
   * @struct StackVariables
   * @brief Kernel variables (dof numbers, jacobian and residual) located on the stack
   */
  struct StackVariables
  {
public:

    /**
     * @brief Constructor for the stack variables
     * @param[in] size size of the stencil for this connection
     * @param[in] numElems number of elements for this connection
     */
    GEOS_HOST_DEVICE
    StackVariables( localIndex const size, localIndex numElems )
      : stencilSize( size ),
      numConnectedElems( numElems ),
      dofColIndices( size * numDof ),
      localFlux( numElems * numEqn ),
      localFluxJacobian( numElems * numEqn, size * numDof )
    {}

    // Stencil information

    /// Stencil size for a given connection
    localIndex const stencilSize;
    /// Number of elements connected at a given connection
    localIndex const numConnectedElems;

    // Transmissibility and derivatives

    /// Transmissibility
    real64 transmissibility[maxNumConns][numFluxSupportPoints]{};
    /// Derivatives of transmissibility with respect to pressure
    real64 dTrans_dPres[maxNumConns][numFluxSupportPoints]{};

    // Local degrees of freedom and local residual/jacobian

    /// Indices of the matrix rows/columns corresponding to the dofs in this face
    stackArray1d< globalIndex, maxNumElems * numDof > dofColIndices;

    /// Storage for the face local residual vector (all equations except volume balance)
    stackArray1d< real64, maxNumElems * numEqn > localFlux;
    /// Storage for the face local Jacobian matrix
    stackArray2d< real64, maxNumElems * numEqn * maxStencilSize * numDof > localFluxJacobian;
  };


  /**
   * @brief Getter for the stencil size at this connection
   * @param[in] iconn the connection index
   * @return the size of the stencil at this connection
   */
  GEOS_HOST_DEVICE
  inline
  localIndex stencilSize( localIndex const iconn ) const { return m_sei[iconn].size(); }

  /**
   * @brief Getter for the number of elements at this connection
   * @param[in] iconn the connection index
   * @return the number of elements at this connection
   */
  GEOS_HOST_DEVICE
  inline
  localIndex numPointsInFlux( localIndex const iconn ) const { return m_stencilWrapper.numPointsInFlux( iconn ); }


  /**
   * @brief Performs the setup phase for the kernel.
   * @param[in] iconn the connection index
   * @param[in] stack the stack variables
   */
  GEOS_HOST_DEVICE
  inline
  void setup( localIndex const iconn,
              StackVariables & stack ) const
  {
    // set degrees of freedom indices for this face
    for( integer i = 0; i < stack.stencilSize; ++i )
    {
      globalIndex const offset = m_dofNumber[m_seri( iconn, i )][m_sesri( iconn, i )][m_sei( iconn, i )];

      for( integer jdof = 0; jdof < numDof; ++jdof )
      {
        stack.dofColIndices[i * numDof + jdof] = offset + jdof;
      }
    }
  }

  /**
   * @brief Compute the local flux contributions to the residual and Jacobian
   * @tparam FUNC the type of the function that can be used to customize the computation of the phase fluxes
   * @param[in] iconn the connection index
   * @param[inout] stack the stack variables
   * @param[in] compFluxKernelOp the function used to customize the computation of the component fluxes
   */
  template< typename FUNC = NoOpFunc >
  GEOS_HOST_DEVICE
  inline
  void computeFlux( localIndex const iconn,
                    StackVariables & stack,
                    FUNC && compFluxKernelOp = NoOpFunc{} ) const
  {

    // first, compute the transmissibilities at this face
    m_stencilWrapper.computeWeights( iconn,
                                     m_permeability,
                                     m_dPerm_dPres,
                                     stack.transmissibility,
                                     stack.dTrans_dPres );


    localIndex k[numFluxSupportPoints];
    localIndex connectionIndex = 0;
    for( k[0] = 0; k[0] < stack.numConnectedElems; ++k[0] )
    {
      for( k[1] = k[0] + 1; k[1] < stack.numConnectedElems; ++k[1] )
      {
        /// cell indices
        localIndex const seri[numFluxSupportPoints]  = {m_seri( iconn, k[0] ), m_seri( iconn, k[1] )};
        localIndex const sesri[numFluxSupportPoints] = {m_sesri( iconn, k[0] ), m_sesri( iconn, k[1] )};
        localIndex const sei[numFluxSupportPoints]   = {m_sei( iconn, k[0] ), m_sei( iconn, k[1] )};

        // clear working arrays
        real64 compFlux[numComp]{};
        real64 dCompFlux_dP[numFluxSupportPoints][numComp]{};
        real64 dCompFlux_dC[numFluxSupportPoints][numComp][numComp]{};

        real64 const trans[numFluxSupportPoints] = { stack.transmissibility[connectionIndex][0],
                                                     stack.transmissibility[connectionIndex][1] };

        real64 const dTrans_dPres[numFluxSupportPoints] = { stack.dTrans_dPres[connectionIndex][0],
                                                            stack.dTrans_dPres[connectionIndex][1] };

        //***** calculation of flux *****
        // loop over phases, compute and upwind phase flux and sum contributions to each component's flux
        for( integer ip = 0; ip < m_numPhases; ++ip )
        {
          // create local work arrays
          real64 potGrad = 0.0;
          real64 phaseFlux = 0.0;
          real64 dPhaseFlux_dP[numFluxSupportPoints]{};
          real64 dPhaseFlux_dC[numFluxSupportPoints][numComp]{};

          localIndex k_up = -1;

          if( m_kernelFlags.isSet( KernelFlags::C1PPU ) )
          {
            isothermalCompositionalMultiphaseFVMKernelUtilities::C1PPUPhaseFlux::compute< numComp, numFluxSupportPoints >
              ( m_numPhases,
              ip,
              m_kernelFlags.isSet( KernelFlags::CapPressure ),
              m_kernelFlags.isSet( KernelFlags::CheckPhasePresenceInGravity ),
              seri, sesri, sei,
              trans,
              dTrans_dPres,
              m_pres,
              m_gravCoef,
              m_phaseMob, m_dPhaseMob,
              m_phaseVolFrac, m_dPhaseVolFrac,
              m_phaseCompFrac, m_dPhaseCompFrac,
              m_dCompFrac_dCompDens,
              m_phaseMassDens, m_dPhaseMassDens,
              m_phaseCapPressure, m_dPhaseCapPressure_dPhaseVolFrac,
              k_up,
              potGrad,
              phaseFlux,
              dPhaseFlux_dP,
              dPhaseFlux_dC,
              compFlux,
              dCompFlux_dP,
              dCompFlux_dC );
          }
          else if( m_kernelFlags.isSet( KernelFlags::IHU ) )
          {
            isothermalCompositionalMultiphaseFVMKernelUtilities::IHUPhaseFlux::compute< numComp, numFluxSupportPoints >
              ( m_numPhases,
              ip,
              m_kernelFlags.isSet( KernelFlags::CapPressure ),
              m_kernelFlags.isSet( KernelFlags::CheckPhasePresenceInGravity ),
              seri, sesri, sei,
              trans,
              dTrans_dPres,
              m_pres,
              m_gravCoef,
              m_phaseMob, m_dPhaseMob,
              m_phaseVolFrac, m_dPhaseVolFrac,
              m_phaseCompFrac, m_dPhaseCompFrac,
              m_dCompFrac_dCompDens,
              m_phaseMassDens, m_dPhaseMassDens,
              m_phaseCapPressure, m_dPhaseCapPressure_dPhaseVolFrac,
              k_up,
              potGrad,
              phaseFlux,
              dPhaseFlux_dP,
              dPhaseFlux_dC,
              compFlux,
              dCompFlux_dP,
              dCompFlux_dC );
          }
          else
          {
            isothermalCompositionalMultiphaseFVMKernelUtilities::PPUPhaseFlux::compute< numComp, numFluxSupportPoints >
              ( m_numPhases,
              ip,
              m_kernelFlags.isSet( KernelFlags::CapPressure ),
              m_kernelFlags.isSet( KernelFlags::CheckPhasePresenceInGravity ),
              seri, sesri, sei,
              trans,
              dTrans_dPres,
              m_pres,
              m_gravCoef,
              m_phaseMob, m_dPhaseMob,
              m_phaseVolFrac, m_dPhaseVolFrac,
              m_phaseCompFrac, m_dPhaseCompFrac,
              m_dCompFrac_dCompDens,
              m_phaseMassDens, m_dPhaseMassDens,
              m_phaseCapPressure, m_dPhaseCapPressure_dPhaseVolFrac,
              k_up,
              potGrad,
              phaseFlux,
              dPhaseFlux_dP,
              dPhaseFlux_dC,
              compFlux,
              dCompFlux_dP,
              dCompFlux_dC );
          }

          // call the lambda in the phase loop to allow the reuse of the phase fluxes and their derivatives
          // possible use: assemble the derivatives wrt temperature, and the flux term of the energy equation for this phase
          compFluxKernelOp( ip, m_kernelFlags.isSet( KernelFlags::CheckPhasePresenceInGravity ),
                            k, seri, sesri, sei, connectionIndex,
                            k_up, seri[k_up], sesri[k_up], sei[k_up], potGrad,
                            phaseFlux, dPhaseFlux_dP, dPhaseFlux_dC );

        }   // loop over phases

        /// populate local flux vector and derivatives
        for( integer ic = 0; ic < numComp; ++ic )
        {
          integer const eqIndex0 = k[0] * numEqn + ic;
          integer const eqIndex1 = k[1] * numEqn + ic;

          stack.localFlux[eqIndex0]  +=  m_dt * compFlux[ic];
          stack.localFlux[eqIndex1]  -=  m_dt * compFlux[ic];

          for( integer ke = 0; ke < numFluxSupportPoints; ++ke )
          {
            localIndex const localDofIndexPres = k[ke] * numDof;
            stack.localFluxJacobian[eqIndex0][localDofIndexPres] += m_dt * dCompFlux_dP[ke][ic];
            stack.localFluxJacobian[eqIndex1][localDofIndexPres] -= m_dt * dCompFlux_dP[ke][ic];

            for( integer jc = 0; jc < numComp; ++jc )
            {
              localIndex const localDofIndexComp = localDofIndexPres + jc + 1;
              stack.localFluxJacobian[eqIndex0][localDofIndexComp] += m_dt * dCompFlux_dC[ke][ic][jc];
              stack.localFluxJacobian[eqIndex1][localDofIndexComp] -= m_dt * dCompFlux_dC[ke][ic][jc];
            }
          }
        }
        connectionIndex++;
      }   // loop over k[1]
    }   // loop over k[0]

  }

  /**
   * @brief Performs the complete phase for the kernel.
   * @param[in] iconn the connection index
   * @param[inout] stack the stack variables
   */
  template< typename FUNC = NoOpFunc >
  GEOS_HOST_DEVICE
  inline
  void complete( localIndex const iconn,
                 StackVariables & stack,
                 FUNC && assemblyKernelOp = NoOpFunc{} ) const
  {
    using namespace compositionalMultiphaseUtilities;

    if( m_kernelFlags.isSet( KernelFlags::TotalMassEquation ) )
    {
      // Apply equation/variable change transformation(s)
      stackArray1d< real64, maxStencilSize * numDof > work( stack.stencilSize * numDof );
      shiftBlockRowsAheadByOneAndReplaceFirstRowWithColumnSum( numComp, numEqn, numDof * stack.stencilSize, stack.numConnectedElems,
                                                               stack.localFluxJacobian, work );
      shiftBlockElementsAheadByOneAndReplaceFirstElementWithSum( numComp, numEqn, stack.numConnectedElems,
                                                                 stack.localFlux );
    }

    // add contribution to residual and jacobian into:
    // - the component mass balance equations (i = 0 to i = numComp-1)
    // note that numDof includes derivatives wrt temperature if this class is derived in ThermalKernels
    for( integer i = 0; i < stack.numConnectedElems; ++i )
    {
      if( m_ghostRank[m_seri( iconn, i )][m_sesri( iconn, i )][m_sei( iconn, i )] < 0 )
      {
        globalIndex const globalRow = m_dofNumber[m_seri( iconn, i )][m_sesri( iconn, i )][m_sei( iconn, i )];
        localIndex const localRow = LvArray::integerConversion< localIndex >( globalRow - m_rankOffset );
        GEOS_ASSERT_GE( localRow, 0 );
        GEOS_ASSERT_GT( m_localMatrix.numRows(), localRow + numComp );

        for( integer ic = 0; ic < numComp; ++ic )
        {
          RAJA::atomicAdd( parallelDeviceAtomic{}, &m_localRhs[localRow + ic],
                           stack.localFlux[i * numEqn + ic] );
          m_localMatrix.addToRowBinarySearchUnsorted< parallelDeviceAtomic >
            ( localRow + ic,
            stack.dofColIndices.data(),
            stack.localFluxJacobian[i * numEqn + ic].dataIfContiguous(),
            stack.stencilSize * numDof );
        }

        // call the lambda to assemble additional terms, such as thermal terms
        assemblyKernelOp( i, localRow );
      }
    }
  }

  /**
   * @brief Performs the kernel launch
   * @tparam POLICY the policy used in the RAJA kernels
   * @tparam KERNEL_TYPE the kernel type
   * @param[in] numConnections the number of connections
   * @param[inout] kernelComponent the kernel component providing access to setup/compute/complete functions and stack variables
   */
  template< typename POLICY, typename KERNEL_TYPE >
  static void
  launch( localIndex const numConnections,
          KERNEL_TYPE const & kernelComponent )
  {
    GEOS_MARK_FUNCTION;
    forAll< POLICY >( numConnections, [=] GEOS_HOST_DEVICE ( localIndex const iconn )
    {
      typename KERNEL_TYPE::StackVariables stack( kernelComponent.stencilSize( iconn ),
                                                  kernelComponent.numPointsInFlux( iconn ) );

      kernelComponent.setup( iconn, stack );
      kernelComponent.computeFlux( iconn, stack );
      kernelComponent.complete( iconn, stack );
    } );
  }

protected:

  /// Views on permeability
  ElementViewConst< arrayView3d< real64 const > > const m_permeability;
  ElementViewConst< arrayView3d< real64 const > > const m_dPerm_dPres;

  /// Views on phase mobilities
  ElementViewConst< arrayView2d< real64 const, compflow::USD_PHASE > > const m_phaseMob;
  ElementViewConst< arrayView3d< real64 const, compflow::USD_PHASE_DC > > const m_dPhaseMob;

  /// Views on phase mass densities
  ElementViewConst< arrayView3d< real64 const, constitutive::multifluid::USD_PHASE > > const m_phaseMassDens;
  ElementViewConst< arrayView4d< real64 const, constitutive::multifluid::USD_PHASE_DC > > const m_dPhaseMassDens;

  /// Views on phase capillary pressure
  ElementViewConst< arrayView3d< real64 const, constitutive::cappres::USD_CAPPRES > > const m_phaseCapPressure;
  ElementViewConst< arrayView4d< real64 const, constitutive::cappres::USD_CAPPRES_DS > > const m_dPhaseCapPressure_dPhaseVolFrac;

  // Stencil information

  /// Reference to the stencil wrapper
  STENCILWRAPPER const m_stencilWrapper;

  /// Connection to element maps
  typename STENCILWRAPPER::IndexContainerViewConstType const m_seri;
  typename STENCILWRAPPER::IndexContainerViewConstType const m_sesri;
  typename STENCILWRAPPER::IndexContainerViewConstType const m_sei;

};

/**
 * @class FluxComputeKernelFactory
 */
class FluxComputeKernelFactory
{
public:

  /**
   * @brief Create a new kernel and launch
   * @tparam POLICY the policy used in the RAJA kernel
   * @tparam STENCILWRAPPER the type of the stencil wrapper
   * @param[in] numComps the number of fluid components
   * @param[in] numPhases the number of fluid phases
   * @param[in] rankOffset the offset of my MPI rank
   * @param[in] dofKey string to get the element degrees of freedom numbers
   * @param[in] hasCapPressure flag specifying whether capillary pressure is used or not
   * @param[in] solverName name of the solver (to name accessors)
   * @param[in] elemManager reference to the element region manager
   * @param[in] stencilWrapper reference to the stencil wrapper
   * @param[in] dt time step size
   * @param[inout] localMatrix the local CRS matrix
   * @param[inout] localRhs the local right-hand side vector
   */
  template< typename POLICY, typename STENCILWRAPPER >
  static void
  createAndLaunch( integer const numComps,
                   integer const numPhases,
                   globalIndex const rankOffset,
                   string const & dofKey,
<<<<<<< HEAD
                   integer const hasCapPressure,
                   integer const useTotalMassEquation,
                   integer const checkPhasePresenceInGravity,
                   UpwindingParameters upwindingParams,
=======
                   BitFlags< KernelFlags > kernelFlags,
>>>>>>> f5620298
                   string const & solverName,
                   ElementRegionManager const & elemManager,
                   STENCILWRAPPER const & stencilWrapper,
                   real64 const dt,
                   CRSMatrixView< real64, globalIndex const > const & localMatrix,
                   arrayView1d< real64 > const & localRhs )
  {
    isothermalCompositionalMultiphaseBaseKernels::internal::kernelLaunchSelectorCompSwitch( numComps, [&]( auto NC )
    {
      integer constexpr NUM_COMP = NC();
      integer constexpr NUM_DOF = NC() + 1;

      ElementRegionManager::ElementViewAccessor< arrayView1d< globalIndex const > > dofNumberAccessor =
        elemManager.constructArrayViewAccessor< globalIndex, 1 >( dofKey );
      dofNumberAccessor.setName( solverName + "/accessors/" + dofKey );

<<<<<<< HEAD
      BitFlags< KernelFlags > kernelFlags;
      if( hasCapPressure )
        kernelFlags.set( KernelFlags::CapPressure );
      if( useTotalMassEquation )
        kernelFlags.set( KernelFlags::TotalMassEquation );
      if( checkPhasePresenceInGravity )
        kernelFlags.set( KernelFlags::CheckPhasePresenceInGravity );
      if( upwindingParams.upwindingScheme == UpwindingScheme::C1PPU &&
          isothermalCompositionalMultiphaseFVMKernelUtilities::epsC1PPU > 0 )
        kernelFlags.set( KernelFlags::C1PPU );
      else if( upwindingParams.upwindingScheme == UpwindingScheme::IHU )
        kernelFlags.set( KernelFlags::IHU );


=======
>>>>>>> f5620298
      using kernelType = FluxComputeKernel< NUM_COMP, NUM_DOF, STENCILWRAPPER >;
      typename kernelType::CompFlowAccessors compFlowAccessors( elemManager, solverName );
      typename kernelType::MultiFluidAccessors multiFluidAccessors( elemManager, solverName );
      typename kernelType::CapPressureAccessors capPressureAccessors( elemManager, solverName );
      typename kernelType::PermeabilityAccessors permeabilityAccessors( elemManager, solverName );

      kernelType kernel( numPhases, rankOffset, stencilWrapper, dofNumberAccessor,
                         compFlowAccessors, multiFluidAccessors, capPressureAccessors, permeabilityAccessors,
                         dt, localMatrix, localRhs, kernelFlags );
      kernelType::template launch< POLICY >( stencilWrapper.size(), kernel );
    } );
  }
};

} // namespace isothermalCompositionalMultiphaseFVMKernels

} // namespace geos

#endif //GEOS_PHYSICSSOLVERS_FLUIDFLOW_COMPOSITIONAL_FLUXCOMPUTEKERNEL_HPP<|MERGE_RESOLUTION|>--- conflicted
+++ resolved
@@ -527,14 +527,7 @@
                    integer const numPhases,
                    globalIndex const rankOffset,
                    string const & dofKey,
-<<<<<<< HEAD
-                   integer const hasCapPressure,
-                   integer const useTotalMassEquation,
-                   integer const checkPhasePresenceInGravity,
-                   UpwindingParameters upwindingParams,
-=======
                    BitFlags< KernelFlags > kernelFlags,
->>>>>>> f5620298
                    string const & solverName,
                    ElementRegionManager const & elemManager,
                    STENCILWRAPPER const & stencilWrapper,
@@ -551,23 +544,6 @@
         elemManager.constructArrayViewAccessor< globalIndex, 1 >( dofKey );
       dofNumberAccessor.setName( solverName + "/accessors/" + dofKey );
 
-<<<<<<< HEAD
-      BitFlags< KernelFlags > kernelFlags;
-      if( hasCapPressure )
-        kernelFlags.set( KernelFlags::CapPressure );
-      if( useTotalMassEquation )
-        kernelFlags.set( KernelFlags::TotalMassEquation );
-      if( checkPhasePresenceInGravity )
-        kernelFlags.set( KernelFlags::CheckPhasePresenceInGravity );
-      if( upwindingParams.upwindingScheme == UpwindingScheme::C1PPU &&
-          isothermalCompositionalMultiphaseFVMKernelUtilities::epsC1PPU > 0 )
-        kernelFlags.set( KernelFlags::C1PPU );
-      else if( upwindingParams.upwindingScheme == UpwindingScheme::IHU )
-        kernelFlags.set( KernelFlags::IHU );
-
-
-=======
->>>>>>> f5620298
       using kernelType = FluxComputeKernel< NUM_COMP, NUM_DOF, STENCILWRAPPER >;
       typename kernelType::CompFlowAccessors compFlowAccessors( elemManager, solverName );
       typename kernelType::MultiFluidAccessors multiFluidAccessors( elemManager, solverName );
