--- conflicted
+++ resolved
@@ -473,157 +473,8 @@
   real64 maxPhaseCFL, maxCompCFL;
   m_solver->computeCFLNumbers( domain, dt, maxPhaseCFL, maxCompCFL );
 
-<<<<<<< HEAD
-  integer const numPhases = m_solver->numFluidPhases();
-  integer const numComps = m_solver->numFluidComponents();
-
-  // Step 1: reset the arrays involved in the computation of CFL numbers
-  m_solver->forDiscretizationOnMeshTargets( domain.getMeshBodies(), [&]( string const &,
-                                                                         MeshLevel & mesh,
-                                                                         arrayView1d< string const > const & regionNames )
-  {
-    mesh.getElemManager().forElementSubRegions( regionNames,
-                                                [&]( localIndex const,
-                                                     ElementSubRegionBase & subRegion )
-    {
-      arrayView2d< real64, compflow::USD_PHASE > const & phaseOutflux =
-        subRegion.getField< fields::flow::phaseOutflux >();
-      arrayView2d< real64, compflow::USD_COMP > const & compOutflux =
-        subRegion.getField< fields::flow::componentOutflux >();
-      phaseOutflux.zero();
-      compOutflux.zero();
-    } );
-
-    // Step 2: compute the total volumetric outflux for each reservoir cell by looping over faces
-    NumericalMethodsManager & numericalMethodManager = domain.getNumericalMethodManager();
-    FiniteVolumeManager & fvManager = numericalMethodManager.getFiniteVolumeManager();
-    FluxApproximationBase & fluxApprox = fvManager.getFluxApproximation( m_solver->getDiscretizationName() );
-
-    isothermalCompositionalMultiphaseFVMKernels::
-      CFLFluxKernel::CompFlowAccessors compFlowAccessors( mesh.getElemManager(), getName() );
-    isothermalCompositionalMultiphaseFVMKernels::
-      CFLFluxKernel::MultiFluidAccessors multiFluidAccessors( mesh.getElemManager(), getName() );
-    isothermalCompositionalMultiphaseFVMKernels::
-      CFLFluxKernel::PermeabilityAccessors permeabilityAccessors( mesh.getElemManager(), getName() );
-    isothermalCompositionalMultiphaseFVMKernels::
-      CFLFluxKernel::RelPermAccessors relPermAccessors( mesh.getElemManager(), getName() );
-
-    // TODO: find a way to compile with this modifiable accessors in CompFlowAccessors, and remove them from here
-    ElementRegionManager::ElementViewAccessor< arrayView2d< real64, compflow::USD_PHASE > > const phaseOutfluxAccessor =
-      mesh.getElemManager().constructViewAccessor< array2d< real64, compflow::LAYOUT_PHASE >,
-                                                   arrayView2d< real64, compflow::USD_PHASE > >( fields::flow::phaseOutflux::key() );
-
-    ElementRegionManager::ElementViewAccessor< arrayView2d< real64, compflow::USD_COMP > > const compOutfluxAccessor =
-      mesh.getElemManager().constructViewAccessor< array2d< real64, compflow::LAYOUT_COMP >,
-                                                   arrayView2d< real64, compflow::USD_COMP > >( fields::flow::componentOutflux::key() );
-
-
-    fluxApprox.forAllStencils( mesh, [&] ( auto & stencil )
-    {
-
-      typename TYPEOFREF( stencil ) ::KernelWrapper stencilWrapper = stencil.createKernelWrapper();
-
-      // While this kernel is waiting for a factory class, pass all the accessors here
-      isothermalCompositionalMultiphaseBaseKernels::KernelLaunchSelector1
-      < isothermalCompositionalMultiphaseFVMKernels::CFLFluxKernel >( numComps,
-                                                                      numPhases,
-                                                                      dt,
-                                                                      stencilWrapper,
-                                                                      compFlowAccessors.get( fields::flow::pressure{} ),
-                                                                      compFlowAccessors.get( fields::flow::gravityCoefficient{} ),
-                                                                      compFlowAccessors.get( fields::flow::phaseVolumeFraction{} ),
-                                                                      permeabilityAccessors.get( fields::permeability::permeability{} ),
-                                                                      permeabilityAccessors.get( fields::permeability::dPerm_dPressure{} ),
-                                                                      relPermAccessors.get( fields::relperm::phaseRelPerm{} ),
-                                                                      multiFluidAccessors.get( fields::multifluid::phaseViscosity{} ),
-                                                                      multiFluidAccessors.get( fields::multifluid::phaseDensity{} ),
-                                                                      multiFluidAccessors.get( fields::multifluid::phaseMassDensity{} ),
-                                                                      multiFluidAccessors.get( fields::multifluid::phaseCompFraction{} ),
-                                                                      phaseOutfluxAccessor.toNestedView(),
-                                                                      compOutfluxAccessor.toNestedView() );
-    } );
-  } );
-
-  // Step 3: finalize the (cell-based) computation of the CFL numbers
-  real64 localMaxPhaseCFLNumber = 0.0;
-  real64 localMaxCompCFLNumber = 0.0;
-
-  m_solver->forDiscretizationOnMeshTargets( domain.getMeshBodies(), [&]( string const &,
-                                                                         MeshLevel & mesh,
-                                                                         arrayView1d< string const > const & regionNames )
-  {
-    mesh.getElemManager().forElementSubRegions( regionNames,
-                                                [&]( localIndex const,
-                                                     ElementSubRegionBase & subRegion )
-    {
-      arrayView2d< real64 const, compflow::USD_PHASE > const & phaseOutflux =
-        subRegion.getField< fields::flow::phaseOutflux >();
-      arrayView2d< real64 const, compflow::USD_COMP > const & compOutflux =
-        subRegion.getField< fields::flow::componentOutflux >();
-
-      arrayView1d< real64 > const & phaseCFLNumber = subRegion.getField< fields::flow::phaseCFLNumber >();
-      arrayView1d< real64 > const & compCFLNumber = subRegion.getField< fields::flow::componentCFLNumber >();
-
-      arrayView1d< real64 const > const & volume = subRegion.getElementVolume();
-
-      arrayView2d< real64 const, compflow::USD_COMP > const & compDens =
-        subRegion.getField< fields::flow::globalCompDensity >();
-      arrayView2d< real64 const, compflow::USD_COMP > const compFrac =
-        subRegion.getField< fields::flow::globalCompFraction >();
-      arrayView2d< real64, compflow::USD_PHASE > const phaseVolFrac =
-        subRegion.getField< fields::flow::phaseVolumeFraction >();
-
-      Group const & constitutiveModels = subRegion.getGroup( ElementSubRegionBase::groupKeyStruct::constitutiveModelsString() );
-
-      string const & fluidName = subRegion.getReference< string >( CompositionalMultiphaseBase::viewKeyStruct::fluidNamesString() );
-      MultiFluidBase const & fluid = constitutiveModels.getGroup< MultiFluidBase >( fluidName );
-      arrayView3d< real64 const, multifluid::USD_PHASE > const & phaseVisc = fluid.phaseViscosity();
-
-      string const & relpermName = subRegion.getReference< string >( CompositionalMultiphaseBase::viewKeyStruct::relPermNamesString() );
-      RelativePermeabilityBase const & relperm = constitutiveModels.getGroup< RelativePermeabilityBase >( relpermName );
-      arrayView4d< real64 const, relperm::USD_RELPERM > const & phaseRelPerm = relperm.phaseRelPerm();
-      arrayView5d< real64 const, relperm::USD_RELPERM_DS > const & dPhaseRelPerm_dPhaseVolFrac = relperm.dPhaseRelPerm_dPhaseVolFraction();
-
-      string const & solidName = subRegion.getReference< string >( CompositionalMultiphaseBase::viewKeyStruct::solidNamesString() );
-      CoupledSolidBase const & solid = constitutiveModels.getGroup< CoupledSolidBase >( solidName );
-      arrayView2d< real64 const > const & porosity = solid.getPorosity();
-
-      real64 subRegionMaxPhaseCFLNumber = 0.0;
-      real64 subRegionMaxCompCFLNumber = 0.0;
-
-      isothermalCompositionalMultiphaseBaseKernels::KernelLaunchSelector2
-      < isothermalCompositionalMultiphaseFVMKernels::CFLKernel >( numComps, numPhases,
-                                                                  subRegion.size(),
-                                                                  volume,
-                                                                  porosity,
-                                                                  compDens,
-                                                                  compFrac,
-                                                                  phaseVolFrac,
-                                                                  phaseRelPerm,
-                                                                  dPhaseRelPerm_dPhaseVolFrac,
-                                                                  phaseVisc,
-                                                                  phaseOutflux,
-                                                                  compOutflux,
-                                                                  phaseCFLNumber,
-                                                                  compCFLNumber,
-                                                                  subRegionMaxPhaseCFLNumber,
-                                                                  subRegionMaxCompCFLNumber );
-
-      localMaxPhaseCFLNumber = LvArray::math::max( localMaxPhaseCFLNumber, subRegionMaxPhaseCFLNumber );
-      localMaxCompCFLNumber = LvArray::math::max( localMaxCompCFLNumber, subRegionMaxCompCFLNumber );
-
-    } );
-  } );
-
-  real64 const globalMaxPhaseCFLNumber = MpiWrapper::max( localMaxPhaseCFLNumber );
-  real64 const globalMaxCompCFLNumber = MpiWrapper::max( localMaxCompCFLNumber );
-
-  GEOS_LOG_LEVEL_RANK_0( 1, getName() << ": Max phase CFL number: " << globalMaxPhaseCFLNumber );
-  GEOS_LOG_LEVEL_RANK_0( 1, getName() << ": Max component CFL number: " << globalMaxCompCFLNumber );
-=======
   GEOS_LOG_LEVEL_RANK_0( 1, GEOS_FMT( "{} (time {} s): Max phase CFL number: {}", getName(), time, maxPhaseCFL ) );
   GEOS_LOG_LEVEL_RANK_0( 1, GEOS_FMT( "{} (time {} s): Max component CFL number: {}", getName(), time, maxCompCFL ) );
->>>>>>> a2c1d226
 }
 
 
