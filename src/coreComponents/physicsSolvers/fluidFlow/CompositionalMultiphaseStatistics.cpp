--- conflicted
+++ resolved
@@ -5,11 +5,7 @@
  * Copyright (c) 2016-2024 Lawrence Livermore National Security LLC
  * Copyright (c) 2018-2024 Total, S.A
  * Copyright (c) 2018-2024 The Board of Trustees of the Leland Stanford Junior University
-<<<<<<< HEAD
- * Copyright (c) 2018-2024 Chevron
-=======
  * Copyright (c) 2023-2024 Chevron
->>>>>>> fe987d81
  * Copyright (c) 2019-     GEOS/GEOSX Contributors
  * All rights reserved
  *
@@ -395,13 +391,8 @@
     {
       regionStatistics.averagePressure = 0.0;
       regionStatistics.averageTemperature = 0.0;
-<<<<<<< HEAD
-      GEOS_LOG_LEVEL_RANK_0( 1, getName() << ", " << regionNames[i]
-                                          << ": Cannot compute average pressure because region pore volume is zero." );
-=======
       GEOS_LOG_LEVEL_INFO_RANK_0( logInfo::Statistics,
                                   GEOS_FMT( "{}, {}: Cannot compute average pressure because region pore volume is zero.", getName(), regionNames[i] ) );
->>>>>>> fe987d81
     }
 
 
@@ -415,36 +406,6 @@
     }
 
     string_view massUnit = units::getSymbol( m_solver->getMassUnit() );
-<<<<<<< HEAD
-
-    GEOS_LOG_LEVEL_RANK_0( 1, GEOS_FMT( "{}, {} (time {} s): Pressure (min, average, max): {}, {}, {} Pa",
-                                        getName(), regionNames[i], time, regionStatistics.minPressure, regionStatistics.averagePressure, regionStatistics.maxPressure ) );
-    GEOS_LOG_LEVEL_RANK_0( 1, GEOS_FMT( "{}, {} (time {} s): Delta pressure (min, max): {}, {} Pa",
-                                        getName(), regionNames[i], time, regionStatistics.minDeltaPressure, regionStatistics.maxDeltaPressure ) );
-    GEOS_LOG_LEVEL_RANK_0( 1, GEOS_FMT( "{}, {} (time {} s): Temperature (min, average, max): {}, {}, {} K",
-                                        getName(), regionNames[i], time, regionStatistics.minTemperature, regionStatistics.averageTemperature, regionStatistics.maxTemperature ) );
-    GEOS_LOG_LEVEL_RANK_0( 1, GEOS_FMT( "{}, {} (time {} s): Total dynamic pore volume: {} rm^3",
-                                        getName(), regionNames[i], time, regionStatistics.totalPoreVolume ) );
-    GEOS_LOG_LEVEL_RANK_0( 1, GEOS_FMT( "{}, {} (time {} s): Phase dynamic pore volume: {} rm^3",
-                                        getName(), regionNames[i], time, regionStatistics.phasePoreVolume ) );
-    GEOS_LOG_LEVEL_RANK_0( 1, GEOS_FMT( "{}, {} (time {} s): Phase mass: {} {}",
-                                        getName(), regionNames[i], time, regionStatistics.phaseMass, massUnit ) );
-
-    // metric 1: trapping computed with the Land trapping coefficient (similar to Eclipse)
-    GEOS_LOG_LEVEL_RANK_0( 1, GEOS_FMT( "{}, {} (time {} s): Trapped phase mass (metric 1): {} {}",
-                                        getName(), regionNames[i], time, regionStatistics.trappedPhaseMass, massUnit ) );
-    GEOS_LOG_LEVEL_RANK_0( 1, GEOS_FMT( "{}, {} (time {} s): Non-trapped phase mass (metric 1): {} {}",
-                                        getName(), regionNames[i], time, nonTrappedPhaseMass, massUnit ) );
-
-    // metric 2: immobile phase mass computed with a threshold on relative permeability
-    GEOS_LOG_LEVEL_RANK_0( 1, GEOS_FMT( "{}, {} (time {} s): Immobile phase mass (metric 2): {} {}",
-                                        getName(), regionNames[i], time, regionStatistics.immobilePhaseMass, massUnit ) );
-    GEOS_LOG_LEVEL_RANK_0( 1, GEOS_FMT( "{}, {} (time {} s): Mobile phase mass (metric 2): {} {}",
-                                        getName(), regionNames[i], time, mobilePhaseMass, massUnit ) );
-
-    GEOS_LOG_LEVEL_RANK_0( 1, GEOS_FMT( "{}, {} (time {} s): Component mass: {} {}",
-                                        getName(), regionNames[i], time, regionStatistics.componentMass, massUnit ) );
-=======
     string statPrefix = GEOS_FMT( "{}, {} (time {} s):", getName(), regionNames[i], time );
     GEOS_LOG_LEVEL_INFO_RANK_0( logInfo::Statistics,
                                 GEOS_FMT( "{} Pressure (min, average, max): {}, {}, {} Pa",
@@ -485,7 +446,6 @@
     GEOS_LOG_LEVEL_INFO_RANK_0( logInfo::Statistics,
                                 GEOS_FMT( "{} Component mass: {} {}",
                                           statPrefix, regionStatistics.componentMass, massUnit ) );
->>>>>>> fe987d81
 
     if( m_writeCSV > 0 && MpiWrapper::commRank() == 0 )
     {
@@ -524,13 +484,8 @@
   real64 maxPhaseCFL, maxCompCFL;
   m_solver->computeCFLNumbers( domain, dt, maxPhaseCFL, maxCompCFL );
 
-<<<<<<< HEAD
-  GEOS_LOG_LEVEL_RANK_0( 1, GEOS_FMT( "{} (time {} s): Max phase CFL number: {}", getName(), time, maxPhaseCFL ) );
-  GEOS_LOG_LEVEL_RANK_0( 1, GEOS_FMT( "{} (time {} s): Max component CFL number: {}", getName(), time, maxCompCFL ) );
-=======
   GEOS_LOG_LEVEL_INFO_RANK_0( logInfo::CFL, GEOS_FMT( "{} (time {} s): Max phase CFL number: {}", getName(), time, maxPhaseCFL ) );
   GEOS_LOG_LEVEL_INFO_RANK_0( logInfo::CFL, GEOS_FMT( "{} (time {} s): Max component CFL number: {}", getName(), time, maxCompCFL ) );
->>>>>>> fe987d81
 }
 
 
