/*
 * ------------------------------------------------------------------------------------------------------------
 * SPDX-License-Identifier: LGPL-2.1-only
 *
 * Copyright (c) 2016-2024 Lawrence Livermore National Security LLC
 * Copyright (c) 2018-2024 Total, S.A
 * Copyright (c) 2018-2024 The Board of Trustees of the Leland Stanford Junior University
 * Copyright (c) 2023-2024 Chevron
 * Copyright (c) 2019-     GEOS/GEOSX Contributors
 * All rights reserved
 *
 * See top level LICENSE, COPYRIGHT, CONTRIBUTORS, NOTICE, and ACKNOWLEDGEMENTS files for details.
 * ------------------------------------------------------------------------------------------------------------
 */

/**
 * @file CompositionalMultiphaseStatistics.cpp
 */

#include "CompositionalMultiphaseStatistics.hpp"

#include "mesh/DomainPartition.hpp"
#include "constitutive/fluid/multifluid/MultiFluidBase.hpp"
#include "constitutive/relativePermeability/RelativePermeabilityBase.hpp"
#include "constitutive/solid/CoupledSolidBase.hpp"
#include "physicsSolvers/fluidFlow/CompositionalMultiphaseBase.hpp"
#include "physicsSolvers/fluidFlow/CompositionalMultiphaseBaseFields.hpp"
#include "physicsSolvers/fluidFlow/CompositionalMultiphaseHybridFVM.hpp"
#include "physicsSolvers/fluidFlow/FlowSolverBaseFields.hpp"
#include "physicsSolvers/fluidFlow/kernels/compositional/StatisticsKernel.hpp"
#include "physicsSolvers/fluidFlow/LogLevelsInfo.hpp"
#include "common/format/table/TableData.hpp"
#include "common/format/table/TableFormatter.hpp"
#include "common/format/table/TableLayout.hpp"


namespace geos
{

using namespace constitutive;
using namespace dataRepository;

CompositionalMultiphaseStatistics::CompositionalMultiphaseStatistics( const string & name,
                                                                      Group * const parent ):
  Base( name, parent ),
  m_computeCFLNumbers( 0 ),
  m_computeRegionStatistics( 1 )
{
  registerWrapper( viewKeyStruct::computeCFLNumbersString(), &m_computeCFLNumbers ).
    setApplyDefaultValue( 0 ).
    setInputFlag( InputFlags::OPTIONAL ).
    setDescription( "Flag to decide whether CFL numbers are computed or not" );

  registerWrapper( viewKeyStruct::computeRegionStatisticsString(), &m_computeRegionStatistics ).
    setApplyDefaultValue( 1 ).
    setInputFlag( InputFlags::OPTIONAL ).
    setDescription( "Flag to decide whether region statistics are computed or not" );

  registerWrapper( viewKeyStruct::relpermThresholdString(), &m_relpermThreshold ).
    setApplyDefaultValue( 1e-6 ).
    setInputFlag( InputFlags::OPTIONAL ).
    setDescription( "Flag to decide whether a phase is considered mobile (when the relperm is above the threshold) or immobile (when the relperm is below the threshold) in metric 2" );

  addLogLevel< logInfo::CFL >();
  addLogLevel< logInfo::Statistics >();
}

void CompositionalMultiphaseStatistics::postInputInitialization()
{
  Base::postInputInitialization();

  if( dynamicCast< CompositionalMultiphaseHybridFVM * >( m_solver ) && m_computeCFLNumbers != 0 )
  {
    GEOS_THROW( GEOS_FMT( "{} {}: the option to compute CFL numbers is incompatible with CompositionalMultiphaseHybridFVM",
                          catalogName(), getDataContext() ),
                InputError );
  }
}

void CompositionalMultiphaseStatistics::registerDataOnMesh( Group & meshBodies )
{
  // the fields have to be registered in "registerDataOnMesh" (and not later)
  // otherwise they cannot be targeted by TimeHistory

  // for now, this guard is needed to avoid breaking the xml schema generation
  if( m_solver == nullptr )
  {
    return;
  }

  m_solver->forDiscretizationOnMeshTargets( meshBodies, [&] ( string const &,
                                                              MeshLevel & mesh,
                                                              arrayView1d< string const > const & regionNames )
  {
    ElementRegionManager & elemManager = mesh.getElemManager();

    integer const numPhases = m_solver->numFluidPhases();
    integer const numComps = m_solver->numFluidComponents();

    // if we have to report region statistics, we have to register them first here
    if( m_computeRegionStatistics )
    {
      for( integer i = 0; i < regionNames.size(); ++i )
      {
        ElementRegionBase & region = elemManager.getRegion( regionNames[i] );

        region.registerWrapper< RegionStatistics >( viewKeyStruct::regionStatisticsString() ).
          setRestartFlags( RestartFlags::NO_WRITE );
        region.excludeWrappersFromPacking( { viewKeyStruct::regionStatisticsString() } );
        RegionStatistics & stats = region.getReference< RegionStatistics >( viewKeyStruct::regionStatisticsString() );

        stats.phasePoreVolume.resizeDimension< 0 >( numPhases );
        stats.phaseMass.resizeDimension< 0 >( numPhases );
        stats.trappedPhaseMass.resizeDimension< 0 >( numPhases );
        stats.immobilePhaseMass.resizeDimension< 0 >( numPhases );
        stats.componentMass.resizeDimension< 0, 1 >( numPhases, numComps );

        // write output header
        if( m_writeCSV > 0 && MpiWrapper::commRank() == 0 )
        {
          std::ofstream outputFile( m_outputDir + "/" + regionNames[i] + ".csv" );
          string_view massUnit = units::getSymbol( m_solver->getMassUnit() );
          outputFile <<
            "Time [s],Min pressure [Pa],Average pressure [Pa],Max pressure [Pa],Min delta pressure [Pa],Max delta pressure [Pa]," <<
            "Min temperature [Pa],Average temperature [Pa],Max temperature [Pa],Total dynamic pore volume [rm^3]";
          for( integer ip = 0; ip < numPhases; ++ip )
            outputFile << ",Phase " << ip << " dynamic pore volume [rm^3]";
          for( integer ip = 0; ip < numPhases; ++ip )
            outputFile << ",Phase " << ip << " mass [" << massUnit << "]";
          for( integer ip = 0; ip < numPhases; ++ip )
            outputFile << ",Trapped phase " << ip << " mass (metric 1) [" << massUnit << "]";
          for( integer ip = 0; ip < numPhases; ++ip )
            outputFile << ",Non-trapped phase " << ip << " mass (metric 1) [" << massUnit << "]";
          for( integer ip = 0; ip < numPhases; ++ip )
            outputFile << ",Immobile phase " << ip << " mass (metric 2) [" << massUnit << "]";
          for( integer ip = 0; ip < numPhases; ++ip )
            outputFile << ",Mobile phase " << ip << " mass (metric 2) [" << massUnit << "]";
          for( integer ip = 0; ip < numPhases; ++ip )
          {
            for( integer ic = 0; ic < numComps; ++ic )
              outputFile << ",Component " << ic << " (phase " << ip << ") mass [" << massUnit << "]";
          }
          outputFile << std::endl;
          outputFile.close();
        }
      }
    }

    // if we have to compute CFL numbers later, we need to register additional variables
    if( m_computeCFLNumbers )
    {
      elemManager.forElementSubRegions( regionNames, [&]( localIndex const,
                                                          ElementSubRegionBase & subRegion )
      {
        subRegion.registerField< fields::flow::phaseOutflux >( getName() ).
          reference().resizeDimension< 1 >( numPhases );
        subRegion.registerField< fields::flow::componentOutflux >( getName() ).
          reference().resizeDimension< 1 >( numComps );
        subRegion.registerField< fields::flow::phaseCFLNumber >( getName() );
        subRegion.registerField< fields::flow::componentCFLNumber >( getName() );
      } );
    }
  } );
}

bool CompositionalMultiphaseStatistics::execute( real64 const time_n,
                                                 real64 const dt,
                                                 integer const GEOS_UNUSED_PARAM( cycleNumber ),
                                                 integer const GEOS_UNUSED_PARAM( eventCounter ),
                                                 real64 const GEOS_UNUSED_PARAM( eventProgress ),
                                                 DomainPartition & domain )
{
  m_solver->forDiscretizationOnMeshTargets( domain.getMeshBodies(), [&] ( string const &,
                                                                          MeshLevel & mesh,
                                                                          arrayView1d< string const > const & regionNames )
  {
    if( m_computeRegionStatistics )
    {
      // current time is time_n + dt
      computeRegionStatistics( time_n + dt, mesh, regionNames );
    }
  } );

  if( m_computeCFLNumbers )
  {
    // current time is time_n + dt
    computeCFLNumbers( time_n + dt, dt, domain );
  }

  return false;
}

void CompositionalMultiphaseStatistics::computeRegionStatistics( real64 const time,
                                                                 MeshLevel & mesh,
                                                                 arrayView1d< string const > const & regionNames ) const
{
  GEOS_MARK_FUNCTION;

  integer const numPhases = m_solver->numFluidPhases();
  integer const numComps = m_solver->numFluidComponents();

  // Step 1: initialize the average/min/max quantities
  ElementRegionManager & elemManager = mesh.getElemManager();
  for( integer i = 0; i < regionNames.size(); ++i )
  {
    ElementRegionBase & region = elemManager.getRegion( regionNames[i] );
    RegionStatistics & stats = region.getReference< RegionStatistics >( viewKeyStruct::regionStatisticsString() );

    stats.averagePressure = 0.0;
    stats.maxPressure = 0.0;
    stats.minPressure = LvArray::NumericLimits< real64 >::max;

    stats.maxDeltaPressure = -LvArray::NumericLimits< real64 >::max;
    stats.minDeltaPressure = LvArray::NumericLimits< real64 >::max;

    stats.averageTemperature = 0.0;
    stats.maxTemperature = 0.0;
    stats.minTemperature = LvArray::NumericLimits< real64 >::max;

    stats.totalPoreVolume = 0.0;
    stats.totalUncompactedPoreVolume = 0.0;
    stats.phasePoreVolume.setValues< serialPolicy >( 0.0 );

    stats.phaseMass.setValues< serialPolicy >( 0.0 );
    stats.trappedPhaseMass.setValues< serialPolicy >( 0.0 );
    stats.immobilePhaseMass.setValues< serialPolicy >( 0.0 );
    stats.componentMass.setValues< serialPolicy >( 0.0 );
  }

  // Step 2: increment the average/min/max quantities for all the subRegions
  elemManager.forElementSubRegions( regionNames, [&]( localIndex const,
                                                      ElementSubRegionBase & subRegion )
  {

    arrayView1d< integer const > const elemGhostRank = subRegion.ghostRank();
    arrayView1d< real64 const > const volume = subRegion.getElementVolume();
    arrayView1d< real64 const > const pres = subRegion.getField< fields::flow::pressure >();
    arrayView1d< real64 const > const temp = subRegion.getField< fields::flow::temperature >();
    arrayView2d< real64 const, compflow::USD_PHASE > const phaseVolFrac =
      subRegion.getField< fields::flow::phaseVolumeFraction >();
    arrayView1d< real64 const > const deltaPres = subRegion.getField< fields::flow::deltaPressure >();

    Group const & constitutiveModels = subRegion.getGroup( ElementSubRegionBase::groupKeyStruct::constitutiveModelsString() );

    string const & solidName = subRegion.getReference< string >( CompositionalMultiphaseBase::viewKeyStruct::solidNamesString() );
    CoupledSolidBase const & solid = constitutiveModels.getGroup< CoupledSolidBase >( solidName );
    arrayView1d< real64 const > const refPorosity = solid.getReferencePorosity();
    arrayView2d< real64 const > const porosity = solid.getPorosity();

    string const & fluidName = subRegion.getReference< string >( CompositionalMultiphaseBase::viewKeyStruct::fluidNamesString() );
    MultiFluidBase const & fluid = constitutiveModels.getGroup< MultiFluidBase >( fluidName );
    arrayView3d< real64 const, multifluid::USD_PHASE > const phaseDensity = fluid.phaseDensity();
    arrayView4d< real64 const, multifluid::USD_PHASE_COMP > const phaseCompFraction = fluid.phaseCompFraction();


    //get min vol fraction for each phase to dispactche immobile/mobile mass
    string const & relpermName = subRegion.getReference< string >( CompositionalMultiphaseBase::viewKeyStruct::relPermNamesString() );
    RelativePermeabilityBase const & relperm = constitutiveModels.getGroup< RelativePermeabilityBase >( relpermName );
    arrayView3d< real64 const, relperm::USD_RELPERM > const phaseTrappedVolFrac = relperm.phaseTrappedVolFraction();
    arrayView3d< real64 const, relperm::USD_RELPERM > const phaseRelperm = relperm.phaseRelPerm();

    real64 subRegionAvgPresNumerator = 0.0;
    real64 subRegionMinPres = 0.0;
    real64 subRegionMaxPres = 0.0;
    real64 subRegionMinDeltaPres = 0.0;
    real64 subRegionMaxDeltaPres = 0.0;
    real64 subRegionAvgTempNumerator = 0.0;
    real64 subRegionMinTemp = 0.0;
    real64 subRegionMaxTemp = 0.0;
    real64 subRegionTotalUncompactedPoreVol = 0.0;
    array1d< real64 > subRegionPhaseDynamicPoreVol( numPhases );
    array1d< real64 > subRegionPhaseMass( numPhases );
    array1d< real64 > subRegionTrappedPhaseMass( numPhases );
    array1d< real64 > subRegionImmobilePhaseMass( numPhases );
    array1d< real64 > subRegionRelpermPhaseMass( numPhases );
    array2d< real64 > subRegionComponentMass( numPhases, numComps );

    isothermalCompositionalMultiphaseBaseKernels::
      StatisticsKernel::
      launch< parallelDevicePolicy<> >( subRegion.size(),
                                        numComps,
                                        numPhases,
                                        m_relpermThreshold,
                                        elemGhostRank,
                                        volume,
                                        pres,
                                        deltaPres,
                                        temp,
                                        refPorosity,
                                        porosity,
                                        phaseDensity,
                                        phaseCompFraction,
                                        phaseVolFrac,
                                        phaseTrappedVolFrac,
                                        phaseRelperm,
                                        subRegionMinPres,
                                        subRegionAvgPresNumerator,
                                        subRegionMaxPres,
                                        subRegionMinDeltaPres,
                                        subRegionMaxDeltaPres,
                                        subRegionMinTemp,
                                        subRegionAvgTempNumerator,
                                        subRegionMaxTemp,
                                        subRegionTotalUncompactedPoreVol,
                                        subRegionPhaseDynamicPoreVol.toView(),
                                        subRegionPhaseMass.toView(),
                                        subRegionTrappedPhaseMass.toView(),
                                        subRegionImmobilePhaseMass.toView(),
                                        subRegionComponentMass.toView() );

    ElementRegionBase & region = elemManager.getRegion( ElementRegionBase::getParentRegion( subRegion ).getName() );
    RegionStatistics & stats = region.getReference< RegionStatistics >( viewKeyStruct::regionStatisticsString() );

    stats.averagePressure += subRegionAvgPresNumerator;
    if( subRegionMinPres < stats.minPressure )
    {
      stats.minPressure = subRegionMinPres;
    }
    if( subRegionMaxPres > stats.maxPressure )
    {
      stats.maxPressure = subRegionMaxPres;
    }

    if( subRegionMinDeltaPres < stats.minDeltaPressure )
    {
      stats.minDeltaPressure = subRegionMinDeltaPres;
    }
    if( subRegionMaxDeltaPres > stats.maxDeltaPressure )
    {
      stats.maxDeltaPressure = subRegionMaxDeltaPres;
    }

    stats.averageTemperature += subRegionAvgTempNumerator;
    if( subRegionMinTemp < stats.minTemperature )
    {
      stats.minTemperature = subRegionMinTemp;
    }
    if( subRegionMaxTemp > stats.maxTemperature )
    {
      stats.maxTemperature = subRegionMaxTemp;
    }

    stats.totalUncompactedPoreVolume += subRegionTotalUncompactedPoreVol;
    for( integer ip = 0; ip < numPhases; ++ip )
    {
      stats.phasePoreVolume[ip] += subRegionPhaseDynamicPoreVol[ip];
      stats.phaseMass[ip] += subRegionPhaseMass[ip];
      stats.trappedPhaseMass[ip] += subRegionTrappedPhaseMass[ip];
      stats.immobilePhaseMass[ip] += subRegionImmobilePhaseMass[ip];

      for( integer ic = 0; ic < numComps; ++ic )
      {
        stats.componentMass[ip][ic] += subRegionComponentMass[ip][ic];
      }
    }

  } );

  // Step 3: synchronize the results over the MPI ranks
  for( integer i = 0; i < regionNames.size(); ++i )
  {
    ElementRegionBase & region = elemManager.getRegion( regionNames[i] );
    RegionStatistics & stats = region.getReference< RegionStatistics >( viewKeyStruct::regionStatisticsString() );

    stats.minPressure = MpiWrapper::min( stats.minPressure );
    stats.maxPressure = MpiWrapper::max( stats.maxPressure );
    stats.minDeltaPressure = MpiWrapper::min( stats.minDeltaPressure );
    stats.maxDeltaPressure = MpiWrapper::max( stats.maxDeltaPressure );
    stats.minTemperature = MpiWrapper::min( stats.minTemperature );
    stats.maxTemperature = MpiWrapper::max( stats.maxTemperature );
    stats.totalUncompactedPoreVolume = MpiWrapper::sum( stats.totalUncompactedPoreVolume );
    stats.totalPoreVolume = 0.0;
    for( integer ip = 0; ip < numPhases; ++ip )
    {
      stats.phasePoreVolume[ip] = MpiWrapper::sum( stats.phasePoreVolume[ip] );
      stats.phaseMass[ip] = MpiWrapper::sum( stats.phaseMass[ip] );
      stats.trappedPhaseMass[ip] = MpiWrapper::sum( stats.trappedPhaseMass[ip] );
      stats.immobilePhaseMass[ip] = MpiWrapper::sum( stats.immobilePhaseMass[ip] );
      stats.totalPoreVolume += stats.phasePoreVolume[ip];
      for( integer ic = 0; ic < numComps; ++ic )
      {
        stats.componentMass[ip][ic] = MpiWrapper::sum( stats.componentMass[ip][ic] );
      }
    }
    stats.averagePressure = MpiWrapper::sum( stats.averagePressure );
    stats.averageTemperature = MpiWrapper::sum( stats.averageTemperature );
    if( stats.totalUncompactedPoreVolume > 0 )
    {
      float invTotalUncompactedPoreVolume = 1.0 / stats.totalUncompactedPoreVolume;
      stats.averagePressure *= invTotalUncompactedPoreVolume;
      stats.averageTemperature *= invTotalUncompactedPoreVolume;
    }
    else
    {
      stats.averagePressure = 0.0;
      stats.averageTemperature = 0.0;
      GEOS_LOG_LEVEL_INFO_RANK_0( logInfo::Statistics,
                                  GEOS_FMT( "{}, {}: Cannot compute average pressure because region pore volume is zero.", getName(), regionNames[i] ) );
    }


    // helpers to report statistics
    array1d< real64 > nonTrappedPhaseMass( numPhases );
    array1d< real64 > mobilePhaseMass( numPhases );
    for( integer ip = 0; ip < numPhases; ++ip )
    {
      nonTrappedPhaseMass[ip] = stats.phaseMass[ip] - stats.trappedPhaseMass[ip];
      mobilePhaseMass[ip] = stats.phaseMass[ip] - stats.immobilePhaseMass[ip];
    }

    string_view massUnit = units::getSymbol( m_solver->getMassUnit() );
<<<<<<< HEAD

    TableData compPhaseStatsData;
    compPhaseStatsData.addRow( "Pressure[Pa]", stats.minPressure, stats.averagePressure, stats.maxPressure );
    compPhaseStatsData.addRow( "Delta pressure [Pa]", stats.minDeltaPressure, "/", stats.maxDeltaPressure );
    compPhaseStatsData.addRow( "Temperature [K]", stats.minTemperature, stats.averageTemperature, stats.maxTemperature );
    compPhaseStatsData.addSeparator();

    compPhaseStatsData.addRow( "Total dynamic pore volume [rm^3]", CellType::MergeNext, CellType::MergeNext, stats.totalPoreVolume );
    compPhaseStatsData.addRow( "Phase dynamic pore volume: {} rm^3", CellType::MergeNext, CellType::MergeNext, stats.phasePoreVolume );
    compPhaseStatsData.addRow( GEOS_FMT( "Phase mass {}", massUnit ), CellType::MergeNext, CellType::MergeNext, stats.phaseMass );

    compPhaseStatsData.addRow( GEOS_FMT( "Trapped phase mass (metric 1) {}", massUnit ), CellType::MergeNext, CellType::MergeNext, stats.trappedPhaseMass );
    compPhaseStatsData.addRow( GEOS_FMT( "nonTrappedPhaseMass {}", massUnit ), CellType::MergeNext, CellType::MergeNext, nonTrappedPhaseMass );

    compPhaseStatsData.addRow( GEOS_FMT( "Immobile phase mass (metric 2) {}", massUnit ), CellType::MergeNext, CellType::MergeNext, stats.immobilePhaseMass );
    compPhaseStatsData.addRow( GEOS_FMT( "Mobile phase mass (metric 2) {}", massUnit ), CellType::MergeNext, CellType::MergeNext, mobilePhaseMass );

    compPhaseStatsData.addRow( GEOS_FMT( "Component mass {}", massUnit ), CellType::MergeNext, CellType::MergeNext, stats.componentMass );

    string const title = GEOS_FMT( "{}, {} (time {} s):", getName(), regionNames[i], time );
    TableLayout const compPhaseStatsLayout( title, { "statistics", "min", "average", "max" } );
    TableTextFormatter tableFormatter( compPhaseStatsLayout );
    GEOS_LOG_RANK_0( tableFormatter.toString( compPhaseStatsData ) );
=======
    string statPrefix = GEOS_FMT( "{}, {} (time {} s):", getName(), regionNames[i], time );
    GEOS_LOG_LEVEL_INFO_RANK_0( logInfo::Statistics,
                                GEOS_FMT( "{} Pressure (min, average, max): {}, {}, {} Pa",
                                          statPrefix, regionStatistics.minPressure, regionStatistics.averagePressure, regionStatistics.maxPressure ) );
    GEOS_LOG_LEVEL_INFO_RANK_0( logInfo::Statistics,
                                GEOS_FMT( "{} Delta pressure (min, max): {}, {} Pa",
                                          statPrefix, regionStatistics.minDeltaPressure, regionStatistics.maxDeltaPressure ) );
    GEOS_LOG_LEVEL_INFO_RANK_0( logInfo::Statistics,
                                GEOS_FMT( "{} Temperature (min, average, max): {}, {}, {} K",
                                          statPrefix, regionStatistics.minTemperature, regionStatistics.averageTemperature,
                                          regionStatistics.maxTemperature ) );
    GEOS_LOG_LEVEL_INFO_RANK_0( logInfo::Statistics,
                                GEOS_FMT( "{} Total dynamic pore volume: {} rm^3",
                                          statPrefix, regionStatistics.totalPoreVolume ) );
    GEOS_LOG_LEVEL_INFO_RANK_0( logInfo::Statistics,
                                GEOS_FMT( "{} Phase dynamic pore volume: {} rm^3",
                                          statPrefix, regionStatistics.phasePoreVolume ) );
    GEOS_LOG_LEVEL_INFO_RANK_0( logInfo::Statistics,
                                GEOS_FMT( "{} Phase mass: {} {}",
                                          statPrefix, regionStatistics.phaseMass, massUnit ) );

    // metric 1: trapping computed with the Land trapping coefficient
    GEOS_LOG_LEVEL_INFO_RANK_0( logInfo::Statistics,
                                GEOS_FMT( "{} Trapped phase mass (metric 1): {} {}",
                                          statPrefix, regionStatistics.trappedPhaseMass, massUnit ) );
    GEOS_LOG_LEVEL_INFO_RANK_0( logInfo::Statistics,
                                GEOS_FMT( "{} Non-trapped phase mass (metric 1): {} {}",
                                          statPrefix, nonTrappedPhaseMass, massUnit ) );

    // metric 2: immobile phase mass computed with a threshold on relative permeability
    GEOS_LOG_LEVEL_INFO_RANK_0( logInfo::Statistics,
                                GEOS_FMT( "{} Immobile phase mass (metric 2): {} {}",
                                          statPrefix, regionStatistics.immobilePhaseMass, massUnit ) );
    GEOS_LOG_LEVEL_INFO_RANK_0( logInfo::Statistics,
                                GEOS_FMT( "{} Mobile phase mass (metric 2): {} {}",
                                          statPrefix, mobilePhaseMass, massUnit ) );

    GEOS_LOG_LEVEL_INFO_RANK_0( logInfo::Statistics,
                                GEOS_FMT( "{} Component mass: {} {}",
                                          statPrefix, regionStatistics.componentMass, massUnit ) );
>>>>>>> b56762c2

    if( m_writeCSV > 0 && MpiWrapper::commRank() == 0 )
    {
      std::ofstream outputFile( m_outputDir + "/" + regionNames[i] + ".csv", std::ios_base::app );
      outputFile << time << "," << stats.minPressure << "," << stats.averagePressure << "," << stats.maxPressure << "," <<
        stats.minDeltaPressure << "," << stats.maxDeltaPressure << "," << stats.minTemperature << "," <<
        stats.averageTemperature << "," << stats.maxTemperature << "," << stats.totalPoreVolume;
      for( integer ip = 0; ip < numPhases; ++ip )
        outputFile << "," << stats.phasePoreVolume[ip];
      for( integer ip = 0; ip < numPhases; ++ip )
        outputFile << "," << stats.phaseMass[ip];
      for( integer ip = 0; ip < numPhases; ++ip )
        outputFile << "," << stats.trappedPhaseMass[ip];
      for( integer ip = 0; ip < numPhases; ++ip )
        outputFile << "," << nonTrappedPhaseMass[ip];
      for( integer ip = 0; ip < numPhases; ++ip )
        outputFile << "," << stats.immobilePhaseMass[ip];
      for( integer ip = 0; ip < numPhases; ++ip )
        outputFile << "," << mobilePhaseMass[ip];
      for( integer ip = 0; ip < numPhases; ++ip )
      {
        for( integer ic = 0; ic < numComps; ++ic )
          outputFile << "," << stats.componentMass[ip][ic];
      }
      outputFile << std::endl;
      outputFile.close();
    }
  }

}

void CompositionalMultiphaseStatistics::computeCFLNumbers( real64 const time,
                                                           real64 const dt,
                                                           DomainPartition & domain ) const
{
  GEOS_MARK_FUNCTION;
  real64 maxPhaseCFL, maxCompCFL;
  m_solver->computeCFLNumbers( domain, dt, maxPhaseCFL, maxCompCFL );

  GEOS_LOG_LEVEL_INFO_RANK_0( logInfo::CFL, GEOS_FMT( "{} (time {} s): Max phase CFL number: {}", getName(), time, maxPhaseCFL ) );
  GEOS_LOG_LEVEL_INFO_RANK_0( logInfo::CFL, GEOS_FMT( "{} (time {} s): Max component CFL number: {}", getName(), time, maxCompCFL ) );
}


REGISTER_CATALOG_ENTRY( TaskBase,
                        CompositionalMultiphaseStatistics,
                        string const &, dataRepository::Group * const )

} /* namespace geos */<|MERGE_RESOLUTION|>--- conflicted
+++ resolved
@@ -409,7 +409,6 @@
     }
 
     string_view massUnit = units::getSymbol( m_solver->getMassUnit() );
-<<<<<<< HEAD
 
     TableData compPhaseStatsData;
     compPhaseStatsData.addRow( "Pressure[Pa]", stats.minPressure, stats.averagePressure, stats.maxPressure );
@@ -433,48 +432,6 @@
     TableLayout const compPhaseStatsLayout( title, { "statistics", "min", "average", "max" } );
     TableTextFormatter tableFormatter( compPhaseStatsLayout );
     GEOS_LOG_RANK_0( tableFormatter.toString( compPhaseStatsData ) );
-=======
-    string statPrefix = GEOS_FMT( "{}, {} (time {} s):", getName(), regionNames[i], time );
-    GEOS_LOG_LEVEL_INFO_RANK_0( logInfo::Statistics,
-                                GEOS_FMT( "{} Pressure (min, average, max): {}, {}, {} Pa",
-                                          statPrefix, regionStatistics.minPressure, regionStatistics.averagePressure, regionStatistics.maxPressure ) );
-    GEOS_LOG_LEVEL_INFO_RANK_0( logInfo::Statistics,
-                                GEOS_FMT( "{} Delta pressure (min, max): {}, {} Pa",
-                                          statPrefix, regionStatistics.minDeltaPressure, regionStatistics.maxDeltaPressure ) );
-    GEOS_LOG_LEVEL_INFO_RANK_0( logInfo::Statistics,
-                                GEOS_FMT( "{} Temperature (min, average, max): {}, {}, {} K",
-                                          statPrefix, regionStatistics.minTemperature, regionStatistics.averageTemperature,
-                                          regionStatistics.maxTemperature ) );
-    GEOS_LOG_LEVEL_INFO_RANK_0( logInfo::Statistics,
-                                GEOS_FMT( "{} Total dynamic pore volume: {} rm^3",
-                                          statPrefix, regionStatistics.totalPoreVolume ) );
-    GEOS_LOG_LEVEL_INFO_RANK_0( logInfo::Statistics,
-                                GEOS_FMT( "{} Phase dynamic pore volume: {} rm^3",
-                                          statPrefix, regionStatistics.phasePoreVolume ) );
-    GEOS_LOG_LEVEL_INFO_RANK_0( logInfo::Statistics,
-                                GEOS_FMT( "{} Phase mass: {} {}",
-                                          statPrefix, regionStatistics.phaseMass, massUnit ) );
-
-    // metric 1: trapping computed with the Land trapping coefficient
-    GEOS_LOG_LEVEL_INFO_RANK_0( logInfo::Statistics,
-                                GEOS_FMT( "{} Trapped phase mass (metric 1): {} {}",
-                                          statPrefix, regionStatistics.trappedPhaseMass, massUnit ) );
-    GEOS_LOG_LEVEL_INFO_RANK_0( logInfo::Statistics,
-                                GEOS_FMT( "{} Non-trapped phase mass (metric 1): {} {}",
-                                          statPrefix, nonTrappedPhaseMass, massUnit ) );
-
-    // metric 2: immobile phase mass computed with a threshold on relative permeability
-    GEOS_LOG_LEVEL_INFO_RANK_0( logInfo::Statistics,
-                                GEOS_FMT( "{} Immobile phase mass (metric 2): {} {}",
-                                          statPrefix, regionStatistics.immobilePhaseMass, massUnit ) );
-    GEOS_LOG_LEVEL_INFO_RANK_0( logInfo::Statistics,
-                                GEOS_FMT( "{} Mobile phase mass (metric 2): {} {}",
-                                          statPrefix, mobilePhaseMass, massUnit ) );
-
-    GEOS_LOG_LEVEL_INFO_RANK_0( logInfo::Statistics,
-                                GEOS_FMT( "{} Component mass: {} {}",
-                                          statPrefix, regionStatistics.componentMass, massUnit ) );
->>>>>>> b56762c2
 
     if( m_writeCSV > 0 && MpiWrapper::commRank() == 0 )
     {
