--- conflicted
+++ resolved
@@ -221,11 +221,7 @@
     string const & relpermName = subRegion.getReference< string >( CompositionalMultiphaseBase::viewKeyStruct::relPermNamesString() );
     RelativePermeabilityBase const & relperm = constitutiveModels.getGroup< RelativePermeabilityBase >( relpermName );
     arrayView3d< real64 const, relperm::USD_RELPERM > const phaseTrappedVolFrac = relperm.phaseTrappedVolFraction();
-<<<<<<< HEAD
-    //TODO add trapped by PC
-=======
     arrayView3d< real64 const, relperm::USD_RELPERM > const phaseRelperm = relperm.phaseRelPerm();
->>>>>>> 7d530bc9
 
     real64 subRegionAvgPresNumerator = 0.0;
     real64 subRegionMinPres = 0.0;
