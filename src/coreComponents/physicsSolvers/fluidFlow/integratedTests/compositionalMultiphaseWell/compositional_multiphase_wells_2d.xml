--- conflicted
+++ resolved
@@ -74,20 +74,7 @@
                                         {14.5, 0.5, 0.2  } }"
                   polylineSegmentConn="{ {0, 1},
                                          {1, 2} }"
-<<<<<<< HEAD
                   radius="0.1"
-                  numElementsPerSegment="20">
-        <Perforation name="producer1_perf1"
-                     distanceFromHead="14"
-                     wellTransmissibility="1e-15"/> 
-        <Perforation name="producer1_perf2"
-                     distanceFromHead="11"
-                     wellTransmissibility="1e-15"/> 
-        <Perforation name="producer1_perf3"
-                     distanceFromHead="8"
-                     wellTransmissibility="1e-15"/> 
-=======
-                  crossSectionArea="0.08"
                   numElementsPerSegment="20">
         <Perforation name="producer1_perf1"
                      distanceFromHead="14"/> 
@@ -95,7 +82,6 @@
                      distanceFromHead="11"/> 
         <Perforation name="producer1_perf3"
                      distanceFromHead="8"/> 
->>>>>>> 7144ba31
     </InternalWell> 
 
     <InternalWell name="well_producer2"
@@ -107,20 +93,7 @@
                                         { 0.5, 14.5, 0.2  } }"
                   polylineSegmentConn="{ {0, 1},
                                          {1, 2} }"
-<<<<<<< HEAD
                   radius="0.1"
-                  numElementsPerSegment="17">
-        <Perforation name="producer2_perf1"
-                     distanceFromHead="14."
-                     wellTransmissibility="1e-15"/> 
-        <Perforation name="producer2_perf2"
-                     distanceFromHead="10"
-                     wellTransmissibility="1e-15"/> 
-        <Perforation name="producer2_perf3"
-                     distanceFromHead="6"
-                     wellTransmissibility="1e-15"/> 
-=======
-                  crossSectionArea="0.08"
                   numElementsPerSegment="17">
         <Perforation name="producer2_perf1"
                      distanceFromHead="14."/> 
@@ -128,7 +101,6 @@
                      distanceFromHead="10"/> 
         <Perforation name="producer2_perf3"
                      distanceFromHead="6"/> 
->>>>>>> 7144ba31
     </InternalWell> 
 
     <InternalWell name="well_injector1"
@@ -138,23 +110,12 @@
                   polylineNodeCoords="{ {0.5,   0.5, 0.5  }, 
                                         {14.5, 14.5, 0.2  } }"
                   polylineSegmentConn="{ {0, 1} }"
-<<<<<<< HEAD
                   radius="0.1"
-                  numElementsPerSegment="30">
-        <Perforation name="injector1_perf1"
-                     distanceFromHead="19.5"
-                     wellTransmissibility="1e-15"/> 
-        <Perforation name="injector1_perf2"
-                     distanceFromHead="10.45"
-                     wellTransmissibility="1e-15"/> 
-=======
-                  crossSectionArea="0.08"
                   numElementsPerSegment="30">
         <Perforation name="injector1_perf1"
                      distanceFromHead="19.5"/> 
         <Perforation name="injector1_perf2"
                      distanceFromHead="10.45"/> 
->>>>>>> 7144ba31
     </InternalWell> 
 
   </Mesh>
