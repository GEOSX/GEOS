
<Problem>

  <Solvers
    gravityVector="0.0, 0.0, -9.81">

<<<<<<< HEAD
    <CompositionalMultiphaseReservoir name="reservoirSystem"
                                      flowSolverName="compositionalMultiphaseFlow"
                                      wellSolverName="compositionalMultiphaseWell"
                                      verboseLevel="1"
                                      targetRegions="{Region1,wellRegion1,wellRegion2,wellRegion3}">
      <SystemSolverParameters maxIterNewton="40"
                              useDirectSolver="1"
                              verbosityFlag="0"/>
    </CompositionalMultiphaseReservoir>
=======
    <Reservoir name="reservoirSystem"
               flowSolverName="compositionalMultiphaseFlow"
               wellSolverName="compositionalMultiphaseWell"
               logLevel="1"
               targetRegions="{Region1,wellRegion1,wellRegion2,wellRegion3}">
      <SystemSolverParameters newtonTol="1.0e-4"
                              maxIterNewton="40"
                              useDirectSolver="1"
                              logLevel="0"/>
    </Reservoir>
>>>>>>> 69d82d57
    
    <CompositionalMultiphaseFlow name="compositionalMultiphaseFlow"
                                 logLevel="1"
                                 gravityFlag="1"
                                 discretization="fluidTPFA"
                                 targetRegions="{Region1}"
                                 fluidName="fluid1"
                                 solidName="rock"
                                 relPermName="relperm"
                                 temperature="297.15"
                                 useMass="0">
    </CompositionalMultiphaseFlow>

 <!-- SPHINX_COMP_WELL_SOLVER -->
    <CompositionalMultiphaseWell name="compositionalMultiphaseWell"
                                 logLevel="1"
                                 gravityFlag="1"
                                 targetRegions="{wellRegion1,wellRegion2,wellRegion3}"
                                 wellFluidName="fluid1"
                                 wellRelPermName="relperm"
                                 wellTemperature="297.15"
                                 useMass="0">
        <WellControls name="wellControls1"
                      type="producer"
                      control="BHP"
                      targetBHP="4e6"
                      targetRate="1"
                      referenceDepth="0.5"/>
        <WellControls name="wellControls2"
                      type="producer"
                      control="BHP"
                      targetBHP="4e6"
                      targetRate="1"
                      referenceDepth="0.5"/>
        <WellControls name="wellControls3"
                      type="injector"
                      control="BHP" 
                      targetBHP="1e7"
                      targetRate="1e4" 
               	      injectionStream="{0.1, 0.1, 0.1, 0.7}"
                      referenceDepth="0.5"/>
    </CompositionalMultiphaseWell>
 <!-- SPHINX_COMP_WELL_SOLVER_END -->
    
  </Solvers>  

  <Mesh>
    <InternalMesh name="mesh1"
                  elementTypes="{C3D8}" 
                  xCoords="{0, 15}"
                  yCoords="{0, 15}"
                  zCoords="{0, 1}"
                  nx="{20}"
                  ny="{20}"
                  nz="{1}"
                  cellBlockNames="{cb1}"/>

    <InternalWell name="well_producer1"
                  wellRegionName="wellRegion1"
                  wellControlsName="wellControls1"
                  meshName="mesh1"
                  polylineNodeCoords="{ {0.5,  0.5, 0.5  }, 
                                        {7.5,  0.5, 0.35 },
                                        {14.5, 0.5, 0.2  } }"
                  polylineSegmentConn="{ {0, 1},
                                         {1, 2} }"
                  crossSectionArea="0.3"
                  numElementsPerSegment="20">
        <Perforation name="producer1_perf1"
                     distanceFromHead="14"
                     transmissibility="5e-11"/> 
        <Perforation name="producer1_perf2"
                     distanceFromHead="11"
                     transmissibility="5e-11"/> 
        <Perforation name="producer1_perf3"
                     distanceFromHead="8"
                     transmissibility="5e-11"/> 
    </InternalWell> 

    <InternalWell name="well_producer2"
                  wellRegionName="wellRegion2"
                  wellControlsName="wellControls2"
                  meshName="mesh1"
                  polylineNodeCoords="{ {14.5, 14.5, 0.5  }, 
                                        { 7.5, 14.5, 0.35 },
                                        { 0.5, 14.5, 0.2  } }"
                  polylineSegmentConn="{ {0, 1},
                                         {1, 2} }"
                  crossSectionArea="0.3"
                  numElementsPerSegment="17">
        <Perforation name="producer2_perf1"
                     distanceFromHead="14."
                     transmissibility="5e-11"/> 
        <Perforation name="producer2_perf2"
                     distanceFromHead="10"
                     transmissibility="5e-11"/> 
        <Perforation name="producer2_perf3"
                     distanceFromHead="6"
                     transmissibility="5e-11"/> 
    </InternalWell> 

    <InternalWell name="well_injector1"
                  wellRegionName="wellRegion3"
                  wellControlsName="wellControls3"
                  meshName="mesh1"
                  polylineNodeCoords="{ {0.5,   0.5, 0.5  }, 
                                        {14.5, 14.5, 0.2  } }"
                  polylineSegmentConn="{ {0, 1} }"
                  crossSectionArea="0.3"
                  numElementsPerSegment="30">
        <Perforation name="injector1_perf1"
                     distanceFromHead="19.5"
                     transmissibility="1e-9"/> 
        <Perforation name="injector1_perf2"
                     distanceFromHead="10.45"
                     transmissibility="1e-9"/> 
    </InternalWell> 

  </Mesh>


  <Events maxTime="7e3">

    <PeriodicEvent name="solverApplications"
                   forceDt="1e3"
                   target="/Solvers/reservoirSystem" />

    <PeriodicEvent name="outputs"
                   timeFrequency="1e3"
                   targetExactTimestep="1"
                   target="/Outputs/siloOutput" />

    <PeriodicEvent name="restarts"
                   timeFrequency="3e3"
                   targetExactTimestep="0"
                   target="/Outputs/restartOutput" />
  </Events>

  <NumericalMethods>
    <FiniteVolume>
      <TwoPointFluxApproximation name="fluidTPFA"
                                 fieldName="pressure"
                                 coefficientName="permeability"/>
    </FiniteVolume>
  </NumericalMethods>

  <ElementRegions>
    <CellElementRegion name="Region1"
                   cellBlocks="{cb1}" 
                   materialList="{fluid1, rock, relperm}" />

    <WellElementRegion name="wellRegion1"
                       materialList="{fluid1, relperm}"/> 
    <WellElementRegion name="wellRegion2"
                       materialList="{fluid1, relperm}"/> 
    <WellElementRegion name="wellRegion3"
                       materialList="{fluid1, relperm}"/> 


  </ElementRegions>

  <Constitutive>
    <CompositionalMultiphaseFluid name="fluid1"
                                  phaseNames="{oil, gas}"
                                  equationsOfState="{PR, PR}"
                                  componentNames="{N2, C10, C20, H2O}"
                                  componentCriticalPressure="{34e5, 25.3e5, 14.6e5, 220.5e5}"
                                  componentCriticalTemperature="{126.2, 622.0, 782.0, 647.0}"
                                  componentAcentricFactor="{0.04, 0.443, 0.816, 0.344}"
                                  componentMolarWeight="{28e-3, 134e-3, 275e-3, 18e-3}"
                                  componentVolumeShift="{0, 0, 0, 0}"
                                  componentBinaryCoeff="{ {0, 0, 0, 0},
                                                          {0, 0, 0, 0},
                                                          {0, 0, 0, 0},
                                                          {0, 0, 0, 0} }"/>
    
    <PoreVolumeCompressibleSolid name="rock"
                                 referencePressure="0.0"
                                 compressibility="1e-9"/>

    <BrooksCoreyRelativePermeability name="relperm"
                                     phaseNames="{oil, gas}"
                                     phaseMinVolumeFraction="{0.1, 0.15}"
                                     phaseRelPermExponent="{2.0, 2.0}"
                                     phaseRelPermMaxValue="{0.8, 0.9}"/>
  </Constitutive>
    
  <FieldSpecifications>
    <FieldSpecification name="permx"
               component="0"
               initialCondition="1"  
               setNames="{all}"
               objectPath="ElementRegions/Region1/cb1"
               fieldName="permeability"
               scale="2.0e-13"/>

    <FieldSpecification name="permy"
               component="1"
               initialCondition="1"
               setNames="{all}"
               objectPath="ElementRegions/Region1/cb1"
               fieldName="permeability"
               scale="2.0e-13"/>

    <FieldSpecification name="permz"
               component="2"
               initialCondition="1"
               setNames="{all}"
               objectPath="ElementRegions/Region1/cb1"
               fieldName="permeability"
               scale="2.0e-13"/>

    <FieldSpecification name="referencePorosity"
               initialCondition="1"
               setNames="{all}"
               objectPath="ElementRegions/Region1/cb1"
               fieldName="referencePorosity"
               scale="0.05"/>

    <!-- Initial pressure: ~5 bar -->

    <FieldSpecification name="initialPressure"
               initialCondition="1"
               setNames="{all}"
               objectPath="ElementRegions/Region1/cb1"
               fieldName="pressure"
               scale="5e6"/>

    <!-- Initial composition: no water, only heavy hydrocarbon components and N2 -->

    <FieldSpecification name="initialComposition_N2"
               initialCondition="1"
               setNames="{all}"
               objectPath="ElementRegions/Region1/cb1"
               fieldName="globalCompFraction"
               component="0"
               scale="0.099"/>

    <FieldSpecification name="initialComposition_C10"
               initialCondition="1"
               setNames="{all}"
               objectPath="ElementRegions/Region1/cb1"
               fieldName="globalCompFraction"
               component="1"
               scale="0.3"/>

    <FieldSpecification name="initialComposition_C20"
               initialCondition="1"
               setNames="{all}"
               objectPath="ElementRegions/Region1/cb1"
               fieldName="globalCompFraction"
               component="2"
               scale="0.6"/>

    <FieldSpecification name="initialComposition_H20"
               initialCondition="1"
               setNames="{all}"
               objectPath="ElementRegions/Region1/cb1"
               fieldName="globalCompFraction"
               component="3"
               scale="0.001"/>

  </FieldSpecifications>

  <Functions>

  </Functions>

  <Outputs>
    <Silo name="siloOutput"/>
    <Restart name="restartOutput"/>
  </Outputs>

</Problem><|MERGE_RESOLUTION|>--- conflicted
+++ resolved
@@ -4,31 +4,17 @@
   <Solvers
     gravityVector="0.0, 0.0, -9.81">
 
-<<<<<<< HEAD
     <CompositionalMultiphaseReservoir name="reservoirSystem"
                                       flowSolverName="compositionalMultiphaseFlow"
                                       wellSolverName="compositionalMultiphaseWell"
-                                      verboseLevel="1"
+                                      logLevel="1"
                                       targetRegions="{Region1,wellRegion1,wellRegion2,wellRegion3}">
       <SystemSolverParameters maxIterNewton="40"
-                              useDirectSolver="1"
-                              verbosityFlag="0"/>
+                              useDirectSolver="1"/>
     </CompositionalMultiphaseReservoir>
-=======
-    <Reservoir name="reservoirSystem"
-               flowSolverName="compositionalMultiphaseFlow"
-               wellSolverName="compositionalMultiphaseWell"
-               logLevel="1"
-               targetRegions="{Region1,wellRegion1,wellRegion2,wellRegion3}">
-      <SystemSolverParameters newtonTol="1.0e-4"
-                              maxIterNewton="40"
-                              useDirectSolver="1"
-                              logLevel="0"/>
-    </Reservoir>
->>>>>>> 69d82d57
     
     <CompositionalMultiphaseFlow name="compositionalMultiphaseFlow"
-                                 logLevel="1"
+                                 logLevel="0"
                                  gravityFlag="1"
                                  discretization="fluidTPFA"
                                  targetRegions="{Region1}"
