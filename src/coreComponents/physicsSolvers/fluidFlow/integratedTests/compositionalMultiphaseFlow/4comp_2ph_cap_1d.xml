--- conflicted
+++ resolved
@@ -3,29 +3,16 @@
 
   <Solvers>
   
-<<<<<<< HEAD
     <CompositionalMultiphaseFVM name="compflow"
                                 logLevel="1"
                                 discretization="fluidTPFA"
                                 targetRegions="{Region1}"
-                                fluidName="fluid1"
-                                solidName="rock"
-                                relPermName="relperm"
-                                capPressureName="capPressure"
+                                fluidNames="{fluid1}"
+                                solidNames="{rock}"
+                                relPermNames="{relperm}"
+                                capPressureNames="{capPressure}"
                                 temperature="297.15"
                                 useMass="0">
-=======
-    <CompositionalMultiphaseFlow name="compflow"
-                                 logLevel="1"
-                                 discretization="fluidTPFA"
-                                 targetRegions="{Region1}"
-                                 fluidNames="{fluid1}"
-                                 solidNames="{rock}"
-                                 relPermNames="{relperm}"
-                                 capPressureNames="{capPressure}"
-                                 temperature="297.15"
-                                 useMass="0">
->>>>>>> d4734837
       <NonlinearSolverParameters newtonTol="1.0e-6"
                                  newtonMaxIter="15"/>
       <SystemSolverParameters useDirectSolver="1"/>
