--- conflicted
+++ resolved
@@ -9,11 +9,7 @@
       targetRegions="{ Region1 }"
       fluidNames="{ fluid1 }"
       solidNames="{ rock }"
-<<<<<<< HEAD
-      permeabilityNames="{ permeabilityModel }"
-=======
       permeabilityNames="{ rockPerm }"
->>>>>>> 496f5b28
       relPermNames="{ relperm }"
       temperature="297.15"
       useMass="0">
@@ -101,11 +97,7 @@
     <CellElementRegion
       name="Region1"
       cellBlocks="{ block1 }"
-<<<<<<< HEAD
-      materialList="{ fluid1, rock, permeabilityModel , relperm }"/>
-=======
       materialList="{ fluid1, rock, relperm, rockPerm }"/>
->>>>>>> 496f5b28
   </ElementRegions>
 
   <Constitutive>
@@ -124,19 +116,10 @@
                               { 0, 0, 0, 0 },
                               { 0, 0, 0, 0 } }"/>
 
-      
-    <CompressibleRock
+    <PoreVolumeCompressibleSolid
       name="rock"
       referencePressure="0.0"
-      defaultReferencePorosity ="0.2"
-      compressibility="1e-9"
-      defaultGrainDensity="1"
-      grainBulkModulus="1.0e9"/>
-      
-      
-    <ConstantPermeability
-      name="permeabilityModel"
-      permeabilityComponents="1.0e-16, 1.0e-16, 1.0e-16"/>
+      compressibility="1e-9"/>
 
     <BrooksCoreyRelativePermeability
       name="relperm"
@@ -151,8 +134,6 @@
   </Constitutive>
 
   <FieldSpecifications>
-<<<<<<< HEAD
-=======
     <FieldSpecification
       name="referencePorosity"
       initialCondition="1"
@@ -161,7 +142,6 @@
       fieldName="referencePorosity"
       scale="0.2"/>
 
->>>>>>> 496f5b28
     <!-- Initial pressure: ~5 bar -->
     <FieldSpecification
       name="initialPressure"
