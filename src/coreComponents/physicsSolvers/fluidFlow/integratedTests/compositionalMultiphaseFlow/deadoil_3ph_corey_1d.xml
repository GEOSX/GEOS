<?xml version="1.0" ?>

<Problem>
  <Solvers>
    <CompositionalMultiphaseFVM
      name="compflow"
      logLevel="1"
      discretization="fluidTPFA"
      fluidNames="{ fluid }"
      solidNames="{ rock }"
<<<<<<< HEAD
      permeabilityNames="{ permeabilityModel }"
=======
      permeabilityNames="{rockPerm}"
>>>>>>> 496f5b28
      relPermNames="{ relperm }"
      temperature="300"
      useMass="0"
      targetRegions="{ region }">
      <NonlinearSolverParameters
        newtonTol="1.0e-10"
        newtonMaxIter="15"
        maxTimeStepCuts="2"
        lineSearchMaxCuts="2"/>
      <LinearSolverParameters
        solverType="direct"
        directParallel="0"  
        logLevel="0"/>
    </CompositionalMultiphaseFVM>

  </Solvers>

  <Mesh>
    <InternalMesh
      name="mesh"
      elementTypes="{ C3D8 }"
      xCoords="{ 0, 10 }"
      yCoords="{ 0, 1 }"
      zCoords="{ 0, 1 }"
      nx="{ 10 }"
      ny="{ 1 }"
      nz="{ 1 }"
      cellBlockNames="{ block1 }"/>
  </Mesh>

  <Geometry>
    <Box
      name="source"
      xMin="{-0.01, -0.01, -0.01}"
      xMax="{ 1.01, 1.01, 1.01}"/>

    <Box
      name="sink"
      xMin="{ 8.99, -0.01, -0.01}"
      xMax="{10.01, 1.01, 1.01}"/>
  </Geometry>

  <Events
    maxTime="2e7">
    <PeriodicEvent
      name="outputs"
      timeFrequency="1e6"
      targetExactTimestep="1"
      target="/Outputs/siloOutput"/>

    <PeriodicEvent
      name="solverApplications1"
      forceDt="1e4"
      beginTime="0"
      endTime="1e5"
      target="/Solvers/compflow"/>

    <PeriodicEvent
      name="solverApplications2"
      forceDt="1e5"
      beginTime="1e5"
      target="/Solvers/compflow"/>

    <PeriodicEvent
      name="restarts"
      timeFrequency="1e7"
      targetExactTimestep="0"
      target="/Outputs/restartOutput"/>
  </Events>

  <NumericalMethods>
    <FiniteVolume>
      <TwoPointFluxApproximation
        name="fluidTPFA"
        fieldName="pressure"
        coefficientName="permeability"
        coefficientModelNames="{rockPerm}"/>
    </FiniteVolume>
  </NumericalMethods>

  <ElementRegions>
    <CellElementRegion
      name="region"
      cellBlocks="{ block1 }"
<<<<<<< HEAD
      materialList="{ fluid, rock, permeabilityModel, relperm }"/>
=======
      materialList="{ fluid, rock, relperm, rockPerm }"/>
>>>>>>> 496f5b28
  </ElementRegions>

  <Constitutive>
    <DeadOilFluid
      name="fluid"
      phaseNames="{ oil, gas, water }"
      surfaceDensities="{ 800.0, 0.9907, 1022.0 }"
      componentMolarWeight="{ 114e-3, 16e-3, 18e-3 }"
      tableFiles="{ pvdo.txt, pvdg.txt, pvtw.txt }"/>

   <CompressibleRock
      name="rock"
      referencePressure="0.0"
      defaultReferencePorosity ="0.2"
      compressibility="1e-9"
      defaultGrainDensity="1"
      grainBulkModulus="1.0e9"/>
      
    <ConstantPermeability
      name="permeabilityModel"
      permeabilityComponents="1.0e-16, 1.0e-16, 1.0e-16"/>

    <BrooksCoreyRelativePermeability
      name="relperm"
      phaseNames="{ oil, gas, water }"
      phaseMinVolumeFraction="{ 0.05, 0.05, 0.05 }"
      phaseRelPermExponent="{ 1.5, 1.5, 1.5 }"
      phaseRelPermMaxValue="{ 0.9, 0.9, 0.9 }"/>
      
     <ConstantPermeability
      name="rockPerm"
      permeabilityComponents="{1.0e-16, 1.0e-16, 1.0e-16}"/>   
  </Constitutive>

  <FieldSpecifications>
<<<<<<< HEAD
=======
    <FieldSpecification
      name="referencePorosity"
      initialCondition="1"
      setNames="{ all }"
      objectPath="ElementRegions/region/block1"
      fieldName="referencePorosity"
      scale="0.2"/>

>>>>>>> 496f5b28
    <!-- Initial pressure: ~75 bar -->
    <FieldSpecification
      name="initialPressure"
      initialCondition="1"
      setNames="{ all }"
      objectPath="ElementRegions/region/block1"
      fieldName="pressure"
      scale="7.5e6"/>

    <!-- Initial composition: no water, only heavy hydrocarbon components and N2 -->
    <FieldSpecification
      name="initialComposition_oil"
      initialCondition="1"
      setNames="{ all }"
      objectPath="ElementRegions/region/block1"
      fieldName="globalCompFraction"
      component="0"
      scale="0.6"/>

    <FieldSpecification
      name="initialComposition_gas"
      initialCondition="1"
      setNames="{ all }"
      objectPath="ElementRegions/region/block1"
      fieldName="globalCompFraction"
      component="1"
      scale="0.399"/>

    <FieldSpecification
      name="initialComposition_water"
      initialCondition="1"
      setNames="{ all }"
      objectPath="ElementRegions/region/block1"
      fieldName="globalCompFraction"
      component="2"
      scale="0.001"/>

    <!-- Injection pressure: ~10 bar -->
    <FieldSpecification
      name="sourceTermPressure"
      objectPath="ElementRegions/region/block1"
      fieldName="pressure"
      scale="1e7"
      setNames="{ source }"/>

    <!-- Injection stream: mostly water -->
    <FieldSpecification
      name="sourceTermComposition_oil"
      setNames="{ source }"
      objectPath="ElementRegions/region/block1"
      fieldName="globalCompFraction"
      component="0"
      scale="0.1"/>

    <FieldSpecification
      name="sourceTermComposition_gas"
      setNames="{ source }"
      objectPath="ElementRegions/region/block1"
      fieldName="globalCompFraction"
      component="1"
      scale="0.1"/>

    <FieldSpecification
      name="sourceTermComposition_water"
      setNames="{ source }"
      objectPath="ElementRegions/region/block1"
      fieldName="globalCompFraction"
      component="2"
      scale="0.8"/>

    <!-- Production pressure: ~40 bar, -->
    <FieldSpecification
      name="sinkTerm"
      objectPath="ElementRegions/region/block1"
      fieldName="pressure"
      scale="4e6"
      setNames="{ sink }"/>

    <!-- Production stream: same as initial (should not matter due to upwinding) -->
    <FieldSpecification
      name="sinkTermComposition_oil"
      setNames="{ sink }"
      objectPath="ElementRegions/region/block1"
      fieldName="globalCompFraction"
      component="0"
      scale="0.6"/>

    <FieldSpecification
      name="sinkTermComposition_gas"
      setNames="{ sink }"
      objectPath="ElementRegions/region/block1"
      fieldName="globalCompFraction"
      component="1"
      scale="0.399"/>

    <FieldSpecification
      name="sinkTermComposition_water"
      setNames="{ sink }"
      objectPath="ElementRegions/region/block1"
      fieldName="globalCompFraction"
      component="2"
      scale="0.001"/>
  </FieldSpecifications>

  <Outputs>
    <Silo
      name="siloOutput"/>

    <Restart
      name="restartOutput"/>
  </Outputs>
</Problem><|MERGE_RESOLUTION|>--- conflicted
+++ resolved
@@ -8,11 +8,7 @@
       discretization="fluidTPFA"
       fluidNames="{ fluid }"
       solidNames="{ rock }"
-<<<<<<< HEAD
-      permeabilityNames="{ permeabilityModel }"
-=======
       permeabilityNames="{rockPerm}"
->>>>>>> 496f5b28
       relPermNames="{ relperm }"
       temperature="300"
       useMass="0"
@@ -97,11 +93,7 @@
     <CellElementRegion
       name="region"
       cellBlocks="{ block1 }"
-<<<<<<< HEAD
-      materialList="{ fluid, rock, permeabilityModel, relperm }"/>
-=======
       materialList="{ fluid, rock, relperm, rockPerm }"/>
->>>>>>> 496f5b28
   </ElementRegions>
 
   <Constitutive>
@@ -112,17 +104,10 @@
       componentMolarWeight="{ 114e-3, 16e-3, 18e-3 }"
       tableFiles="{ pvdo.txt, pvdg.txt, pvtw.txt }"/>
 
-   <CompressibleRock
+    <PoreVolumeCompressibleSolid
       name="rock"
       referencePressure="0.0"
-      defaultReferencePorosity ="0.2"
-      compressibility="1e-9"
-      defaultGrainDensity="1"
-      grainBulkModulus="1.0e9"/>
-      
-    <ConstantPermeability
-      name="permeabilityModel"
-      permeabilityComponents="1.0e-16, 1.0e-16, 1.0e-16"/>
+      compressibility="1e-9"/>
 
     <BrooksCoreyRelativePermeability
       name="relperm"
@@ -137,8 +122,6 @@
   </Constitutive>
 
   <FieldSpecifications>
-<<<<<<< HEAD
-=======
     <FieldSpecification
       name="referencePorosity"
       initialCondition="1"
@@ -147,7 +130,6 @@
       fieldName="referencePorosity"
       scale="0.2"/>
 
->>>>>>> 496f5b28
     <!-- Initial pressure: ~75 bar -->
     <FieldSpecification
       name="initialPressure"
