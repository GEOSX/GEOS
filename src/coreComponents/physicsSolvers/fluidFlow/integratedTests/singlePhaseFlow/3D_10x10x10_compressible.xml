<?xml version="1.0" ?>
<!--# # -->

<!-- SPHINX_TUT_INT_HEX_PROBLEM_OPEN -->
<Problem xmlns:xsi="http://www.w3.org/2001/XMLSchema-instance"
  xsi:noNamespaceSchemaLocation="https://geosx-geosx.readthedocs-hosted.com/en/latest/_downloads/schema.xsd">
  <!-- SPHINX_TUT_INT_HEX_PROBLEM_OPEN_END -->
  
  <!-- SPHINX_TUT_INT_HEX_SOLVERS -->
  <Solvers>
    <SinglePhaseFVM name="SinglePhaseFlow"
<<<<<<< HEAD
      logLevel="1"
      discretization="singlePhaseTPFA"
      fluidNames="{water}"
      solidNames="{rock}"
      targetRegions="{Region2}">
      <NonlinearSolverParameters newtonTol="1.0e-6" newtonMaxIter="8"/>
      <SystemSolverParameters krylovTol="1.0e-10"/>
=======
                     logLevel="1"
                     discretization="singlePhaseTPFA"
                     fluidNames="{water}"
                     solidNames="{rock}"
                     targetRegions="{Region2}">
      <NonlinearSolverParameters newtonTol="1.0e-6"
                                 newtonMaxIter="8"/>
      <LinearSolverParameters solverType="gmres"
                              krylovTol="1.0e-10"/>
>>>>>>> 92b80c88
    </SinglePhaseFVM>
  </Solvers>
  <!-- SPHINX_TUT_INT_HEX_SOLVERS_END -->
  
  <!-- SPHINX_TUT_INT_HEX_MESH -->
  <Mesh>
    <InternalMesh name="mesh1"
    elementTypes="{C3D8}"
    xCoords="{0, 10}"
    yCoords="{0, 10}"
    zCoords="{0, 10}"
    nx="{10}"
    ny="{10}"
    nz="{10}"
    cellBlockNames="{cb1}"/>
  </Mesh>
  <!-- SPHINX_TUT_INT_HEX_MESH_END -->
  
  <!-- SPHINX_TUT_INT_HEX_GEOMETRY -->
  <Geometry>
    <Box name="source" xMin="-0.01, -0.01, -0.01" xMax="1.01, 1.01, 1.01"/>
    <Box name="sink"   xMin="8.99, 8.99, 8.99" xMax="10.01, 10.01, 10.01"/>
  </Geometry>
  <!-- SPHINX_TUT_INT_HEX_GEOMETRY_END -->
  
  
  <!-- SPHINX_TUT_INT_HEX_EVENTS -->
  <Events maxTime="5000.0">
    
    <PeriodicEvent name="solverApplications"
    forceDt="20.0"
    target="/Solvers/SinglePhaseFlow" />
    
    <PeriodicEvent name="outputs"
    timeFrequency="100.0"
    targetExactTimestep="1"
    target="/Outputs/siloOutput" />
    
  </Events>
  <!-- SPHINX_TUT_INT_HEX_EVENTS_END -->
  
  
  <!-- SPHINX_TUT_INT_HEX_NUM_METHODS -->
  <NumericalMethods>
    <FiniteVolume>
      <TwoPointFluxApproximation name="singlePhaseTPFA"
      fieldName="pressure"
      boundaryFieldName="facePressure"
      coefficientName="permeability"/>
    </FiniteVolume>
  </NumericalMethods>
  <!-- SPHINX_TUT_INT_HEX_NUM_METHODS_END -->
  
  <!-- SPHINX_TUT_INT_HEX_ELEM_REGIONS -->
  <ElementRegions>
    <CellElementRegion name="Region2"
    cellBlocks="{cb1}"
    materialList="{water, rock}"/>
  </ElementRegions>
  <!-- SPHINX_TUT_INT_HEX_ELEM_REGIONS_END -->
  
  <!-- SPHINX_TUT_INT_HEX_CONSTITUTIVE -->
  <Constitutive>
    <CompressibleSinglePhaseFluid name="water"
    defaultDensity="1000"
    defaultViscosity="0.001"
    referencePressure="0.0"
    referenceDensity="1000"
    compressibility="5e-10"
    referenceViscosity="0.001"
    viscosibility="0.0"/>
    
    <PoreVolumeCompressibleSolid name="rock"
    referencePressure="0.0"
    compressibility="1e-9"/>
  </Constitutive>
  <!-- SPHINX_TUT_INT_HEX_CONSTITUTIVE_END -->
  
  <!-- SPHINX_TUT_INT_HEX_FIELDS -->
  <FieldSpecifications>
    <FieldSpecification name="permx"
    component="0"
    initialCondition="1"
    setNames="{all}"
    objectPath="ElementRegions/Region2/elementSubRegions/cb1"
    fieldName="permeability"
    scale="1.0e-12"/>
    
    <FieldSpecification name="permy"
    component="1"
    initialCondition="1"
    setNames="{all}"
    objectPath="ElementRegions/Region2/elementSubRegions/cb1"
    fieldName="permeability"
    scale="1.0e-12"/>
    
    <FieldSpecification name="permz"
    component="2"
    initialCondition="1"
    setNames="{all}"
    objectPath="ElementRegions/Region2/elementSubRegions/cb1"
    fieldName="permeability"
    scale="1.0e-15"/>
    
    <FieldSpecification name="referencePorosity"
    initialCondition="1"
    setNames="{all}"
    objectPath="ElementRegions/Region2/elementSubRegions/cb1"
    fieldName="referencePorosity"
    scale="0.05"/>
    
    <FieldSpecification name="initialPressure"
    initialCondition="1"
    setNames="{all}"
    objectPath="ElementRegions/Region2/elementSubRegions/cb1"
    fieldName="pressure"
    scale="5e6"/>
    
    <FieldSpecification name="sourceTerm"
    objectPath="ElementRegions/Region2/elementSubRegions/cb1"
    fieldName="pressure"
    scale="1e7"
    setNames="{source}"/>
    
    <FieldSpecification name="sinkTerm"
    objectPath="ElementRegions/Region2/elementSubRegions/cb1"
    fieldName="pressure"
    scale="0.0"
    setNames="{sink}"/>
  </FieldSpecifications>
  <!-- SPHINX_TUT_INT_HEX_FIELDS_END -->
  
  <!-- SPHINX_TUT_INT_HEX_BLANKS -->
  <Functions>
    
  </Functions>
  
  <!-- SPHINX_TUT_INT_HEX_BLANKS_END -->
  
  <!-- SPHINX_TUT_INT_HEX_OUTPUTS -->
  <Outputs>
    <Silo name="siloOutput"/>
  </Outputs>
  <!-- SPHINX_TUT_INT_HEX_OUTPUTS_END -->
  
  <!-- SPHINX_TUT_INT_HEX_PROBLEM_CLOSE -->
</Problem>
<!-- SPHINX_TUT_INT_HEX_PROBLEM_CLOSE_END -->

<|MERGE_RESOLUTION|>--- conflicted
+++ resolved
@@ -9,15 +9,7 @@
   <!-- SPHINX_TUT_INT_HEX_SOLVERS -->
   <Solvers>
     <SinglePhaseFVM name="SinglePhaseFlow"
-<<<<<<< HEAD
-      logLevel="1"
-      discretization="singlePhaseTPFA"
-      fluidNames="{water}"
-      solidNames="{rock}"
-      targetRegions="{Region2}">
-      <NonlinearSolverParameters newtonTol="1.0e-6" newtonMaxIter="8"/>
       <SystemSolverParameters krylovTol="1.0e-10"/>
-=======
                      logLevel="1"
                      discretization="singlePhaseTPFA"
                      fluidNames="{water}"
@@ -27,7 +19,6 @@
                                  newtonMaxIter="8"/>
       <LinearSolverParameters solverType="gmres"
                               krylovTol="1.0e-10"/>
->>>>>>> 92b80c88
     </SinglePhaseFVM>
   </Solvers>
   <!-- SPHINX_TUT_INT_HEX_SOLVERS_END -->
