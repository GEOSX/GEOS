<?xml version="1.0" ?>

<Problem>
  <Solvers
    gravityVector="{0.0, 0.0, -9.81}">
    <SinglePhaseFVM
      name="flowSolver"
      logLevel="0"
      discretization="tpfaFlow"
      targetRegions="{ Region1, Region2 }"
      fluidNames="{ fluid }"
      solidNames="{ rock1, rock2 }"
<<<<<<< HEAD
      permeabilityNames="{ rock1_permeability, rock2_permeability }">
=======
      permeabilityNames="{ rock1Perm, rock2Perm }">
>>>>>>> 496f5b28
      <NonlinearSolverParameters
        newtonTol="1.0e-6"
        newtonMaxIter="8"/>
      <LinearSolverParameters
        solverType="direct"
        directParallel="0"
        logLevel="0"/>
    </SinglePhaseFVM>
  </Solvers>

  <Mesh>
    <InternalMesh
      name="mesh1"
      elementTypes="{ C3D8 }"
      xCoords="{ 0, 5, 10 }"
      yCoords="{ 0, 1 }"
      zCoords="{ 0, 1 }"
      nx="{ 5, 5 }"
      ny="{ 1 }"
      nz="{ 1 }"
      cellBlockNames="{ block1, block2 }"/>
  </Mesh>

  <Geometry>
    <Box
      name="source"
      xMin="{-0.01, -0.01, -0.01}"
      xMax="{ 1.01, 1.01, 1.01}"/>

    <Box
      name="sink"
      xMin="{ 8.99, -0.01, -0.01}"
      xMax="{10.01, 1.01, 1.01}"/>
  </Geometry>

  <Events
    maxTime="2e3">
    <PeriodicEvent
      name="outputs"
      timeFrequency="100.0"
      targetExactTimestep="1"
      target="/Outputs/siloOutput"/>

    <PeriodicEvent
      name="solverApplications"
      forceDt="1e2"
      target="/Solvers/flowSolver"/>

    <PeriodicEvent
      name="restarts"
      timeFrequency="1e3"
      targetExactTimestep="0"
      target="/Outputs/restartOutput"/>
  </Events>

  <NumericalMethods>
    <FiniteVolume>
      <TwoPointFluxApproximation
        name="tpfaFlow"
        fieldName="pressure"
        coefficientName="permeability"
        coefficientModelNames="{rock1Perm, rock2Perm}"/>
    </FiniteVolume>
  </NumericalMethods>

  <ElementRegions>
    <CellElementRegion
      name="Region1"
      cellBlocks="{ block1 }"
<<<<<<< HEAD
      materialList="{ fluid, rock1, rock1_permeability }"/>
=======
      materialList="{ fluid, rock1, rock1Perm }"/>
>>>>>>> 496f5b28

    <CellElementRegion
      name="Region2"
      cellBlocks="{ block2 }"
<<<<<<< HEAD
      materialList="{ fluid, rock2, rock2_permeability }"/>
=======
      materialList="{ fluid, rock2, rock2Perm }"/>
>>>>>>> 496f5b28
  </ElementRegions>

  <Constitutive>
    <CompressibleSinglePhaseFluid
      name="fluid"
      defaultDensity="1000"
      defaultViscosity="0.001"
      referencePressure="0.0"
      referenceDensity="1000"
      compressibility="0.0"
      referenceViscosity="0.001"
      viscosibility="0.0"/>

   <CompressibleRock
      name="rock1"
      referencePressure="0.0"
      defaultReferencePorosity ="0.05"
      compressibility="1e-8"/>
      
    <ConstantPermeability
      name="rock1_permeability"
      permeabilityComponents="2e-16, 2e-16, 2e-16"/>
      
    <CompressibleRock
      name="rock2"
      referencePressure="0.0"
      defaultReferencePorosity ="0.05"
      compressibility="1e-10"/>
      
    <ConstantPermeability
<<<<<<< HEAD
      name="rock2_permeability"
      permeabilityComponents="2e-16, 2e-16, 2e-16"/>  
=======
      name="rock1Perm"
      permeabilityComponents="{2.0e-16, 2.0e-16, 2.0e-16}"/>   
      
    <ConstantPermeability
      name="rock2Perm"
      permeabilityComponents="{2.0e-16, 2.0e-16, 2.0e-16}"/>       
      
>>>>>>> 496f5b28
  </Constitutive>

  <FieldSpecifications>
    <FieldSpecification
<<<<<<< HEAD
=======
      name="referencePorosity"
      initialCondition="1"
      setNames="{ all }"
      objectPath="ElementRegions"
      fieldName="referencePorosity"
      scale="0.05"/>

    <FieldSpecification
>>>>>>> 496f5b28
      name="initialPressure"
      initialCondition="1"
      setNames="{ all }"
      objectPath="ElementRegions"
      fieldName="pressure"
      scale="0.0"/>

    <FieldSpecification
      name="sourceTerm"
      objectPath="ElementRegions"
      fieldName="pressure"
      scale="5e6"
      setNames="{ source }"/>

    <FieldSpecification
      name="sinkTerm"
      objectPath="ElementRegions"
      fieldName="pressure"
      scale="-5e6"
      setNames="{ sink }"/>
  </FieldSpecifications>

  <Outputs>
    <Silo
      name="siloOutput"/>

    <Restart
      name="restartOutput"/>
  </Outputs>
</Problem><|MERGE_RESOLUTION|>--- conflicted
+++ resolved
@@ -10,11 +10,7 @@
       targetRegions="{ Region1, Region2 }"
       fluidNames="{ fluid }"
       solidNames="{ rock1, rock2 }"
-<<<<<<< HEAD
-      permeabilityNames="{ rock1_permeability, rock2_permeability }">
-=======
       permeabilityNames="{ rock1Perm, rock2Perm }">
->>>>>>> 496f5b28
       <NonlinearSolverParameters
         newtonTol="1.0e-6"
         newtonMaxIter="8"/>
@@ -84,20 +80,12 @@
     <CellElementRegion
       name="Region1"
       cellBlocks="{ block1 }"
-<<<<<<< HEAD
-      materialList="{ fluid, rock1, rock1_permeability }"/>
-=======
       materialList="{ fluid, rock1, rock1Perm }"/>
->>>>>>> 496f5b28
 
     <CellElementRegion
       name="Region2"
       cellBlocks="{ block2 }"
-<<<<<<< HEAD
-      materialList="{ fluid, rock2, rock2_permeability }"/>
-=======
       materialList="{ fluid, rock2, rock2Perm }"/>
->>>>>>> 496f5b28
   </ElementRegions>
 
   <Constitutive>
@@ -111,27 +99,17 @@
       referenceViscosity="0.001"
       viscosibility="0.0"/>
 
-   <CompressibleRock
+    <PoreVolumeCompressibleSolid
       name="rock1"
       referencePressure="0.0"
-      defaultReferencePorosity ="0.05"
       compressibility="1e-8"/>
-      
-    <ConstantPermeability
-      name="rock1_permeability"
-      permeabilityComponents="2e-16, 2e-16, 2e-16"/>
-      
-    <CompressibleRock
+
+    <PoreVolumeCompressibleSolid
       name="rock2"
       referencePressure="0.0"
-      defaultReferencePorosity ="0.05"
       compressibility="1e-10"/>
       
     <ConstantPermeability
-<<<<<<< HEAD
-      name="rock2_permeability"
-      permeabilityComponents="2e-16, 2e-16, 2e-16"/>  
-=======
       name="rock1Perm"
       permeabilityComponents="{2.0e-16, 2.0e-16, 2.0e-16}"/>   
       
@@ -139,13 +117,10 @@
       name="rock2Perm"
       permeabilityComponents="{2.0e-16, 2.0e-16, 2.0e-16}"/>       
       
->>>>>>> 496f5b28
   </Constitutive>
 
   <FieldSpecifications>
     <FieldSpecification
-<<<<<<< HEAD
-=======
       name="referencePorosity"
       initialCondition="1"
       setNames="{ all }"
@@ -154,7 +129,6 @@
       scale="0.05"/>
 
     <FieldSpecification
->>>>>>> 496f5b28
       name="initialPressure"
       initialCondition="1"
       setNames="{ all }"
