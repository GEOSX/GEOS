--- conflicted
+++ resolved
@@ -8,11 +8,7 @@
       discretization="singlePhaseTPFA"
       fluidNames="{ water }"
       solidNames="{ rock }"
-<<<<<<< HEAD
-      permeabilityNames="{ rockPermeability }"
-=======
       permeabilityNames="{ rockPerm }"
->>>>>>> 496f5b28
       targetRegions="{ Region1 }">
       <NonlinearSolverParameters
         newtonTol="1.0e-6"
@@ -108,11 +104,7 @@
     <CellElementRegion
       name="Region1"
       cellBlocks="{ block1 }"
-<<<<<<< HEAD
-      materialList="{ water, rock, rockPermeability }"/>
-=======
       materialList="{ water, rock, rockPerm }"/>
->>>>>>> 496f5b28
   </ElementRegions>
 
   <Constitutive>
@@ -126,26 +118,18 @@
       referenceViscosity="0.001"
       viscosibility="0.0"/>
 
-    <CompressibleRock
+    <PoreVolumeCompressibleSolid
       name="rock"
       referencePressure="0.0"
-      defaultReferencePorosity ="0.05"
       compressibility="1e-9"/>
       
     <ConstantPermeability
-<<<<<<< HEAD
-      name="rockPermeability"
-      permeabilityComponents="2e-16, 2e-16, 2e-16"/>
-=======
       name="rockPerm"
       permeabilityComponents="{2.0e-16, 2.0e-16, 2.0e-16}"/>   
->>>>>>> 496f5b28
   </Constitutive>
 
   <FieldSpecifications>
     <FieldSpecification
-<<<<<<< HEAD
-=======
       name="referencePorosity"
       initialCondition="1"
       setNames="{ all }"
@@ -154,7 +138,6 @@
       scale="0.05"/>
 
     <FieldSpecification
->>>>>>> 496f5b28
       name="initialPressure"
       initialCondition="1"
       setNames="{ all }"
@@ -168,11 +151,7 @@
       initialCondition="1"
       setNames="{ wall1, wall2 }"
       objectPath="ElementRegions/Region1/block1"
-<<<<<<< HEAD
-      fieldName="rockPermeability_permeability"
-=======
       fieldName="rockPerm_permeability"
->>>>>>> 496f5b28
       scale="2.0e-22"/>
 
     <FieldSpecification
@@ -181,11 +160,7 @@
       initialCondition="1"
       setNames="{ wall1, wall2 }"
       objectPath="ElementRegions/Region1/block1"
-<<<<<<< HEAD
-      fieldName="rockPermeability_permeability"
-=======
       fieldName="rockPerm_permeability"
->>>>>>> 496f5b28
       scale="2.0e-22"/>
 
     <FieldSpecification
@@ -194,11 +169,7 @@
       initialCondition="1"
       setNames="{ wall1, wall2 }"
       objectPath="ElementRegions/Region1/block1"
-<<<<<<< HEAD
-      fieldName="rockPermeability_permeability"
-=======
       fieldName="rockPerm_permeability"
->>>>>>> 496f5b28
       scale="2.0e-22"/>
 
     <SourceFlux
