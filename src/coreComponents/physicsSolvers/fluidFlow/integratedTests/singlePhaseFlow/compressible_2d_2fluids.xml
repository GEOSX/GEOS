<?xml version="1.0" ?>

<Problem>
  <Solvers
    gravityVector="{0.0, 0.0, -9.81}">
    <SinglePhaseFVM
      name="flowSolver"
      logLevel="0"
      discretization="tpfaFlow"
      targetRegions="{ Region1, Region2 }"
      fluidNames="{ fluid1, fluid2 }"
      solidNames="{ rock }"
<<<<<<< HEAD
      permeabilityNames="{ rock_permeability }">
=======
      permeabilityNames="{ rockPerm }">
>>>>>>> 496f5b28
      <NonlinearSolverParameters
        newtonTol="1.0e-6"
        newtonMaxIter="8"/>
      <LinearSolverParameters
        solverType="direct"
        directParallel="0"
        logLevel="0"/>
    </SinglePhaseFVM>
  </Solvers>

  <Mesh>
    <InternalMesh
      name="mesh1"
      elementTypes="{ C3D8 }"
      xCoords="{ 0, 5, 10 }"
      yCoords="{ 0, 3 }"
      zCoords="{ 0, 1 }"
      nx="{ 5, 5 }"
      ny="{ 3 }"
      nz="{ 1 }"
      cellBlockNames="{ block1, block2 }"/>
  </Mesh>

  <Geometry>
    <Box
      name="source"
      xMin="{-0.01, 0.99, -0.01}"
      xMax="{ 1.01, 2.01, 1.01}"/>

    <Box
      name="sink"
      xMin="{ 8.99, 0.99, -0.01}"
      xMax="{10.01, 2.01, 1.01}"/>

    <Box
      name="impermeableBarrier1"
      xMin="{ 1.99, -0.01, -0.01}"
      xMax="{ 2.01, 2.01, 1.01}"/>

    <Box
      name="impermeableBarrier2"
      xMin="{ 1.99, 1.99, -0.01}"
      xMax="{ 4.01, 2.01, 1.01}"/>

    <Box
      name="lowPermBarrier"
      xMin="{ 3.99, 1.99, -0.01}"
      xMax="{ 4.01, 3.01, 1.01}"/>
    
  </Geometry>

  <Events
    maxTime="2e3">
    <PeriodicEvent
      name="outputs"
      timeFrequency="100.0"
      targetExactTimestep="1"
      target="/Outputs/siloOutput"/>

    <PeriodicEvent
      name="solverApplications"
      forceDt="1e2"
      target="/Solvers/flowSolver"/>

    <PeriodicEvent
      name="restarts"
      timeFrequency="1e3"
      targetExactTimestep="0"
      target="/Outputs/restartOutput"/>
  </Events>

  <NumericalMethods>
    <FiniteVolume>
      <TwoPointFluxApproximation
        name="tpfaFlow"
        fieldName="pressure"
        coefficientName="permeability"
        coefficientModelNames="{rockPerm}"/>
    </FiniteVolume>
  </NumericalMethods>

  <ElementRegions>
    <CellElementRegion
      name="Region1"
      cellBlocks="{ block1 }"
<<<<<<< HEAD
      materialList="{ fluid1, rock, rock_permeability }"/>
=======
      materialList="{ fluid1, rock, rockPerm }"/>
>>>>>>> 496f5b28

    <CellElementRegion
      name="Region2"
      cellBlocks="{ block2 }"
<<<<<<< HEAD
      materialList="{ fluid2, rock, rock_permeability }"/>
=======
      materialList="{ fluid2, rock, rockPerm }"/>
>>>>>>> 496f5b28
  </ElementRegions>

  <Constitutive>
    <CompressibleSinglePhaseFluid
      name="fluid1"
      defaultDensity="1000"
      defaultViscosity="0.001"
      referencePressure="0.0"
      referenceDensity="1000"
      compressibility="5e-10"
      referenceViscosity="0.001"
      viscosibility="0.0"/>

    <CompressibleSinglePhaseFluid
      name="fluid2"
      defaultDensity="1000"
      defaultViscosity="0.001"
      referencePressure="0.0"
      referenceDensity="1000"
      compressibility="5e-10"
      referenceViscosity="0.0001"
      viscosibility="0.0"/>

    <CompressibleRock
      name="rock"
      referencePressure="0.0"
      defaultReferencePorosity ="0.05"
      compressibility="1e-9"/>
      
    <ConstantPermeability
<<<<<<< HEAD
      name="rock_permeability"
      permeabilityComponents="2e-16, 2e-16, 2e-16"/>
=======
      name="rockPerm"
      permeabilityComponents="{2.0e-16, 2.0e-16, 2.0e-16}"/>      
>>>>>>> 496f5b28
  </Constitutive>

  <FieldSpecifications>
    <FieldSpecification
<<<<<<< HEAD
=======
      name="referencePorosity"
      initialCondition="1"
      setNames="{ all }"
      objectPath="ElementRegions"
      fieldName="referencePorosity"
      scale="0.05"/>

    <FieldSpecification
>>>>>>> 496f5b28
      name="initialPressure"
      initialCondition="1"
      setNames="{ all }"
      objectPath="ElementRegions"
      fieldName="pressure"
      scale="5e6"/>

    <FieldSpecification
      name="impermeableBarrierTransMult"
      initialCondition="1"
      setNames="{ impermeableBarrier1, impermeableBarrier2 }"
      objectPath="faceManager"
      fieldName="permeabilityTransMultiplier"
      scale="0.1"/>

    <FieldSpecification
      name="lowPermBarrierTransMult"
      initialCondition="1"
      setNames="{ lowPermBarrier }"
      objectPath="faceManager"
      fieldName="permeabilityTransMultiplier"
      scale="0.9"/>
    
    <FieldSpecification
      name="sourceTerm"
      objectPath="ElementRegions"
      fieldName="pressure"
      scale="5e7"
      setNames="{ source }"/>

    <FieldSpecification
      name="sinkTerm"
      objectPath="ElementRegions"
      fieldName="pressure"
      scale="5e5"
      setNames="{ sink }"/>
  
  </FieldSpecifications>

  <Outputs>
    <Silo
      name="siloOutput"/>

    <Restart
      name="restartOutput"/>
  </Outputs>
</Problem><|MERGE_RESOLUTION|>--- conflicted
+++ resolved
@@ -10,11 +10,7 @@
       targetRegions="{ Region1, Region2 }"
       fluidNames="{ fluid1, fluid2 }"
       solidNames="{ rock }"
-<<<<<<< HEAD
-      permeabilityNames="{ rock_permeability }">
-=======
       permeabilityNames="{ rockPerm }">
->>>>>>> 496f5b28
       <NonlinearSolverParameters
         newtonTol="1.0e-6"
         newtonMaxIter="8"/>
@@ -100,20 +96,12 @@
     <CellElementRegion
       name="Region1"
       cellBlocks="{ block1 }"
-<<<<<<< HEAD
-      materialList="{ fluid1, rock, rock_permeability }"/>
-=======
       materialList="{ fluid1, rock, rockPerm }"/>
->>>>>>> 496f5b28
 
     <CellElementRegion
       name="Region2"
       cellBlocks="{ block2 }"
-<<<<<<< HEAD
-      materialList="{ fluid2, rock, rock_permeability }"/>
-=======
       materialList="{ fluid2, rock, rockPerm }"/>
->>>>>>> 496f5b28
   </ElementRegions>
 
   <Constitutive>
@@ -137,26 +125,18 @@
       referenceViscosity="0.0001"
       viscosibility="0.0"/>
 
-    <CompressibleRock
+    <PoreVolumeCompressibleSolid
       name="rock"
       referencePressure="0.0"
-      defaultReferencePorosity ="0.05"
       compressibility="1e-9"/>
       
     <ConstantPermeability
-<<<<<<< HEAD
-      name="rock_permeability"
-      permeabilityComponents="2e-16, 2e-16, 2e-16"/>
-=======
       name="rockPerm"
       permeabilityComponents="{2.0e-16, 2.0e-16, 2.0e-16}"/>      
->>>>>>> 496f5b28
   </Constitutive>
 
   <FieldSpecifications>
     <FieldSpecification
-<<<<<<< HEAD
-=======
       name="referencePorosity"
       initialCondition="1"
       setNames="{ all }"
@@ -165,7 +145,6 @@
       scale="0.05"/>
 
     <FieldSpecification
->>>>>>> 496f5b28
       name="initialPressure"
       initialCondition="1"
       setNames="{ all }"
