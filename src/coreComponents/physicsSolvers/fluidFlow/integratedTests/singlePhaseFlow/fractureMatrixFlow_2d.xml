<?xml version="1.0" ?>

<Problem>
  <Solvers
    gravityVector="{0.0, 0.0, -9.81}">
    <SinglePhaseFVM
      name="SinglePhaseFlow"
      logLevel="1"
      discretization="singlePhaseTPFA"
      targetRegions="{ Region2, Fracture }"
      fluidNames="{ water }"
<<<<<<< HEAD
      permeabilityNames="{ rock_permeability, fracture_permeability }"
      solidNames ="{ rock, fractureFilling }">
=======
      solidNames="{ rock }"
      permeabilityNames="{ rockPerm, fracPerm }">
>>>>>>> 496f5b28
      <NonlinearSolverParameters
        newtonTol="1.0e-2"
        newtonMaxIter="8"
        allowNonConverged="1"/>
      <LinearSolverParameters
        solverType="direct"
        directParallel="0"
        logLevel="0"/>
    </SinglePhaseFVM>

    <SurfaceGenerator
      name="SurfaceGen"
      logLevel="0"
      solidMaterialNames="{ rock }"
      fractureRegion="Fracture"
      targetRegions="{ Fracture }"
      rockToughness="1e6"
      mpiCommOrder="1"/>
  </Solvers>

  <Mesh>
    <InternalMesh
      name="mesh1"
      elementTypes="{ C3D8 }"
      xCoords="{ -5, 5 }"
      yCoords="{ 0, 10 }"
      zCoords="{ 0, 1 }"
      nx="{ 10 }"
      ny="{ 10 }"
      nz="{ 1 }"
      cellBlockNames="{ cb1 }"/>
  </Mesh>

  <Geometry>
    <Box
      name="left"
      xMin="{-0.01, -0.01, -0.01}"
      xMax="{ 1.01, 1.01, 1.01}"/>

    <Box
      name="right"
      xMin="{ 8.99, -0.01, -0.01}"
      xMax="{10.01, 1.01, 1.01}"/>

    <Box
      name="bottom"
      xMin="{-0.01, -0.01, -0.01}"
      xMax="{10.01, 1.11, 1.01}"/>

    <Box
      name="top"
      xMin="{-0.01, 8.99, -0.01}"
      xMax="{10.01, 10.01, 1.01}"/>

    <Box
      name="fracture"
      xMin="{-0.01, -0.01, -0.01}"
      xMax="{ 0.01, 10.01, 1.01}"/>

    <Box
      name="source"
      xMin="{-0.01, -0.01, -0.01}"
      xMax="{ 0.01, 1.01, 1.01}"/>
  </Geometry>

  <Events
    maxTime="50000">
    <!--SoloEvent
            name="output0"
            target="/Outputs/siloOutput" / -->
    <SoloEvent
      name="preFracture"
      target="/Solvers/SurfaceGen"/>

    <!--SoloEvent
            name="output1"
            target="/Outputs/siloOutput" / -->
    <PeriodicEvent
      name="solverApplications"
      forceDt="1e3"
      target="/Solvers/SinglePhaseFlow"/>

    <PeriodicEvent
      name="outputs"
      cycleFrequency="1"
      targetExactTimestep="1"
      target="/Outputs/siloOutput"/>

    <PeriodicEvent
      name="restarts"
      timeFrequency="25000"
      targetExactTimestep="0"
      target="/Outputs/restartOutput"/>
  </Events>

  <NumericalMethods>
    <FiniteVolume>
      <TwoPointFluxApproximation
        name="singlePhaseTPFA"
        fieldName="pressure"
        coefficientName="permeability"
        coefficientModelNames="{fracPerm, rockPerm}"/>
    </FiniteVolume>
  </NumericalMethods>

  <ElementRegions>
     <CellElementRegion
      name="Region2"
      cellBlocks="{ cb1 }"
<<<<<<< HEAD
      materialList="{ water, rock_permeability, rock }"/>

    <SurfaceElementRegion
      name="Fracture"
      defaultAperture = "1e-4"
      materialList="{ water, fracture_permeability, fractureFilling }"/>
=======
      materialList="{ water, rock, rockPerm }"/>

    <SurfaceElementRegion
      name="Fracture"
      defaultAperture="1.0e-5"
      materialList="{ water, rock, fracPerm }"/>
>>>>>>> 496f5b28
  </ElementRegions>

  <Constitutive>
    <CompressibleSinglePhaseFluid
      name="water"
      defaultDensity="1000"
      defaultViscosity="0.001"
      referencePressure="0.0"
      referenceDensity="1000"
      compressibility="5e-10"
      referenceViscosity="0.001"
      viscosibility="0.0"/>

    <CompressibleRock
      name="rock"
      referencePressure="0.0"
      defaultReferencePorosity ="0.01"
      compressibility="1e-9"/>
      
    <ConstantPermeability
<<<<<<< HEAD
      name="rock_permeability"
      permeabilityComponents="5e-19, 5e-19, 5e-19"/>
      
    <CompressibleRock
      name="fractureFilling"
      referencePressure="0.0"
      defaultReferencePorosity ="1.00"
      compressibility="0.0"/>
      
    <ParallelPlatesPermeability
      name="fracture_permeability"/>  
   
=======
      name="rockPerm"
      permeabilityComponents="{5.0e-19, 5.0e-19, 5.0e-19}"/> 
      
    <ConstantPermeability
      name="fracPerm"
      permeabilityComponents="{2.0e-16, 2.0e-16, 2.0e-16}"/>         
>>>>>>> 496f5b28
  </Constitutive>

  <FieldSpecifications>
    <FieldSpecification
<<<<<<< HEAD
=======
      name="referencePorosity"
      initialCondition="1"
      setNames="{ all }"
      objectPath="ElementRegions/Region2/cb1"
      fieldName="referencePorosity"
      scale="0.01"/>

    <FieldSpecification
>>>>>>> 496f5b28
      name="initialPressure"
      initialCondition="1"
      setNames="{ all }"
      objectPath="ElementRegions/Region2/cb1"
      fieldName="pressure"
      scale="0.0"/>

    <FieldSpecification
      name="frac"
      initialCondition="1"
      setNames="{ fracture }"
      objectPath="faceManager"
      fieldName="ruptureState"
      scale="1"/>

    <FieldSpecification
      name="source"
      objectPath="ElementRegions/Fracture"
      fieldName="pressure"
      scale="2.0e6"
      setNames="{ source }"/>
  </FieldSpecifications>

  <Functions/>

  <Outputs>
    <VTK
      name="siloOutput"
      plotFileRoot="fractureMatrixFlow"
      plotLevel="1"/>

    <Restart
      name="restartOutput"/>
  </Outputs>
</Problem><|MERGE_RESOLUTION|>--- conflicted
+++ resolved
@@ -9,13 +9,8 @@
       discretization="singlePhaseTPFA"
       targetRegions="{ Region2, Fracture }"
       fluidNames="{ water }"
-<<<<<<< HEAD
-      permeabilityNames="{ rock_permeability, fracture_permeability }"
-      solidNames ="{ rock, fractureFilling }">
-=======
       solidNames="{ rock }"
       permeabilityNames="{ rockPerm, fracPerm }">
->>>>>>> 496f5b28
       <NonlinearSolverParameters
         newtonTol="1.0e-2"
         newtonMaxIter="8"
@@ -122,24 +117,15 @@
   </NumericalMethods>
 
   <ElementRegions>
-     <CellElementRegion
+    <CellElementRegion
       name="Region2"
       cellBlocks="{ cb1 }"
-<<<<<<< HEAD
-      materialList="{ water, rock_permeability, rock }"/>
-
-    <SurfaceElementRegion
-      name="Fracture"
-      defaultAperture = "1e-4"
-      materialList="{ water, fracture_permeability, fractureFilling }"/>
-=======
       materialList="{ water, rock, rockPerm }"/>
 
     <SurfaceElementRegion
       name="Fracture"
       defaultAperture="1.0e-5"
       materialList="{ water, rock, fracPerm }"/>
->>>>>>> 496f5b28
   </ElementRegions>
 
   <Constitutive>
@@ -153,40 +139,22 @@
       referenceViscosity="0.001"
       viscosibility="0.0"/>
 
-    <CompressibleRock
+    <PoreVolumeCompressibleSolid
       name="rock"
       referencePressure="0.0"
-      defaultReferencePorosity ="0.01"
       compressibility="1e-9"/>
       
     <ConstantPermeability
-<<<<<<< HEAD
-      name="rock_permeability"
-      permeabilityComponents="5e-19, 5e-19, 5e-19"/>
-      
-    <CompressibleRock
-      name="fractureFilling"
-      referencePressure="0.0"
-      defaultReferencePorosity ="1.00"
-      compressibility="0.0"/>
-      
-    <ParallelPlatesPermeability
-      name="fracture_permeability"/>  
-   
-=======
       name="rockPerm"
       permeabilityComponents="{5.0e-19, 5.0e-19, 5.0e-19}"/> 
       
     <ConstantPermeability
       name="fracPerm"
       permeabilityComponents="{2.0e-16, 2.0e-16, 2.0e-16}"/>         
->>>>>>> 496f5b28
   </Constitutive>
 
   <FieldSpecifications>
     <FieldSpecification
-<<<<<<< HEAD
-=======
       name="referencePorosity"
       initialCondition="1"
       setNames="{ all }"
@@ -195,7 +163,6 @@
       scale="0.01"/>
 
     <FieldSpecification
->>>>>>> 496f5b28
       name="initialPressure"
       initialCondition="1"
       setNames="{ all }"
@@ -222,7 +189,7 @@
   <Functions/>
 
   <Outputs>
-    <VTK
+    <Silo
       name="siloOutput"
       plotFileRoot="fractureMatrixFlow"
       plotLevel="1"/>
