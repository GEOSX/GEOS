/*
 * ------------------------------------------------------------------------------------------------------------
 * SPDX-License-Identifier: LGPL-2.1-only
 *
 * Copyright (c) 2016-2024 Lawrence Livermore National Security LLC
 * Copyright (c) 2018-2024 Total, S.A
 * Copyright (c) 2018-2024 The Board of Trustees of the Leland Stanford Junior University
<<<<<<< HEAD
 * Copyright (c) 2018-2024 Chevron
=======
 * Copyright (c) 2023-2024 Chevron
>>>>>>> fe987d81
 * Copyright (c) 2019-     GEOS/GEOSX Contributors
 * All rights reserved
 *
 * See top level LICENSE, COPYRIGHT, CONTRIBUTORS, NOTICE, and ACKNOWLEDGEMENTS files for details.
 * ------------------------------------------------------------------------------------------------------------
 */

/**
 * @file ReactiveCompositionalMultiphaseOBL.cpp
 */

#include "ReactiveCompositionalMultiphaseOBL.hpp"

#include "constitutive/solid/CoupledSolidBase.hpp"
#include "dataRepository/Group.hpp"
#include "discretizationMethods/NumericalMethodsManager.hpp"
#include "fieldSpecification/FieldSpecificationManager.hpp"
#include "fieldSpecification/SourceFluxBoundaryCondition.hpp"
<<<<<<< HEAD
#include "fieldSpecification/SourceFluxStatistics.hpp"
=======
#include "fieldSpecification/EquilibriumInitialCondition.hpp"
#include "physicsSolvers/fluidFlow/SourceFluxStatistics.hpp"
>>>>>>> fe987d81
#include "finiteVolume/FiniteVolumeManager.hpp"
#include "finiteVolume/FluxApproximationBase.hpp"
#include "mesh/DomainPartition.hpp"
#include "mesh/mpiCommunications/CommunicationTools.hpp"
#include "physicsSolvers/fluidFlow/FlowSolverBaseFields.hpp"
#include "physicsSolvers/fluidFlow/ReactiveCompositionalMultiphaseOBLFields.hpp"
#include "physicsSolvers/fluidFlow/kernels/compositional/ReactiveCompositionalMultiphaseOBLKernels.hpp"


namespace geos
{

using namespace dataRepository;
using namespace constitutive;
using namespace reactiveCompositionalMultiphaseOBLKernels;

namespace
{

MultivariableTableFunction const * makeOBLOperatorsTable( string const & OBLOperatorsTableFile,
                                                          FunctionManager & functionManager )
{
  string const tableName = "OBL_operators_table";
  if( functionManager.hasGroup< MultivariableTableFunction >( tableName ) )
  {
    return functionManager.getGroupPointer< MultivariableTableFunction >( tableName );
  }
  else
  {
    MultivariableTableFunction * const table = dynamicCast< MultivariableTableFunction * >( functionManager.createChild( "MultivariableTableFunction", tableName ) );
    table->initializeFunctionFromFile ( OBLOperatorsTableFile );
    return table;
  }
}
}

ReactiveCompositionalMultiphaseOBL::ReactiveCompositionalMultiphaseOBL( const string & name,
                                                                        Group * const parent )
  :
  FlowSolverBase( name, parent ),
  m_numPhases( 0 ),
  m_numComponents( 0 ),
  m_maxCompFracChange( 1.0 ),
  m_minScalingFactor( 0.01 ),
  m_allowOBLChopping( 1 )
{
  this->registerWrapper( viewKeyStruct::numComponentsString(), &m_numComponents ).
    setInputFlag( InputFlags::REQUIRED ).
    setDescription( "Number of components" );

  this->registerWrapper( viewKeyStruct::numPhasesString(), &m_numPhases ).
    setInputFlag( InputFlags::REQUIRED ).
    setDescription( "Number of phases" );

  this->registerWrapper( viewKeyStruct::enableEnergyBalanceString(), &m_enableEnergyBalance ).
    setInputFlag( InputFlags::REQUIRED ).
    setDescription( "Enable energy balance calculation and temperature degree of freedom" );

  this->registerWrapper( viewKeyStruct::OBLOperatorsTableFileString(), &m_OBLOperatorsTableFile ).
    setInputFlag( InputFlags::REQUIRED ).
    setRestartFlags( RestartFlags::NO_WRITE ).
    setDescription( "File containing OBL operator values" );

  this->registerWrapper( viewKeyStruct::maxCompFracChangeString(), &m_maxCompFracChange ).
    setApplyDefaultValue( 1.0 ).
    setInputFlag( InputFlags::OPTIONAL ).
    setDescription( "Maximum (absolute) change in a component fraction between two Newton iterations" );

  this->registerWrapper( viewKeyStruct::transMultExpString(), &m_transMultExp ).
    setApplyDefaultValue( 1.0 ).
    setInputFlag( InputFlags::OPTIONAL ).
    setDescription( "Exponent of dynamic transmissibility multiplier" );

  this->registerWrapper( viewKeyStruct::allowLocalOBLChoppingString(), &m_allowOBLChopping ).
    setApplyDefaultValue( 1.0 ).
    setInputFlag( InputFlags::OPTIONAL ).
    setDescription( "Allow keeping solution within OBL limits" );

  this->registerWrapper( viewKeyStruct::useDARTSL2NormString(), &m_useDARTSL2Norm ).
    setApplyDefaultValue( 1.0 ).
    setInputFlag( InputFlags::OPTIONAL ).
    setDescription( "Use L2 norm calculation similar to one used DARTS" );

  this->registerWrapper( viewKeyStruct::componentNamesString(), &m_componentNames ).
    setInputFlag( InputFlags::OPTIONAL ).
    setDescription( "List of component names" );

  this->registerWrapper( viewKeyStruct::phaseNamesString(), &m_phaseNames ).
    setRTTypeName( rtTypes::CustomTypes::groupNameRefArray ).
    setInputFlag( InputFlags::OPTIONAL ).
    setDescription( "List of fluid phases" );

  m_linearSolverParameters.get().mgr.strategy = LinearSolverParameters::MGR::StrategyType::reactiveCompositionalMultiphaseOBL;
}

void ReactiveCompositionalMultiphaseOBL::initializePreSubGroups()
{
  FlowSolverBase::initializePreSubGroups();

  DomainPartition & domain = this->getGroupByPath< DomainPartition >( "/Problem/domain" );
  NumericalMethodsManager const & numericalMethodManager = domain.getNumericalMethodManager();
  FiniteVolumeManager const & fvManager = numericalMethodManager.getFiniteVolumeManager();
  if( !fvManager.hasGroup< FluxApproximationBase >( m_discretizationName ) )
  {
    GEOS_ERROR( "A discretization deriving from FluxApproximationBase must be selected with ReactiveCompositionalMultiphaseOBL" );
  }

}

void ReactiveCompositionalMultiphaseOBL::setupDofs( DomainPartition const & domain,
                                                    DofManager & dofManager ) const
{
  dofManager.addField( viewKeyStruct::elemDofFieldString(),
                       FieldLocation::Elem,
                       m_numDofPerCell,
                       getMeshTargets() );

  NumericalMethodsManager const & numericalMethodManager = domain.getNumericalMethodManager();
  FiniteVolumeManager const & fvManager = numericalMethodManager.getFiniteVolumeManager();
  FluxApproximationBase const & fluxApprox = fvManager.getFluxApproximation( m_discretizationName );
  dofManager.addCoupling( viewKeyStruct::elemDofFieldString(), fluxApprox );
}


void ReactiveCompositionalMultiphaseOBL::implicitStepComplete( real64 const & time,
                                                               real64 const & dt,
                                                               DomainPartition & domain )
{
  GEOS_UNUSED_VAR( time );
  GEOS_UNUSED_VAR( dt );

  forDiscretizationOnMeshTargets( domain.getMeshBodies(), [&]( string const &,
                                                               MeshLevel & mesh,
                                                               arrayView1d< string const > const & regionNames )
  {
    mesh.getElemManager().forElementSubRegions( regionNames,
                                                [&]( localIndex const,
                                                     ElementSubRegionBase & subRegion )
    {
      // for output purposes (visualization, etc) we update the last component fraction
      integer const numComp = m_numComponents;
      arrayView2d< real64, compflow::USD_COMP > const compFrac =
        subRegion.getField< fields::flow::globalCompFraction >();

      forAll< parallelDevicePolicy<> >( subRegion.size(), [=] GEOS_HOST_DEVICE ( localIndex const ei )
      {
        compFrac[ei][numComp-1] = 1.0;
        for( integer ic = 0; ic < numComp - 1; ++ic )
        {
          compFrac[ei][numComp-1] -= compFrac[ei][ic];
        }
      } );

      // save converged porosity state
      string const & solidName = subRegion.getReference< string >( viewKeyStruct::solidNamesString() );
      CoupledSolidBase const & porousMaterial = getConstitutiveModel< CoupledSolidBase >( subRegion, solidName );
      porousMaterial.saveConvergedState();
    } );
  } );
}

void ReactiveCompositionalMultiphaseOBL::postInputInitialization()
{
  // need to override to skip the check for fluidModel, which is enabled in FlowSolverBase
<<<<<<< HEAD
  SolverBase::postInputInitialization();
=======
  PhysicsSolverBase::postInputInitialization();
>>>>>>> fe987d81

  GEOS_THROW_IF_GT_MSG( m_maxCompFracChange, 1.0,
                        GEOS_FMT( "{}: The maximum absolute change in component fraction is set to {}, while it must not be greater than 1.0",
                                  getWrapperDataContext( viewKeyStruct::maxCompFracChangeString() ), m_maxCompFracChange ),
                        InputError );
  GEOS_THROW_IF_LT_MSG( m_maxCompFracChange, 0.0,
                        GEOS_FMT( "{}: The maximum absolute change in component fraction is set to {}, while it must not be lesser than 0.0",
                                  getWrapperDataContext( viewKeyStruct::maxCompFracChangeString() ), m_maxCompFracChange ),
                        InputError );

  m_OBLOperatorsTable = makeOBLOperatorsTable( m_OBLOperatorsTableFile, FunctionManager::getInstance());

  // Equations: [NC] Molar mass balance, ([1] energy balance if enabled)
  // Primary variables: [1] pressure, [NC-1] global component fractions, ([1] temperature)
  m_numDofPerCell = m_numComponents + m_enableEnergyBalance;

  m_numOBLOperators = COMPUTE_NUM_OPS( m_numPhases, m_numComponents, m_enableEnergyBalance );

  GEOS_THROW_IF_NE_MSG( m_numDofPerCell, m_OBLOperatorsTable->numDims(),
                        GEOS_FMT( "The number of degrees of freedom per cell used in the solver (at {}) has a value of {}, "
                                  "whereas it as a value of {} in the operator table (at {}).",
                                  getWrapperDataContext( viewKeyStruct::elemDofFieldString() ),
                                  m_numDofPerCell, m_OBLOperatorsTable->numDims(),
                                  m_OBLOperatorsTableFile ),
                        InputError );

  GEOS_THROW_IF_NE_MSG( m_numOBLOperators, m_OBLOperatorsTable->numOps(),
                        GEOS_FMT( "The number of operators per cell used in the solver (at {}) has a value of {}, "
                                  "whereas it as a value of {} in the operator table (at {}).",
                                  getWrapperDataContext( viewKeyStruct::elemDofFieldString() ),
                                  m_numDofPerCell, m_OBLOperatorsTable->numDims(),
                                  m_OBLOperatorsTableFile ),
                        InputError );

}

void ReactiveCompositionalMultiphaseOBL::registerDataOnMesh( Group & meshBodies )
{
  using namespace fields::flow;
  // 1. Call base class method
  FlowSolverBase::registerDataOnMesh( meshBodies );

  // 2. Register and resize all fields as necessary
  forDiscretizationOnMeshTargets( meshBodies, [&]( string const &,
                                                   MeshLevel & mesh,
                                                   arrayView1d< string const > const & regionNames )
  {
    mesh.getElemManager().forElementSubRegions( regionNames,
                                                [&]( localIndex const,
                                                     ElementSubRegionBase & subRegion )
    {
      string const solverName = getName();

      subRegion.registerField< pressure >( solverName );
      subRegion.registerField< initialPressure >( solverName );
      subRegion.registerField< pressure_n >( solverName );
      subRegion.registerField< bcPressure >( solverName );

      subRegion.registerField< temperature >( solverName );
      subRegion.registerField< bcTemperature >( solverName );

      subRegion.registerField< OBLOperatorValues >( solverName ).
        reference().resizeDimension< 1 >( m_numOBLOperators );
      subRegion.registerField< OBLOperatorValues_n >( solverName ).
        reference().resizeDimension< 1 >( m_numOBLOperators );
      subRegion.registerField< OBLOperatorDerivatives >( solverName ).
        reference().resizeDimension< 1, 2 >( m_numOBLOperators, m_numDofPerCell );

      // we need to register this fiels in any case (if energy balance is enabled or not)
      // to be able to pass the view to OBLOperatorsKernel
      subRegion.registerField< temperature_n >( solverName );

      // The resizing of the arrays needs to happen here, before the call to initializePreSubGroups,
      // to make sure that the dimensions are properly set before the timeHistoryOutput starts its initialization.
      subRegion.registerField< globalCompFraction >( solverName ).
        setDimLabels( 1, m_componentNames ).
        reference().resizeDimension< 1 >( m_numComponents );

      subRegion.registerField< bcGlobalCompFraction >( solverName ).
        reference().resizeDimension< 1 >( m_numComponents );

      // we need to register this fiels in any case (if there is a single component or not)
      // to be able to pass the view to OBLOperatorsKernel
      subRegion.registerField< globalCompFraction_n >( solverName ).
        reference().resizeDimension< 1 >( m_numComponents );
      // in principle, referencePorosity could be used directly from solid model,
      // but was duplicated to remove dependency on solid
      subRegion.registerField< referencePorosity >( solverName );

      // referencePoreVolume and referenceRockVolume are introduced for the sake of performance:
      // this way the multiplication of constant arrays (e.g., referencePorosity and volume) every Newton step is avoided
      subRegion.registerField< referencePoreVolume >( solverName );
      subRegion.registerField< referenceRockVolume >( solverName );

      // thermal rock properties (again, register in any case)
      // it is not possible to use specificHeatCapacity from solid model here, because specificHeatCapacity includes several quantities,
      // which are split in OBL framework: constant rock volume and,
      // hidden inside operator - therefore variable - rock compressibility and rock energy
      subRegion.registerField< rockVolumetricHeatCapacity >( solverName );
      subRegion.registerField< rockThermalConductivity >( solverName );
      subRegion.registerField< rockKineticRateFactor >( solverName );

    } );

    FaceManager & faceManager = mesh.getFaceManager();
    {
      faceManager.registerField< facePressure >( getName() );
    }

  } );
}

real64 ReactiveCompositionalMultiphaseOBL::calculateResidualNorm( real64 const & GEOS_UNUSED_PARAM( time ),
                                                                  real64 const & GEOS_UNUSED_PARAM( dt ),
                                                                  DomainPartition const & domain,
                                                                  DofManager const & dofManager,
                                                                  arrayView1d< real64 const > const & localRhs )
{
  GEOS_MARK_FUNCTION;
  GEOS_UNUSED_VAR( localRhs );

  real64 localResidualNorm = 0.0;

  globalIndex const rankOffset = dofManager.rankOffset();
  string const dofKey = dofManager.getKey( viewKeyStruct::elemDofFieldString() );

  forDiscretizationOnMeshTargets( domain.getMeshBodies(), [&]( string const &,
                                                               MeshLevel const & mesh,
                                                               arrayView1d< string const > const & regionNames )
  {
    mesh.getElemManager().forElementSubRegions( regionNames,
                                                [&]( localIndex const,
                                                     ElementSubRegionBase const & subRegion )
    {

      arrayView1d< globalIndex const > dofNumber = subRegion.getReference< array1d< globalIndex > >( dofKey );
      arrayView1d< integer const > const & elemGhostRank = subRegion.ghostRank();
      arrayView1d< real64 const > const & refPoreVolume = subRegion.getField< fields::flow::referencePoreVolume >();

      real64 subRegionResidualNorm = 0.0;

      if( m_useDARTSL2Norm )
      {
        arrayView2d< real64 const, compflow::USD_OBL_VAL > const OBLVals = subRegion.getField< fields::flow::OBLOperatorValues >();

        ResidualDARTSL2NormKernel::launch< parallelDevicePolicy<> >( localRhs,
                                                                     rankOffset,
                                                                     m_numDofPerCell,
                                                                     dofNumber,
                                                                     elemGhostRank,
                                                                     refPoreVolume,
                                                                     OBLVals,
                                                                     subRegionResidualNorm );
        if( localResidualNorm < subRegionResidualNorm )
        {
          localResidualNorm = subRegionResidualNorm;
        }
      }
      else
      {
        arrayView2d< real64 const, compflow::USD_OBL_VAL > const OBLVals_n = subRegion.getField< fields::flow::OBLOperatorValues_n >();

        ResidualNormKernel::launch< parallelDevicePolicy<> >( localRhs,
                                                              rankOffset,
                                                              m_numDofPerCell,
                                                              dofNumber,
                                                              elemGhostRank,
                                                              refPoreVolume,
                                                              OBLVals_n,
                                                              subRegionResidualNorm );
        localResidualNorm += subRegionResidualNorm;
      }
    } );
  } );

  real64 const residual = m_useDARTSL2Norm ? MpiWrapper::max( localResidualNorm ) : std::sqrt( MpiWrapper::sum( localResidualNorm ) );

<<<<<<< HEAD
  if( getLogLevel() >= 1 && logger::internal::rank==0 )
  {
    std::cout << GEOS_FMT( "        ( Rflow ) = ( {:4.2e} )", residual );
  }
=======
  GEOS_LOG_LEVEL_INFO_RANK_0_NLR( logInfo::Convergence, GEOS_FMT( "        ( Rflow ) = ( {:4.2e} )", residual ) );
>>>>>>> fe987d81

  return residual;
}


real64 ReactiveCompositionalMultiphaseOBL::scalingForSystemSolution( DomainPartition & domain,
                                                                     DofManager const & dofManager,
                                                                     arrayView1d< real64 const > const & localSolution )
{
  GEOS_MARK_FUNCTION;

  // check if we want to rescale the Newton update
  if( m_maxCompFracChange >= 1.0 )
  {
    // no rescaling wanted, we just return 1.0;
    return 1.0;
  }

  real64 constexpr eps = minValueForDivision;
  real64 const maxCompFracChange = m_maxCompFracChange;

  localIndex const NC = m_numComponents;

  globalIndex const rankOffset = dofManager.rankOffset();
  string const dofKey = dofManager.getKey( viewKeyStruct::elemDofFieldString() );
  real64 scalingFactor = 1.0;

  forDiscretizationOnMeshTargets( domain.getMeshBodies(), [&]( string const &,
                                                               MeshLevel const & mesh,
                                                               arrayView1d< string const > const & regionNames )
  {
    mesh.getElemManager().forElementSubRegions( regionNames,
                                                [&]( localIndex const,
                                                     ElementSubRegionBase const & subRegion )
    {
      arrayView1d< globalIndex const > const & dofNumber = subRegion.getReference< array1d< globalIndex > >( dofKey );
      arrayView1d< integer const > const & elemGhostRank = subRegion.ghostRank();

      RAJA::ReduceMin< parallelDeviceReduce, real64 > minVal( 1.0 );

      forAll< parallelDevicePolicy<> >( dofNumber.size(), [=] GEOS_HOST_DEVICE ( localIndex const ei )
      {
        if( elemGhostRank[ei] < 0 )
        {
          real64 lastCompFracChange = 0.0;
          // process NC-1 components first (they have explicit solution)
          for( integer ic = 0; ic < NC - 1; ++ic )
          {
            localIndex const lid = dofNumber[ei] + ic + 1 - rankOffset;

            // compute scaling factor based on relative change in component densities
            real64 const CompFracChange = LvArray::math::abs( localSolution[lid] );
            lastCompFracChange -= localSolution[lid];
            if( CompFracChange > maxCompFracChange && CompFracChange > eps )
            {
              minVal.min( maxCompFracChange / CompFracChange );
            }
          }
          lastCompFracChange = LvArray::math::abs( lastCompFracChange );
          // now deal with the last component
          if( lastCompFracChange > maxCompFracChange && lastCompFracChange > eps )
          {
            minVal.min( maxCompFracChange / lastCompFracChange );
          }

        }
      } );

      if( minVal.get() < scalingFactor )
      {
        scalingFactor = minVal.get();
      }
    } );
  } );

  return LvArray::math::max( MpiWrapper::min( scalingFactor, MPI_COMM_GEOS ), m_minScalingFactor );
}

bool ReactiveCompositionalMultiphaseOBL::checkSystemSolution( DomainPartition & domain,
                                                              DofManager const & dofManager,
                                                              arrayView1d< real64 const > const & localSolution,
                                                              real64 const scalingFactor )
{
  GEOS_MARK_FUNCTION;

  string const dofKey = dofManager.getKey( viewKeyStruct::elemDofFieldString() );
  localIndex localCheck = 1;

  forDiscretizationOnMeshTargets( domain.getMeshBodies(), [&]( string const &,
                                                               MeshLevel & mesh,
                                                               arrayView1d< string const > const & regionNames )
  {
    mesh.getElemManager().forElementSubRegions( regionNames,
                                                [&]( localIndex const,
                                                     ElementSubRegionBase & subRegion )
    {
      arrayView1d< globalIndex const > const & dofNumber = subRegion.getReference< array1d< globalIndex > >( dofKey );
      arrayView1d< integer const > const & elemGhostRank = subRegion.ghostRank();

      arrayView1d< real64 const > const & pres =
        subRegion.getReference< array1d< real64 > >( fields::flow::pressure::key() );
      arrayView2d< real64 const, compflow::USD_COMP > const & compFrac =
        subRegion.getField< fields::flow::globalCompFraction >();
      arrayView1d< real64 const > const & temp =
        subRegion.getReference< array1d< real64 > >( fields::flow::temperature::key() );

      localIndex const subRegionSolutionCheck =
        SolutionCheckKernel::launch< parallelDevicePolicy<> >( localSolution,
                                                               dofManager.rankOffset(),
                                                               m_numComponents,
                                                               m_enableEnergyBalance,
                                                               dofNumber,
                                                               elemGhostRank,
                                                               pres,
                                                               compFrac,
                                                               temp,
                                                               m_allowOBLChopping,
                                                               scalingFactor );

      localCheck = std::min( localCheck, subRegionSolutionCheck );
    } );
  } );

  return MpiWrapper::min( localCheck, MPI_COMM_GEOS );
}

void ReactiveCompositionalMultiphaseOBL::applySystemSolution( DofManager const & dofManager,
                                                              arrayView1d< real64 const > const & localSolution,
                                                              real64 const scalingFactor,
                                                              real64 const dt,
                                                              DomainPartition & domain )
{
  GEOS_UNUSED_VAR( dt );
  GEOS_MARK_FUNCTION;

  DofManager::CompMask pressureMask( m_numDofPerCell, 0, 1 );

  dofManager.addVectorToField( localSolution,
                               viewKeyStruct::elemDofFieldString(),
                               fields::flow::pressure::key(),
                               scalingFactor,
                               pressureMask );

  if( m_numComponents > 1 )
  {
    DofManager::CompMask compFracMask( m_numDofPerCell, 1, m_numComponents );

    dofManager.addVectorToField( localSolution,
                                 viewKeyStruct::elemDofFieldString(),
                                 fields::flow::globalCompFraction::key(),
                                 scalingFactor,
                                 compFracMask );
  }

  if( m_enableEnergyBalance )
  {
    DofManager::CompMask temperatureMask( m_numDofPerCell, m_numDofPerCell - 1, m_numDofPerCell );
    dofManager.addVectorToField( localSolution,
                                 viewKeyStruct::elemDofFieldString(),
                                 fields::flow::temperature::key(),
                                 scalingFactor,
                                 temperatureMask );
  }

  if( m_allowOBLChopping )
  {
    chopPrimaryVariables( domain );
  }

  forDiscretizationOnMeshTargets( domain.getMeshBodies(), [&]( string const &,
                                                               MeshLevel & mesh,
                                                               arrayView1d< string const > const & regionNames )
  {
    FieldIdentifiers fieldsToBeSync;
    fieldsToBeSync.addElementFields( {  fields::flow::pressure::key() }, regionNames );
    if( m_numComponents > 1 )
    {
      fieldsToBeSync.addElementFields( {  fields::flow::globalCompFraction::key() }, regionNames );
    }
    if( m_enableEnergyBalance )
    {
      fieldsToBeSync.addElementFields( {  fields::flow::temperature::key() }, regionNames );
    }
    CommunicationTools::getInstance().synchronizeFields( fieldsToBeSync, mesh, domain.getNeighbors(), true );
  } );
}

void ReactiveCompositionalMultiphaseOBL::initializePostInitialConditionsPreSubGroups()
{
  GEOS_MARK_FUNCTION;

  FlowSolverBase::initializePostInitialConditionsPreSubGroups();

  DomainPartition & domain = this->getGroupByPath< DomainPartition >( "/Problem/domain" );

  forDiscretizationOnMeshTargets( domain.getMeshBodies(), [&]( string const &,
                                                               MeshLevel & mesh,
                                                               arrayView1d< string const > const & regionNames )
  {

    FieldIdentifiers fieldsToBeSync;
    fieldsToBeSync.addElementFields( { fields::flow::pressure::key() }, regionNames );
    fieldsToBeSync.addElementFields( { fields::flow::globalCompFraction::key() }, regionNames );

    CommunicationTools::getInstance().synchronizeFields( fieldsToBeSync, mesh, domain.getNeighbors(), false );

    mesh.getElemManager().forElementSubRegions( regionNames, [&]( localIndex const,
                                                                  ElementSubRegionBase & subRegion )
    {
      string const & solidName = subRegion.getReference< string >( viewKeyStruct::solidNamesString() );
      CoupledSolidBase const & solid = getConstitutiveModel< CoupledSolidBase >( subRegion, solidName );

      arrayView1d< integer const > const elemGhostRank = subRegion.ghostRank();
      arrayView1d< real64 const > const volume =  subRegion.getElementVolume();
      arrayView1d< real64 const > const refPorosity =  solid.getReferencePorosity();
      arrayView1d< real64 > const referenceRockVolume =  subRegion.getField< fields::flow::referenceRockVolume >();
      arrayView1d< real64 > const referencePoreVolume =  subRegion.getField< fields::flow::referencePoreVolume >();
      arrayView1d< real64 > const referencePorosity =  subRegion.getField< fields::flow::referencePorosity >();

      forAll< parallelDevicePolicy<> >( subRegion.size(), [=] GEOS_HOST_DEVICE ( localIndex const ei )
      {
        if( elemGhostRank[ei] >= 0 )
        {
          return;
        }

        referencePoreVolume[ei] = volume[ei] * refPorosity[ei];
        referencePorosity[ei] = refPorosity[ei];
        referenceRockVolume[ei] = volume[ei] - referencePoreVolume[ei];

      } );
    } );
  } );
}

void
ReactiveCompositionalMultiphaseOBL::implicitStepSetup( real64 const & GEOS_UNUSED_PARAM( time_n ),
                                                       real64 const & GEOS_UNUSED_PARAM( dt ),
                                                       DomainPartition & domain )
{
  forDiscretizationOnMeshTargets( domain.getMeshBodies(), [&]( string const &,
                                                               MeshLevel & mesh,
                                                               arrayView1d< string const > const & regionNames )
  {

    mesh.getElemManager().forElementSubRegions( regionNames,
                                                [&]( localIndex const,
                                                     ElementSubRegionBase & subRegion )
    {
      arrayView1d< real64 > const & pres_n =
        subRegion.template getField< fields::flow::pressure_n >();
      arrayView1d< real64 const > const & pres =
        subRegion.template getField< fields::flow::pressure >();
      pres_n.setValues< parallelDevicePolicy<> >( pres );

      // for single component problems (e.g., geothermal), global component fraction is not a primary variable
      if( m_numComponents > 1 )
      {
        arrayView2d< real64, compflow::USD_COMP > const & compFrac_n =
          subRegion.template getField< fields::flow::globalCompFraction_n >();
        arrayView2d< real64 const, compflow::USD_COMP > const & compFrac =
          subRegion.template getField< fields::flow::globalCompFraction >();
        compFrac_n.setValues< parallelDevicePolicy<> >( compFrac );
      }

      if( m_enableEnergyBalance )
      {
        arrayView1d< real64 > const & temp_n =
          subRegion.template getField< fields::flow::temperature_n >();
        arrayView1d< real64 const > const & temp =
          subRegion.template getField< fields::flow::temperature >();
        temp_n.setValues< parallelDevicePolicy<> >( temp );
      }

      // update operator values
      updateOBLOperators( subRegion );

      arrayView2d< real64 const, compflow::USD_OBL_VAL > const OBLOperatorValues =
        subRegion.getField< fields::flow::OBLOperatorValues >();
      arrayView2d< real64, compflow::USD_OBL_VAL > const OBLOperatorValues_n =
        subRegion.getField< fields::flow::OBLOperatorValues_n >();
      OBLOperatorValues_n.setValues< parallelDevicePolicy<> >( OBLOperatorValues );

    } );

  } );
}

void ReactiveCompositionalMultiphaseOBL::assembleSystem( real64 const GEOS_UNUSED_PARAM( time_n ),
                                                         real64 const dt,
                                                         DomainPartition & domain,
                                                         DofManager const & dofManager,
                                                         CRSMatrixView< real64, globalIndex const > const & localMatrix,
                                                         arrayView1d< real64 > const & localRhs )
{
  GEOS_MARK_FUNCTION;

  assembleAccumulationTerms( dt,
                             domain,
                             dofManager,
                             localMatrix,
                             localRhs );

  assembleFluxTerms( dt,
                     domain,
                     dofManager,
                     localMatrix,
                     localRhs );


}

void ReactiveCompositionalMultiphaseOBL::assembleAccumulationTerms( real64 const dt,
                                                                    DomainPartition & domain,
                                                                    DofManager const & dofManager,
                                                                    CRSMatrixView< real64, globalIndex const > const & localMatrix,
                                                                    arrayView1d< real64 > const & localRhs ) const
{
  GEOS_MARK_FUNCTION;


  forDiscretizationOnMeshTargets( domain.getMeshBodies(), [&]( string const &,
                                                               MeshLevel const & mesh,
                                                               arrayView1d< string const > const & regionNames )
  {
    mesh.getElemManager().forElementSubRegions( regionNames,
                                                [&]( localIndex const,
                                                     ElementSubRegionBase const & subRegion )
    {
      string const dofKey = dofManager.getKey( viewKeyStruct::elemDofFieldString() );

      ElementBasedAssemblyKernelFactory::
        createAndLaunch< parallelDevicePolicy<> >( m_numPhases,
                                                   m_numComponents,
                                                   m_enableEnergyBalance,
                                                   dt,
                                                   dofManager.rankOffset(),
                                                   dofKey,
                                                   subRegion,
                                                   localMatrix,
                                                   localRhs );

    } );
  } );
}

void ReactiveCompositionalMultiphaseOBL::assembleFluxTerms( real64 const dt,
                                                            DomainPartition const & domain,
                                                            DofManager const & dofManager,
                                                            CRSMatrixView< real64, globalIndex const > const & localMatrix,
                                                            arrayView1d< real64 > const & localRhs ) const
{
  GEOS_MARK_FUNCTION;

  forDiscretizationOnMeshTargets( domain.getMeshBodies(), [&]( string const &,
                                                               MeshLevel const & mesh,
                                                               arrayView1d< string const > const & )
  {
    NumericalMethodsManager const & numericalMethodManager = domain.getNumericalMethodManager();
    FiniteVolumeManager const & fvManager = numericalMethodManager.getFiniteVolumeManager();
    FluxApproximationBase const & fluxApprox = fvManager.getFluxApproximation( m_discretizationName );

    string const & elemDofKey = dofManager.getKey( viewKeyStruct::elemDofFieldString() );

    fluxApprox.forAllStencils( mesh, [&] ( auto & stencil )
    {
      typename TYPEOFREF( stencil ) ::KernelWrapper stencilWrapper = stencil.createKernelWrapper();

      FluxComputeKernelFactory::
        createAndLaunch< parallelDevicePolicy<> >( m_numPhases,
                                                   m_numComponents,
                                                   m_enableEnergyBalance,
                                                   m_transMultExp,
                                                   dofManager.rankOffset(),
                                                   elemDofKey,
                                                   getName(),
                                                   mesh.getElemManager(),
                                                   stencilWrapper,
                                                   dt,
                                                   localMatrix.toViewConstSizes(),
                                                   localRhs.toView() );
    } );
  } );
}


void ReactiveCompositionalMultiphaseOBL::applyBoundaryConditions( real64 const time_n,
                                                                  real64 const dt,
                                                                  DomainPartition & domain,
                                                                  DofManager const & dofManager,
                                                                  CRSMatrixView< real64, globalIndex const > const & localMatrix,
                                                                  arrayView1d< real64 > const & localRhs )
{
  GEOS_MARK_FUNCTION;

  // apply pressure boundary conditions.
  applyDirichletBC( time_n, dt, dofManager, domain, localMatrix.toViewConstSizes(), localRhs.toView() );

  // apply flux boundary conditions
  applySourceFluxBC( time_n, dt, dofManager, domain, localMatrix.toViewConstSizes(), localRhs.toView() );
}

namespace
{
char const bcLogMessage[] =
  "CompositionalMultiphaseBase {}: at time {}s, "
  "the <{}> boundary condition '{}' is applied to the element set '{}' in subRegion '{}'. "
  "\nThe scale of this boundary condition is {} and multiplies the value of the provided function (if any). "
  "\nThe total number of target elements (including ghost elements) is {}. "
  "\nNote that if this number is equal to zero for all subRegions, the boundary condition will not be applied on this element set.";
}

void ReactiveCompositionalMultiphaseOBL::applySourceFluxBC( real64 const time,
                                                            real64 const dt,
                                                            DofManager const & dofManager,
                                                            DomainPartition & domain,
                                                            CRSMatrixView< real64, globalIndex const > const & localMatrix,
                                                            arrayView1d< real64 > const & localRhs ) const
{
  GEOS_MARK_FUNCTION;

  FieldSpecificationManager & fsManager = FieldSpecificationManager::getInstance();

  string const dofKey = dofManager.getKey( viewKeyStruct::elemDofFieldString() );


  // Step 1: count individual source flux boundary conditions

  std::map< string, localIndex > bcNameToBcId;
  localIndex bcCounter = 0;

  fsManager.forSubGroups< SourceFluxBoundaryCondition >( [&] ( SourceFluxBoundaryCondition const & bc )
  {
    // collect all the bc names to idx
    bcNameToBcId[bc.getName()] = bcCounter;
    bcCounter++;
  } );

  if( bcCounter == 0 )
  {
    return;
  }

  // Step 2: count the set size for each source flux (each source flux may have multiple target sets)

  array1d< globalIndex > bcAllSetsSize( bcNameToBcId.size() );

  computeSourceFluxSizeScalingFactor( time,
                                      dt,
                                      domain,
                                      bcNameToBcId,
                                      bcAllSetsSize.toView() );

  // Step 3: we are ready to impose the boundary condition, normalized by the set size

  forDiscretizationOnMeshTargets( domain.getMeshBodies(), [&]( string const &,
                                                               MeshLevel & mesh,
                                                               arrayView1d< string const > const & )
  {
    fsManager.apply< ElementSubRegionBase,
                     SourceFluxBoundaryCondition >( time + dt,
                                                    mesh,
                                                    SourceFluxBoundaryCondition::catalogName(),
                                                    [&]( SourceFluxBoundaryCondition const & fs,
                                                         string const & setName,
                                                         SortedArrayView< localIndex const > const & targetSet,
                                                         ElementSubRegionBase & subRegion,
                                                         string const & )
    {
      if( fs.getLogLevel() >= 1 && m_nonlinearSolverParameters.m_numNewtonIterations == 0 )
      {
        globalIndex const numTargetElems = MpiWrapper::sum< globalIndex >( targetSet.size() );
        GEOS_LOG_RANK_0( GEOS_FMT( bcLogMessage,
                                   getName(), time+dt, fs.getCatalogName(), fs.getName(),
                                   setName, subRegion.getName(), fs.getScale(), numTargetElems ) );
      }

      if( targetSet.size() == 0 )
      {
        return;
      }

      arrayView1d< globalIndex const > const dofNumber = subRegion.getReference< array1d< globalIndex > >( dofKey );
      arrayView1d< integer const > const ghostRank = subRegion.ghostRank();

      // Step 3.1: get the values of the source boundary condition that need to be added to the rhs

      array1d< globalIndex > dofArray( targetSet.size() );
      array1d< real64 > rhsContributionArray( targetSet.size() );
      arrayView1d< real64 > rhsContributionArrayView = rhsContributionArray.toView();
      localIndex const rankOffset = dofManager.rankOffset();

      RAJA::ReduceSum< parallelDeviceReduce, real64 > massProd( 0.0 );

      // note that the dofArray will not be used after this step (simpler to use dofNumber instead)
      fs.computeRhsContribution< FieldSpecificationAdd,
                                 parallelDevicePolicy<> >( targetSet.toViewConst(),
                                                           time + dt,
                                                           dt,
                                                           subRegion,
                                                           dofNumber,
                                                           rankOffset,
                                                           localMatrix,
                                                           dofArray.toView(),
                                                           rhsContributionArrayView,
                                                           [] GEOS_HOST_DEVICE ( localIndex const )
      {
        return 0.0;
      } );

      // Step 3.2: we are ready to add the right-hand side contributions

      // get the normalizer
      real64 const sizeScalingFactor = bcAllSetsSize[bcNameToBcId.at( fs.getName())];

      integer const fluidComponentId = fs.getComponent();
      forAll< parallelDevicePolicy<> >( targetSet.size(), [sizeScalingFactor,
                                                           targetSet,
                                                           rankOffset,
                                                           ghostRank,
                                                           fluidComponentId,
                                                           dofNumber,
                                                           rhsContributionArrayView,
                                                           localRhs,
                                                           massProd] GEOS_HOST_DEVICE ( localIndex const a )
      {
        // we need to filter out ghosts here, because targetSet may contain them
        localIndex const ei = targetSet[a];
        if( ghostRank[ei] >= 0 )
        {
          return;
        }

        // for all "fluid components", we add the value to the component mass balance equation
        globalIndex const compMassBalanceRow = dofNumber[ei] - rankOffset + fluidComponentId;
        real64 const rhsValue = rhsContributionArrayView[a] / sizeScalingFactor;
        localRhs[compMassBalanceRow] += rhsValue;
        massProd += rhsValue;
      } );

      SourceFluxStatsAggregator::forAllFluxStatWrappers( subRegion, fs.getName(),
                                                         [&]( SourceFluxStatsAggregator::WrappedStats & wrapper )
      {
        // set the new sub-region statistics for this timestep
        array1d< real64 > massProdArr{ m_numComponents };
        massProdArr[fluidComponentId] = massProd.get();
        wrapper.gatherTimeStepStats( time, dt, massProdArr.toViewConst(), targetSet.size() );
      } );
    } );
  } );
}

bool ReactiveCompositionalMultiphaseOBL::validateDirichletBC( DomainPartition & domain,
                                                              real64 const time ) const
{
  constexpr integer MAX_NC = ReactiveCompositionalMultiphaseOBL::MAX_NUM_COMPONENTS + 1; // +1 is for energy component
  FieldSpecificationManager & fsManager = FieldSpecificationManager::getInstance();

  integer const numComp = m_numComponents;
  integer const enableEnergyBalance = m_enableEnergyBalance;

  bool bcConsistent = true;
  forDiscretizationOnMeshTargets( domain.getMeshBodies(), [&] ( string const &,
                                                                MeshLevel & mesh,
                                                                arrayView1d< string const > const & )
  {
    // map to check consistent application of BC
    // this is used as bcStatusMap[regionName][subRegionName][setName] which returns the corresponding ComponentMask (if is has been set)
    map< string, map< string, map< string, ComponentMask< MAX_NC > > > > bcStatusMap;
    integer const numCompWithEnergy = numComp + enableEnergyBalance;

    // 1. Check pressure Dirichlet BCs
    fsManager.apply< ElementSubRegionBase >( time,
                                             mesh,
                                             fields::flow::pressure::key(),
                                             [&]( FieldSpecificationBase const &,
                                                  string const & setName,
                                                  SortedArrayView< localIndex const > const &,
                                                  ElementSubRegionBase & subRegion,
                                                  string const & )
    {
      // 1.0. Check whether pressure has already been applied to this set
      string const & subRegionName = subRegion.getName();
      string const & regionName = subRegion.getParent().getParent().getName();

      auto & subRegionSetMap = bcStatusMap[regionName][subRegionName];
      if( subRegionSetMap.count( setName ) > 0 )
      {
        bcConsistent = false;
        GEOS_WARNING( BCMessage::pressureConflict( regionName, subRegionName, setName,
                                                   fields::flow::pressure::key() ) );
      }
      subRegionSetMap[setName].setNumComp( numCompWithEnergy );
    } );

    // 2. Check composition BC (global component fraction)
    fsManager.apply< ElementSubRegionBase >( time,
                                             mesh,
                                             fields::flow::globalCompFraction::key(),
                                             [&] ( FieldSpecificationBase const & fs,
                                                   string const & setName,
                                                   SortedArrayView< localIndex const > const &,
                                                   ElementSubRegionBase & subRegion,
                                                   string const & )
    {
      // 2.0. Check pressure and record composition bc application
      string const & subRegionName = subRegion.getName();
      string const & regionName = subRegion.getParent().getParent().getName();
      integer const comp = fs.getComponent();

      auto & subRegionSetMap = bcStatusMap[regionName][subRegionName];
      if( subRegionSetMap.count( setName ) == 0 )
      {
        bcConsistent = false;
        GEOS_WARNING( BCMessage::missingPressure( regionName, subRegionName, setName,
                                                  fields::flow::pressure::key() ) );
      }
      if( comp < 0 || comp >= numComp )
      {
        bcConsistent = false;
        GEOS_WARNING( BCMessage::invalidComponentIndex( comp, fs.getName(),
                                                        fields::flow::globalCompFraction::key() ) );
        return; // can't check next part with invalid component id
      }

      ComponentMask< MAX_NC > & compMask = subRegionSetMap[setName];
      if( compMask[comp] )
      {
        bcConsistent = false;
        fsManager.forSubGroups< EquilibriumInitialCondition >( [&] ( EquilibriumInitialCondition const & bc )
        {
          arrayView1d< string const > componentNames = bc.getComponentNames();
          GEOS_WARNING( BCMessage::conflictingComposition( comp, componentNames[comp],
                                                           regionName, subRegionName, setName,
                                                           fields::flow::globalCompFraction::key() ) );
        } );
      }
      compMask.set( comp );
    } );

    if( enableEnergyBalance )
    {
      // 3. Check temperature Dirichlet BCs
      fsManager.apply< ElementSubRegionBase >( time,
                                               mesh,
                                               fields::flow::temperature::key(),
                                               [&]( FieldSpecificationBase const &,
                                                    string const & setName,
                                                    SortedArrayView< localIndex const > const &,
                                                    ElementSubRegionBase & subRegion,
                                                    string const & )
      {
        // 1.0. Check whether pressure has already been applied to this set
        string const & subRegionName = subRegion.getName();
        string const & regionName = subRegion.getParent().getParent().getName();

        auto & subRegionSetMap = bcStatusMap[regionName][subRegionName];
        if( subRegionSetMap.count( setName ) == 0 )
        {
          bcConsistent = false;
          GEOS_WARNING( BCMessage::pressureConflict( regionName, subRegionName, setName,
                                                     fields::flow::pressure::key() ) );
        }

        ComponentMask< MAX_NC > & compMask = subRegionSetMap[setName];
        // if energy balance is enabled, energy is the last component in the mask
        if( compMask[numComp] )
        {
          bcConsistent = false;
          GEOS_WARNING( BCMessage::temperatureConflict( regionName, subRegionName, setName,
                                                        fields::flow::temperature::key() ));
        }
        compMask.set( numComp );
      } );
    }

    // 2.3 Check consistency between composition BC applied to sets
    for( auto const & regionEntry : bcStatusMap )
    {
      for( auto const & subRegionEntry : regionEntry.second )
      {
        for( auto const & setEntry : subRegionEntry.second )
        {
          ComponentMask< MAX_NC > const & compMask = setEntry.second;
          fsManager.forSubGroups< EquilibriumInitialCondition >( [&] ( EquilibriumInitialCondition const & fs )
          {
            arrayView1d< string const > componentNames = fs.getComponentNames();
            for( int ic = 0; ic < componentNames.size(); ic++ )
            {
              if( !compMask[ic] )
              {
                bcConsistent = false;
                GEOS_WARNING( BCMessage::notAppliedOnRegion( ic, componentNames[ic],
                                                             regionEntry.first, subRegionEntry.first, setEntry.first,
                                                             fields::flow::globalCompFraction::key() ) );
              }
            }
          } );
        }
      }
    }
  } );
  return bcConsistent;
}

void ReactiveCompositionalMultiphaseOBL::applyDirichletBC( real64 const time,
                                                           real64 const dt,
                                                           DofManager const & dofManager,
                                                           DomainPartition & domain,
                                                           CRSMatrixView< real64, globalIndex const > const & localMatrix,
                                                           arrayView1d< real64 > const & localRhs ) const
{
  GEOS_MARK_FUNCTION;

  // Only validate BC at the beginning of Newton loop
  if( m_nonlinearSolverParameters.m_numNewtonIterations == 0 )
  {
    bool const bcConsistent = validateDirichletBC( domain, time + dt );
    GEOS_ERROR_IF( !bcConsistent, GEOS_FMT( "CompositionalMultiphaseBase {}: inconsistent boundary conditions", getDataContext() ) );
  }

  FieldSpecificationManager & fsManager = FieldSpecificationManager::getInstance();

  forDiscretizationOnMeshTargets( domain.getMeshBodies(), [&] ( string const &,
                                                                MeshLevel & mesh,
                                                                arrayView1d< string const > const & )
  {

    // 1. Apply pressure Dirichlet BCs, store in a separate field
    fsManager.apply< ElementSubRegionBase >( time + dt,
                                             mesh,
                                             fields::flow::pressure::key(),
                                             [&]( FieldSpecificationBase const & fs,
                                                  string const & setName,
                                                  SortedArrayView< localIndex const > const & targetSet,
                                                  ElementSubRegionBase & subRegion,
                                                  string const & )
    {
      if( fs.getLogLevel() >= 1 && m_nonlinearSolverParameters.m_numNewtonIterations == 0 )
      {
        globalIndex const numTargetElems = MpiWrapper::sum< globalIndex >( targetSet.size() );
        GEOS_LOG_RANK_0( GEOS_FMT( bcLogMessage,
                                   getName(), time+dt, fs.getCatalogName(), fs.getName(),
                                   setName, subRegion.getName(), fs.getScale(), numTargetElems ) );
      }

      fs.applyFieldValue< FieldSpecificationEqual, parallelDevicePolicy<> >( targetSet,
                                                                             time + dt,
                                                                             subRegion,
                                                                             fields::flow::bcPressure::key() );
    } );

    // 2. Apply composition BC (global component fraction), store in a separate field
    fsManager.apply< ElementSubRegionBase >( time + dt,
                                             mesh,
                                             fields::flow::globalCompFraction::key(),
                                             [&] ( FieldSpecificationBase const & fs,
                                                   string const &,
                                                   SortedArrayView< localIndex const > const & targetSet,
                                                   ElementSubRegionBase & subRegion,
                                                   string const & )
    {
      fs.applyFieldValue< FieldSpecificationEqual, parallelDevicePolicy<> >( targetSet,
                                                                             time + dt,
                                                                             subRegion,
                                                                             fields::flow::bcGlobalCompFraction::key() );
    } );

    // 3. Apply temperature Dirichlet BCs, store in a separate field
    fsManager.apply< ElementSubRegionBase >( time + dt,
                                             mesh,
                                             fields::flow::temperature::key(),
                                             [&]( FieldSpecificationBase const & fs,
                                                  string const & setName,
                                                  SortedArrayView< localIndex const > const & targetSet,
                                                  ElementSubRegionBase & subRegion,
                                                  string const & )
    {
      if( fs.getLogLevel() >= 1 && m_nonlinearSolverParameters.m_numNewtonIterations == 0 )
      {
        globalIndex const numTargetElems = MpiWrapper::sum< globalIndex >( targetSet.size() );
        GEOS_LOG_RANK_0( GEOS_FMT( bcLogMessage,
                                   getName(), time+dt, fs.getCatalogName(), fs.getName(),
                                   setName, subRegion.getName(), fs.getScale(), numTargetElems ) );
      }

      fs.applyFieldValue< FieldSpecificationEqual, parallelDevicePolicy<> >( targetSet,
                                                                             time + dt,
                                                                             subRegion,
                                                                             fields::flow::bcTemperature::key() );
    } );

    globalIndex const rankOffset = dofManager.rankOffset();
    string const dofKey = dofManager.getKey( viewKeyStruct::elemDofFieldString() );


    // 3. Apply to the system
    fsManager.apply< ElementSubRegionBase >( time + dt,
                                             mesh,
                                             fields::flow::pressure::key(),
                                             [&] ( FieldSpecificationBase const &,
                                                   string const &,
                                                   SortedArrayView< localIndex const > const & targetSet,
                                                   ElementSubRegionBase & subRegion,
                                                   string const & )
    {
      arrayView1d< real64 const > const bcPres = subRegion.getField< fields::flow::bcPressure >();
      arrayView2d< real64 const, compflow::USD_COMP > const bcCompFrac = subRegion.getField< fields::flow::bcGlobalCompFraction >();
      arrayView1d< real64 const > const bcTemp = subRegion.getField< fields::flow::bcTemperature >();

      arrayView1d< real64 const > const pres = subRegion.getField< fields::flow::pressure >();
      arrayView2d< real64 const, compflow::USD_COMP > const compFrac = subRegion.getField< fields::flow::globalCompFraction >();
      arrayView1d< real64 const > const temp = subRegion.getField< fields::flow::temperature >();

      arrayView1d< integer const > const ghostRank = subRegion.ghostRank();
      arrayView1d< globalIndex const > const dofNumber = subRegion.getReference< array1d< globalIndex > >( dofKey );

      integer const numComp = m_numComponents;
      integer const enableEnergyBalance = m_enableEnergyBalance;

      forAll< parallelDevicePolicy<> >( targetSet.size(), [=] GEOS_HOST_DEVICE ( localIndex const a )
      {
        localIndex const ei = targetSet[a];
        if( ghostRank[ei] >= 0 )
        {
          return;
        }

        globalIndex const dofIndex = dofNumber[ei];
        localIndex const localRow = dofIndex - rankOffset;
        real64 rhsValue;

        // 3.1. Apply pressure value to the matrix/rhs
        FieldSpecificationEqual::SpecifyFieldValue( dofIndex,
                                                    rankOffset,
                                                    localMatrix,
                                                    rhsValue,
                                                    bcPres[ei],
                                                    pres[ei] );
        localRhs[localRow] = rhsValue;

        // 3.2. For each component (but the last), apply target global component fraction value
        //      Note: the FieldSpecification for the last component is ignored
        for( integer ic = 0; ic < numComp - 1; ++ic )
        {
          FieldSpecificationEqual::SpecifyFieldValue( dofIndex + ic + 1,
                                                      rankOffset,
                                                      localMatrix,
                                                      rhsValue,
                                                      bcCompFrac[ei][ic],
                                                      compFrac[ei][ic] );
          localRhs[localRow + ic + 1] = rhsValue;
        }

        if( enableEnergyBalance )
        {
          // 3.3. If energy balance is enabled, apply BC temperature to the last equation
          FieldSpecificationEqual::SpecifyFieldValue( dofIndex + numComp,
                                                      rankOffset,
                                                      localMatrix,
                                                      rhsValue,
                                                      bcTemp[ei],
                                                      temp[ei] );
          localRhs[localRow + numComp] = rhsValue;
        }
      } );
    } );
  } );
}

void ReactiveCompositionalMultiphaseOBL::chopPrimaryVariables( DomainPartition & domain )
{
  real64 const eps = LvArray::NumericLimits< real64 >::epsilon;
  integer const numComp = m_numComponents;

  forDiscretizationOnMeshTargets( domain.getMeshBodies(), [&]( string const &,
                                                               MeshLevel & mesh,
                                                               arrayView1d< string const > const & regionNames )
  {
    mesh.getElemManager().forElementSubRegions( regionNames,
                                                [&]( localIndex const,
                                                     ElementSubRegionBase & subRegion )
    {
      arrayView2d< real64, compflow::USD_COMP > const compFrac =
        subRegion.template getField< fields::flow::globalCompFraction >();

      forAll< parallelDevicePolicy<> >( subRegion.size(), [=] GEOS_HOST_DEVICE ( localIndex const ei )
      {
        bool isScalingRequired = false;

        // the following code implements the DARTS local chopping of component fractions

        // Step 1: chop the component fractions between 0 and 1
        real64 sum = 0.0;
        for( integer ic = 0; ic < numComp-1; ++ic )
        {
          if( compFrac[ei][ic] > 1.0-eps )
          {
            compFrac[ei][ic] = 1.0-eps;
            isScalingRequired = true;
          }
          if( compFrac[ei][ic] < eps )
          {
            compFrac[ei][ic] = eps;
            isScalingRequired = true;
          }
          sum += compFrac[ei][ic];
        }

        // Step 2: compute/chop the last component fraction
        real64 lastCompFrac = 1.0 - sum;
        if( lastCompFrac < eps )
        {
          lastCompFrac = eps;
          isScalingRequired = true;
        }
        sum += lastCompFrac;

        // Step 3: rescale the component fractions so they sum to 1, if needed
        if( isScalingRequired )
        {
          for( integer ic = 0; ic < numComp-1; ++ic )
          {
            compFrac[ei][ic] /= sum;
          }
        }

      } );
    } );

  } );
}

void ReactiveCompositionalMultiphaseOBL::resetStateToBeginningOfStep( DomainPartition & domain )
{
  GEOS_MARK_FUNCTION;

  forDiscretizationOnMeshTargets( domain.getMeshBodies(), [&]( string const &,
                                                               MeshLevel & mesh,
                                                               arrayView1d< string const > const & regionNames )
  {
    mesh.getElemManager().forElementSubRegions< CellElementSubRegion,
                                                SurfaceElementSubRegion >( regionNames,
                                                                           [&]( localIndex const,
                                                                                auto & subRegion )
    {
      arrayView1d< real64 const > const & pres_n =
        subRegion.template getField< fields::flow::pressure_n >();
      arrayView1d< real64 > const & pres =
        subRegion.template getField< fields::flow::pressure >();
      pres.setValues< parallelDevicePolicy<> >( pres_n );

      // for single component problems (e.g., geothermal), global component fraction is not a primary variable
      if( m_numComponents > 1 )
      {
        arrayView2d< real64 const, compflow::USD_COMP > const & compFrac_n =
          subRegion.template getField< fields::flow::globalCompFraction_n >();
        arrayView2d< real64, compflow::USD_COMP > const & compFrac =
          subRegion.template getField< fields::flow::globalCompFraction >();
        compFrac.setValues< parallelDevicePolicy<> >( compFrac_n );
      }

      if( m_enableEnergyBalance )
      {
        arrayView1d< real64 const > const & temp_n =
          subRegion.template getField< fields::flow::temperature_n >();
        arrayView1d< real64 > const & temp =
          subRegion.template getField< fields::flow::temperature >();
        temp.setValues< parallelDevicePolicy<> >( temp_n );
      }

      // update operator values
      updateOBLOperators( subRegion );

    } );
  } );
}

void ReactiveCompositionalMultiphaseOBL::updateOBLOperators( ObjectManagerBase & dataGroup ) const
{
  GEOS_MARK_FUNCTION;

  OBLOperatorsKernelFactory::
    createAndLaunch< parallelDevicePolicy<> >( m_numPhases,
                                               m_numComponents,
                                               m_enableEnergyBalance,
                                               dataGroup,
                                               *m_OBLOperatorsTable );

}


void ReactiveCompositionalMultiphaseOBL::updateState( DomainPartition & domain )
{
  GEOS_MARK_FUNCTION;

  forDiscretizationOnMeshTargets( domain.getMeshBodies(), [&]( string const &,
                                                               MeshLevel & mesh,
                                                               arrayView1d< string const > const & regionNames )
  {
    mesh.getElemManager().forElementSubRegions< CellElementSubRegion,
                                                SurfaceElementSubRegion >( regionNames, [&]( localIndex const,
                                                                                             auto & subRegion )
    {
      // update operator values
      updateOBLOperators( subRegion );
    } );
  } );
}



//START_SPHINX_INCLUDE_01
REGISTER_CATALOG_ENTRY( PhysicsSolverBase, ReactiveCompositionalMultiphaseOBL, string const &, Group * const )
//END_SPHINX_INCLUDE_01
}// namespace geos<|MERGE_RESOLUTION|>--- conflicted
+++ resolved
@@ -5,11 +5,7 @@
  * Copyright (c) 2016-2024 Lawrence Livermore National Security LLC
  * Copyright (c) 2018-2024 Total, S.A
  * Copyright (c) 2018-2024 The Board of Trustees of the Leland Stanford Junior University
-<<<<<<< HEAD
- * Copyright (c) 2018-2024 Chevron
-=======
  * Copyright (c) 2023-2024 Chevron
->>>>>>> fe987d81
  * Copyright (c) 2019-     GEOS/GEOSX Contributors
  * All rights reserved
  *
@@ -28,12 +24,8 @@
 #include "discretizationMethods/NumericalMethodsManager.hpp"
 #include "fieldSpecification/FieldSpecificationManager.hpp"
 #include "fieldSpecification/SourceFluxBoundaryCondition.hpp"
-<<<<<<< HEAD
-#include "fieldSpecification/SourceFluxStatistics.hpp"
-=======
 #include "fieldSpecification/EquilibriumInitialCondition.hpp"
 #include "physicsSolvers/fluidFlow/SourceFluxStatistics.hpp"
->>>>>>> fe987d81
 #include "finiteVolume/FiniteVolumeManager.hpp"
 #include "finiteVolume/FluxApproximationBase.hpp"
 #include "mesh/DomainPartition.hpp"
@@ -198,11 +190,7 @@
 void ReactiveCompositionalMultiphaseOBL::postInputInitialization()
 {
   // need to override to skip the check for fluidModel, which is enabled in FlowSolverBase
-<<<<<<< HEAD
-  SolverBase::postInputInitialization();
-=======
   PhysicsSolverBase::postInputInitialization();
->>>>>>> fe987d81
 
   GEOS_THROW_IF_GT_MSG( m_maxCompFracChange, 1.0,
                         GEOS_FMT( "{}: The maximum absolute change in component fraction is set to {}, while it must not be greater than 1.0",
@@ -380,14 +368,7 @@
 
   real64 const residual = m_useDARTSL2Norm ? MpiWrapper::max( localResidualNorm ) : std::sqrt( MpiWrapper::sum( localResidualNorm ) );
 
-<<<<<<< HEAD
-  if( getLogLevel() >= 1 && logger::internal::rank==0 )
-  {
-    std::cout << GEOS_FMT( "        ( Rflow ) = ( {:4.2e} )", residual );
-  }
-=======
   GEOS_LOG_LEVEL_INFO_RANK_0_NLR( logInfo::Convergence, GEOS_FMT( "        ( Rflow ) = ( {:4.2e} )", residual ) );
->>>>>>> fe987d81
 
   return residual;
 }
