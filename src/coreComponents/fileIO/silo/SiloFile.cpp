--- conflicted
+++ resolved
@@ -1576,8 +1576,8 @@
     array1d<integer> shapesize(numElementShapes);
     array1d<char> ghostZoneFlag;
 
-    array1d<FixedOneToManyRelation> elementToNodeMap;
-    elementToNodeMap.resize( numElementShapes );
+
+    std::vector<FixedOneToManyRelation> elementToNodeMap( numElementShapes );
 
     int count = 0;
 
@@ -1595,57 +1595,6 @@
       integer_array const & nodeOrdering = SiloNodeOrdering(elementType);
       for( localIndex k = 0 ; k < elementSubRegion->size() ; ++k )
       {
-<<<<<<< HEAD
-=======
-        nodePosition += (*totalDisplacement)[a];
-      }
-
-      xcoords[a] = nodePosition(0) ;
-      ycoords[a] = nodePosition(1);
-      zcoords[a] = nodePosition(2);
-
-      if( nodeGhostRank[a] >=0 )
-      {
-        ghostNodeFlag[a] = 1;
-      }
-    }
-
-    coords[0] = xcoords.data();
-    coords[1] = ycoords.data();
-    coords[2] = zcoords.data();
-
-    ElementRegionManager const * const elementManager = meshLevel->getElemManager();
-    localIndex numElementShapes = 0;
-
-    elementManager->forElementSubRegions( [&]( auto const * const GEOSX_UNUSED_ARG( subRegion ) )
-    {
-      ++numElementShapes;
-    });
-
-    array1d<localIndex*> meshConnectivity(numElementShapes);
-    array1d<globalIndex*> globalElementNumbers(numElementShapes);
-    array1d<integer> shapecnt(numElementShapes);
-    array1d<integer> shapetype(numElementShapes);
-    array1d<integer> shapesize(numElementShapes);
-
-    std::vector<FixedOneToManyRelation> elementToNodeMap( numElementShapes );
-
-    int count = 0;
-    elementManager->forElementSubRegions( [&]( auto const * const elementSubRegion )
-    {
-      TYPEOFPTR(elementSubRegion)::NodeMapType const & elemsToNodes = elementSubRegion->nodeList();
-
-      // TODO HACK. this isn't correct for variable relations.
-      elementToNodeMap[count].resize( elemsToNodes.size(0), elementSubRegion->numNodesPerElement(0) );
-
-      integer_array const & elemGhostRank = elementSubRegion->GhostRank();
-
-
-      string elementType = elementSubRegion -> GetElementTypeString();
-      integer_array const & nodeOrdering = SiloNodeOrdering(elementType);
-      for( localIndex k = 0 ; k < elementSubRegion->size() ; ++k )
-      {
->>>>>>> 370eb2b5
         integer numNodesPerElement = integer_conversion<int>( elementSubRegion->numNodesPerElement(k));
         for( localIndex a = 0 ; a < numNodesPerElement ; ++a )
         {
