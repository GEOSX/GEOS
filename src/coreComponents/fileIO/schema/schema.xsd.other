<?xml version="1.0"?>
<xsd:schema xmlns:xsd="http://www.w3.org/2001/XMLSchema">
	<xsd:annotation>
		<xsd:documentation xml:lang="en">GEOSX Input Schema</xsd:documentation>
	</xsd:annotation>
	<xsd:simpleType name="R1Tensor">
		<xsd:restriction base="xsd:string">
			<xsd:pattern value=".*[\[\]`$].*|\s*([+-]?[\d]*([\d]\.?|\.[\d])[\d]*([eE][-+]?[\d]+|\s*),\s*){2}[+-]?[\d]*([\d]\.?|\.[\d])[\d]*([eE][-+]?[\d]+|\s*)" />
		</xsd:restriction>
	</xsd:simpleType>
	<xsd:simpleType name="geosx_TimeIntegrationOption">
		<xsd:restriction base="xsd:string">
			<xsd:pattern value=".*[\[\]`$].*|[^,\{\}]*" />
		</xsd:restriction>
	</xsd:simpleType>
	<xsd:simpleType name="geosx_dataRepository_PlotLevel">
		<xsd:restriction base="xsd:string">
			<xsd:pattern value=".*[\[\]`$].*|[+-]?[\d]+" />
		</xsd:restriction>
	</xsd:simpleType>
	<xsd:simpleType name="globalIndex">
		<xsd:restriction base="xsd:string">
			<xsd:pattern value=".*[\[\]`$].*|[+-]?[\d]+" />
		</xsd:restriction>
	</xsd:simpleType>
	<xsd:simpleType name="globalIndex_array">
		<xsd:restriction base="xsd:string">
			<xsd:pattern value=".*[\[\]`$].*|\{\s*(([+-]?[\d]+,\s*)*[+-]?[\d]+)?\s*\}" />
		</xsd:restriction>
	</xsd:simpleType>
	<xsd:simpleType name="globalIndex_array2d">
		<xsd:restriction base="xsd:string">
			<xsd:pattern value=".*[\[\]`$].*|\{\s*(\{\s*(([+-]?[\d]+,\s*)*[+-]?[\d]+)?\s*\},\s*)*\{\s*(([+-]?[\d]+,\s*)*[+-]?[\d]+)?\s*\}\s*\}" />
		</xsd:restriction>
	</xsd:simpleType>
	<xsd:simpleType name="globalIndex_array3d">
		<xsd:restriction base="xsd:string">
			<xsd:pattern value=".*[\[\]`$].*|\{\s*(\{\s*(\{\s*(([+-]?[\d]+,\s*)*[+-]?[\d]+)?\s*\},\s*)*\{\s*(([+-]?[\d]+,\s*)*[+-]?[\d]+)?\s*\}\s*\},\s*)*\{\s*(\{\s*(([+-]?[\d]+,\s*)*[+-]?[\d]+)?\s*\},\s*)*\{\s*(([+-]?[\d]+,\s*)*[+-]?[\d]+)?\s*\}\s*\}\s*\}" />
		</xsd:restriction>
	</xsd:simpleType>
	<xsd:simpleType name="integer">
		<xsd:restriction base="xsd:string">
			<xsd:pattern value=".*[\[\]`$].*|[+-]?[\d]+" />
		</xsd:restriction>
	</xsd:simpleType>
	<xsd:simpleType name="integer_array">
		<xsd:restriction base="xsd:string">
			<xsd:pattern value=".*[\[\]`$].*|\{\s*(([+-]?[\d]+,\s*)*[+-]?[\d]+)?\s*\}" />
		</xsd:restriction>
	</xsd:simpleType>
	<xsd:simpleType name="integer_array2d">
		<xsd:restriction base="xsd:string">
			<xsd:pattern value=".*[\[\]`$].*|\{\s*(\{\s*(([+-]?[\d]+,\s*)*[+-]?[\d]+)?\s*\},\s*)*\{\s*(([+-]?[\d]+,\s*)*[+-]?[\d]+)?\s*\}\s*\}" />
		</xsd:restriction>
	</xsd:simpleType>
	<xsd:simpleType name="integer_array3d">
		<xsd:restriction base="xsd:string">
			<xsd:pattern value=".*[\[\]`$].*|\{\s*(\{\s*(\{\s*(([+-]?[\d]+,\s*)*[+-]?[\d]+)?\s*\},\s*)*\{\s*(([+-]?[\d]+,\s*)*[+-]?[\d]+)?\s*\}\s*\},\s*)*\{\s*(\{\s*(([+-]?[\d]+,\s*)*[+-]?[\d]+)?\s*\},\s*)*\{\s*(([+-]?[\d]+,\s*)*[+-]?[\d]+)?\s*\}\s*\}\s*\}" />
		</xsd:restriction>
	</xsd:simpleType>
	<xsd:simpleType name="localIndex">
		<xsd:restriction base="xsd:string">
			<xsd:pattern value=".*[\[\]`$].*|[+-]?[\d]+" />
		</xsd:restriction>
	</xsd:simpleType>
	<xsd:simpleType name="localIndex_array">
		<xsd:restriction base="xsd:string">
			<xsd:pattern value=".*[\[\]`$].*|\{\s*(([+-]?[\d]+,\s*)*[+-]?[\d]+)?\s*\}" />
		</xsd:restriction>
	</xsd:simpleType>
	<xsd:simpleType name="localIndex_array2d">
		<xsd:restriction base="xsd:string">
			<xsd:pattern value=".*[\[\]`$].*|\{\s*(\{\s*(([+-]?[\d]+,\s*)*[+-]?[\d]+)?\s*\},\s*)*\{\s*(([+-]?[\d]+,\s*)*[+-]?[\d]+)?\s*\}\s*\}" />
		</xsd:restriction>
	</xsd:simpleType>
	<xsd:simpleType name="localIndex_array3d">
		<xsd:restriction base="xsd:string">
			<xsd:pattern value=".*[\[\]`$].*|\{\s*(\{\s*(\{\s*(([+-]?[\d]+,\s*)*[+-]?[\d]+)?\s*\},\s*)*\{\s*(([+-]?[\d]+,\s*)*[+-]?[\d]+)?\s*\}\s*\},\s*)*\{\s*(\{\s*(([+-]?[\d]+,\s*)*[+-]?[\d]+)?\s*\},\s*)*\{\s*(([+-]?[\d]+,\s*)*[+-]?[\d]+)?\s*\}\s*\}\s*\}" />
		</xsd:restriction>
	</xsd:simpleType>
	<xsd:simpleType name="mapPair">
		<xsd:restriction base="xsd:string">
			<xsd:pattern value=".*[\[\]`$].*|[^,\{\}]*" />
		</xsd:restriction>
	</xsd:simpleType>
	<xsd:simpleType name="mapPair_array">
		<xsd:restriction base="xsd:string">
			<xsd:pattern value=".*[\[\]`$].*|\{\s*(([^,\{\}]*,\s*)*[^,\{\}]*)?\s*\}" />
		</xsd:restriction>
	</xsd:simpleType>
	<xsd:simpleType name="path">
		<xsd:restriction base="xsd:string">
			<xsd:pattern value=".*[\[\]`$].*|[^,\{\}]*" />
		</xsd:restriction>
	</xsd:simpleType>
	<xsd:simpleType name="path_array">
		<xsd:restriction base="xsd:string">
			<xsd:pattern value=".*[\[\]`$].*|\{\s*(([^,\{\}]*,\s*)*[^,\{\}]*)?\s*\}" />
		</xsd:restriction>
	</xsd:simpleType>
	<xsd:simpleType name="r1_array">
		<xsd:restriction base="xsd:string">
			<xsd:pattern value=".*[\[\]`$].*|\{\s*((\s*([+-]?[\d]*([\d]\.?|\.[\d])[\d]*([eE][-+]?[\d]+|\s*),\s*){2}[+-]?[\d]*([\d]\.?|\.[\d])[\d]*([eE][-+]?[\d]+|\s*),\s*)*\s*([+-]?[\d]*([\d]\.?|\.[\d])[\d]*([eE][-+]?[\d]+|\s*),\s*){2}[+-]?[\d]*([\d]\.?|\.[\d])[\d]*([eE][-+]?[\d]+|\s*))?\s*\}" />
		</xsd:restriction>
	</xsd:simpleType>
	<xsd:simpleType name="r1_array2d">
		<xsd:restriction base="xsd:string">
			<xsd:pattern value=".*[\[\]`$].*|\{\s*(\{\s*((\s*([+-]?[\d]*([\d]\.?|\.[\d])[\d]*([eE][-+]?[\d]+|\s*),\s*){2}[+-]?[\d]*([\d]\.?|\.[\d])[\d]*([eE][-+]?[\d]+|\s*),\s*)*\s*([+-]?[\d]*([\d]\.?|\.[\d])[\d]*([eE][-+]?[\d]+|\s*),\s*){2}[+-]?[\d]*([\d]\.?|\.[\d])[\d]*([eE][-+]?[\d]+|\s*))?\s*\},\s*)*\{\s*((\s*([+-]?[\d]*([\d]\.?|\.[\d])[\d]*([eE][-+]?[\d]+|\s*),\s*){2}[+-]?[\d]*([\d]\.?|\.[\d])[\d]*([eE][-+]?[\d]+|\s*),\s*)*\s*([+-]?[\d]*([\d]\.?|\.[\d])[\d]*([eE][-+]?[\d]+|\s*),\s*){2}[+-]?[\d]*([\d]\.?|\.[\d])[\d]*([eE][-+]?[\d]+|\s*))?\s*\}\s*\}" />
		</xsd:restriction>
	</xsd:simpleType>
	<xsd:simpleType name="real32">
		<xsd:restriction base="xsd:string">
			<xsd:pattern value=".*[\[\]`$].*|[+-]?[\d]*([\d]\.?|\.[\d])[\d]*([eE][-+]?[\d]+|\s*)" />
		</xsd:restriction>
	</xsd:simpleType>
	<xsd:simpleType name="real32_array">
		<xsd:restriction base="xsd:string">
			<xsd:pattern value=".*[\[\]`$].*|\{\s*(([+-]?[\d]*([\d]\.?|\.[\d])[\d]*([eE][-+]?[\d]+|\s*),\s*)*[+-]?[\d]*([\d]\.?|\.[\d])[\d]*([eE][-+]?[\d]+|\s*))?\s*\}" />
		</xsd:restriction>
	</xsd:simpleType>
	<xsd:simpleType name="real32_array2d">
		<xsd:restriction base="xsd:string">
			<xsd:pattern value=".*[\[\]`$].*|\{\s*(\{\s*(([+-]?[\d]*([\d]\.?|\.[\d])[\d]*([eE][-+]?[\d]+|\s*),\s*)*[+-]?[\d]*([\d]\.?|\.[\d])[\d]*([eE][-+]?[\d]+|\s*))?\s*\},\s*)*\{\s*(([+-]?[\d]*([\d]\.?|\.[\d])[\d]*([eE][-+]?[\d]+|\s*),\s*)*[+-]?[\d]*([\d]\.?|\.[\d])[\d]*([eE][-+]?[\d]+|\s*))?\s*\}\s*\}" />
		</xsd:restriction>
	</xsd:simpleType>
	<xsd:simpleType name="real32_array3d">
		<xsd:restriction base="xsd:string">
			<xsd:pattern value=".*[\[\]`$].*|\{\s*(\{\s*(\{\s*(([+-]?[\d]*([\d]\.?|\.[\d])[\d]*([eE][-+]?[\d]+|\s*),\s*)*[+-]?[\d]*([\d]\.?|\.[\d])[\d]*([eE][-+]?[\d]+|\s*))?\s*\},\s*)*\{\s*(([+-]?[\d]*([\d]\.?|\.[\d])[\d]*([eE][-+]?[\d]+|\s*),\s*)*[+-]?[\d]*([\d]\.?|\.[\d])[\d]*([eE][-+]?[\d]+|\s*))?\s*\}\s*\},\s*)*\{\s*(\{\s*(([+-]?[\d]*([\d]\.?|\.[\d])[\d]*([eE][-+]?[\d]+|\s*),\s*)*[+-]?[\d]*([\d]\.?|\.[\d])[\d]*([eE][-+]?[\d]+|\s*))?\s*\},\s*)*\{\s*(([+-]?[\d]*([\d]\.?|\.[\d])[\d]*([eE][-+]?[\d]+|\s*),\s*)*[+-]?[\d]*([\d]\.?|\.[\d])[\d]*([eE][-+]?[\d]+|\s*))?\s*\}\s*\}\s*\}" />
		</xsd:restriction>
	</xsd:simpleType>
	<xsd:simpleType name="real64">
		<xsd:restriction base="xsd:string">
			<xsd:pattern value=".*[\[\]`$].*|[+-]?[\d]*([\d]\.?|\.[\d])[\d]*([eE][-+]?[\d]+|\s*)" />
		</xsd:restriction>
	</xsd:simpleType>
	<xsd:simpleType name="real64_array">
		<xsd:restriction base="xsd:string">
			<xsd:pattern value=".*[\[\]`$].*|\{\s*(([+-]?[\d]*([\d]\.?|\.[\d])[\d]*([eE][-+]?[\d]+|\s*),\s*)*[+-]?[\d]*([\d]\.?|\.[\d])[\d]*([eE][-+]?[\d]+|\s*))?\s*\}" />
		</xsd:restriction>
	</xsd:simpleType>
	<xsd:simpleType name="real64_array2d">
		<xsd:restriction base="xsd:string">
			<xsd:pattern value=".*[\[\]`$].*|\{\s*(\{\s*(([+-]?[\d]*([\d]\.?|\.[\d])[\d]*([eE][-+]?[\d]+|\s*),\s*)*[+-]?[\d]*([\d]\.?|\.[\d])[\d]*([eE][-+]?[\d]+|\s*))?\s*\},\s*)*\{\s*(([+-]?[\d]*([\d]\.?|\.[\d])[\d]*([eE][-+]?[\d]+|\s*),\s*)*[+-]?[\d]*([\d]\.?|\.[\d])[\d]*([eE][-+]?[\d]+|\s*))?\s*\}\s*\}" />
		</xsd:restriction>
	</xsd:simpleType>
	<xsd:simpleType name="real64_array3d">
		<xsd:restriction base="xsd:string">
			<xsd:pattern value=".*[\[\]`$].*|\{\s*(\{\s*(\{\s*(([+-]?[\d]*([\d]\.?|\.[\d])[\d]*([eE][-+]?[\d]+|\s*),\s*)*[+-]?[\d]*([\d]\.?|\.[\d])[\d]*([eE][-+]?[\d]+|\s*))?\s*\},\s*)*\{\s*(([+-]?[\d]*([\d]\.?|\.[\d])[\d]*([eE][-+]?[\d]+|\s*),\s*)*[+-]?[\d]*([\d]\.?|\.[\d])[\d]*([eE][-+]?[\d]+|\s*))?\s*\}\s*\},\s*)*\{\s*(\{\s*(([+-]?[\d]*([\d]\.?|\.[\d])[\d]*([eE][-+]?[\d]+|\s*),\s*)*[+-]?[\d]*([\d]\.?|\.[\d])[\d]*([eE][-+]?[\d]+|\s*))?\s*\},\s*)*\{\s*(([+-]?[\d]*([\d]\.?|\.[\d])[\d]*([eE][-+]?[\d]+|\s*),\s*)*[+-]?[\d]*([\d]\.?|\.[\d])[\d]*([eE][-+]?[\d]+|\s*))?\s*\}\s*\}\s*\}" />
		</xsd:restriction>
	</xsd:simpleType>
	<xsd:simpleType name="string">
		<xsd:restriction base="xsd:string">
			<xsd:pattern value=".*[\[\]`$].*|[^,\{\}]*" />
		</xsd:restriction>
	</xsd:simpleType>
	<xsd:simpleType name="string_array">
		<xsd:restriction base="xsd:string">
			<xsd:pattern value=".*[\[\]`$].*|\{\s*(([^,\{\}]*,\s*)*[^,\{\}]*)?\s*\}" />
		</xsd:restriction>
	</xsd:simpleType>
	<xsd:element name="Problem" type="ProblemType" />
	<xsd:complexType name="ProblemType">
		<xsd:choice minOccurs="0" maxOccurs="unbounded">
			<xsd:element name="Benchmarks" type="BenchmarksType" maxOccurs="1" />
			<xsd:element name="Events" type="EventsType" minOccurs="1" maxOccurs="1" />
			<xsd:element name="FieldSpecifications" type="FieldSpecificationsType" maxOccurs="1" />
			<xsd:element name="Functions" type="FunctionsType" maxOccurs="1" />
			<xsd:element name="Geometry" type="GeometryType" maxOccurs="1" />
			<xsd:element name="Included" type="IncludedType" maxOccurs="1" />
			<xsd:element name="Mesh" type="MeshType" minOccurs="1" maxOccurs="1" />
			<xsd:element name="NumericalMethods" type="NumericalMethodsType" maxOccurs="1" />
			<xsd:element name="Outputs" type="OutputsType" minOccurs="1" maxOccurs="1" />
			<xsd:element name="Parameters" type="ParametersType" maxOccurs="1" />
			<xsd:element name="Solvers" type="SolversType" minOccurs="1" maxOccurs="1" />
			<xsd:element name="commandLine" type="commandLineType" />
			<xsd:element name="domain" type="domainType" />
			<xsd:element name="Constitutive" type="ConstitutiveType" maxOccurs="1" />
			<xsd:element name="ElementRegions" type="ElementRegionsType" maxOccurs="1" />
		</xsd:choice>
	</xsd:complexType>
	<xsd:complexType name="BenchmarksType">
		<xsd:choice minOccurs="0" maxOccurs="unbounded">
			<xsd:element name="lassen" type="lassenType" maxOccurs="1" />
			<xsd:element name="quartz" type="quartzType" maxOccurs="1" />
		</xsd:choice>
	</xsd:complexType>
	<xsd:complexType name="lassenType">
		<xsd:choice minOccurs="0" maxOccurs="unbounded">
			<xsd:element name="Run" type="RunType" maxOccurs="1" />
		</xsd:choice>
	</xsd:complexType>
	<xsd:complexType name="RunType" />
	<xsd:complexType name="quartzType">
		<xsd:choice minOccurs="0" maxOccurs="unbounded">
			<xsd:element name="Run" type="RunType" maxOccurs="1" />
		</xsd:choice>
	</xsd:complexType>
	<xsd:complexType name="EventsType">
		<xsd:choice minOccurs="0" maxOccurs="unbounded">
			<xsd:element name="HaltEvent" type="HaltEventType" />
			<xsd:element name="PeriodicEvent" type="PeriodicEventType" />
			<xsd:element name="SoloEvent" type="SoloEventType" />
		</xsd:choice>
		<!--currentSubEvent => Index of the current subevent.-->
		<xsd:attribute name="currentSubEvent" type="integer" />
		<!--cycle => Current simulation cycle number.-->
		<xsd:attribute name="cycle" type="integer" />
		<!--dt => Current simulation timestep.-->
		<xsd:attribute name="dt" type="real64" />
		<!--time => Current simulation time.-->
		<xsd:attribute name="time" type="real64" />
	</xsd:complexType>
	<xsd:complexType name="HaltEventType">
		<xsd:choice minOccurs="0" maxOccurs="unbounded">
			<xsd:element name="HaltEvent" type="HaltEventType" />
			<xsd:element name="PeriodicEvent" type="PeriodicEventType" />
			<xsd:element name="SoloEvent" type="SoloEventType" />
		</xsd:choice>
		<!--currentSubEvent => Index of the current subevent-->
		<xsd:attribute name="currentSubEvent" type="integer" />
		<!--isTargetExecuting => Index of the current subevent-->
		<xsd:attribute name="isTargetExecuting" type="integer" />
		<!--lastCycle => Last event occurrence (cycle)-->
		<xsd:attribute name="lastCycle" type="integer" />
		<!--lastTime => Last event occurrence (time)-->
		<xsd:attribute name="lastTime" type="real64" />
	</xsd:complexType>
	<xsd:complexType name="PeriodicEventType">
		<xsd:choice minOccurs="0" maxOccurs="unbounded">
			<xsd:element name="HaltEvent" type="HaltEventType" />
			<xsd:element name="PeriodicEvent" type="PeriodicEventType" />
			<xsd:element name="SoloEvent" type="SoloEventType" />
		</xsd:choice>
		<!--currentSubEvent => Index of the current subevent-->
		<xsd:attribute name="currentSubEvent" type="integer" />
		<!--isTargetExecuting => Index of the current subevent-->
		<xsd:attribute name="isTargetExecuting" type="integer" />
		<!--lastCycle => Last event occurrence (cycle)-->
		<xsd:attribute name="lastCycle" type="integer" />
		<!--lastTime => Last event occurrence (time)-->
		<xsd:attribute name="lastTime" type="real64" />
	</xsd:complexType>
	<xsd:complexType name="SoloEventType">
		<xsd:choice minOccurs="0" maxOccurs="unbounded">
			<xsd:element name="HaltEvent" type="HaltEventType" />
			<xsd:element name="PeriodicEvent" type="PeriodicEventType" />
			<xsd:element name="SoloEvent" type="SoloEventType" />
		</xsd:choice>
		<!--currentSubEvent => Index of the current subevent-->
		<xsd:attribute name="currentSubEvent" type="integer" />
		<!--isTargetExecuting => Index of the current subevent-->
		<xsd:attribute name="isTargetExecuting" type="integer" />
		<!--lastCycle => Last event occurrence (cycle)-->
		<xsd:attribute name="lastCycle" type="integer" />
		<!--lastTime => Last event occurrence (time)-->
		<xsd:attribute name="lastTime" type="real64" />
	</xsd:complexType>
	<xsd:complexType name="FieldSpecificationsType">
		<xsd:choice minOccurs="0" maxOccurs="unbounded">
			<xsd:element name="Dirichlet" type="DirichletType" />
			<xsd:element name="FieldSpecification" type="FieldSpecificationType" />
			<xsd:element name="SourceFlux" type="SourceFluxType" />
		</xsd:choice>
	</xsd:complexType>
	<xsd:complexType name="DirichletType" />
	<xsd:complexType name="FieldSpecificationType" />
	<xsd:complexType name="SourceFluxType" />
	<xsd:complexType name="FunctionsType">
		<xsd:choice minOccurs="0" maxOccurs="unbounded">
			<xsd:element name="CompositeFunction" type="CompositeFunctionType" />
			<xsd:element name="SymbolicFunction" type="SymbolicFunctionType" />
			<xsd:element name="TableFunction" type="TableFunctionType" />
		</xsd:choice>
	</xsd:complexType>
	<xsd:complexType name="CompositeFunctionType" />
	<xsd:complexType name="SymbolicFunctionType" />
	<xsd:complexType name="TableFunctionType" />
	<xsd:complexType name="GeometryType">
		<xsd:choice minOccurs="0" maxOccurs="unbounded">
			<xsd:element name="BoundedPlane" type="BoundedPlaneType" />
			<xsd:element name="Box" type="BoxType" />
			<xsd:element name="Cylinder" type="CylinderType" />
			<xsd:element name="ThickPlane" type="ThickPlaneType" />
		</xsd:choice>
	</xsd:complexType>
	<xsd:complexType name="BoundedPlaneType" />
	<xsd:complexType name="BoxType">
		<!--center => (no description available)-->
		<xsd:attribute name="center" type="R1Tensor" />
		<!--cosStrike => (no description available)-->
		<xsd:attribute name="cosStrike" type="real64" />
		<!--sinStrike => (no description available)-->
		<xsd:attribute name="sinStrike" type="real64" />
	</xsd:complexType>
	<xsd:complexType name="CylinderType" />
	<xsd:complexType name="ThickPlaneType" />
	<xsd:complexType name="IncludedType">
		<xsd:choice minOccurs="0" maxOccurs="unbounded">
			<xsd:element name="File" type="FileType" />
		</xsd:choice>
	</xsd:complexType>
	<xsd:complexType name="FileType" />
	<xsd:complexType name="MeshType">
		<xsd:choice minOccurs="0" maxOccurs="unbounded">
			<xsd:element name="InternalMesh" type="InternalMeshType" />
			<xsd:element name="InternalWell" type="InternalWellType" />
			<xsd:element name="PAMELAMeshGenerator" type="PAMELAMeshGeneratorType" />
		</xsd:choice>
	</xsd:complexType>
	<xsd:complexType name="InternalMeshType">
		<xsd:choice minOccurs="0" maxOccurs="unbounded">
			<xsd:element name="Level0" type="Level0Type" />
		</xsd:choice>
		<!--meshLevels => (no description available)-->
		<xsd:attribute name="meshLevels" type="integer" />
	</xsd:complexType>
	<xsd:complexType name="InternalWellType">
		<xsd:choice minOccurs="0" maxOccurs="unbounded">
			<xsd:element name="Perforation" type="PerforationType" />
			<xsd:element name="Level0" type="Level0Type" />
		</xsd:choice>
		<!--meshLevels => (no description available)-->
		<xsd:attribute name="meshLevels" type="integer" />
	</xsd:complexType>
	<xsd:complexType name="PerforationType" />
	<xsd:complexType name="PAMELAMeshGeneratorType">
		<xsd:choice minOccurs="0" maxOccurs="unbounded">
			<xsd:element name="Level0" type="Level0Type" />
		</xsd:choice>
		<!--meshLevels => (no description available)-->
		<xsd:attribute name="meshLevels" type="integer" />
	</xsd:complexType>
	<xsd:complexType name="NumericalMethodsType">
		<xsd:choice minOccurs="0" maxOccurs="unbounded">
			<xsd:element name="BasisFunctions" type="BasisFunctionsType" maxOccurs="1" />
			<xsd:element name="FiniteElements" type="FiniteElementsType" maxOccurs="1" />
			<xsd:element name="FiniteVolume" type="FiniteVolumeType" maxOccurs="1" />
			<xsd:element name="QuadratureRules" type="QuadratureRulesType" maxOccurs="1" />
		</xsd:choice>
	</xsd:complexType>
	<xsd:complexType name="BasisFunctionsType">
		<xsd:choice minOccurs="0" maxOccurs="unbounded">
			<xsd:element name="LagrangeBasis1" type="LagrangeBasis1Type" />
			<xsd:element name="LagrangeBasis2" type="LagrangeBasis2Type" />
			<xsd:element name="LagrangeBasis3" type="LagrangeBasis3Type" />
		</xsd:choice>
	</xsd:complexType>
	<xsd:complexType name="LagrangeBasis1Type" />
	<xsd:complexType name="LagrangeBasis2Type" />
	<xsd:complexType name="LagrangeBasis3Type" />
	<xsd:complexType name="FiniteElementsType">
		<xsd:choice minOccurs="0" maxOccurs="unbounded">
			<xsd:element name="FiniteElementSpace" type="FiniteElementSpaceType" />
			<xsd:element name="LinearSolverParameters" type="LinearSolverParametersType" maxOccurs="1" />
			<xsd:element name="NonlinearSolverParameters" type="NonlinearSolverParametersType" maxOccurs="1" />
		</xsd:choice>
	</xsd:complexType>
	<xsd:complexType name="FiniteElementSpaceType" />
	<xsd:complexType name="LinearSolverParametersType" />
	<xsd:complexType name="NonlinearSolverParametersType">
		<!--newtonNumberOfIterations => Number of Newton's iterations.-->
		<xsd:attribute name="newtonNumberOfIterations" type="integer" />
	</xsd:complexType>
	<xsd:complexType name="FiniteVolumeType">
		<xsd:choice minOccurs="0" maxOccurs="unbounded">
			<xsd:element name="TwoPointFluxApproximation" type="TwoPointFluxApproximationType" />
		</xsd:choice>
	</xsd:complexType>
	<xsd:complexType name="TwoPointFluxApproximationType">
		<!--cellStencil => (no description available)-->
		<xsd:attribute name="cellStencil" type="geosx_CellElementStencilTPFA" />
		<!--fractureStencil => (no description available)-->
		<xsd:attribute name="fractureStencil" type="geosx_FaceElementStencil" />
	</xsd:complexType>
	<xsd:complexType name="QuadratureRulesType">
		<xsd:choice minOccurs="0" maxOccurs="unbounded">
			<xsd:element name="GaussQuadrature1" type="GaussQuadrature1Type" />
			<xsd:element name="GaussQuadrature2" type="GaussQuadrature2Type" />
			<xsd:element name="GaussQuadrature3" type="GaussQuadrature3Type" />
		</xsd:choice>
	</xsd:complexType>
	<xsd:complexType name="GaussQuadrature1Type" />
	<xsd:complexType name="GaussQuadrature2Type" />
	<xsd:complexType name="GaussQuadrature3Type" />
	<xsd:complexType name="OutputsType">
		<xsd:choice minOccurs="0" maxOccurs="unbounded">
			<xsd:element name="Blueprint" type="BlueprintType" />
			<xsd:element name="ChomboIO" type="ChomboIOType" />
			<xsd:element name="Restart" type="RestartType" />
			<xsd:element name="Silo" type="SiloType" />
			<xsd:element name="VTK" type="VTKType" />
		</xsd:choice>
	</xsd:complexType>
	<xsd:complexType name="BlueprintType" />
	<xsd:complexType name="ChomboIOType" />
	<xsd:complexType name="RestartType" />
	<xsd:complexType name="SiloType" />
	<xsd:complexType name="VTKType" />
	<xsd:complexType name="ParametersType">
		<xsd:choice minOccurs="0" maxOccurs="unbounded">
			<xsd:element name="Parameter" type="ParameterType" />
		</xsd:choice>
	</xsd:complexType>
	<xsd:complexType name="ParameterType" />
	<xsd:complexType name="SolversType">
		<xsd:choice minOccurs="0" maxOccurs="unbounded">
			<xsd:element name="CompositionalMultiphaseFlow" type="CompositionalMultiphaseFlowType" />
			<xsd:element name="CompositionalMultiphaseReservoir" type="CompositionalMultiphaseReservoirType" />
			<xsd:element name="CompositionalMultiphaseWell" type="CompositionalMultiphaseWellType" />
			<xsd:element name="EmbeddedSurfaceGenerator" type="EmbeddedSurfaceGeneratorType" />
			<xsd:element name="FlowProppantTransport" type="FlowProppantTransportType" />
			<xsd:element name="Hydrofracture" type="HydrofractureType" />
			<xsd:element name="LagrangianContact" type="LagrangianContactType" />
			<xsd:element name="LaplaceFEM" type="LaplaceFEMType" />
			<xsd:element name="Poroelastic" type="PoroelasticType" />
			<xsd:element name="ProppantTransport" type="ProppantTransportType" />
			<xsd:element name="SinglePhaseFVM" type="SinglePhaseFVMType" />
			<xsd:element name="SinglePhaseHybridFVM" type="SinglePhaseHybridFVMType" />
			<xsd:element name="SinglePhaseProppantFVM" type="SinglePhaseProppantFVMType" />
			<xsd:element name="SinglePhaseReservoir" type="SinglePhaseReservoirType" />
			<xsd:element name="SinglePhaseWell" type="SinglePhaseWellType" />
			<xsd:element name="SolidMechanicsLagrangianSSLE" type="SolidMechanicsLagrangianSSLEType" />
			<xsd:element name="SolidMechanics_LagrangianFEM" type="SolidMechanics_LagrangianFEMType" />
			<xsd:element name="SurfaceGenerator" type="SurfaceGeneratorType" />
		</xsd:choice>
	</xsd:complexType>
	<xsd:complexType name="CompositionalMultiphaseFlowType">
		<xsd:choice minOccurs="0" maxOccurs="unbounded">
			<xsd:element name="LinearSolverParameters" type="LinearSolverParametersType" maxOccurs="1" />
			<xsd:element name="NonlinearSolverParameters" type="NonlinearSolverParametersType" maxOccurs="1" />
		</xsd:choice>
		<!--maxStableDt => Value of the Maximum Stable Timestep for this solver.-->
		<xsd:attribute name="maxStableDt" type="real64" />
	</xsd:complexType>
	<xsd:complexType name="CompositionalMultiphaseReservoirType">
		<xsd:choice minOccurs="0" maxOccurs="unbounded">
			<xsd:element name="LinearSolverParameters" type="LinearSolverParametersType" maxOccurs="1" />
			<xsd:element name="NonlinearSolverParameters" type="NonlinearSolverParametersType" maxOccurs="1" />
		</xsd:choice>
		<!--maxStableDt => Value of the Maximum Stable Timestep for this solver.-->
		<xsd:attribute name="maxStableDt" type="real64" />
	</xsd:complexType>
	<xsd:complexType name="CompositionalMultiphaseWellType">
		<xsd:choice minOccurs="0" maxOccurs="unbounded">
			<xsd:element name="LinearSolverParameters" type="LinearSolverParametersType" maxOccurs="1" />
			<xsd:element name="NonlinearSolverParameters" type="NonlinearSolverParametersType" maxOccurs="1" />
			<xsd:element name="WellControls" type="WellControlsType" />
		</xsd:choice>
		<!--maxStableDt => Value of the Maximum Stable Timestep for this solver.-->
		<xsd:attribute name="maxStableDt" type="real64" />
	</xsd:complexType>
	<xsd:complexType name="WellControlsType" />
	<xsd:complexType name="EmbeddedSurfaceGeneratorType">
		<xsd:choice minOccurs="0" maxOccurs="unbounded">
			<xsd:element name="LinearSolverParameters" type="LinearSolverParametersType" maxOccurs="1" />
			<xsd:element name="NonlinearSolverParameters" type="NonlinearSolverParametersType" maxOccurs="1" />
		</xsd:choice>
		<!--maxStableDt => Value of the Maximum Stable Timestep for this solver.-->
		<xsd:attribute name="maxStableDt" type="real64" />
	</xsd:complexType>
	<xsd:complexType name="FlowProppantTransportType">
		<xsd:choice minOccurs="0" maxOccurs="unbounded">
			<xsd:element name="LinearSolverParameters" type="LinearSolverParametersType" maxOccurs="1" />
			<xsd:element name="NonlinearSolverParameters" type="NonlinearSolverParametersType" maxOccurs="1" />
		</xsd:choice>
		<!--maxStableDt => Value of the Maximum Stable Timestep for this solver.-->
		<xsd:attribute name="maxStableDt" type="real64" />
	</xsd:complexType>
	<xsd:complexType name="HydrofractureType">
		<xsd:choice minOccurs="0" maxOccurs="unbounded">
			<xsd:element name="LinearSolverParameters" type="LinearSolverParametersType" maxOccurs="1" />
			<xsd:element name="NonlinearSolverParameters" type="NonlinearSolverParametersType" maxOccurs="1" />
		</xsd:choice>
		<!--maxStableDt => Value of the Maximum Stable Timestep for this solver.-->
		<xsd:attribute name="maxStableDt" type="real64" />
	</xsd:complexType>
	<xsd:complexType name="LagrangianContactType">
		<xsd:choice minOccurs="0" maxOccurs="unbounded">
			<xsd:element name="LinearSolverParameters" type="LinearSolverParametersType" maxOccurs="1" />
			<xsd:element name="NonlinearSolverParameters" type="NonlinearSolverParametersType" maxOccurs="1" />
		</xsd:choice>
		<!--maxStableDt => Value of the Maximum Stable Timestep for this solver.-->
		<xsd:attribute name="maxStableDt" type="real64" />
	</xsd:complexType>
	<xsd:complexType name="LaplaceFEMType">
		<xsd:choice minOccurs="0" maxOccurs="unbounded">
			<xsd:element name="LinearSolverParameters" type="LinearSolverParametersType" maxOccurs="1" />
			<xsd:element name="NonlinearSolverParameters" type="NonlinearSolverParametersType" maxOccurs="1" />
		</xsd:choice>
		<!--maxStableDt => Value of the Maximum Stable Timestep for this solver.-->
		<xsd:attribute name="maxStableDt" type="real64" />
	</xsd:complexType>
	<xsd:complexType name="PoroelasticType">
		<xsd:choice minOccurs="0" maxOccurs="unbounded">
			<xsd:element name="LinearSolverParameters" type="LinearSolverParametersType" maxOccurs="1" />
			<xsd:element name="NonlinearSolverParameters" type="NonlinearSolverParametersType" maxOccurs="1" />
		</xsd:choice>
		<!--maxStableDt => Value of the Maximum Stable Timestep for this solver.-->
		<xsd:attribute name="maxStableDt" type="real64" />
	</xsd:complexType>
	<xsd:complexType name="ProppantTransportType">
		<xsd:choice minOccurs="0" maxOccurs="unbounded">
			<xsd:element name="LinearSolverParameters" type="LinearSolverParametersType" maxOccurs="1" />
			<xsd:element name="NonlinearSolverParameters" type="NonlinearSolverParametersType" maxOccurs="1" />
		</xsd:choice>
		<!--maxStableDt => Value of the Maximum Stable Timestep for this solver.-->
		<xsd:attribute name="maxStableDt" type="real64" />
	</xsd:complexType>
	<xsd:complexType name="SinglePhaseFVMType">
		<xsd:choice minOccurs="0" maxOccurs="unbounded">
			<xsd:element name="LinearSolverParameters" type="LinearSolverParametersType" maxOccurs="1" />
			<xsd:element name="NonlinearSolverParameters" type="NonlinearSolverParametersType" maxOccurs="1" />
		</xsd:choice>
		<!--maxStableDt => Value of the Maximum Stable Timestep for this solver.-->
		<xsd:attribute name="maxStableDt" type="real64" />
	</xsd:complexType>
	<xsd:complexType name="SinglePhaseHybridFVMType">
		<xsd:choice minOccurs="0" maxOccurs="unbounded">
			<xsd:element name="LinearSolverParameters" type="LinearSolverParametersType" maxOccurs="1" />
			<xsd:element name="NonlinearSolverParameters" type="NonlinearSolverParametersType" maxOccurs="1" />
		</xsd:choice>
		<!--maxStableDt => Value of the Maximum Stable Timestep for this solver.-->
		<xsd:attribute name="maxStableDt" type="real64" />
	</xsd:complexType>
	<xsd:complexType name="SinglePhaseProppantFVMType">
		<xsd:choice minOccurs="0" maxOccurs="unbounded">
			<xsd:element name="LinearSolverParameters" type="LinearSolverParametersType" maxOccurs="1" />
			<xsd:element name="NonlinearSolverParameters" type="NonlinearSolverParametersType" maxOccurs="1" />
		</xsd:choice>
		<!--maxStableDt => Value of the Maximum Stable Timestep for this solver.-->
		<xsd:attribute name="maxStableDt" type="real64" />
	</xsd:complexType>
	<xsd:complexType name="SinglePhaseReservoirType">
		<xsd:choice minOccurs="0" maxOccurs="unbounded">
			<xsd:element name="LinearSolverParameters" type="LinearSolverParametersType" maxOccurs="1" />
			<xsd:element name="NonlinearSolverParameters" type="NonlinearSolverParametersType" maxOccurs="1" />
		</xsd:choice>
		<!--maxStableDt => Value of the Maximum Stable Timestep for this solver.-->
		<xsd:attribute name="maxStableDt" type="real64" />
	</xsd:complexType>
	<xsd:complexType name="SinglePhaseWellType">
		<xsd:choice minOccurs="0" maxOccurs="unbounded">
			<xsd:element name="LinearSolverParameters" type="LinearSolverParametersType" maxOccurs="1" />
			<xsd:element name="NonlinearSolverParameters" type="NonlinearSolverParametersType" maxOccurs="1" />
			<xsd:element name="WellControls" type="WellControlsType" />
		</xsd:choice>
		<!--maxStableDt => Value of the Maximum Stable Timestep for this solver.-->
		<xsd:attribute name="maxStableDt" type="real64" />
	</xsd:complexType>
	<xsd:complexType name="SolidMechanicsLagrangianSSLEType">
		<xsd:choice minOccurs="0" maxOccurs="unbounded">
			<xsd:element name="LinearSolverParameters" type="LinearSolverParametersType" maxOccurs="1" />
			<xsd:element name="NonlinearSolverParameters" type="NonlinearSolverParametersType" maxOccurs="1" />
		</xsd:choice>
		<!--maxForce => The maximum force contribution in the problem domain.-->
		<xsd:attribute name="maxForce" type="real64" />
		<!--maxStableDt => Value of the Maximum Stable Timestep for this solver.-->
		<xsd:attribute name="maxStableDt" type="real64" />
	</xsd:complexType>
	<xsd:complexType name="SolidMechanics_LagrangianFEMType">
		<xsd:choice minOccurs="0" maxOccurs="unbounded">
			<xsd:element name="LinearSolverParameters" type="LinearSolverParametersType" maxOccurs="1" />
			<xsd:element name="NonlinearSolverParameters" type="NonlinearSolverParametersType" maxOccurs="1" />
		</xsd:choice>
		<!--maxForce => The maximum force contribution in the problem domain.-->
		<xsd:attribute name="maxForce" type="real64" />
		<!--maxStableDt => Value of the Maximum Stable Timestep for this solver.-->
		<xsd:attribute name="maxStableDt" type="real64" />
	</xsd:complexType>
	<xsd:complexType name="SurfaceGeneratorType">
		<xsd:choice minOccurs="0" maxOccurs="unbounded">
			<xsd:element name="LinearSolverParameters" type="LinearSolverParametersType" maxOccurs="1" />
			<xsd:element name="NonlinearSolverParameters" type="NonlinearSolverParametersType" maxOccurs="1" />
		</xsd:choice>
		<!--failCriterion => (no description available)-->
		<xsd:attribute name="failCriterion" type="integer" />
		<!--maxStableDt => Value of the Maximum Stable Timestep for this solver.-->
		<xsd:attribute name="maxStableDt" type="real64" />
		<!--tipEdges => Set containing all the tip edges-->
		<xsd:attribute name="tipEdges" type="LvArray_SortedArray&lt;long, long&gt;" />
		<!--tipFaces => Set containing all the tip faces-->
		<xsd:attribute name="tipFaces" type="LvArray_SortedArray&lt;long, long&gt;" />
		<!--tipNodes => Set containing all the nodes at the fracture tip-->
		<xsd:attribute name="tipNodes" type="LvArray_SortedArray&lt;long, long&gt;" />
		<!--trailingFaces => Set containing all the trailing faces-->
		<xsd:attribute name="trailingFaces" type="LvArray_SortedArray&lt;long, long&gt;" />
	</xsd:complexType>
	<xsd:complexType name="commandLineType">
		<!--beginFromRestart => Flag to indicate restart run.-->
		<xsd:attribute name="beginFromRestart" type="integer" />
		<!--inputFileName => Name of the input xml file.-->
		<xsd:attribute name="inputFileName" type="string" />
		<!--outputDirectory => Directory in which to put the output files, if not specified defaults to the current directory.-->
		<xsd:attribute name="outputDirectory" type="string" />
		<!--overridePartitionNumbers => Flag to indicate partition number override-->
		<xsd:attribute name="overridePartitionNumbers" type="integer" />
		<!--problemName => Used in writing the output files, if not specified defaults to the name of the input file.-->
		<xsd:attribute name="problemName" type="string" />
		<!--restartFileName => Name of the restart file.-->
		<xsd:attribute name="restartFileName" type="string" />
		<!--schemaFileName => Name of the output schema-->
		<xsd:attribute name="schemaFileName" type="string" />
		<!--suppressPinned => Whether to disallow using pinned memory allocations for MPI communication buffers.-->
		<xsd:attribute name="suppressPinned" type="integer" />
		<!--useNonblockingMPI => Whether to prefer using non-blocking MPI communication where implemented (results in non-deterministic DOF numbering).-->
		<xsd:attribute name="useNonblockingMPI" type="integer" />
		<!--xPartitionsOverride => Number of partitions in the x-direction-->
		<xsd:attribute name="xPartitionsOverride" type="integer" />
		<!--yPartitionsOverride => Number of partitions in the y-direction-->
		<xsd:attribute name="yPartitionsOverride" type="integer" />
		<!--zPartitionsOverride => Number of partitions in the z-direction-->
		<xsd:attribute name="zPartitionsOverride" type="integer" />
	</xsd:complexType>
	<xsd:complexType name="domainType">
		<xsd:choice minOccurs="0" maxOccurs="unbounded">
			<xsd:element name="Constitutive" type="ConstitutiveType" maxOccurs="1" />
			<xsd:element name="MeshBodies" type="MeshBodiesType" />
			<xsd:element name="cellManager" type="cellManagerType" />
		</xsd:choice>
		<!--Neighbors => (no description available)-->
		<xsd:attribute name="Neighbors" type="std_vector&lt;geosx_NeighborCommunicator, std_allocator&lt;geosx_NeighborCommunicator&gt; &gt;" />
		<!--partitionManager => (no description available)-->
		<xsd:attribute name="partitionManager" type="geosx_PartitionBase" />
	</xsd:complexType>
	<xsd:complexType name="ConstitutiveType">
		<xsd:choice minOccurs="0" maxOccurs="unbounded">
			<xsd:element name="BlackOilFluid" type="BlackOilFluidType" />
			<xsd:element name="BrooksCoreyBakerRelativePermeability" type="BrooksCoreyBakerRelativePermeabilityType" />
			<xsd:element name="BrooksCoreyCapillaryPressure" type="BrooksCoreyCapillaryPressureType" />
			<xsd:element name="BrooksCoreyRelativePermeability" type="BrooksCoreyRelativePermeabilityType" />
			<xsd:element name="CompositionalMultiphaseFluid" type="CompositionalMultiphaseFluidType" />
			<xsd:element name="CompressibleSinglePhaseFluid" type="CompressibleSinglePhaseFluidType" />
			<xsd:element name="Contact" type="ContactType" />
			<xsd:element name="LinearElasticAnisotropic" type="LinearElasticAnisotropicType" />
			<xsd:element name="LinearElasticIsotropic" type="LinearElasticIsotropicType" />
			<xsd:element name="LinearElasticTransverseIsotropic" type="LinearElasticTransverseIsotropicType" />
			<xsd:element name="MohrCoulomb" type="MohrCoulombType" />
			<xsd:element name="MultiPhaseMultiComponentFluid" type="MultiPhaseMultiComponentFluidType" />
			<xsd:element name="NullModel" type="NullModelType" />
			<xsd:element name="ParticleFluid" type="ParticleFluidType" />
			<xsd:element name="PoreVolumeCompressibleSolid" type="PoreVolumeCompressibleSolidType" />
			<xsd:element name="PoroLinearElasticAnisotropic" type="PoroLinearElasticAnisotropicType" />
			<xsd:element name="PoroLinearElasticIsotropic" type="PoroLinearElasticIsotropicType" />
			<xsd:element name="PoroLinearElasticTransverseIsotropic" type="PoroLinearElasticTransverseIsotropicType" />
			<xsd:element name="ProppantSlurryFluid" type="ProppantSlurryFluidType" />
			<xsd:element name="VanGenuchtenBakerRelativePermeability" type="VanGenuchtenBakerRelativePermeabilityType" />
			<xsd:element name="VanGenuchtenCapillaryPressure" type="VanGenuchtenCapillaryPressureType" />
		</xsd:choice>
	</xsd:complexType>
	<xsd:complexType name="BlackOilFluidType">
		<!--dPhaseCompFraction_dGlobalCompFraction => (no description available)-->
		<xsd:attribute name="dPhaseCompFraction_dGlobalCompFraction" type="LvArray_Array&lt;double, 5, camp_int_seq&lt;long, 0l, 1l, 2l, 3l, 4l&gt;, long, LvArray_NewChaiBuffer&gt;" />
		<!--dPhaseCompFraction_dPressure => (no description available)-->
		<xsd:attribute name="dPhaseCompFraction_dPressure" type="LvArray_Array&lt;double, 4, camp_int_seq&lt;long, 0l, 1l, 2l, 3l&gt;, long, LvArray_NewChaiBuffer&gt;" />
		<!--dPhaseCompFraction_dTemperature => (no description available)-->
		<xsd:attribute name="dPhaseCompFraction_dTemperature" type="LvArray_Array&lt;double, 4, camp_int_seq&lt;long, 0l, 1l, 2l, 3l&gt;, long, LvArray_NewChaiBuffer&gt;" />
		<!--dPhaseDensity_dGlobalCompFraction => (no description available)-->
		<xsd:attribute name="dPhaseDensity_dGlobalCompFraction" type="LvArray_Array&lt;double, 4, camp_int_seq&lt;long, 0l, 1l, 2l, 3l&gt;, long, LvArray_NewChaiBuffer&gt;" />
		<!--dPhaseDensity_dPressure => (no description available)-->
		<xsd:attribute name="dPhaseDensity_dPressure" type="real64_array3d" />
		<!--dPhaseDensity_dTemperature => (no description available)-->
		<xsd:attribute name="dPhaseDensity_dTemperature" type="real64_array3d" />
		<!--dPhaseFraction_dGlobalCompFraction => (no description available)-->
		<xsd:attribute name="dPhaseFraction_dGlobalCompFraction" type="LvArray_Array&lt;double, 4, camp_int_seq&lt;long, 0l, 1l, 2l, 3l&gt;, long, LvArray_NewChaiBuffer&gt;" />
		<!--dPhaseFraction_dPressure => (no description available)-->
		<xsd:attribute name="dPhaseFraction_dPressure" type="real64_array3d" />
		<!--dPhaseFraction_dTemperature => (no description available)-->
		<xsd:attribute name="dPhaseFraction_dTemperature" type="real64_array3d" />
		<!--dPhaseViscosity_dGlobalCompFraction => (no description available)-->
		<xsd:attribute name="dPhaseViscosity_dGlobalCompFraction" type="LvArray_Array&lt;double, 4, camp_int_seq&lt;long, 0l, 1l, 2l, 3l&gt;, long, LvArray_NewChaiBuffer&gt;" />
		<!--dPhaseViscosity_dPressure => (no description available)-->
		<xsd:attribute name="dPhaseViscosity_dPressure" type="real64_array3d" />
		<!--dPhaseViscosity_dTemperature => (no description available)-->
		<xsd:attribute name="dPhaseViscosity_dTemperature" type="real64_array3d" />
		<!--dTotalDensity_dGlobalCompFraction => (no description available)-->
		<xsd:attribute name="dTotalDensity_dGlobalCompFraction" type="real64_array3d" />
		<!--dTotalDensity_dPressure => (no description available)-->
		<xsd:attribute name="dTotalDensity_dPressure" type="real64_array2d" />
		<!--dTotalDensity_dTemperature => (no description available)-->
		<xsd:attribute name="dTotalDensity_dTemperature" type="real64_array2d" />
		<!--phaseCompFraction => (no description available)-->
		<xsd:attribute name="phaseCompFraction" type="LvArray_Array&lt;double, 4, camp_int_seq&lt;long, 0l, 1l, 2l, 3l&gt;, long, LvArray_NewChaiBuffer&gt;" />
		<!--phaseDensity => (no description available)-->
		<xsd:attribute name="phaseDensity" type="real64_array3d" />
		<!--phaseFraction => (no description available)-->
		<xsd:attribute name="phaseFraction" type="real64_array3d" />
		<!--phaseViscosity => (no description available)-->
		<xsd:attribute name="phaseViscosity" type="real64_array3d" />
		<!--totalDensity => (no description available)-->
		<xsd:attribute name="totalDensity" type="real64_array2d" />
	</xsd:complexType>
	<xsd:complexType name="BrooksCoreyBakerRelativePermeabilityType">
		<!--dPhaseRelPerm_dPhaseVolFraction => (no description available)-->
		<xsd:attribute name="dPhaseRelPerm_dPhaseVolFraction" type="LvArray_Array&lt;double, 4, camp_int_seq&lt;long, 0l, 1l, 2l, 3l&gt;, long, LvArray_NewChaiBuffer&gt;" />
		<!--phaseRelPerm => (no description available)-->
		<xsd:attribute name="phaseRelPerm" type="real64_array3d" />
		<!--phaseTypes => (no description available)-->
		<xsd:attribute name="phaseTypes" type="integer_array" />
	</xsd:complexType>
	<xsd:complexType name="BrooksCoreyCapillaryPressureType">
		<!--dPhaseCapPressure_dPhaseVolFraction => (no description available)-->
		<xsd:attribute name="dPhaseCapPressure_dPhaseVolFraction" type="LvArray_Array&lt;double, 4, camp_int_seq&lt;long, 0l, 1l, 2l, 3l&gt;, long, LvArray_NewChaiBuffer&gt;" />
		<!--phaseCapPressure => (no description available)-->
		<xsd:attribute name="phaseCapPressure" type="real64_array3d" />
		<!--phaseOrder => (no description available)-->
		<xsd:attribute name="phaseOrder" type="integer_array" />
		<!--phaseTypes => (no description available)-->
		<xsd:attribute name="phaseTypes" type="integer_array" />
	</xsd:complexType>
	<xsd:complexType name="BrooksCoreyRelativePermeabilityType">
		<!--dPhaseRelPerm_dPhaseVolFraction => (no description available)-->
		<xsd:attribute name="dPhaseRelPerm_dPhaseVolFraction" type="LvArray_Array&lt;double, 4, camp_int_seq&lt;long, 0l, 1l, 2l, 3l&gt;, long, LvArray_NewChaiBuffer&gt;" />
		<!--phaseRelPerm => (no description available)-->
		<xsd:attribute name="phaseRelPerm" type="real64_array3d" />
		<!--phaseTypes => (no description available)-->
		<xsd:attribute name="phaseTypes" type="integer_array" />
	</xsd:complexType>
	<xsd:complexType name="CompositionalMultiphaseFluidType">
		<!--dPhaseCompFraction_dGlobalCompFraction => (no description available)-->
		<xsd:attribute name="dPhaseCompFraction_dGlobalCompFraction" type="LvArray_Array&lt;double, 5, camp_int_seq&lt;long, 0l, 1l, 2l, 3l, 4l&gt;, long, LvArray_NewChaiBuffer&gt;" />
		<!--dPhaseCompFraction_dPressure => (no description available)-->
		<xsd:attribute name="dPhaseCompFraction_dPressure" type="LvArray_Array&lt;double, 4, camp_int_seq&lt;long, 0l, 1l, 2l, 3l&gt;, long, LvArray_NewChaiBuffer&gt;" />
		<!--dPhaseCompFraction_dTemperature => (no description available)-->
		<xsd:attribute name="dPhaseCompFraction_dTemperature" type="LvArray_Array&lt;double, 4, camp_int_seq&lt;long, 0l, 1l, 2l, 3l&gt;, long, LvArray_NewChaiBuffer&gt;" />
		<!--dPhaseDensity_dGlobalCompFraction => (no description available)-->
		<xsd:attribute name="dPhaseDensity_dGlobalCompFraction" type="LvArray_Array&lt;double, 4, camp_int_seq&lt;long, 0l, 1l, 2l, 3l&gt;, long, LvArray_NewChaiBuffer&gt;" />
		<!--dPhaseDensity_dPressure => (no description available)-->
		<xsd:attribute name="dPhaseDensity_dPressure" type="real64_array3d" />
		<!--dPhaseDensity_dTemperature => (no description available)-->
		<xsd:attribute name="dPhaseDensity_dTemperature" type="real64_array3d" />
		<!--dPhaseFraction_dGlobalCompFraction => (no description available)-->
		<xsd:attribute name="dPhaseFraction_dGlobalCompFraction" type="LvArray_Array&lt;double, 4, camp_int_seq&lt;long, 0l, 1l, 2l, 3l&gt;, long, LvArray_NewChaiBuffer&gt;" />
		<!--dPhaseFraction_dPressure => (no description available)-->
		<xsd:attribute name="dPhaseFraction_dPressure" type="real64_array3d" />
		<!--dPhaseFraction_dTemperature => (no description available)-->
		<xsd:attribute name="dPhaseFraction_dTemperature" type="real64_array3d" />
		<!--dPhaseViscosity_dGlobalCompFraction => (no description available)-->
		<xsd:attribute name="dPhaseViscosity_dGlobalCompFraction" type="LvArray_Array&lt;double, 4, camp_int_seq&lt;long, 0l, 1l, 2l, 3l&gt;, long, LvArray_NewChaiBuffer&gt;" />
		<!--dPhaseViscosity_dPressure => (no description available)-->
		<xsd:attribute name="dPhaseViscosity_dPressure" type="real64_array3d" />
		<!--dPhaseViscosity_dTemperature => (no description available)-->
		<xsd:attribute name="dPhaseViscosity_dTemperature" type="real64_array3d" />
		<!--dTotalDensity_dGlobalCompFraction => (no description available)-->
		<xsd:attribute name="dTotalDensity_dGlobalCompFraction" type="real64_array3d" />
		<!--dTotalDensity_dPressure => (no description available)-->
		<xsd:attribute name="dTotalDensity_dPressure" type="real64_array2d" />
		<!--dTotalDensity_dTemperature => (no description available)-->
		<xsd:attribute name="dTotalDensity_dTemperature" type="real64_array2d" />
		<!--phaseCompFraction => (no description available)-->
		<xsd:attribute name="phaseCompFraction" type="LvArray_Array&lt;double, 4, camp_int_seq&lt;long, 0l, 1l, 2l, 3l&gt;, long, LvArray_NewChaiBuffer&gt;" />
		<!--phaseDensity => (no description available)-->
		<xsd:attribute name="phaseDensity" type="real64_array3d" />
		<!--phaseFraction => (no description available)-->
		<xsd:attribute name="phaseFraction" type="real64_array3d" />
		<!--phaseViscosity => (no description available)-->
		<xsd:attribute name="phaseViscosity" type="real64_array3d" />
		<!--totalDensity => (no description available)-->
		<xsd:attribute name="totalDensity" type="real64_array2d" />
	</xsd:complexType>
	<xsd:complexType name="CompressibleSinglePhaseFluidType">
		<!--dDensity_dPressure => (no description available)-->
		<xsd:attribute name="dDensity_dPressure" type="real64_array2d" />
		<!--dViscosity_dPressure => (no description available)-->
		<xsd:attribute name="dViscosity_dPressure" type="real64_array2d" />
		<!--density => (no description available)-->
		<xsd:attribute name="density" type="real64_array2d" />
		<!--viscosity => (no description available)-->
		<xsd:attribute name="viscosity" type="real64_array2d" />
	</xsd:complexType>
	<xsd:complexType name="ContactType">
		<xsd:choice minOccurs="0" maxOccurs="1">
			<xsd:element name="TableFunction" type="TableFunctionType" />
		</xsd:choice>
	</xsd:complexType>
	<xsd:complexType name="LinearElasticAnisotropicType">
		<!--density => Material Density-->
		<xsd:attribute name="density" type="real64_array2d" />
		<!--stiffness => Fully Anisotropic Elastic Stiffness Field in Voigt notation (6x6 matrix)-->
		<xsd:attribute name="stiffness" type="real64_array3d" />
		<!--stress => Material Stress-->
		<xsd:attribute name="stress" type="real64_array3d" />
	</xsd:complexType>
	<xsd:complexType name="LinearElasticIsotropicType">
		<!--BulkModulus => Elastic Bulk Modulus Field-->
		<xsd:attribute name="BulkModulus" type="real64_array" />
		<!--ShearModulus => Elastic Shear Modulus-->
		<xsd:attribute name="ShearModulus" type="real64_array" />
		<!--density => Material Density-->
		<xsd:attribute name="density" type="real64_array2d" />
		<!--stress => Material Stress-->
		<xsd:attribute name="stress" type="real64_array3d" />
	</xsd:complexType>
	<xsd:complexType name="LinearElasticTransverseIsotropicType">
		<!--c11 => Elastic Bulk Modulus Field-->
		<xsd:attribute name="c11" type="real64_array" />
		<!--c13 => Elastic Bulk Modulus Field-->
		<xsd:attribute name="c13" type="real64_array" />
		<!--c33 => Elastic Bulk Modulus Field-->
		<xsd:attribute name="c33" type="real64_array" />
		<!--c44 => Elastic Bulk Modulus Field-->
		<xsd:attribute name="c44" type="real64_array" />
		<!--c66 => Elastic Bulk Modulus Field-->
		<xsd:attribute name="c66" type="real64_array" />
		<!--density => Material Density-->
		<xsd:attribute name="density" type="real64_array2d" />
		<!--stress => Material Stress-->
		<xsd:attribute name="stress" type="real64_array3d" />
	</xsd:complexType>
	<xsd:complexType name="MohrCoulombType">
		<xsd:choice minOccurs="0" maxOccurs="1">
			<xsd:element name="TableFunction" type="TableFunctionType" />
		</xsd:choice>
	</xsd:complexType>
	<xsd:complexType name="MultiPhaseMultiComponentFluidType">
		<!--dPhaseCompFraction_dGlobalCompFraction => (no description available)-->
		<xsd:attribute name="dPhaseCompFraction_dGlobalCompFraction" type="LvArray_Array&lt;double, 5, camp_int_seq&lt;long, 0l, 1l, 2l, 3l, 4l&gt;, long, LvArray_NewChaiBuffer&gt;" />
		<!--dPhaseCompFraction_dPressure => (no description available)-->
		<xsd:attribute name="dPhaseCompFraction_dPressure" type="LvArray_Array&lt;double, 4, camp_int_seq&lt;long, 0l, 1l, 2l, 3l&gt;, long, LvArray_NewChaiBuffer&gt;" />
		<!--dPhaseCompFraction_dTemperature => (no description available)-->
		<xsd:attribute name="dPhaseCompFraction_dTemperature" type="LvArray_Array&lt;double, 4, camp_int_seq&lt;long, 0l, 1l, 2l, 3l&gt;, long, LvArray_NewChaiBuffer&gt;" />
		<!--dPhaseDensity_dGlobalCompFraction => (no description available)-->
		<xsd:attribute name="dPhaseDensity_dGlobalCompFraction" type="LvArray_Array&lt;double, 4, camp_int_seq&lt;long, 0l, 1l, 2l, 3l&gt;, long, LvArray_NewChaiBuffer&gt;" />
		<!--dPhaseDensity_dPressure => (no description available)-->
		<xsd:attribute name="dPhaseDensity_dPressure" type="real64_array3d" />
		<!--dPhaseDensity_dTemperature => (no description available)-->
		<xsd:attribute name="dPhaseDensity_dTemperature" type="real64_array3d" />
		<!--dPhaseFraction_dGlobalCompFraction => (no description available)-->
		<xsd:attribute name="dPhaseFraction_dGlobalCompFraction" type="LvArray_Array&lt;double, 4, camp_int_seq&lt;long, 0l, 1l, 2l, 3l&gt;, long, LvArray_NewChaiBuffer&gt;" />
		<!--dPhaseFraction_dPressure => (no description available)-->
		<xsd:attribute name="dPhaseFraction_dPressure" type="real64_array3d" />
		<!--dPhaseFraction_dTemperature => (no description available)-->
		<xsd:attribute name="dPhaseFraction_dTemperature" type="real64_array3d" />
		<!--dPhaseViscosity_dGlobalCompFraction => (no description available)-->
		<xsd:attribute name="dPhaseViscosity_dGlobalCompFraction" type="LvArray_Array&lt;double, 4, camp_int_seq&lt;long, 0l, 1l, 2l, 3l&gt;, long, LvArray_NewChaiBuffer&gt;" />
		<!--dPhaseViscosity_dPressure => (no description available)-->
		<xsd:attribute name="dPhaseViscosity_dPressure" type="real64_array3d" />
		<!--dPhaseViscosity_dTemperature => (no description available)-->
		<xsd:attribute name="dPhaseViscosity_dTemperature" type="real64_array3d" />
		<!--dTotalDensity_dGlobalCompFraction => (no description available)-->
		<xsd:attribute name="dTotalDensity_dGlobalCompFraction" type="real64_array3d" />
		<!--dTotalDensity_dPressure => (no description available)-->
		<xsd:attribute name="dTotalDensity_dPressure" type="real64_array2d" />
		<!--dTotalDensity_dTemperature => (no description available)-->
		<xsd:attribute name="dTotalDensity_dTemperature" type="real64_array2d" />
		<!--phaseCompFraction => (no description available)-->
		<xsd:attribute name="phaseCompFraction" type="LvArray_Array&lt;double, 4, camp_int_seq&lt;long, 0l, 1l, 2l, 3l&gt;, long, LvArray_NewChaiBuffer&gt;" />
		<!--phaseDensity => (no description available)-->
		<xsd:attribute name="phaseDensity" type="real64_array3d" />
		<!--phaseFraction => (no description available)-->
		<xsd:attribute name="phaseFraction" type="real64_array3d" />
		<!--phaseViscosity => (no description available)-->
		<xsd:attribute name="phaseViscosity" type="real64_array3d" />
		<!--totalDensity => (no description available)-->
		<xsd:attribute name="totalDensity" type="real64_array2d" />
	</xsd:complexType>
	<xsd:complexType name="NullModelType" />
	<xsd:complexType name="ParticleFluidType">
		<!--collisionFactor => (no description available)-->
		<xsd:attribute name="collisionFactor" type="real64_array" />
		<!--dCollisionFactor_dProppantConcentration => (no description available)-->
		<xsd:attribute name="dCollisionFactor_dProppantConcentration" type="real64_array" />
		<!--dSettlingFactor_dComponentConcentration => (no description available)-->
		<xsd:attribute name="dSettlingFactor_dComponentConcentration" type="real64_array2d" />
		<!--dSettlingFactor_dPressure => (no description available)-->
		<xsd:attribute name="dSettlingFactor_dPressure" type="real64_array" />
		<!--dSettlingFactor_dProppantConcentration => (no description available)-->
		<xsd:attribute name="dSettlingFactor_dProppantConcentration" type="real64_array" />
		<!--proppantPackPermeability => (no description available)-->
		<xsd:attribute name="proppantPackPermeability" type="real64_array" />
		<!--settlingFactor => (no description available)-->
		<xsd:attribute name="settlingFactor" type="real64_array" />
	</xsd:complexType>
	<xsd:complexType name="PoreVolumeCompressibleSolidType">
		<!--dPVMult_dDensity => (no description available)-->
		<xsd:attribute name="dPVMult_dDensity" type="real64_array2d" />
		<!--poreVolumeMultiplier => (no description available)-->
		<xsd:attribute name="poreVolumeMultiplier" type="real64_array2d" />
	</xsd:complexType>
	<xsd:complexType name="PoroLinearElasticAnisotropicType">
		<!--dPVMult_dDensity => (no description available)-->
		<xsd:attribute name="dPVMult_dDensity" type="real64_array2d" />
		<!--density => Material Density-->
		<xsd:attribute name="density" type="real64_array2d" />
		<!--poreVolumeMultiplier => (no description available)-->
		<xsd:attribute name="poreVolumeMultiplier" type="real64_array2d" />
		<!--stiffness => Fully Anisotropic Elastic Stiffness Field in Voigt notation (6x6 matrix)-->
		<xsd:attribute name="stiffness" type="real64_array3d" />
		<!--stress => Material Stress-->
		<xsd:attribute name="stress" type="real64_array3d" />
	</xsd:complexType>
	<xsd:complexType name="PoroLinearElasticIsotropicType">
		<!--BulkModulus => Elastic Bulk Modulus Field-->
		<xsd:attribute name="BulkModulus" type="real64_array" />
		<!--ShearModulus => Elastic Shear Modulus-->
		<xsd:attribute name="ShearModulus" type="real64_array" />
		<!--dPVMult_dDensity => (no description available)-->
		<xsd:attribute name="dPVMult_dDensity" type="real64_array2d" />
		<!--density => Material Density-->
		<xsd:attribute name="density" type="real64_array2d" />
		<!--poreVolumeMultiplier => (no description available)-->
		<xsd:attribute name="poreVolumeMultiplier" type="real64_array2d" />
		<!--stress => Material Stress-->
		<xsd:attribute name="stress" type="real64_array3d" />
	</xsd:complexType>
	<xsd:complexType name="PoroLinearElasticTransverseIsotropicType">
		<!--c11 => Elastic Bulk Modulus Field-->
		<xsd:attribute name="c11" type="real64_array" />
		<!--c13 => Elastic Bulk Modulus Field-->
		<xsd:attribute name="c13" type="real64_array" />
		<!--c33 => Elastic Bulk Modulus Field-->
		<xsd:attribute name="c33" type="real64_array" />
		<!--c44 => Elastic Bulk Modulus Field-->
		<xsd:attribute name="c44" type="real64_array" />
		<!--c66 => Elastic Bulk Modulus Field-->
		<xsd:attribute name="c66" type="real64_array" />
		<!--dPVMult_dDensity => (no description available)-->
		<xsd:attribute name="dPVMult_dDensity" type="real64_array2d" />
		<!--density => Material Density-->
		<xsd:attribute name="density" type="real64_array2d" />
		<!--poreVolumeMultiplier => (no description available)-->
		<xsd:attribute name="poreVolumeMultiplier" type="real64_array2d" />
		<!--stress => Material Stress-->
		<xsd:attribute name="stress" type="real64_array3d" />
	</xsd:complexType>
	<xsd:complexType name="ProppantSlurryFluidType">
		<!--FluidDensity => (no description available)-->
		<xsd:attribute name="FluidDensity" type="real64_array2d" />
		<!--FluidViscosity => (no description available)-->
		<xsd:attribute name="FluidViscosity" type="real64_array2d" />
		<!--componentDensity => (no description available)-->
		<xsd:attribute name="componentDensity" type="real64_array3d" />
		<!--dCompDens_dCompConc => (no description available)-->
		<xsd:attribute name="dCompDens_dCompConc" type="LvArray_Array&lt;double, 4, camp_int_seq&lt;long, 0l, 1l, 2l, 3l&gt;, long, LvArray_NewChaiBuffer&gt;" />
		<!--dCompDens_dPres => (no description available)-->
		<xsd:attribute name="dCompDens_dPres" type="real64_array3d" />
		<!--dDens_dCompConc => (no description available)-->
		<xsd:attribute name="dDens_dCompConc" type="real64_array3d" />
		<!--dDens_dPres => (no description available)-->
		<xsd:attribute name="dDens_dPres" type="real64_array2d" />
		<!--dDens_dProppantConc => (no description available)-->
		<xsd:attribute name="dDens_dProppantConc" type="real64_array2d" />
		<!--dFluidDens_dCompConc => (no description available)-->
		<xsd:attribute name="dFluidDens_dCompConc" type="real64_array3d" />
		<!--dFluidDens_dPres => (no description available)-->
		<xsd:attribute name="dFluidDens_dPres" type="real64_array2d" />
		<!--dFluidVisc_dCompConc => (no description available)-->
		<xsd:attribute name="dFluidVisc_dCompConc" type="real64_array3d" />
		<!--dFluidVisc_dPres => (no description available)-->
		<xsd:attribute name="dFluidVisc_dPres" type="real64_array2d" />
		<!--dVisc_dCompConc => (no description available)-->
		<xsd:attribute name="dVisc_dCompConc" type="real64_array3d" />
		<!--dVisc_dPres => (no description available)-->
		<xsd:attribute name="dVisc_dPres" type="real64_array2d" />
		<!--dVisc_dProppantConc => (no description available)-->
		<xsd:attribute name="dVisc_dProppantConc" type="real64_array2d" />
		<!--density => (no description available)-->
		<xsd:attribute name="density" type="real64_array2d" />
		<!--viscosity => (no description available)-->
		<xsd:attribute name="viscosity" type="real64_array2d" />
	</xsd:complexType>
	<xsd:complexType name="VanGenuchtenBakerRelativePermeabilityType">
		<!--dPhaseRelPerm_dPhaseVolFraction => (no description available)-->
		<xsd:attribute name="dPhaseRelPerm_dPhaseVolFraction" type="LvArray_Array&lt;double, 4, camp_int_seq&lt;long, 0l, 1l, 2l, 3l&gt;, long, LvArray_NewChaiBuffer&gt;" />
		<!--phaseRelPerm => (no description available)-->
		<xsd:attribute name="phaseRelPerm" type="real64_array3d" />
		<!--phaseTypes => (no description available)-->
		<xsd:attribute name="phaseTypes" type="integer_array" />
	</xsd:complexType>
	<xsd:complexType name="VanGenuchtenCapillaryPressureType">
		<!--dPhaseCapPressure_dPhaseVolFraction => (no description available)-->
		<xsd:attribute name="dPhaseCapPressure_dPhaseVolFraction" type="LvArray_Array&lt;double, 4, camp_int_seq&lt;long, 0l, 1l, 2l, 3l&gt;, long, LvArray_NewChaiBuffer&gt;" />
		<!--phaseCapPressure => (no description available)-->
		<xsd:attribute name="phaseCapPressure" type="real64_array3d" />
		<!--phaseOrder => (no description available)-->
		<xsd:attribute name="phaseOrder" type="integer_array" />
		<!--phaseTypes => (no description available)-->
		<xsd:attribute name="phaseTypes" type="integer_array" />
	</xsd:complexType>
	<xsd:complexType name="MeshBodiesType">
		<xsd:choice minOccurs="0" maxOccurs="unbounded">
			<xsd:element name="InternalMesh" type="InternalMeshType" />
			<xsd:element name="InternalWell" type="InternalWellType" />
			<xsd:element name="PAMELAMeshGenerator" type="PAMELAMeshGeneratorType" />
		</xsd:choice>
	</xsd:complexType>
	<xsd:complexType name="Level0Type">
		<xsd:choice minOccurs="0" maxOccurs="unbounded">
			<xsd:element name="ElementRegions" type="ElementRegionsType" maxOccurs="1" />
			<xsd:element name="edgeManager" type="edgeManagerType" />
			<xsd:element name="FaceManager" type="FaceManagerType" />
			<xsd:element name="nodeManager" type="nodeManagerType" />
		</xsd:choice>
		<!--meshLevel => (no description available)-->
		<xsd:attribute name="meshLevel" type="integer" />
	</xsd:complexType>
	<xsd:complexType name="ElementRegionsType">
		<xsd:choice minOccurs="0" maxOccurs="unbounded">
			<xsd:element name="elementRegionsGroup" type="elementRegionsGroupType" />
			<xsd:element name="neighborData" type="neighborDataType" />
			<xsd:element name="sets" type="setsType" />
			<xsd:element name="CellElementRegion" type="CellElementRegionType" />
			<xsd:element name="EmbeddedSurfaceElementRegion" type="EmbeddedSurfaceElementRegionType" />
			<xsd:element name="FaceElementRegion" type="FaceElementRegionType" />
			<xsd:element name="WellElementRegion" type="WellElementRegionType" />
		</xsd:choice>
		<!--domainBoundaryIndicator => (no description available)-->
		<xsd:attribute name="domainBoundaryIndicator" type="integer_array" />
		<!--ghostRank => (no description available)-->
		<xsd:attribute name="ghostRank" type="integer_array" />
		<!--globalToLocalMap => (no description available)-->
		<xsd:attribute name="globalToLocalMap" type="geosx_mapBase&lt;long long, long, std_integral_constant&lt;bool, false&gt; &gt;" />
		<!--isExternal => (no description available)-->
		<xsd:attribute name="isExternal" type="integer_array" />
		<!--localToGlobalMap => Array that contains a map from localIndex to globalIndex.-->
		<xsd:attribute name="localToGlobalMap" type="globalIndex_array" />
	</xsd:complexType>
	<xsd:complexType name="elementRegionsGroupType" />
	<xsd:complexType name="neighborDataType" />
	<xsd:complexType name="setsType">
		<!--externalSet => (no description available)-->
		<xsd:attribute name="externalSet" type="LvArray_SortedArray&lt;long, long&gt;" />
	</xsd:complexType>
	<xsd:complexType name="edgeManagerType">
		<xsd:choice minOccurs="0" maxOccurs="unbounded">
			<xsd:element name="neighborData" type="neighborDataType" />
			<xsd:element name="sets" type="setsType" />
		</xsd:choice>
		<!--SIF_I => Calculated mode 1 Stress Intensity Factor on the node. => SurfaceGenerator-->
		<xsd:attribute name="SIF_I" type="real64_array" />
		<!--SIF_II => Calculated mode 2 Stress Intensity Factor on the node. => SurfaceGenerator-->
		<xsd:attribute name="SIF_II" type="real64_array" />
		<!--SIF_III => Calculated mode 3 Stress Intensity Factor on the node. => SurfaceGenerator-->
		<xsd:attribute name="SIF_III" type="real64_array" />
		<!--childIndex => Index of child within the mesh object it is registered on. => EmbeddedSurfaceGenerator, SurfaceGenerator-->
		<xsd:attribute name="childIndex" type="localIndex_array" />
		<!--domainBoundaryIndicator => (no description available)-->
		<xsd:attribute name="domainBoundaryIndicator" type="integer_array" />
		<!--edgesToFractureConnectors => A map of edge local indices to the fracture connector local indices.-->
		<xsd:attribute name="edgesToFractureConnectors" type="geosx_mapBase&lt;long, long, std_integral_constant&lt;bool, true&gt; &gt;" />
		<!--faceList => (no description available)-->
		<xsd:attribute name="faceList" type="geosx_InterObjectRelation&lt;LvArray_ArrayOfSets&lt;long, long&gt; &gt;" />
		<!--fractureConnectorsToEdges => A map of fracture connector local indices to edge local indices.-->
		<xsd:attribute name="fractureConnectorsToEdges" type="localIndex_array" />
		<!--fractureConnectorsToElementIndex => A map of fracture connector local indices face element local indices-->
		<xsd:attribute name="fractureConnectorsToElementIndex" type="LvArray_ArrayOfArrays&lt;long, long&gt;" />
		<!--ghostRank => (no description available)-->
		<xsd:attribute name="ghostRank" type="integer_array" />
		<!--globalToLocalMap => (no description available)-->
		<xsd:attribute name="globalToLocalMap" type="geosx_mapBase&lt;long long, long, std_integral_constant&lt;bool, false&gt; &gt;" />
		<!--isExternal => (no description available)-->
		<xsd:attribute name="isExternal" type="integer_array" />
		<!--localToGlobalMap => Array that contains a map from localIndex to globalIndex.-->
		<xsd:attribute name="localToGlobalMap" type="globalIndex_array" />
		<!--nodeList => (no description available)-->
		<xsd:attribute name="nodeList" type="geosx_InterObjectRelation&lt;LvArray_Array&lt;long, 2, camp_int_seq&lt;long, 0l, 1l&gt;, long, LvArray_NewChaiBuffer&gt; &gt;" />
		<!--parentIndex => Index of parent within the mesh object it is registered on. => EmbeddedSurfaceGenerator, SurfaceGenerator-->
		<xsd:attribute name="parentIndex" type="localIndex_array" />
	</xsd:complexType>
	<xsd:complexType name="FaceManagerType">
		<xsd:choice minOccurs="0" maxOccurs="unbounded">
			<xsd:element name="neighborData" type="neighborDataType" />
			<xsd:element name="sets" type="setsType" />
		</xsd:choice>
		<!--K_IC => Critical Stress Intensity Factor :math:`K_{IC}` in the plane of the face. => SurfaceGenerator-->
		<xsd:attribute name="K_IC" type="r1_array" />
		<!--SIFonFace => Calculated Stress Intensity Factor on the face. => SurfaceGenerator-->
		<xsd:attribute name="SIFonFace" type="real64_array" />
		<!--boundaryFacePressure => (no description available)-->
		<xsd:attribute name="boundaryFacePressure" type="real64_array" />
<<<<<<< HEAD
		<!--childIndex => child index of the face.-->
=======
		<!--boundaryFaceViscosity => (no description available)-->
		<xsd:attribute name="boundaryFaceViscosity" type="real64_array2d" />
		<!--childIndex => Index of child within the mesh object it is registered on. => SurfaceGenerator-->
>>>>>>> f7bbc044
		<xsd:attribute name="childIndex" type="localIndex_array" />
		<!--degreeFromCrackTip => Distance to the crack tip in terms of topological distance. (i.e. how many nodes are along the path to the closest node that is on the crack surface. => SurfaceGenerator-->
		<xsd:attribute name="degreeFromCrackTip" type="integer_array" />
		<!--deltaFacePressure => An array that holds the accumulated pressure updates at the faces. => SinglePhaseHybridFVM-->
		<xsd:attribute name="deltaFacePressure" type="real64_array" />
		<!--domainBoundaryIndicator => (no description available)-->
		<xsd:attribute name="domainBoundaryIndicator" type="integer_array" />
		<!--edgeList => (no description available)-->
		<xsd:attribute name="edgeList" type="geosx_InterObjectRelation&lt;LvArray_ArrayOfArrays&lt;long, long&gt; &gt;" />
		<!--elemList => (no description available)-->
		<xsd:attribute name="elemList" type="localIndex_array2d" />
		<!--elemRegionList => (no description available)-->
		<xsd:attribute name="elemRegionList" type="localIndex_array2d" />
		<!--elemSubRegionList => (no description available)-->
		<xsd:attribute name="elemSubRegionList" type="localIndex_array2d" />
		<!--faceArea => (no description available)-->
		<xsd:attribute name="faceArea" type="real64_array" />
		<!--faceCenter => (no description available)-->
		<xsd:attribute name="faceCenter" type="real64_array2d" />
		<!--faceNormal => (no description available)-->
		<xsd:attribute name="faceNormal" type="real64_array2d" />
		<!--facePressure => An array that holds the pressures at the faces. => SinglePhaseHybridFVM-->
		<xsd:attribute name="facePressure" type="real64_array" />
		<!--faceRotationMatrix => (no description available)-->
		<xsd:attribute name="faceRotationMatrix" type="real64_array3d" />
		<!--ghostRank => (no description available)-->
		<xsd:attribute name="ghostRank" type="integer_array" />
		<!--globalToLocalMap => (no description available)-->
		<xsd:attribute name="globalToLocalMap" type="geosx_mapBase&lt;long long, long, std_integral_constant&lt;bool, false&gt; &gt;" />
		<!--gravityCoefficient => (no description available)-->
		<xsd:attribute name="gravityCoefficient" type="real64_array" />
		<!--isExternal => (no description available)-->
		<xsd:attribute name="isExternal" type="integer_array" />
		<!--isFaceSeparable => A flag to mark if the face is separable. => SurfaceGenerator-->
		<xsd:attribute name="isFaceSeparable" type="integer_array" />
		<!--localToGlobalMap => Array that contains a map from localIndex to globalIndex.-->
		<xsd:attribute name="localToGlobalMap" type="globalIndex_array" />
		<!--nodeList => (no description available)-->
		<xsd:attribute name="nodeList" type="geosx_InterObjectRelation&lt;LvArray_ArrayOfArrays&lt;long, long&gt; &gt;" />
		<!--parentIndex => Index of parent within the mesh object it is registered on. => SurfaceGenerator-->
		<xsd:attribute name="parentIndex" type="localIndex_array" />
		<!--primaryCandidateFace => ?? => SurfaceGenerator-->
		<xsd:attribute name="primaryCandidateFace" type="localIndex_array" />
		<!--ruptureState => Rupture state of the face: 
 0=not ready for rupture 
 1=ready for rupture 
 2=ruptured. => SurfaceGenerator-->
		<xsd:attribute name="ruptureState" type="integer_array" />
		<!--ruptureTime => Time that the object was ruptured/split. => SurfaceGenerator-->
		<xsd:attribute name="ruptureTime" type="real64_array" />
	</xsd:complexType>
	<xsd:complexType name="nodeManagerType">
		<xsd:choice minOccurs="0" maxOccurs="unbounded">
			<xsd:element name="neighborData" type="neighborDataType" />
			<xsd:element name="sets" type="setsType" />
		</xsd:choice>
		<!--Acceleration => An array that holds the current acceleration on the nodes. This array also is used to hold the summation of nodal forces resulting from the governing equations. => SolidMechanicsLagrangianSSLE, SolidMechanics_LagrangianFEM-->
		<xsd:attribute name="Acceleration" type="real64_array2d" />
		<!--IncrementalDisplacement => An array that holds the incremental displacements for the current time step on the nodes. => SolidMechanicsLagrangianSSLE, SolidMechanics_LagrangianFEM-->
		<xsd:attribute name="IncrementalDisplacement" type="real64_array2d" />
		<!--Mass => An array that holds the mass on the nodes. => SolidMechanicsLagrangianSSLE, SolidMechanics_LagrangianFEM-->
		<xsd:attribute name="Mass" type="real64_array" />
		<!--ReferencePosition => (no description available)-->
		<xsd:attribute name="ReferencePosition" type="real64_array2d" />
		<!--SIFNode => Calculated Stress Intensity Factor on the node. => SurfaceGenerator-->
		<xsd:attribute name="SIFNode" type="real64_array" />
		<!--TotalDisplacement => An array that holds the total displacements on the nodes. => SolidMechanicsLagrangianSSLE, SolidMechanics_LagrangianFEM-->
		<xsd:attribute name="TotalDisplacement" type="real64_array2d" />
		<!--Velocity => An array that holds the current velocity on the nodes. => SolidMechanicsLagrangianSSLE, SolidMechanics_LagrangianFEM-->
		<xsd:attribute name="Velocity" type="real64_array2d" />
		<!--childIndex => Index of child within the mesh object it is registered on. => EmbeddedSurfaceGenerator, SurfaceGenerator-->
		<xsd:attribute name="childIndex" type="localIndex_array" />
		<!--contactForce => An array that holds the contact force. => SolidMechanicsLagrangianSSLE, SolidMechanics_LagrangianFEM-->
		<xsd:attribute name="contactForce" type="r1_array" />
		<!--degreeFromCrack => Distance to the crack in terms of topological distance. (i.e. how many nodes are along the path to the closest node that is on the crack surface. => SurfaceGenerator-->
		<xsd:attribute name="degreeFromCrack" type="integer_array" />
		<!--degreeFromCrackTip => Distance to the crack tip in terms of topological distance. (i.e. how many nodes are along the path to the closest node that is on the crack surface. => SurfaceGenerator-->
		<xsd:attribute name="degreeFromCrackTip" type="integer_array" />
		<!--domainBoundaryIndicator => (no description available)-->
		<xsd:attribute name="domainBoundaryIndicator" type="integer_array" />
		<!--edgeList => (no description available)-->
		<xsd:attribute name="edgeList" type="geosx_InterObjectRelation&lt;LvArray_ArrayOfSets&lt;long, long&gt; &gt;" />
		<!--elemList => (no description available)-->
		<xsd:attribute name="elemList" type="LvArray_ArrayOfArrays&lt;long, long&gt;" />
		<!--elemRegionList => (no description available)-->
		<xsd:attribute name="elemRegionList" type="LvArray_ArrayOfArrays&lt;long, long&gt;" />
		<!--elemSubRegionList => (no description available)-->
		<xsd:attribute name="elemSubRegionList" type="LvArray_ArrayOfArrays&lt;long, long&gt;" />
		<!--externalForce => An array that holds the external forces on the nodes. This includes any boundary conditions as well as coupling forces such as hydraulic forces. => SolidMechanicsLagrangianSSLE, SolidMechanics_LagrangianFEM-->
		<xsd:attribute name="externalForce" type="r1_array" />
		<!--faceList => (no description available)-->
		<xsd:attribute name="faceList" type="geosx_InterObjectRelation&lt;LvArray_ArrayOfSets&lt;long, long&gt; &gt;" />
		<!--ghostRank => (no description available)-->
		<xsd:attribute name="ghostRank" type="integer_array" />
		<!--globalToLocalMap => (no description available)-->
		<xsd:attribute name="globalToLocalMap" type="geosx_mapBase&lt;long long, long, std_integral_constant&lt;bool, false&gt; &gt;" />
		<!--isExternal => (no description available)-->
		<xsd:attribute name="isExternal" type="integer_array" />
		<!--localToGlobalMap => Array that contains a map from localIndex to globalIndex.-->
		<xsd:attribute name="localToGlobalMap" type="globalIndex_array" />
		<!--parentIndex => Index of parent within the mesh object it is registered on. => EmbeddedSurfaceGenerator, SurfaceGenerator-->
		<xsd:attribute name="parentIndex" type="localIndex_array" />
		<!--primaryField => Primary field variable-->
		<xsd:attribute name="primaryField" type="real64_array" />
		<!--ruptureTime => Time that the object was ruptured/split. => SurfaceGenerator-->
		<xsd:attribute name="ruptureTime" type="real64_array" />
		<!--uhatTilde => An array that holds the incremental displacement predictors on the nodes. => SolidMechanicsLagrangianSSLE, SolidMechanics_LagrangianFEM-->
		<xsd:attribute name="uhatTilde" type="r1_array" />
		<!--velocityTilde => An array that holds the velocity predictors on the nodes. => SolidMechanicsLagrangianSSLE, SolidMechanics_LagrangianFEM-->
		<xsd:attribute name="velocityTilde" type="r1_array" />
	</xsd:complexType>
	<xsd:complexType name="cellManagerType">
		<xsd:choice minOccurs="0" maxOccurs="unbounded">
			<xsd:element name="cellBlocks" type="cellBlocksType" />
			<xsd:element name="neighborData" type="neighborDataType" />
			<xsd:element name="sets" type="setsType" />
		</xsd:choice>
		<!--domainBoundaryIndicator => (no description available)-->
		<xsd:attribute name="domainBoundaryIndicator" type="integer_array" />
		<!--ghostRank => (no description available)-->
		<xsd:attribute name="ghostRank" type="integer_array" />
		<!--globalToLocalMap => (no description available)-->
		<xsd:attribute name="globalToLocalMap" type="geosx_mapBase&lt;long long, long, std_integral_constant&lt;bool, false&gt; &gt;" />
		<!--isExternal => (no description available)-->
		<xsd:attribute name="isExternal" type="integer_array" />
		<!--localToGlobalMap => Array that contains a map from localIndex to globalIndex.-->
		<xsd:attribute name="localToGlobalMap" type="globalIndex_array" />
	</xsd:complexType>
	<xsd:complexType name="cellBlocksType" />
	<xsd:complexType name="CellElementRegionType">
		<xsd:choice minOccurs="0" maxOccurs="unbounded">
			<xsd:element name="elementSubRegions" type="elementSubRegionsType" />
			<xsd:element name="neighborData" type="neighborDataType" />
			<xsd:element name="sets" type="setsType" />
		</xsd:choice>
		<!--domainBoundaryIndicator => (no description available)-->
		<xsd:attribute name="domainBoundaryIndicator" type="integer_array" />
		<!--ghostRank => (no description available)-->
		<xsd:attribute name="ghostRank" type="integer_array" />
		<!--globalToLocalMap => (no description available)-->
		<xsd:attribute name="globalToLocalMap" type="geosx_mapBase&lt;long long, long, std_integral_constant&lt;bool, false&gt; &gt;" />
		<!--isExternal => (no description available)-->
		<xsd:attribute name="isExternal" type="integer_array" />
		<!--localToGlobalMap => Array that contains a map from localIndex to globalIndex.-->
		<xsd:attribute name="localToGlobalMap" type="globalIndex_array" />
	</xsd:complexType>
	<xsd:complexType name="elementSubRegionsType">
		<xsd:choice minOccurs="0" maxOccurs="unbounded">
			<xsd:element name="default" type="defaultType" />
			<xsd:element name="WellElementRegionuniqueSubRegion" type="WellElementRegionuniqueSubRegionType" />
		</xsd:choice>
	</xsd:complexType>
	<xsd:complexType name="EmbeddedSurfaceElementRegionType">
		<xsd:choice minOccurs="0" maxOccurs="unbounded">
			<xsd:element name="elementSubRegions" type="elementSubRegionsType" />
			<xsd:element name="neighborData" type="neighborDataType" />
			<xsd:element name="sets" type="setsType" />
		</xsd:choice>
		<!--domainBoundaryIndicator => (no description available)-->
		<xsd:attribute name="domainBoundaryIndicator" type="integer_array" />
		<!--ghostRank => (no description available)-->
		<xsd:attribute name="ghostRank" type="integer_array" />
		<!--globalToLocalMap => (no description available)-->
		<xsd:attribute name="globalToLocalMap" type="geosx_mapBase&lt;long long, long, std_integral_constant&lt;bool, false&gt; &gt;" />
		<!--isExternal => (no description available)-->
		<xsd:attribute name="isExternal" type="integer_array" />
		<!--localToGlobalMap => Array that contains a map from localIndex to globalIndex.-->
		<xsd:attribute name="localToGlobalMap" type="globalIndex_array" />
	</xsd:complexType>
	<xsd:complexType name="defaultType">
		<xsd:choice minOccurs="0" maxOccurs="unbounded">
			<xsd:element name="ConstitutiveModels" type="ConstitutiveModelsType" />
			<xsd:element name="neighborData" type="neighborDataType" />
			<xsd:element name="sets" type="setsType" />
		</xsd:choice>
		<!--domainBoundaryIndicator => (no description available)-->
		<xsd:attribute name="domainBoundaryIndicator" type="integer_array" />
		<!--edgeList => Map to the edges.-->
		<xsd:attribute name="edgeList" type="geosx_InterObjectRelation&lt;LvArray_ArrayOfArrays&lt;long, long&gt; &gt;" />
		<!--elementAperture => The aperture of each EmbeddedSurface.-->
		<xsd:attribute name="elementAperture" type="real64_array" />
		<!--elementArea => The area of each EmbeddedSurface element.-->
		<xsd:attribute name="elementArea" type="real64_array" />
		<!--elementCenter => (no description available)-->
		<xsd:attribute name="elementCenter" type="real64_array2d" />
		<!--elementVolume => (no description available)-->
		<xsd:attribute name="elementVolume" type="real64_array" />
		<!--fractureElementsToCellIndices => Map to the cells.-->
		<xsd:attribute name="fractureElementsToCellIndices" type="localIndex_array" />
		<!--fractureElementsToRegionIndex => Map to the region cut by each EmbeddedSurface.-->
		<xsd:attribute name="fractureElementsToRegionIndex" type="localIndex_array" />
		<!--fractureElementsToSubRegionIndex => Map to the subregion cut by each EmbeddedSurface.-->
		<xsd:attribute name="fractureElementsToSubRegionIndex" type="localIndex_array" />
		<!--ghostRank => (no description available)-->
		<xsd:attribute name="ghostRank" type="integer_array" />
		<!--globalToLocalMap => (no description available)-->
		<xsd:attribute name="globalToLocalMap" type="geosx_mapBase&lt;long long, long, std_integral_constant&lt;bool, false&gt; &gt;" />
		<!--isExternal => (no description available)-->
		<xsd:attribute name="isExternal" type="integer_array" />
		<!--localToGlobalMap => Array that contains a map from localIndex to globalIndex.-->
		<xsd:attribute name="localToGlobalMap" type="globalIndex_array" />
		<!--nodeList => Map to the nodes attached to each EmbeddedSurface.-->
		<xsd:attribute name="nodeList" type="geosx_InterObjectRelation&lt;LvArray_Array&lt;long, 2, camp_int_seq&lt;long, 0l, 1l&gt;, long, LvArray_NewChaiBuffer&gt; &gt;" />
		<!--normalVector => Unit normal vector to the embedded surface.-->
		<xsd:attribute name="normalVector" type="r1_array" />
		<!--numEdgesPerElement => (no description available)-->
		<xsd:attribute name="numEdgesPerElement" type="localIndex" />
		<!--numFacesPerElement => (no description available)-->
		<xsd:attribute name="numFacesPerElement" type="localIndex" />
		<!--numNodesPerElement => (no description available)-->
		<xsd:attribute name="numNodesPerElement" type="localIndex" />
	</xsd:complexType>
	<xsd:complexType name="ConstitutiveModelsType" />
	<xsd:complexType name="FaceElementRegionType">
		<xsd:choice minOccurs="0" maxOccurs="unbounded">
			<xsd:element name="elementSubRegions" type="elementSubRegionsType" />
			<xsd:element name="neighborData" type="neighborDataType" />
			<xsd:element name="sets" type="setsType" />
		</xsd:choice>
		<!--domainBoundaryIndicator => (no description available)-->
		<xsd:attribute name="domainBoundaryIndicator" type="integer_array" />
		<!--ghostRank => (no description available)-->
		<xsd:attribute name="ghostRank" type="integer_array" />
		<!--globalToLocalMap => (no description available)-->
		<xsd:attribute name="globalToLocalMap" type="geosx_mapBase&lt;long long, long, std_integral_constant&lt;bool, false&gt; &gt;" />
		<!--isExternal => (no description available)-->
		<xsd:attribute name="isExternal" type="integer_array" />
		<!--localToGlobalMap => Array that contains a map from localIndex to globalIndex.-->
		<xsd:attribute name="localToGlobalMap" type="globalIndex_array" />
	</xsd:complexType>
	<xsd:complexType name="WellElementRegionType">
		<xsd:choice minOccurs="0" maxOccurs="unbounded">
			<xsd:element name="elementSubRegions" type="elementSubRegionsType" />
			<xsd:element name="neighborData" type="neighborDataType" />
			<xsd:element name="sets" type="setsType" />
		</xsd:choice>
		<!--domainBoundaryIndicator => (no description available)-->
		<xsd:attribute name="domainBoundaryIndicator" type="integer_array" />
		<!--ghostRank => (no description available)-->
		<xsd:attribute name="ghostRank" type="integer_array" />
		<!--globalToLocalMap => (no description available)-->
		<xsd:attribute name="globalToLocalMap" type="geosx_mapBase&lt;long long, long, std_integral_constant&lt;bool, false&gt; &gt;" />
		<!--isExternal => (no description available)-->
		<xsd:attribute name="isExternal" type="integer_array" />
		<!--localToGlobalMap => Array that contains a map from localIndex to globalIndex.-->
		<xsd:attribute name="localToGlobalMap" type="globalIndex_array" />
		<!--wellControlsName => (no description available)-->
		<xsd:attribute name="wellControlsName" type="string" />
		<!--wellGeneratorName => (no description available)-->
		<xsd:attribute name="wellGeneratorName" type="string" />
	</xsd:complexType>
	<xsd:complexType name="WellElementRegionuniqueSubRegionType">
		<xsd:choice minOccurs="0" maxOccurs="unbounded">
			<xsd:element name="ConstitutiveModels" type="ConstitutiveModelsType" />
			<xsd:element name="neighborData" type="neighborDataType" />
			<xsd:element name="sets" type="setsType" />
			<xsd:element name="wellElementSubRegion" type="wellElementSubRegionType" />
		</xsd:choice>
		<!--domainBoundaryIndicator => (no description available)-->
		<xsd:attribute name="domainBoundaryIndicator" type="integer_array" />
		<!--elementCenter => (no description available)-->
		<xsd:attribute name="elementCenter" type="real64_array2d" />
		<!--elementVolume => (no description available)-->
		<xsd:attribute name="elementVolume" type="real64_array" />
		<!--ghostRank => (no description available)-->
		<xsd:attribute name="ghostRank" type="integer_array" />
		<!--globalToLocalMap => (no description available)-->
		<xsd:attribute name="globalToLocalMap" type="geosx_mapBase&lt;long long, long, std_integral_constant&lt;bool, false&gt; &gt;" />
		<!--isExternal => (no description available)-->
		<xsd:attribute name="isExternal" type="integer_array" />
		<!--localToGlobalMap => Array that contains a map from localIndex to globalIndex.-->
		<xsd:attribute name="localToGlobalMap" type="globalIndex_array" />
		<!--nextWellElementIndex => (no description available)-->
		<xsd:attribute name="nextWellElementIndex" type="localIndex_array" />
		<!--nextWellElementIndexGlobal => (no description available)-->
		<xsd:attribute name="nextWellElementIndexGlobal" type="localIndex_array" />
		<!--nodeList => (no description available)-->
		<xsd:attribute name="nodeList" type="geosx_InterObjectRelation&lt;LvArray_Array&lt;long, 2, camp_int_seq&lt;long, 0l, 1l&gt;, long, LvArray_NewChaiBuffer&gt; &gt;" />
		<!--numEdgesPerElement => (no description available)-->
		<xsd:attribute name="numEdgesPerElement" type="localIndex" />
		<!--numFacesPerElement => (no description available)-->
		<xsd:attribute name="numFacesPerElement" type="localIndex" />
		<!--numNodesPerElement => (no description available)-->
		<xsd:attribute name="numNodesPerElement" type="localIndex" />
		<!--radius => (no description available)-->
		<xsd:attribute name="radius" type="real64_array" />
		<!--topRank => (no description available)-->
		<xsd:attribute name="topRank" type="integer" />
		<!--topWellElementIndex => (no description available)-->
		<xsd:attribute name="topWellElementIndex" type="localIndex" />
		<!--wellControlsName => (no description available)-->
		<xsd:attribute name="wellControlsName" type="string" />
	</xsd:complexType>
	<xsd:complexType name="wellElementSubRegionType">
		<xsd:choice minOccurs="0" maxOccurs="unbounded">
			<xsd:element name="neighborData" type="neighborDataType" />
			<xsd:element name="sets" type="setsType" />
		</xsd:choice>
		<!--domainBoundaryIndicator => (no description available)-->
		<xsd:attribute name="domainBoundaryIndicator" type="integer_array" />
		<!--ghostRank => (no description available)-->
		<xsd:attribute name="ghostRank" type="integer_array" />
		<!--globalToLocalMap => (no description available)-->
		<xsd:attribute name="globalToLocalMap" type="geosx_mapBase&lt;long long, long, std_integral_constant&lt;bool, false&gt; &gt;" />
		<!--isExternal => (no description available)-->
		<xsd:attribute name="isExternal" type="integer_array" />
		<!--localToGlobalMap => Array that contains a map from localIndex to globalIndex.-->
		<xsd:attribute name="localToGlobalMap" type="globalIndex_array" />
		<!--location => (no description available)-->
		<xsd:attribute name="location" type="r1_array" />
		<!--numPerforationsGlobal => (no description available)-->
		<xsd:attribute name="numPerforationsGlobal" type="globalIndex" />
		<!--reservoirElementIndex => (no description available)-->
		<xsd:attribute name="reservoirElementIndex" type="localIndex_array" />
		<!--reservoirElementRegion => (no description available)-->
		<xsd:attribute name="reservoirElementRegion" type="localIndex_array" />
		<!--reservoirElementSubregion => (no description available)-->
		<xsd:attribute name="reservoirElementSubregion" type="localIndex_array" />
		<!--wellElementIndex => (no description available)-->
		<xsd:attribute name="wellElementIndex" type="localIndex_array" />
		<!--wellTransmissibility => (no description available)-->
		<xsd:attribute name="wellTransmissibility" type="real64_array" />
	</xsd:complexType>
</xsd:schema><|MERGE_RESOLUTION|>--- conflicted
+++ resolved
@@ -1067,13 +1067,7 @@
 		<xsd:attribute name="SIFonFace" type="real64_array" />
 		<!--boundaryFacePressure => (no description available)-->
 		<xsd:attribute name="boundaryFacePressure" type="real64_array" />
-<<<<<<< HEAD
-		<!--childIndex => child index of the face.-->
-=======
-		<!--boundaryFaceViscosity => (no description available)-->
-		<xsd:attribute name="boundaryFaceViscosity" type="real64_array2d" />
 		<!--childIndex => Index of child within the mesh object it is registered on. => SurfaceGenerator-->
->>>>>>> f7bbc044
 		<xsd:attribute name="childIndex" type="localIndex_array" />
 		<!--degreeFromCrackTip => Distance to the crack tip in terms of topological distance. (i.e. how many nodes are along the path to the closest node that is on the crack surface. => SurfaceGenerator-->
 		<xsd:attribute name="degreeFromCrackTip" type="integer_array" />
