--- conflicted
+++ resolved
@@ -1034,13 +1034,10 @@
 		<!--localToGlobalMap => Array that contains a map from localIndex to globalIndex.-->
 		<xsd:attribute name="localToGlobalMap" type="globalIndex_array" />
 		<!--nodeList => (no description available)-->
-<<<<<<< HEAD
-		<xsd:attribute name="nodeList" type="geosx::InterObjectRelation&lt;LvArray::Array&lt;long, 2, camp::int_seq&lt;long, 0l, 1l&gt;, long, LvArray::ChaiBuffer&gt; &gt;" />
-=======
 		<xsd:attribute name="nodeList" type="geosx::InterObjectRelation&lt;LvArray::Array&lt;long, 2, camp::int_seq&lt;long, 0l, 1l&gt;, long, LvArray::NewChaiBuffer&gt; &gt;" />
 		<!--parentIndex => Parent index of the edge.-->
 		<xsd:attribute name="parentIndex" type="localIndex_array" />
->>>>>>> 1ad41d8b
+    
 	</xsd:complexType>
 	<xsd:complexType name="FaceManagerType">
 		<xsd:choice minOccurs="0" maxOccurs="unbounded">
