--- conflicted
+++ resolved
@@ -464,8 +464,6 @@
 		<!--resFluidIndex => (no description available)-->
 		<xsd:attribute name="resFluidIndex" type="localIndex" />
 	</xsd:complexType>
-<<<<<<< HEAD
-=======
 	<xsd:complexType name="HydrofractureType">
 		<xsd:choice minOccurs="0" maxOccurs="unbounded">
 			<xsd:element name="SystemSolverParameters" type="SystemSolverParametersType" maxOccurs="1" />
@@ -473,7 +471,6 @@
 		<!--maxStableDt => Value of the Maximum Stable Timestep for this solver.-->
 		<xsd:attribute name="maxStableDt" type="real64" />
 	</xsd:complexType>
->>>>>>> cef2a21f
 	<xsd:complexType name="LaplaceFEMType">
 		<xsd:choice minOccurs="0" maxOccurs="unbounded">
 			<xsd:element name="SystemSolverParameters" type="SystemSolverParametersType" maxOccurs="1" />
