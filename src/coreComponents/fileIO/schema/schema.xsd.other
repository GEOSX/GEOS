<?xml version="1.0"?>
<xsd:schema xmlns:xsd="http://www.w3.org/2001/XMLSchema">
	<xsd:annotation>
		<xsd:documentation xml:lang="en">GEOSX Input Schema</xsd:documentation>
	</xsd:annotation>
	<xsd:simpleType name="string">
		<xsd:restriction base="xsd:string">
			<xsd:pattern value=".*[\[\]`$].*|[^,\{\}]*" />
		</xsd:restriction>
	</xsd:simpleType>
	<xsd:simpleType name="path">
		<xsd:restriction base="xsd:string">
			<xsd:pattern value=".*[\[\]`$].*|[^,\{\}]*" />
		</xsd:restriction>
	</xsd:simpleType>
	<xsd:simpleType name="real32_array3d">
		<xsd:restriction base="xsd:string">
			<xsd:pattern value=".*[\[\]`$].*|\{\s*(\{\s*(\{\s*(([+-]?[\d]*([\d]\.?|\.[\d])[\d]*([eE][-+]?[\d]+|\s*),\s*)*[+-]?[\d]*([\d]\.?|\.[\d])[\d]*([eE][-+]?[\d]+|\s*))?\s*\},\s*)*\{\s*(([+-]?[\d]*([\d]\.?|\.[\d])[\d]*([eE][-+]?[\d]+|\s*),\s*)*[+-]?[\d]*([\d]\.?|\.[\d])[\d]*([eE][-+]?[\d]+|\s*))?\s*\}\s*\},\s*)*\{\s*(\{\s*(([+-]?[\d]*([\d]\.?|\.[\d])[\d]*([eE][-+]?[\d]+|\s*),\s*)*[+-]?[\d]*([\d]\.?|\.[\d])[\d]*([eE][-+]?[\d]+|\s*))?\s*\},\s*)*\{\s*(([+-]?[\d]*([\d]\.?|\.[\d])[\d]*([eE][-+]?[\d]+|\s*),\s*)*[+-]?[\d]*([\d]\.?|\.[\d])[\d]*([eE][-+]?[\d]+|\s*))?\s*\}\s*\}\s*\}" />
		</xsd:restriction>
	</xsd:simpleType>
	<xsd:simpleType name="globalIndex_array3d">
		<xsd:restriction base="xsd:string">
			<xsd:pattern value=".*[\[\]`$].*|\{\s*(\{\s*(\{\s*(([+-]?[\d]+,\s*)*[+-]?[\d]+)?\s*\},\s*)*\{\s*(([+-]?[\d]+,\s*)*[+-]?[\d]+)?\s*\}\s*\},\s*)*\{\s*(\{\s*(([+-]?[\d]+,\s*)*[+-]?[\d]+)?\s*\},\s*)*\{\s*(([+-]?[\d]+,\s*)*[+-]?[\d]+)?\s*\}\s*\}\s*\}" />
		</xsd:restriction>
	</xsd:simpleType>
	<xsd:simpleType name="real64_array3d">
		<xsd:restriction base="xsd:string">
			<xsd:pattern value=".*[\[\]`$].*|\{\s*(\{\s*(\{\s*(([+-]?[\d]*([\d]\.?|\.[\d])[\d]*([eE][-+]?[\d]+|\s*),\s*)*[+-]?[\d]*([\d]\.?|\.[\d])[\d]*([eE][-+]?[\d]+|\s*))?\s*\},\s*)*\{\s*(([+-]?[\d]*([\d]\.?|\.[\d])[\d]*([eE][-+]?[\d]+|\s*),\s*)*[+-]?[\d]*([\d]\.?|\.[\d])[\d]*([eE][-+]?[\d]+|\s*))?\s*\}\s*\},\s*)*\{\s*(\{\s*(([+-]?[\d]*([\d]\.?|\.[\d])[\d]*([eE][-+]?[\d]+|\s*),\s*)*[+-]?[\d]*([\d]\.?|\.[\d])[\d]*([eE][-+]?[\d]+|\s*))?\s*\},\s*)*\{\s*(([+-]?[\d]*([\d]\.?|\.[\d])[\d]*([eE][-+]?[\d]+|\s*),\s*)*[+-]?[\d]*([\d]\.?|\.[\d])[\d]*([eE][-+]?[\d]+|\s*))?\s*\}\s*\}\s*\}" />
		</xsd:restriction>
	</xsd:simpleType>
	<xsd:simpleType name="r2_array2d">
		<xsd:restriction base="xsd:string">
			<xsd:pattern value=".*[\[\]`$].*|\{\s*(\{\s*((\s*([+-]?[\d]*([\d]\.?|\.[\d])[\d]*([eE][-+]?[\d]+|\s*),\s*){8}[+-]?[\d]*([\d]\.?|\.[\d])[\d]*([eE][-+]?[\d]+|\s*),\s*)*\s*([+-]?[\d]*([\d]\.?|\.[\d])[\d]*([eE][-+]?[\d]+|\s*),\s*){8}[+-]?[\d]*([\d]\.?|\.[\d])[\d]*([eE][-+]?[\d]+|\s*))?\s*\},\s*)*\{\s*((\s*([+-]?[\d]*([\d]\.?|\.[\d])[\d]*([eE][-+]?[\d]+|\s*),\s*){8}[+-]?[\d]*([\d]\.?|\.[\d])[\d]*([eE][-+]?[\d]+|\s*),\s*)*\s*([+-]?[\d]*([\d]\.?|\.[\d])[\d]*([eE][-+]?[\d]+|\s*),\s*){8}[+-]?[\d]*([\d]\.?|\.[\d])[\d]*([eE][-+]?[\d]+|\s*))?\s*\}\s*\}" />
		</xsd:restriction>
	</xsd:simpleType>
	<xsd:simpleType name="mapPair_array">
		<xsd:restriction base="xsd:string">
			<xsd:pattern value=".*[\[\]`$].*|\{\s*(([^,\{\}]*,\s*)*[^,\{\}]*)?\s*\}" />
		</xsd:restriction>
	</xsd:simpleType>
	<xsd:simpleType name="integer_array3d">
		<xsd:restriction base="xsd:string">
			<xsd:pattern value=".*[\[\]`$].*|\{\s*(\{\s*(\{\s*(([+-]?[\d]+,\s*)*[+-]?[\d]+)?\s*\},\s*)*\{\s*(([+-]?[\d]+,\s*)*[+-]?[\d]+)?\s*\}\s*\},\s*)*\{\s*(\{\s*(([+-]?[\d]+,\s*)*[+-]?[\d]+)?\s*\},\s*)*\{\s*(([+-]?[\d]+,\s*)*[+-]?[\d]+)?\s*\}\s*\}\s*\}" />
		</xsd:restriction>
	</xsd:simpleType>
	<xsd:simpleType name="r1_array2d">
		<xsd:restriction base="xsd:string">
			<xsd:pattern value=".*[\[\]`$].*|\{\s*(\{\s*((\s*([+-]?[\d]*([\d]\.?|\.[\d])[\d]*([eE][-+]?[\d]+|\s*),\s*){2}[+-]?[\d]*([\d]\.?|\.[\d])[\d]*([eE][-+]?[\d]+|\s*),\s*)*\s*([+-]?[\d]*([\d]\.?|\.[\d])[\d]*([eE][-+]?[\d]+|\s*),\s*){2}[+-]?[\d]*([\d]\.?|\.[\d])[\d]*([eE][-+]?[\d]+|\s*))?\s*\},\s*)*\{\s*((\s*([+-]?[\d]*([\d]\.?|\.[\d])[\d]*([eE][-+]?[\d]+|\s*),\s*){2}[+-]?[\d]*([\d]\.?|\.[\d])[\d]*([eE][-+]?[\d]+|\s*),\s*)*\s*([+-]?[\d]*([\d]\.?|\.[\d])[\d]*([eE][-+]?[\d]+|\s*),\s*){2}[+-]?[\d]*([\d]\.?|\.[\d])[\d]*([eE][-+]?[\d]+|\s*))?\s*\}\s*\}" />
		</xsd:restriction>
	</xsd:simpleType>
	<xsd:simpleType name="string_array">
		<xsd:restriction base="xsd:string">
			<xsd:pattern value=".*[\[\]`$].*|\{\s*(([^,\{\}]*,\s*)*[^,\{\}]*)?\s*\}" />
		</xsd:restriction>
	</xsd:simpleType>
	<xsd:simpleType name="localIndex_array3d">
		<xsd:restriction base="xsd:string">
			<xsd:pattern value=".*[\[\]`$].*|\{\s*(\{\s*(\{\s*(([+-]?[\d]+,\s*)*[+-]?[\d]+)?\s*\},\s*)*\{\s*(([+-]?[\d]+,\s*)*[+-]?[\d]+)?\s*\}\s*\},\s*)*\{\s*(\{\s*(([+-]?[\d]+,\s*)*[+-]?[\d]+)?\s*\},\s*)*\{\s*(([+-]?[\d]+,\s*)*[+-]?[\d]+)?\s*\}\s*\}\s*\}" />
		</xsd:restriction>
	</xsd:simpleType>
	<xsd:simpleType name="real64_array2d">
		<xsd:restriction base="xsd:string">
			<xsd:pattern value=".*[\[\]`$].*|\{\s*(\{\s*(([+-]?[\d]*([\d]\.?|\.[\d])[\d]*([eE][-+]?[\d]+|\s*),\s*)*[+-]?[\d]*([\d]\.?|\.[\d])[\d]*([eE][-+]?[\d]+|\s*))?\s*\},\s*)*\{\s*(([+-]?[\d]*([\d]\.?|\.[\d])[\d]*([eE][-+]?[\d]+|\s*),\s*)*[+-]?[\d]*([\d]\.?|\.[\d])[\d]*([eE][-+]?[\d]+|\s*))?\s*\}\s*\}" />
		</xsd:restriction>
	</xsd:simpleType>
	<xsd:simpleType name="mapPair">
		<xsd:restriction base="xsd:string">
			<xsd:pattern value=".*[\[\]`$].*|[^,\{\}]*" />
		</xsd:restriction>
	</xsd:simpleType>
	<xsd:simpleType name="real32_array2d">
		<xsd:restriction base="xsd:string">
			<xsd:pattern value=".*[\[\]`$].*|\{\s*(\{\s*(([+-]?[\d]*([\d]\.?|\.[\d])[\d]*([eE][-+]?[\d]+|\s*),\s*)*[+-]?[\d]*([\d]\.?|\.[\d])[\d]*([eE][-+]?[\d]+|\s*))?\s*\},\s*)*\{\s*(([+-]?[\d]*([\d]\.?|\.[\d])[\d]*([eE][-+]?[\d]+|\s*),\s*)*[+-]?[\d]*([\d]\.?|\.[\d])[\d]*([eE][-+]?[\d]+|\s*))?\s*\}\s*\}" />
		</xsd:restriction>
	</xsd:simpleType>
	<xsd:simpleType name="r2Sym_array2d">
		<xsd:restriction base="xsd:string">
			<xsd:pattern value=".*[\[\]`$].*|\{\s*(\{\s*((\s*([+-]?[\d]*([\d]\.?|\.[\d])[\d]*([eE][-+]?[\d]+|\s*),\s*){5}[+-]?[\d]*([\d]\.?|\.[\d])[\d]*([eE][-+]?[\d]+|\s*),\s*)*\s*([+-]?[\d]*([\d]\.?|\.[\d])[\d]*([eE][-+]?[\d]+|\s*),\s*){5}[+-]?[\d]*([\d]\.?|\.[\d])[\d]*([eE][-+]?[\d]+|\s*))?\s*\},\s*)*\{\s*((\s*([+-]?[\d]*([\d]\.?|\.[\d])[\d]*([eE][-+]?[\d]+|\s*),\s*){5}[+-]?[\d]*([\d]\.?|\.[\d])[\d]*([eE][-+]?[\d]+|\s*),\s*)*\s*([+-]?[\d]*([\d]\.?|\.[\d])[\d]*([eE][-+]?[\d]+|\s*),\s*){5}[+-]?[\d]*([\d]\.?|\.[\d])[\d]*([eE][-+]?[\d]+|\s*))?\s*\}\s*\}" />
		</xsd:restriction>
	</xsd:simpleType>
	<xsd:simpleType name="globalIndex_array2d">
		<xsd:restriction base="xsd:string">
			<xsd:pattern value=".*[\[\]`$].*|\{\s*(\{\s*(([+-]?[\d]+,\s*)*[+-]?[\d]+)?\s*\},\s*)*\{\s*(([+-]?[\d]+,\s*)*[+-]?[\d]+)?\s*\}\s*\}" />
		</xsd:restriction>
	</xsd:simpleType>
	<xsd:simpleType name="localIndex_array2d">
		<xsd:restriction base="xsd:string">
			<xsd:pattern value=".*[\[\]`$].*|\{\s*(\{\s*(([+-]?[\d]+,\s*)*[+-]?[\d]+)?\s*\},\s*)*\{\s*(([+-]?[\d]+,\s*)*[+-]?[\d]+)?\s*\}\s*\}" />
		</xsd:restriction>
	</xsd:simpleType>
	<xsd:simpleType name="integer_array2d">
		<xsd:restriction base="xsd:string">
			<xsd:pattern value=".*[\[\]`$].*|\{\s*(\{\s*(([+-]?[\d]+,\s*)*[+-]?[\d]+)?\s*\},\s*)*\{\s*(([+-]?[\d]+,\s*)*[+-]?[\d]+)?\s*\}\s*\}" />
		</xsd:restriction>
	</xsd:simpleType>
	<xsd:simpleType name="r2Sym_array">
		<xsd:restriction base="xsd:string">
			<xsd:pattern value=".*[\[\]`$].*|\{\s*((\s*([+-]?[\d]*([\d]\.?|\.[\d])[\d]*([eE][-+]?[\d]+|\s*),\s*){5}[+-]?[\d]*([\d]\.?|\.[\d])[\d]*([eE][-+]?[\d]+|\s*),\s*)*\s*([+-]?[\d]*([\d]\.?|\.[\d])[\d]*([eE][-+]?[\d]+|\s*),\s*){5}[+-]?[\d]*([\d]\.?|\.[\d])[\d]*([eE][-+]?[\d]+|\s*))?\s*\}" />
		</xsd:restriction>
	</xsd:simpleType>
	<xsd:simpleType name="r1_array">
		<xsd:restriction base="xsd:string">
			<xsd:pattern value=".*[\[\]`$].*|\{\s*((\s*([+-]?[\d]*([\d]\.?|\.[\d])[\d]*([eE][-+]?[\d]+|\s*),\s*){2}[+-]?[\d]*([\d]\.?|\.[\d])[\d]*([eE][-+]?[\d]+|\s*),\s*)*\s*([+-]?[\d]*([\d]\.?|\.[\d])[\d]*([eE][-+]?[\d]+|\s*),\s*){2}[+-]?[\d]*([\d]\.?|\.[\d])[\d]*([eE][-+]?[\d]+|\s*))?\s*\}" />
		</xsd:restriction>
	</xsd:simpleType>
	<xsd:simpleType name="real32_array">
		<xsd:restriction base="xsd:string">
			<xsd:pattern value=".*[\[\]`$].*|\{\s*(([+-]?[\d]*([\d]\.?|\.[\d])[\d]*([eE][-+]?[\d]+|\s*),\s*)*[+-]?[\d]*([\d]\.?|\.[\d])[\d]*([eE][-+]?[\d]+|\s*))?\s*\}" />
		</xsd:restriction>
	</xsd:simpleType>
	<xsd:simpleType name="r2_array">
		<xsd:restriction base="xsd:string">
			<xsd:pattern value=".*[\[\]`$].*|\{\s*((\s*([+-]?[\d]*([\d]\.?|\.[\d])[\d]*([eE][-+]?[\d]+|\s*),\s*){8}[+-]?[\d]*([\d]\.?|\.[\d])[\d]*([eE][-+]?[\d]+|\s*),\s*)*\s*([+-]?[\d]*([\d]\.?|\.[\d])[\d]*([eE][-+]?[\d]+|\s*),\s*){8}[+-]?[\d]*([\d]\.?|\.[\d])[\d]*([eE][-+]?[\d]+|\s*))?\s*\}" />
		</xsd:restriction>
	</xsd:simpleType>
	<xsd:simpleType name="globalIndex_array">
		<xsd:restriction base="xsd:string">
			<xsd:pattern value=".*[\[\]`$].*|\{\s*(([+-]?[\d]+,\s*)*[+-]?[\d]+)?\s*\}" />
		</xsd:restriction>
	</xsd:simpleType>
	<xsd:simpleType name="real64_array">
		<xsd:restriction base="xsd:string">
			<xsd:pattern value=".*[\[\]`$].*|\{\s*(([+-]?[\d]*([\d]\.?|\.[\d])[\d]*([eE][-+]?[\d]+|\s*),\s*)*[+-]?[\d]*([\d]\.?|\.[\d])[\d]*([eE][-+]?[\d]+|\s*))?\s*\}" />
		</xsd:restriction>
	</xsd:simpleType>
	<xsd:simpleType name="localIndex_array">
		<xsd:restriction base="xsd:string">
			<xsd:pattern value=".*[\[\]`$].*|\{\s*(([+-]?[\d]+,\s*)*[+-]?[\d]+)?\s*\}" />
		</xsd:restriction>
	</xsd:simpleType>
	<xsd:simpleType name="integer_array">
		<xsd:restriction base="xsd:string">
			<xsd:pattern value=".*[\[\]`$].*|\{\s*(([+-]?[\d]+,\s*)*[+-]?[\d]+)?\s*\}" />
		</xsd:restriction>
	</xsd:simpleType>
	<xsd:simpleType name="R2SymTensor">
		<xsd:restriction base="xsd:string">
			<xsd:pattern value=".*[\[\]`$].*|\s*([+-]?[\d]*([\d]\.?|\.[\d])[\d]*([eE][-+]?[\d]+|\s*),\s*){5}[+-]?[\d]*([\d]\.?|\.[\d])[\d]*([eE][-+]?[\d]+|\s*)" />
		</xsd:restriction>
	</xsd:simpleType>
	<xsd:simpleType name="R2Tensor">
		<xsd:restriction base="xsd:string">
			<xsd:pattern value=".*[\[\]`$].*|\s*([+-]?[\d]*([\d]\.?|\.[\d])[\d]*([eE][-+]?[\d]+|\s*),\s*){8}[+-]?[\d]*([\d]\.?|\.[\d])[\d]*([eE][-+]?[\d]+|\s*)" />
		</xsd:restriction>
	</xsd:simpleType>
	<xsd:simpleType name="real64">
		<xsd:restriction base="xsd:string">
			<xsd:pattern value=".*[\[\]`$].*|[+-]?[\d]*([\d]\.?|\.[\d])[\d]*([eE][-+]?[\d]+|\s*)" />
		</xsd:restriction>
	</xsd:simpleType>
	<xsd:simpleType name="R1Tensor">
		<xsd:restriction base="xsd:string">
			<xsd:pattern value=".*[\[\]`$].*|\s*([+-]?[\d]*([\d]\.?|\.[\d])[\d]*([eE][-+]?[\d]+|\s*),\s*){2}[+-]?[\d]*([\d]\.?|\.[\d])[\d]*([eE][-+]?[\d]+|\s*)" />
		</xsd:restriction>
	</xsd:simpleType>
	<xsd:simpleType name="globalIndex">
		<xsd:restriction base="xsd:string">
			<xsd:pattern value=".*[\[\]`$].*|[+-]?[\d]+" />
		</xsd:restriction>
	</xsd:simpleType>
	<xsd:simpleType name="path_array">
		<xsd:restriction base="xsd:string">
			<xsd:pattern value=".*[\[\]`$].*|\{\s*(([^,\{\}]*,\s*)*[^,\{\}]*)?\s*\}" />
		</xsd:restriction>
	</xsd:simpleType>
	<xsd:simpleType name="localIndex">
		<xsd:restriction base="xsd:string">
			<xsd:pattern value=".*[\[\]`$].*|[+-]?[\d]+" />
		</xsd:restriction>
	</xsd:simpleType>
	<xsd:simpleType name="real32">
		<xsd:restriction base="xsd:string">
			<xsd:pattern value=".*[\[\]`$].*|[+-]?[\d]*([\d]\.?|\.[\d])[\d]*([eE][-+]?[\d]+|\s*)" />
		</xsd:restriction>
	</xsd:simpleType>
	<xsd:simpleType name="integer">
		<xsd:restriction base="xsd:string">
			<xsd:pattern value=".*[\[\]`$].*|[+-]?[\d]+" />
		</xsd:restriction>
	</xsd:simpleType>
	<xsd:element name="Problem" type="ProblemType" />
	<xsd:complexType name="ProblemType">
		<xsd:choice minOccurs="0" maxOccurs="unbounded">
			<xsd:element name="Events" type="EventsType" minOccurs="1" maxOccurs="1" />
			<xsd:element name="FieldSpecifications" type="FieldSpecificationsType" maxOccurs="1" />
			<xsd:element name="Functions" type="FunctionsType" maxOccurs="1" />
			<xsd:element name="Geometry" type="GeometryType" maxOccurs="1" />
			<xsd:element name="Included" type="IncludedType" maxOccurs="1" />
			<xsd:element name="Mesh" type="MeshType" minOccurs="1" maxOccurs="1" />
			<xsd:element name="NumericalMethods" type="NumericalMethodsType" maxOccurs="1" />
			<xsd:element name="Outputs" type="OutputsType" minOccurs="1" maxOccurs="1" />
			<xsd:element name="Parameters" type="ParametersType" maxOccurs="1" />
			<xsd:element name="Solvers" type="SolversType" minOccurs="1" maxOccurs="1" />
			<xsd:element name="commandLine" type="commandLineType" />
			<xsd:element name="domain" type="domainType" />
			<xsd:element name="neighborData" type="neighborDataType" />
			<xsd:element name="sets" type="setsType" />
			<xsd:element name="Constitutive" type="ConstitutiveType" maxOccurs="1" />
			<xsd:element name="ElementRegions" type="ElementRegionsType" maxOccurs="1" />
		</xsd:choice>
		<!--domainBoundaryIndicator => (no description available)-->
		<xsd:attribute name="domainBoundaryIndicator" type="integer_array" />
		<!--ghostRank => (no description available)-->
		<xsd:attribute name="ghostRank" type="integer_array" />
		<!--globalToLocalMap => (no description available)-->
		<xsd:attribute name="globalToLocalMap" type="geosx::mapBase&lt;long long, long, std::integral_constant&lt;bool, false&gt; &gt;" />
		<!--isExternal => (no description available)-->
		<xsd:attribute name="isExternal" type="integer_array" />
		<!--localToGlobalMap => Array that contains a map from localIndex to globalIndex.-->
		<xsd:attribute name="localToGlobalMap" type="globalIndex_array" />
	</xsd:complexType>
	<xsd:complexType name="EventsType">
		<xsd:choice minOccurs="0" maxOccurs="unbounded">
			<xsd:element name="HaltEvent" type="HaltEventType" />
			<xsd:element name="PeriodicEvent" type="PeriodicEventType" />
			<xsd:element name="SoloEvent" type="SoloEventType" />
		</xsd:choice>
		<!--currentSubEvent => Index of the current subevent.-->
		<xsd:attribute name="currentSubEvent" type="integer" />
		<!--cycle => Current simulation cycle number.-->
		<xsd:attribute name="cycle" type="integer" />
		<!--dt => Current simulation timestep.-->
		<xsd:attribute name="dt" type="real64" />
		<!--time => Current simulation time.-->
		<xsd:attribute name="time" type="real64" />
	</xsd:complexType>
	<xsd:complexType name="HaltEventType">
		<xsd:choice minOccurs="0" maxOccurs="unbounded">
			<xsd:element name="HaltEvent" type="HaltEventType" />
			<xsd:element name="PeriodicEvent" type="PeriodicEventType" />
			<xsd:element name="SoloEvent" type="SoloEventType" />
		</xsd:choice>
		<!--currentSubEvent => Index of the current subevent-->
		<xsd:attribute name="currentSubEvent" type="integer" />
		<!--isTargetExecuting => Index of the current subevent-->
		<xsd:attribute name="isTargetExecuting" type="integer" />
		<!--lastCycle => Last event occurrence (cycle)-->
		<xsd:attribute name="lastCycle" type="integer" />
		<!--lastTime => Last event occurrence (time)-->
		<xsd:attribute name="lastTime" type="real64" />
	</xsd:complexType>
	<xsd:complexType name="PeriodicEventType">
		<xsd:choice minOccurs="0" maxOccurs="unbounded">
			<xsd:element name="HaltEvent" type="HaltEventType" />
			<xsd:element name="PeriodicEvent" type="PeriodicEventType" />
			<xsd:element name="SoloEvent" type="SoloEventType" />
		</xsd:choice>
		<!--currentSubEvent => Index of the current subevent-->
		<xsd:attribute name="currentSubEvent" type="integer" />
		<!--isTargetExecuting => Index of the current subevent-->
		<xsd:attribute name="isTargetExecuting" type="integer" />
		<!--lastCycle => Last event occurrence (cycle)-->
		<xsd:attribute name="lastCycle" type="integer" />
		<!--lastTime => Last event occurrence (time)-->
		<xsd:attribute name="lastTime" type="real64" />
	</xsd:complexType>
	<xsd:complexType name="SoloEventType">
		<xsd:choice minOccurs="0" maxOccurs="unbounded">
			<xsd:element name="HaltEvent" type="HaltEventType" />
			<xsd:element name="PeriodicEvent" type="PeriodicEventType" />
			<xsd:element name="SoloEvent" type="SoloEventType" />
		</xsd:choice>
		<!--currentSubEvent => Index of the current subevent-->
		<xsd:attribute name="currentSubEvent" type="integer" />
		<!--isTargetExecuting => Index of the current subevent-->
		<xsd:attribute name="isTargetExecuting" type="integer" />
		<!--lastCycle => Last event occurrence (cycle)-->
		<xsd:attribute name="lastCycle" type="integer" />
		<!--lastTime => Last event occurrence (time)-->
		<xsd:attribute name="lastTime" type="real64" />
	</xsd:complexType>
	<xsd:complexType name="FieldSpecificationsType">
		<xsd:choice minOccurs="0" maxOccurs="unbounded">
			<xsd:element name="Dirichlet" type="DirichletType" />
			<xsd:element name="FieldSpecification" type="FieldSpecificationType" />
			<xsd:element name="SourceFlux" type="SourceFluxType" />
		</xsd:choice>
	</xsd:complexType>
	<xsd:complexType name="DirichletType" />
	<xsd:complexType name="FieldSpecificationType" />
	<xsd:complexType name="SourceFluxType" />
	<xsd:complexType name="FunctionsType">
		<xsd:choice minOccurs="0" maxOccurs="unbounded">
			<xsd:element name="CompositeFunction" type="CompositeFunctionType" />
			<xsd:element name="SymbolicFunction" type="SymbolicFunctionType" />
			<xsd:element name="TableFunction" type="TableFunctionType" />
		</xsd:choice>
	</xsd:complexType>
	<xsd:complexType name="CompositeFunctionType" />
	<xsd:complexType name="SymbolicFunctionType" />
	<xsd:complexType name="TableFunctionType" />
	<xsd:complexType name="GeometryType">
		<xsd:choice minOccurs="0" maxOccurs="unbounded">
			<xsd:element name="BoundedPlane" type="BoundedPlaneType" />
			<xsd:element name="Box" type="BoxType" />
			<xsd:element name="Cylinder" type="CylinderType" />
			<xsd:element name="ThickPlane" type="ThickPlaneType" />
		</xsd:choice>
	</xsd:complexType>
	<xsd:complexType name="BoundedPlaneType" />
	<xsd:complexType name="BoxType">
		<!--center => (no description available)-->
		<xsd:attribute name="center" type="R1Tensor" />
		<!--cosStrike => (no description available)-->
		<xsd:attribute name="cosStrike" type="real64" />
		<!--sinStrike => (no description available)-->
		<xsd:attribute name="sinStrike" type="real64" />
	</xsd:complexType>
	<xsd:complexType name="CylinderType" />
	<xsd:complexType name="ThickPlaneType" />
	<xsd:complexType name="IncludedType">
		<xsd:choice minOccurs="0" maxOccurs="unbounded">
			<xsd:element name="File" type="FileType" />
		</xsd:choice>
	</xsd:complexType>
	<xsd:complexType name="FileType" />
	<xsd:complexType name="MeshType">
		<xsd:choice minOccurs="0" maxOccurs="unbounded">
			<xsd:element name="InternalMesh" type="InternalMeshType" />
			<xsd:element name="InternalWell" type="InternalWellType" />
			<xsd:element name="MeshFile" type="MeshFileType" />
			<xsd:element name="PAMELAMeshGenerator" type="PAMELAMeshGeneratorType" />
		</xsd:choice>
	</xsd:complexType>
	<xsd:complexType name="InternalMeshType">
		<xsd:choice minOccurs="0" maxOccurs="unbounded">
			<xsd:element name="Level0" type="Level0Type" />
		</xsd:choice>
		<!--meshLevels => (no description available)-->
		<xsd:attribute name="meshLevels" type="integer" />
	</xsd:complexType>
	<xsd:complexType name="InternalWellType">
		<xsd:choice minOccurs="0" maxOccurs="unbounded">
			<xsd:element name="Perforation" type="PerforationType" />
			<xsd:element name="Level0" type="Level0Type" />
		</xsd:choice>
		<!--meshLevels => (no description available)-->
		<xsd:attribute name="meshLevels" type="integer" />
	</xsd:complexType>
	<xsd:complexType name="PerforationType" />
	<xsd:complexType name="MeshFileType">
		<xsd:choice minOccurs="0" maxOccurs="unbounded">
			<xsd:element name="Level0" type="Level0Type" />
		</xsd:choice>
		<!--meshLevels => (no description available)-->
		<xsd:attribute name="meshLevels" type="integer" />
	</xsd:complexType>
	<xsd:complexType name="PAMELAMeshGeneratorType">
		<xsd:choice minOccurs="0" maxOccurs="unbounded">
			<xsd:element name="Level0" type="Level0Type" />
		</xsd:choice>
		<!--meshLevels => (no description available)-->
		<xsd:attribute name="meshLevels" type="integer" />
	</xsd:complexType>
	<xsd:complexType name="NumericalMethodsType">
		<xsd:choice minOccurs="0" maxOccurs="unbounded">
			<xsd:element name="BasisFunctions" type="BasisFunctionsType" maxOccurs="1" />
			<xsd:element name="FiniteElements" type="FiniteElementsType" maxOccurs="1" />
			<xsd:element name="FiniteVolume" type="FiniteVolumeType" maxOccurs="1" />
			<xsd:element name="QuadratureRules" type="QuadratureRulesType" maxOccurs="1" />
		</xsd:choice>
	</xsd:complexType>
	<xsd:complexType name="BasisFunctionsType">
		<xsd:choice minOccurs="0" maxOccurs="unbounded">
			<xsd:element name="LagrangeBasis1" type="LagrangeBasis1Type" />
			<xsd:element name="LagrangeBasis2" type="LagrangeBasis2Type" />
			<xsd:element name="LagrangeBasis3" type="LagrangeBasis3Type" />
		</xsd:choice>
	</xsd:complexType>
	<xsd:complexType name="LagrangeBasis1Type" />
	<xsd:complexType name="LagrangeBasis2Type" />
	<xsd:complexType name="LagrangeBasis3Type" />
	<xsd:complexType name="FiniteElementsType">
		<xsd:choice minOccurs="0" maxOccurs="unbounded">
			<xsd:element name="FiniteElementSpace" type="FiniteElementSpaceType" />
			<xsd:element name="NonlinearSolverParameters" type="NonlinearSolverParametersType" maxOccurs="1" />
			<xsd:element name="SystemSolverParameters" type="SystemSolverParametersType" maxOccurs="1" />
		</xsd:choice>
	</xsd:complexType>
	<xsd:complexType name="FiniteElementSpaceType" />
	<xsd:complexType name="NonlinearSolverParametersType">
		<!--newtonNumberOfIterations => Number of Newton's iterations.-->
		<xsd:attribute name="newtonNumberOfIterations" type="integer" />
	</xsd:complexType>
	<xsd:complexType name="SystemSolverParametersType">
		<!--krylovResidualFinal => Final Krylov solver residual.-->
		<xsd:attribute name="krylovResidualFinal" type="real64" />
		<!--krylovResidualInit => Initial Krylov solver residual.-->
		<xsd:attribute name="krylovResidualInit" type="real64" />
	</xsd:complexType>
	<xsd:complexType name="FiniteVolumeType">
		<xsd:choice minOccurs="0" maxOccurs="unbounded">
			<xsd:element name="TwoPointFluxApproximation" type="TwoPointFluxApproximationType" />
		</xsd:choice>
	</xsd:complexType>
	<xsd:complexType name="TwoPointFluxApproximationType">
		<!--cellStencil => (no description available)-->
		<xsd:attribute name="cellStencil" type="geosx::CellElementStencilTPFA" />
		<!--fractureStencil => (no description available)-->
		<xsd:attribute name="fractureStencil" type="geosx::FaceElementStencil" />
	</xsd:complexType>
	<xsd:complexType name="QuadratureRulesType">
		<xsd:choice minOccurs="0" maxOccurs="unbounded">
			<xsd:element name="GaussQuadrature1" type="GaussQuadrature1Type" />
			<xsd:element name="GaussQuadrature2" type="GaussQuadrature2Type" />
			<xsd:element name="GaussQuadrature3" type="GaussQuadrature3Type" />
		</xsd:choice>
	</xsd:complexType>
	<xsd:complexType name="GaussQuadrature1Type" />
	<xsd:complexType name="GaussQuadrature2Type" />
	<xsd:complexType name="GaussQuadrature3Type" />
	<xsd:complexType name="OutputsType">
		<xsd:choice minOccurs="0" maxOccurs="unbounded">
			<xsd:element name="ChomboIO" type="ChomboIOType" />
			<xsd:element name="Restart" type="RestartType" />
			<xsd:element name="Silo" type="SiloType" />
			<xsd:element name="VTK" type="VTKType" />
		</xsd:choice>
	</xsd:complexType>
	<xsd:complexType name="ChomboIOType" />
	<xsd:complexType name="RestartType" />
	<xsd:complexType name="SiloType" />
	<xsd:complexType name="VTKType" />
	<xsd:complexType name="ParametersType">
		<xsd:choice minOccurs="0" maxOccurs="unbounded">
			<xsd:element name="Parameter" type="ParameterType" />
		</xsd:choice>
	</xsd:complexType>
	<xsd:complexType name="ParameterType" />
	<xsd:complexType name="SolversType">
		<xsd:choice minOccurs="0" maxOccurs="unbounded">
			<xsd:element name="CompositionalMultiphaseFlow" type="CompositionalMultiphaseFlowType" />
			<xsd:element name="CompositionalMultiphaseWell" type="CompositionalMultiphaseWellType" />
<<<<<<< HEAD
			<xsd:element name="FlowProppantTransport" type="FlowProppantTransportType" />
=======
			<xsd:element name="EmbeddedSurfaceGenerator" type="EmbeddedSurfaceGeneratorType" />
>>>>>>> 2beb9f42
			<xsd:element name="Hydrofracture" type="HydrofractureType" />
			<xsd:element name="LaplaceFEM" type="LaplaceFEMType" />
			<xsd:element name="Poroelastic" type="PoroelasticType" />
			<xsd:element name="ProppantTransport" type="ProppantTransportType" />
			<xsd:element name="Reservoir" type="ReservoirType" />
			<xsd:element name="SinglePhaseFVM" type="SinglePhaseFVMType" />
			<xsd:element name="SinglePhaseHybridFVM" type="SinglePhaseHybridFVMType" />
			<xsd:element name="SinglePhaseWell" type="SinglePhaseWellType" />
			<xsd:element name="SolidMechanicsLagrangianSSLE" type="SolidMechanicsLagrangianSSLEType" />
			<xsd:element name="SolidMechanics_LagrangianFEM" type="SolidMechanics_LagrangianFEMType" />
			<xsd:element name="SurfaceGenerator" type="SurfaceGeneratorType" />
		</xsd:choice>
	</xsd:complexType>
	<xsd:complexType name="CompositionalMultiphaseFlowType">
		<xsd:choice minOccurs="0" maxOccurs="unbounded">
			<xsd:element name="NonlinearSolverParameters" type="NonlinearSolverParametersType" maxOccurs="1" />
			<xsd:element name="SystemSolverParameters" type="SystemSolverParametersType" maxOccurs="1" />
		</xsd:choice>
		<!--capPressureIndex => (no description available)-->
		<xsd:attribute name="capPressureIndex" type="localIndex" />
		<!--fluidIndex => (no description available)-->
		<xsd:attribute name="fluidIndex" type="localIndex" />
		<!--maxStableDt => Value of the Maximum Stable Timestep for this solver.-->
		<xsd:attribute name="maxStableDt" type="real64" />
		<!--relPermIndex => (no description available)-->
		<xsd:attribute name="relPermIndex" type="localIndex" />
		<!--solidIndex => (no description available)-->
		<xsd:attribute name="solidIndex" type="localIndex" />
	</xsd:complexType>
	<xsd:complexType name="CompositionalMultiphaseWellType">
		<xsd:choice minOccurs="0" maxOccurs="unbounded">
			<xsd:element name="WellControls" type="WellControlsType" />
		</xsd:choice>
		<!--elementRelPermIndex => (no description available)-->
		<xsd:attribute name="elementRelPermIndex" type="localIndex" />
		<!--maxStableDt => Value of the Maximum Stable Timestep for this solver.-->
		<xsd:attribute name="maxStableDt" type="real64" />
		<!--resFluidIndex => (no description available)-->
		<xsd:attribute name="resFluidIndex" type="localIndex" />
	</xsd:complexType>
<<<<<<< HEAD
	<xsd:complexType name="FlowProppantTransportType">
		<xsd:choice minOccurs="0" maxOccurs="unbounded">
			<xsd:element name="SystemSolverParameters" type="SystemSolverParametersType" maxOccurs="1" />
		</xsd:choice>
		<!--gravityVector => (no description available)-->
		<xsd:attribute name="gravityVector" type="R1Tensor" />
=======
	<xsd:complexType name="WellControlsType" />
	<xsd:complexType name="EmbeddedSurfaceGeneratorType">
		<xsd:choice minOccurs="0" maxOccurs="unbounded">
			<xsd:element name="NonlinearSolverParameters" type="NonlinearSolverParametersType" maxOccurs="1" />
			<xsd:element name="SystemSolverParameters" type="SystemSolverParametersType" maxOccurs="1" />
		</xsd:choice>
>>>>>>> 2beb9f42
		<!--maxStableDt => Value of the Maximum Stable Timestep for this solver.-->
		<xsd:attribute name="maxStableDt" type="real64" />
	</xsd:complexType>
	<xsd:complexType name="HydrofractureType">
		<xsd:choice minOccurs="0" maxOccurs="unbounded">
			<xsd:element name="NonlinearSolverParameters" type="NonlinearSolverParametersType" maxOccurs="1" />
			<xsd:element name="SystemSolverParameters" type="SystemSolverParametersType" maxOccurs="1" />
		</xsd:choice>
		<!--maxStableDt => Value of the Maximum Stable Timestep for this solver.-->
		<xsd:attribute name="maxStableDt" type="real64" />
	</xsd:complexType>
	<xsd:complexType name="LaplaceFEMType">
		<xsd:choice minOccurs="0" maxOccurs="unbounded">
			<xsd:element name="NonlinearSolverParameters" type="NonlinearSolverParametersType" maxOccurs="1" />
			<xsd:element name="SystemSolverParameters" type="SystemSolverParametersType" maxOccurs="1" />
		</xsd:choice>
		<!--maxStableDt => Value of the Maximum Stable Timestep for this solver.-->
		<xsd:attribute name="maxStableDt" type="real64" />
	</xsd:complexType>
	<xsd:complexType name="PoroelasticType">
		<xsd:choice minOccurs="0" maxOccurs="unbounded">
			<xsd:element name="NonlinearSolverParameters" type="NonlinearSolverParametersType" maxOccurs="1" />
			<xsd:element name="SystemSolverParameters" type="SystemSolverParametersType" maxOccurs="1" />
		</xsd:choice>
		<!--maxStableDt => Value of the Maximum Stable Timestep for this solver.-->
		<xsd:attribute name="maxStableDt" type="real64" />
	</xsd:complexType>
	<xsd:complexType name="ProppantTransportType">
		<xsd:choice minOccurs="0" maxOccurs="unbounded">
			<xsd:element name="SystemSolverParameters" type="SystemSolverParametersType" maxOccurs="1" />
		</xsd:choice>
		<!--fluidIndex => (no description available)-->
		<xsd:attribute name="fluidIndex" type="localIndex" />
		<!--gravityVector => (no description available)-->
		<xsd:attribute name="gravityVector" type="R1Tensor" />
		<!--maxStableDt => Value of the Maximum Stable Timestep for this solver.-->
		<xsd:attribute name="maxStableDt" type="real64" />
		<!--proppantIndex => (no description available)-->
		<xsd:attribute name="proppantIndex" type="localIndex" />
		<!--solidIndex => (no description available)-->
		<xsd:attribute name="solidIndex" type="localIndex" />
	</xsd:complexType>
	<xsd:complexType name="ReservoirType">
		<xsd:choice minOccurs="0" maxOccurs="unbounded">
			<xsd:element name="NonlinearSolverParameters" type="NonlinearSolverParametersType" maxOccurs="1" />
			<xsd:element name="SystemSolverParameters" type="SystemSolverParametersType" maxOccurs="1" />
		</xsd:choice>
		<!--maxStableDt => Value of the Maximum Stable Timestep for this solver.-->
		<xsd:attribute name="maxStableDt" type="real64" />
	</xsd:complexType>
	<xsd:complexType name="SinglePhaseFVMType">
		<xsd:choice minOccurs="0" maxOccurs="unbounded">
			<xsd:element name="NonlinearSolverParameters" type="NonlinearSolverParametersType" maxOccurs="1" />
			<xsd:element name="SystemSolverParameters" type="SystemSolverParametersType" maxOccurs="1" />
		</xsd:choice>
		<!--fluidIndex => (no description available)-->
		<xsd:attribute name="fluidIndex" type="localIndex" />
		<!--maxStableDt => Value of the Maximum Stable Timestep for this solver.-->
		<xsd:attribute name="maxStableDt" type="real64" />
		<!--solidIndex => (no description available)-->
		<xsd:attribute name="solidIndex" type="localIndex" />
	</xsd:complexType>
	<xsd:complexType name="SinglePhaseHybridFVMType">
		<xsd:choice minOccurs="0" maxOccurs="unbounded">
			<xsd:element name="NonlinearSolverParameters" type="NonlinearSolverParametersType" maxOccurs="1" />
			<xsd:element name="SystemSolverParameters" type="SystemSolverParametersType" maxOccurs="1" />
		</xsd:choice>
		<!--fluidIndex => (no description available)-->
		<xsd:attribute name="fluidIndex" type="localIndex" />
		<!--maxStableDt => Value of the Maximum Stable Timestep for this solver.-->
		<xsd:attribute name="maxStableDt" type="real64" />
		<!--solidIndex => (no description available)-->
		<xsd:attribute name="solidIndex" type="localIndex" />
	</xsd:complexType>
	<xsd:complexType name="SinglePhaseWellType">
		<xsd:choice minOccurs="0" maxOccurs="unbounded">
			<xsd:element name="WellControls" type="WellControlsType" />
		</xsd:choice>
		<!--maxStableDt => Value of the Maximum Stable Timestep for this solver.-->
		<xsd:attribute name="maxStableDt" type="real64" />
		<!--resFluidIndex => (no description available)-->
		<xsd:attribute name="resFluidIndex" type="localIndex" />
	</xsd:complexType>
	<xsd:complexType name="SolidMechanicsLagrangianSSLEType">
		<xsd:choice minOccurs="0" maxOccurs="unbounded">
			<xsd:element name="NonlinearSolverParameters" type="NonlinearSolverParametersType" maxOccurs="1" />
			<xsd:element name="SystemSolverParameters" type="SystemSolverParametersType" maxOccurs="1" />
		</xsd:choice>
		<!--maxForce => The maximum force contribution in the problem domain.-->
		<xsd:attribute name="maxForce" type="real64" />
		<!--maxStableDt => Value of the Maximum Stable Timestep for this solver.-->
		<xsd:attribute name="maxStableDt" type="real64" />
		<!--timeIntegrationOptionEnum => Time integration enum class value.-->
		<xsd:attribute name="timeIntegrationOptionEnum" type="geosx::timeIntegrationOption" />
	</xsd:complexType>
	<xsd:complexType name="SolidMechanics_LagrangianFEMType">
		<xsd:choice minOccurs="0" maxOccurs="unbounded">
			<xsd:element name="NonlinearSolverParameters" type="NonlinearSolverParametersType" maxOccurs="1" />
			<xsd:element name="SystemSolverParameters" type="SystemSolverParametersType" maxOccurs="1" />
		</xsd:choice>
		<!--maxForce => The maximum force contribution in the problem domain.-->
		<xsd:attribute name="maxForce" type="real64" />
		<!--maxStableDt => Value of the Maximum Stable Timestep for this solver.-->
		<xsd:attribute name="maxStableDt" type="real64" />
		<!--timeIntegrationOptionEnum => Time integration enum class value.-->
		<xsd:attribute name="timeIntegrationOptionEnum" type="geosx::timeIntegrationOption" />
	</xsd:complexType>
	<xsd:complexType name="SurfaceGeneratorType">
		<xsd:choice minOccurs="0" maxOccurs="unbounded">
			<xsd:element name="NonlinearSolverParameters" type="NonlinearSolverParametersType" maxOccurs="1" />
			<xsd:element name="SystemSolverParameters" type="SystemSolverParametersType" maxOccurs="1" />
		</xsd:choice>
		<!--failCriterion => (no description available)-->
		<xsd:attribute name="failCriterion" type="integer" />
		<!--maxStableDt => Value of the Maximum Stable Timestep for this solver.-->
		<xsd:attribute name="maxStableDt" type="real64" />
		<!--tipEdges => Set containing all the tip edges-->
		<xsd:attribute name="tipEdges" type="LvArray::SortedArray&lt;long, long&gt;" />
		<!--tipFaces => Set containing all the tip faces-->
		<xsd:attribute name="tipFaces" type="LvArray::SortedArray&lt;long, long&gt;" />
		<!--tipNodes => Set containing all the nodes at the fracture tip-->
		<xsd:attribute name="tipNodes" type="LvArray::SortedArray&lt;long, long&gt;" />
		<!--trailingFaces => Set containing all the trailing faces-->
		<xsd:attribute name="trailingFaces" type="LvArray::SortedArray&lt;long, long&gt;" />
	</xsd:complexType>
	<xsd:complexType name="commandLineType">
		<!--beginFromRestart => Flag to indicate restart run.-->
		<xsd:attribute name="beginFromRestart" type="integer" />
		<!--inputFileName => Name of the input xml file.-->
		<xsd:attribute name="inputFileName" type="string" />
		<!--outputDirectory => Directory in which to put the output files, if not specified defaults to the current directory.-->
		<xsd:attribute name="outputDirectory" type="string" />
		<!--overridePartitionNumbers => Flag to indicate partition number override-->
		<xsd:attribute name="overridePartitionNumbers" type="integer" />
		<!--problemName => Used in writing the output files, if not specified defaults to the name of the input file..-->
		<xsd:attribute name="problemName" type="string" />
		<!--restartFileName => Name of the restart file.-->
		<xsd:attribute name="restartFileName" type="string" />
		<!--schemaFileName => Name of the output schema-->
		<xsd:attribute name="schemaFileName" type="string" />
		<!--useNonblockingMPI => Whether to prefer using non-blocking MPI communication where implemented (results in non-deterministic DOF numbering).-->
		<xsd:attribute name="useNonblockingMPI" type="integer" />
		<!--xPartitionsOverride => Number of partitions in the x-direction-->
		<xsd:attribute name="xPartitionsOverride" type="integer" />
		<!--yPartitionsOverride => Number of partitions in the y-direction-->
		<xsd:attribute name="yPartitionsOverride" type="integer" />
		<!--zPartitionsOverride => Number of partitions in the z-direction-->
		<xsd:attribute name="zPartitionsOverride" type="integer" />
	</xsd:complexType>
	<xsd:complexType name="domainType">
		<xsd:choice minOccurs="0" maxOccurs="unbounded">
			<xsd:element name="Constitutive" type="ConstitutiveType" maxOccurs="1" />
			<xsd:element name="MeshBodies" type="MeshBodiesType" />
			<xsd:element name="cellManager" type="cellManagerType" />
		</xsd:choice>
		<!--Neighbors => (no description available)-->
		<xsd:attribute name="Neighbors" type="LvArray::Array&lt;geosx::NeighborCommunicator, 1, camp::int_seq&lt;long, 0l&gt;, long, LvArray::NewChaiBuffer&gt;" />
		<!--partitionManager => (no description available)-->
		<xsd:attribute name="partitionManager" type="geosx::PartitionBase" />
	</xsd:complexType>
	<xsd:complexType name="ConstitutiveType">
		<xsd:choice minOccurs="0" maxOccurs="unbounded">
			<xsd:element name="BlackOilFluid" type="BlackOilFluidType" />
			<xsd:element name="BrooksCoreyBakerRelativePermeability" type="BrooksCoreyBakerRelativePermeabilityType" />
			<xsd:element name="BrooksCoreyCapillaryPressure" type="BrooksCoreyCapillaryPressureType" />
			<xsd:element name="BrooksCoreyRelativePermeability" type="BrooksCoreyRelativePermeabilityType" />
			<xsd:element name="CompositionalMultiphaseFluid" type="CompositionalMultiphaseFluidType" />
			<xsd:element name="CompressibleSinglePhaseFluid" type="CompressibleSinglePhaseFluidType" />
			<xsd:element name="Contact" type="ContactType" />
			<xsd:element name="LinearElasticAnisotropic" type="LinearElasticAnisotropicType" />
			<xsd:element name="LinearElasticIsotropic" type="LinearElasticIsotropicType" />
			<xsd:element name="MultiPhaseMultiComponentFluid" type="MultiPhaseMultiComponentFluidType" />
			<xsd:element name="ParticleFluid" type="ParticleFluidType" />
			<xsd:element name="PoreVolumeCompressibleSolid" type="PoreVolumeCompressibleSolidType" />
			<xsd:element name="PoroLinearElasticAnisotropic" type="PoroLinearElasticAnisotropicType" />
			<xsd:element name="PoroLinearElasticIsotropic" type="PoroLinearElasticIsotropicType" />
			<xsd:element name="ProppantSlurryFluid" type="ProppantSlurryFluidType" />
			<xsd:element name="VanGenuchtenBakerRelativePermeability" type="VanGenuchtenBakerRelativePermeabilityType" />
			<xsd:element name="VanGenuchtenCapillaryPressure" type="VanGenuchtenCapillaryPressureType" />
		</xsd:choice>
	</xsd:complexType>
	<xsd:complexType name="BlackOilFluidType">
		<!--dPhaseCompFraction_dGlobalCompFraction => (no description available)-->
		<xsd:attribute name="dPhaseCompFraction_dGlobalCompFraction" type="LvArray::Array&lt;double, 5, camp::int_seq&lt;long, 0l, 1l, 2l, 3l, 4l&gt;, long, LvArray::NewChaiBuffer&gt;" />
		<!--dPhaseCompFraction_dPressure => (no description available)-->
		<xsd:attribute name="dPhaseCompFraction_dPressure" type="LvArray::Array&lt;double, 4, camp::int_seq&lt;long, 0l, 1l, 2l, 3l&gt;, long, LvArray::NewChaiBuffer&gt;" />
		<!--dPhaseCompFraction_dTemperature => (no description available)-->
		<xsd:attribute name="dPhaseCompFraction_dTemperature" type="LvArray::Array&lt;double, 4, camp::int_seq&lt;long, 0l, 1l, 2l, 3l&gt;, long, LvArray::NewChaiBuffer&gt;" />
		<!--dPhaseDensity_dGlobalCompFraction => (no description available)-->
		<xsd:attribute name="dPhaseDensity_dGlobalCompFraction" type="LvArray::Array&lt;double, 4, camp::int_seq&lt;long, 0l, 1l, 2l, 3l&gt;, long, LvArray::NewChaiBuffer&gt;" />
		<!--dPhaseDensity_dPressure => (no description available)-->
		<xsd:attribute name="dPhaseDensity_dPressure" type="real64_array3d" />
		<!--dPhaseDensity_dTemperature => (no description available)-->
		<xsd:attribute name="dPhaseDensity_dTemperature" type="real64_array3d" />
		<!--dPhaseFraction_dGlobalCompFraction => (no description available)-->
		<xsd:attribute name="dPhaseFraction_dGlobalCompFraction" type="LvArray::Array&lt;double, 4, camp::int_seq&lt;long, 0l, 1l, 2l, 3l&gt;, long, LvArray::NewChaiBuffer&gt;" />
		<!--dPhaseFraction_dPressure => (no description available)-->
		<xsd:attribute name="dPhaseFraction_dPressure" type="real64_array3d" />
		<!--dPhaseFraction_dTemperature => (no description available)-->
		<xsd:attribute name="dPhaseFraction_dTemperature" type="real64_array3d" />
		<!--dPhaseViscosity_dGlobalCompFraction => (no description available)-->
		<xsd:attribute name="dPhaseViscosity_dGlobalCompFraction" type="LvArray::Array&lt;double, 4, camp::int_seq&lt;long, 0l, 1l, 2l, 3l&gt;, long, LvArray::NewChaiBuffer&gt;" />
		<!--dPhaseViscosity_dPressure => (no description available)-->
		<xsd:attribute name="dPhaseViscosity_dPressure" type="real64_array3d" />
		<!--dPhaseViscosity_dTemperature => (no description available)-->
		<xsd:attribute name="dPhaseViscosity_dTemperature" type="real64_array3d" />
		<!--dTotalDensity_dGlobalCompFraction => (no description available)-->
		<xsd:attribute name="dTotalDensity_dGlobalCompFraction" type="real64_array3d" />
		<!--dTotalDensity_dPressure => (no description available)-->
		<xsd:attribute name="dTotalDensity_dPressure" type="real64_array2d" />
		<!--dTotalDensity_dTemperature => (no description available)-->
		<xsd:attribute name="dTotalDensity_dTemperature" type="real64_array2d" />
		<!--phaseCompFraction => (no description available)-->
		<xsd:attribute name="phaseCompFraction" type="LvArray::Array&lt;double, 4, camp::int_seq&lt;long, 0l, 1l, 2l, 3l&gt;, long, LvArray::NewChaiBuffer&gt;" />
		<!--phaseDensity => (no description available)-->
		<xsd:attribute name="phaseDensity" type="real64_array3d" />
		<!--phaseFraction => (no description available)-->
		<xsd:attribute name="phaseFraction" type="real64_array3d" />
		<!--phaseViscosity => (no description available)-->
		<xsd:attribute name="phaseViscosity" type="real64_array3d" />
		<!--totalDensity => (no description available)-->
		<xsd:attribute name="totalDensity" type="real64_array2d" />
	</xsd:complexType>
	<xsd:complexType name="BrooksCoreyBakerRelativePermeabilityType">
		<!--dPhaseRelPerm_dPhaseVolFraction => (no description available)-->
		<xsd:attribute name="dPhaseRelPerm_dPhaseVolFraction" type="LvArray::Array&lt;double, 4, camp::int_seq&lt;long, 0l, 1l, 2l, 3l&gt;, long, LvArray::NewChaiBuffer&gt;" />
		<!--phaseRelPerm => (no description available)-->
		<xsd:attribute name="phaseRelPerm" type="real64_array3d" />
		<!--phaseTypes => (no description available)-->
		<xsd:attribute name="phaseTypes" type="integer_array" />
	</xsd:complexType>
	<xsd:complexType name="BrooksCoreyCapillaryPressureType">
		<!--dPhaseCapPressure_dPhaseVolFraction => (no description available)-->
		<xsd:attribute name="dPhaseCapPressure_dPhaseVolFraction" type="LvArray::Array&lt;double, 4, camp::int_seq&lt;long, 0l, 1l, 2l, 3l&gt;, long, LvArray::NewChaiBuffer&gt;" />
		<!--phaseCapPressure => (no description available)-->
		<xsd:attribute name="phaseCapPressure" type="real64_array3d" />
		<!--phaseOrder => (no description available)-->
		<xsd:attribute name="phaseOrder" type="integer_array" />
		<!--phaseTypes => (no description available)-->
		<xsd:attribute name="phaseTypes" type="integer_array" />
	</xsd:complexType>
	<xsd:complexType name="BrooksCoreyRelativePermeabilityType">
		<!--dPhaseRelPerm_dPhaseVolFraction => (no description available)-->
		<xsd:attribute name="dPhaseRelPerm_dPhaseVolFraction" type="LvArray::Array&lt;double, 4, camp::int_seq&lt;long, 0l, 1l, 2l, 3l&gt;, long, LvArray::NewChaiBuffer&gt;" />
		<!--phaseRelPerm => (no description available)-->
		<xsd:attribute name="phaseRelPerm" type="real64_array3d" />
		<!--phaseTypes => (no description available)-->
		<xsd:attribute name="phaseTypes" type="integer_array" />
	</xsd:complexType>
	<xsd:complexType name="CompositionalMultiphaseFluidType">
		<!--dPhaseCompFraction_dGlobalCompFraction => (no description available)-->
		<xsd:attribute name="dPhaseCompFraction_dGlobalCompFraction" type="LvArray::Array&lt;double, 5, camp::int_seq&lt;long, 0l, 1l, 2l, 3l, 4l&gt;, long, LvArray::NewChaiBuffer&gt;" />
		<!--dPhaseCompFraction_dPressure => (no description available)-->
		<xsd:attribute name="dPhaseCompFraction_dPressure" type="LvArray::Array&lt;double, 4, camp::int_seq&lt;long, 0l, 1l, 2l, 3l&gt;, long, LvArray::NewChaiBuffer&gt;" />
		<!--dPhaseCompFraction_dTemperature => (no description available)-->
		<xsd:attribute name="dPhaseCompFraction_dTemperature" type="LvArray::Array&lt;double, 4, camp::int_seq&lt;long, 0l, 1l, 2l, 3l&gt;, long, LvArray::NewChaiBuffer&gt;" />
		<!--dPhaseDensity_dGlobalCompFraction => (no description available)-->
		<xsd:attribute name="dPhaseDensity_dGlobalCompFraction" type="LvArray::Array&lt;double, 4, camp::int_seq&lt;long, 0l, 1l, 2l, 3l&gt;, long, LvArray::NewChaiBuffer&gt;" />
		<!--dPhaseDensity_dPressure => (no description available)-->
		<xsd:attribute name="dPhaseDensity_dPressure" type="real64_array3d" />
		<!--dPhaseDensity_dTemperature => (no description available)-->
		<xsd:attribute name="dPhaseDensity_dTemperature" type="real64_array3d" />
		<!--dPhaseFraction_dGlobalCompFraction => (no description available)-->
		<xsd:attribute name="dPhaseFraction_dGlobalCompFraction" type="LvArray::Array&lt;double, 4, camp::int_seq&lt;long, 0l, 1l, 2l, 3l&gt;, long, LvArray::NewChaiBuffer&gt;" />
		<!--dPhaseFraction_dPressure => (no description available)-->
		<xsd:attribute name="dPhaseFraction_dPressure" type="real64_array3d" />
		<!--dPhaseFraction_dTemperature => (no description available)-->
		<xsd:attribute name="dPhaseFraction_dTemperature" type="real64_array3d" />
		<!--dPhaseViscosity_dGlobalCompFraction => (no description available)-->
		<xsd:attribute name="dPhaseViscosity_dGlobalCompFraction" type="LvArray::Array&lt;double, 4, camp::int_seq&lt;long, 0l, 1l, 2l, 3l&gt;, long, LvArray::NewChaiBuffer&gt;" />
		<!--dPhaseViscosity_dPressure => (no description available)-->
		<xsd:attribute name="dPhaseViscosity_dPressure" type="real64_array3d" />
		<!--dPhaseViscosity_dTemperature => (no description available)-->
		<xsd:attribute name="dPhaseViscosity_dTemperature" type="real64_array3d" />
		<!--dTotalDensity_dGlobalCompFraction => (no description available)-->
		<xsd:attribute name="dTotalDensity_dGlobalCompFraction" type="real64_array3d" />
		<!--dTotalDensity_dPressure => (no description available)-->
		<xsd:attribute name="dTotalDensity_dPressure" type="real64_array2d" />
		<!--dTotalDensity_dTemperature => (no description available)-->
		<xsd:attribute name="dTotalDensity_dTemperature" type="real64_array2d" />
		<!--phaseCompFraction => (no description available)-->
		<xsd:attribute name="phaseCompFraction" type="LvArray::Array&lt;double, 4, camp::int_seq&lt;long, 0l, 1l, 2l, 3l&gt;, long, LvArray::NewChaiBuffer&gt;" />
		<!--phaseDensity => (no description available)-->
		<xsd:attribute name="phaseDensity" type="real64_array3d" />
		<!--phaseFraction => (no description available)-->
		<xsd:attribute name="phaseFraction" type="real64_array3d" />
		<!--phaseViscosity => (no description available)-->
		<xsd:attribute name="phaseViscosity" type="real64_array3d" />
		<!--totalDensity => (no description available)-->
		<xsd:attribute name="totalDensity" type="real64_array2d" />
	</xsd:complexType>
	<xsd:complexType name="CompressibleSinglePhaseFluidType">
		<!--dDensity_dPressure => (no description available)-->
		<xsd:attribute name="dDensity_dPressure" type="real64_array2d" />
		<!--dViscosity_dPressure => (no description available)-->
		<xsd:attribute name="dViscosity_dPressure" type="real64_array2d" />
		<!--density => (no description available)-->
		<xsd:attribute name="density" type="real64_array2d" />
		<!--viscosity => (no description available)-->
		<xsd:attribute name="viscosity" type="real64_array2d" />
	</xsd:complexType>
	<xsd:complexType name="ContactType">
		<xsd:choice minOccurs="0" maxOccurs="1">
			<xsd:element name="TableFunction" type="TableFunctionType" />
		</xsd:choice>
	</xsd:complexType>
	<xsd:complexType name="LinearElasticAnisotropicType">
		<!--c11 => The 11 component of the Elastic Stiffness Tensor in Voigt notation-->
		<xsd:attribute name="c11" type="real64_array" />
		<!--c12 => The 12 component of the Elastic Stiffness Tensor in Voigt notation-->
		<xsd:attribute name="c12" type="real64_array" />
		<!--c13 => The 13 component of the Elastic Stiffness Tensor in Voigt notation-->
		<xsd:attribute name="c13" type="real64_array" />
		<!--c14 => The 14 component of the Elastic Stiffness Tensor in Voigt notation-->
		<xsd:attribute name="c14" type="real64_array" />
		<!--c15 => The 15 component of the Elastic Stiffness Tensor in Voigt notation-->
		<xsd:attribute name="c15" type="real64_array" />
		<!--c16 => The 16 component of the Elastic Stiffness Tensor in Voigt notation-->
		<xsd:attribute name="c16" type="real64_array" />
		<!--c21 => The 21 component of the Elastic Stiffness Tensor in Voigt notation-->
		<xsd:attribute name="c21" type="real64_array" />
		<!--c22 => The 22 component of the Elastic Stiffness Tensor in Voigt notation-->
		<xsd:attribute name="c22" type="real64_array" />
		<!--c23 => The 23 component of the Elastic Stiffness Tensor in Voigt notation-->
		<xsd:attribute name="c23" type="real64_array" />
		<!--c24 => The 24 component of the Elastic Stiffness Tensor in Voigt notation-->
		<xsd:attribute name="c24" type="real64_array" />
		<!--c25 => The 25 component of the Elastic Stiffness Tensor in Voigt notation-->
		<xsd:attribute name="c25" type="real64_array" />
		<!--c26 => The 26 component of the Elastic Stiffness Tensor in Voigt notation-->
		<xsd:attribute name="c26" type="real64_array" />
		<!--c31 => The 31 component of the Elastic Stiffness Tensor in Voigt notation-->
		<xsd:attribute name="c31" type="real64_array" />
		<!--c32 => The 32 component of the Elastic Stiffness Tensor in Voigt notation-->
		<xsd:attribute name="c32" type="real64_array" />
		<!--c33 => The 33 component of the Elastic Stiffness Tensor in Voigt notation-->
		<xsd:attribute name="c33" type="real64_array" />
		<!--c34 => The 34 component of the Elastic Stiffness Tensor in Voigt notation-->
		<xsd:attribute name="c34" type="real64_array" />
		<!--c35 => The 35 component of the Elastic Stiffness Tensor in Voigt notation-->
		<xsd:attribute name="c35" type="real64_array" />
		<!--c36 => The 36 component of the Elastic Stiffness Tensor in Voigt notation-->
		<xsd:attribute name="c36" type="real64_array" />
		<!--c41 => The 41 component of the Elastic Stiffness Tensor in Voigt notation-->
		<xsd:attribute name="c41" type="real64_array" />
		<!--c42 => The 42 component of the Elastic Stiffness Tensor in Voigt notation-->
		<xsd:attribute name="c42" type="real64_array" />
		<!--c43 => The 43 component of the Elastic Stiffness Tensor in Voigt notation-->
		<xsd:attribute name="c43" type="real64_array" />
		<!--c44 => The 44 component of the Elastic Stiffness Tensor in Voigt notation-->
		<xsd:attribute name="c44" type="real64_array" />
		<!--c45 => The 45 component of the Elastic Stiffness Tensor in Voigt notation-->
		<xsd:attribute name="c45" type="real64_array" />
		<!--c46 => The 46 component of the Elastic Stiffness Tensor in Voigt notation-->
		<xsd:attribute name="c46" type="real64_array" />
		<!--c51 => The 51 component of the Elastic Stiffness Tensor in Voigt notation-->
		<xsd:attribute name="c51" type="real64_array" />
		<!--c52 => The 52 component of the Elastic Stiffness Tensor in Voigt notation-->
		<xsd:attribute name="c52" type="real64_array" />
		<!--c53 => The 53 component of the Elastic Stiffness Tensor in Voigt notation-->
		<xsd:attribute name="c53" type="real64_array" />
		<!--c54 => The 54 component of the Elastic Stiffness Tensor in Voigt notation-->
		<xsd:attribute name="c54" type="real64_array" />
		<!--c55 => The 55 component of the Elastic Stiffness Tensor in Voigt notation-->
		<xsd:attribute name="c55" type="real64_array" />
		<!--c56 => The 56 component of the Elastic Stiffness Tensor in Voigt notation-->
		<xsd:attribute name="c56" type="real64_array" />
		<!--c61 => The 61 component of the Elastic Stiffness Tensor in Voigt notation-->
		<xsd:attribute name="c61" type="real64_array" />
		<!--c62 => The 62 component of the Elastic Stiffness Tensor in Voigt notation-->
		<xsd:attribute name="c62" type="real64_array" />
		<!--c63 => The 63 component of the Elastic Stiffness Tensor in Voigt notation-->
		<xsd:attribute name="c63" type="real64_array" />
		<!--c64 => The 64 component of the Elastic Stiffness Tensor in Voigt notation-->
		<xsd:attribute name="c64" type="real64_array" />
		<!--c65 => The 65 component of the Elastic Stiffness Tensor in Voigt notation-->
		<xsd:attribute name="c65" type="real64_array" />
		<!--c66 => The 66 component of the Elastic Stiffness Tensor in Voigt notation-->
		<xsd:attribute name="c66" type="real64_array" />
		<!--defaultStiffness => Default Elastic Stiffness Tensor in Voigt notation-->
		<xsd:attribute name="defaultStiffness" type="geosx::constitutive::LinearElasticAnisotropic::StiffnessTensor" />
		<!--density => Material Density-->
		<xsd:attribute name="density" type="real64_array2d" />
		<!--stress => Material Stress-->
		<xsd:attribute name="stress" type="real64_array3d" />
	</xsd:complexType>
	<xsd:complexType name="LinearElasticIsotropicType">
		<!--BulkModulus => Elastic Bulk Modulus Field-->
		<xsd:attribute name="BulkModulus" type="real64_array" />
		<!--ShearModulus => Elastic Shear Modulus-->
		<xsd:attribute name="ShearModulus" type="real64_array" />
		<!--density => Material Density-->
		<xsd:attribute name="density" type="real64_array2d" />
		<!--stress => Material Stress-->
		<xsd:attribute name="stress" type="real64_array3d" />
	</xsd:complexType>
	<xsd:complexType name="MultiPhaseMultiComponentFluidType">
		<!--dPhaseCompFraction_dGlobalCompFraction => (no description available)-->
		<xsd:attribute name="dPhaseCompFraction_dGlobalCompFraction" type="LvArray::Array&lt;double, 5, camp::int_seq&lt;long, 0l, 1l, 2l, 3l, 4l&gt;, long, LvArray::NewChaiBuffer&gt;" />
		<!--dPhaseCompFraction_dPressure => (no description available)-->
		<xsd:attribute name="dPhaseCompFraction_dPressure" type="LvArray::Array&lt;double, 4, camp::int_seq&lt;long, 0l, 1l, 2l, 3l&gt;, long, LvArray::NewChaiBuffer&gt;" />
		<!--dPhaseCompFraction_dTemperature => (no description available)-->
		<xsd:attribute name="dPhaseCompFraction_dTemperature" type="LvArray::Array&lt;double, 4, camp::int_seq&lt;long, 0l, 1l, 2l, 3l&gt;, long, LvArray::NewChaiBuffer&gt;" />
		<!--dPhaseDensity_dGlobalCompFraction => (no description available)-->
		<xsd:attribute name="dPhaseDensity_dGlobalCompFraction" type="LvArray::Array&lt;double, 4, camp::int_seq&lt;long, 0l, 1l, 2l, 3l&gt;, long, LvArray::NewChaiBuffer&gt;" />
		<!--dPhaseDensity_dPressure => (no description available)-->
		<xsd:attribute name="dPhaseDensity_dPressure" type="real64_array3d" />
		<!--dPhaseDensity_dTemperature => (no description available)-->
		<xsd:attribute name="dPhaseDensity_dTemperature" type="real64_array3d" />
		<!--dPhaseFraction_dGlobalCompFraction => (no description available)-->
		<xsd:attribute name="dPhaseFraction_dGlobalCompFraction" type="LvArray::Array&lt;double, 4, camp::int_seq&lt;long, 0l, 1l, 2l, 3l&gt;, long, LvArray::NewChaiBuffer&gt;" />
		<!--dPhaseFraction_dPressure => (no description available)-->
		<xsd:attribute name="dPhaseFraction_dPressure" type="real64_array3d" />
		<!--dPhaseFraction_dTemperature => (no description available)-->
		<xsd:attribute name="dPhaseFraction_dTemperature" type="real64_array3d" />
		<!--dPhaseViscosity_dGlobalCompFraction => (no description available)-->
		<xsd:attribute name="dPhaseViscosity_dGlobalCompFraction" type="LvArray::Array&lt;double, 4, camp::int_seq&lt;long, 0l, 1l, 2l, 3l&gt;, long, LvArray::NewChaiBuffer&gt;" />
		<!--dPhaseViscosity_dPressure => (no description available)-->
		<xsd:attribute name="dPhaseViscosity_dPressure" type="real64_array3d" />
		<!--dPhaseViscosity_dTemperature => (no description available)-->
		<xsd:attribute name="dPhaseViscosity_dTemperature" type="real64_array3d" />
		<!--dTotalDensity_dGlobalCompFraction => (no description available)-->
		<xsd:attribute name="dTotalDensity_dGlobalCompFraction" type="real64_array3d" />
		<!--dTotalDensity_dPressure => (no description available)-->
		<xsd:attribute name="dTotalDensity_dPressure" type="real64_array2d" />
		<!--dTotalDensity_dTemperature => (no description available)-->
		<xsd:attribute name="dTotalDensity_dTemperature" type="real64_array2d" />
		<!--phaseCompFraction => (no description available)-->
		<xsd:attribute name="phaseCompFraction" type="LvArray::Array&lt;double, 4, camp::int_seq&lt;long, 0l, 1l, 2l, 3l&gt;, long, LvArray::NewChaiBuffer&gt;" />
		<!--phaseDensity => (no description available)-->
		<xsd:attribute name="phaseDensity" type="real64_array3d" />
		<!--phaseFraction => (no description available)-->
		<xsd:attribute name="phaseFraction" type="real64_array3d" />
		<!--phaseViscosity => (no description available)-->
		<xsd:attribute name="phaseViscosity" type="real64_array3d" />
		<!--totalDensity => (no description available)-->
		<xsd:attribute name="totalDensity" type="real64_array2d" />
	</xsd:complexType>
	<xsd:complexType name="ParticleFluidType">
		<!--collisionFactor => (no description available)-->
		<xsd:attribute name="collisionFactor" type="real64_array" />
		<!--dCollisionFactor_dProppantConcentration => (no description available)-->
		<xsd:attribute name="dCollisionFactor_dProppantConcentration" type="real64_array" />
		<!--dSettlingFactor_dComponentConcentration => (no description available)-->
		<xsd:attribute name="dSettlingFactor_dComponentConcentration" type="real64_array2d" />
		<!--dSettlingFactor_dPressure => (no description available)-->
		<xsd:attribute name="dSettlingFactor_dPressure" type="real64_array" />
		<!--dSettlingFactor_dProppantConcentration => (no description available)-->
		<xsd:attribute name="dSettlingFactor_dProppantConcentration" type="real64_array" />
		<!--proppantPackPermeability => (no description available)-->
		<xsd:attribute name="proppantPackPermeability" type="real64_array" />
		<!--settlingFactor => (no description available)-->
		<xsd:attribute name="settlingFactor" type="real64_array" />
	</xsd:complexType>
	<xsd:complexType name="PoreVolumeCompressibleSolidType">
		<!--dPVMult_dDensity => (no description available)-->
		<xsd:attribute name="dPVMult_dDensity" type="real64_array2d" />
		<!--poreVolumeMultiplier => (no description available)-->
		<xsd:attribute name="poreVolumeMultiplier" type="real64_array2d" />
	</xsd:complexType>
	<xsd:complexType name="PoroLinearElasticAnisotropicType">
		<!--c11 => The 11 component of the Elastic Stiffness Tensor in Voigt notation-->
		<xsd:attribute name="c11" type="real64_array" />
		<!--c12 => The 12 component of the Elastic Stiffness Tensor in Voigt notation-->
		<xsd:attribute name="c12" type="real64_array" />
		<!--c13 => The 13 component of the Elastic Stiffness Tensor in Voigt notation-->
		<xsd:attribute name="c13" type="real64_array" />
		<!--c14 => The 14 component of the Elastic Stiffness Tensor in Voigt notation-->
		<xsd:attribute name="c14" type="real64_array" />
		<!--c15 => The 15 component of the Elastic Stiffness Tensor in Voigt notation-->
		<xsd:attribute name="c15" type="real64_array" />
		<!--c16 => The 16 component of the Elastic Stiffness Tensor in Voigt notation-->
		<xsd:attribute name="c16" type="real64_array" />
		<!--c21 => The 21 component of the Elastic Stiffness Tensor in Voigt notation-->
		<xsd:attribute name="c21" type="real64_array" />
		<!--c22 => The 22 component of the Elastic Stiffness Tensor in Voigt notation-->
		<xsd:attribute name="c22" type="real64_array" />
		<!--c23 => The 23 component of the Elastic Stiffness Tensor in Voigt notation-->
		<xsd:attribute name="c23" type="real64_array" />
		<!--c24 => The 24 component of the Elastic Stiffness Tensor in Voigt notation-->
		<xsd:attribute name="c24" type="real64_array" />
		<!--c25 => The 25 component of the Elastic Stiffness Tensor in Voigt notation-->
		<xsd:attribute name="c25" type="real64_array" />
		<!--c26 => The 26 component of the Elastic Stiffness Tensor in Voigt notation-->
		<xsd:attribute name="c26" type="real64_array" />
		<!--c31 => The 31 component of the Elastic Stiffness Tensor in Voigt notation-->
		<xsd:attribute name="c31" type="real64_array" />
		<!--c32 => The 32 component of the Elastic Stiffness Tensor in Voigt notation-->
		<xsd:attribute name="c32" type="real64_array" />
		<!--c33 => The 33 component of the Elastic Stiffness Tensor in Voigt notation-->
		<xsd:attribute name="c33" type="real64_array" />
		<!--c34 => The 34 component of the Elastic Stiffness Tensor in Voigt notation-->
		<xsd:attribute name="c34" type="real64_array" />
		<!--c35 => The 35 component of the Elastic Stiffness Tensor in Voigt notation-->
		<xsd:attribute name="c35" type="real64_array" />
		<!--c36 => The 36 component of the Elastic Stiffness Tensor in Voigt notation-->
		<xsd:attribute name="c36" type="real64_array" />
		<!--c41 => The 41 component of the Elastic Stiffness Tensor in Voigt notation-->
		<xsd:attribute name="c41" type="real64_array" />
		<!--c42 => The 42 component of the Elastic Stiffness Tensor in Voigt notation-->
		<xsd:attribute name="c42" type="real64_array" />
		<!--c43 => The 43 component of the Elastic Stiffness Tensor in Voigt notation-->
		<xsd:attribute name="c43" type="real64_array" />
		<!--c44 => The 44 component of the Elastic Stiffness Tensor in Voigt notation-->
		<xsd:attribute name="c44" type="real64_array" />
		<!--c45 => The 45 component of the Elastic Stiffness Tensor in Voigt notation-->
		<xsd:attribute name="c45" type="real64_array" />
		<!--c46 => The 46 component of the Elastic Stiffness Tensor in Voigt notation-->
		<xsd:attribute name="c46" type="real64_array" />
		<!--c51 => The 51 component of the Elastic Stiffness Tensor in Voigt notation-->
		<xsd:attribute name="c51" type="real64_array" />
		<!--c52 => The 52 component of the Elastic Stiffness Tensor in Voigt notation-->
		<xsd:attribute name="c52" type="real64_array" />
		<!--c53 => The 53 component of the Elastic Stiffness Tensor in Voigt notation-->
		<xsd:attribute name="c53" type="real64_array" />
		<!--c54 => The 54 component of the Elastic Stiffness Tensor in Voigt notation-->
		<xsd:attribute name="c54" type="real64_array" />
		<!--c55 => The 55 component of the Elastic Stiffness Tensor in Voigt notation-->
		<xsd:attribute name="c55" type="real64_array" />
		<!--c56 => The 56 component of the Elastic Stiffness Tensor in Voigt notation-->
		<xsd:attribute name="c56" type="real64_array" />
		<!--c61 => The 61 component of the Elastic Stiffness Tensor in Voigt notation-->
		<xsd:attribute name="c61" type="real64_array" />
		<!--c62 => The 62 component of the Elastic Stiffness Tensor in Voigt notation-->
		<xsd:attribute name="c62" type="real64_array" />
		<!--c63 => The 63 component of the Elastic Stiffness Tensor in Voigt notation-->
		<xsd:attribute name="c63" type="real64_array" />
		<!--c64 => The 64 component of the Elastic Stiffness Tensor in Voigt notation-->
		<xsd:attribute name="c64" type="real64_array" />
		<!--c65 => The 65 component of the Elastic Stiffness Tensor in Voigt notation-->
		<xsd:attribute name="c65" type="real64_array" />
		<!--c66 => The 66 component of the Elastic Stiffness Tensor in Voigt notation-->
		<xsd:attribute name="c66" type="real64_array" />
		<!--dPVMult_dDensity => (no description available)-->
		<xsd:attribute name="dPVMult_dDensity" type="real64_array2d" />
		<!--defaultStiffness => Default Elastic Stiffness Tensor in Voigt notation-->
		<xsd:attribute name="defaultStiffness" type="geosx::constitutive::LinearElasticAnisotropic::StiffnessTensor" />
		<!--density => Material Density-->
		<xsd:attribute name="density" type="real64_array2d" />
		<!--poreVolumeMultiplier => (no description available)-->
		<xsd:attribute name="poreVolumeMultiplier" type="real64_array2d" />
		<!--stress => Material Stress-->
		<xsd:attribute name="stress" type="real64_array3d" />
	</xsd:complexType>
	<xsd:complexType name="PoroLinearElasticIsotropicType">
		<!--BulkModulus => Elastic Bulk Modulus Field-->
		<xsd:attribute name="BulkModulus" type="real64_array" />
		<!--ShearModulus => Elastic Shear Modulus-->
		<xsd:attribute name="ShearModulus" type="real64_array" />
		<!--dPVMult_dDensity => (no description available)-->
		<xsd:attribute name="dPVMult_dDensity" type="real64_array2d" />
		<!--density => Material Density-->
		<xsd:attribute name="density" type="real64_array2d" />
		<!--poreVolumeMultiplier => (no description available)-->
		<xsd:attribute name="poreVolumeMultiplier" type="real64_array2d" />
		<!--stress => Material Stress-->
		<xsd:attribute name="stress" type="real64_array3d" />
	</xsd:complexType>
	<xsd:complexType name="ProppantSlurryFluidType">
		<!--FluidDensity => (no description available)-->
		<xsd:attribute name="FluidDensity" type="real64_array2d" />
		<!--FluidViscosity => (no description available)-->
		<xsd:attribute name="FluidViscosity" type="real64_array2d" />
		<!--componentDensity => (no description available)-->
		<xsd:attribute name="componentDensity" type="real64_array3d" />
		<!--dCompDens_dCompConc => (no description available)-->
		<xsd:attribute name="dCompDens_dCompConc" type="LvArray::Array&lt;double, 4, camp::int_seq&lt;long, 0l, 1l, 2l, 3l&gt;, long, LvArray::ChaiBuffer&gt;" />
		<!--dCompDens_dPres => (no description available)-->
		<xsd:attribute name="dCompDens_dPres" type="real64_array3d" />
		<!--dDens_dCompConc => (no description available)-->
		<xsd:attribute name="dDens_dCompConc" type="real64_array3d" />
		<!--dDens_dPres => (no description available)-->
		<xsd:attribute name="dDens_dPres" type="real64_array2d" />
		<!--dDens_dProppantConc => (no description available)-->
		<xsd:attribute name="dDens_dProppantConc" type="real64_array2d" />
		<!--dFluidDens_dCompConc => (no description available)-->
		<xsd:attribute name="dFluidDens_dCompConc" type="real64_array3d" />
		<!--dFluidDens_dPres => (no description available)-->
		<xsd:attribute name="dFluidDens_dPres" type="real64_array2d" />
		<!--dFluidVisc_dCompConc => (no description available)-->
		<xsd:attribute name="dFluidVisc_dCompConc" type="real64_array3d" />
		<!--dFluidVisc_dPres => (no description available)-->
		<xsd:attribute name="dFluidVisc_dPres" type="real64_array2d" />
		<!--dVisc_dCompConc => (no description available)-->
		<xsd:attribute name="dVisc_dCompConc" type="real64_array3d" />
		<!--dVisc_dPres => (no description available)-->
		<xsd:attribute name="dVisc_dPres" type="real64_array2d" />
		<!--dVisc_dProppantConc => (no description available)-->
		<xsd:attribute name="dVisc_dProppantConc" type="real64_array2d" />
		<!--density => (no description available)-->
		<xsd:attribute name="density" type="real64_array2d" />
		<!--viscosity => (no description available)-->
		<xsd:attribute name="viscosity" type="real64_array2d" />
	</xsd:complexType>
	<xsd:complexType name="VanGenuchtenBakerRelativePermeabilityType">
		<!--dPhaseRelPerm_dPhaseVolFraction => (no description available)-->
		<xsd:attribute name="dPhaseRelPerm_dPhaseVolFraction" type="LvArray::Array&lt;double, 4, camp::int_seq&lt;long, 0l, 1l, 2l, 3l&gt;, long, LvArray::NewChaiBuffer&gt;" />
		<!--phaseRelPerm => (no description available)-->
		<xsd:attribute name="phaseRelPerm" type="real64_array3d" />
		<!--phaseTypes => (no description available)-->
		<xsd:attribute name="phaseTypes" type="integer_array" />
	</xsd:complexType>
	<xsd:complexType name="VanGenuchtenCapillaryPressureType">
		<!--dPhaseCapPressure_dPhaseVolFraction => (no description available)-->
		<xsd:attribute name="dPhaseCapPressure_dPhaseVolFraction" type="LvArray::Array&lt;double, 4, camp::int_seq&lt;long, 0l, 1l, 2l, 3l&gt;, long, LvArray::NewChaiBuffer&gt;" />
		<!--phaseCapPressure => (no description available)-->
		<xsd:attribute name="phaseCapPressure" type="real64_array3d" />
		<!--phaseOrder => (no description available)-->
		<xsd:attribute name="phaseOrder" type="integer_array" />
		<!--phaseTypes => (no description available)-->
		<xsd:attribute name="phaseTypes" type="integer_array" />
	</xsd:complexType>
	<xsd:complexType name="MeshBodiesType">
		<xsd:choice minOccurs="0" maxOccurs="unbounded">
			<xsd:element name="InternalMesh" type="InternalMeshType" />
			<xsd:element name="InternalWell" type="InternalWellType" />
			<xsd:element name="MeshFile" type="MeshFileType" />
			<xsd:element name="PAMELAMeshGenerator" type="PAMELAMeshGeneratorType" />
		</xsd:choice>
	</xsd:complexType>
	<xsd:complexType name="Level0Type">
		<xsd:choice minOccurs="0" maxOccurs="unbounded">
			<xsd:element name="ElementRegions" type="ElementRegionsType" maxOccurs="1" />
			<xsd:element name="edgeManager" type="edgeManagerType" />
			<xsd:element name="FaceManager" type="FaceManagerType" />
			<xsd:element name="nodeManager" type="nodeManagerType" />
		</xsd:choice>
		<!--meshLevel => (no description available)-->
		<xsd:attribute name="meshLevel" type="integer" />
	</xsd:complexType>
	<xsd:complexType name="ElementRegionsType">
		<xsd:choice minOccurs="0" maxOccurs="unbounded">
			<xsd:element name="elementRegionsGroup" type="elementRegionsGroupType" />
			<xsd:element name="neighborData" type="neighborDataType" />
			<xsd:element name="sets" type="setsType" />
			<xsd:element name="CellElementRegion" type="CellElementRegionType" />
			<xsd:element name="EmbeddedSurfaceElementRegion" type="EmbeddedSurfaceElementRegionType" />
			<xsd:element name="FaceElementRegion" type="FaceElementRegionType" />
			<xsd:element name="WellElementRegion" type="WellElementRegionType" />
		</xsd:choice>
		<!--domainBoundaryIndicator => (no description available)-->
		<xsd:attribute name="domainBoundaryIndicator" type="integer_array" />
		<!--ghostRank => (no description available)-->
		<xsd:attribute name="ghostRank" type="integer_array" />
		<!--globalToLocalMap => (no description available)-->
		<xsd:attribute name="globalToLocalMap" type="geosx::mapBase&lt;long long, long, std::integral_constant&lt;bool, false&gt; &gt;" />
		<!--isExternal => (no description available)-->
		<xsd:attribute name="isExternal" type="integer_array" />
		<!--localToGlobalMap => Array that contains a map from localIndex to globalIndex.-->
		<xsd:attribute name="localToGlobalMap" type="globalIndex_array" />
	</xsd:complexType>
	<xsd:complexType name="elementRegionsGroupType" />
	<xsd:complexType name="neighborDataType" />
	<xsd:complexType name="setsType">
		<!--externalSet => (no description available)-->
		<xsd:attribute name="externalSet" type="LvArray::SortedArray&lt;long, long&gt;" />
	</xsd:complexType>
	<xsd:complexType name="edgeManagerType">
		<xsd:choice minOccurs="0" maxOccurs="unbounded">
			<xsd:element name="neighborData" type="neighborDataType" />
			<xsd:element name="sets" type="setsType" />
		</xsd:choice>
		<!--SIF_I => SIF_I of the edge.-->
		<xsd:attribute name="SIF_I" type="real64_array" />
		<!--SIF_II => SIF_II of the edge.-->
		<xsd:attribute name="SIF_II" type="real64_array" />
		<!--SIF_III => SIF_III of the edge.-->
		<xsd:attribute name="SIF_III" type="real64_array" />
		<!--childIndex => Child index of the edge.-->
		<xsd:attribute name="childIndex" type="localIndex_array" />
		<!--domainBoundaryIndicator => (no description available)-->
		<xsd:attribute name="domainBoundaryIndicator" type="integer_array" />
		<!--edgesToFractureConnectors => A map of edge local indices to the fracture connector local indices.-->
		<xsd:attribute name="edgesToFractureConnectors" type="geosx::mapBase&lt;long, long, std::integral_constant&lt;bool, true&gt; &gt;" />
		<!--faceList => (no description available)-->
		<xsd:attribute name="faceList" type="geosx::InterObjectRelation&lt;LvArray::ArrayOfSets&lt;long, long&gt; &gt;" />
		<!--fractureConnectorsToEdges => A map of fracture connector local indices to edge local indices.-->
		<xsd:attribute name="fractureConnectorsToEdges" type="localIndex_array" />
		<!--fractureConnectorsToElementIndex => A map of fracture connector local indices face element local indices-->
		<xsd:attribute name="fractureConnectorsToElementIndex" type="LvArray::ArrayOfArrays&lt;long, long&gt;" />
		<!--ghostRank => (no description available)-->
		<xsd:attribute name="ghostRank" type="integer_array" />
		<!--globalToLocalMap => (no description available)-->
		<xsd:attribute name="globalToLocalMap" type="geosx::mapBase&lt;long long, long, std::integral_constant&lt;bool, false&gt; &gt;" />
		<!--isExternal => (no description available)-->
		<xsd:attribute name="isExternal" type="integer_array" />
		<!--localToGlobalMap => Array that contains a map from localIndex to globalIndex.-->
		<xsd:attribute name="localToGlobalMap" type="globalIndex_array" />
		<!--nodeList => (no description available)-->
		<xsd:attribute name="nodeList" type="geosx::InterObjectRelation&lt;LvArray::Array&lt;long, 2, camp::int_seq&lt;long, 0l, 1l&gt;, long, LvArray::NewChaiBuffer&gt; &gt;" />
		<!--parentIndex => Parent index of the edge.-->
		<xsd:attribute name="parentIndex" type="localIndex_array" />
	</xsd:complexType>
	<xsd:complexType name="FaceManagerType">
		<xsd:choice minOccurs="0" maxOccurs="unbounded">
			<xsd:element name="neighborData" type="neighborDataType" />
			<xsd:element name="sets" type="setsType" />
		</xsd:choice>
		<!--K_IC => K_IC on the face-->
		<xsd:attribute name="K_IC" type="r1_array" />
		<!--SIFonFace => SIF on the face-->
		<xsd:attribute name="SIFonFace" type="real64_array" />
		<!--boundaryFaceDensity => (no description available)-->
		<xsd:attribute name="boundaryFaceDensity" type="real64_array2d" />
		<!--boundaryFaceMobility => (no description available)-->
		<xsd:attribute name="boundaryFaceMobility" type="real64_array" />
		<!--boundaryFacePressure => (no description available)-->
		<xsd:attribute name="boundaryFacePressure" type="real64_array" />
		<!--boundaryFaceViscosity => (no description available)-->
		<xsd:attribute name="boundaryFaceViscosity" type="real64_array2d" />
		<!--childIndex => child index of the face.-->
		<xsd:attribute name="childIndex" type="localIndex_array" />
		<!--degreeFromCrackTip => degree of connectivity separation from crack tip.-->
		<xsd:attribute name="degreeFromCrackTip" type="integer_array" />
		<!--deltaFacePressure => An array that holds the accumulated pressure updates at the faces. => SinglePhaseHybridFVM-->
		<xsd:attribute name="deltaFacePressure" type="real64_array" />
		<!--domainBoundaryIndicator => (no description available)-->
		<xsd:attribute name="domainBoundaryIndicator" type="integer_array" />
		<!--edgeList => (no description available)-->
		<xsd:attribute name="edgeList" type="geosx::InterObjectRelation&lt;LvArray::ArrayOfArrays&lt;long, long&gt; &gt;" />
		<!--elemList => (no description available)-->
		<xsd:attribute name="elemList" type="localIndex_array2d" />
		<!--elemRegionList => (no description available)-->
		<xsd:attribute name="elemRegionList" type="localIndex_array2d" />
		<!--elemSubRegionList => (no description available)-->
		<xsd:attribute name="elemSubRegionList" type="localIndex_array2d" />
		<!--faceArea => (no description available)-->
		<xsd:attribute name="faceArea" type="real64_array" />
		<!--faceCenter => (no description available)-->
		<xsd:attribute name="faceCenter" type="r1_array" />
		<!--faceNormal => (no description available)-->
		<xsd:attribute name="faceNormal" type="r1_array" />
		<!--facePressure => An array that holds the pressures at the faces. => SinglePhaseHybridFVM-->
		<xsd:attribute name="facePressure" type="real64_array" />
		<!--ghostRank => (no description available)-->
		<xsd:attribute name="ghostRank" type="integer_array" />
		<!--globalToLocalMap => (no description available)-->
		<xsd:attribute name="globalToLocalMap" type="geosx::mapBase&lt;long long, long, std::integral_constant&lt;bool, false&gt; &gt;" />
		<!--gravityCoefficient => (no description available)-->
		<xsd:attribute name="gravityCoefficient" type="real64_array" />
		<!--isExternal => (no description available)-->
		<xsd:attribute name="isExternal" type="integer_array" />
		<!--isFaceSeparable => A flag to mark if the face is separable-->
		<xsd:attribute name="isFaceSeparable" type="integer_array" />
		<!--localToGlobalMap => Array that contains a map from localIndex to globalIndex.-->
		<xsd:attribute name="localToGlobalMap" type="globalIndex_array" />
		<!--nodeList => (no description available)-->
		<xsd:attribute name="nodeList" type="geosx::InterObjectRelation&lt;LvArray::ArrayOfArrays&lt;long, long&gt; &gt;" />
		<!--parentIndex => Parent index of the face.-->
		<xsd:attribute name="parentIndex" type="localIndex_array" />
		<!--primaryCandidateFace => The face that has the highest score for splitability-->
		<xsd:attribute name="primaryCandidateFace" type="localIndex_array" />
		<!--ruptureState => Rupture state of the face.0=not ready for rupture. 1=ready for rupture. 2=ruptured-->
		<xsd:attribute name="ruptureState" type="integer_array" />
		<!--ruptureTime => Time that the face was ruptured.-->
		<xsd:attribute name="ruptureTime" type="real64_array" />
	</xsd:complexType>
	<xsd:complexType name="nodeManagerType">
		<xsd:choice minOccurs="0" maxOccurs="unbounded">
			<xsd:element name="neighborData" type="neighborDataType" />
			<xsd:element name="sets" type="setsType" />
		</xsd:choice>
<<<<<<< HEAD
		<!--Acceleration => An array that holds the current acceleration on the nodes. This array also is used to hold the summation of nodal forces resulting from the governing equations. => SolidMechanics_LagrangianFEM, SolidMechanicsLagrangianSSLE-->
		<xsd:attribute name="Acceleration" type="r1_array" />
		<!--IncrementalDisplacement => An array that holds the incremental displacements for the current time step on the nodes. => SolidMechanics_LagrangianFEM, SolidMechanicsLagrangianSSLE-->
		<xsd:attribute name="IncrementalDisplacement" type="r1_array" />
		<!--Mass => An array that holds the mass on the nodes. => SolidMechanics_LagrangianFEM, SolidMechanicsLagrangianSSLE-->
=======
		<!--Acceleration => An array that holds the current acceleration on the nodes. This array also is used to hold the summation of nodal forces resulting from the governing equations. => SolidMechanicsLagrangianSSLE, SolidMechanics_LagrangianFEM-->
		<xsd:attribute name="Acceleration" type="LvArray::Array&lt;double, 2, camp::int_seq&lt;long, 1l, 0l&gt;, long, LvArray::NewChaiBuffer&gt;" />
		<!--IncrementalDisplacement => An array that holds the incremental displacements for the current time step on the nodes. => SolidMechanicsLagrangianSSLE, SolidMechanics_LagrangianFEM-->
		<xsd:attribute name="IncrementalDisplacement" type="LvArray::Array&lt;double, 2, camp::int_seq&lt;long, 1l, 0l&gt;, long, LvArray::NewChaiBuffer&gt;" />
		<!--Mass => An array that holds the mass on the nodes. => SolidMechanicsLagrangianSSLE, SolidMechanics_LagrangianFEM-->
>>>>>>> 2beb9f42
		<xsd:attribute name="Mass" type="real64_array" />
		<!--ReferencePosition => (no description available)-->
		<xsd:attribute name="ReferencePosition" type="LvArray::Array&lt;double, 2, camp::int_seq&lt;long, 1l, 0l&gt;, long, LvArray::NewChaiBuffer&gt;" />
		<!--SIFNode => SIF on the node-->
		<xsd:attribute name="SIFNode" type="real64_array" />
<<<<<<< HEAD
		<!--TotalDisplacement => An array that holds the total displacements on the nodes. => SolidMechanics_LagrangianFEM, SolidMechanicsLagrangianSSLE-->
		<xsd:attribute name="TotalDisplacement" type="r1_array" />
		<!--Velocity => An array that holds the current velocity on the nodes. => SolidMechanics_LagrangianFEM, SolidMechanicsLagrangianSSLE-->
		<xsd:attribute name="Velocity" type="r1_array" />
=======
		<!--TotalDisplacement => An array that holds the total displacements on the nodes. => SolidMechanicsLagrangianSSLE, SolidMechanics_LagrangianFEM-->
		<xsd:attribute name="TotalDisplacement" type="LvArray::Array&lt;double, 2, camp::int_seq&lt;long, 1l, 0l&gt;, long, LvArray::NewChaiBuffer&gt;" />
		<!--Velocity => An array that holds the current velocity on the nodes. => SolidMechanicsLagrangianSSLE, SolidMechanics_LagrangianFEM-->
		<xsd:attribute name="Velocity" type="LvArray::Array&lt;double, 2, camp::int_seq&lt;long, 1l, 0l&gt;, long, LvArray::NewChaiBuffer&gt;" />
>>>>>>> 2beb9f42
		<!--childIndex => Child index of node.-->
		<xsd:attribute name="childIndex" type="localIndex_array" />
		<!--contactForce => An array that holds the contact force. => SolidMechanics_LagrangianFEM, SolidMechanicsLagrangianSSLE-->
		<xsd:attribute name="contactForce" type="r1_array" />
		<!--degreeFromCrack => connectivity distance from crack.-->
		<xsd:attribute name="degreeFromCrack" type="integer_array" />
		<!--degreeFromCrackTip => degree of connectivity separation from crack tip.-->
		<xsd:attribute name="degreeFromCrackTip" type="integer_array" />
		<!--domainBoundaryIndicator => (no description available)-->
		<xsd:attribute name="domainBoundaryIndicator" type="integer_array" />
		<!--edgeList => (no description available)-->
		<xsd:attribute name="edgeList" type="geosx::InterObjectRelation&lt;LvArray::ArrayOfSets&lt;long, long&gt; &gt;" />
		<!--elemList => (no description available)-->
		<xsd:attribute name="elemList" type="LvArray::ArrayOfArrays&lt;long, long&gt;" />
		<!--elemRegionList => (no description available)-->
		<xsd:attribute name="elemRegionList" type="LvArray::ArrayOfArrays&lt;long, long&gt;" />
		<!--elemSubRegionList => (no description available)-->
		<xsd:attribute name="elemSubRegionList" type="LvArray::ArrayOfArrays&lt;long, long&gt;" />
		<!--externalForce => An array that holds the external forces on the nodes. This includes any boundary conditions as well as coupling forces such as hydraulic forces. => SolidMechanics_LagrangianFEM, SolidMechanicsLagrangianSSLE-->
		<xsd:attribute name="externalForce" type="r1_array" />
		<!--faceList => (no description available)-->
		<xsd:attribute name="faceList" type="geosx::InterObjectRelation&lt;LvArray::ArrayOfSets&lt;long, long&gt; &gt;" />
		<!--ghostRank => (no description available)-->
		<xsd:attribute name="ghostRank" type="integer_array" />
		<!--globalToLocalMap => (no description available)-->
		<xsd:attribute name="globalToLocalMap" type="geosx::mapBase&lt;long long, long, std::integral_constant&lt;bool, false&gt; &gt;" />
		<!--isExternal => (no description available)-->
		<xsd:attribute name="isExternal" type="integer_array" />
		<!--localToGlobalMap => Array that contains a map from localIndex to globalIndex.-->
		<xsd:attribute name="localToGlobalMap" type="globalIndex_array" />
		<!--parentIndex => Parent index of node.-->
		<xsd:attribute name="parentIndex" type="localIndex_array" />
		<!--primaryField => Primary field variable-->
		<xsd:attribute name="primaryField" type="real64_array" />
<<<<<<< HEAD
		<!--uhatTilde => An array that holds the incremental displacement predictors on the nodes. => SolidMechanics_LagrangianFEM, SolidMechanicsLagrangianSSLE-->
=======
		<!--ruptureTime => Time that the node was ruptured.-->
		<xsd:attribute name="ruptureTime" type="real64_array" />
		<!--uhatTilde => An array that holds the incremental displacement predictors on the nodes. => SolidMechanicsLagrangianSSLE, SolidMechanics_LagrangianFEM-->
>>>>>>> 2beb9f42
		<xsd:attribute name="uhatTilde" type="r1_array" />
		<!--velocityTilde => An array that holds the velocity predictors on the nodes. => SolidMechanics_LagrangianFEM, SolidMechanicsLagrangianSSLE-->
		<xsd:attribute name="velocityTilde" type="r1_array" />
	</xsd:complexType>
	<xsd:complexType name="cellManagerType">
		<xsd:choice minOccurs="0" maxOccurs="unbounded">
			<xsd:element name="cellBlocks" type="cellBlocksType" />
			<xsd:element name="neighborData" type="neighborDataType" />
			<xsd:element name="sets" type="setsType" />
		</xsd:choice>
		<!--domainBoundaryIndicator => (no description available)-->
		<xsd:attribute name="domainBoundaryIndicator" type="integer_array" />
		<!--ghostRank => (no description available)-->
		<xsd:attribute name="ghostRank" type="integer_array" />
		<!--globalToLocalMap => (no description available)-->
		<xsd:attribute name="globalToLocalMap" type="geosx::mapBase&lt;long long, long, std::integral_constant&lt;bool, false&gt; &gt;" />
		<!--isExternal => (no description available)-->
		<xsd:attribute name="isExternal" type="integer_array" />
		<!--localToGlobalMap => Array that contains a map from localIndex to globalIndex.-->
		<xsd:attribute name="localToGlobalMap" type="globalIndex_array" />
	</xsd:complexType>
	<xsd:complexType name="cellBlocksType" />
	<xsd:complexType name="CellElementRegionType">
		<xsd:choice minOccurs="0" maxOccurs="unbounded">
			<xsd:element name="elementSubRegions" type="elementSubRegionsType" />
			<xsd:element name="neighborData" type="neighborDataType" />
			<xsd:element name="sets" type="setsType" />
		</xsd:choice>
		<!--domainBoundaryIndicator => (no description available)-->
		<xsd:attribute name="domainBoundaryIndicator" type="integer_array" />
		<!--ghostRank => (no description available)-->
		<xsd:attribute name="ghostRank" type="integer_array" />
		<!--globalToLocalMap => (no description available)-->
		<xsd:attribute name="globalToLocalMap" type="geosx::mapBase&lt;long long, long, std::integral_constant&lt;bool, false&gt; &gt;" />
		<!--isExternal => (no description available)-->
		<xsd:attribute name="isExternal" type="integer_array" />
		<!--localToGlobalMap => Array that contains a map from localIndex to globalIndex.-->
		<xsd:attribute name="localToGlobalMap" type="globalIndex_array" />
	</xsd:complexType>
	<xsd:complexType name="elementSubRegionsType">
		<xsd:choice minOccurs="0" maxOccurs="unbounded">
			<xsd:element name="default" type="defaultType" />
			<xsd:element name="WellElementRegionuniqueSubRegion" type="WellElementRegionuniqueSubRegionType" />
		</xsd:choice>
	</xsd:complexType>
	<xsd:complexType name="EmbeddedSurfaceElementRegionType">
		<xsd:choice minOccurs="0" maxOccurs="unbounded">
			<xsd:element name="elementSubRegions" type="elementSubRegionsType" />
			<xsd:element name="neighborData" type="neighborDataType" />
			<xsd:element name="sets" type="setsType" />
		</xsd:choice>
		<!--domainBoundaryIndicator => (no description available)-->
		<xsd:attribute name="domainBoundaryIndicator" type="integer_array" />
		<!--ghostRank => (no description available)-->
		<xsd:attribute name="ghostRank" type="integer_array" />
		<!--globalToLocalMap => (no description available)-->
		<xsd:attribute name="globalToLocalMap" type="geosx::mapBase&lt;long long, long, std::integral_constant&lt;bool, false&gt; &gt;" />
		<!--isExternal => (no description available)-->
		<xsd:attribute name="isExternal" type="integer_array" />
		<!--localToGlobalMap => Array that contains a map from localIndex to globalIndex.-->
		<xsd:attribute name="localToGlobalMap" type="globalIndex_array" />
	</xsd:complexType>
	<xsd:complexType name="defaultType">
		<xsd:choice minOccurs="0" maxOccurs="unbounded">
			<xsd:element name="ConstitutiveModels" type="ConstitutiveModelsType" />
			<xsd:element name="neighborData" type="neighborDataType" />
			<xsd:element name="sets" type="setsType" />
		</xsd:choice>
		<!--domainBoundaryIndicator => (no description available)-->
		<xsd:attribute name="domainBoundaryIndicator" type="integer_array" />
		<!--edgeList => Map to the edges.-->
		<xsd:attribute name="edgeList" type="geosx::InterObjectRelation&lt;LvArray::ArrayOfArrays&lt;long, long&gt; &gt;" />
		<!--elementAperture => The aperture of each EmbeddedSurface.-->
		<xsd:attribute name="elementAperture" type="real64_array" />
		<!--elementArea => The area of each EmbeddedSurface element.-->
		<xsd:attribute name="elementArea" type="real64_array" />
		<!--elementCenter => The center of each EmbeddedSurface element.-->
		<xsd:attribute name="elementCenter" type="r1_array" />
		<!--elementVolume => The volume of each EmbeddedSurface element.-->
		<xsd:attribute name="elementVolume" type="real64_array" />
		<!--fractureElementsToCellIndices => Map to the cells.-->
		<xsd:attribute name="fractureElementsToCellIndices" type="localIndex_array" />
		<!--fractureElementsToRegionIndex => Map to the region cut by each EmbeddedSurface.-->
		<xsd:attribute name="fractureElementsToRegionIndex" type="localIndex_array" />
		<!--fractureElementsToSubRegionIndex => Map to the subregion cut by each EmbeddedSurface.-->
		<xsd:attribute name="fractureElementsToSubRegionIndex" type="localIndex_array" />
		<!--ghostRank => (no description available)-->
		<xsd:attribute name="ghostRank" type="integer_array" />
		<!--globalToLocalMap => (no description available)-->
		<xsd:attribute name="globalToLocalMap" type="geosx::mapBase&lt;long long, long, std::integral_constant&lt;bool, false&gt; &gt;" />
		<!--isExternal => (no description available)-->
		<xsd:attribute name="isExternal" type="integer_array" />
		<!--localToGlobalMap => Array that contains a map from localIndex to globalIndex.-->
		<xsd:attribute name="localToGlobalMap" type="globalIndex_array" />
		<!--nodeList => Map to the nodes attached to each EmbeddedSurface.-->
		<xsd:attribute name="nodeList" type="geosx::InterObjectRelation&lt;LvArray::Array&lt;long, 2, camp::int_seq&lt;long, 0l, 1l&gt;, long, LvArray::NewChaiBuffer&gt; &gt;" />
		<!--normalVector => Unit normal vector to the embedded surface.-->
		<xsd:attribute name="normalVector" type="r1_array" />
	</xsd:complexType>
	<xsd:complexType name="ConstitutiveModelsType" />
	<xsd:complexType name="FaceElementRegionType">
		<xsd:choice minOccurs="0" maxOccurs="unbounded">
			<xsd:element name="elementSubRegions" type="elementSubRegionsType" />
			<xsd:element name="neighborData" type="neighborDataType" />
			<xsd:element name="sets" type="setsType" />
		</xsd:choice>
		<!--domainBoundaryIndicator => (no description available)-->
		<xsd:attribute name="domainBoundaryIndicator" type="integer_array" />
		<!--ghostRank => (no description available)-->
		<xsd:attribute name="ghostRank" type="integer_array" />
		<!--globalToLocalMap => (no description available)-->
		<xsd:attribute name="globalToLocalMap" type="geosx::mapBase&lt;long long, long, std::integral_constant&lt;bool, false&gt; &gt;" />
		<!--isExternal => (no description available)-->
		<xsd:attribute name="isExternal" type="integer_array" />
		<!--localToGlobalMap => Array that contains a map from localIndex to globalIndex.-->
		<xsd:attribute name="localToGlobalMap" type="globalIndex_array" />
	</xsd:complexType>
	<xsd:complexType name="WellElementRegionType">
		<xsd:choice minOccurs="0" maxOccurs="unbounded">
			<xsd:element name="elementSubRegions" type="elementSubRegionsType" />
			<xsd:element name="neighborData" type="neighborDataType" />
			<xsd:element name="sets" type="setsType" />
		</xsd:choice>
		<!--domainBoundaryIndicator => (no description available)-->
		<xsd:attribute name="domainBoundaryIndicator" type="integer_array" />
		<!--ghostRank => (no description available)-->
		<xsd:attribute name="ghostRank" type="integer_array" />
		<!--globalToLocalMap => (no description available)-->
		<xsd:attribute name="globalToLocalMap" type="geosx::mapBase&lt;long long, long, std::integral_constant&lt;bool, false&gt; &gt;" />
		<!--isExternal => (no description available)-->
		<xsd:attribute name="isExternal" type="integer_array" />
		<!--localToGlobalMap => Array that contains a map from localIndex to globalIndex.-->
		<xsd:attribute name="localToGlobalMap" type="globalIndex_array" />
		<!--wellControlsName => (no description available)-->
		<xsd:attribute name="wellControlsName" type="string" />
		<!--wellGeneratorName => (no description available)-->
		<xsd:attribute name="wellGeneratorName" type="string" />
	</xsd:complexType>
	<xsd:complexType name="WellElementRegionuniqueSubRegionType">
		<xsd:choice minOccurs="0" maxOccurs="unbounded">
			<xsd:element name="ConstitutiveModels" type="ConstitutiveModelsType" />
			<xsd:element name="neighborData" type="neighborDataType" />
			<xsd:element name="sets" type="setsType" />
			<xsd:element name="wellElementSubRegion" type="wellElementSubRegionType" />
		</xsd:choice>
		<!--domainBoundaryIndicator => (no description available)-->
		<xsd:attribute name="domainBoundaryIndicator" type="integer_array" />
		<!--elementCenter => (no description available)-->
		<xsd:attribute name="elementCenter" type="r1_array" />
		<!--elementVolume => (no description available)-->
		<xsd:attribute name="elementVolume" type="real64_array" />
		<!--ghostRank => (no description available)-->
		<xsd:attribute name="ghostRank" type="integer_array" />
		<!--globalToLocalMap => (no description available)-->
		<xsd:attribute name="globalToLocalMap" type="geosx::mapBase&lt;long long, long, std::integral_constant&lt;bool, false&gt; &gt;" />
		<!--isExternal => (no description available)-->
		<xsd:attribute name="isExternal" type="integer_array" />
		<!--localToGlobalMap => Array that contains a map from localIndex to globalIndex.-->
		<xsd:attribute name="localToGlobalMap" type="globalIndex_array" />
		<!--nextWellElementIndex => (no description available)-->
		<xsd:attribute name="nextWellElementIndex" type="localIndex_array" />
		<!--nextWellElementIndexGlobal => (no description available)-->
		<xsd:attribute name="nextWellElementIndexGlobal" type="localIndex_array" />
		<!--nodeList => (no description available)-->
		<xsd:attribute name="nodeList" type="geosx::InterObjectRelation&lt;LvArray::Array&lt;long, 2, camp::int_seq&lt;long, 0l, 1l&gt;, long, LvArray::NewChaiBuffer&gt; &gt;" />
		<!--topRank => (no description available)-->
		<xsd:attribute name="topRank" type="integer" />
		<!--topWellElementIndex => (no description available)-->
		<xsd:attribute name="topWellElementIndex" type="localIndex" />
		<!--wellControlsName => (no description available)-->
		<xsd:attribute name="wellControlsName" type="string" />
	</xsd:complexType>
	<xsd:complexType name="wellElementSubRegionType">
		<xsd:choice minOccurs="0" maxOccurs="unbounded">
			<xsd:element name="neighborData" type="neighborDataType" />
			<xsd:element name="sets" type="setsType" />
		</xsd:choice>
		<!--domainBoundaryIndicator => (no description available)-->
		<xsd:attribute name="domainBoundaryIndicator" type="integer_array" />
		<!--ghostRank => (no description available)-->
		<xsd:attribute name="ghostRank" type="integer_array" />
		<!--globalToLocalMap => (no description available)-->
		<xsd:attribute name="globalToLocalMap" type="geosx::mapBase&lt;long long, long, std::integral_constant&lt;bool, false&gt; &gt;" />
		<!--isExternal => (no description available)-->
		<xsd:attribute name="isExternal" type="integer_array" />
		<!--localToGlobalMap => Array that contains a map from localIndex to globalIndex.-->
		<xsd:attribute name="localToGlobalMap" type="globalIndex_array" />
		<!--location => (no description available)-->
		<xsd:attribute name="location" type="r1_array" />
		<!--numPerforationsGlobal => (no description available)-->
		<xsd:attribute name="numPerforationsGlobal" type="globalIndex" />
		<!--reservoirElementIndex => (no description available)-->
		<xsd:attribute name="reservoirElementIndex" type="localIndex_array" />
		<!--reservoirElementRegion => (no description available)-->
		<xsd:attribute name="reservoirElementRegion" type="localIndex_array" />
		<!--reservoirElementSubregion => (no description available)-->
		<xsd:attribute name="reservoirElementSubregion" type="localIndex_array" />
		<!--transmissibility => (no description available)-->
		<xsd:attribute name="transmissibility" type="real64_array" />
		<!--wellElementIndex => (no description available)-->
		<xsd:attribute name="wellElementIndex" type="localIndex_array" />
	</xsd:complexType>
</xsd:schema><|MERGE_RESOLUTION|>--- conflicted
+++ resolved
@@ -431,11 +431,8 @@
 		<xsd:choice minOccurs="0" maxOccurs="unbounded">
 			<xsd:element name="CompositionalMultiphaseFlow" type="CompositionalMultiphaseFlowType" />
 			<xsd:element name="CompositionalMultiphaseWell" type="CompositionalMultiphaseWellType" />
-<<<<<<< HEAD
+			<xsd:element name="EmbeddedSurfaceGenerator" type="EmbeddedSurfaceGeneratorType" />
 			<xsd:element name="FlowProppantTransport" type="FlowProppantTransportType" />
-=======
-			<xsd:element name="EmbeddedSurfaceGenerator" type="EmbeddedSurfaceGeneratorType" />
->>>>>>> 2beb9f42
 			<xsd:element name="Hydrofracture" type="HydrofractureType" />
 			<xsd:element name="LaplaceFEM" type="LaplaceFEMType" />
 			<xsd:element name="Poroelastic" type="PoroelasticType" />
@@ -476,25 +473,16 @@
 		<!--resFluidIndex => (no description available)-->
 		<xsd:attribute name="resFluidIndex" type="localIndex" />
 	</xsd:complexType>
-<<<<<<< HEAD
-	<xsd:complexType name="FlowProppantTransportType">
-		<xsd:choice minOccurs="0" maxOccurs="unbounded">
-			<xsd:element name="SystemSolverParameters" type="SystemSolverParametersType" maxOccurs="1" />
-		</xsd:choice>
-		<!--gravityVector => (no description available)-->
-		<xsd:attribute name="gravityVector" type="R1Tensor" />
-=======
 	<xsd:complexType name="WellControlsType" />
 	<xsd:complexType name="EmbeddedSurfaceGeneratorType">
 		<xsd:choice minOccurs="0" maxOccurs="unbounded">
 			<xsd:element name="NonlinearSolverParameters" type="NonlinearSolverParametersType" maxOccurs="1" />
 			<xsd:element name="SystemSolverParameters" type="SystemSolverParametersType" maxOccurs="1" />
 		</xsd:choice>
->>>>>>> 2beb9f42
 		<!--maxStableDt => Value of the Maximum Stable Timestep for this solver.-->
 		<xsd:attribute name="maxStableDt" type="real64" />
 	</xsd:complexType>
-	<xsd:complexType name="HydrofractureType">
+	<xsd:complexType name="FlowProppantTransportType">
 		<xsd:choice minOccurs="0" maxOccurs="unbounded">
 			<xsd:element name="NonlinearSolverParameters" type="NonlinearSolverParametersType" maxOccurs="1" />
 			<xsd:element name="SystemSolverParameters" type="SystemSolverParametersType" maxOccurs="1" />
@@ -502,7 +490,7 @@
 		<!--maxStableDt => Value of the Maximum Stable Timestep for this solver.-->
 		<xsd:attribute name="maxStableDt" type="real64" />
 	</xsd:complexType>
-	<xsd:complexType name="LaplaceFEMType">
+	<xsd:complexType name="HydrofractureType">
 		<xsd:choice minOccurs="0" maxOccurs="unbounded">
 			<xsd:element name="NonlinearSolverParameters" type="NonlinearSolverParametersType" maxOccurs="1" />
 			<xsd:element name="SystemSolverParameters" type="SystemSolverParametersType" maxOccurs="1" />
@@ -510,7 +498,7 @@
 		<!--maxStableDt => Value of the Maximum Stable Timestep for this solver.-->
 		<xsd:attribute name="maxStableDt" type="real64" />
 	</xsd:complexType>
-	<xsd:complexType name="PoroelasticType">
+	<xsd:complexType name="LaplaceFEMType">
 		<xsd:choice minOccurs="0" maxOccurs="unbounded">
 			<xsd:element name="NonlinearSolverParameters" type="NonlinearSolverParametersType" maxOccurs="1" />
 			<xsd:element name="SystemSolverParameters" type="SystemSolverParametersType" maxOccurs="1" />
@@ -518,14 +506,21 @@
 		<!--maxStableDt => Value of the Maximum Stable Timestep for this solver.-->
 		<xsd:attribute name="maxStableDt" type="real64" />
 	</xsd:complexType>
+	<xsd:complexType name="PoroelasticType">
+		<xsd:choice minOccurs="0" maxOccurs="unbounded">
+			<xsd:element name="NonlinearSolverParameters" type="NonlinearSolverParametersType" maxOccurs="1" />
+			<xsd:element name="SystemSolverParameters" type="SystemSolverParametersType" maxOccurs="1" />
+		</xsd:choice>
+		<!--maxStableDt => Value of the Maximum Stable Timestep for this solver.-->
+		<xsd:attribute name="maxStableDt" type="real64" />
+	</xsd:complexType>
 	<xsd:complexType name="ProppantTransportType">
 		<xsd:choice minOccurs="0" maxOccurs="unbounded">
+			<xsd:element name="NonlinearSolverParameters" type="NonlinearSolverParametersType" maxOccurs="1" />
 			<xsd:element name="SystemSolverParameters" type="SystemSolverParametersType" maxOccurs="1" />
 		</xsd:choice>
 		<!--fluidIndex => (no description available)-->
 		<xsd:attribute name="fluidIndex" type="localIndex" />
-		<!--gravityVector => (no description available)-->
-		<xsd:attribute name="gravityVector" type="R1Tensor" />
 		<!--maxStableDt => Value of the Maximum Stable Timestep for this solver.-->
 		<xsd:attribute name="maxStableDt" type="real64" />
 		<!--proppantIndex => (no description available)-->
@@ -1057,7 +1052,7 @@
 		<!--componentDensity => (no description available)-->
 		<xsd:attribute name="componentDensity" type="real64_array3d" />
 		<!--dCompDens_dCompConc => (no description available)-->
-		<xsd:attribute name="dCompDens_dCompConc" type="LvArray::Array&lt;double, 4, camp::int_seq&lt;long, 0l, 1l, 2l, 3l&gt;, long, LvArray::ChaiBuffer&gt;" />
+		<xsd:attribute name="dCompDens_dCompConc" type="LvArray::Array&lt;double, 4, camp::int_seq&lt;long, 0l, 1l, 2l, 3l&gt;, long, LvArray::NewChaiBuffer&gt;" />
 		<!--dCompDens_dPres => (no description available)-->
 		<xsd:attribute name="dCompDens_dPres" type="real64_array3d" />
 		<!--dDens_dCompConc => (no description available)-->
@@ -1253,35 +1248,20 @@
 			<xsd:element name="neighborData" type="neighborDataType" />
 			<xsd:element name="sets" type="setsType" />
 		</xsd:choice>
-<<<<<<< HEAD
 		<!--Acceleration => An array that holds the current acceleration on the nodes. This array also is used to hold the summation of nodal forces resulting from the governing equations. => SolidMechanics_LagrangianFEM, SolidMechanicsLagrangianSSLE-->
-		<xsd:attribute name="Acceleration" type="r1_array" />
+		<xsd:attribute name="Acceleration" type="LvArray::Array&lt;double, 2, camp::int_seq&lt;long, 1l, 0l&gt;, long, LvArray::NewChaiBuffer&gt;" />
 		<!--IncrementalDisplacement => An array that holds the incremental displacements for the current time step on the nodes. => SolidMechanics_LagrangianFEM, SolidMechanicsLagrangianSSLE-->
-		<xsd:attribute name="IncrementalDisplacement" type="r1_array" />
+		<xsd:attribute name="IncrementalDisplacement" type="LvArray::Array&lt;double, 2, camp::int_seq&lt;long, 1l, 0l&gt;, long, LvArray::NewChaiBuffer&gt;" />
 		<!--Mass => An array that holds the mass on the nodes. => SolidMechanics_LagrangianFEM, SolidMechanicsLagrangianSSLE-->
-=======
-		<!--Acceleration => An array that holds the current acceleration on the nodes. This array also is used to hold the summation of nodal forces resulting from the governing equations. => SolidMechanicsLagrangianSSLE, SolidMechanics_LagrangianFEM-->
-		<xsd:attribute name="Acceleration" type="LvArray::Array&lt;double, 2, camp::int_seq&lt;long, 1l, 0l&gt;, long, LvArray::NewChaiBuffer&gt;" />
-		<!--IncrementalDisplacement => An array that holds the incremental displacements for the current time step on the nodes. => SolidMechanicsLagrangianSSLE, SolidMechanics_LagrangianFEM-->
-		<xsd:attribute name="IncrementalDisplacement" type="LvArray::Array&lt;double, 2, camp::int_seq&lt;long, 1l, 0l&gt;, long, LvArray::NewChaiBuffer&gt;" />
-		<!--Mass => An array that holds the mass on the nodes. => SolidMechanicsLagrangianSSLE, SolidMechanics_LagrangianFEM-->
->>>>>>> 2beb9f42
 		<xsd:attribute name="Mass" type="real64_array" />
 		<!--ReferencePosition => (no description available)-->
 		<xsd:attribute name="ReferencePosition" type="LvArray::Array&lt;double, 2, camp::int_seq&lt;long, 1l, 0l&gt;, long, LvArray::NewChaiBuffer&gt;" />
 		<!--SIFNode => SIF on the node-->
 		<xsd:attribute name="SIFNode" type="real64_array" />
-<<<<<<< HEAD
 		<!--TotalDisplacement => An array that holds the total displacements on the nodes. => SolidMechanics_LagrangianFEM, SolidMechanicsLagrangianSSLE-->
-		<xsd:attribute name="TotalDisplacement" type="r1_array" />
+		<xsd:attribute name="TotalDisplacement" type="LvArray::Array&lt;double, 2, camp::int_seq&lt;long, 1l, 0l&gt;, long, LvArray::NewChaiBuffer&gt;" />
 		<!--Velocity => An array that holds the current velocity on the nodes. => SolidMechanics_LagrangianFEM, SolidMechanicsLagrangianSSLE-->
-		<xsd:attribute name="Velocity" type="r1_array" />
-=======
-		<!--TotalDisplacement => An array that holds the total displacements on the nodes. => SolidMechanicsLagrangianSSLE, SolidMechanics_LagrangianFEM-->
-		<xsd:attribute name="TotalDisplacement" type="LvArray::Array&lt;double, 2, camp::int_seq&lt;long, 1l, 0l&gt;, long, LvArray::NewChaiBuffer&gt;" />
-		<!--Velocity => An array that holds the current velocity on the nodes. => SolidMechanicsLagrangianSSLE, SolidMechanics_LagrangianFEM-->
 		<xsd:attribute name="Velocity" type="LvArray::Array&lt;double, 2, camp::int_seq&lt;long, 1l, 0l&gt;, long, LvArray::NewChaiBuffer&gt;" />
->>>>>>> 2beb9f42
 		<!--childIndex => Child index of node.-->
 		<xsd:attribute name="childIndex" type="localIndex_array" />
 		<!--contactForce => An array that holds the contact force. => SolidMechanics_LagrangianFEM, SolidMechanicsLagrangianSSLE-->
@@ -1316,13 +1296,9 @@
 		<xsd:attribute name="parentIndex" type="localIndex_array" />
 		<!--primaryField => Primary field variable-->
 		<xsd:attribute name="primaryField" type="real64_array" />
-<<<<<<< HEAD
-		<!--uhatTilde => An array that holds the incremental displacement predictors on the nodes. => SolidMechanics_LagrangianFEM, SolidMechanicsLagrangianSSLE-->
-=======
 		<!--ruptureTime => Time that the node was ruptured.-->
 		<xsd:attribute name="ruptureTime" type="real64_array" />
-		<!--uhatTilde => An array that holds the incremental displacement predictors on the nodes. => SolidMechanicsLagrangianSSLE, SolidMechanics_LagrangianFEM-->
->>>>>>> 2beb9f42
+		<!--uhatTilde => An array that holds the incremental displacement predictors on the nodes. => SolidMechanics_LagrangianFEM, SolidMechanicsLagrangianSSLE-->
 		<xsd:attribute name="uhatTilde" type="r1_array" />
 		<!--velocityTilde => An array that holds the velocity predictors on the nodes. => SolidMechanics_LagrangianFEM, SolidMechanicsLagrangianSSLE-->
 		<xsd:attribute name="velocityTilde" type="r1_array" />
