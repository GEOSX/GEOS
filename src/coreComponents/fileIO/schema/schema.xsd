<?xml version="1.0"?>
<xsd:schema xmlns:xsd="http://www.w3.org/2001/XMLSchema">
	<xsd:annotation>
		<xsd:documentation xml:lang="en">GEOSX Input Schema</xsd:documentation>
	</xsd:annotation>
	<xsd:simpleType name="R1Tensor">
		<xsd:restriction base="xsd:string">
			<xsd:pattern value=".*[\[\]`$].*|\s*([+-]?[\d]*([\d]\.?|\.[\d])[\d]*([eE][-+]?[\d]+|\s*),\s*){2}[+-]?[\d]*([\d]\.?|\.[\d])[\d]*([eE][-+]?[\d]+|\s*)" />
		</xsd:restriction>
	</xsd:simpleType>
	<xsd:simpleType name="geosx_dataRepository_PlotLevel">
		<xsd:restriction base="xsd:string">
			<xsd:pattern value=".*[\[\]`$].*|[+-]?[\d]+" />
		</xsd:restriction>
	</xsd:simpleType>
	<xsd:simpleType name="globalIndex">
		<xsd:restriction base="xsd:string">
			<xsd:pattern value=".*[\[\]`$].*|[+-]?[\d]+" />
		</xsd:restriction>
	</xsd:simpleType>
	<xsd:simpleType name="globalIndex_array">
		<xsd:restriction base="xsd:string">
			<xsd:pattern value=".*[\[\]`$].*|\{\s*(([+-]?[\d]+,\s*)*[+-]?[\d]+)?\s*\}" />
		</xsd:restriction>
	</xsd:simpleType>
	<xsd:simpleType name="globalIndex_array2d">
		<xsd:restriction base="xsd:string">
			<xsd:pattern value=".*[\[\]`$].*|\{\s*(\{\s*(([+-]?[\d]+,\s*)*[+-]?[\d]+)?\s*\},\s*)*\{\s*(([+-]?[\d]+,\s*)*[+-]?[\d]+)?\s*\}\s*\}" />
		</xsd:restriction>
	</xsd:simpleType>
	<xsd:simpleType name="globalIndex_array3d">
		<xsd:restriction base="xsd:string">
			<xsd:pattern value=".*[\[\]`$].*|\{\s*(\{\s*(\{\s*(([+-]?[\d]+,\s*)*[+-]?[\d]+)?\s*\},\s*)*\{\s*(([+-]?[\d]+,\s*)*[+-]?[\d]+)?\s*\}\s*\},\s*)*\{\s*(\{\s*(([+-]?[\d]+,\s*)*[+-]?[\d]+)?\s*\},\s*)*\{\s*(([+-]?[\d]+,\s*)*[+-]?[\d]+)?\s*\}\s*\}\s*\}" />
		</xsd:restriction>
	</xsd:simpleType>
	<xsd:simpleType name="integer">
		<xsd:restriction base="xsd:string">
			<xsd:pattern value=".*[\[\]`$].*|[+-]?[\d]+" />
		</xsd:restriction>
	</xsd:simpleType>
	<xsd:simpleType name="integer_array">
		<xsd:restriction base="xsd:string">
			<xsd:pattern value=".*[\[\]`$].*|\{\s*(([+-]?[\d]+,\s*)*[+-]?[\d]+)?\s*\}" />
		</xsd:restriction>
	</xsd:simpleType>
	<xsd:simpleType name="integer_array2d">
		<xsd:restriction base="xsd:string">
			<xsd:pattern value=".*[\[\]`$].*|\{\s*(\{\s*(([+-]?[\d]+,\s*)*[+-]?[\d]+)?\s*\},\s*)*\{\s*(([+-]?[\d]+,\s*)*[+-]?[\d]+)?\s*\}\s*\}" />
		</xsd:restriction>
	</xsd:simpleType>
	<xsd:simpleType name="integer_array3d">
		<xsd:restriction base="xsd:string">
			<xsd:pattern value=".*[\[\]`$].*|\{\s*(\{\s*(\{\s*(([+-]?[\d]+,\s*)*[+-]?[\d]+)?\s*\},\s*)*\{\s*(([+-]?[\d]+,\s*)*[+-]?[\d]+)?\s*\}\s*\},\s*)*\{\s*(\{\s*(([+-]?[\d]+,\s*)*[+-]?[\d]+)?\s*\},\s*)*\{\s*(([+-]?[\d]+,\s*)*[+-]?[\d]+)?\s*\}\s*\}\s*\}" />
		</xsd:restriction>
	</xsd:simpleType>
	<xsd:simpleType name="localIndex">
		<xsd:restriction base="xsd:string">
			<xsd:pattern value=".*[\[\]`$].*|[+-]?[\d]+" />
		</xsd:restriction>
	</xsd:simpleType>
	<xsd:simpleType name="localIndex_array">
		<xsd:restriction base="xsd:string">
			<xsd:pattern value=".*[\[\]`$].*|\{\s*(([+-]?[\d]+,\s*)*[+-]?[\d]+)?\s*\}" />
		</xsd:restriction>
	</xsd:simpleType>
	<xsd:simpleType name="localIndex_array2d">
		<xsd:restriction base="xsd:string">
			<xsd:pattern value=".*[\[\]`$].*|\{\s*(\{\s*(([+-]?[\d]+,\s*)*[+-]?[\d]+)?\s*\},\s*)*\{\s*(([+-]?[\d]+,\s*)*[+-]?[\d]+)?\s*\}\s*\}" />
		</xsd:restriction>
	</xsd:simpleType>
	<xsd:simpleType name="localIndex_array3d">
		<xsd:restriction base="xsd:string">
			<xsd:pattern value=".*[\[\]`$].*|\{\s*(\{\s*(\{\s*(([+-]?[\d]+,\s*)*[+-]?[\d]+)?\s*\},\s*)*\{\s*(([+-]?[\d]+,\s*)*[+-]?[\d]+)?\s*\}\s*\},\s*)*\{\s*(\{\s*(([+-]?[\d]+,\s*)*[+-]?[\d]+)?\s*\},\s*)*\{\s*(([+-]?[\d]+,\s*)*[+-]?[\d]+)?\s*\}\s*\}\s*\}" />
		</xsd:restriction>
	</xsd:simpleType>
	<xsd:simpleType name="mapPair">
		<xsd:restriction base="xsd:string">
			<xsd:pattern value=".*[\[\]`$].*|[^,\{\}]*" />
		</xsd:restriction>
	</xsd:simpleType>
	<xsd:simpleType name="mapPair_array">
		<xsd:restriction base="xsd:string">
			<xsd:pattern value=".*[\[\]`$].*|\{\s*(([^,\{\}]*,\s*)*[^,\{\}]*)?\s*\}" />
		</xsd:restriction>
	</xsd:simpleType>
	<xsd:simpleType name="path">
		<xsd:restriction base="xsd:string">
			<xsd:pattern value=".*[\[\]`$].*|[^,\{\}]*" />
		</xsd:restriction>
	</xsd:simpleType>
	<xsd:simpleType name="path_array">
		<xsd:restriction base="xsd:string">
			<xsd:pattern value=".*[\[\]`$].*|\{\s*(([^,\{\}]*,\s*)*[^,\{\}]*)?\s*\}" />
		</xsd:restriction>
	</xsd:simpleType>
	<xsd:simpleType name="r1_array">
		<xsd:restriction base="xsd:string">
			<xsd:pattern value=".*[\[\]`$].*|\{\s*((\s*([+-]?[\d]*([\d]\.?|\.[\d])[\d]*([eE][-+]?[\d]+|\s*),\s*){2}[+-]?[\d]*([\d]\.?|\.[\d])[\d]*([eE][-+]?[\d]+|\s*),\s*)*\s*([+-]?[\d]*([\d]\.?|\.[\d])[\d]*([eE][-+]?[\d]+|\s*),\s*){2}[+-]?[\d]*([\d]\.?|\.[\d])[\d]*([eE][-+]?[\d]+|\s*))?\s*\}" />
		</xsd:restriction>
	</xsd:simpleType>
	<xsd:simpleType name="r1_array2d">
		<xsd:restriction base="xsd:string">
			<xsd:pattern value=".*[\[\]`$].*|\{\s*(\{\s*((\s*([+-]?[\d]*([\d]\.?|\.[\d])[\d]*([eE][-+]?[\d]+|\s*),\s*){2}[+-]?[\d]*([\d]\.?|\.[\d])[\d]*([eE][-+]?[\d]+|\s*),\s*)*\s*([+-]?[\d]*([\d]\.?|\.[\d])[\d]*([eE][-+]?[\d]+|\s*),\s*){2}[+-]?[\d]*([\d]\.?|\.[\d])[\d]*([eE][-+]?[\d]+|\s*))?\s*\},\s*)*\{\s*((\s*([+-]?[\d]*([\d]\.?|\.[\d])[\d]*([eE][-+]?[\d]+|\s*),\s*){2}[+-]?[\d]*([\d]\.?|\.[\d])[\d]*([eE][-+]?[\d]+|\s*),\s*)*\s*([+-]?[\d]*([\d]\.?|\.[\d])[\d]*([eE][-+]?[\d]+|\s*),\s*){2}[+-]?[\d]*([\d]\.?|\.[\d])[\d]*([eE][-+]?[\d]+|\s*))?\s*\}\s*\}" />
		</xsd:restriction>
	</xsd:simpleType>
	<xsd:simpleType name="real32">
		<xsd:restriction base="xsd:string">
			<xsd:pattern value=".*[\[\]`$].*|[+-]?[\d]*([\d]\.?|\.[\d])[\d]*([eE][-+]?[\d]+|\s*)" />
		</xsd:restriction>
	</xsd:simpleType>
	<xsd:simpleType name="real32_array">
		<xsd:restriction base="xsd:string">
			<xsd:pattern value=".*[\[\]`$].*|\{\s*(([+-]?[\d]*([\d]\.?|\.[\d])[\d]*([eE][-+]?[\d]+|\s*),\s*)*[+-]?[\d]*([\d]\.?|\.[\d])[\d]*([eE][-+]?[\d]+|\s*))?\s*\}" />
		</xsd:restriction>
	</xsd:simpleType>
	<xsd:simpleType name="real32_array2d">
		<xsd:restriction base="xsd:string">
			<xsd:pattern value=".*[\[\]`$].*|\{\s*(\{\s*(([+-]?[\d]*([\d]\.?|\.[\d])[\d]*([eE][-+]?[\d]+|\s*),\s*)*[+-]?[\d]*([\d]\.?|\.[\d])[\d]*([eE][-+]?[\d]+|\s*))?\s*\},\s*)*\{\s*(([+-]?[\d]*([\d]\.?|\.[\d])[\d]*([eE][-+]?[\d]+|\s*),\s*)*[+-]?[\d]*([\d]\.?|\.[\d])[\d]*([eE][-+]?[\d]+|\s*))?\s*\}\s*\}" />
		</xsd:restriction>
	</xsd:simpleType>
	<xsd:simpleType name="real32_array3d">
		<xsd:restriction base="xsd:string">
			<xsd:pattern value=".*[\[\]`$].*|\{\s*(\{\s*(\{\s*(([+-]?[\d]*([\d]\.?|\.[\d])[\d]*([eE][-+]?[\d]+|\s*),\s*)*[+-]?[\d]*([\d]\.?|\.[\d])[\d]*([eE][-+]?[\d]+|\s*))?\s*\},\s*)*\{\s*(([+-]?[\d]*([\d]\.?|\.[\d])[\d]*([eE][-+]?[\d]+|\s*),\s*)*[+-]?[\d]*([\d]\.?|\.[\d])[\d]*([eE][-+]?[\d]+|\s*))?\s*\}\s*\},\s*)*\{\s*(\{\s*(([+-]?[\d]*([\d]\.?|\.[\d])[\d]*([eE][-+]?[\d]+|\s*),\s*)*[+-]?[\d]*([\d]\.?|\.[\d])[\d]*([eE][-+]?[\d]+|\s*))?\s*\},\s*)*\{\s*(([+-]?[\d]*([\d]\.?|\.[\d])[\d]*([eE][-+]?[\d]+|\s*),\s*)*[+-]?[\d]*([\d]\.?|\.[\d])[\d]*([eE][-+]?[\d]+|\s*))?\s*\}\s*\}\s*\}" />
		</xsd:restriction>
	</xsd:simpleType>
	<xsd:simpleType name="real64">
		<xsd:restriction base="xsd:string">
			<xsd:pattern value=".*[\[\]`$].*|[+-]?[\d]*([\d]\.?|\.[\d])[\d]*([eE][-+]?[\d]+|\s*)" />
		</xsd:restriction>
	</xsd:simpleType>
	<xsd:simpleType name="real64_array">
		<xsd:restriction base="xsd:string">
			<xsd:pattern value=".*[\[\]`$].*|\{\s*(([+-]?[\d]*([\d]\.?|\.[\d])[\d]*([eE][-+]?[\d]+|\s*),\s*)*[+-]?[\d]*([\d]\.?|\.[\d])[\d]*([eE][-+]?[\d]+|\s*))?\s*\}" />
		</xsd:restriction>
	</xsd:simpleType>
	<xsd:simpleType name="real64_array2d">
		<xsd:restriction base="xsd:string">
			<xsd:pattern value=".*[\[\]`$].*|\{\s*(\{\s*(([+-]?[\d]*([\d]\.?|\.[\d])[\d]*([eE][-+]?[\d]+|\s*),\s*)*[+-]?[\d]*([\d]\.?|\.[\d])[\d]*([eE][-+]?[\d]+|\s*))?\s*\},\s*)*\{\s*(([+-]?[\d]*([\d]\.?|\.[\d])[\d]*([eE][-+]?[\d]+|\s*),\s*)*[+-]?[\d]*([\d]\.?|\.[\d])[\d]*([eE][-+]?[\d]+|\s*))?\s*\}\s*\}" />
		</xsd:restriction>
	</xsd:simpleType>
	<xsd:simpleType name="real64_array3d">
		<xsd:restriction base="xsd:string">
			<xsd:pattern value=".*[\[\]`$].*|\{\s*(\{\s*(\{\s*(([+-]?[\d]*([\d]\.?|\.[\d])[\d]*([eE][-+]?[\d]+|\s*),\s*)*[+-]?[\d]*([\d]\.?|\.[\d])[\d]*([eE][-+]?[\d]+|\s*))?\s*\},\s*)*\{\s*(([+-]?[\d]*([\d]\.?|\.[\d])[\d]*([eE][-+]?[\d]+|\s*),\s*)*[+-]?[\d]*([\d]\.?|\.[\d])[\d]*([eE][-+]?[\d]+|\s*))?\s*\}\s*\},\s*)*\{\s*(\{\s*(([+-]?[\d]*([\d]\.?|\.[\d])[\d]*([eE][-+]?[\d]+|\s*),\s*)*[+-]?[\d]*([\d]\.?|\.[\d])[\d]*([eE][-+]?[\d]+|\s*))?\s*\},\s*)*\{\s*(([+-]?[\d]*([\d]\.?|\.[\d])[\d]*([eE][-+]?[\d]+|\s*),\s*)*[+-]?[\d]*([\d]\.?|\.[\d])[\d]*([eE][-+]?[\d]+|\s*))?\s*\}\s*\}\s*\}" />
		</xsd:restriction>
	</xsd:simpleType>
	<xsd:simpleType name="string">
		<xsd:restriction base="xsd:string">
			<xsd:pattern value=".*[\[\]`$].*|[^,\{\}]*" />
		</xsd:restriction>
	</xsd:simpleType>
	<xsd:simpleType name="string_array">
		<xsd:restriction base="xsd:string">
			<xsd:pattern value=".*[\[\]`$].*|\{\s*(([^,\{\}]*,\s*)*[^,\{\}]*)?\s*\}" />
		</xsd:restriction>
	</xsd:simpleType>
	<xsd:element name="Problem" type="ProblemType" />
	<xsd:complexType name="ProblemType">
		<xsd:choice minOccurs="0" maxOccurs="unbounded">
			<xsd:element name="Events" type="EventsType" minOccurs="1" maxOccurs="1" />
			<xsd:element name="FieldSpecifications" type="FieldSpecificationsType" maxOccurs="1" />
			<xsd:element name="Functions" type="FunctionsType" maxOccurs="1" />
			<xsd:element name="Geometry" type="GeometryType" maxOccurs="1" />
			<xsd:element name="Mesh" type="MeshType" minOccurs="1" maxOccurs="1" />
			<xsd:element name="NumericalMethods" type="NumericalMethodsType" maxOccurs="1" />
			<xsd:element name="Outputs" type="OutputsType" minOccurs="1" maxOccurs="1" />
			<xsd:element name="Solvers" type="SolversType" minOccurs="1" maxOccurs="1" />
			<xsd:element name="Tasks" type="TasksType" maxOccurs="1" />
			<xsd:element name="Constitutive" type="ConstitutiveType" maxOccurs="1" />
			<xsd:element name="ElementRegions" type="ElementRegionsType" maxOccurs="1" />
			<xsd:element name="Included" type="IncludedType" maxOccurs="1" />
			<xsd:element name="Parameters" type="ParametersType" maxOccurs="1" />
			<xsd:element name="Benchmarks" type="BenchmarksType" maxOccurs="1" />
		</xsd:choice>
	</xsd:complexType>
	<xsd:complexType name="EventsType">
		<xsd:choice minOccurs="0" maxOccurs="unbounded">
			<xsd:element name="HaltEvent" type="HaltEventType" />
			<xsd:element name="PeriodicEvent" type="PeriodicEventType" />
			<xsd:element name="SoloEvent" type="SoloEventType" />
		</xsd:choice>
		<!--logLevel => Log level-->
		<xsd:attribute name="logLevel" type="integer" default="0" />
		<!--maxCycle => Maximum simulation cycle for the global event loop.-->
		<xsd:attribute name="maxCycle" type="integer" default="2147483647" />
		<!--maxTime => Maximum simulation time for the global event loop.-->
		<xsd:attribute name="maxTime" type="real64" default="1.79769e+308" />
	</xsd:complexType>
	<xsd:complexType name="HaltEventType">
		<xsd:choice minOccurs="0" maxOccurs="unbounded">
			<xsd:element name="HaltEvent" type="HaltEventType" />
			<xsd:element name="PeriodicEvent" type="PeriodicEventType" />
			<xsd:element name="SoloEvent" type="SoloEventType" />
		</xsd:choice>
		<!--beginTime => Start time of this event.-->
		<xsd:attribute name="beginTime" type="real64" default="0" />
		<!--endTime => End time of this event.-->
		<xsd:attribute name="endTime" type="real64" default="1e+100" />
		<!--finalDtStretch => Allow the final dt request for this event to grow by this percentage to match the endTime exactly.-->
		<xsd:attribute name="finalDtStretch" type="real64" default="0.001" />
		<!--forceDt => While active, this event will request this timestep value (ignoring any children/targets requests).-->
		<xsd:attribute name="forceDt" type="real64" default="-1" />
		<!--logLevel => Log level-->
		<xsd:attribute name="logLevel" type="integer" default="0" />
		<!--maxEventDt => While active, this event will request a timestep <= this value (depending upon any child/target requests).-->
		<xsd:attribute name="maxEventDt" type="real64" default="-1" />
		<!--maxRuntime => The maximum allowable runtime for the job.-->
		<xsd:attribute name="maxRuntime" type="real64" use="required" />
		<!--target => Name of the object to be executed when the event criteria are met.-->
		<xsd:attribute name="target" type="string" default="" />
		<!--targetExactStartStop => If this option is set, the event will reduce its timestep requests to match any specified beginTime/endTimes exactly.-->
		<xsd:attribute name="targetExactStartStop" type="integer" default="1" />
		<!--name => A name is required for any non-unique nodes-->
		<xsd:attribute name="name" type="string" use="required" />
	</xsd:complexType>
	<xsd:complexType name="PeriodicEventType">
		<xsd:choice minOccurs="0" maxOccurs="unbounded">
			<xsd:element name="HaltEvent" type="HaltEventType" />
			<xsd:element name="PeriodicEvent" type="PeriodicEventType" />
			<xsd:element name="SoloEvent" type="SoloEventType" />
		</xsd:choice>
		<!--beginTime => Start time of this event.-->
		<xsd:attribute name="beginTime" type="real64" default="0" />
		<!--cycleFrequency => Event application frequency (cycle, default)-->
		<xsd:attribute name="cycleFrequency" type="integer" default="1" />
		<!--endTime => End time of this event.-->
		<xsd:attribute name="endTime" type="real64" default="1e+100" />
		<!--finalDtStretch => Allow the final dt request for this event to grow by this percentage to match the endTime exactly.-->
		<xsd:attribute name="finalDtStretch" type="real64" default="0.001" />
		<!--forceDt => While active, this event will request this timestep value (ignoring any children/targets requests).-->
		<xsd:attribute name="forceDt" type="real64" default="-1" />
		<!--function => Name of an optional function to evaluate when the time/cycle criteria are met.If the result is greater than the specified eventThreshold, the function will continue to execute.-->
		<xsd:attribute name="function" type="string" default="" />
		<!--logLevel => Log level-->
		<xsd:attribute name="logLevel" type="integer" default="0" />
		<!--maxEventDt => While active, this event will request a timestep <= this value (depending upon any child/target requests).-->
		<xsd:attribute name="maxEventDt" type="real64" default="-1" />
		<!--object => If the optional function requires an object as an input, specify its path here.-->
		<xsd:attribute name="object" type="string" default="" />
		<!--set => If the optional function is applied to an object, specify the setname to evaluate (default = everything).-->
		<xsd:attribute name="set" type="string" default="" />
		<!--stat => If the optional function is applied to an object, specify the statistic to compare to the eventThreshold.The current options include: min, avg, and max.-->
		<xsd:attribute name="stat" type="integer" default="0" />
		<!--target => Name of the object to be executed when the event criteria are met.-->
		<xsd:attribute name="target" type="string" default="" />
		<!--targetExactStartStop => If this option is set, the event will reduce its timestep requests to match any specified beginTime/endTimes exactly.-->
		<xsd:attribute name="targetExactStartStop" type="integer" default="1" />
		<!--targetExactTimestep => If this option is set, the event will reduce its timestep requests to match the specified timeFrequency perfectly: dt_request = min(dt_request, t_last + time_frequency - time)).-->
		<xsd:attribute name="targetExactTimestep" type="integer" default="1" />
		<!--threshold => If the optional function is used, the event will execute if the value returned by the function exceeds this threshold.-->
		<xsd:attribute name="threshold" type="real64" default="0" />
		<!--timeFrequency => Event application frequency (time).  Note: if this value is specified, it will override any cycle-based behavior.-->
		<xsd:attribute name="timeFrequency" type="real64" default="-1" />
		<!--name => A name is required for any non-unique nodes-->
		<xsd:attribute name="name" type="string" use="required" />
	</xsd:complexType>
	<xsd:complexType name="SoloEventType">
		<xsd:choice minOccurs="0" maxOccurs="unbounded">
			<xsd:element name="HaltEvent" type="HaltEventType" />
			<xsd:element name="PeriodicEvent" type="PeriodicEventType" />
			<xsd:element name="SoloEvent" type="SoloEventType" />
		</xsd:choice>
		<!--beginTime => Start time of this event.-->
		<xsd:attribute name="beginTime" type="real64" default="0" />
		<!--endTime => End time of this event.-->
		<xsd:attribute name="endTime" type="real64" default="1e+100" />
		<!--finalDtStretch => Allow the final dt request for this event to grow by this percentage to match the endTime exactly.-->
		<xsd:attribute name="finalDtStretch" type="real64" default="0.001" />
		<!--forceDt => While active, this event will request this timestep value (ignoring any children/targets requests).-->
		<xsd:attribute name="forceDt" type="real64" default="-1" />
		<!--logLevel => Log level-->
		<xsd:attribute name="logLevel" type="integer" default="0" />
		<!--maxEventDt => While active, this event will request a timestep <= this value (depending upon any child/target requests).-->
		<xsd:attribute name="maxEventDt" type="real64" default="-1" />
		<!--target => Name of the object to be executed when the event criteria are met.-->
		<xsd:attribute name="target" type="string" default="" />
		<!--targetCycle => Targeted cycle to execute the event.-->
		<xsd:attribute name="targetCycle" type="integer" default="-1" />
		<!--targetExactStartStop => If this option is set, the event will reduce its timestep requests to match any specified beginTime/endTimes exactly.-->
		<xsd:attribute name="targetExactStartStop" type="integer" default="1" />
		<!--targetExactTimestep => If this option is set, the event will reduce its timestep requests to match the specified execution time exactly: dt_request = min(dt_request, t_target - time)).-->
		<xsd:attribute name="targetExactTimestep" type="integer" default="1" />
		<!--targetTime => Targeted time to execute the event.-->
		<xsd:attribute name="targetTime" type="real64" default="-1" />
		<!--name => A name is required for any non-unique nodes-->
		<xsd:attribute name="name" type="string" use="required" />
	</xsd:complexType>
	<xsd:complexType name="FieldSpecificationsType">
		<xsd:choice minOccurs="0" maxOccurs="unbounded">
			<xsd:element name="Dirichlet" type="DirichletType" />
			<xsd:element name="FieldSpecification" type="FieldSpecificationType" />
			<xsd:element name="SourceFlux" type="SourceFluxType" />
		</xsd:choice>
	</xsd:complexType>
	<xsd:complexType name="DirichletType">
		<!--bcApplicationTableName => Name of table that specifies the on/off application of the bc.-->
		<xsd:attribute name="bcApplicationTableName" type="string" default="" />
		<!--beginTime => time at which BC will start being applied.-->
		<xsd:attribute name="beginTime" type="real64" default="-1e+99" />
		<!--component => Component of field (if tensor) to apply boundary condition to-->
		<xsd:attribute name="component" type="integer" default="0" />
		<!--direction => Direction to apply boundary condition to-->
		<xsd:attribute name="direction" type="R1Tensor" default="0,0,0" />
		<!--endTime => time at which bc will stop being applied-->
		<xsd:attribute name="endTime" type="real64" default="1e+99" />
		<!--fieldName => Name of field that boundary condition is applied to.-->
		<xsd:attribute name="fieldName" type="string" default="" />
		<!--functionName => Name of function that specifies variation of the BC-->
		<xsd:attribute name="functionName" type="string" default="" />
		<!--initialCondition => BC is applied as an initial condition.-->
		<xsd:attribute name="initialCondition" type="integer" default="0" />
		<!--objectPath => Path to the target field-->
		<xsd:attribute name="objectPath" type="string" default="" />
		<!--scale => Scale factor for value of BC.-->
		<xsd:attribute name="scale" type="real64" default="0" />
		<!--setNames => Name of sets that boundary condition is applied to.-->
		<xsd:attribute name="setNames" type="string_array" use="required" />
		<!--name => A name is required for any non-unique nodes-->
		<xsd:attribute name="name" type="string" use="required" />
	</xsd:complexType>
	<xsd:complexType name="FieldSpecificationType">
		<!--bcApplicationTableName => Name of table that specifies the on/off application of the bc.-->
		<xsd:attribute name="bcApplicationTableName" type="string" default="" />
		<!--beginTime => time at which BC will start being applied.-->
		<xsd:attribute name="beginTime" type="real64" default="-1e+99" />
		<!--component => Component of field (if tensor) to apply boundary condition to-->
		<xsd:attribute name="component" type="integer" default="0" />
		<!--direction => Direction to apply boundary condition to-->
		<xsd:attribute name="direction" type="R1Tensor" default="0,0,0" />
		<!--endTime => time at which bc will stop being applied-->
		<xsd:attribute name="endTime" type="real64" default="1e+99" />
		<!--fieldName => Name of field that boundary condition is applied to.-->
		<xsd:attribute name="fieldName" type="string" default="" />
		<!--functionName => Name of function that specifies variation of the BC-->
		<xsd:attribute name="functionName" type="string" default="" />
		<!--initialCondition => BC is applied as an initial condition.-->
		<xsd:attribute name="initialCondition" type="integer" default="0" />
		<!--objectPath => Path to the target field-->
		<xsd:attribute name="objectPath" type="string" default="" />
		<!--scale => Scale factor for value of BC.-->
		<xsd:attribute name="scale" type="real64" default="0" />
		<!--setNames => Name of sets that boundary condition is applied to.-->
		<xsd:attribute name="setNames" type="string_array" use="required" />
		<!--name => A name is required for any non-unique nodes-->
		<xsd:attribute name="name" type="string" use="required" />
	</xsd:complexType>
	<xsd:complexType name="SourceFluxType">
		<!--bcApplicationTableName => Name of table that specifies the on/off application of the bc.-->
		<xsd:attribute name="bcApplicationTableName" type="string" default="" />
		<!--beginTime => time at which BC will start being applied.-->
		<xsd:attribute name="beginTime" type="real64" default="-1e+99" />
		<!--component => Component of field (if tensor) to apply boundary condition to-->
		<xsd:attribute name="component" type="integer" default="0" />
		<!--direction => Direction to apply boundary condition to-->
		<xsd:attribute name="direction" type="R1Tensor" default="0,0,0" />
		<!--endTime => time at which bc will stop being applied-->
		<xsd:attribute name="endTime" type="real64" default="1e+99" />
		<!--fieldName => Name of field that boundary condition is applied to.-->
		<xsd:attribute name="fieldName" type="string" default="" />
		<!--functionName => Name of function that specifies variation of the BC-->
		<xsd:attribute name="functionName" type="string" default="" />
		<!--initialCondition => BC is applied as an initial condition.-->
		<xsd:attribute name="initialCondition" type="integer" default="0" />
		<!--objectPath => Path to the target field-->
		<xsd:attribute name="objectPath" type="string" default="" />
		<!--scale => Scale factor for value of BC.-->
		<xsd:attribute name="scale" type="real64" default="0" />
		<!--setNames => Name of sets that boundary condition is applied to.-->
		<xsd:attribute name="setNames" type="string_array" use="required" />
		<!--name => A name is required for any non-unique nodes-->
		<xsd:attribute name="name" type="string" use="required" />
	</xsd:complexType>
	<xsd:complexType name="FunctionsType">
		<xsd:choice minOccurs="0" maxOccurs="unbounded">
			<xsd:element name="CompositeFunction" type="CompositeFunctionType" />
			<xsd:element name="SymbolicFunction" type="SymbolicFunctionType" />
			<xsd:element name="TableFunction" type="TableFunctionType" />
		</xsd:choice>
	</xsd:complexType>
	<xsd:complexType name="CompositeFunctionType">
		<!--expression => Composite math expression-->
		<xsd:attribute name="expression" type="string" default="" />
		<!--functionNames => List of source functions. The order must match the variableNames argument.-->
		<xsd:attribute name="functionNames" type="string_array" default="{}" />
		<!--inputVarNames => Name of fields are input to function.-->
		<xsd:attribute name="inputVarNames" type="string_array" default="{}" />
		<!--variableNames => List of variables in expression-->
		<xsd:attribute name="variableNames" type="string_array" default="{}" />
		<!--name => A name is required for any non-unique nodes-->
		<xsd:attribute name="name" type="string" use="required" />
	</xsd:complexType>
	<xsd:complexType name="SymbolicFunctionType">
		<!--expression => Symbolic math expression-->
		<xsd:attribute name="expression" type="string" use="required" />
		<!--inputVarNames => Name of fields are input to function.-->
		<xsd:attribute name="inputVarNames" type="string_array" default="{}" />
		<!--variableNames => List of variables in expression.  The order must match the evaluate argument-->
		<xsd:attribute name="variableNames" type="string_array" use="required" />
		<!--name => A name is required for any non-unique nodes-->
		<xsd:attribute name="name" type="string" use="required" />
	</xsd:complexType>
	<xsd:complexType name="TableFunctionType">
		<!--coordinateFiles => List of coordinate file names for ND Table-->
		<xsd:attribute name="coordinateFiles" type="path_array" default="{}" />
		<!--coordinates => Coordinates inputs for 1D tables-->
		<xsd:attribute name="coordinates" type="real64_array" default="{0}" />
		<!--inputVarNames => Name of fields are input to function.-->
		<xsd:attribute name="inputVarNames" type="string_array" default="{}" />
		<!--interpolation => Interpolation method. Valid options:
* linear
* nearest
* upper
* lower-->
		<xsd:attribute name="interpolation" type="geosx_TableFunction_InterpolationType" default="linear" />
		<!--values => Values for 1D tables-->
		<xsd:attribute name="values" type="real64_array" default="{0}" />
		<!--voxelFile => Voxel file name for ND Table-->
		<xsd:attribute name="voxelFile" type="path" default="" />
		<!--name => A name is required for any non-unique nodes-->
		<xsd:attribute name="name" type="string" use="required" />
	</xsd:complexType>
	<xsd:simpleType name="geosx_TableFunction_InterpolationType">
		<xsd:restriction base="xsd:string">
			<xsd:pattern value=".*[\[\]`$].*|linear|nearest|upper|lower" />
		</xsd:restriction>
	</xsd:simpleType>
	<xsd:complexType name="GeometryType">
		<xsd:choice minOccurs="0" maxOccurs="unbounded">
			<xsd:element name="BoundedPlane" type="BoundedPlaneType" />
			<xsd:element name="Box" type="BoxType" />
			<xsd:element name="Cylinder" type="CylinderType" />
			<xsd:element name="ThickPlane" type="ThickPlaneType" />
		</xsd:choice>
	</xsd:complexType>
	<xsd:complexType name="BoundedPlaneType">
		<!--dimensions => Length and width of the bounded plane-->
		<xsd:attribute name="dimensions" type="real64_array" use="required" />
		<!--lengthVector => Tangent vector defining the orthonormal basis along with the normal.-->
		<xsd:attribute name="lengthVector" type="R1Tensor" use="required" />
		<!--normal => Normal (n_x,n_y,n_z) to the plane (will be normalized automatically)-->
		<xsd:attribute name="normal" type="R1Tensor" use="required" />
		<!--origin => Origin point (x,y,z) of the plane (basically, any point on the plane)-->
		<xsd:attribute name="origin" type="R1Tensor" use="required" />
		<!--tolerance => Tolerance to determine if a point sits on the plane or not. It is relative to the maximum dimension of the plane.-->
		<xsd:attribute name="tolerance" type="real64" default="1e-05" />
		<!--widthVector => Tangent vector defining the orthonormal basis along with the normal.-->
		<xsd:attribute name="widthVector" type="R1Tensor" use="required" />
		<!--name => A name is required for any non-unique nodes-->
		<xsd:attribute name="name" type="string" use="required" />
	</xsd:complexType>
	<xsd:complexType name="BoxType">
		<!--strike => The strike angle of the box-->
		<xsd:attribute name="strike" type="real64" default="-90" />
		<!--xMax => Maximum (x,y,z) coordinates of the box-->
		<xsd:attribute name="xMax" type="R1Tensor" use="required" />
		<!--xMin => Minimum (x,y,z) coordinates of the box-->
		<xsd:attribute name="xMin" type="R1Tensor" use="required" />
		<!--name => A name is required for any non-unique nodes-->
		<xsd:attribute name="name" type="string" use="required" />
	</xsd:complexType>
	<xsd:complexType name="CylinderType">
		<!--point1 => Center point of one (upper or lower) face of the cylinder-->
		<xsd:attribute name="point1" type="R1Tensor" use="required" />
		<!--point2 => Center point of the other face of the cylinder-->
		<xsd:attribute name="point2" type="R1Tensor" use="required" />
		<!--radius => Radius of the cylinder-->
		<xsd:attribute name="radius" type="real64" use="required" />
		<!--name => A name is required for any non-unique nodes-->
		<xsd:attribute name="name" type="string" use="required" />
	</xsd:complexType>
	<xsd:complexType name="ThickPlaneType">
		<!--normal => Normal (n_x,n_y,n_z) to the plane (will be normalized automatically)-->
		<xsd:attribute name="normal" type="R1Tensor" use="required" />
		<!--origin => Origin point (x,y,z) of the plane (basically, any point on the plane)-->
		<xsd:attribute name="origin" type="R1Tensor" use="required" />
		<!--thickness => The total thickness of the plane (with half to each side)-->
		<xsd:attribute name="thickness" type="real64" use="required" />
		<!--name => A name is required for any non-unique nodes-->
		<xsd:attribute name="name" type="string" use="required" />
	</xsd:complexType>
	<xsd:complexType name="MeshType">
		<xsd:choice minOccurs="0" maxOccurs="unbounded">
			<xsd:element name="InternalMesh" type="InternalMeshType" />
			<xsd:element name="InternalWell" type="InternalWellType" />
			<xsd:element name="PAMELAMeshGenerator" type="PAMELAMeshGeneratorType" />
		</xsd:choice>
	</xsd:complexType>
	<xsd:complexType name="InternalMeshType">
		<!--cellBlockNames => names of each mesh block-->
		<xsd:attribute name="cellBlockNames" type="string_array" use="required" />
		<!--elementTypes => element types of each mesh block-->
		<xsd:attribute name="elementTypes" type="string_array" use="required" />
		<!--nx => number of elements in the x-direction within each mesh block-->
		<xsd:attribute name="nx" type="integer_array" use="required" />
		<!--ny => number of elements in the y-direction within each mesh block-->
		<xsd:attribute name="ny" type="integer_array" use="required" />
		<!--nz => number of elements in the z-direction within each mesh block-->
		<xsd:attribute name="nz" type="integer_array" use="required" />
		<!--trianglePattern => pattern by which to decompose the hex mesh into prisms (more explanation required)-->
		<xsd:attribute name="trianglePattern" type="integer" default="0" />
		<!--xBias => bias of element sizes in the x-direction within each mesh block (dx_left=(1+b)*L/N, dx_right=(1-b)*L/N)-->
		<xsd:attribute name="xBias" type="real64_array" default="{1}" />
		<!--xCoords => x-coordinates of each mesh block vertex-->
		<xsd:attribute name="xCoords" type="real64_array" use="required" />
		<!--yBias => bias of element sizes in the y-direction within each mesh block (dy_left=(1+b)*L/N, dx_right=(1-b)*L/N)-->
		<xsd:attribute name="yBias" type="real64_array" default="{1}" />
		<!--yCoords => y-coordinates of each mesh block vertex-->
		<xsd:attribute name="yCoords" type="real64_array" use="required" />
		<!--zBias => bias of element sizes in the z-direction within each mesh block (dz_left=(1+b)*L/N, dz_right=(1-b)*L/N)-->
		<xsd:attribute name="zBias" type="real64_array" default="{1}" />
		<!--zCoords => z-coordinates of each mesh block vertex-->
		<xsd:attribute name="zCoords" type="real64_array" use="required" />
		<!--name => A name is required for any non-unique nodes-->
		<xsd:attribute name="name" type="string" use="required" />
	</xsd:complexType>
	<xsd:complexType name="InternalWellType">
		<xsd:choice minOccurs="0" maxOccurs="unbounded">
			<xsd:element name="Perforation" type="PerforationType" />
		</xsd:choice>
		<!--meshName => Name of the reservoir mesh associated with this well-->
		<xsd:attribute name="meshName" type="string" use="required" />
		<!--numElementsPerSegment => Number of well elements per polyline segment-->
		<xsd:attribute name="numElementsPerSegment" type="integer" use="required" />
		<!--polylineNodeCoords => Physical coordinates of the well polyline nodes-->
		<xsd:attribute name="polylineNodeCoords" type="real64_array2d" use="required" />
		<!--polylineSegmentConn => Connectivity of the polyline segments-->
		<xsd:attribute name="polylineSegmentConn" type="globalIndex_array2d" use="required" />
		<!--radius => Radius of the well-->
		<xsd:attribute name="radius" type="real64" use="required" />
		<!--wellControlsName => Name of the set of constraints associated with this well-->
		<xsd:attribute name="wellControlsName" type="string" use="required" />
		<!--wellRegionName => Name of the well element region-->
		<xsd:attribute name="wellRegionName" type="string" use="required" />
		<!--name => A name is required for any non-unique nodes-->
		<xsd:attribute name="name" type="string" use="required" />
	</xsd:complexType>
	<xsd:complexType name="PerforationType">
		<!--distanceFromHead => Linear distance from well head to the perforation-->
		<xsd:attribute name="distanceFromHead" type="real64" use="required" />
		<!--transmissibility => Perforation transmissibility-->
		<xsd:attribute name="transmissibility" type="real64" default="-1" />
		<!--name => A name is required for any non-unique nodes-->
		<xsd:attribute name="name" type="string" use="required" />
	</xsd:complexType>
	<xsd:complexType name="PAMELAMeshGeneratorType">
		<!--fieldNamesInGEOSX => Name of the fields within GEOSX-->
		<xsd:attribute name="fieldNamesInGEOSX" type="string_array" default="{}" />
		<!--fieldsToImport => Fields to be imported from the external mesh file-->
		<xsd:attribute name="fieldsToImport" type="string_array" default="{}" />
		<!--file => path to the mesh file-->
		<xsd:attribute name="file" type="path" use="required" />
		<!--reverseZ => 0 : Z coordinate is upward, 1 : Z coordinate is downward-->
		<xsd:attribute name="reverseZ" type="integer" default="0" />
		<!--scale => Scale the coordinates of the vertices-->
		<xsd:attribute name="scale" type="real64" default="1" />
		<!--name => A name is required for any non-unique nodes-->
		<xsd:attribute name="name" type="string" use="required" />
	</xsd:complexType>
	<xsd:complexType name="NumericalMethodsType">
		<xsd:choice minOccurs="0" maxOccurs="unbounded">
			<xsd:element name="FiniteElements" type="FiniteElementsType" maxOccurs="1" />
			<xsd:element name="FiniteVolume" type="FiniteVolumeType" maxOccurs="1" />
		</xsd:choice>
	</xsd:complexType>
	<xsd:complexType name="FiniteElementsType">
		<xsd:choice minOccurs="0" maxOccurs="unbounded">
			<xsd:element name="FiniteElementSpace" type="FiniteElementSpaceType" />
			<xsd:element name="LinearSolverParameters" type="LinearSolverParametersType" maxOccurs="1" />
			<xsd:element name="NonlinearSolverParameters" type="NonlinearSolverParametersType" maxOccurs="1" />
		</xsd:choice>
	</xsd:complexType>
	<xsd:complexType name="FiniteElementSpaceType">
		<!--formulation => Specifier to indicate any specialized formuations. For instance, one of the many enhanced assumed strain methods of the Hexahedron parent shape would be indicated here-->
		<xsd:attribute name="formulation" type="string" default="default" />
		<!--order => The order of the finite element basis.-->
		<xsd:attribute name="order" type="integer" use="required" />
		<!--name => A name is required for any non-unique nodes-->
		<xsd:attribute name="name" type="string" use="required" />
	</xsd:complexType>
	<xsd:complexType name="LinearSolverParametersType">
		<!--amgCoarseSolver => AMG coarsest level solver/smoother type
Available options are: jacobi, gaussSeidel, blockGaussSeidel, chebyshev, direct-->
		<xsd:attribute name="amgCoarseSolver" type="string" default="direct" />
		<!--amgNullSpaceType => AMG near null space approximation-->
		<xsd:attribute name="amgNullSpaceType" type="string" default="constantModes" />
		<!--amgNumSweeps => AMG smoother sweeps-->
		<xsd:attribute name="amgNumSweeps" type="integer" default="2" />
		<!--amgSmootherType => AMG smoother type
Available options are: jacobi, blockJacobi, gaussSeidel, blockGaussSeidel, chebyshev, icc, ilu, ilut-->
		<xsd:attribute name="amgSmootherType" type="string" default="gaussSeidel" />
		<!--amgThreshold => AMG strength-of-connection threshold-->
		<xsd:attribute name="amgThreshold" type="real64" default="0" />
		<!--directCheckResidual => Whether to check the linear system solution residual-->
		<xsd:attribute name="directCheckResidual" type="integer" default="0" />
		<!--directColPerm => How to permute the columns. Available options are:
* none
* MMD_AtplusA
* MMD_AtA
* colAMD
* metis
* parmetis-->
		<xsd:attribute name="directColPerm" type="geosx_LinearSolverParameters_Direct_ColPerm" default="metis" />
		<!--directEquil => Whether to scale the rows and columns of the matrix-->
		<xsd:attribute name="directEquil" type="integer" default="1" />
		<!--directIterRef => Whether to perform iterative refinement-->
		<xsd:attribute name="directIterRef" type="integer" default="1" />
		<!--directParallel => Whether to use a parallel solver (instead of a serial one)-->
		<xsd:attribute name="directParallel" type="integer" default="1" />
		<!--directReplTinyPivot => Whether to replace tiny pivots by sqrt(epsilon)*norm(A)-->
		<xsd:attribute name="directReplTinyPivot" type="integer" default="1" />
		<!--directRowPerm => How to permute the rows. Available options are:
* none
* mc64-->
		<xsd:attribute name="directRowPerm" type="geosx_LinearSolverParameters_Direct_RowPerm" default="mc64" />
		<!--iluFill => ILU(K) fill factor-->
		<xsd:attribute name="iluFill" type="integer" default="0" />
		<!--iluThreshold => ILU(T) threshold factor-->
		<xsd:attribute name="iluThreshold" type="real64" default="0" />
		<!--krylovAdaptiveTol => Use Eisenstat-Walker adaptive linear tolerance-->
		<xsd:attribute name="krylovAdaptiveTol" type="integer" default="0" />
		<!--krylovMaxIter => Maximum iterations allowed for an iterative solver-->
		<xsd:attribute name="krylovMaxIter" type="integer" default="200" />
		<!--krylovMaxRestart => Maximum iterations before restart (GMRES only)-->
		<xsd:attribute name="krylovMaxRestart" type="integer" default="200" />
		<!--krylovTol => Relative convergence tolerance of the iterative method
If the method converges, the iterative solution :math:`\mathsf{x}_k` is such that
the relative residual norm satisfies:
:math:`\left\lVert \mathsf{b} - \mathsf{A} \mathsf{x}_k \right\rVert_2` < ``krylovTol`` * :math:`\left\lVert\mathsf{b}\right\rVert_2`-->
		<xsd:attribute name="krylovTol" type="real64" default="1e-06" />
		<!--krylovWeakestTol => Weakest-allowed tolerance for adaptive method-->
		<xsd:attribute name="krylovWeakestTol" type="real64" default="0.001" />
		<!--logLevel => Log level-->
		<xsd:attribute name="logLevel" type="integer" default="0" />
		<!--preconditionerType => Preconditioner type. Available options are:
* none
* jacobi
* gs
* sgs
* iluk
* ilut
* icc
* ict
* amg
* mgr
* block-->
		<xsd:attribute name="preconditionerType" type="geosx_LinearSolverParameters_PreconditionerType" default="iluk" />
		<!--solverType => Linear solver type. Available options are:
* direct
* cg
* gmres
* fgmres
* bicgstab
* preconditioner-->
		<xsd:attribute name="solverType" type="geosx_LinearSolverParameters_SolverType" default="direct" />
		<!--stopIfError => Whether to stop the simulation if the linear solver reports an error-->
		<xsd:attribute name="stopIfError" type="integer" default="1" />
	</xsd:complexType>
	<xsd:simpleType name="geosx_LinearSolverParameters_Direct_ColPerm">
		<xsd:restriction base="xsd:string">
			<xsd:pattern value=".*[\[\]`$].*|none|MMD_AtplusA|MMD_AtA|colAMD|metis|parmetis" />
		</xsd:restriction>
	</xsd:simpleType>
	<xsd:simpleType name="geosx_LinearSolverParameters_Direct_RowPerm">
		<xsd:restriction base="xsd:string">
			<xsd:pattern value=".*[\[\]`$].*|none|mc64" />
		</xsd:restriction>
	</xsd:simpleType>
	<xsd:simpleType name="geosx_LinearSolverParameters_PreconditionerType">
		<xsd:restriction base="xsd:string">
			<xsd:pattern value=".*[\[\]`$].*|none|jacobi|gs|sgs|iluk|ilut|icc|ict|amg|mgr|block" />
		</xsd:restriction>
	</xsd:simpleType>
	<xsd:simpleType name="geosx_LinearSolverParameters_SolverType">
		<xsd:restriction base="xsd:string">
			<xsd:pattern value=".*[\[\]`$].*|direct|cg|gmres|fgmres|bicgstab|preconditioner" />
		</xsd:restriction>
	</xsd:simpleType>
	<xsd:complexType name="NonlinearSolverParametersType">
		<!--allowNonConverged => Allow non-converged solution to be accepted. (i.e. exit from the Newton loop without achieving the desired tolerance)-->
		<xsd:attribute name="allowNonConverged" type="integer" default="0" />
		<!--dtCutIterLimit => Fraction of the Max Newton iterations above which the solver asks for the time-step to be cut for the next dt.-->
		<xsd:attribute name="dtCutIterLimit" type="real64" default="0.7" />
		<!--dtIncIterLimit => Fraction of the Max Newton iterations below which the solver asks for the time-step to be doubled for the next dt.-->
		<xsd:attribute name="dtIncIterLimit" type="real64" default="0.4" />
		<!--lineSearchAction => How the line search is to be used. Options are: 
 * None    - Do not use line search.
* Attempt - Use line search. Allow exit from line search without achieving smaller residual than starting residual.
* Require - Use line search. If smaller residual than starting resdual is not achieved, cut time step.-->
		<xsd:attribute name="lineSearchAction" type="geosx_NonlinearSolverParameters_LineSearchAction" default="Attempt" />
		<!--lineSearchCutFactor => Line search cut factor. For instance, a value of 0.5 will result in the effective application of the last solution by a factor of (0.5, 0.25, 0.125, ...)-->
		<xsd:attribute name="lineSearchCutFactor" type="real64" default="0.5" />
		<!--lineSearchMaxCuts => Maximum number of line search cuts.-->
		<xsd:attribute name="lineSearchMaxCuts" type="integer" default="4" />
		<!--logLevel => Log level-->
		<xsd:attribute name="logLevel" type="integer" default="0" />
		<!--maxSubSteps => Maximum number of time sub-steps allowed for the solver-->
		<xsd:attribute name="maxSubSteps" type="integer" default="10" />
		<!--maxTimeStepCuts => Max number of time step cuts-->
		<xsd:attribute name="maxTimeStepCuts" type="integer" default="2" />
		<!--newtonMaxIter => Maximum number of iterations that are allowed in a Newton loop.-->
		<xsd:attribute name="newtonMaxIter" type="integer" default="5" />
		<!--newtonMinIter => Minimum number of iterations that are required before exiting the Newton loop.-->
		<xsd:attribute name="newtonMinIter" type="integer" default="1" />
		<!--newtonTol => The required tolerance in order to exit the Newton iteration loop.-->
		<xsd:attribute name="newtonTol" type="real64" default="1e-06" />
		<!--timestepCutFactor => Factor by which the time step will be cut if a timestep cut is required.-->
		<xsd:attribute name="timestepCutFactor" type="real64" default="0.5" />
	</xsd:complexType>
	<xsd:simpleType name="geosx_NonlinearSolverParameters_LineSearchAction">
		<xsd:restriction base="xsd:string">
			<xsd:pattern value=".*[\[\]`$].*|None|Attempt|Require" />
		</xsd:restriction>
	</xsd:simpleType>
	<xsd:complexType name="FiniteVolumeType">
		<xsd:choice minOccurs="0" maxOccurs="unbounded">
			<xsd:element name="HybridMimeticDiscretization" type="HybridMimeticDiscretizationType" />
			<xsd:element name="TwoPointFluxApproximation" type="TwoPointFluxApproximationType" />
		</xsd:choice>
	</xsd:complexType>
	<xsd:complexType name="HybridMimeticDiscretizationType">
		<!--coefficientName => Name of coefficient field-->
		<xsd:attribute name="coefficientName" type="string" use="required" />
		<!--innerProductType => Type of inner product used in the hybrid FVM solver-->
		<xsd:attribute name="innerProductType" type="string" use="required" />
		<!--name => A name is required for any non-unique nodes-->
		<xsd:attribute name="name" type="string" use="required" />
	</xsd:complexType>
	<xsd:complexType name="TwoPointFluxApproximationType">
		<!--areaRelTol => Relative tolerance for area calculations.-->
		<xsd:attribute name="areaRelTol" type="real64" default="1e-08" />
		<!--coefficientName => Name of coefficient field-->
		<xsd:attribute name="coefficientName" type="string" use="required" />
		<!--fieldName => Name of primary solution field-->
		<xsd:attribute name="fieldName" type="string" use="required" />
		<!--targetRegions => List of regions to build the stencil for-->
		<xsd:attribute name="targetRegions" type="string_array" default="{}" />
		<!--name => A name is required for any non-unique nodes-->
		<xsd:attribute name="name" type="string" use="required" />
	</xsd:complexType>
	<xsd:complexType name="OutputsType">
		<xsd:choice minOccurs="0" maxOccurs="unbounded">
			<xsd:element name="Blueprint" type="BlueprintType" />
			<xsd:element name="ChomboIO" type="ChomboIOType" />
			<xsd:element name="Python" type="PythonType" />
			<xsd:element name="Restart" type="RestartType" />
			<xsd:element name="Silo" type="SiloType" />
			<xsd:element name="TimeHistory" type="TimeHistoryType" />
			<xsd:element name="VTK" type="VTKType" />
		</xsd:choice>
	</xsd:complexType>
	<xsd:complexType name="BlueprintType">
		<!--childDirectory => Child directory path-->
		<xsd:attribute name="childDirectory" type="string" default="" />
		<!--outputFullQuadratureData => If true writes out data associated with every quadrature point.-->
		<xsd:attribute name="outputFullQuadratureData" type="integer" default="0" />
		<!--parallelThreads => Number of plot files.-->
		<xsd:attribute name="parallelThreads" type="integer" default="1" />
		<!--plotLevel => Determines which fields to write.-->
		<xsd:attribute name="plotLevel" type="geosx_dataRepository_PlotLevel" default="1" />
		<!--name => A name is required for any non-unique nodes-->
		<xsd:attribute name="name" type="string" use="required" />
	</xsd:complexType>
	<xsd:complexType name="ChomboIOType">
		<!--beginCycle => Cycle at which the coupling will commence.-->
		<xsd:attribute name="beginCycle" type="real64" use="required" />
		<!--childDirectory => Child directory path-->
		<xsd:attribute name="childDirectory" type="string" default="" />
		<!--inputPath => Path at which the chombo to geosx file will be written.-->
		<xsd:attribute name="inputPath" type="string" default="/INVALID_INPUT_PATH" />
		<!--outputPath => Path at which the geosx to chombo file will be written.-->
		<xsd:attribute name="outputPath" type="string" use="required" />
		<!--parallelThreads => Number of plot files.-->
		<xsd:attribute name="parallelThreads" type="integer" default="1" />
		<!--useChomboPressures => True iff geosx should use the pressures chombo writes out.-->
		<xsd:attribute name="useChomboPressures" type="integer" default="0" />
		<!--waitForInput => True iff geosx should wait for chombo to write out a file. When true the inputPath must be set.-->
		<xsd:attribute name="waitForInput" type="integer" use="required" />
		<!--name => A name is required for any non-unique nodes-->
		<xsd:attribute name="name" type="string" use="required" />
	</xsd:complexType>
	<xsd:complexType name="PythonType">
		<!--childDirectory => Child directory path-->
		<xsd:attribute name="childDirectory" type="string" default="" />
		<!--parallelThreads => Number of plot files.-->
		<xsd:attribute name="parallelThreads" type="integer" default="1" />
		<!--name => A name is required for any non-unique nodes-->
		<xsd:attribute name="name" type="string" use="required" />
	</xsd:complexType>
	<xsd:complexType name="RestartType">
		<!--childDirectory => Child directory path-->
		<xsd:attribute name="childDirectory" type="string" default="" />
		<!--parallelThreads => Number of plot files.-->
		<xsd:attribute name="parallelThreads" type="integer" default="1" />
		<!--name => A name is required for any non-unique nodes-->
		<xsd:attribute name="name" type="string" use="required" />
	</xsd:complexType>
	<xsd:complexType name="SiloType">
		<!--childDirectory => Child directory path-->
		<xsd:attribute name="childDirectory" type="string" default="" />
		<!--parallelThreads => Number of plot files.-->
		<xsd:attribute name="parallelThreads" type="integer" default="1" />
		<!--plotFileRoot => (no description available)-->
		<xsd:attribute name="plotFileRoot" type="string" default="plot" />
		<!--plotLevel => (no description available)-->
		<xsd:attribute name="plotLevel" type="integer" default="1" />
		<!--writeCellElementMesh => (no description available)-->
		<xsd:attribute name="writeCellElementMesh" type="integer" default="1" />
		<!--writeEdgeMesh => (no description available)-->
		<xsd:attribute name="writeEdgeMesh" type="integer" default="0" />
		<!--writeFEMFaces => (no description available)-->
		<xsd:attribute name="writeFEMFaces" type="integer" default="0" />
		<!--writeFaceElementMesh => (no description available)-->
		<xsd:attribute name="writeFaceElementMesh" type="integer" default="1" />
		<!--name => A name is required for any non-unique nodes-->
		<xsd:attribute name="name" type="string" use="required" />
	</xsd:complexType>
	<xsd:complexType name="TimeHistoryType">
		<!--childDirectory => Child directory path-->
		<xsd:attribute name="childDirectory" type="string" default="" />
		<!--filename => The filename to which to write time history output.-->
		<xsd:attribute name="filename" type="string" default="TimeHistory" />
		<!--format => The output file format for time history output.-->
		<xsd:attribute name="format" type="string" default="hdf" />
		<!--parallelThreads => Number of plot files.-->
		<xsd:attribute name="parallelThreads" type="integer" default="1" />
		<!--sources => A list of collectors from which to collect and output time history information.-->
		<xsd:attribute name="sources" type="string_array" use="required" />
		<!--name => A name is required for any non-unique nodes-->
		<xsd:attribute name="name" type="string" use="required" />
	</xsd:complexType>
	<xsd:complexType name="VTKType">
		<!--childDirectory => Child directory path-->
		<xsd:attribute name="childDirectory" type="string" default="" />
		<!--parallelThreads => Number of plot files.-->
		<xsd:attribute name="parallelThreads" type="integer" default="1" />
		<!--plotFileRoot => Name of the root file for this output.-->
		<xsd:attribute name="plotFileRoot" type="string" default="VTK" />
		<!--plotLevel => Level detail plot. Only fields with lower of equal plot level will be output.-->
		<xsd:attribute name="plotLevel" type="integer" default="1" />
		<!--writeBinaryData => Output the data in binary format-->
		<xsd:attribute name="writeBinaryData" type="integer" default="1" />
		<!--writeFEMFaces => (no description available)-->
		<xsd:attribute name="writeFEMFaces" type="integer" default="0" />
		<!--name => A name is required for any non-unique nodes-->
		<xsd:attribute name="name" type="string" use="required" />
	</xsd:complexType>
	<xsd:complexType name="SolversType">
		<xsd:choice minOccurs="0" maxOccurs="unbounded">
<<<<<<< HEAD
			<xsd:element name="AcousticSEM" type="AcousticSEMType" />
			<xsd:element name="CompositionalMultiphaseFlow" type="CompositionalMultiphaseFlowType" />
=======
			<xsd:element name="CompositionalMultiphaseFVM" type="CompositionalMultiphaseFVMType" />
			<xsd:element name="CompositionalMultiphaseHybridFVM" type="CompositionalMultiphaseHybridFVMType" />
>>>>>>> 783b6545
			<xsd:element name="CompositionalMultiphaseReservoir" type="CompositionalMultiphaseReservoirType" />
			<xsd:element name="CompositionalMultiphaseWell" type="CompositionalMultiphaseWellType" />
			<xsd:element name="EmbeddedSurfaceGenerator" type="EmbeddedSurfaceGeneratorType" />
			<xsd:element name="FlowProppantTransport" type="FlowProppantTransportType" />
			<xsd:element name="Hydrofracture" type="HydrofractureType" />
			<xsd:element name="LagrangianContact" type="LagrangianContactType" />
			<xsd:element name="LaplaceFEM" type="LaplaceFEMType" />
			<xsd:element name="PhaseFieldDamageFEM" type="PhaseFieldDamageFEMType" />
			<xsd:element name="PhaseFieldFracture" type="PhaseFieldFractureType" />
			<xsd:element name="Poroelastic" type="PoroelasticType" />
			<xsd:element name="PoroelasticEmbeddedFractures" type="PoroelasticEmbeddedFracturesType" />
			<xsd:element name="ProppantTransport" type="ProppantTransportType" />
			<xsd:element name="SinglePhaseFVM" type="SinglePhaseFVMType" />
			<xsd:element name="SinglePhaseHybridFVM" type="SinglePhaseHybridFVMType" />
			<xsd:element name="SinglePhaseProppantFVM" type="SinglePhaseProppantFVMType" />
			<xsd:element name="SinglePhaseReservoir" type="SinglePhaseReservoirType" />
			<xsd:element name="SinglePhaseWell" type="SinglePhaseWellType" />
			<xsd:element name="SolidMechanicsEmbeddedFractures" type="SolidMechanicsEmbeddedFracturesType" />
			<xsd:element name="SolidMechanicsLagrangianSSLE" type="SolidMechanicsLagrangianSSLEType" />
			<xsd:element name="SolidMechanics_LagrangianFEM" type="SolidMechanics_LagrangianFEMType" />
			<xsd:element name="SurfaceGenerator" type="SurfaceGeneratorType" />
		</xsd:choice>
		<!--gravityVector => Gravity vector used in the physics solvers-->
		<xsd:attribute name="gravityVector" type="R1Tensor" default="0,0,-9.81" />
	</xsd:complexType>
<<<<<<< HEAD
	<xsd:complexType name="AcousticSEMType">
=======
	<xsd:complexType name="CompositionalMultiphaseFVMType">
>>>>>>> 783b6545
		<xsd:choice minOccurs="0" maxOccurs="unbounded">
			<xsd:element name="LinearSolverParameters" type="LinearSolverParametersType" maxOccurs="1" />
			<xsd:element name="NonlinearSolverParameters" type="NonlinearSolverParametersType" maxOccurs="1" />
		</xsd:choice>
<<<<<<< HEAD
		<!--cflFactor => Factor to apply to the `CFL condition <http://en.wikipedia.org/wiki/Courant-Friedrichs-Lewy_condition>`_ when calculating the maximum allowable time step. Values should be in the interval (0,1] -->
		<xsd:attribute name="cflFactor" type="real64" default="0.5" />
		<!--discretization => Name of discretization object (defined in the :ref:`NumericalMethodsManager`) to use for this solver. For instance, if this is a Finite Element Solver, the name of a :ref:`FiniteElement` should be specified. If this is a Finite Volume Method, the name of a :ref:`FiniteVolume` discretization should be specified.-->
		<xsd:attribute name="discretization" type="string" use="required" />
		<!--initialDt => Initial time-step value required by the solver to the event manager.-->
		<xsd:attribute name="initialDt" type="real64" default="1e+99" />
		<!--logLevel => Log level-->
		<xsd:attribute name="logLevel" type="integer" default="0" />
		<!--receiverCoordinates => Coordinates (x,y,z) of the receivers-->
		<xsd:attribute name="receiverCoordinates" type="real64_array2d" use="required" />
		<!--sourceCoordinates => Coordinates (x,y,z) of the sources-->
		<xsd:attribute name="sourceCoordinates" type="real64_array2d" use="required" />
		<!--targetRegions => Allowable regions that the solver may be applied to. Note that this does not indicate that the solver will be applied to these regions, only that allocation will occur such that the solver may be applied to these regions. The decision about what regions this solver will beapplied to rests in the EventManager.-->
		<xsd:attribute name="targetRegions" type="string_array" use="required" />
		<!--timeSourceFrequency => Central frequency for the time source-->
		<xsd:attribute name="timeSourceFrequency" type="real64" use="required" />
		<!--name => A name is required for any non-unique nodes-->
		<xsd:attribute name="name" type="string" use="required" />
	</xsd:complexType>
	<xsd:complexType name="CompositionalMultiphaseFlowType">
=======
		<!--allowLocalCompDensityChopping => Flag indicating whether local (cell-wise) chopping of negative compositions is allowed-->
		<xsd:attribute name="allowLocalCompDensityChopping" type="integer" default="1" />
		<!--capPressureNames => Name of the capillary pressure constitutive model to use-->
		<xsd:attribute name="capPressureNames" type="string_array" default="{}" />
		<!--cflFactor => Factor to apply to the `CFL condition <http://en.wikipedia.org/wiki/Courant-Friedrichs-Lewy_condition>`_ when calculating the maximum allowable time step. Values should be in the interval (0,1] -->
		<xsd:attribute name="cflFactor" type="real64" default="0.5" />
		<!--discretization => Name of discretization object to use for this solver.-->
		<xsd:attribute name="discretization" type="string" use="required" />
		<!--fluidNames => Names of fluid constitutive models for each region.-->
		<xsd:attribute name="fluidNames" type="string_array" use="required" />
		<!--initialDt => Initial time-step value required by the solver to the event manager.-->
		<xsd:attribute name="initialDt" type="real64" default="1e+99" />
		<!--inputFluxEstimate => Initial estimate of the input flux used only for residual scaling. This should be essentially equivalent to the input flux * dt.-->
		<xsd:attribute name="inputFluxEstimate" type="real64" default="1" />
		<!--logLevel => Log level-->
		<xsd:attribute name="logLevel" type="integer" default="0" />
		<!--maxCompFractionChange => Maximum (absolute) change in a component fraction between two Newton iterations-->
		<xsd:attribute name="maxCompFractionChange" type="real64" default="1" />
		<!--meanPermCoeff => Coefficient to move between harmonic mean (1.0) and arithmetic mean (0.0) for the calculation of permeability between elements.-->
		<xsd:attribute name="meanPermCoeff" type="real64" default="1" />
		<!--relPermNames => Name of the relative permeability constitutive model to use-->
		<xsd:attribute name="relPermNames" type="string_array" use="required" />
		<!--solidNames => Names of solid constitutive models for each region.-->
		<xsd:attribute name="solidNames" type="string_array" use="required" />
		<!--targetRegions => Allowable regions that the solver may be applied to. Note that this does not indicate that the solver will be applied to these regions, only that allocation will occur such that the solver may be applied to these regions. The decision about what regions this solver will beapplied to rests in the EventManager.-->
		<xsd:attribute name="targetRegions" type="string_array" use="required" />
		<!--temperature => Temperature-->
		<xsd:attribute name="temperature" type="real64" use="required" />
		<!--useMass => Use mass formulation instead of molar-->
		<xsd:attribute name="useMass" type="integer" default="0" />
		<!--name => A name is required for any non-unique nodes-->
		<xsd:attribute name="name" type="string" use="required" />
	</xsd:complexType>
	<xsd:complexType name="CompositionalMultiphaseHybridFVMType">
>>>>>>> 783b6545
		<xsd:choice minOccurs="0" maxOccurs="unbounded">
			<xsd:element name="LinearSolverParameters" type="LinearSolverParametersType" maxOccurs="1" />
			<xsd:element name="NonlinearSolverParameters" type="NonlinearSolverParametersType" maxOccurs="1" />
		</xsd:choice>
		<!--allowLocalCompDensityChopping => Flag indicating whether local (cell-wise) chopping of negative compositions is allowed-->
		<xsd:attribute name="allowLocalCompDensityChopping" type="integer" default="1" />
		<!--capPressureNames => Name of the capillary pressure constitutive model to use-->
		<xsd:attribute name="capPressureNames" type="string_array" default="{}" />
		<!--cflFactor => Factor to apply to the `CFL condition <http://en.wikipedia.org/wiki/Courant-Friedrichs-Lewy_condition>`_ when calculating the maximum allowable time step. Values should be in the interval (0,1] -->
		<xsd:attribute name="cflFactor" type="real64" default="0.5" />
		<!--discretization => Name of discretization object to use for this solver.-->
		<xsd:attribute name="discretization" type="string" use="required" />
		<!--fluidNames => Names of fluid constitutive models for each region.-->
		<xsd:attribute name="fluidNames" type="string_array" use="required" />
		<!--initialDt => Initial time-step value required by the solver to the event manager.-->
		<xsd:attribute name="initialDt" type="real64" default="1e+99" />
		<!--inputFluxEstimate => Initial estimate of the input flux used only for residual scaling. This should be essentially equivalent to the input flux * dt.-->
		<xsd:attribute name="inputFluxEstimate" type="real64" default="1" />
		<!--logLevel => Log level-->
		<xsd:attribute name="logLevel" type="integer" default="0" />
		<!--maxCompFractionChange => Maximum (absolute) change in a component fraction between two Newton iterations-->
		<xsd:attribute name="maxCompFractionChange" type="real64" default="1" />
		<!--maxRelativePressureChange => Maximum (relative) change in (face) pressure between two Newton iterations-->
		<xsd:attribute name="maxRelativePressureChange" type="real64" default="1" />
		<!--meanPermCoeff => Coefficient to move between harmonic mean (1.0) and arithmetic mean (0.0) for the calculation of permeability between elements.-->
		<xsd:attribute name="meanPermCoeff" type="real64" default="1" />
		<!--relPermNames => Name of the relative permeability constitutive model to use-->
		<xsd:attribute name="relPermNames" type="string_array" use="required" />
		<!--solidNames => Names of solid constitutive models for each region.-->
		<xsd:attribute name="solidNames" type="string_array" use="required" />
		<!--targetRegions => Allowable regions that the solver may be applied to. Note that this does not indicate that the solver will be applied to these regions, only that allocation will occur such that the solver may be applied to these regions. The decision about what regions this solver will beapplied to rests in the EventManager.-->
		<xsd:attribute name="targetRegions" type="string_array" use="required" />
		<!--temperature => Temperature-->
		<xsd:attribute name="temperature" type="real64" use="required" />
		<!--useMass => Use mass formulation instead of molar-->
		<xsd:attribute name="useMass" type="integer" default="0" />
		<!--name => A name is required for any non-unique nodes-->
		<xsd:attribute name="name" type="string" use="required" />
	</xsd:complexType>
	<xsd:complexType name="CompositionalMultiphaseReservoirType">
		<xsd:choice minOccurs="0" maxOccurs="unbounded">
			<xsd:element name="LinearSolverParameters" type="LinearSolverParametersType" maxOccurs="1" />
			<xsd:element name="NonlinearSolverParameters" type="NonlinearSolverParametersType" maxOccurs="1" />
		</xsd:choice>
		<!--cflFactor => Factor to apply to the `CFL condition <http://en.wikipedia.org/wiki/Courant-Friedrichs-Lewy_condition>`_ when calculating the maximum allowable time step. Values should be in the interval (0,1] -->
		<xsd:attribute name="cflFactor" type="real64" default="0.5" />
		<!--flowSolverName => Name of the flow solver to use in the reservoir-well system solver-->
		<xsd:attribute name="flowSolverName" type="string" use="required" />
		<!--initialDt => Initial time-step value required by the solver to the event manager.-->
		<xsd:attribute name="initialDt" type="real64" default="1e+99" />
		<!--logLevel => Log level-->
		<xsd:attribute name="logLevel" type="integer" default="0" />
		<!--targetRegions => Allowable regions that the solver may be applied to. Note that this does not indicate that the solver will be applied to these regions, only that allocation will occur such that the solver may be applied to these regions. The decision about what regions this solver will beapplied to rests in the EventManager.-->
		<xsd:attribute name="targetRegions" type="string_array" use="required" />
		<!--wellSolverName => Name of the well solver to use in the reservoir-well system solver-->
		<xsd:attribute name="wellSolverName" type="string" use="required" />
		<!--name => A name is required for any non-unique nodes-->
		<xsd:attribute name="name" type="string" use="required" />
	</xsd:complexType>
	<xsd:complexType name="CompositionalMultiphaseWellType">
		<xsd:choice minOccurs="0" maxOccurs="unbounded">
			<xsd:element name="LinearSolverParameters" type="LinearSolverParametersType" maxOccurs="1" />
			<xsd:element name="NonlinearSolverParameters" type="NonlinearSolverParametersType" maxOccurs="1" />
			<xsd:element name="WellControls" type="WellControlsType" />
		</xsd:choice>
		<!--allowLocalCompDensityChopping => Flag indicating whether local (cell-wise) chopping of negative compositions is allowed-->
		<xsd:attribute name="allowLocalCompDensityChopping" type="integer" default="1" />
		<!--cflFactor => Factor to apply to the `CFL condition <http://en.wikipedia.org/wiki/Courant-Friedrichs-Lewy_condition>`_ when calculating the maximum allowable time step. Values should be in the interval (0,1] -->
		<xsd:attribute name="cflFactor" type="real64" default="0.5" />
		<!--fluidNames => Name of fluid constitutive object to use for this solver.-->
		<xsd:attribute name="fluidNames" type="string_array" use="required" />
		<!--initialDt => Initial time-step value required by the solver to the event manager.-->
		<xsd:attribute name="initialDt" type="real64" default="1e+99" />
		<!--logLevel => Log level-->
		<xsd:attribute name="logLevel" type="integer" default="0" />
		<!--maxCompFractionChange => Maximum (absolute) change in a component fraction between two Newton iterations-->
		<xsd:attribute name="maxCompFractionChange" type="real64" default="1" />
		<!--maxRelativePressureChange => Maximum (relative) change in pressure between two Newton iterations (recommended with rate control)-->
		<xsd:attribute name="maxRelativePressureChange" type="real64" default="1" />
		<!--relPermNames => Names of relative permeability constitutive models to use-->
		<xsd:attribute name="relPermNames" type="string_array" use="required" />
		<!--targetRegions => Allowable regions that the solver may be applied to. Note that this does not indicate that the solver will be applied to these regions, only that allocation will occur such that the solver may be applied to these regions. The decision about what regions this solver will beapplied to rests in the EventManager.-->
		<xsd:attribute name="targetRegions" type="string_array" use="required" />
		<!--useMass => Use mass formulation instead of molar-->
		<xsd:attribute name="useMass" type="integer" default="0" />
		<!--wellTemperature => Temperature-->
		<xsd:attribute name="wellTemperature" type="real64" use="required" />
		<!--name => A name is required for any non-unique nodes-->
		<xsd:attribute name="name" type="string" use="required" />
	</xsd:complexType>
	<xsd:complexType name="WellControlsType">
		<!--control => Well control. Valid options:
* BHP
* phaseVolRate
* totalVolRate-->
		<xsd:attribute name="control" type="geosx_WellControls_Control" use="required" />
		<!--injectionStream => Global component densities for the injection stream-->
		<xsd:attribute name="injectionStream" type="real64_array" default="{-1}" />
		<!--referenceElevation => Reference elevation where BHP control is enforced-->
		<xsd:attribute name="referenceElevation" type="real64" use="required" />
		<!--surfacePressure => Surface pressure used to compute volumetric rates when surface conditions are used-->
		<xsd:attribute name="surfacePressure" type="real64" default="0" />
		<!--surfaceTemperature => Surface temperature used to compute volumetric rates when surface conditions are used-->
		<xsd:attribute name="surfaceTemperature" type="real64" default="0" />
		<!--targetBHP => Target bottom-hole pressure-->
		<xsd:attribute name="targetBHP" type="real64" use="required" />
		<!--targetPhaseName => Name of the target phase-->
		<xsd:attribute name="targetPhaseName" type="string" default="" />
		<!--targetPhaseRate => Target phase volumetric rate-->
		<xsd:attribute name="targetPhaseRate" type="real64" default="0" />
		<!--targetTotalRate => Target total volumetric rate-->
		<xsd:attribute name="targetTotalRate" type="real64" default="0" />
		<!--type => Well type. Valid options:
* producer
* injector-->
		<xsd:attribute name="type" type="geosx_WellControls_Type" use="required" />
		<!--useSurfaceConditions => Flag to specify whether rates are checked at surface or reservoir conditions.
Equal to 1 for surface conditions, and to 0 for reservoir conditions-->
		<xsd:attribute name="useSurfaceConditions" type="integer" default="0" />
		<!--name => A name is required for any non-unique nodes-->
		<xsd:attribute name="name" type="string" use="required" />
	</xsd:complexType>
	<xsd:simpleType name="geosx_WellControls_Control">
		<xsd:restriction base="xsd:string">
			<xsd:pattern value=".*[\[\]`$].*|BHP|phaseVolRate|totalVolRate" />
		</xsd:restriction>
	</xsd:simpleType>
	<xsd:simpleType name="geosx_WellControls_Type">
		<xsd:restriction base="xsd:string">
			<xsd:pattern value=".*[\[\]`$].*|producer|injector" />
		</xsd:restriction>
	</xsd:simpleType>
	<xsd:complexType name="EmbeddedSurfaceGeneratorType">
		<xsd:choice minOccurs="0" maxOccurs="unbounded">
			<xsd:element name="LinearSolverParameters" type="LinearSolverParametersType" maxOccurs="1" />
			<xsd:element name="NonlinearSolverParameters" type="NonlinearSolverParametersType" maxOccurs="1" />
		</xsd:choice>
		<!--cflFactor => Factor to apply to the `CFL condition <http://en.wikipedia.org/wiki/Courant-Friedrichs-Lewy_condition>`_ when calculating the maximum allowable time step. Values should be in the interval (0,1] -->
		<xsd:attribute name="cflFactor" type="real64" default="0.5" />
		<!--fractureRegion => (no description available)-->
		<xsd:attribute name="fractureRegion" type="string" default="FractureRegion" />
		<!--initialDt => Initial time-step value required by the solver to the event manager.-->
		<xsd:attribute name="initialDt" type="real64" default="1e+99" />
		<!--logLevel => Log level-->
		<xsd:attribute name="logLevel" type="integer" default="0" />
		<!--solidMaterialNames => Name of the solid material used in solid mechanic solver-->
		<xsd:attribute name="solidMaterialNames" type="string_array" use="required" />
		<!--targetRegions => Allowable regions that the solver may be applied to. Note that this does not indicate that the solver will be applied to these regions, only that allocation will occur such that the solver may be applied to these regions. The decision about what regions this solver will beapplied to rests in the EventManager.-->
		<xsd:attribute name="targetRegions" type="string_array" use="required" />
		<!--name => A name is required for any non-unique nodes-->
		<xsd:attribute name="name" type="string" use="required" />
	</xsd:complexType>
	<xsd:complexType name="FlowProppantTransportType">
		<xsd:choice minOccurs="0" maxOccurs="unbounded">
			<xsd:element name="LinearSolverParameters" type="LinearSolverParametersType" maxOccurs="1" />
			<xsd:element name="NonlinearSolverParameters" type="NonlinearSolverParametersType" maxOccurs="1" />
		</xsd:choice>
		<!--cflFactor => Factor to apply to the `CFL condition <http://en.wikipedia.org/wiki/Courant-Friedrichs-Lewy_condition>`_ when calculating the maximum allowable time step. Values should be in the interval (0,1] -->
		<xsd:attribute name="cflFactor" type="real64" default="0.5" />
		<!--flowSolverName => Name of the flow solver to use in the flowProppantTransport solver-->
		<xsd:attribute name="flowSolverName" type="string" use="required" />
		<!--initialDt => Initial time-step value required by the solver to the event manager.-->
		<xsd:attribute name="initialDt" type="real64" default="1e+99" />
		<!--logLevel => Log level-->
		<xsd:attribute name="logLevel" type="integer" default="0" />
		<!--proppantSolverName => Name of the proppant transport solver to use in the flowProppantTransport solver-->
		<xsd:attribute name="proppantSolverName" type="string" use="required" />
		<!--targetRegions => Allowable regions that the solver may be applied to. Note that this does not indicate that the solver will be applied to these regions, only that allocation will occur such that the solver may be applied to these regions. The decision about what regions this solver will beapplied to rests in the EventManager.-->
		<xsd:attribute name="targetRegions" type="string_array" use="required" />
		<!--name => A name is required for any non-unique nodes-->
		<xsd:attribute name="name" type="string" use="required" />
	</xsd:complexType>
	<xsd:complexType name="HydrofractureType">
		<xsd:choice minOccurs="0" maxOccurs="unbounded">
			<xsd:element name="LinearSolverParameters" type="LinearSolverParametersType" maxOccurs="1" />
			<xsd:element name="NonlinearSolverParameters" type="NonlinearSolverParametersType" maxOccurs="1" />
		</xsd:choice>
		<!--cflFactor => Factor to apply to the `CFL condition <http://en.wikipedia.org/wiki/Courant-Friedrichs-Lewy_condition>`_ when calculating the maximum allowable time step. Values should be in the interval (0,1] -->
		<xsd:attribute name="cflFactor" type="real64" default="0.5" />
		<!--contactRelationName => Name of contact relation to enforce constraints on fracture boundary.-->
		<xsd:attribute name="contactRelationName" type="string" use="required" />
		<!--couplingTypeOption => Coupling method. Valid options:
* FIM
* SIM_FixedStress-->
		<xsd:attribute name="couplingTypeOption" type="geosx_HydrofractureSolver_CouplingTypeOption" use="required" />
		<!--discretization => Name of discretization object (defined in the :ref:`NumericalMethodsManager`) to use for this solver. For instance, if this is a Finite Element Solver, the name of a :ref:`FiniteElement` should be specified. If this is a Finite Volume Method, the name of a :ref:`FiniteVolume` discretization should be specified.-->
		<xsd:attribute name="discretization" type="string" use="required" />
		<!--fluidSolverName => Name of the fluid mechanics solver to use in the poroelastic solver-->
		<xsd:attribute name="fluidSolverName" type="string" use="required" />
		<!--initialDt => Initial time-step value required by the solver to the event manager.-->
		<xsd:attribute name="initialDt" type="real64" default="1e+99" />
		<!--logLevel => Log level-->
		<xsd:attribute name="logLevel" type="integer" default="0" />
		<!--maxNumResolves => Value to indicate how many resolves may be executed to perform surface generation after the execution of flow and mechanics solver. -->
		<xsd:attribute name="maxNumResolves" type="integer" default="10" />
		<!--solidSolverName => Name of the solid mechanics solver to use in the poroelastic solver-->
		<xsd:attribute name="solidSolverName" type="string" use="required" />
		<!--targetRegions => Allowable regions that the solver may be applied to. Note that this does not indicate that the solver will be applied to these regions, only that allocation will occur such that the solver may be applied to these regions. The decision about what regions this solver will beapplied to rests in the EventManager.-->
		<xsd:attribute name="targetRegions" type="string_array" use="required" />
		<!--name => A name is required for any non-unique nodes-->
		<xsd:attribute name="name" type="string" use="required" />
	</xsd:complexType>
	<xsd:simpleType name="geosx_HydrofractureSolver_CouplingTypeOption">
		<xsd:restriction base="xsd:string">
			<xsd:pattern value=".*[\[\]`$].*|FIM|SIM_FixedStress" />
		</xsd:restriction>
	</xsd:simpleType>
	<xsd:complexType name="LagrangianContactType">
		<xsd:choice minOccurs="0" maxOccurs="unbounded">
			<xsd:element name="LinearSolverParameters" type="LinearSolverParametersType" maxOccurs="1" />
			<xsd:element name="NonlinearSolverParameters" type="NonlinearSolverParametersType" maxOccurs="1" />
		</xsd:choice>
		<!--activeSetMaxIter => Maximum number of iteration for the active set strategy in the lagrangian contact solver-->
		<xsd:attribute name="activeSetMaxIter" type="integer" default="10" />
		<!--cflFactor => Factor to apply to the `CFL condition <http://en.wikipedia.org/wiki/Courant-Friedrichs-Lewy_condition>`_ when calculating the maximum allowable time step. Values should be in the interval (0,1] -->
		<xsd:attribute name="cflFactor" type="real64" default="0.5" />
		<!--contactRelationName => Name of the constitutive law used for fracture elements-->
		<xsd:attribute name="contactRelationName" type="string" use="required" />
		<!--initialDt => Initial time-step value required by the solver to the event manager.-->
		<xsd:attribute name="initialDt" type="real64" default="1e+99" />
		<!--logLevel => Log level-->
		<xsd:attribute name="logLevel" type="integer" default="0" />
		<!--solidSolverName => Name of the solid mechanics solver to use in the lagrangian contact solver-->
		<xsd:attribute name="solidSolverName" type="string" use="required" />
		<!--stabilizationName => Name of the stabilization to use in the lagrangian contact solver-->
		<xsd:attribute name="stabilizationName" type="string" use="required" />
		<!--targetRegions => Allowable regions that the solver may be applied to. Note that this does not indicate that the solver will be applied to these regions, only that allocation will occur such that the solver may be applied to these regions. The decision about what regions this solver will beapplied to rests in the EventManager.-->
		<xsd:attribute name="targetRegions" type="string_array" use="required" />
		<!--name => A name is required for any non-unique nodes-->
		<xsd:attribute name="name" type="string" use="required" />
	</xsd:complexType>
	<xsd:complexType name="LaplaceFEMType">
		<xsd:choice minOccurs="0" maxOccurs="unbounded">
			<xsd:element name="LinearSolverParameters" type="LinearSolverParametersType" maxOccurs="1" />
			<xsd:element name="NonlinearSolverParameters" type="NonlinearSolverParametersType" maxOccurs="1" />
		</xsd:choice>
		<!--cflFactor => Factor to apply to the `CFL condition <http://en.wikipedia.org/wiki/Courant-Friedrichs-Lewy_condition>`_ when calculating the maximum allowable time step. Values should be in the interval (0,1] -->
		<xsd:attribute name="cflFactor" type="real64" default="0.5" />
		<!--discretization => Name of discretization object (defined in the :ref:`NumericalMethodsManager`) to use for this solver. For instance, if this is a Finite Element Solver, the name of a :ref:`FiniteElement` should be specified. If this is a Finite Volume Method, the name of a :ref:`FiniteVolume` discretization should be specified.-->
		<xsd:attribute name="discretization" type="string" use="required" />
		<!--fieldName => Name of field variable-->
		<xsd:attribute name="fieldName" type="string" use="required" />
		<!--initialDt => Initial time-step value required by the solver to the event manager.-->
		<xsd:attribute name="initialDt" type="real64" default="1e+99" />
		<!--logLevel => Log level-->
		<xsd:attribute name="logLevel" type="integer" default="0" />
		<!--targetRegions => Allowable regions that the solver may be applied to. Note that this does not indicate that the solver will be applied to these regions, only that allocation will occur such that the solver may be applied to these regions. The decision about what regions this solver will beapplied to rests in the EventManager.-->
		<xsd:attribute name="targetRegions" type="string_array" use="required" />
		<!--timeIntegrationOption => Time integration method. Options are:
* SteadyState
* ImplicitTransient
* ExplicitTransient-->
		<xsd:attribute name="timeIntegrationOption" type="geosx_LaplaceFEM_TimeIntegrationOption" use="required" />
		<!--name => A name is required for any non-unique nodes-->
		<xsd:attribute name="name" type="string" use="required" />
	</xsd:complexType>
	<xsd:simpleType name="geosx_LaplaceFEM_TimeIntegrationOption">
		<xsd:restriction base="xsd:string">
			<xsd:pattern value=".*[\[\]`$].*|SteadyState|ImplicitTransient|ExplicitTransient" />
		</xsd:restriction>
	</xsd:simpleType>
	<xsd:complexType name="PhaseFieldDamageFEMType">
		<xsd:choice minOccurs="0" maxOccurs="unbounded">
			<xsd:element name="LinearSolverParameters" type="LinearSolverParametersType" maxOccurs="1" />
			<xsd:element name="NonlinearSolverParameters" type="NonlinearSolverParametersType" maxOccurs="1" />
		</xsd:choice>
		<!--cflFactor => Factor to apply to the `CFL condition <http://en.wikipedia.org/wiki/Courant-Friedrichs-Lewy_condition>`_ when calculating the maximum allowable time step. Values should be in the interval (0,1] -->
		<xsd:attribute name="cflFactor" type="real64" default="0.5" />
		<!--discretization => Name of discretization object (defined in the :ref:`NumericalMethodsManager`) to use for this solver. For instance, if this is a Finite Element Solver, the name of a :ref:`FiniteElement` should be specified. If this is a Finite Volume Method, the name of a :ref:`FiniteVolume` discretization should be specified.-->
		<xsd:attribute name="discretization" type="string" use="required" />
		<!--fieldName => name of field variable-->
		<xsd:attribute name="fieldName" type="string" use="required" />
		<!--initialDt => Initial time-step value required by the solver to the event manager.-->
		<xsd:attribute name="initialDt" type="real64" default="1e+99" />
		<!--localDissipation => Type of local dissipation function. Can be Linear or Quadratic-->
		<xsd:attribute name="localDissipation" type="string" use="required" />
		<!--logLevel => Log level-->
		<xsd:attribute name="logLevel" type="integer" default="0" />
		<!--solidMaterialNames => name of solid constitutive model-->
		<xsd:attribute name="solidMaterialNames" type="string_array" use="required" />
		<!--targetRegions => Allowable regions that the solver may be applied to. Note that this does not indicate that the solver will be applied to these regions, only that allocation will occur such that the solver may be applied to these regions. The decision about what regions this solver will beapplied to rests in the EventManager.-->
		<xsd:attribute name="targetRegions" type="string_array" use="required" />
		<!--timeIntegrationOption => option for default time integration method-->
		<xsd:attribute name="timeIntegrationOption" type="string" use="required" />
		<!--name => A name is required for any non-unique nodes-->
		<xsd:attribute name="name" type="string" use="required" />
	</xsd:complexType>
	<xsd:complexType name="PhaseFieldFractureType">
		<xsd:choice minOccurs="0" maxOccurs="unbounded">
			<xsd:element name="LinearSolverParameters" type="LinearSolverParametersType" maxOccurs="1" />
			<xsd:element name="NonlinearSolverParameters" type="NonlinearSolverParametersType" maxOccurs="1" />
		</xsd:choice>
		<!--cflFactor => Factor to apply to the `CFL condition <http://en.wikipedia.org/wiki/Courant-Friedrichs-Lewy_condition>`_ when calculating the maximum allowable time step. Values should be in the interval (0,1] -->
		<xsd:attribute name="cflFactor" type="real64" default="0.5" />
		<!--couplingTypeOption => Coupling option. Valid options:
* FixedStress
* TightlyCoupled-->
		<xsd:attribute name="couplingTypeOption" type="geosx_PhaseFieldFractureSolver_CouplingTypeOption" use="required" />
		<!--damageSolverName => Name of the damage mechanics solver to use in the PhaseFieldFracture solver-->
		<xsd:attribute name="damageSolverName" type="string" use="required" />
		<!--discretization => Name of discretization object (defined in the :ref:`NumericalMethodsManager`) to use for this solver. For instance, if this is a Finite Element Solver, the name of a :ref:`FiniteElement` should be specified. If this is a Finite Volume Method, the name of a :ref:`FiniteVolume` discretization should be specified.-->
		<xsd:attribute name="discretization" type="string" use="required" />
		<!--initialDt => Initial time-step value required by the solver to the event manager.-->
		<xsd:attribute name="initialDt" type="real64" default="1e+99" />
		<!--logLevel => Log level-->
		<xsd:attribute name="logLevel" type="integer" default="0" />
		<!--solidSolverName => Name of the solid mechanics solver to use in the PhaseFieldFracture solver-->
		<xsd:attribute name="solidSolverName" type="string" use="required" />
		<!--subcycling => turn on subcycling on each load step-->
		<xsd:attribute name="subcycling" type="integer" use="required" />
		<!--targetRegions => Allowable regions that the solver may be applied to. Note that this does not indicate that the solver will be applied to these regions, only that allocation will occur such that the solver may be applied to these regions. The decision about what regions this solver will beapplied to rests in the EventManager.-->
		<xsd:attribute name="targetRegions" type="string_array" use="required" />
		<!--name => A name is required for any non-unique nodes-->
		<xsd:attribute name="name" type="string" use="required" />
	</xsd:complexType>
	<xsd:simpleType name="geosx_PhaseFieldFractureSolver_CouplingTypeOption">
		<xsd:restriction base="xsd:string">
			<xsd:pattern value=".*[\[\]`$].*|FixedStress|TightlyCoupled" />
		</xsd:restriction>
	</xsd:simpleType>
	<xsd:complexType name="PoroelasticType">
		<xsd:choice minOccurs="0" maxOccurs="unbounded">
			<xsd:element name="LinearSolverParameters" type="LinearSolverParametersType" maxOccurs="1" />
			<xsd:element name="NonlinearSolverParameters" type="NonlinearSolverParametersType" maxOccurs="1" />
		</xsd:choice>
		<!--cflFactor => Factor to apply to the `CFL condition <http://en.wikipedia.org/wiki/Courant-Friedrichs-Lewy_condition>`_ when calculating the maximum allowable time step. Values should be in the interval (0,1] -->
		<xsd:attribute name="cflFactor" type="real64" default="0.5" />
		<!--couplingTypeOption => Coupling method. Valid options:
* FIM
* SIM_FixedStress-->
		<xsd:attribute name="couplingTypeOption" type="geosx_PoroelasticSolver_CouplingTypeOption" use="required" />
		<!--discretization => Name of discretization object (defined in the :ref:`NumericalMethodsManager`) to use for this solver. For instance, if this is a Finite Element Solver, the name of a :ref:`FiniteElement` should be specified. If this is a Finite Volume Method, the name of a :ref:`FiniteVolume` discretization should be specified.-->
		<xsd:attribute name="discretization" type="string" use="required" />
		<!--fluidSolverName => Name of the fluid mechanics solver to use in the poroelastic solver-->
		<xsd:attribute name="fluidSolverName" type="string" use="required" />
		<!--initialDt => Initial time-step value required by the solver to the event manager.-->
		<xsd:attribute name="initialDt" type="real64" default="1e+99" />
		<!--logLevel => Log level-->
		<xsd:attribute name="logLevel" type="integer" default="0" />
		<!--solidSolverName => Name of the solid mechanics solver to use in the poroelastic solver-->
		<xsd:attribute name="solidSolverName" type="string" use="required" />
		<!--targetRegions => Allowable regions that the solver may be applied to. Note that this does not indicate that the solver will be applied to these regions, only that allocation will occur such that the solver may be applied to these regions. The decision about what regions this solver will beapplied to rests in the EventManager.-->
		<xsd:attribute name="targetRegions" type="string_array" use="required" />
		<!--name => A name is required for any non-unique nodes-->
		<xsd:attribute name="name" type="string" use="required" />
	</xsd:complexType>
	<xsd:simpleType name="geosx_PoroelasticSolver_CouplingTypeOption">
		<xsd:restriction base="xsd:string">
			<xsd:pattern value=".*[\[\]`$].*|FIM|SIM_FixedStress" />
		</xsd:restriction>
	</xsd:simpleType>
	<xsd:complexType name="PoroelasticEmbeddedFracturesType">
		<xsd:choice minOccurs="0" maxOccurs="unbounded">
			<xsd:element name="LinearSolverParameters" type="LinearSolverParametersType" maxOccurs="1" />
			<xsd:element name="NonlinearSolverParameters" type="NonlinearSolverParametersType" maxOccurs="1" />
		</xsd:choice>
		<!--cflFactor => Factor to apply to the `CFL condition <http://en.wikipedia.org/wiki/Courant-Friedrichs-Lewy_condition>`_ when calculating the maximum allowable time step. Values should be in the interval (0,1] -->
		<xsd:attribute name="cflFactor" type="real64" default="0.5" />
		<!--couplingTypeOption => Coupling method. Valid options:
* FIM
* SIM_FixedStress-->
		<xsd:attribute name="couplingTypeOption" type="geosx_PoroelasticSolver_CouplingTypeOption" use="required" />
		<!--fluidSolverName => Name of the fluid mechanics solver to use in the poroelastic solver-->
		<xsd:attribute name="fluidSolverName" type="string" use="required" />
		<!--fracturesSolverName => Name of the fractures solver to use in the fractured poroelastic solver-->
		<xsd:attribute name="fracturesSolverName" type="string" use="required" />
		<!--initialDt => Initial time-step value required by the solver to the event manager.-->
		<xsd:attribute name="initialDt" type="real64" default="1e+99" />
		<!--logLevel => Log level-->
		<xsd:attribute name="logLevel" type="integer" default="0" />
		<!--solidSolverName => Name of the solid mechanics solver to use in the poroelastic solver-->
		<xsd:attribute name="solidSolverName" type="string" use="required" />
		<!--targetRegions => Allowable regions that the solver may be applied to. Note that this does not indicate that the solver will be applied to these regions, only that allocation will occur such that the solver may be applied to these regions. The decision about what regions this solver will beapplied to rests in the EventManager.-->
		<xsd:attribute name="targetRegions" type="string_array" use="required" />
		<!--name => A name is required for any non-unique nodes-->
		<xsd:attribute name="name" type="string" use="required" />
	</xsd:complexType>
	<xsd:complexType name="ProppantTransportType">
		<xsd:choice minOccurs="0" maxOccurs="unbounded">
			<xsd:element name="LinearSolverParameters" type="LinearSolverParametersType" maxOccurs="1" />
			<xsd:element name="NonlinearSolverParameters" type="NonlinearSolverParametersType" maxOccurs="1" />
		</xsd:choice>
		<!--bridgingFactor => Bridging factor used for bridging/screen-out calculation-->
		<xsd:attribute name="bridgingFactor" type="real64" default="0" />
		<!--cflFactor => Factor to apply to the `CFL condition <http://en.wikipedia.org/wiki/Courant-Friedrichs-Lewy_condition>`_ when calculating the maximum allowable time step. Values should be in the interval (0,1] -->
		<xsd:attribute name="cflFactor" type="real64" default="0.5" />
		<!--criticalShieldsNumber => Critical Shields number-->
		<xsd:attribute name="criticalShieldsNumber" type="real64" default="0" />
		<!--discretization => Name of discretization object to use for this solver.-->
		<xsd:attribute name="discretization" type="string" use="required" />
		<!--fluidNames => Names of fluid constitutive models for each region.-->
		<xsd:attribute name="fluidNames" type="string_array" use="required" />
		<!--frictionCoefficient => Friction coefficient-->
		<xsd:attribute name="frictionCoefficient" type="real64" default="0.03" />
		<!--initialDt => Initial time-step value required by the solver to the event manager.-->
		<xsd:attribute name="initialDt" type="real64" default="1e+99" />
		<!--inputFluxEstimate => Initial estimate of the input flux used only for residual scaling. This should be essentially equivalent to the input flux * dt.-->
		<xsd:attribute name="inputFluxEstimate" type="real64" default="1" />
		<!--logLevel => Log level-->
		<xsd:attribute name="logLevel" type="integer" default="0" />
		<!--maxProppantConcentration => Maximum proppant concentration-->
		<xsd:attribute name="maxProppantConcentration" type="real64" default="0.6" />
		<!--meanPermCoeff => Coefficient to move between harmonic mean (1.0) and arithmetic mean (0.0) for the calculation of permeability between elements.-->
		<xsd:attribute name="meanPermCoeff" type="real64" default="1" />
		<!--proppantDensity => Proppant density-->
		<xsd:attribute name="proppantDensity" type="real64" default="2500" />
		<!--proppantDiameter => Proppant diameter-->
		<xsd:attribute name="proppantDiameter" type="real64" default="0.0004" />
		<!--proppantNames => Name of proppant constitutive object to use for this solver.-->
		<xsd:attribute name="proppantNames" type="string_array" use="required" />
		<!--solidNames => Names of solid constitutive models for each region.-->
		<xsd:attribute name="solidNames" type="string_array" use="required" />
		<!--targetRegions => Allowable regions that the solver may be applied to. Note that this does not indicate that the solver will be applied to these regions, only that allocation will occur such that the solver may be applied to these regions. The decision about what regions this solver will beapplied to rests in the EventManager.-->
		<xsd:attribute name="targetRegions" type="string_array" use="required" />
		<!--updateProppantPacking => Flag that enables/disables proppant-packing update-->
		<xsd:attribute name="updateProppantPacking" type="integer" default="0" />
		<!--name => A name is required for any non-unique nodes-->
		<xsd:attribute name="name" type="string" use="required" />
	</xsd:complexType>
	<xsd:complexType name="SinglePhaseFVMType">
		<xsd:choice minOccurs="0" maxOccurs="unbounded">
			<xsd:element name="LinearSolverParameters" type="LinearSolverParametersType" maxOccurs="1" />
			<xsd:element name="NonlinearSolverParameters" type="NonlinearSolverParametersType" maxOccurs="1" />
		</xsd:choice>
		<!--cflFactor => Factor to apply to the `CFL condition <http://en.wikipedia.org/wiki/Courant-Friedrichs-Lewy_condition>`_ when calculating the maximum allowable time step. Values should be in the interval (0,1] -->
		<xsd:attribute name="cflFactor" type="real64" default="0.5" />
		<!--discretization => Name of discretization object to use for this solver.-->
		<xsd:attribute name="discretization" type="string" use="required" />
		<!--fluidNames => Names of fluid constitutive models for each region.-->
		<xsd:attribute name="fluidNames" type="string_array" use="required" />
		<!--initialDt => Initial time-step value required by the solver to the event manager.-->
		<xsd:attribute name="initialDt" type="real64" default="1e+99" />
		<!--inputFluxEstimate => Initial estimate of the input flux used only for residual scaling. This should be essentially equivalent to the input flux * dt.-->
		<xsd:attribute name="inputFluxEstimate" type="real64" default="1" />
		<!--logLevel => Log level-->
		<xsd:attribute name="logLevel" type="integer" default="0" />
		<!--meanPermCoeff => Coefficient to move between harmonic mean (1.0) and arithmetic mean (0.0) for the calculation of permeability between elements.-->
		<xsd:attribute name="meanPermCoeff" type="real64" default="1" />
		<!--solidNames => Names of solid constitutive models for each region.-->
		<xsd:attribute name="solidNames" type="string_array" use="required" />
		<!--targetRegions => Allowable regions that the solver may be applied to. Note that this does not indicate that the solver will be applied to these regions, only that allocation will occur such that the solver may be applied to these regions. The decision about what regions this solver will beapplied to rests in the EventManager.-->
		<xsd:attribute name="targetRegions" type="string_array" use="required" />
		<!--name => A name is required for any non-unique nodes-->
		<xsd:attribute name="name" type="string" use="required" />
	</xsd:complexType>
	<xsd:complexType name="SinglePhaseHybridFVMType">
		<xsd:choice minOccurs="0" maxOccurs="unbounded">
			<xsd:element name="LinearSolverParameters" type="LinearSolverParametersType" maxOccurs="1" />
			<xsd:element name="NonlinearSolverParameters" type="NonlinearSolverParametersType" maxOccurs="1" />
		</xsd:choice>
		<!--cflFactor => Factor to apply to the `CFL condition <http://en.wikipedia.org/wiki/Courant-Friedrichs-Lewy_condition>`_ when calculating the maximum allowable time step. Values should be in the interval (0,1] -->
		<xsd:attribute name="cflFactor" type="real64" default="0.5" />
		<!--discretization => Name of discretization object to use for this solver.-->
		<xsd:attribute name="discretization" type="string" use="required" />
		<!--fluidNames => Names of fluid constitutive models for each region.-->
		<xsd:attribute name="fluidNames" type="string_array" use="required" />
		<!--initialDt => Initial time-step value required by the solver to the event manager.-->
		<xsd:attribute name="initialDt" type="real64" default="1e+99" />
		<!--inputFluxEstimate => Initial estimate of the input flux used only for residual scaling. This should be essentially equivalent to the input flux * dt.-->
		<xsd:attribute name="inputFluxEstimate" type="real64" default="1" />
		<!--logLevel => Log level-->
		<xsd:attribute name="logLevel" type="integer" default="0" />
		<!--meanPermCoeff => Coefficient to move between harmonic mean (1.0) and arithmetic mean (0.0) for the calculation of permeability between elements.-->
		<xsd:attribute name="meanPermCoeff" type="real64" default="1" />
		<!--solidNames => Names of solid constitutive models for each region.-->
		<xsd:attribute name="solidNames" type="string_array" use="required" />
		<!--targetRegions => Allowable regions that the solver may be applied to. Note that this does not indicate that the solver will be applied to these regions, only that allocation will occur such that the solver may be applied to these regions. The decision about what regions this solver will beapplied to rests in the EventManager.-->
		<xsd:attribute name="targetRegions" type="string_array" use="required" />
		<!--name => A name is required for any non-unique nodes-->
		<xsd:attribute name="name" type="string" use="required" />
	</xsd:complexType>
	<xsd:complexType name="SinglePhaseProppantFVMType">
		<xsd:choice minOccurs="0" maxOccurs="unbounded">
			<xsd:element name="LinearSolverParameters" type="LinearSolverParametersType" maxOccurs="1" />
			<xsd:element name="NonlinearSolverParameters" type="NonlinearSolverParametersType" maxOccurs="1" />
		</xsd:choice>
		<!--cflFactor => Factor to apply to the `CFL condition <http://en.wikipedia.org/wiki/Courant-Friedrichs-Lewy_condition>`_ when calculating the maximum allowable time step. Values should be in the interval (0,1] -->
		<xsd:attribute name="cflFactor" type="real64" default="0.5" />
		<!--discretization => Name of discretization object to use for this solver.-->
		<xsd:attribute name="discretization" type="string" use="required" />
		<!--fluidNames => Names of fluid constitutive models for each region.-->
		<xsd:attribute name="fluidNames" type="string_array" use="required" />
		<!--initialDt => Initial time-step value required by the solver to the event manager.-->
		<xsd:attribute name="initialDt" type="real64" default="1e+99" />
		<!--inputFluxEstimate => Initial estimate of the input flux used only for residual scaling. This should be essentially equivalent to the input flux * dt.-->
		<xsd:attribute name="inputFluxEstimate" type="real64" default="1" />
		<!--logLevel => Log level-->
		<xsd:attribute name="logLevel" type="integer" default="0" />
		<!--meanPermCoeff => Coefficient to move between harmonic mean (1.0) and arithmetic mean (0.0) for the calculation of permeability between elements.-->
		<xsd:attribute name="meanPermCoeff" type="real64" default="1" />
		<!--solidNames => Names of solid constitutive models for each region.-->
		<xsd:attribute name="solidNames" type="string_array" use="required" />
		<!--targetRegions => Allowable regions that the solver may be applied to. Note that this does not indicate that the solver will be applied to these regions, only that allocation will occur such that the solver may be applied to these regions. The decision about what regions this solver will beapplied to rests in the EventManager.-->
		<xsd:attribute name="targetRegions" type="string_array" use="required" />
		<!--name => A name is required for any non-unique nodes-->
		<xsd:attribute name="name" type="string" use="required" />
	</xsd:complexType>
	<xsd:complexType name="SinglePhaseReservoirType">
		<xsd:choice minOccurs="0" maxOccurs="unbounded">
			<xsd:element name="LinearSolverParameters" type="LinearSolverParametersType" maxOccurs="1" />
			<xsd:element name="NonlinearSolverParameters" type="NonlinearSolverParametersType" maxOccurs="1" />
		</xsd:choice>
		<!--cflFactor => Factor to apply to the `CFL condition <http://en.wikipedia.org/wiki/Courant-Friedrichs-Lewy_condition>`_ when calculating the maximum allowable time step. Values should be in the interval (0,1] -->
		<xsd:attribute name="cflFactor" type="real64" default="0.5" />
		<!--flowSolverName => Name of the flow solver to use in the reservoir-well system solver-->
		<xsd:attribute name="flowSolverName" type="string" use="required" />
		<!--initialDt => Initial time-step value required by the solver to the event manager.-->
		<xsd:attribute name="initialDt" type="real64" default="1e+99" />
		<!--logLevel => Log level-->
		<xsd:attribute name="logLevel" type="integer" default="0" />
		<!--targetRegions => Allowable regions that the solver may be applied to. Note that this does not indicate that the solver will be applied to these regions, only that allocation will occur such that the solver may be applied to these regions. The decision about what regions this solver will beapplied to rests in the EventManager.-->
		<xsd:attribute name="targetRegions" type="string_array" use="required" />
		<!--wellSolverName => Name of the well solver to use in the reservoir-well system solver-->
		<xsd:attribute name="wellSolverName" type="string" use="required" />
		<!--name => A name is required for any non-unique nodes-->
		<xsd:attribute name="name" type="string" use="required" />
	</xsd:complexType>
	<xsd:complexType name="SinglePhaseWellType">
		<xsd:choice minOccurs="0" maxOccurs="unbounded">
			<xsd:element name="LinearSolverParameters" type="LinearSolverParametersType" maxOccurs="1" />
			<xsd:element name="NonlinearSolverParameters" type="NonlinearSolverParametersType" maxOccurs="1" />
			<xsd:element name="WellControls" type="WellControlsType" />
		</xsd:choice>
		<!--cflFactor => Factor to apply to the `CFL condition <http://en.wikipedia.org/wiki/Courant-Friedrichs-Lewy_condition>`_ when calculating the maximum allowable time step. Values should be in the interval (0,1] -->
		<xsd:attribute name="cflFactor" type="real64" default="0.5" />
		<!--fluidNames => Name of fluid constitutive object to use for this solver.-->
		<xsd:attribute name="fluidNames" type="string_array" use="required" />
		<!--initialDt => Initial time-step value required by the solver to the event manager.-->
		<xsd:attribute name="initialDt" type="real64" default="1e+99" />
		<!--logLevel => Log level-->
		<xsd:attribute name="logLevel" type="integer" default="0" />
		<!--targetRegions => Allowable regions that the solver may be applied to. Note that this does not indicate that the solver will be applied to these regions, only that allocation will occur such that the solver may be applied to these regions. The decision about what regions this solver will beapplied to rests in the EventManager.-->
		<xsd:attribute name="targetRegions" type="string_array" use="required" />
		<!--name => A name is required for any non-unique nodes-->
		<xsd:attribute name="name" type="string" use="required" />
	</xsd:complexType>
	<xsd:complexType name="SolidMechanicsEmbeddedFracturesType">
		<xsd:choice minOccurs="0" maxOccurs="unbounded">
			<xsd:element name="LinearSolverParameters" type="LinearSolverParametersType" maxOccurs="1" />
			<xsd:element name="NonlinearSolverParameters" type="NonlinearSolverParametersType" maxOccurs="1" />
		</xsd:choice>
		<!--cflFactor => Factor to apply to the `CFL condition <http://en.wikipedia.org/wiki/Courant-Friedrichs-Lewy_condition>`_ when calculating the maximum allowable time step. Values should be in the interval (0,1] -->
		<xsd:attribute name="cflFactor" type="real64" default="0.5" />
		<!--contactRelationName => Name of contact relation to enforce constraints on fracture boundary.-->
		<xsd:attribute name="contactRelationName" type="string" use="required" />
		<!--fractureRegionName => Name of the fracture region.-->
		<xsd:attribute name="fractureRegionName" type="string" use="required" />
		<!--initialDt => Initial time-step value required by the solver to the event manager.-->
		<xsd:attribute name="initialDt" type="real64" default="1e+99" />
		<!--logLevel => Log level-->
		<xsd:attribute name="logLevel" type="integer" default="0" />
		<!--solidSolverName => Name of the solid mechanics solver in the rock matrix-->
		<xsd:attribute name="solidSolverName" type="string" use="required" />
		<!--targetRegions => Allowable regions that the solver may be applied to. Note that this does not indicate that the solver will be applied to these regions, only that allocation will occur such that the solver may be applied to these regions. The decision about what regions this solver will beapplied to rests in the EventManager.-->
		<xsd:attribute name="targetRegions" type="string_array" use="required" />
		<!--name => A name is required for any non-unique nodes-->
		<xsd:attribute name="name" type="string" use="required" />
	</xsd:complexType>
	<xsd:complexType name="SolidMechanicsLagrangianSSLEType">
		<xsd:choice minOccurs="0" maxOccurs="unbounded">
			<xsd:element name="LinearSolverParameters" type="LinearSolverParametersType" maxOccurs="1" />
			<xsd:element name="NonlinearSolverParameters" type="NonlinearSolverParametersType" maxOccurs="1" />
		</xsd:choice>
		<!--cflFactor => Factor to apply to the `CFL condition <http://en.wikipedia.org/wiki/Courant-Friedrichs-Lewy_condition>`_ when calculating the maximum allowable time step. Values should be in the interval (0,1] -->
		<xsd:attribute name="cflFactor" type="real64" default="0.5" />
		<!--contactRelationName => Name of contact relation to enforce constraints on fracture boundary.-->
		<xsd:attribute name="contactRelationName" type="string" default="NOCONTACT" />
		<!--discretization => Name of discretization object (defined in the :ref:`NumericalMethodsManager`) to use for this solver. For instance, if this is a Finite Element Solver, the name of a :ref:`FiniteElement` should be specified. If this is a Finite Volume Method, the name of a :ref:`FiniteVolume` discretization should be specified.-->
		<xsd:attribute name="discretization" type="string" use="required" />
		<!--effectiveStress => Apply fluid pressure to produce effective stress when integrating stress.-->
		<xsd:attribute name="effectiveStress" type="integer" default="0" />
		<!--initialDt => Initial time-step value required by the solver to the event manager.-->
		<xsd:attribute name="initialDt" type="real64" default="1e+99" />
		<!--logLevel => Log level-->
		<xsd:attribute name="logLevel" type="integer" default="0" />
		<!--massDamping => Value of mass based damping coefficient. -->
		<xsd:attribute name="massDamping" type="real64" default="0" />
		<!--maxNumResolves => Value to indicate how many resolves may be executed after some other event is executed. For example, if a SurfaceGenerator is specified, it will be executed after the mechanics solve. However if a new surface is generated, then the mechanics solve must be executed again due to the change in topology.-->
		<xsd:attribute name="maxNumResolves" type="integer" default="10" />
		<!--newmarkBeta => Value of :math:`\beta` in the Newmark Method for Implicit Dynamic time integration option. This should be pow(newmarkGamma+0.5,2.0)/4.0 unless you know what you are doing.-->
		<xsd:attribute name="newmarkBeta" type="real64" default="0.25" />
		<!--newmarkGamma => Value of :math:`\gamma` in the Newmark Method for Implicit Dynamic time integration option-->
		<xsd:attribute name="newmarkGamma" type="real64" default="0.5" />
		<!--solidMaterialNames => The name of the material that should be used in the constitutive updates-->
		<xsd:attribute name="solidMaterialNames" type="string_array" use="required" />
		<!--stiffnessDamping => Value of stiffness based damping coefficient. -->
		<xsd:attribute name="stiffnessDamping" type="real64" default="0" />
		<!--strainTheory => Indicates whether or not to use `Infinitesimal Strain Theory <https://en.wikipedia.org/wiki/Infinitesimal_strain_theory>`_, or `Finite Strain Theory <https://en.wikipedia.org/wiki/Finite_strain_theory>`_. Valid Inputs are:
 0 - Infinitesimal Strain 
 1 - Finite Strain-->
		<xsd:attribute name="strainTheory" type="integer" default="0" />
		<!--targetRegions => Allowable regions that the solver may be applied to. Note that this does not indicate that the solver will be applied to these regions, only that allocation will occur such that the solver may be applied to these regions. The decision about what regions this solver will beapplied to rests in the EventManager.-->
		<xsd:attribute name="targetRegions" type="string_array" use="required" />
		<!--timeIntegrationOption => Time integration method. Options are:
* QuasiStatic
* ImplicitDynamic
* ExplicitDynamic-->
		<xsd:attribute name="timeIntegrationOption" type="geosx_SolidMechanicsLagrangianFEM_TimeIntegrationOption" default="ExplicitDynamic" />
		<!--useVelocityForQS => Flag to indicate the use of the incremental displacement from the previous step as an initial estimate for the incremental displacement of the current step.-->
		<xsd:attribute name="useVelocityForQS" type="integer" default="0" />
		<!--name => A name is required for any non-unique nodes-->
		<xsd:attribute name="name" type="string" use="required" />
	</xsd:complexType>
	<xsd:simpleType name="geosx_SolidMechanicsLagrangianFEM_TimeIntegrationOption">
		<xsd:restriction base="xsd:string">
			<xsd:pattern value=".*[\[\]`$].*|QuasiStatic|ImplicitDynamic|ExplicitDynamic" />
		</xsd:restriction>
	</xsd:simpleType>
	<xsd:complexType name="SolidMechanics_LagrangianFEMType">
		<xsd:choice minOccurs="0" maxOccurs="unbounded">
			<xsd:element name="LinearSolverParameters" type="LinearSolverParametersType" maxOccurs="1" />
			<xsd:element name="NonlinearSolverParameters" type="NonlinearSolverParametersType" maxOccurs="1" />
		</xsd:choice>
		<!--cflFactor => Factor to apply to the `CFL condition <http://en.wikipedia.org/wiki/Courant-Friedrichs-Lewy_condition>`_ when calculating the maximum allowable time step. Values should be in the interval (0,1] -->
		<xsd:attribute name="cflFactor" type="real64" default="0.5" />
		<!--contactRelationName => Name of contact relation to enforce constraints on fracture boundary.-->
		<xsd:attribute name="contactRelationName" type="string" default="NOCONTACT" />
		<!--discretization => Name of discretization object (defined in the :ref:`NumericalMethodsManager`) to use for this solver. For instance, if this is a Finite Element Solver, the name of a :ref:`FiniteElement` should be specified. If this is a Finite Volume Method, the name of a :ref:`FiniteVolume` discretization should be specified.-->
		<xsd:attribute name="discretization" type="string" use="required" />
		<!--effectiveStress => Apply fluid pressure to produce effective stress when integrating stress.-->
		<xsd:attribute name="effectiveStress" type="integer" default="0" />
		<!--initialDt => Initial time-step value required by the solver to the event manager.-->
		<xsd:attribute name="initialDt" type="real64" default="1e+99" />
		<!--logLevel => Log level-->
		<xsd:attribute name="logLevel" type="integer" default="0" />
		<!--massDamping => Value of mass based damping coefficient. -->
		<xsd:attribute name="massDamping" type="real64" default="0" />
		<!--maxNumResolves => Value to indicate how many resolves may be executed after some other event is executed. For example, if a SurfaceGenerator is specified, it will be executed after the mechanics solve. However if a new surface is generated, then the mechanics solve must be executed again due to the change in topology.-->
		<xsd:attribute name="maxNumResolves" type="integer" default="10" />
		<!--newmarkBeta => Value of :math:`\beta` in the Newmark Method for Implicit Dynamic time integration option. This should be pow(newmarkGamma+0.5,2.0)/4.0 unless you know what you are doing.-->
		<xsd:attribute name="newmarkBeta" type="real64" default="0.25" />
		<!--newmarkGamma => Value of :math:`\gamma` in the Newmark Method for Implicit Dynamic time integration option-->
		<xsd:attribute name="newmarkGamma" type="real64" default="0.5" />
		<!--solidMaterialNames => The name of the material that should be used in the constitutive updates-->
		<xsd:attribute name="solidMaterialNames" type="string_array" use="required" />
		<!--stiffnessDamping => Value of stiffness based damping coefficient. -->
		<xsd:attribute name="stiffnessDamping" type="real64" default="0" />
		<!--strainTheory => Indicates whether or not to use `Infinitesimal Strain Theory <https://en.wikipedia.org/wiki/Infinitesimal_strain_theory>`_, or `Finite Strain Theory <https://en.wikipedia.org/wiki/Finite_strain_theory>`_. Valid Inputs are:
 0 - Infinitesimal Strain 
 1 - Finite Strain-->
		<xsd:attribute name="strainTheory" type="integer" default="0" />
		<!--targetRegions => Allowable regions that the solver may be applied to. Note that this does not indicate that the solver will be applied to these regions, only that allocation will occur such that the solver may be applied to these regions. The decision about what regions this solver will beapplied to rests in the EventManager.-->
		<xsd:attribute name="targetRegions" type="string_array" use="required" />
		<!--timeIntegrationOption => Time integration method. Options are:
* QuasiStatic
* ImplicitDynamic
* ExplicitDynamic-->
		<xsd:attribute name="timeIntegrationOption" type="geosx_SolidMechanicsLagrangianFEM_TimeIntegrationOption" default="ExplicitDynamic" />
		<!--useVelocityForQS => Flag to indicate the use of the incremental displacement from the previous step as an initial estimate for the incremental displacement of the current step.-->
		<xsd:attribute name="useVelocityForQS" type="integer" default="0" />
		<!--name => A name is required for any non-unique nodes-->
		<xsd:attribute name="name" type="string" use="required" />
	</xsd:complexType>
	<xsd:complexType name="SurfaceGeneratorType">
		<xsd:choice minOccurs="0" maxOccurs="unbounded">
			<xsd:element name="LinearSolverParameters" type="LinearSolverParametersType" maxOccurs="1" />
			<xsd:element name="NonlinearSolverParameters" type="NonlinearSolverParametersType" maxOccurs="1" />
		</xsd:choice>
		<!--cflFactor => Factor to apply to the `CFL condition <http://en.wikipedia.org/wiki/Courant-Friedrichs-Lewy_condition>`_ when calculating the maximum allowable time step. Values should be in the interval (0,1] -->
		<xsd:attribute name="cflFactor" type="real64" default="0.5" />
		<!--fractureRegion => (no description available)-->
		<xsd:attribute name="fractureRegion" type="string" default="Fracture" />
		<!--initialDt => Initial time-step value required by the solver to the event manager.-->
		<xsd:attribute name="initialDt" type="real64" default="1e+99" />
		<!--logLevel => Log level-->
		<xsd:attribute name="logLevel" type="integer" default="0" />
		<!--mpiCommOrder => Flag to enable MPI consistent communication ordering-->
		<xsd:attribute name="mpiCommOrder" type="integer" default="0" />
		<!--nodeBasedSIF => Rock toughness of the solid material-->
		<xsd:attribute name="nodeBasedSIF" type="integer" default="0" />
		<!--rockToughness => Rock toughness of the solid material-->
		<xsd:attribute name="rockToughness" type="real64" use="required" />
		<!--solidMaterialNames => Name of the solid material used in solid mechanic solver-->
		<xsd:attribute name="solidMaterialNames" type="string_array" use="required" />
		<!--targetRegions => Allowable regions that the solver may be applied to. Note that this does not indicate that the solver will be applied to these regions, only that allocation will occur such that the solver may be applied to these regions. The decision about what regions this solver will beapplied to rests in the EventManager.-->
		<xsd:attribute name="targetRegions" type="string_array" use="required" />
		<!--name => A name is required for any non-unique nodes-->
		<xsd:attribute name="name" type="string" use="required" />
	</xsd:complexType>
	<xsd:complexType name="TasksType">
		<xsd:choice minOccurs="0" maxOccurs="unbounded">
			<xsd:element name="PackCollection" type="PackCollectionType" />
		</xsd:choice>
	</xsd:complexType>
	<xsd:complexType name="PackCollectionType">
		<!--fieldName => The name of the (packable) field associated with the specified object to retrieve data from-->
		<xsd:attribute name="fieldName" type="string" use="required" />
		<!--minSetSize => The minimum size of the set(s) to be collected (use for sets that expand during the simulation).-->
		<xsd:attribute name="minSetSize" type="localIndex" default="-1" />
		<!--objectPath => The name of the object from which to retrieve field values.-->
		<xsd:attribute name="objectPath" type="string" use="required" />
		<!--setNames => The set(s) for which to retrieve data.-->
		<xsd:attribute name="setNames" type="string_array" default="{}" />
		<!--name => A name is required for any non-unique nodes-->
		<xsd:attribute name="name" type="string" use="required" />
	</xsd:complexType>
	<xsd:complexType name="ConstitutiveType">
		<xsd:choice minOccurs="0" maxOccurs="unbounded">
			<xsd:element name="BlackOilFluid" type="BlackOilFluidType" />
			<xsd:element name="BrooksCoreyBakerRelativePermeability" type="BrooksCoreyBakerRelativePermeabilityType" />
			<xsd:element name="BrooksCoreyCapillaryPressure" type="BrooksCoreyCapillaryPressureType" />
			<xsd:element name="BrooksCoreyRelativePermeability" type="BrooksCoreyRelativePermeabilityType" />
			<xsd:element name="CompositionalMultiphaseFluid" type="CompositionalMultiphaseFluidType" />
			<xsd:element name="CompressibleSinglePhaseFluid" type="CompressibleSinglePhaseFluidType" />
			<xsd:element name="Contact" type="ContactType" />
			<xsd:element name="Coulomb" type="CoulombType" />
			<xsd:element name="DamageElasticIsotropic" type="DamageElasticIsotropicType" />
			<xsd:element name="DamageSpectralElasticIsotropic" type="DamageSpectralElasticIsotropicType" />
			<xsd:element name="DamageVolDevElasticIsotropic" type="DamageVolDevElasticIsotropicType" />
			<xsd:element name="DruckerPrager" type="DruckerPragerType" />
			<xsd:element name="ElasticIsotropic" type="ElasticIsotropicType" />
			<xsd:element name="ElasticTransverseIsotropic" type="ElasticTransverseIsotropicType" />
			<xsd:element name="ExtendedDruckerPrager" type="ExtendedDruckerPragerType" />
			<xsd:element name="MultiPhaseMultiComponentFluid" type="MultiPhaseMultiComponentFluidType" />
			<xsd:element name="NullModel" type="NullModelType" />
			<xsd:element name="ParticleFluid" type="ParticleFluidType" />
			<xsd:element name="PoreVolumeCompressibleSolid" type="PoreVolumeCompressibleSolidType" />
			<xsd:element name="PoroDruckerPrager" type="PoroDruckerPragerType" />
			<xsd:element name="PoroElasticIsotropic" type="PoroElasticIsotropicType" />
			<xsd:element name="PoroElasticTransverseIsotropic" type="PoroElasticTransverseIsotropicType" />
			<xsd:element name="PoroExtendedDruckerPrager" type="PoroExtendedDruckerPragerType" />
			<xsd:element name="ProppantSlurryFluid" type="ProppantSlurryFluidType" />
			<xsd:element name="TableRelativePermeability" type="TableRelativePermeabilityType" />
			<xsd:element name="VanGenuchtenBakerRelativePermeability" type="VanGenuchtenBakerRelativePermeabilityType" />
			<xsd:element name="VanGenuchtenCapillaryPressure" type="VanGenuchtenCapillaryPressureType" />
		</xsd:choice>
	</xsd:complexType>
	<xsd:complexType name="BlackOilFluidType">
		<!--componentMolarWeight => Component molar weights-->
		<xsd:attribute name="componentMolarWeight" type="real64_array" use="required" />
		<!--componentNames => List of component names-->
		<xsd:attribute name="componentNames" type="string_array" default="{}" />
		<!--fluidType => Type of black-oil fluid. Valid options:
* DeadOil
* LiveOil-->
		<xsd:attribute name="fluidType" type="geosx_constitutive_BlackOilFluid_FluidType" use="required" />
		<!--phaseNames => List of fluid phases-->
		<xsd:attribute name="phaseNames" type="string_array" use="required" />
		<!--surfaceDensities => List of surface densities for each phase-->
		<xsd:attribute name="surfaceDensities" type="real64_array" use="required" />
		<!--tableFiles => List of filenames with input PVT tables-->
		<xsd:attribute name="tableFiles" type="path_array" use="required" />
		<!--name => A name is required for any non-unique nodes-->
		<xsd:attribute name="name" type="string" use="required" />
	</xsd:complexType>
	<xsd:simpleType name="geosx_constitutive_BlackOilFluid_FluidType">
		<xsd:restriction base="xsd:string">
			<xsd:pattern value=".*[\[\]`$].*|DeadOil|LiveOil" />
		</xsd:restriction>
	</xsd:simpleType>
	<xsd:complexType name="BrooksCoreyBakerRelativePermeabilityType">
		<!--gasOilRelPermExponent => Rel perm power law exponent for the pair (gas phase, oil phase) at residual water saturation
The expected format is "{ gasExp, oilExp }", in that order-->
		<xsd:attribute name="gasOilRelPermExponent" type="real64_array" default="{1}" />
		<!--gasOilRelPermMaxValue => Maximum rel perm value for the pair (gas phase, oil phase) at residual water saturation
The expected format is "{ gasMax, oilMax }", in that order-->
		<xsd:attribute name="gasOilRelPermMaxValue" type="real64_array" default="{0}" />
		<!--phaseMinVolumeFraction => Minimum volume fraction value for each phase-->
		<xsd:attribute name="phaseMinVolumeFraction" type="real64_array" default="{0}" />
		<!--phaseNames => List of fluid phases-->
		<xsd:attribute name="phaseNames" type="string_array" use="required" />
		<!--waterOilRelPermExponent => Rel perm power law exponent for the pair (water phase, oil phase) at residual gas saturation
The expected format is "{ waterExp, oilExp }", in that order-->
		<xsd:attribute name="waterOilRelPermExponent" type="real64_array" default="{1}" />
		<!--waterOilRelPermMaxValue => Maximum rel perm value for the pair (water phase, oil phase) at residual gas saturation
The expected format is "{ waterMax, oilMax }", in that order-->
		<xsd:attribute name="waterOilRelPermMaxValue" type="real64_array" default="{0}" />
		<!--name => A name is required for any non-unique nodes-->
		<xsd:attribute name="name" type="string" use="required" />
	</xsd:complexType>
	<xsd:complexType name="BrooksCoreyCapillaryPressureType">
		<!--capPressureEpsilon => Wetting-phase saturation at which the max cap. pressure is attained; used to avoid infinite cap. pressure values for saturations close to zero-->
		<xsd:attribute name="capPressureEpsilon" type="real64" default="1e-06" />
		<!--phaseCapPressureExponentInv => Inverse of capillary power law exponent for each phase-->
		<xsd:attribute name="phaseCapPressureExponentInv" type="real64_array" default="{2}" />
		<!--phaseEntryPressure => Entry pressure value for each phase-->
		<xsd:attribute name="phaseEntryPressure" type="real64_array" default="{1}" />
		<!--phaseMinVolumeFraction => Minimum volume fraction value for each phase-->
		<xsd:attribute name="phaseMinVolumeFraction" type="real64_array" default="{0}" />
		<!--phaseNames => List of fluid phases-->
		<xsd:attribute name="phaseNames" type="string_array" use="required" />
		<!--name => A name is required for any non-unique nodes-->
		<xsd:attribute name="name" type="string" use="required" />
	</xsd:complexType>
	<xsd:complexType name="BrooksCoreyRelativePermeabilityType">
		<!--phaseMinVolumeFraction => Minimum volume fraction value for each phase-->
		<xsd:attribute name="phaseMinVolumeFraction" type="real64_array" default="{0}" />
		<!--phaseNames => List of fluid phases-->
		<xsd:attribute name="phaseNames" type="string_array" use="required" />
		<!--phaseRelPermExponent => MinimumRel perm power law exponent for each phase-->
		<xsd:attribute name="phaseRelPermExponent" type="real64_array" default="{1}" />
		<!--phaseRelPermMaxValue => Maximum rel perm value for each phase-->
		<xsd:attribute name="phaseRelPermMaxValue" type="real64_array" default="{0}" />
		<!--name => A name is required for any non-unique nodes-->
		<xsd:attribute name="name" type="string" use="required" />
	</xsd:complexType>
	<xsd:complexType name="CompositionalMultiphaseFluidType">
		<!--componentAcentricFactor => Component acentric factors-->
		<xsd:attribute name="componentAcentricFactor" type="real64_array" use="required" />
		<!--componentBinaryCoeff => Table of binary interaction coefficients-->
		<xsd:attribute name="componentBinaryCoeff" type="real64_array2d" default="{{0}}" />
		<!--componentCriticalPressure => Component critical pressures-->
		<xsd:attribute name="componentCriticalPressure" type="real64_array" use="required" />
		<!--componentCriticalTemperature => Component critical temperatures-->
		<xsd:attribute name="componentCriticalTemperature" type="real64_array" use="required" />
		<!--componentMolarWeight => Component molar weights-->
		<xsd:attribute name="componentMolarWeight" type="real64_array" use="required" />
		<!--componentNames => List of component names-->
		<xsd:attribute name="componentNames" type="string_array" use="required" />
		<!--componentVolumeShift => Component volume shifts-->
		<xsd:attribute name="componentVolumeShift" type="real64_array" default="{0}" />
		<!--equationsOfState => List of equation of state types for each phase-->
		<xsd:attribute name="equationsOfState" type="string_array" use="required" />
		<!--phaseNames => List of fluid phases-->
		<xsd:attribute name="phaseNames" type="string_array" use="required" />
		<!--name => A name is required for any non-unique nodes-->
		<xsd:attribute name="name" type="string" use="required" />
	</xsd:complexType>
	<xsd:complexType name="CompressibleSinglePhaseFluidType">
		<!--compressibility => Fluid compressibility-->
		<xsd:attribute name="compressibility" type="real64" default="0" />
		<!--defaultDensity => Default value for density.-->
		<xsd:attribute name="defaultDensity" type="real64" use="required" />
		<!--defaultViscosity => Default value for viscosity.-->
		<xsd:attribute name="defaultViscosity" type="real64" use="required" />
		<!--densityModelType => Type of density model. Valid options:
* exponential
* linear
* quadratic-->
		<xsd:attribute name="densityModelType" type="geosx_constitutive_ExponentApproximationType" default="linear" />
		<!--referenceDensity => Reference fluid density-->
		<xsd:attribute name="referenceDensity" type="real64" default="1000" />
		<!--referencePressure => Reference pressure-->
		<xsd:attribute name="referencePressure" type="real64" default="0" />
		<!--referenceViscosity => Reference fluid viscosity-->
		<xsd:attribute name="referenceViscosity" type="real64" default="0.001" />
		<!--viscosibility => Fluid viscosity exponential coefficient-->
		<xsd:attribute name="viscosibility" type="real64" default="0" />
		<!--viscosityModelType => Type of viscosity model. Valid options:
* exponential
* linear
* quadratic-->
		<xsd:attribute name="viscosityModelType" type="geosx_constitutive_ExponentApproximationType" default="linear" />
		<!--name => A name is required for any non-unique nodes-->
		<xsd:attribute name="name" type="string" use="required" />
	</xsd:complexType>
	<xsd:simpleType name="geosx_constitutive_ExponentApproximationType">
		<xsd:restriction base="xsd:string">
			<xsd:pattern value=".*[\[\]`$].*|exponential|linear|quadratic" />
		</xsd:restriction>
	</xsd:simpleType>
	<xsd:complexType name="ContactType">
		<xsd:choice minOccurs="0" maxOccurs="1">
			<xsd:element name="TableFunction" type="TableFunctionType" />
		</xsd:choice>
		<!--apertureTolerance => Value to be used to avoid floating point errors in expressions involving aperture. For example in the case of dividing by the actual aperture (not the effective aperture that results from the aperture function) this value may be used to avoid 1/0 errors. Note that this value may have some physical significance in its usage, as it may be used to smooth out highly nonlinear behavior associated with 1/0 in addition to avoiding the 1/0 error.-->
		<xsd:attribute name="apertureTolerance" type="real64" default="1e-09" />
		<!--penaltyStiffness => Value of the penetration penalty stiffness. Units of Pressure/length-->
		<xsd:attribute name="penaltyStiffness" type="real64" default="0" />
		<!--name => A name is required for any non-unique nodes-->
		<xsd:attribute name="name" type="string" use="required" />
	</xsd:complexType>
	<xsd:complexType name="CoulombType">
		<xsd:choice minOccurs="0" maxOccurs="1">
			<xsd:element name="TableFunction" type="TableFunctionType" />
		</xsd:choice>
		<!--apertureTolerance => Value to be used to avoid floating point errors in expressions involving aperture. For example in the case of dividing by the actual aperture (not the effective aperture that results from the aperture function) this value may be used to avoid 1/0 errors. Note that this value may have some physical significance in its usage, as it may be used to smooth out highly nonlinear behavior associated with 1/0 in addition to avoiding the 1/0 error.-->
		<xsd:attribute name="apertureTolerance" type="real64" default="1e-09" />
		<!--cohesion => Cohesion-->
		<xsd:attribute name="cohesion" type="real64" use="required" />
		<!--frictionAngle => Friction Angle (in radians)-->
		<xsd:attribute name="frictionAngle" type="real64" default="-1" />
		<!--frictionCoefficient => Friction Coefficient-->
		<xsd:attribute name="frictionCoefficient" type="real64" default="-1" />
		<!--penaltyStiffness => Value of the penetration penalty stiffness. Units of Pressure/length-->
		<xsd:attribute name="penaltyStiffness" type="real64" default="0" />
		<!--name => A name is required for any non-unique nodes-->
		<xsd:attribute name="name" type="string" use="required" />
	</xsd:complexType>
	<xsd:complexType name="DamageElasticIsotropicType">
		<!--criticalFractureEnergy => Critical fracture energy-->
		<xsd:attribute name="criticalFractureEnergy" type="real64" use="required" />
		<!--criticalStrainEnergy => Critical stress in a 1d tension test-->
		<xsd:attribute name="criticalStrainEnergy" type="real64" use="required" />
		<!--defaultBulkModulus => Elastic Bulk Modulus Parameter-->
		<xsd:attribute name="defaultBulkModulus" type="real64" default="-1" />
		<!--defaultDensity => Default Material Density-->
		<xsd:attribute name="defaultDensity" type="real64" use="required" />
		<!--defaultPoissonRatio => Poisson's ratio-->
		<xsd:attribute name="defaultPoissonRatio" type="real64" default="-1" />
		<!--defaultShearModulus => Elastic Shear Modulus Parameter-->
		<xsd:attribute name="defaultShearModulus" type="real64" default="-1" />
		<!--defaultYoungsModulus => Elastic Young's Modulus.-->
		<xsd:attribute name="defaultYoungsModulus" type="real64" default="-1" />
		<!--lengthScale => Length scale l in the phase-field equation-->
		<xsd:attribute name="lengthScale" type="real64" use="required" />
		<!--name => A name is required for any non-unique nodes-->
		<xsd:attribute name="name" type="string" use="required" />
	</xsd:complexType>
	<xsd:complexType name="DamageSpectralElasticIsotropicType">
		<!--criticalFractureEnergy => Critical fracture energy-->
		<xsd:attribute name="criticalFractureEnergy" type="real64" use="required" />
		<!--criticalStrainEnergy => Critical stress in a 1d tension test-->
		<xsd:attribute name="criticalStrainEnergy" type="real64" use="required" />
		<!--defaultBulkModulus => Elastic Bulk Modulus Parameter-->
		<xsd:attribute name="defaultBulkModulus" type="real64" default="-1" />
		<!--defaultDensity => Default Material Density-->
		<xsd:attribute name="defaultDensity" type="real64" use="required" />
		<!--defaultPoissonRatio => Poisson's ratio-->
		<xsd:attribute name="defaultPoissonRatio" type="real64" default="-1" />
		<!--defaultShearModulus => Elastic Shear Modulus Parameter-->
		<xsd:attribute name="defaultShearModulus" type="real64" default="-1" />
		<!--defaultYoungsModulus => Elastic Young's Modulus.-->
		<xsd:attribute name="defaultYoungsModulus" type="real64" default="-1" />
		<!--lengthScale => Length scale l in the phase-field equation-->
		<xsd:attribute name="lengthScale" type="real64" use="required" />
		<!--name => A name is required for any non-unique nodes-->
		<xsd:attribute name="name" type="string" use="required" />
	</xsd:complexType>
	<xsd:complexType name="DamageVolDevElasticIsotropicType">
		<!--criticalFractureEnergy => Critical fracture energy-->
		<xsd:attribute name="criticalFractureEnergy" type="real64" use="required" />
		<!--criticalStrainEnergy => Critical stress in a 1d tension test-->
		<xsd:attribute name="criticalStrainEnergy" type="real64" use="required" />
		<!--defaultBulkModulus => Elastic Bulk Modulus Parameter-->
		<xsd:attribute name="defaultBulkModulus" type="real64" default="-1" />
		<!--defaultDensity => Default Material Density-->
		<xsd:attribute name="defaultDensity" type="real64" use="required" />
		<!--defaultPoissonRatio => Poisson's ratio-->
		<xsd:attribute name="defaultPoissonRatio" type="real64" default="-1" />
		<!--defaultShearModulus => Elastic Shear Modulus Parameter-->
		<xsd:attribute name="defaultShearModulus" type="real64" default="-1" />
		<!--defaultYoungsModulus => Elastic Young's Modulus.-->
		<xsd:attribute name="defaultYoungsModulus" type="real64" default="-1" />
		<!--lengthScale => Length scale l in the phase-field equation-->
		<xsd:attribute name="lengthScale" type="real64" use="required" />
		<!--name => A name is required for any non-unique nodes-->
		<xsd:attribute name="name" type="string" use="required" />
	</xsd:complexType>
	<xsd:complexType name="DruckerPragerType">
		<!--defaultBulkModulus => Elastic Bulk Modulus Parameter-->
		<xsd:attribute name="defaultBulkModulus" type="real64" default="-1" />
		<!--defaultCohesion => Initial cohesion-->
		<xsd:attribute name="defaultCohesion" type="real64" default="0" />
		<!--defaultDensity => Default Material Density-->
		<xsd:attribute name="defaultDensity" type="real64" use="required" />
		<!--defaultDilationAngle => Dilation angle (degrees)-->
		<xsd:attribute name="defaultDilationAngle" type="real64" default="30" />
		<!--defaultFrictionAngle => Friction angle (degrees)-->
		<xsd:attribute name="defaultFrictionAngle" type="real64" default="30" />
		<!--defaultHardeningRate => Cohesion hardening/softening rate-->
		<xsd:attribute name="defaultHardeningRate" type="real64" default="0" />
		<!--defaultPoissonRatio => Poisson's ratio-->
		<xsd:attribute name="defaultPoissonRatio" type="real64" default="-1" />
		<!--defaultShearModulus => Elastic Shear Modulus Parameter-->
		<xsd:attribute name="defaultShearModulus" type="real64" default="-1" />
		<!--defaultYoungsModulus => Elastic Young's Modulus.-->
		<xsd:attribute name="defaultYoungsModulus" type="real64" default="-1" />
		<!--name => A name is required for any non-unique nodes-->
		<xsd:attribute name="name" type="string" use="required" />
	</xsd:complexType>
	<xsd:complexType name="ElasticIsotropicType">
		<!--defaultBulkModulus => Elastic Bulk Modulus Parameter-->
		<xsd:attribute name="defaultBulkModulus" type="real64" default="-1" />
		<!--defaultDensity => Default Material Density-->
		<xsd:attribute name="defaultDensity" type="real64" use="required" />
		<!--defaultPoissonRatio => Poisson's ratio-->
		<xsd:attribute name="defaultPoissonRatio" type="real64" default="-1" />
		<!--defaultShearModulus => Elastic Shear Modulus Parameter-->
		<xsd:attribute name="defaultShearModulus" type="real64" default="-1" />
		<!--defaultYoungsModulus => Elastic Young's Modulus.-->
		<xsd:attribute name="defaultYoungsModulus" type="real64" default="-1" />
		<!--name => A name is required for any non-unique nodes-->
		<xsd:attribute name="name" type="string" use="required" />
	</xsd:complexType>
	<xsd:complexType name="ElasticTransverseIsotropicType">
		<!--defaultDensity => Default Material Density-->
		<xsd:attribute name="defaultDensity" type="real64" use="required" />
		<!--defaultPoissonRatioAxialTransverse => Elastic Shear Modulus Parameter-->
		<xsd:attribute name="defaultPoissonRatioAxialTransverse" type="real64" default="-1" />
		<!--defaultPoissonRatioTransverse => Elastic Shear Modulus Parameter-->
		<xsd:attribute name="defaultPoissonRatioTransverse" type="real64" default="-1" />
		<!--defaultShearModulusAxialTransverse => Elastic Shear Modulus Parameter-->
		<xsd:attribute name="defaultShearModulusAxialTransverse" type="real64" default="-1" />
		<!--defaultYoungsModulusAxial => Elastic Shear Modulus Parameter-->
		<xsd:attribute name="defaultYoungsModulusAxial" type="real64" default="-1" />
		<!--defaultYoungsModulusTransverse => Elastic Bulk Modulus Parameter-->
		<xsd:attribute name="defaultYoungsModulusTransverse" type="real64" default="-1" />
		<!--name => A name is required for any non-unique nodes-->
		<xsd:attribute name="name" type="string" use="required" />
	</xsd:complexType>
	<xsd:complexType name="ExtendedDruckerPragerType">
		<!--defaultBulkModulus => Elastic Bulk Modulus Parameter-->
		<xsd:attribute name="defaultBulkModulus" type="real64" default="-1" />
		<!--defaultCohesion => Initial cohesion-->
		<xsd:attribute name="defaultCohesion" type="real64" default="0" />
		<!--defaultDensity => Default Material Density-->
		<xsd:attribute name="defaultDensity" type="real64" use="required" />
		<!--defaultDilationRatio => Dilation ratio [0,1] (ratio = tan dilationAngle / tan frictionAngle)-->
		<xsd:attribute name="defaultDilationRatio" type="real64" default="1" />
		<!--defaultHardening => Hardening parameter (hardening rate is faster for smaller values)-->
		<xsd:attribute name="defaultHardening" type="real64" default="0" />
		<!--defaultInitialFrictionAngle => Initial friction angle (degrees)-->
		<xsd:attribute name="defaultInitialFrictionAngle" type="real64" default="30" />
		<!--defaultPoissonRatio => Poisson's ratio-->
		<xsd:attribute name="defaultPoissonRatio" type="real64" default="-1" />
		<!--defaultResidualFrictionAngle => Residual friction angle (degrees)-->
		<xsd:attribute name="defaultResidualFrictionAngle" type="real64" default="30" />
		<!--defaultShearModulus => Elastic Shear Modulus Parameter-->
		<xsd:attribute name="defaultShearModulus" type="real64" default="-1" />
		<!--defaultYoungsModulus => Elastic Young's Modulus.-->
		<xsd:attribute name="defaultYoungsModulus" type="real64" default="-1" />
		<!--name => A name is required for any non-unique nodes-->
		<xsd:attribute name="name" type="string" use="required" />
	</xsd:complexType>
	<xsd:complexType name="MultiPhaseMultiComponentFluidType">
		<!--componentMolarWeight => Component molar weights-->
		<xsd:attribute name="componentMolarWeight" type="real64_array" default="{0}" />
		<!--componentNames => List of component names-->
		<xsd:attribute name="componentNames" type="string_array" default="{}" />
		<!--flashModelParaFile => name of the filen including flash calculation function parameters-->
		<xsd:attribute name="flashModelParaFile" type="path" use="required" />
		<!--phaseNames => List of fluid phases-->
		<xsd:attribute name="phaseNames" type="string_array" default="{}" />
		<!--phasePVTParaFiles => List of the names of the files including PVT function parameters-->
		<xsd:attribute name="phasePVTParaFiles" type="path_array" use="required" />
		<!--name => A name is required for any non-unique nodes-->
		<xsd:attribute name="name" type="string" use="required" />
	</xsd:complexType>
	<xsd:complexType name="NullModelType">
		<!--name => A name is required for any non-unique nodes-->
		<xsd:attribute name="name" type="string" use="required" />
	</xsd:complexType>
	<xsd:complexType name="ParticleFluidType">
		<!--collisionAlpha => Collision alpha coefficient-->
		<xsd:attribute name="collisionAlpha" type="real64" default="1.27" />
		<!--collisionBeta => Collision beta coefficient-->
		<xsd:attribute name="collisionBeta" type="real64" default="1.5" />
		<!--fluidViscosity => Fluid viscosity-->
		<xsd:attribute name="fluidViscosity" type="real64" default="0.001" />
		<!--hinderedSettlingCoefficient => Hindered settling coefficient-->
		<xsd:attribute name="hinderedSettlingCoefficient" type="real64" default="5.9" />
		<!--isCollisionalSlip => Whether the collisional component of the slip velocity is considered-->
		<xsd:attribute name="isCollisionalSlip" type="integer" default="0" />
		<!--maxProppantConcentration => Max proppant concentration-->
		<xsd:attribute name="maxProppantConcentration" type="real64" default="0.6" />
		<!--particleSettlingModel => Particle settling velocity model. Valid options:
* Stokes
* Intermediate
* Turbulence-->
		<xsd:attribute name="particleSettlingModel" type="geosx_constitutive_ParticleSettlingModel" use="required" />
		<!--proppantDensity => Proppant density-->
		<xsd:attribute name="proppantDensity" type="real64" default="1400" />
		<!--proppantDiameter => Proppant diameter-->
		<xsd:attribute name="proppantDiameter" type="real64" default="0.0002" />
		<!--slipConcentration => Slip concentration-->
		<xsd:attribute name="slipConcentration" type="real64" default="0.1" />
		<!--sphericity => Sphericity-->
		<xsd:attribute name="sphericity" type="real64" default="1" />
		<!--name => A name is required for any non-unique nodes-->
		<xsd:attribute name="name" type="string" use="required" />
	</xsd:complexType>
	<xsd:simpleType name="geosx_constitutive_ParticleSettlingModel">
		<xsd:restriction base="xsd:string">
			<xsd:pattern value=".*[\[\]`$].*|Stokes|Intermediate|Turbulence" />
		</xsd:restriction>
	</xsd:simpleType>
	<xsd:complexType name="PoreVolumeCompressibleSolidType">
		<!--compressibility => Solid compressibility-->
		<xsd:attribute name="compressibility" type="real64" use="required" />
		<!--referencePressure => Reference pressure for fluid compressibility-->
		<xsd:attribute name="referencePressure" type="real64" use="required" />
		<!--name => A name is required for any non-unique nodes-->
		<xsd:attribute name="name" type="string" use="required" />
	</xsd:complexType>
	<xsd:complexType name="PoroDruckerPragerType">
		<!--BiotCoefficient => Biot's coefficient-->
		<xsd:attribute name="BiotCoefficient" type="real64" default="1" />
		<!--compressibility => Pore volume compressibilty-->
		<xsd:attribute name="compressibility" type="real64" default="0" />
		<!--defaultBulkModulus => Elastic Bulk Modulus Parameter-->
		<xsd:attribute name="defaultBulkModulus" type="real64" default="-1" />
		<!--defaultCohesion => Initial cohesion-->
		<xsd:attribute name="defaultCohesion" type="real64" default="0" />
		<!--defaultDensity => Default Material Density-->
		<xsd:attribute name="defaultDensity" type="real64" use="required" />
		<!--defaultDilationAngle => Dilation angle (degrees)-->
		<xsd:attribute name="defaultDilationAngle" type="real64" default="30" />
		<!--defaultFrictionAngle => Friction angle (degrees)-->
		<xsd:attribute name="defaultFrictionAngle" type="real64" default="30" />
		<!--defaultHardeningRate => Cohesion hardening/softening rate-->
		<xsd:attribute name="defaultHardeningRate" type="real64" default="0" />
		<!--defaultPoissonRatio => Poisson's ratio-->
		<xsd:attribute name="defaultPoissonRatio" type="real64" default="-1" />
		<!--defaultShearModulus => Elastic Shear Modulus Parameter-->
		<xsd:attribute name="defaultShearModulus" type="real64" default="-1" />
		<!--defaultYoungsModulus => Elastic Young's Modulus.-->
		<xsd:attribute name="defaultYoungsModulus" type="real64" default="-1" />
		<!--referencePressure => ReferencePressure-->
		<xsd:attribute name="referencePressure" type="real64" default="0" />
		<!--name => A name is required for any non-unique nodes-->
		<xsd:attribute name="name" type="string" use="required" />
	</xsd:complexType>
	<xsd:complexType name="PoroElasticIsotropicType">
		<!--BiotCoefficient => Biot's coefficient-->
		<xsd:attribute name="BiotCoefficient" type="real64" default="1" />
		<!--compressibility => Pore volume compressibilty-->
		<xsd:attribute name="compressibility" type="real64" default="0" />
		<!--defaultBulkModulus => Elastic Bulk Modulus Parameter-->
		<xsd:attribute name="defaultBulkModulus" type="real64" default="-1" />
		<!--defaultDensity => Default Material Density-->
		<xsd:attribute name="defaultDensity" type="real64" use="required" />
		<!--defaultPoissonRatio => Poisson's ratio-->
		<xsd:attribute name="defaultPoissonRatio" type="real64" default="-1" />
		<!--defaultShearModulus => Elastic Shear Modulus Parameter-->
		<xsd:attribute name="defaultShearModulus" type="real64" default="-1" />
		<!--defaultYoungsModulus => Elastic Young's Modulus.-->
		<xsd:attribute name="defaultYoungsModulus" type="real64" default="-1" />
		<!--referencePressure => ReferencePressure-->
		<xsd:attribute name="referencePressure" type="real64" default="0" />
		<!--name => A name is required for any non-unique nodes-->
		<xsd:attribute name="name" type="string" use="required" />
	</xsd:complexType>
	<xsd:complexType name="PoroElasticTransverseIsotropicType">
		<!--BiotCoefficient => Biot's coefficient-->
		<xsd:attribute name="BiotCoefficient" type="real64" default="1" />
		<!--compressibility => Pore volume compressibilty-->
		<xsd:attribute name="compressibility" type="real64" default="0" />
		<!--defaultDensity => Default Material Density-->
		<xsd:attribute name="defaultDensity" type="real64" use="required" />
		<!--defaultPoissonRatioAxialTransverse => Elastic Shear Modulus Parameter-->
		<xsd:attribute name="defaultPoissonRatioAxialTransverse" type="real64" default="-1" />
		<!--defaultPoissonRatioTransverse => Elastic Shear Modulus Parameter-->
		<xsd:attribute name="defaultPoissonRatioTransverse" type="real64" default="-1" />
		<!--defaultShearModulusAxialTransverse => Elastic Shear Modulus Parameter-->
		<xsd:attribute name="defaultShearModulusAxialTransverse" type="real64" default="-1" />
		<!--defaultYoungsModulusAxial => Elastic Shear Modulus Parameter-->
		<xsd:attribute name="defaultYoungsModulusAxial" type="real64" default="-1" />
		<!--defaultYoungsModulusTransverse => Elastic Bulk Modulus Parameter-->
		<xsd:attribute name="defaultYoungsModulusTransverse" type="real64" default="-1" />
		<!--referencePressure => ReferencePressure-->
		<xsd:attribute name="referencePressure" type="real64" default="0" />
		<!--name => A name is required for any non-unique nodes-->
		<xsd:attribute name="name" type="string" use="required" />
	</xsd:complexType>
	<xsd:complexType name="PoroExtendedDruckerPragerType">
		<!--BiotCoefficient => Biot's coefficient-->
		<xsd:attribute name="BiotCoefficient" type="real64" default="1" />
		<!--compressibility => Pore volume compressibilty-->
		<xsd:attribute name="compressibility" type="real64" default="0" />
		<!--defaultBulkModulus => Elastic Bulk Modulus Parameter-->
		<xsd:attribute name="defaultBulkModulus" type="real64" default="-1" />
		<!--defaultCohesion => Initial cohesion-->
		<xsd:attribute name="defaultCohesion" type="real64" default="0" />
		<!--defaultDensity => Default Material Density-->
		<xsd:attribute name="defaultDensity" type="real64" use="required" />
		<!--defaultDilationRatio => Dilation ratio [0,1] (ratio = tan dilationAngle / tan frictionAngle)-->
		<xsd:attribute name="defaultDilationRatio" type="real64" default="1" />
		<!--defaultHardening => Hardening parameter (hardening rate is faster for smaller values)-->
		<xsd:attribute name="defaultHardening" type="real64" default="0" />
		<!--defaultInitialFrictionAngle => Initial friction angle (degrees)-->
		<xsd:attribute name="defaultInitialFrictionAngle" type="real64" default="30" />
		<!--defaultPoissonRatio => Poisson's ratio-->
		<xsd:attribute name="defaultPoissonRatio" type="real64" default="-1" />
		<!--defaultResidualFrictionAngle => Residual friction angle (degrees)-->
		<xsd:attribute name="defaultResidualFrictionAngle" type="real64" default="30" />
		<!--defaultShearModulus => Elastic Shear Modulus Parameter-->
		<xsd:attribute name="defaultShearModulus" type="real64" default="-1" />
		<!--defaultYoungsModulus => Elastic Young's Modulus.-->
		<xsd:attribute name="defaultYoungsModulus" type="real64" default="-1" />
		<!--referencePressure => ReferencePressure-->
		<xsd:attribute name="referencePressure" type="real64" default="0" />
		<!--name => A name is required for any non-unique nodes-->
		<xsd:attribute name="name" type="string" use="required" />
	</xsd:complexType>
	<xsd:complexType name="ProppantSlurryFluidType">
		<!--componentNames => List of fluid component names-->
		<xsd:attribute name="componentNames" type="string_array" default="{}" />
		<!--compressibility => Fluid compressibility-->
		<xsd:attribute name="compressibility" type="real64" default="0" />
		<!--defaultCompressibility => Default value for compressibility.-->
		<xsd:attribute name="defaultCompressibility" type="real64_array" default="{0}" />
		<!--defaultDensity => Default value for density.-->
		<xsd:attribute name="defaultDensity" type="real64_array" default="{0}" />
		<!--defaultViscosity => Default value for viscosity.-->
		<xsd:attribute name="defaultViscosity" type="real64_array" default="{0}" />
		<!--flowBehaviorIndex => Flow behavior index-->
		<xsd:attribute name="flowBehaviorIndex" type="real64_array" default="{0}" />
		<!--flowConsistencyIndex => Flow consistency index-->
		<xsd:attribute name="flowConsistencyIndex" type="real64_array" default="{0}" />
		<!--maxProppantConcentration => Maximum proppant concentration-->
		<xsd:attribute name="maxProppantConcentration" type="real64" default="0.6" />
		<!--referenceDensity => Reference fluid density-->
		<xsd:attribute name="referenceDensity" type="real64" default="1000" />
		<!--referencePressure => Reference pressure-->
		<xsd:attribute name="referencePressure" type="real64" default="100000" />
		<!--referenceProppantDensity => Reference proppant density-->
		<xsd:attribute name="referenceProppantDensity" type="real64" default="1400" />
		<!--referenceViscosity => Reference fluid viscosity-->
		<xsd:attribute name="referenceViscosity" type="real64" default="0.001" />
		<!--name => A name is required for any non-unique nodes-->
		<xsd:attribute name="name" type="string" use="required" />
	</xsd:complexType>
	<xsd:complexType name="TableRelativePermeabilityType">
		<!--gasOilRelPermTableNames => List of relative permeability tables for the pair (gas phase, oil phase)
The expected format is "{ gasPermTableName, oilPermTableName }", in that order-->
		<xsd:attribute name="gasOilRelPermTableNames" type="string_array" default="{}" />
		<!--phaseNames => List of fluid phases-->
		<xsd:attribute name="phaseNames" type="string_array" use="required" />
		<!--waterOilRelPermTableNames => List of relative permeability tables for the pair (water phase, oil phase)
The expected format is "{ waterPermTableName, oilPermTableName }", in that order-->
		<xsd:attribute name="waterOilRelPermTableNames" type="string_array" default="{}" />
		<!--name => A name is required for any non-unique nodes-->
		<xsd:attribute name="name" type="string" use="required" />
	</xsd:complexType>
	<xsd:complexType name="VanGenuchtenBakerRelativePermeabilityType">
		<!--gasOilRelPermExponentInv => Rel perm power law exponent inverse for the pair (gas phase, oil phase) at residual water saturation
The expected format is "{ gasExp, oilExp }", in that order-->
		<xsd:attribute name="gasOilRelPermExponentInv" type="real64_array" default="{0.5}" />
		<!--gasOilRelPermMaxValue => Maximum rel perm value for the pair (gas phase, oil phase) at residual water saturation
The expected format is "{ gasMax, oilMax }", in that order-->
		<xsd:attribute name="gasOilRelPermMaxValue" type="real64_array" default="{0}" />
		<!--phaseMinVolumeFraction => Minimum volume fraction value for each phase-->
		<xsd:attribute name="phaseMinVolumeFraction" type="real64_array" default="{0}" />
		<!--phaseNames => List of fluid phases-->
		<xsd:attribute name="phaseNames" type="string_array" use="required" />
		<!--waterOilRelPermExponentInv => Rel perm power law exponent inverse for the pair (water phase, oil phase) at residual gas saturation
The expected format is "{ waterExp, oilExp }", in that order-->
		<xsd:attribute name="waterOilRelPermExponentInv" type="real64_array" default="{0.5}" />
		<!--waterOilRelPermMaxValue => Maximum rel perm value for the pair (water phase, oil phase) at residual gas saturation
The expected format is "{ waterMax, oilMax }", in that order-->
		<xsd:attribute name="waterOilRelPermMaxValue" type="real64_array" default="{0}" />
		<!--name => A name is required for any non-unique nodes-->
		<xsd:attribute name="name" type="string" use="required" />
	</xsd:complexType>
	<xsd:complexType name="VanGenuchtenCapillaryPressureType">
		<!--capPressureEpsilon => Saturation at which the extremum capillary pressure is attained; used to avoid infinite capillary pressure values for saturations close to 0 and 1-->
		<xsd:attribute name="capPressureEpsilon" type="real64" default="1e-06" />
		<!--phaseCapPressureExponentInv => Inverse of capillary power law exponent for each phase-->
		<xsd:attribute name="phaseCapPressureExponentInv" type="real64_array" default="{0.5}" />
		<!--phaseCapPressureMultiplier => Entry pressure value for each phase-->
		<xsd:attribute name="phaseCapPressureMultiplier" type="real64_array" default="{1}" />
		<!--phaseMinVolumeFraction => Minimum volume fraction value for each phase-->
		<xsd:attribute name="phaseMinVolumeFraction" type="real64_array" default="{0}" />
		<!--phaseNames => List of fluid phases-->
		<xsd:attribute name="phaseNames" type="string_array" use="required" />
		<!--name => A name is required for any non-unique nodes-->
		<xsd:attribute name="name" type="string" use="required" />
	</xsd:complexType>
	<xsd:complexType name="ElementRegionsType">
		<xsd:choice minOccurs="0" maxOccurs="unbounded">
			<xsd:element name="CellElementRegion" type="CellElementRegionType" />
			<xsd:element name="SurfaceElementRegion" type="SurfaceElementRegionType" />
			<xsd:element name="WellElementRegion" type="WellElementRegionType" />
		</xsd:choice>
	</xsd:complexType>
	<xsd:complexType name="CellElementRegionType">
		<xsd:choice minOccurs="0" maxOccurs="unbounded" />
		<!--cellBlocks => (no description available)-->
		<xsd:attribute name="cellBlocks" type="string_array" default="{}" />
		<!--coarseningRatio => (no description available)-->
		<xsd:attribute name="coarseningRatio" type="real64" default="0" />
		<!--materialList => List of materials present in this region-->
		<xsd:attribute name="materialList" type="string_array" use="required" />
		<!--name => A name is required for any non-unique nodes-->
		<xsd:attribute name="name" type="string" use="required" />
	</xsd:complexType>
	<xsd:complexType name="SurfaceElementRegionType">
		<xsd:choice minOccurs="0" maxOccurs="unbounded" />
		<!--defaultAperture => The default aperture of newly formed surface elements.-->
		<xsd:attribute name="defaultAperture" type="real64" use="required" />
		<!--materialList => List of materials present in this region-->
		<xsd:attribute name="materialList" type="string_array" use="required" />
		<!--subRegionType => Type of surface element subregion. Valid options:
* faceElement
* embeddedElement-->
		<xsd:attribute name="subRegionType" type="geosx_SurfaceElementRegion_SurfaceSubRegionType" default="faceElement" />
		<!--name => A name is required for any non-unique nodes-->
		<xsd:attribute name="name" type="string" use="required" />
	</xsd:complexType>
	<xsd:simpleType name="geosx_SurfaceElementRegion_SurfaceSubRegionType">
		<xsd:restriction base="xsd:string">
			<xsd:pattern value=".*[\[\]`$].*|faceElement|embeddedElement" />
		</xsd:restriction>
	</xsd:simpleType>
	<xsd:complexType name="WellElementRegionType">
		<xsd:choice minOccurs="0" maxOccurs="unbounded" />
		<!--materialList => List of materials present in this region-->
		<xsd:attribute name="materialList" type="string_array" use="required" />
		<!--name => A name is required for any non-unique nodes-->
		<xsd:attribute name="name" type="string" use="required" />
	</xsd:complexType>
	<xsd:complexType name="IncludedType">
		<xsd:choice minOccurs="0" maxOccurs="unbounded">
			<xsd:element name="File" type="FileType" />
		</xsd:choice>
	</xsd:complexType>
	<xsd:complexType name="FileType">
		<!--name => A name is required for any non-unique nodes-->
		<xsd:attribute name="name" type="string" use="required" />
	</xsd:complexType>
	<xsd:complexType name="ParametersType">
		<xsd:choice minOccurs="0" maxOccurs="unbounded">
			<xsd:element name="Parameter" type="ParameterType" />
		</xsd:choice>
	</xsd:complexType>
	<xsd:complexType name="ParameterType">
		<!--value => Input parameter definition for the preprocessor-->
		<xsd:attribute name="value" type="string" use="required" />
		<!--name => A name is required for any non-unique nodes-->
		<xsd:attribute name="name" type="string" use="required" />
	</xsd:complexType>
	<xsd:complexType name="BenchmarksType">
		<xsd:choice minOccurs="0" maxOccurs="unbounded">
			<xsd:element name="lassen" type="lassenType" maxOccurs="1" />
			<xsd:element name="quartz" type="quartzType" maxOccurs="1" />
		</xsd:choice>
	</xsd:complexType>
	<xsd:complexType name="lassenType">
		<xsd:choice minOccurs="0" maxOccurs="unbounded">
			<xsd:element name="Run" type="RunType" maxOccurs="1" />
		</xsd:choice>
	</xsd:complexType>
	<xsd:complexType name="RunType">
		<!--args => Any extra command line arguments to pass to GEOSX.-->
		<xsd:attribute name="args" type="string" default="" />
		<!--autoPartition => May be 'Off' or 'On', if 'On' partitioning arguments are created automatically. Default is Off.-->
		<xsd:attribute name="autoPartition" type="string" default="" />
		<!--name => The name of this benchmark.-->
		<xsd:attribute name="name" type="string" use="required" />
		<!--nodes => The number of nodes needed to run the benchmark.-->
		<xsd:attribute name="nodes" type="integer" use="required" />
		<!--strongScaling => Repeat the benchmark N times, scaling the number of nodes in the benchmark by these values.-->
		<xsd:attribute name="strongScaling" type="integer_array" default="{0}" />
		<!--tasksPerNode => The number of tasks per node to run the benchmark with.-->
		<xsd:attribute name="tasksPerNode" type="integer" use="required" />
		<!--threadsPerTask => The number of threads per task to run the benchmark with.-->
		<xsd:attribute name="threadsPerTask" type="integer" default="0" />
		<!--timeLimit => The time limit of the benchmark.-->
		<xsd:attribute name="timeLimit" type="integer" default="0" />
	</xsd:complexType>
	<xsd:complexType name="quartzType">
		<xsd:choice minOccurs="0" maxOccurs="unbounded">
			<xsd:element name="Run" type="RunType" maxOccurs="1" />
		</xsd:choice>
	</xsd:complexType>
</xsd:schema><|MERGE_RESOLUTION|>--- conflicted
+++ resolved
@@ -845,13 +845,9 @@
 	</xsd:complexType>
 	<xsd:complexType name="SolversType">
 		<xsd:choice minOccurs="0" maxOccurs="unbounded">
-<<<<<<< HEAD
 			<xsd:element name="AcousticSEM" type="AcousticSEMType" />
-			<xsd:element name="CompositionalMultiphaseFlow" type="CompositionalMultiphaseFlowType" />
-=======
 			<xsd:element name="CompositionalMultiphaseFVM" type="CompositionalMultiphaseFVMType" />
 			<xsd:element name="CompositionalMultiphaseHybridFVM" type="CompositionalMultiphaseHybridFVMType" />
->>>>>>> 783b6545
 			<xsd:element name="CompositionalMultiphaseReservoir" type="CompositionalMultiphaseReservoirType" />
 			<xsd:element name="CompositionalMultiphaseWell" type="CompositionalMultiphaseWellType" />
 			<xsd:element name="EmbeddedSurfaceGenerator" type="EmbeddedSurfaceGeneratorType" />
@@ -877,16 +873,11 @@
 		<!--gravityVector => Gravity vector used in the physics solvers-->
 		<xsd:attribute name="gravityVector" type="R1Tensor" default="0,0,-9.81" />
 	</xsd:complexType>
-<<<<<<< HEAD
 	<xsd:complexType name="AcousticSEMType">
-=======
-	<xsd:complexType name="CompositionalMultiphaseFVMType">
->>>>>>> 783b6545
-		<xsd:choice minOccurs="0" maxOccurs="unbounded">
-			<xsd:element name="LinearSolverParameters" type="LinearSolverParametersType" maxOccurs="1" />
-			<xsd:element name="NonlinearSolverParameters" type="NonlinearSolverParametersType" maxOccurs="1" />
-		</xsd:choice>
-<<<<<<< HEAD
+		<xsd:choice minOccurs="0" maxOccurs="unbounded">
+			<xsd:element name="LinearSolverParameters" type="LinearSolverParametersType" maxOccurs="1" />
+			<xsd:element name="NonlinearSolverParameters" type="NonlinearSolverParametersType" maxOccurs="1" />
+		</xsd:choice>
 		<!--cflFactor => Factor to apply to the `CFL condition <http://en.wikipedia.org/wiki/Courant-Friedrichs-Lewy_condition>`_ when calculating the maximum allowable time step. Values should be in the interval (0,1] -->
 		<xsd:attribute name="cflFactor" type="real64" default="0.5" />
 		<!--discretization => Name of discretization object (defined in the :ref:`NumericalMethodsManager`) to use for this solver. For instance, if this is a Finite Element Solver, the name of a :ref:`FiniteElement` should be specified. If this is a Finite Volume Method, the name of a :ref:`FiniteVolume` discretization should be specified.-->
@@ -906,8 +897,11 @@
 		<!--name => A name is required for any non-unique nodes-->
 		<xsd:attribute name="name" type="string" use="required" />
 	</xsd:complexType>
-	<xsd:complexType name="CompositionalMultiphaseFlowType">
-=======
+	<xsd:complexType name="CompositionalMultiphaseFVMType">
+		<xsd:choice minOccurs="0" maxOccurs="unbounded">
+			<xsd:element name="LinearSolverParameters" type="LinearSolverParametersType" maxOccurs="1" />
+			<xsd:element name="NonlinearSolverParameters" type="NonlinearSolverParametersType" maxOccurs="1" />
+		</xsd:choice>
 		<!--allowLocalCompDensityChopping => Flag indicating whether local (cell-wise) chopping of negative compositions is allowed-->
 		<xsd:attribute name="allowLocalCompDensityChopping" type="integer" default="1" />
 		<!--capPressureNames => Name of the capillary pressure constitutive model to use-->
@@ -942,7 +936,6 @@
 		<xsd:attribute name="name" type="string" use="required" />
 	</xsd:complexType>
 	<xsd:complexType name="CompositionalMultiphaseHybridFVMType">
->>>>>>> 783b6545
 		<xsd:choice minOccurs="0" maxOccurs="unbounded">
 			<xsd:element name="LinearSolverParameters" type="LinearSolverParametersType" maxOccurs="1" />
 			<xsd:element name="NonlinearSolverParameters" type="NonlinearSolverParametersType" maxOccurs="1" />
