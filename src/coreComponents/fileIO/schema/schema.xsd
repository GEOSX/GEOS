--- conflicted
+++ resolved
@@ -866,11 +866,8 @@
 			<xsd:element name="Hydrofracture" type="HydrofractureType" />
 			<xsd:element name="LagrangianContact" type="LagrangianContactType" />
 			<xsd:element name="LaplaceFEM" type="LaplaceFEMType" />
-<<<<<<< HEAD
 			<xsd:element name="LaplaceVEM" type="LaplaceVEMType" />
-=======
 			<xsd:element name="MultiphasePoroelastic" type="MultiphasePoroelasticType" />
->>>>>>> 2a643ce3
 			<xsd:element name="PhaseFieldDamageFEM" type="PhaseFieldDamageFEMType" />
 			<xsd:element name="PhaseFieldFracture" type="PhaseFieldFractureType" />
 			<xsd:element name="Poroelastic" type="PoroelasticType" />
@@ -1189,23 +1186,43 @@
 			<xsd:pattern value=".*[\[\]`$].*|SteadyState|ImplicitTransient|ExplicitTransient" />
 		</xsd:restriction>
 	</xsd:simpleType>
-<<<<<<< HEAD
 	<xsd:complexType name="LaplaceVEMType">
-=======
-	<xsd:complexType name="MultiphasePoroelasticType">
->>>>>>> 2a643ce3
-		<xsd:choice minOccurs="0" maxOccurs="unbounded">
-			<xsd:element name="LinearSolverParameters" type="LinearSolverParametersType" maxOccurs="1" />
-			<xsd:element name="NonlinearSolverParameters" type="NonlinearSolverParametersType" maxOccurs="1" />
-		</xsd:choice>
-		<!--cflFactor => Factor to apply to the `CFL condition <http://en.wikipedia.org/wiki/Courant-Friedrichs-Lewy_condition>`_ when calculating the maximum allowable time step. Values should be in the interval (0,1] -->
-		<xsd:attribute name="cflFactor" type="real64" default="0.5" />
-<<<<<<< HEAD
+		<xsd:choice minOccurs="0" maxOccurs="unbounded">
+			<xsd:element name="LinearSolverParameters" type="LinearSolverParametersType" maxOccurs="1" />
+			<xsd:element name="NonlinearSolverParameters" type="NonlinearSolverParametersType" maxOccurs="1" />
+		</xsd:choice>
+		<!--cflFactor => Factor to apply to the `CFL condition <http://en.wikipedia.org/wiki/Courant-Friedrichs-Lewy_condition>`_ when calculating the maximum allowable time step. Values should be in the interval (0,1] -->
+		<xsd:attribute name="cflFactor" type="real64" default="0.5" />
 		<!--discretization => Name of discretization object (defined in the :ref:`NumericalMethodsManager`) to use for this solver. For instance, if this is a Finite Element Solver, the name of a :ref:`FiniteElement` should be specified. If this is a Finite Volume Method, the name of a :ref:`FiniteVolume` discretization should be specified.-->
 		<xsd:attribute name="discretization" type="string" use="required" />
 		<!--fieldName => Name of field variable-->
 		<xsd:attribute name="fieldName" type="string" use="required" />
-=======
+		<!--initialDt => Initial time-step value required by the solver to the event manager.-->
+		<xsd:attribute name="initialDt" type="real64" default="1e+99" />
+		<!--logLevel => Log level-->
+		<xsd:attribute name="logLevel" type="integer" default="0" />
+		<!--targetRegions => Allowable regions that the solver may be applied to. Note that this does not indicate that the solver will be applied to these regions, only that allocation will occur such that the solver may be applied to these regions. The decision about what regions this solver will beapplied to rests in the EventManager.-->
+		<xsd:attribute name="targetRegions" type="string_array" use="required" />
+		<!--timeIntegrationOption => Time integration method. Options are:
+* SteadyState
+* ImplicitTransient
+* ExplicitTransient-->
+		<xsd:attribute name="timeIntegrationOption" type="geosx_LaplaceVEM_TimeIntegrationOption" use="required" />
+		<!--name => A name is required for any non-unique nodes-->
+		<xsd:attribute name="name" type="string" use="required" />
+	</xsd:complexType>
+	<xsd:simpleType name="geosx_LaplaceVEM_TimeIntegrationOption">
+		<xsd:restriction base="xsd:string">
+			<xsd:pattern value=".*[\[\]`$].*|SteadyState|ImplicitTransient|ExplicitTransient" />
+		</xsd:restriction>
+	</xsd:simpleType>
+	<xsd:complexType name="MultiphasePoroelasticType">
+		<xsd:choice minOccurs="0" maxOccurs="unbounded">
+			<xsd:element name="LinearSolverParameters" type="LinearSolverParametersType" maxOccurs="1" />
+			<xsd:element name="NonlinearSolverParameters" type="NonlinearSolverParametersType" maxOccurs="1" />
+		</xsd:choice>
+		<!--cflFactor => Factor to apply to the `CFL condition <http://en.wikipedia.org/wiki/Courant-Friedrichs-Lewy_condition>`_ when calculating the maximum allowable time step. Values should be in the interval (0,1] -->
+		<xsd:attribute name="cflFactor" type="real64" default="0.5" />
 		<!--couplingTypeOption => Coupling method. Valid options:
 * FIM-->
 		<xsd:attribute name="couplingTypeOption" type="geosx_MultiphasePoroelasticSolver_CouplingTypeOption" use="required" />
@@ -1213,26 +1230,10 @@
 		<xsd:attribute name="discretization" type="string" use="required" />
 		<!--fluidSolverName => Name of the fluid mechanics solver to use in the poroelastic solver-->
 		<xsd:attribute name="fluidSolverName" type="string" use="required" />
->>>>>>> 2a643ce3
-		<!--initialDt => Initial time-step value required by the solver to the event manager.-->
-		<xsd:attribute name="initialDt" type="real64" default="1e+99" />
-		<!--logLevel => Log level-->
-		<xsd:attribute name="logLevel" type="integer" default="0" />
-<<<<<<< HEAD
-		<!--targetRegions => Allowable regions that the solver may be applied to. Note that this does not indicate that the solver will be applied to these regions, only that allocation will occur such that the solver may be applied to these regions. The decision about what regions this solver will beapplied to rests in the EventManager.-->
-		<xsd:attribute name="targetRegions" type="string_array" use="required" />
-		<!--timeIntegrationOption => Time integration method. Options are:
-* SteadyState
-* ImplicitTransient
-* ExplicitTransient-->
-		<xsd:attribute name="timeIntegrationOption" type="geosx_LaplaceVEM_TimeIntegrationOption" use="required" />
-		<!--name => A name is required for any non-unique nodes-->
-		<xsd:attribute name="name" type="string" use="required" />
-	</xsd:complexType>
-	<xsd:simpleType name="geosx_LaplaceVEM_TimeIntegrationOption">
-		<xsd:restriction base="xsd:string">
-			<xsd:pattern value=".*[\[\]`$].*|SteadyState|ImplicitTransient|ExplicitTransient" />
-=======
+		<!--initialDt => Initial time-step value required by the solver to the event manager.-->
+		<xsd:attribute name="initialDt" type="real64" default="1e+99" />
+		<!--logLevel => Log level-->
+		<xsd:attribute name="logLevel" type="integer" default="0" />
 		<!--solidSolverName => Name of the solid mechanics solver to use in the poroelastic solver-->
 		<xsd:attribute name="solidSolverName" type="string" use="required" />
 		<!--targetRegions => Allowable regions that the solver may be applied to. Note that this does not indicate that the solver will be applied to these regions, only that allocation will occur such that the solver may be applied to these regions. The decision about what regions this solver will beapplied to rests in the EventManager.-->
@@ -1243,7 +1244,6 @@
 	<xsd:simpleType name="geosx_MultiphasePoroelasticSolver_CouplingTypeOption">
 		<xsd:restriction base="xsd:string">
 			<xsd:pattern value=".*[\[\]`$].*|FIM" />
->>>>>>> 2a643ce3
 		</xsd:restriction>
 	</xsd:simpleType>
 	<xsd:complexType name="PhaseFieldDamageFEMType">
