<?xml version="1.0"?>
<xsd:schema xmlns:xsd="http://www.w3.org/2001/XMLSchema">
	<xsd:annotation>
		<xsd:documentation xml:lang="en">GEOSX Input Schema</xsd:documentation>
	</xsd:annotation>
	<xsd:simpleType name="string">
		<xsd:restriction base="xsd:string">
			<xsd:pattern value=".*[\[\]`$].*|[^,\{\}]*" />
		</xsd:restriction>
	</xsd:simpleType>
	<xsd:simpleType name="path">
		<xsd:restriction base="xsd:string">
			<xsd:pattern value=".*[\[\]`$].*|[^,\{\}]*" />
		</xsd:restriction>
	</xsd:simpleType>
	<xsd:simpleType name="real32_array3d">
		<xsd:restriction base="xsd:string">
			<xsd:pattern value=".*[\[\]`$].*|\{\s*(\{\s*(\{\s*(([+-]?[\d]*([\d]\.?|\.[\d])[\d]*([eE][-+]?[\d]+|\s*),\s*)*[+-]?[\d]*([\d]\.?|\.[\d])[\d]*([eE][-+]?[\d]+|\s*))?\s*\},\s*)*\{\s*(([+-]?[\d]*([\d]\.?|\.[\d])[\d]*([eE][-+]?[\d]+|\s*),\s*)*[+-]?[\d]*([\d]\.?|\.[\d])[\d]*([eE][-+]?[\d]+|\s*))?\s*\}\s*\},\s*)*\{\s*(\{\s*(([+-]?[\d]*([\d]\.?|\.[\d])[\d]*([eE][-+]?[\d]+|\s*),\s*)*[+-]?[\d]*([\d]\.?|\.[\d])[\d]*([eE][-+]?[\d]+|\s*))?\s*\},\s*)*\{\s*(([+-]?[\d]*([\d]\.?|\.[\d])[\d]*([eE][-+]?[\d]+|\s*),\s*)*[+-]?[\d]*([\d]\.?|\.[\d])[\d]*([eE][-+]?[\d]+|\s*))?\s*\}\s*\}\s*\}" />
		</xsd:restriction>
	</xsd:simpleType>
	<xsd:simpleType name="globalIndex_array3d">
		<xsd:restriction base="xsd:string">
			<xsd:pattern value=".*[\[\]`$].*|\{\s*(\{\s*(\{\s*(([+-]?[\d]+,\s*)*[+-]?[\d]+)?\s*\},\s*)*\{\s*(([+-]?[\d]+,\s*)*[+-]?[\d]+)?\s*\}\s*\},\s*)*\{\s*(\{\s*(([+-]?[\d]+,\s*)*[+-]?[\d]+)?\s*\},\s*)*\{\s*(([+-]?[\d]+,\s*)*[+-]?[\d]+)?\s*\}\s*\}\s*\}" />
		</xsd:restriction>
	</xsd:simpleType>
	<xsd:simpleType name="real64_array3d">
		<xsd:restriction base="xsd:string">
			<xsd:pattern value=".*[\[\]`$].*|\{\s*(\{\s*(\{\s*(([+-]?[\d]*([\d]\.?|\.[\d])[\d]*([eE][-+]?[\d]+|\s*),\s*)*[+-]?[\d]*([\d]\.?|\.[\d])[\d]*([eE][-+]?[\d]+|\s*))?\s*\},\s*)*\{\s*(([+-]?[\d]*([\d]\.?|\.[\d])[\d]*([eE][-+]?[\d]+|\s*),\s*)*[+-]?[\d]*([\d]\.?|\.[\d])[\d]*([eE][-+]?[\d]+|\s*))?\s*\}\s*\},\s*)*\{\s*(\{\s*(([+-]?[\d]*([\d]\.?|\.[\d])[\d]*([eE][-+]?[\d]+|\s*),\s*)*[+-]?[\d]*([\d]\.?|\.[\d])[\d]*([eE][-+]?[\d]+|\s*))?\s*\},\s*)*\{\s*(([+-]?[\d]*([\d]\.?|\.[\d])[\d]*([eE][-+]?[\d]+|\s*),\s*)*[+-]?[\d]*([\d]\.?|\.[\d])[\d]*([eE][-+]?[\d]+|\s*))?\s*\}\s*\}\s*\}" />
		</xsd:restriction>
	</xsd:simpleType>
	<xsd:simpleType name="r2_array2d">
		<xsd:restriction base="xsd:string">
			<xsd:pattern value=".*[\[\]`$].*|\{\s*(\{\s*((\s*([+-]?[\d]*([\d]\.?|\.[\d])[\d]*([eE][-+]?[\d]+|\s*),\s*){8}[+-]?[\d]*([\d]\.?|\.[\d])[\d]*([eE][-+]?[\d]+|\s*),\s*)*\s*([+-]?[\d]*([\d]\.?|\.[\d])[\d]*([eE][-+]?[\d]+|\s*),\s*){8}[+-]?[\d]*([\d]\.?|\.[\d])[\d]*([eE][-+]?[\d]+|\s*))?\s*\},\s*)*\{\s*((\s*([+-]?[\d]*([\d]\.?|\.[\d])[\d]*([eE][-+]?[\d]+|\s*),\s*){8}[+-]?[\d]*([\d]\.?|\.[\d])[\d]*([eE][-+]?[\d]+|\s*),\s*)*\s*([+-]?[\d]*([\d]\.?|\.[\d])[\d]*([eE][-+]?[\d]+|\s*),\s*){8}[+-]?[\d]*([\d]\.?|\.[\d])[\d]*([eE][-+]?[\d]+|\s*))?\s*\}\s*\}" />
		</xsd:restriction>
	</xsd:simpleType>
	<xsd:simpleType name="mapPair_array">
		<xsd:restriction base="xsd:string">
			<xsd:pattern value=".*[\[\]`$].*|\{\s*(([^,\{\}]*,\s*)*[^,\{\}]*)?\s*\}" />
		</xsd:restriction>
	</xsd:simpleType>
	<xsd:simpleType name="integer_array3d">
		<xsd:restriction base="xsd:string">
			<xsd:pattern value=".*[\[\]`$].*|\{\s*(\{\s*(\{\s*(([+-]?[\d]+,\s*)*[+-]?[\d]+)?\s*\},\s*)*\{\s*(([+-]?[\d]+,\s*)*[+-]?[\d]+)?\s*\}\s*\},\s*)*\{\s*(\{\s*(([+-]?[\d]+,\s*)*[+-]?[\d]+)?\s*\},\s*)*\{\s*(([+-]?[\d]+,\s*)*[+-]?[\d]+)?\s*\}\s*\}\s*\}" />
		</xsd:restriction>
	</xsd:simpleType>
	<xsd:simpleType name="r1_array2d">
		<xsd:restriction base="xsd:string">
			<xsd:pattern value=".*[\[\]`$].*|\{\s*(\{\s*((\s*([+-]?[\d]*([\d]\.?|\.[\d])[\d]*([eE][-+]?[\d]+|\s*),\s*){2}[+-]?[\d]*([\d]\.?|\.[\d])[\d]*([eE][-+]?[\d]+|\s*),\s*)*\s*([+-]?[\d]*([\d]\.?|\.[\d])[\d]*([eE][-+]?[\d]+|\s*),\s*){2}[+-]?[\d]*([\d]\.?|\.[\d])[\d]*([eE][-+]?[\d]+|\s*))?\s*\},\s*)*\{\s*((\s*([+-]?[\d]*([\d]\.?|\.[\d])[\d]*([eE][-+]?[\d]+|\s*),\s*){2}[+-]?[\d]*([\d]\.?|\.[\d])[\d]*([eE][-+]?[\d]+|\s*),\s*)*\s*([+-]?[\d]*([\d]\.?|\.[\d])[\d]*([eE][-+]?[\d]+|\s*),\s*){2}[+-]?[\d]*([\d]\.?|\.[\d])[\d]*([eE][-+]?[\d]+|\s*))?\s*\}\s*\}" />
		</xsd:restriction>
	</xsd:simpleType>
	<xsd:simpleType name="string_array">
		<xsd:restriction base="xsd:string">
			<xsd:pattern value=".*[\[\]`$].*|\{\s*(([^,\{\}]*,\s*)*[^,\{\}]*)?\s*\}" />
		</xsd:restriction>
	</xsd:simpleType>
	<xsd:simpleType name="localIndex_array3d">
		<xsd:restriction base="xsd:string">
			<xsd:pattern value=".*[\[\]`$].*|\{\s*(\{\s*(\{\s*(([+-]?[\d]+,\s*)*[+-]?[\d]+)?\s*\},\s*)*\{\s*(([+-]?[\d]+,\s*)*[+-]?[\d]+)?\s*\}\s*\},\s*)*\{\s*(\{\s*(([+-]?[\d]+,\s*)*[+-]?[\d]+)?\s*\},\s*)*\{\s*(([+-]?[\d]+,\s*)*[+-]?[\d]+)?\s*\}\s*\}\s*\}" />
		</xsd:restriction>
	</xsd:simpleType>
	<xsd:simpleType name="real64_array2d">
		<xsd:restriction base="xsd:string">
			<xsd:pattern value=".*[\[\]`$].*|\{\s*(\{\s*(([+-]?[\d]*([\d]\.?|\.[\d])[\d]*([eE][-+]?[\d]+|\s*),\s*)*[+-]?[\d]*([\d]\.?|\.[\d])[\d]*([eE][-+]?[\d]+|\s*))?\s*\},\s*)*\{\s*(([+-]?[\d]*([\d]\.?|\.[\d])[\d]*([eE][-+]?[\d]+|\s*),\s*)*[+-]?[\d]*([\d]\.?|\.[\d])[\d]*([eE][-+]?[\d]+|\s*))?\s*\}\s*\}" />
		</xsd:restriction>
	</xsd:simpleType>
	<xsd:simpleType name="mapPair">
		<xsd:restriction base="xsd:string">
			<xsd:pattern value=".*[\[\]`$].*|[^,\{\}]*" />
		</xsd:restriction>
	</xsd:simpleType>
	<xsd:simpleType name="real32_array2d">
		<xsd:restriction base="xsd:string">
			<xsd:pattern value=".*[\[\]`$].*|\{\s*(\{\s*(([+-]?[\d]*([\d]\.?|\.[\d])[\d]*([eE][-+]?[\d]+|\s*),\s*)*[+-]?[\d]*([\d]\.?|\.[\d])[\d]*([eE][-+]?[\d]+|\s*))?\s*\},\s*)*\{\s*(([+-]?[\d]*([\d]\.?|\.[\d])[\d]*([eE][-+]?[\d]+|\s*),\s*)*[+-]?[\d]*([\d]\.?|\.[\d])[\d]*([eE][-+]?[\d]+|\s*))?\s*\}\s*\}" />
		</xsd:restriction>
	</xsd:simpleType>
	<xsd:simpleType name="r2Sym_array2d">
		<xsd:restriction base="xsd:string">
			<xsd:pattern value=".*[\[\]`$].*|\{\s*(\{\s*((\s*([+-]?[\d]*([\d]\.?|\.[\d])[\d]*([eE][-+]?[\d]+|\s*),\s*){5}[+-]?[\d]*([\d]\.?|\.[\d])[\d]*([eE][-+]?[\d]+|\s*),\s*)*\s*([+-]?[\d]*([\d]\.?|\.[\d])[\d]*([eE][-+]?[\d]+|\s*),\s*){5}[+-]?[\d]*([\d]\.?|\.[\d])[\d]*([eE][-+]?[\d]+|\s*))?\s*\},\s*)*\{\s*((\s*([+-]?[\d]*([\d]\.?|\.[\d])[\d]*([eE][-+]?[\d]+|\s*),\s*){5}[+-]?[\d]*([\d]\.?|\.[\d])[\d]*([eE][-+]?[\d]+|\s*),\s*)*\s*([+-]?[\d]*([\d]\.?|\.[\d])[\d]*([eE][-+]?[\d]+|\s*),\s*){5}[+-]?[\d]*([\d]\.?|\.[\d])[\d]*([eE][-+]?[\d]+|\s*))?\s*\}\s*\}" />
		</xsd:restriction>
	</xsd:simpleType>
	<xsd:simpleType name="globalIndex_array2d">
		<xsd:restriction base="xsd:string">
			<xsd:pattern value=".*[\[\]`$].*|\{\s*(\{\s*(([+-]?[\d]+,\s*)*[+-]?[\d]+)?\s*\},\s*)*\{\s*(([+-]?[\d]+,\s*)*[+-]?[\d]+)?\s*\}\s*\}" />
		</xsd:restriction>
	</xsd:simpleType>
	<xsd:simpleType name="localIndex_array2d">
		<xsd:restriction base="xsd:string">
			<xsd:pattern value=".*[\[\]`$].*|\{\s*(\{\s*(([+-]?[\d]+,\s*)*[+-]?[\d]+)?\s*\},\s*)*\{\s*(([+-]?[\d]+,\s*)*[+-]?[\d]+)?\s*\}\s*\}" />
		</xsd:restriction>
	</xsd:simpleType>
	<xsd:simpleType name="integer_array2d">
		<xsd:restriction base="xsd:string">
			<xsd:pattern value=".*[\[\]`$].*|\{\s*(\{\s*(([+-]?[\d]+,\s*)*[+-]?[\d]+)?\s*\},\s*)*\{\s*(([+-]?[\d]+,\s*)*[+-]?[\d]+)?\s*\}\s*\}" />
		</xsd:restriction>
	</xsd:simpleType>
	<xsd:simpleType name="r2Sym_array">
		<xsd:restriction base="xsd:string">
			<xsd:pattern value=".*[\[\]`$].*|\{\s*((\s*([+-]?[\d]*([\d]\.?|\.[\d])[\d]*([eE][-+]?[\d]+|\s*),\s*){5}[+-]?[\d]*([\d]\.?|\.[\d])[\d]*([eE][-+]?[\d]+|\s*),\s*)*\s*([+-]?[\d]*([\d]\.?|\.[\d])[\d]*([eE][-+]?[\d]+|\s*),\s*){5}[+-]?[\d]*([\d]\.?|\.[\d])[\d]*([eE][-+]?[\d]+|\s*))?\s*\}" />
		</xsd:restriction>
	</xsd:simpleType>
	<xsd:simpleType name="r1_array">
		<xsd:restriction base="xsd:string">
			<xsd:pattern value=".*[\[\]`$].*|\{\s*((\s*([+-]?[\d]*([\d]\.?|\.[\d])[\d]*([eE][-+]?[\d]+|\s*),\s*){2}[+-]?[\d]*([\d]\.?|\.[\d])[\d]*([eE][-+]?[\d]+|\s*),\s*)*\s*([+-]?[\d]*([\d]\.?|\.[\d])[\d]*([eE][-+]?[\d]+|\s*),\s*){2}[+-]?[\d]*([\d]\.?|\.[\d])[\d]*([eE][-+]?[\d]+|\s*))?\s*\}" />
		</xsd:restriction>
	</xsd:simpleType>
	<xsd:simpleType name="real32_array">
		<xsd:restriction base="xsd:string">
			<xsd:pattern value=".*[\[\]`$].*|\{\s*(([+-]?[\d]*([\d]\.?|\.[\d])[\d]*([eE][-+]?[\d]+|\s*),\s*)*[+-]?[\d]*([\d]\.?|\.[\d])[\d]*([eE][-+]?[\d]+|\s*))?\s*\}" />
		</xsd:restriction>
	</xsd:simpleType>
	<xsd:simpleType name="r2_array">
		<xsd:restriction base="xsd:string">
			<xsd:pattern value=".*[\[\]`$].*|\{\s*((\s*([+-]?[\d]*([\d]\.?|\.[\d])[\d]*([eE][-+]?[\d]+|\s*),\s*){8}[+-]?[\d]*([\d]\.?|\.[\d])[\d]*([eE][-+]?[\d]+|\s*),\s*)*\s*([+-]?[\d]*([\d]\.?|\.[\d])[\d]*([eE][-+]?[\d]+|\s*),\s*){8}[+-]?[\d]*([\d]\.?|\.[\d])[\d]*([eE][-+]?[\d]+|\s*))?\s*\}" />
		</xsd:restriction>
	</xsd:simpleType>
	<xsd:simpleType name="globalIndex_array">
		<xsd:restriction base="xsd:string">
			<xsd:pattern value=".*[\[\]`$].*|\{\s*(([+-]?[\d]+,\s*)*[+-]?[\d]+)?\s*\}" />
		</xsd:restriction>
	</xsd:simpleType>
	<xsd:simpleType name="real64_array">
		<xsd:restriction base="xsd:string">
			<xsd:pattern value=".*[\[\]`$].*|\{\s*(([+-]?[\d]*([\d]\.?|\.[\d])[\d]*([eE][-+]?[\d]+|\s*),\s*)*[+-]?[\d]*([\d]\.?|\.[\d])[\d]*([eE][-+]?[\d]+|\s*))?\s*\}" />
		</xsd:restriction>
	</xsd:simpleType>
	<xsd:simpleType name="localIndex_array">
		<xsd:restriction base="xsd:string">
			<xsd:pattern value=".*[\[\]`$].*|\{\s*(([+-]?[\d]+,\s*)*[+-]?[\d]+)?\s*\}" />
		</xsd:restriction>
	</xsd:simpleType>
	<xsd:simpleType name="integer_array">
		<xsd:restriction base="xsd:string">
			<xsd:pattern value=".*[\[\]`$].*|\{\s*(([+-]?[\d]+,\s*)*[+-]?[\d]+)?\s*\}" />
		</xsd:restriction>
	</xsd:simpleType>
	<xsd:simpleType name="R2SymTensor">
		<xsd:restriction base="xsd:string">
			<xsd:pattern value=".*[\[\]`$].*|\s*([+-]?[\d]*([\d]\.?|\.[\d])[\d]*([eE][-+]?[\d]+|\s*),\s*){5}[+-]?[\d]*([\d]\.?|\.[\d])[\d]*([eE][-+]?[\d]+|\s*)" />
		</xsd:restriction>
	</xsd:simpleType>
	<xsd:simpleType name="R2Tensor">
		<xsd:restriction base="xsd:string">
			<xsd:pattern value=".*[\[\]`$].*|\s*([+-]?[\d]*([\d]\.?|\.[\d])[\d]*([eE][-+]?[\d]+|\s*),\s*){8}[+-]?[\d]*([\d]\.?|\.[\d])[\d]*([eE][-+]?[\d]+|\s*)" />
		</xsd:restriction>
	</xsd:simpleType>
	<xsd:simpleType name="real64">
		<xsd:restriction base="xsd:string">
			<xsd:pattern value=".*[\[\]`$].*|[+-]?[\d]*([\d]\.?|\.[\d])[\d]*([eE][-+]?[\d]+|\s*)" />
		</xsd:restriction>
	</xsd:simpleType>
	<xsd:simpleType name="R1Tensor">
		<xsd:restriction base="xsd:string">
			<xsd:pattern value=".*[\[\]`$].*|\s*([+-]?[\d]*([\d]\.?|\.[\d])[\d]*([eE][-+]?[\d]+|\s*),\s*){2}[+-]?[\d]*([\d]\.?|\.[\d])[\d]*([eE][-+]?[\d]+|\s*)" />
		</xsd:restriction>
	</xsd:simpleType>
	<xsd:simpleType name="globalIndex">
		<xsd:restriction base="xsd:string">
			<xsd:pattern value=".*[\[\]`$].*|[+-]?[\d]+" />
		</xsd:restriction>
	</xsd:simpleType>
	<xsd:simpleType name="path_array">
		<xsd:restriction base="xsd:string">
			<xsd:pattern value=".*[\[\]`$].*|\{\s*(([^,\{\}]*,\s*)*[^,\{\}]*)?\s*\}" />
		</xsd:restriction>
	</xsd:simpleType>
	<xsd:simpleType name="localIndex">
		<xsd:restriction base="xsd:string">
			<xsd:pattern value=".*[\[\]`$].*|[+-]?[\d]+" />
		</xsd:restriction>
	</xsd:simpleType>
	<xsd:simpleType name="real32">
		<xsd:restriction base="xsd:string">
			<xsd:pattern value=".*[\[\]`$].*|[+-]?[\d]*([\d]\.?|\.[\d])[\d]*([eE][-+]?[\d]+|\s*)" />
		</xsd:restriction>
	</xsd:simpleType>
	<xsd:simpleType name="integer">
		<xsd:restriction base="xsd:string">
			<xsd:pattern value=".*[\[\]`$].*|[+-]?[\d]+" />
		</xsd:restriction>
	</xsd:simpleType>
	<xsd:element name="Problem" type="ProblemType" />
	<xsd:complexType name="ProblemType">
		<xsd:choice minOccurs="0" maxOccurs="unbounded">
			<xsd:element name="Events" type="EventsType" minOccurs="1" maxOccurs="1" />
			<xsd:element name="FieldSpecifications" type="FieldSpecificationsType" maxOccurs="1" />
			<xsd:element name="Functions" type="FunctionsType" maxOccurs="1" />
			<xsd:element name="Geometry" type="GeometryType" maxOccurs="1" />
			<xsd:element name="Mesh" type="MeshType" minOccurs="1" maxOccurs="1" />
			<xsd:element name="NumericalMethods" type="NumericalMethodsType" maxOccurs="1" />
			<xsd:element name="Outputs" type="OutputsType" minOccurs="1" maxOccurs="1" />
			<xsd:element name="Solvers" type="SolversType" minOccurs="1" maxOccurs="1" />
			<xsd:element name="Constitutive" type="ConstitutiveType" maxOccurs="1" />
			<xsd:element name="ElementRegions" type="ElementRegionsType" maxOccurs="1" />
			<xsd:element name="Included" type="IncludedType" maxOccurs="1" />
			<xsd:element name="Parameters" type="ParametersType" maxOccurs="1" />
		</xsd:choice>
	</xsd:complexType>
	<xsd:complexType name="EventsType">
		<xsd:choice minOccurs="0" maxOccurs="unbounded">
			<xsd:element name="HaltEvent" type="HaltEventType" />
			<xsd:element name="PeriodicEvent" type="PeriodicEventType" />
			<xsd:element name="SoloEvent" type="SoloEventType" />
		</xsd:choice>
		<!--logLevel => Log level-->
		<xsd:attribute name="logLevel" type="integer" default="0" />
		<!--maxCycle => Maximum simulation cycle for the global event loop.-->
		<xsd:attribute name="maxCycle" type="integer" default="2147483647" />
		<!--maxTime => Maximum simulation time for the global event loop.-->
		<xsd:attribute name="maxTime" type="real64" default="1.79769e+308" />
	</xsd:complexType>
	<xsd:complexType name="HaltEventType">
		<xsd:choice minOccurs="0" maxOccurs="unbounded">
			<xsd:element name="HaltEvent" type="HaltEventType" />
			<xsd:element name="PeriodicEvent" type="PeriodicEventType" />
			<xsd:element name="SoloEvent" type="SoloEventType" />
		</xsd:choice>
		<!--beginTime => Start time of this event.-->
		<xsd:attribute name="beginTime" type="real64" default="0" />
		<!--endTime => End time of this event.-->
		<xsd:attribute name="endTime" type="real64" default="1e+100" />
		<!--finalDtStretch => Allow the final dt request for this event to grow by this percentage to match the endTime exactly.-->
		<xsd:attribute name="finalDtStretch" type="real64" default="0.001" />
		<!--forceDt => While active, this event will request this timestep value (ignoring any children/targets requests).-->
		<xsd:attribute name="forceDt" type="real64" default="-1" />
		<!--logLevel => Log level-->
		<xsd:attribute name="logLevel" type="integer" default="0" />
		<!--maxEventDt => While active, this event will request a timestep <= this value (depending upon any child/target requests).-->
		<xsd:attribute name="maxEventDt" type="real64" default="-1" />
		<!--maxRuntime => The maximum allowable runtime for the job.-->
		<xsd:attribute name="maxRuntime" type="real64" use="required" />
		<!--target => Name of the object to be executed when the event criteria are met.-->
		<xsd:attribute name="target" type="string" default="" />
		<!--targetExactStartStop => If this option is set, the event will reduce its timestep requests to match any specified beginTime/endTimes exactly.-->
		<xsd:attribute name="targetExactStartStop" type="integer" default="1" />
		<!--name => A name is required for any non-unique nodes-->
		<xsd:attribute name="name" type="string" use="required" />
	</xsd:complexType>
	<xsd:complexType name="PeriodicEventType">
		<xsd:choice minOccurs="0" maxOccurs="unbounded">
			<xsd:element name="HaltEvent" type="HaltEventType" />
			<xsd:element name="PeriodicEvent" type="PeriodicEventType" />
			<xsd:element name="SoloEvent" type="SoloEventType" />
		</xsd:choice>
		<!--beginTime => Start time of this event.-->
		<xsd:attribute name="beginTime" type="real64" default="0" />
		<!--cycleFrequency => Event application frequency (cycle, default)-->
		<xsd:attribute name="cycleFrequency" type="integer" default="1" />
		<!--endTime => End time of this event.-->
		<xsd:attribute name="endTime" type="real64" default="1e+100" />
		<!--finalDtStretch => Allow the final dt request for this event to grow by this percentage to match the endTime exactly.-->
		<xsd:attribute name="finalDtStretch" type="real64" default="0.001" />
		<!--forceDt => While active, this event will request this timestep value (ignoring any children/targets requests).-->
		<xsd:attribute name="forceDt" type="real64" default="-1" />
		<!--function => Name of an optional function to evaluate when the time/cycle criteria are met.If the result is greater than the specified eventThreshold, the function will continue to execute.-->
		<xsd:attribute name="function" type="string" default="" />
		<!--logLevel => Log level-->
		<xsd:attribute name="logLevel" type="integer" default="0" />
		<!--maxEventDt => While active, this event will request a timestep <= this value (depending upon any child/target requests).-->
		<xsd:attribute name="maxEventDt" type="real64" default="-1" />
		<!--object => If the optional function requires an object as an input, specify its path here.-->
		<xsd:attribute name="object" type="string" default="" />
		<!--set => If the optional function is applied to an object, specify the setname to evaluate (default = everything).-->
		<xsd:attribute name="set" type="string" default="" />
		<!--stat => If the optional function is applied to an object, specify the statistic to compare to the eventThreshold.The current options include: min, avg, and max.-->
		<xsd:attribute name="stat" type="integer" default="0" />
		<!--target => Name of the object to be executed when the event criteria are met.-->
		<xsd:attribute name="target" type="string" default="" />
		<!--targetExactStartStop => If this option is set, the event will reduce its timestep requests to match any specified beginTime/endTimes exactly.-->
		<xsd:attribute name="targetExactStartStop" type="integer" default="1" />
		<!--targetExactTimestep => If this option is set, the event will reduce its timestep requests to match the specified timeFrequency perfectly: dt_request = min(dt_request, t_last + time_frequency - time)).-->
		<xsd:attribute name="targetExactTimestep" type="integer" default="1" />
		<!--threshold => If the optional function is used, the event will execute if the value returned by the function exceeds this threshold.-->
		<xsd:attribute name="threshold" type="real64" default="0" />
		<!--timeFrequency => Event application frequency (time).  Note: if this value is specified, it will override any cycle-based behavior.-->
		<xsd:attribute name="timeFrequency" type="real64" default="-1" />
		<!--name => A name is required for any non-unique nodes-->
		<xsd:attribute name="name" type="string" use="required" />
	</xsd:complexType>
	<xsd:complexType name="SoloEventType">
		<xsd:choice minOccurs="0" maxOccurs="unbounded">
			<xsd:element name="HaltEvent" type="HaltEventType" />
			<xsd:element name="PeriodicEvent" type="PeriodicEventType" />
			<xsd:element name="SoloEvent" type="SoloEventType" />
		</xsd:choice>
		<!--beginTime => Start time of this event.-->
		<xsd:attribute name="beginTime" type="real64" default="0" />
		<!--endTime => End time of this event.-->
		<xsd:attribute name="endTime" type="real64" default="1e+100" />
		<!--finalDtStretch => Allow the final dt request for this event to grow by this percentage to match the endTime exactly.-->
		<xsd:attribute name="finalDtStretch" type="real64" default="0.001" />
		<!--forceDt => While active, this event will request this timestep value (ignoring any children/targets requests).-->
		<xsd:attribute name="forceDt" type="real64" default="-1" />
		<!--logLevel => Log level-->
		<xsd:attribute name="logLevel" type="integer" default="0" />
		<!--maxEventDt => While active, this event will request a timestep <= this value (depending upon any child/target requests).-->
		<xsd:attribute name="maxEventDt" type="real64" default="-1" />
		<!--target => Name of the object to be executed when the event criteria are met.-->
		<xsd:attribute name="target" type="string" default="" />
		<!--targetCycle => Targeted cycle to execute the event.-->
		<xsd:attribute name="targetCycle" type="integer" default="-1" />
		<!--targetExactStartStop => If this option is set, the event will reduce its timestep requests to match any specified beginTime/endTimes exactly.-->
		<xsd:attribute name="targetExactStartStop" type="integer" default="1" />
		<!--targetExactTimestep => If this option is set, the event will reduce its timestep requests to match the specified execution time exactly: dt_request = min(dt_request, t_target - time)).-->
		<xsd:attribute name="targetExactTimestep" type="integer" default="1" />
		<!--targetTime => Targeted time to execute the event.-->
		<xsd:attribute name="targetTime" type="real64" default="-1" />
		<!--name => A name is required for any non-unique nodes-->
		<xsd:attribute name="name" type="string" use="required" />
	</xsd:complexType>
	<xsd:complexType name="FieldSpecificationsType">
		<xsd:choice minOccurs="0" maxOccurs="unbounded">
			<xsd:element name="Dirichlet" type="DirichletType" />
			<xsd:element name="FieldSpecification" type="FieldSpecificationType" />
			<xsd:element name="SourceFlux" type="SourceFluxType" />
		</xsd:choice>
	</xsd:complexType>
	<xsd:complexType name="DirichletType">
		<!--bcApplicationTableName => Name of table that specifies the on/off application of the bc.-->
		<xsd:attribute name="bcApplicationTableName" type="string" default="" />
		<!--beginTime => time at which BC will start being applied.-->
		<xsd:attribute name="beginTime" type="real64" default="-1e+99" />
		<!--component => Component of field (if tensor) to apply boundary condition to-->
		<xsd:attribute name="component" type="integer" default="0" />
		<!--direction => Direction to apply boundary condition to-->
		<xsd:attribute name="direction" type="R1Tensor" default="0,0,0" />
		<!--endTime => time at which bc will stop being applied-->
		<xsd:attribute name="endTime" type="real64" default="1e+99" />
		<!--fieldName => Name of field that boundary condition is applied to.-->
		<xsd:attribute name="fieldName" type="string" default="" />
		<!--functionName => Name of function that specifies variation of the BC-->
		<xsd:attribute name="functionName" type="string" default="" />
		<!--initialCondition => BC is applied as an initial condition.-->
		<xsd:attribute name="initialCondition" type="integer" default="0" />
		<!--objectPath => Path to the target field-->
		<xsd:attribute name="objectPath" type="string" default="" />
		<!--scale => Scale factor for value of BC.-->
		<xsd:attribute name="scale" type="real64" default="0" />
		<!--setNames => Name of sets that boundary condition is applied to.-->
		<xsd:attribute name="setNames" type="string_array" use="required" />
		<!--name => A name is required for any non-unique nodes-->
		<xsd:attribute name="name" type="string" use="required" />
	</xsd:complexType>
	<xsd:complexType name="FieldSpecificationType">
		<!--bcApplicationTableName => Name of table that specifies the on/off application of the bc.-->
		<xsd:attribute name="bcApplicationTableName" type="string" default="" />
		<!--beginTime => time at which BC will start being applied.-->
		<xsd:attribute name="beginTime" type="real64" default="-1e+99" />
		<!--component => Component of field (if tensor) to apply boundary condition to-->
		<xsd:attribute name="component" type="integer" default="0" />
		<!--direction => Direction to apply boundary condition to-->
		<xsd:attribute name="direction" type="R1Tensor" default="0,0,0" />
		<!--endTime => time at which bc will stop being applied-->
		<xsd:attribute name="endTime" type="real64" default="1e+99" />
		<!--fieldName => Name of field that boundary condition is applied to.-->
		<xsd:attribute name="fieldName" type="string" default="" />
		<!--functionName => Name of function that specifies variation of the BC-->
		<xsd:attribute name="functionName" type="string" default="" />
		<!--initialCondition => BC is applied as an initial condition.-->
		<xsd:attribute name="initialCondition" type="integer" default="0" />
		<!--objectPath => Path to the target field-->
		<xsd:attribute name="objectPath" type="string" default="" />
		<!--scale => Scale factor for value of BC.-->
		<xsd:attribute name="scale" type="real64" default="0" />
		<!--setNames => Name of sets that boundary condition is applied to.-->
		<xsd:attribute name="setNames" type="string_array" use="required" />
		<!--name => A name is required for any non-unique nodes-->
		<xsd:attribute name="name" type="string" use="required" />
	</xsd:complexType>
	<xsd:complexType name="SourceFluxType">
		<!--bcApplicationTableName => Name of table that specifies the on/off application of the bc.-->
		<xsd:attribute name="bcApplicationTableName" type="string" default="" />
		<!--beginTime => time at which BC will start being applied.-->
		<xsd:attribute name="beginTime" type="real64" default="-1e+99" />
		<!--component => Component of field (if tensor) to apply boundary condition to-->
		<xsd:attribute name="component" type="integer" default="0" />
		<!--direction => Direction to apply boundary condition to-->
		<xsd:attribute name="direction" type="R1Tensor" default="0,0,0" />
		<!--endTime => time at which bc will stop being applied-->
		<xsd:attribute name="endTime" type="real64" default="1e+99" />
		<!--fieldName => Name of field that boundary condition is applied to.-->
		<xsd:attribute name="fieldName" type="string" default="" />
		<!--functionName => Name of function that specifies variation of the BC-->
		<xsd:attribute name="functionName" type="string" default="" />
		<!--initialCondition => BC is applied as an initial condition.-->
		<xsd:attribute name="initialCondition" type="integer" default="0" />
		<!--objectPath => Path to the target field-->
		<xsd:attribute name="objectPath" type="string" default="" />
		<!--scale => Scale factor for value of BC.-->
		<xsd:attribute name="scale" type="real64" default="0" />
		<!--setNames => Name of sets that boundary condition is applied to.-->
		<xsd:attribute name="setNames" type="string_array" use="required" />
		<!--name => A name is required for any non-unique nodes-->
		<xsd:attribute name="name" type="string" use="required" />
	</xsd:complexType>
	<xsd:complexType name="FunctionsType">
		<xsd:choice minOccurs="0" maxOccurs="unbounded">
			<xsd:element name="CompositeFunction" type="CompositeFunctionType" />
			<xsd:element name="SymbolicFunction" type="SymbolicFunctionType" />
			<xsd:element name="TableFunction" type="TableFunctionType" />
		</xsd:choice>
	</xsd:complexType>
	<xsd:complexType name="CompositeFunctionType">
		<!--expression => Composite math expression-->
		<xsd:attribute name="expression" type="string" default="" />
		<!--functionNames => List of source functions. The order must match the variableNames argument.-->
		<xsd:attribute name="functionNames" type="string_array" default="{}" />
		<!--inputVarNames => Name of fields are input to function.-->
		<xsd:attribute name="inputVarNames" type="string_array" default="{}" />
		<!--variableNames => List of variables in expression-->
		<xsd:attribute name="variableNames" type="string_array" default="{}" />
		<!--name => A name is required for any non-unique nodes-->
		<xsd:attribute name="name" type="string" use="required" />
	</xsd:complexType>
	<xsd:complexType name="SymbolicFunctionType">
		<!--expression => Symbolic math expression-->
		<xsd:attribute name="expression" type="string" use="required" />
		<!--inputVarNames => Name of fields are input to function.-->
		<xsd:attribute name="inputVarNames" type="string_array" default="{}" />
		<!--variableNames => List of variables in expression.  The order must match the evaluate argument-->
		<xsd:attribute name="variableNames" type="string_array" use="required" />
		<!--name => A name is required for any non-unique nodes-->
		<xsd:attribute name="name" type="string" use="required" />
	</xsd:complexType>
	<xsd:complexType name="TableFunctionType">
		<!--coordinateFiles => List of coordinate file names for ND Table-->
		<xsd:attribute name="coordinateFiles" type="string_array" default="{}" />
		<!--coordinates => Coordinates inputs for 1D tables-->
		<xsd:attribute name="coordinates" type="real64_array" default="{0}" />
		<!--inputVarNames => Name of fields are input to function.-->
		<xsd:attribute name="inputVarNames" type="string_array" default="{}" />
		<!--interpolation => Interpolation method (options = linear, nearest, upper, lower)-->
		<xsd:attribute name="interpolation" type="string" default="linear" />
		<!--values => Values for 1D tables-->
		<xsd:attribute name="values" type="real64_array" default="{0}" />
		<!--voxelFile => Voxel file name for ND Table-->
		<xsd:attribute name="voxelFile" type="string" default="" />
		<!--name => A name is required for any non-unique nodes-->
		<xsd:attribute name="name" type="string" use="required" />
	</xsd:complexType>
	<xsd:complexType name="GeometryType">
		<xsd:choice minOccurs="0" maxOccurs="unbounded">
			<xsd:element name="Box" type="BoxType" />
			<xsd:element name="Cylinder" type="CylinderType" />
			<xsd:element name="ThickPlane" type="ThickPlaneType" />
		</xsd:choice>
	</xsd:complexType>
	<xsd:complexType name="BoxType">
		<!--strike => The strike angle of the box-->
		<xsd:attribute name="strike" type="real64" default="-90" />
		<!--xMax => Maximum (x,y,z) coordinates of the box-->
		<xsd:attribute name="xMax" type="R1Tensor" use="required" />
		<!--xMin => Minimum (x,y,z) coordinates of the box-->
		<xsd:attribute name="xMin" type="R1Tensor" use="required" />
		<!--name => A name is required for any non-unique nodes-->
		<xsd:attribute name="name" type="string" use="required" />
	</xsd:complexType>
	<xsd:complexType name="CylinderType">
		<!--point1 => Center point of one (upper or lower) face of the cylinder-->
		<xsd:attribute name="point1" type="R1Tensor" use="required" />
		<!--point2 => Center point of the other face of the cylinder-->
		<xsd:attribute name="point2" type="R1Tensor" use="required" />
		<!--radius => Radius of the cylinder-->
		<xsd:attribute name="radius" type="real64" use="required" />
		<!--name => A name is required for any non-unique nodes-->
		<xsd:attribute name="name" type="string" use="required" />
	</xsd:complexType>
	<xsd:complexType name="ThickPlaneType">
		<!--normal => Normal (n_x,n_y,n_z) to the plane (will be normalized automatically)-->
		<xsd:attribute name="normal" type="R1Tensor" use="required" />
		<!--origin => Origin point (x,y,z) of the plane (basically, any point on the plane)-->
		<xsd:attribute name="origin" type="R1Tensor" use="required" />
		<!--thickness => The total thickness of the plane (with half to each side)-->
		<xsd:attribute name="thickness" type="real64" use="required" />
		<!--name => A name is required for any non-unique nodes-->
		<xsd:attribute name="name" type="string" use="required" />
	</xsd:complexType>
	<xsd:complexType name="MeshType">
		<xsd:choice minOccurs="0" maxOccurs="unbounded">
			<xsd:element name="InternalMesh" type="InternalMeshType" />
			<xsd:element name="InternalWell" type="InternalWellType" />
			<xsd:element name="MeshFile" type="MeshFileType" />
			<xsd:element name="PAMELAMeshGenerator" type="PAMELAMeshGeneratorType" />
		</xsd:choice>
	</xsd:complexType>
	<xsd:complexType name="InternalMeshType">
		<!--cellBlockNames => names of each mesh block-->
		<xsd:attribute name="cellBlockNames" type="string_array" use="required" />
		<!--elementTypes => element types of each mesh block-->
		<xsd:attribute name="elementTypes" type="string_array" use="required" />
		<!--nx => number of elements in the x-direction within each mesh block-->
		<xsd:attribute name="nx" type="integer_array" use="required" />
		<!--ny => number of elements in the y-direction within each mesh block-->
		<xsd:attribute name="ny" type="integer_array" use="required" />
		<!--nz => number of elements in the z-direction within each mesh block-->
		<xsd:attribute name="nz" type="integer_array" use="required" />
		<!--trianglePattern => pattern by which to decompose the hex mesh into prisms (more explanation required)-->
		<xsd:attribute name="trianglePattern" type="integer" default="0" />
		<!--xBias => bias of element sizes in the x-direction within each mesh block (dx_left=(1+b)*L/N, dx_right=(1-b)*L/N)-->
		<xsd:attribute name="xBias" type="real64_array" default="{1}" />
		<!--xCoords => x-coordinates of each mesh block vertex-->
		<xsd:attribute name="xCoords" type="real64_array" use="required" />
		<!--yBias => bias of element sizes in the y-direction within each mesh block (dy_left=(1+b)*L/N, dx_right=(1-b)*L/N)-->
		<xsd:attribute name="yBias" type="real64_array" default="{1}" />
		<!--yCoords => y-coordinates of each mesh block vertex-->
		<xsd:attribute name="yCoords" type="real64_array" use="required" />
		<!--zBias => bias of element sizes in the z-direction within each mesh block (dz_left=(1+b)*L/N, dz_right=(1-b)*L/N)-->
		<xsd:attribute name="zBias" type="real64_array" default="{1}" />
		<!--zCoords => z-coordinates of each mesh block vertex-->
		<xsd:attribute name="zCoords" type="real64_array" use="required" />
		<!--name => A name is required for any non-unique nodes-->
		<xsd:attribute name="name" type="string" use="required" />
	</xsd:complexType>
	<xsd:complexType name="InternalWellType">
		<xsd:choice minOccurs="0" maxOccurs="unbounded">
			<xsd:element name="Perforation" type="PerforationType" />
		</xsd:choice>
		<!--crossSectionArea => cross section area of the well-->
		<xsd:attribute name="crossSectionArea" type="real64" use="required" />
		<!--meshName => name of the reservoir mesh associated with this well-->
		<xsd:attribute name="meshName" type="string" use="required" />
		<!--numElementsPerSegment => number of well elements per polyline segment-->
		<xsd:attribute name="numElementsPerSegment" type="integer" use="required" />
		<!--polylineNodeCoords => physical coordinates of the well polyline nodes-->
		<xsd:attribute name="polylineNodeCoords" type="real64_array2d" use="required" />
		<!--polylineSegmentConn => connectivity of the polyline segments-->
		<xsd:attribute name="polylineSegmentConn" type="globalIndex_array2d" use="required" />
		<!--wellControlsName => name of the set of constraints associated with this well-->
		<xsd:attribute name="wellControlsName" type="string" use="required" />
		<!--wellRegionName => name of the well element region-->
		<xsd:attribute name="wellRegionName" type="string" use="required" />
		<!--name => A name is required for any non-unique nodes-->
		<xsd:attribute name="name" type="string" use="required" />
	</xsd:complexType>
	<xsd:complexType name="PerforationType">
		<!--distanceFromHead => Perforation linear distance from well head-->
		<xsd:attribute name="distanceFromHead" type="real64" use="required" />
		<!--transmissibility => Perforation transmissibility-->
		<xsd:attribute name="transmissibility" type="real64" default="-1" />
		<!--name => A name is required for any non-unique nodes-->
		<xsd:attribute name="name" type="string" use="required" />
	</xsd:complexType>
	<xsd:complexType name="MeshFileType">
		<!--file => path to the vtm file-->
		<xsd:attribute name="file" type="string" use="required" />
		<!--name => A name is required for any non-unique nodes-->
		<xsd:attribute name="name" type="string" use="required" />
	</xsd:complexType>
	<xsd:complexType name="PAMELAMeshGeneratorType">
		<!--fieldNamesInGEOSX => Name of the fields within GEOSX-->
		<xsd:attribute name="fieldNamesInGEOSX" type="string_array" default="{}" />
		<!--fieldsToImport => Fields to be imported from the external mesh file-->
		<xsd:attribute name="fieldsToImport" type="string_array" default="{}" />
		<!--file => path to the mesh file-->
		<xsd:attribute name="file" type="path" use="required" />
		<!--reverseZ => 0 : Z coordinate is upward, 1 : Z coordinate is downward-->
		<xsd:attribute name="reverseZ" type="integer" default="0" />
		<!--scale => Scale the coordinates of the vertices-->
		<xsd:attribute name="scale" type="real64" default="1" />
		<!--name => A name is required for any non-unique nodes-->
		<xsd:attribute name="name" type="string" use="required" />
	</xsd:complexType>
	<xsd:complexType name="NumericalMethodsType">
		<xsd:choice minOccurs="0" maxOccurs="unbounded">
			<xsd:element name="BasisFunctions" type="BasisFunctionsType" maxOccurs="1" />
			<xsd:element name="FiniteElements" type="FiniteElementsType" maxOccurs="1" />
			<xsd:element name="FiniteVolume" type="FiniteVolumeType" maxOccurs="1" />
			<xsd:element name="QuadratureRules" type="QuadratureRulesType" maxOccurs="1" />
		</xsd:choice>
	</xsd:complexType>
	<xsd:complexType name="BasisFunctionsType">
		<xsd:choice minOccurs="0" maxOccurs="unbounded">
			<xsd:element name="LagrangeBasis1" type="LagrangeBasis1Type" />
			<xsd:element name="LagrangeBasis2" type="LagrangeBasis2Type" />
			<xsd:element name="LagrangeBasis3" type="LagrangeBasis3Type" />
		</xsd:choice>
	</xsd:complexType>
	<xsd:complexType name="LagrangeBasis1Type">
		<!--degree => Basis degree-->
		<xsd:attribute name="degree" type="integer" use="required" />
		<!--name => A name is required for any non-unique nodes-->
		<xsd:attribute name="name" type="string" use="required" />
	</xsd:complexType>
	<xsd:complexType name="LagrangeBasis2Type">
		<!--degree => Basis degree-->
		<xsd:attribute name="degree" type="integer" use="required" />
		<!--name => A name is required for any non-unique nodes-->
		<xsd:attribute name="name" type="string" use="required" />
	</xsd:complexType>
	<xsd:complexType name="LagrangeBasis3Type">
		<!--degree => Basis degree-->
		<xsd:attribute name="degree" type="integer" use="required" />
		<!--name => A name is required for any non-unique nodes-->
		<xsd:attribute name="name" type="string" use="required" />
	</xsd:complexType>
	<xsd:complexType name="FiniteElementsType">
		<xsd:choice minOccurs="0" maxOccurs="unbounded">
			<xsd:element name="FiniteElementSpace" type="FiniteElementSpaceType" />
			<xsd:element name="NonlinearSolverParameters" type="NonlinearSolverParametersType" maxOccurs="1" />
			<xsd:element name="SystemSolverParameters" type="SystemSolverParametersType" maxOccurs="1" />
		</xsd:choice>
	</xsd:complexType>
	<xsd:complexType name="FiniteElementSpaceType">
		<!--basis => (no description available)-->
		<xsd:attribute name="basis" type="string" use="required" />
		<!--parentSpace => (no description available)-->
		<xsd:attribute name="parentSpace" type="string" use="required" />
		<!--quadrature => (no description available)-->
		<xsd:attribute name="quadrature" type="string" use="required" />
		<!--name => A name is required for any non-unique nodes-->
		<xsd:attribute name="name" type="string" use="required" />
	</xsd:complexType>
	<xsd:complexType name="NonlinearSolverParametersType">
		<!--allowNonConverged => Allow non-converged solution to be accepted. (i.e. exit from the Newton loop without achieving the desired tolerance)-->
		<xsd:attribute name="allowNonConverged" type="integer" default="0" />
		<!--dtCutIterLimit => Fraction of the Max Newton iterations above which the solver asks for the time-step to be cut for the next dt.-->
		<xsd:attribute name="dtCutIterLimit" type="real64" default="0.7" />
		<!--dtIncIterLimit => Fraction of the Max Newton iterations below which the solver asks for the time-step to be doubled for the next dt.-->
		<xsd:attribute name="dtIncIterLimit" type="real64" default="0.4" />
		<!--lineSearchAction => How the line search is to be used. Options are: 
 0 - Do not use line search.
1 - Use line search. Allow exit from line search without achieving smaller residual than starting residual.
2 - Use line search. If smaller residual than starting resdual is not achieved, cut time step.
-->
		<xsd:attribute name="lineSearchAction" type="integer" default="1" />
		<!--lineSearchCutFactor => Line search cut factor. For instance, a value of 0.5 will result in the effective application of the last solution by a factor of (0.5, 0.25, 0.125, ...)-->
		<xsd:attribute name="lineSearchCutFactor" type="real64" default="0.5" />
		<!--lineSearchMaxCuts => Maximum number of line search cuts.-->
		<xsd:attribute name="lineSearchMaxCuts" type="integer" default="4" />
		<!--logLevel => Log level-->
		<xsd:attribute name="logLevel" type="integer" default="0" />
		<!--maxSubSteps => Maximum number of time sub-steps allowed for the solver-->
		<xsd:attribute name="maxSubSteps" type="integer" default="10" />
		<!--maxTimeStepCuts => Max number of time step cuts-->
		<xsd:attribute name="maxTimeStepCuts" type="integer" default="2" />
		<!--newtonMaxIter => Maximum number of iterations that are allowed in a Newton loop.-->
		<xsd:attribute name="newtonMaxIter" type="integer" default="5" />
		<!--newtonMinIter => Minimum number of iterations that are required before exiting the Newton loop.-->
		<xsd:attribute name="newtonMinIter" type="integer" default="1" />
		<!--newtonTol => The required tolerance in order to exit the Newton iteration loop.-->
		<xsd:attribute name="newtonTol" type="real64" default="1e-06" />
		<!--timestepCutFactor => Factor by which the time step will be cut if a timestep cut is required.-->
		<xsd:attribute name="timestepCutFactor" type="real64" default="0.5" />
	</xsd:complexType>
	<xsd:complexType name="SystemSolverParametersType">
		<!--ilut_drop => (no description available)-->
		<xsd:attribute name="ilut_drop" type="real64" default="0" />
		<!--ilut_fill => (no description available)-->
		<xsd:attribute name="ilut_fill" type="real64" default="3" />
		<!--krylovTol => Desired tolerance for Krylov solve-->
		<xsd:attribute name="krylovTol" type="real64" default="1e-06" />
		<!--kspace => (no description available)-->
		<xsd:attribute name="kspace" type="integer" default="300" />
		<!--logLevel => Log level-->
		<xsd:attribute name="logLevel" type="integer" default="0" />
		<!--numKrylovIter => Maximum number of Krylov Iterations-->
		<xsd:attribute name="numKrylovIter" type="integer" default="100" />
		<!--scalingOption => (no description available)-->
		<xsd:attribute name="scalingOption" type="integer" default="0" />
		<!--solverType => (no description available)-->
		<xsd:attribute name="solverType" type="string" default="" />
		<!--useAdaptiveKrylovTol => Enable Eisenstat-Walker adaptive Krylov tolerance-->
		<xsd:attribute name="useAdaptiveKrylovTol" type="integer" default="0" />
		<!--useBicgstab => (no description available)-->
		<xsd:attribute name="useBicgstab" type="integer" default="0" />
		<!--useDirectSolver => (no description available)-->
		<xsd:attribute name="useDirectSolver" type="integer" default="0" />
		<!--useInnerSolver => (no description available)-->
		<xsd:attribute name="useInnerSolver" type="integer" default="0" />
		<!--useMLPrecond => (no description available)-->
		<xsd:attribute name="useMLPrecond" type="integer" default="0" />
	</xsd:complexType>
	<xsd:complexType name="FiniteVolumeType">
		<xsd:choice minOccurs="0" maxOccurs="unbounded">
			<xsd:element name="TwoPointFluxApproximation" type="TwoPointFluxApproximationType" />
		</xsd:choice>
	</xsd:complexType>
	<xsd:complexType name="TwoPointFluxApproximationType">
		<!--areaRelTol => Relative tolerance for area calculations.-->
		<xsd:attribute name="areaRelTol" type="real64" default="1e-08" />
		<!--boundaryFieldName => Name of boundary (face) field-->
		<xsd:attribute name="boundaryFieldName" type="string" default="" />
		<!--coefficientName => Name of coefficient field-->
		<xsd:attribute name="coefficientName" type="string" use="required" />
		<!--fieldName => Name of primary solution field-->
		<xsd:attribute name="fieldName" type="string" use="required" />
		<!--targetRegions => List of regions to build the stencil for-->
		<xsd:attribute name="targetRegions" type="string_array" default="{}" />
		<!--name => A name is required for any non-unique nodes-->
		<xsd:attribute name="name" type="string" use="required" />
	</xsd:complexType>
	<xsd:complexType name="QuadratureRulesType">
		<xsd:choice minOccurs="0" maxOccurs="unbounded">
			<xsd:element name="GaussQuadrature1" type="GaussQuadrature1Type" />
			<xsd:element name="GaussQuadrature2" type="GaussQuadrature2Type" />
			<xsd:element name="GaussQuadrature3" type="GaussQuadrature3Type" />
		</xsd:choice>
	</xsd:complexType>
	<xsd:complexType name="GaussQuadrature1Type">
		<!--degree => Quadrature degree-->
		<xsd:attribute name="degree" type="integer" use="required" />
		<!--name => A name is required for any non-unique nodes-->
		<xsd:attribute name="name" type="string" use="required" />
	</xsd:complexType>
	<xsd:complexType name="GaussQuadrature2Type">
		<!--degree => Quadrature degree-->
		<xsd:attribute name="degree" type="integer" use="required" />
		<!--name => A name is required for any non-unique nodes-->
		<xsd:attribute name="name" type="string" use="required" />
	</xsd:complexType>
	<xsd:complexType name="GaussQuadrature3Type">
		<!--degree => Quadrature degree-->
		<xsd:attribute name="degree" type="integer" use="required" />
		<!--name => A name is required for any non-unique nodes-->
		<xsd:attribute name="name" type="string" use="required" />
	</xsd:complexType>
	<xsd:complexType name="OutputsType">
		<xsd:choice minOccurs="0" maxOccurs="unbounded">
			<xsd:element name="ChomboIO" type="ChomboIOType" />
			<xsd:element name="Restart" type="RestartType" />
			<xsd:element name="Silo" type="SiloType" />
			<xsd:element name="VTK" type="VTKType" />
		</xsd:choice>
	</xsd:complexType>
	<xsd:complexType name="ChomboIOType">
		<!--beginCycle => Cycle at which the coupling will commence.-->
		<xsd:attribute name="beginCycle" type="real64" use="required" />
		<!--inputPath => Path at which the chombo to geosx file will be written.-->
		<xsd:attribute name="inputPath" type="string" default="/INVALID_INPUT_PATH" />
		<!--outputPath => Path at which the geosx to chombo file will be written.-->
		<xsd:attribute name="outputPath" type="string" use="required" />
		<!--parallelThreads => Number of plot files.-->
		<xsd:attribute name="parallelThreads" type="integer" default="1" />
		<!--slaveDirectory => slave directory path-->
		<xsd:attribute name="slaveDirectory" type="string" default="" />
		<!--useChomboPressures => True iff geosx should use the pressures chombo writes out.-->
		<xsd:attribute name="useChomboPressures" type="integer" default="0" />
		<!--waitForInput => True iff geosx should wait for chombo to write out a file. When true the inputPath must be set.-->
		<xsd:attribute name="waitForInput" type="integer" use="required" />
		<!--name => A name is required for any non-unique nodes-->
		<xsd:attribute name="name" type="string" use="required" />
	</xsd:complexType>
	<xsd:complexType name="RestartType">
		<!--parallelThreads => Number of plot files.-->
		<xsd:attribute name="parallelThreads" type="integer" default="1" />
		<!--slaveDirectory => slave directory path-->
		<xsd:attribute name="slaveDirectory" type="string" default="" />
		<!--name => A name is required for any non-unique nodes-->
		<xsd:attribute name="name" type="string" use="required" />
	</xsd:complexType>
	<xsd:complexType name="SiloType">
		<!--parallelThreads => Number of plot files.-->
		<xsd:attribute name="parallelThreads" type="integer" default="1" />
		<!--plotFileRoot => (no description available)-->
		<xsd:attribute name="plotFileRoot" type="string" default="plot" />
		<!--plotLevel => (no description available)-->
		<xsd:attribute name="plotLevel" type="integer" default="1" />
		<!--slaveDirectory => slave directory path-->
		<xsd:attribute name="slaveDirectory" type="string" default="" />
		<!--writeCellElementMesh => (no description available)-->
		<xsd:attribute name="writeCellElementMesh" type="integer" default="1" />
		<!--writeEdgeMesh => (no description available)-->
		<xsd:attribute name="writeEdgeMesh" type="integer" default="0" />
		<!--writeFEMFaces => (no description available)-->
		<xsd:attribute name="writeFEMFaces" type="integer" default="0" />
		<!--writeFaceElementMesh => (no description available)-->
		<xsd:attribute name="writeFaceElementMesh" type="integer" default="1" />
		<!--name => A name is required for any non-unique nodes-->
		<xsd:attribute name="name" type="string" use="required" />
	</xsd:complexType>
	<xsd:complexType name="VTKType">
		<!--parallelThreads => Number of plot files.-->
		<xsd:attribute name="parallelThreads" type="integer" default="1" />
		<!--plotFileRoot => (no description available)-->
		<xsd:attribute name="plotFileRoot" type="string" default="" />
		<!--plotLevel => (no description available)-->
		<xsd:attribute name="plotLevel" type="integer" default="1" />
		<!--slaveDirectory => slave directory path-->
		<xsd:attribute name="slaveDirectory" type="string" default="" />
		<!--writeBinaryData => Output the data in binary format-->
		<xsd:attribute name="writeBinaryData" type="integer" default="1" />
		<!--writeFEMFaces => (no description available)-->
		<xsd:attribute name="writeFEMFaces" type="integer" default="0" />
		<!--name => A name is required for any non-unique nodes-->
		<xsd:attribute name="name" type="string" use="required" />
	</xsd:complexType>
	<xsd:complexType name="SolversType">
		<xsd:choice minOccurs="0" maxOccurs="unbounded">
			<xsd:element name="CompositionalMultiphaseFlow" type="CompositionalMultiphaseFlowType" />
			<xsd:element name="CompositionalMultiphaseWell" type="CompositionalMultiphaseWellType" />
			<xsd:element name="Hydrofracture" type="HydrofractureType" />
			<xsd:element name="LaplaceFEM" type="LaplaceFEMType" />
			<xsd:element name="Poroelastic" type="PoroelasticType" />
			<xsd:element name="Reservoir" type="ReservoirType" />
			<xsd:element name="SinglePhaseFVM" type="SinglePhaseFVMType" />
			<xsd:element name="SinglePhaseHybridFVM" type="SinglePhaseHybridFVMType" />
			<xsd:element name="SinglePhaseWell" type="SinglePhaseWellType" />
			<xsd:element name="SolidMechanicsLagrangianSSLE" type="SolidMechanicsLagrangianSSLEType" />
			<xsd:element name="SolidMechanics_LagrangianFEM" type="SolidMechanics_LagrangianFEMType" />
			<xsd:element name="SurfaceGenerator" type="SurfaceGeneratorType" />
		</xsd:choice>
		<!--gravityVector => Gravity vector used in the physics solvers-->
		<xsd:attribute name="gravityVector" type="R1Tensor" default="0,0,-9.81" />
	</xsd:complexType>
	<xsd:complexType name="CompositionalMultiphaseFlowType">
		<xsd:choice minOccurs="0" maxOccurs="unbounded">
			<xsd:element name="NonlinearSolverParameters" type="NonlinearSolverParametersType" maxOccurs="1" />
			<xsd:element name="SystemSolverParameters" type="SystemSolverParametersType" maxOccurs="1" />
		</xsd:choice>
		<!--capPressureName => Name of the capillary pressure constitutive model to use-->
		<xsd:attribute name="capPressureName" type="string" default="" />
		<!--cflFactor => Factor to apply to the `CFL condition <http://en.wikipedia.org/wiki/Courant-Friedrichs-Lewy_condition>`_ when calculating the maximum allowable time step. Values should be in the interval (0,1] -->
		<xsd:attribute name="cflFactor" type="real64" default="0.5" />
		<!--discretization => Name of discretization object to use for this solver.-->
		<xsd:attribute name="discretization" type="string" use="required" />
		<!--fluidName => Name of fluid constitutive object to use for this solver.-->
		<xsd:attribute name="fluidName" type="string" use="required" />
		<!--initialDt => Initial time-step value required by the solver to the event manager.-->
		<xsd:attribute name="initialDt" type="real64" default="1e+99" />
		<!--inputFluxEstimate => Initial estimate of the input flux used only for residual scaling. This should be essentially equivalent to the input flux * dt.-->
		<xsd:attribute name="inputFluxEstimate" type="real64" default="1" />
		<!--logLevel => Log level-->
		<xsd:attribute name="logLevel" type="integer" default="0" />
		<!--relPermName => Name of the relative permeability constitutive model to use-->
		<xsd:attribute name="relPermName" type="string" use="required" />
		<!--solidName => Name of solid constitutive object to use for this solver-->
		<xsd:attribute name="solidName" type="string" use="required" />
		<!--targetRegions => Allowable regions that the solver may be applied to. Note that this does not indicate that the solver will be applied to these regions, only that allocation will occur such that the solver may be applied to these regions. The decision about what regions this solver will beapplied to rests in the EventManager.-->
		<xsd:attribute name="targetRegions" type="string_array" use="required" />
		<!--temperature => Temperature-->
		<xsd:attribute name="temperature" type="real64" use="required" />
		<!--useMass => Use mass formulation instead of molar-->
		<xsd:attribute name="useMass" type="integer" default="0" />
		<!--name => A name is required for any non-unique nodes-->
		<xsd:attribute name="name" type="string" use="required" />
	</xsd:complexType>
	<xsd:complexType name="CompositionalMultiphaseWellType">
		<xsd:choice minOccurs="0" maxOccurs="unbounded">
			<xsd:element name="WellControls" type="WellControlsType" />
		</xsd:choice>
		<!--cflFactor => Factor to apply to the `CFL condition <http://en.wikipedia.org/wiki/Courant-Friedrichs-Lewy_condition>`_ when calculating the maximum allowable time step. Values should be in the interval (0,1] -->
		<xsd:attribute name="cflFactor" type="real64" default="0.5" />
		<!--discretization => Name of discretization object (defined in the :ref:`NumericalMethodsManager`) to use for this solver. For instance, if this is a Finite Element Solver, the name of a :ref:`FiniteElement` should be specified. If this is a Finite Volume Method, the name of a :ref:`FiniteVolume` discretization should be specified.-->
		<xsd:attribute name="discretization" type="string" default="none" />
		<!--initialDt => Initial time-step value required by the solver to the event manager.-->
		<xsd:attribute name="initialDt" type="real64" default="1e+99" />
		<!--logLevel => Log level-->
		<xsd:attribute name="logLevel" type="integer" default="0" />
		<!--targetRegions => Allowable regions that the solver may be applied to. Note that this does not indicate that the solver will be applied to these regions, only that allocation will occur such that the solver may be applied to these regions. The decision about what regions this solver will beapplied to rests in the EventManager.-->
		<xsd:attribute name="targetRegions" type="string_array" use="required" />
		<!--useMass => Use mass formulation instead of molar-->
		<xsd:attribute name="useMass" type="integer" default="0" />
		<!--wellFluidName => Name of fluid constitutive object to use for this solver.-->
		<xsd:attribute name="wellFluidName" type="string" use="required" />
		<!--wellRelPermName => Name of the relative permeability constitutive model to use-->
		<xsd:attribute name="wellRelPermName" type="string" use="required" />
		<!--wellTemperature => Temperature-->
		<xsd:attribute name="wellTemperature" type="real64" use="required" />
		<!--name => A name is required for any non-unique nodes-->
		<xsd:attribute name="name" type="string" use="required" />
	</xsd:complexType>
	<xsd:complexType name="WellControlsType">
		<!--control => Well control (BHP/gasRate/oilRate/waterRate)-->
		<xsd:attribute name="control" type="string" use="required" />
		<!--injectionStream => Global component densities for the injection stream-->
		<xsd:attribute name="injectionStream" type="real64_array" default="{-1}" />
		<!--referenceDepth => Reference depth for well bottom hole pressure-->
		<xsd:attribute name="referenceDepth" type="real64" default="0" />
		<!--targetBHP => Target bottom-hole pressure-->
		<xsd:attribute name="targetBHP" type="real64" use="required" />
		<!--targetRate => Target rate-->
		<xsd:attribute name="targetRate" type="real64" use="required" />
		<!--type => Well type (producer/injector)-->
		<xsd:attribute name="type" type="string" use="required" />
		<!--name => A name is required for any non-unique nodes-->
		<xsd:attribute name="name" type="string" use="required" />
	</xsd:complexType>
	<xsd:complexType name="HydrofractureType">
		<xsd:choice minOccurs="0" maxOccurs="unbounded">
			<xsd:element name="NonlinearSolverParameters" type="NonlinearSolverParametersType" maxOccurs="1" />
			<xsd:element name="SystemSolverParameters" type="SystemSolverParametersType" maxOccurs="1" />
		</xsd:choice>
		<!--cflFactor => Factor to apply to the `CFL condition <http://en.wikipedia.org/wiki/Courant-Friedrichs-Lewy_condition>`_ when calculating the maximum allowable time step. Values should be in the interval (0,1] -->
		<xsd:attribute name="cflFactor" type="real64" default="0.5" />
		<!--contactRelationName => Name of contact relation to enforce constraints on fracture boundary.-->
		<xsd:attribute name="contactRelationName" type="string" use="required" />
		<!--couplingTypeOption => Coupling option: (FixedStress, TightlyCoupled)-->
		<xsd:attribute name="couplingTypeOption" type="string" use="required" />
		<!--discretization => Name of discretization object (defined in the :ref:`NumericalMethodsManager`) to use for this solver. For instance, if this is a Finite Element Solver, the name of a :ref:`FiniteElement` should be specified. If this is a Finite Volume Method, the name of a :ref:`FiniteVolume` discretization should be specified.-->
		<xsd:attribute name="discretization" type="string" default="none" />
		<!--fluidSolverName => Name of the fluid mechanics solver to use in the poroelastic solver-->
		<xsd:attribute name="fluidSolverName" type="string" use="required" />
		<!--initialDt => Initial time-step value required by the solver to the event manager.-->
		<xsd:attribute name="initialDt" type="real64" default="1e+99" />
		<!--logLevel => Log level-->
		<xsd:attribute name="logLevel" type="integer" default="0" />
		<!--maxNumResolves => Value to indicate how many resolves may be executed to perform surface generation after the execution of flow and mechanics solver. -->
		<xsd:attribute name="maxNumResolves" type="integer" default="10" />
		<!--solidSolverName => Name of the solid mechanics solver to use in the poroelastic solver-->
		<xsd:attribute name="solidSolverName" type="string" use="required" />
		<!--targetRegions => Allowable regions that the solver may be applied to. Note that this does not indicate that the solver will be applied to these regions, only that allocation will occur such that the solver may be applied to these regions. The decision about what regions this solver will beapplied to rests in the EventManager.-->
		<xsd:attribute name="targetRegions" type="string_array" use="required" />
		<!--name => A name is required for any non-unique nodes-->
		<xsd:attribute name="name" type="string" use="required" />
	</xsd:complexType>
	<xsd:complexType name="LaplaceFEMType">
		<xsd:choice minOccurs="0" maxOccurs="unbounded">
			<xsd:element name="NonlinearSolverParameters" type="NonlinearSolverParametersType" maxOccurs="1" />
			<xsd:element name="SystemSolverParameters" type="SystemSolverParametersType" maxOccurs="1" />
		</xsd:choice>
		<!--cflFactor => Factor to apply to the `CFL condition <http://en.wikipedia.org/wiki/Courant-Friedrichs-Lewy_condition>`_ when calculating the maximum allowable time step. Values should be in the interval (0,1] -->
		<xsd:attribute name="cflFactor" type="real64" default="0.5" />
		<!--discretization => Name of discretization object (defined in the :ref:`NumericalMethodsManager`) to use for this solver. For instance, if this is a Finite Element Solver, the name of a :ref:`FiniteElement` should be specified. If this is a Finite Volume Method, the name of a :ref:`FiniteVolume` discretization should be specified.-->
		<xsd:attribute name="discretization" type="string" default="none" />
		<!--fieldName => name of field variable-->
		<xsd:attribute name="fieldName" type="string" use="required" />
		<!--initialDt => Initial time-step value required by the solver to the event manager.-->
		<xsd:attribute name="initialDt" type="real64" default="1e+99" />
		<!--logLevel => Log level-->
		<xsd:attribute name="logLevel" type="integer" default="0" />
		<!--targetRegions => Allowable regions that the solver may be applied to. Note that this does not indicate that the solver will be applied to these regions, only that allocation will occur such that the solver may be applied to these regions. The decision about what regions this solver will beapplied to rests in the EventManager.-->
		<xsd:attribute name="targetRegions" type="string_array" use="required" />
		<!--timeIntegrationOption => option for default time integration method-->
		<xsd:attribute name="timeIntegrationOption" type="string" use="required" />
		<!--name => A name is required for any non-unique nodes-->
		<xsd:attribute name="name" type="string" use="required" />
	</xsd:complexType>
	<xsd:complexType name="PoroelasticType">
		<xsd:choice minOccurs="0" maxOccurs="unbounded">
			<xsd:element name="NonlinearSolverParameters" type="NonlinearSolverParametersType" maxOccurs="1" />
			<xsd:element name="SystemSolverParameters" type="SystemSolverParametersType" maxOccurs="1" />
		</xsd:choice>
		<!--cflFactor => Factor to apply to the `CFL condition <http://en.wikipedia.org/wiki/Courant-Friedrichs-Lewy_condition>`_ when calculating the maximum allowable time step. Values should be in the interval (0,1] -->
		<xsd:attribute name="cflFactor" type="real64" default="0.5" />
		<!--couplingTypeOption => Coupling option: (FixedStress, TightlyCoupled)-->
		<xsd:attribute name="couplingTypeOption" type="string" use="required" />
		<!--discretization => Name of discretization object (defined in the :ref:`NumericalMethodsManager`) to use for this solver. For instance, if this is a Finite Element Solver, the name of a :ref:`FiniteElement` should be specified. If this is a Finite Volume Method, the name of a :ref:`FiniteVolume` discretization should be specified.-->
		<xsd:attribute name="discretization" type="string" default="none" />
		<!--fluidSolverName => Name of the fluid mechanics solver to use in the poroelastic solver-->
		<xsd:attribute name="fluidSolverName" type="string" use="required" />
		<!--initialDt => Initial time-step value required by the solver to the event manager.-->
		<xsd:attribute name="initialDt" type="real64" default="1e+99" />
		<!--logLevel => Log level-->
		<xsd:attribute name="logLevel" type="integer" default="0" />
		<!--solidSolverName => Name of the solid mechanics solver to use in the poroelastic solver-->
		<xsd:attribute name="solidSolverName" type="string" use="required" />
		<!--targetRegions => Allowable regions that the solver may be applied to. Note that this does not indicate that the solver will be applied to these regions, only that allocation will occur such that the solver may be applied to these regions. The decision about what regions this solver will beapplied to rests in the EventManager.-->
		<xsd:attribute name="targetRegions" type="string_array" use="required" />
		<!--name => A name is required for any non-unique nodes-->
		<xsd:attribute name="name" type="string" use="required" />
	</xsd:complexType>
	<xsd:complexType name="ReservoirType">
		<xsd:choice minOccurs="0" maxOccurs="unbounded">
			<xsd:element name="NonlinearSolverParameters" type="NonlinearSolverParametersType" maxOccurs="1" />
			<xsd:element name="SystemSolverParameters" type="SystemSolverParametersType" maxOccurs="1" />
		</xsd:choice>
		<!--cflFactor => Factor to apply to the `CFL condition <http://en.wikipedia.org/wiki/Courant-Friedrichs-Lewy_condition>`_ when calculating the maximum allowable time step. Values should be in the interval (0,1] -->
		<xsd:attribute name="cflFactor" type="real64" default="0.5" />
		<!--discretization => Name of discretization object (defined in the :ref:`NumericalMethodsManager`) to use for this solver. For instance, if this is a Finite Element Solver, the name of a :ref:`FiniteElement` should be specified. If this is a Finite Volume Method, the name of a :ref:`FiniteVolume` discretization should be specified.-->
		<xsd:attribute name="discretization" type="string" default="none" />
		<!--flowSolverName => Name of the flow solver to use in the reservoir-well system solver-->
		<xsd:attribute name="flowSolverName" type="string" use="required" />
		<!--initialDt => Initial time-step value required by the solver to the event manager.-->
		<xsd:attribute name="initialDt" type="real64" default="1e+99" />
		<!--logLevel => Log level-->
		<xsd:attribute name="logLevel" type="integer" default="0" />
		<!--targetRegions => Allowable regions that the solver may be applied to. Note that this does not indicate that the solver will be applied to these regions, only that allocation will occur such that the solver may be applied to these regions. The decision about what regions this solver will beapplied to rests in the EventManager.-->
		<xsd:attribute name="targetRegions" type="string_array" use="required" />
		<!--wellSolverName => Name of the well solver to use in the reservoir-well system solver-->
		<xsd:attribute name="wellSolverName" type="string" use="required" />
		<!--name => A name is required for any non-unique nodes-->
		<xsd:attribute name="name" type="string" use="required" />
	</xsd:complexType>
	<xsd:complexType name="SinglePhaseFVMType">
		<xsd:choice minOccurs="0" maxOccurs="unbounded">
			<xsd:element name="NonlinearSolverParameters" type="NonlinearSolverParametersType" maxOccurs="1" />
			<xsd:element name="SystemSolverParameters" type="SystemSolverParametersType" maxOccurs="1" />
		</xsd:choice>
		<!--cflFactor => Factor to apply to the `CFL condition <http://en.wikipedia.org/wiki/Courant-Friedrichs-Lewy_condition>`_ when calculating the maximum allowable time step. Values should be in the interval (0,1] -->
		<xsd:attribute name="cflFactor" type="real64" default="0.5" />
		<!--discretization => Name of discretization object to use for this solver.-->
		<xsd:attribute name="discretization" type="string" use="required" />
		<!--fluidName => Name of fluid constitutive object to use for this solver.-->
		<xsd:attribute name="fluidName" type="string" use="required" />
		<!--initialDt => Initial time-step value required by the solver to the event manager.-->
		<xsd:attribute name="initialDt" type="real64" default="1e+99" />
		<!--inputFluxEstimate => Initial estimate of the input flux used only for residual scaling. This should be essentially equivalent to the input flux * dt.-->
		<xsd:attribute name="inputFluxEstimate" type="real64" default="1" />
		<!--logLevel => Log level-->
		<xsd:attribute name="logLevel" type="integer" default="0" />
		<!--solidName => Name of solid constitutive object to use for this solver-->
		<xsd:attribute name="solidName" type="string" use="required" />
		<!--targetRegions => Allowable regions that the solver may be applied to. Note that this does not indicate that the solver will be applied to these regions, only that allocation will occur such that the solver may be applied to these regions. The decision about what regions this solver will beapplied to rests in the EventManager.-->
		<xsd:attribute name="targetRegions" type="string_array" use="required" />
		<!--name => A name is required for any non-unique nodes-->
		<xsd:attribute name="name" type="string" use="required" />
	</xsd:complexType>
	<xsd:complexType name="SinglePhaseHybridFVMType">
		<xsd:choice minOccurs="0" maxOccurs="unbounded">
			<xsd:element name="NonlinearSolverParameters" type="NonlinearSolverParametersType" maxOccurs="1" />
			<xsd:element name="SystemSolverParameters" type="SystemSolverParametersType" maxOccurs="1" />
		</xsd:choice>
		<!--cflFactor => Factor to apply to the `CFL condition <http://en.wikipedia.org/wiki/Courant-Friedrichs-Lewy_condition>`_ when calculating the maximum allowable time step. Values should be in the interval (0,1] -->
		<xsd:attribute name="cflFactor" type="real64" default="0.5" />
		<!--discretization => Name of discretization object to use for this solver.-->
		<xsd:attribute name="discretization" type="string" use="required" />
		<!--fluidName => Name of fluid constitutive object to use for this solver.-->
		<xsd:attribute name="fluidName" type="string" use="required" />
		<!--initialDt => Initial time-step value required by the solver to the event manager.-->
		<xsd:attribute name="initialDt" type="real64" default="1e+99" />
		<!--inputFluxEstimate => Initial estimate of the input flux used only for residual scaling. This should be essentially equivalent to the input flux * dt.-->
		<xsd:attribute name="inputFluxEstimate" type="real64" default="1" />
		<!--logLevel => Log level-->
		<xsd:attribute name="logLevel" type="integer" default="0" />
		<!--solidName => Name of solid constitutive object to use for this solver-->
		<xsd:attribute name="solidName" type="string" use="required" />
		<!--targetRegions => Allowable regions that the solver may be applied to. Note that this does not indicate that the solver will be applied to these regions, only that allocation will occur such that the solver may be applied to these regions. The decision about what regions this solver will beapplied to rests in the EventManager.-->
		<xsd:attribute name="targetRegions" type="string_array" use="required" />
		<!--name => A name is required for any non-unique nodes-->
		<xsd:attribute name="name" type="string" use="required" />
	</xsd:complexType>
	<xsd:complexType name="SinglePhaseWellType">
		<xsd:choice minOccurs="0" maxOccurs="unbounded">
			<xsd:element name="WellControls" type="WellControlsType" />
		</xsd:choice>
		<!--cflFactor => Factor to apply to the `CFL condition <http://en.wikipedia.org/wiki/Courant-Friedrichs-Lewy_condition>`_ when calculating the maximum allowable time step. Values should be in the interval (0,1] -->
		<xsd:attribute name="cflFactor" type="real64" default="0.5" />
		<!--discretization => Name of discretization object (defined in the :ref:`NumericalMethodsManager`) to use for this solver. For instance, if this is a Finite Element Solver, the name of a :ref:`FiniteElement` should be specified. If this is a Finite Volume Method, the name of a :ref:`FiniteVolume` discretization should be specified.-->
		<xsd:attribute name="discretization" type="string" default="none" />
		<!--initialDt => Initial time-step value required by the solver to the event manager.-->
		<xsd:attribute name="initialDt" type="real64" default="1e+99" />
		<!--logLevel => Log level-->
		<xsd:attribute name="logLevel" type="integer" default="0" />
		<!--targetRegions => Allowable regions that the solver may be applied to. Note that this does not indicate that the solver will be applied to these regions, only that allocation will occur such that the solver may be applied to these regions. The decision about what regions this solver will beapplied to rests in the EventManager.-->
		<xsd:attribute name="targetRegions" type="string_array" use="required" />
		<!--wellFluidName => Name of fluid constitutive object to use for this solver.-->
		<xsd:attribute name="wellFluidName" type="string" use="required" />
		<!--name => A name is required for any non-unique nodes-->
		<xsd:attribute name="name" type="string" use="required" />
	</xsd:complexType>
	<xsd:complexType name="SolidMechanicsLagrangianSSLEType">
		<xsd:choice minOccurs="0" maxOccurs="unbounded">
			<xsd:element name="NonlinearSolverParameters" type="NonlinearSolverParametersType" maxOccurs="1" />
			<xsd:element name="SystemSolverParameters" type="SystemSolverParametersType" maxOccurs="1" />
		</xsd:choice>
		<!--cflFactor => Factor to apply to the `CFL condition <http://en.wikipedia.org/wiki/Courant-Friedrichs-Lewy_condition>`_ when calculating the maximum allowable time step. Values should be in the interval (0,1] -->
		<xsd:attribute name="cflFactor" type="real64" default="0.5" />
		<!--contactRelationName => Name of contact relation to enforce constraints on fracture boundary.-->
		<xsd:attribute name="contactRelationName" type="string" default="NOCONTACT" />
		<!--discretization => Name of discretization object (defined in the :ref:`NumericalMethodsManager`) to use for this solver. For instance, if this is a Finite Element Solver, the name of a :ref:`FiniteElement` should be specified. If this is a Finite Volume Method, the name of a :ref:`FiniteVolume` discretization should be specified.-->
		<xsd:attribute name="discretization" type="string" default="none" />
		<!--initialDt => Initial time-step value required by the solver to the event manager.-->
		<xsd:attribute name="initialDt" type="real64" default="1e+99" />
		<!--logLevel => Log level-->
		<xsd:attribute name="logLevel" type="integer" default="0" />
		<!--massDamping => Value of mass based damping coefficient. -->
		<xsd:attribute name="massDamping" type="real64" default="0" />
		<!--maxNumResolves => Value to indicate how many resolves may be executed after some other event is executed. For example, if a SurfaceGenerator is specified, it will be executed after the mechanics solve. However if a new surface is generated, then the mechanics solve must be executed again due to the change in topology.-->
		<xsd:attribute name="maxNumResolves" type="integer" default="10" />
		<!--newmarkBeta => Value of :math:`\beta` in the Newmark Method for Implicit Dynamic time integration option. This should be pow(newmarkGamma+0.5,2.0)/4.0 unless you know what you are doing.-->
		<xsd:attribute name="newmarkBeta" type="real64" default="0.25" />
		<!--newmarkGamma => Value of :math:`\gamma` in the Newmark Method for Implicit Dynamic time integration option-->
		<xsd:attribute name="newmarkGamma" type="real64" default="0.5" />
		<!--solidMaterialName => The name of the material that should be used in the constitutive updates-->
		<xsd:attribute name="solidMaterialName" type="string" use="required" />
		<!--stiffnessDamping => Value of stiffness based damping coefficient. -->
		<xsd:attribute name="stiffnessDamping" type="real64" default="0" />
		<!--strainTheory => Indicates whether or not to use `Infinitesimal Strain Theory <https://en.wikipedia.org/wiki/Infinitesimal_strain_theory>`_, or `Finite Strain Theory <https://en.wikipedia.org/wiki/Finite_strain_theory>`_. Valid Inputs are:
 0 - Infinitesimal Strain 
 1 - Finite Strain-->
		<xsd:attribute name="strainTheory" type="integer" default="0" />
		<!--targetRegions => Allowable regions that the solver may be applied to. Note that this does not indicate that the solver will be applied to these regions, only that allocation will occur such that the solver may be applied to these regions. The decision about what regions this solver will beapplied to rests in the EventManager.-->
		<xsd:attribute name="targetRegions" type="string_array" use="required" />
		<!--timeIntegrationOption => Time integration method. Options are: 
 QuasiStatic 
 ImplicitDynamic 
 ExplicitDynamic-->
		<xsd:attribute name="timeIntegrationOption" type="string" default="" />
		<!--useVelocityForQS => Flag to indicate the use of the incremental displacement from the previous step as an initial estimate for the incremental displacement of the current step.-->
		<xsd:attribute name="useVelocityForQS" type="integer" default="0" />
		<!--name => A name is required for any non-unique nodes-->
		<xsd:attribute name="name" type="string" use="required" />
	</xsd:complexType>
	<xsd:complexType name="SolidMechanics_LagrangianFEMType">
		<xsd:choice minOccurs="0" maxOccurs="unbounded">
			<xsd:element name="NonlinearSolverParameters" type="NonlinearSolverParametersType" maxOccurs="1" />
			<xsd:element name="SystemSolverParameters" type="SystemSolverParametersType" maxOccurs="1" />
		</xsd:choice>
		<!--cflFactor => Factor to apply to the `CFL condition <http://en.wikipedia.org/wiki/Courant-Friedrichs-Lewy_condition>`_ when calculating the maximum allowable time step. Values should be in the interval (0,1] -->
		<xsd:attribute name="cflFactor" type="real64" default="0.5" />
		<!--contactRelationName => Name of contact relation to enforce constraints on fracture boundary.-->
		<xsd:attribute name="contactRelationName" type="string" default="NOCONTACT" />
		<!--discretization => Name of discretization object (defined in the :ref:`NumericalMethodsManager`) to use for this solver. For instance, if this is a Finite Element Solver, the name of a :ref:`FiniteElement` should be specified. If this is a Finite Volume Method, the name of a :ref:`FiniteVolume` discretization should be specified.-->
		<xsd:attribute name="discretization" type="string" default="none" />
		<!--initialDt => Initial time-step value required by the solver to the event manager.-->
		<xsd:attribute name="initialDt" type="real64" default="1e+99" />
		<!--logLevel => Log level-->
		<xsd:attribute name="logLevel" type="integer" default="0" />
		<!--massDamping => Value of mass based damping coefficient. -->
		<xsd:attribute name="massDamping" type="real64" default="0" />
		<!--maxNumResolves => Value to indicate how many resolves may be executed after some other event is executed. For example, if a SurfaceGenerator is specified, it will be executed after the mechanics solve. However if a new surface is generated, then the mechanics solve must be executed again due to the change in topology.-->
		<xsd:attribute name="maxNumResolves" type="integer" default="10" />
		<!--newmarkBeta => Value of :math:`\beta` in the Newmark Method for Implicit Dynamic time integration option. This should be pow(newmarkGamma+0.5,2.0)/4.0 unless you know what you are doing.-->
		<xsd:attribute name="newmarkBeta" type="real64" default="0.25" />
		<!--newmarkGamma => Value of :math:`\gamma` in the Newmark Method for Implicit Dynamic time integration option-->
		<xsd:attribute name="newmarkGamma" type="real64" default="0.5" />
		<!--solidMaterialName => The name of the material that should be used in the constitutive updates-->
		<xsd:attribute name="solidMaterialName" type="string" use="required" />
		<!--stiffnessDamping => Value of stiffness based damping coefficient. -->
		<xsd:attribute name="stiffnessDamping" type="real64" default="0" />
		<!--strainTheory => Indicates whether or not to use `Infinitesimal Strain Theory <https://en.wikipedia.org/wiki/Infinitesimal_strain_theory>`_, or `Finite Strain Theory <https://en.wikipedia.org/wiki/Finite_strain_theory>`_. Valid Inputs are:
 0 - Infinitesimal Strain 
 1 - Finite Strain-->
		<xsd:attribute name="strainTheory" type="integer" default="0" />
		<!--targetRegions => Allowable regions that the solver may be applied to. Note that this does not indicate that the solver will be applied to these regions, only that allocation will occur such that the solver may be applied to these regions. The decision about what regions this solver will beapplied to rests in the EventManager.-->
		<xsd:attribute name="targetRegions" type="string_array" use="required" />
		<!--timeIntegrationOption => Time integration method. Options are: 
 QuasiStatic 
 ImplicitDynamic 
 ExplicitDynamic-->
		<xsd:attribute name="timeIntegrationOption" type="string" default="" />
		<!--useVelocityForQS => Flag to indicate the use of the incremental displacement from the previous step as an initial estimate for the incremental displacement of the current step.-->
		<xsd:attribute name="useVelocityForQS" type="integer" default="0" />
		<!--name => A name is required for any non-unique nodes-->
		<xsd:attribute name="name" type="string" use="required" />
	</xsd:complexType>
	<xsd:complexType name="SurfaceGeneratorType">
		<xsd:choice minOccurs="0" maxOccurs="unbounded">
			<xsd:element name="NonlinearSolverParameters" type="NonlinearSolverParametersType" maxOccurs="1" />
			<xsd:element name="SystemSolverParameters" type="SystemSolverParametersType" maxOccurs="1" />
		</xsd:choice>
		<!--cflFactor => Factor to apply to the `CFL condition <http://en.wikipedia.org/wiki/Courant-Friedrichs-Lewy_condition>`_ when calculating the maximum allowable time step. Values should be in the interval (0,1] -->
		<xsd:attribute name="cflFactor" type="real64" default="0.5" />
		<!--discretization => Name of discretization object (defined in the :ref:`NumericalMethodsManager`) to use for this solver. For instance, if this is a Finite Element Solver, the name of a :ref:`FiniteElement` should be specified. If this is a Finite Volume Method, the name of a :ref:`FiniteVolume` discretization should be specified.-->
		<xsd:attribute name="discretization" type="string" default="none" />
		<!--fractureRegion => (no description available)-->
		<xsd:attribute name="fractureRegion" type="string" default="FractureRegion" />
		<!--initialDt => Initial time-step value required by the solver to the event manager.-->
		<xsd:attribute name="initialDt" type="real64" default="1e+99" />
		<!--logLevel => Log level-->
		<xsd:attribute name="logLevel" type="integer" default="0" />
		<!--mpiCommOrder => Flag to enable MPI consistent communication ordering-->
		<xsd:attribute name="mpiCommOrder" type="integer" default="0" />
		<!--nodeBasedSIF => Rock toughness of the solid material-->
		<xsd:attribute name="nodeBasedSIF" type="integer" default="0" />
		<!--rockToughness => Rock toughness of the solid material-->
		<xsd:attribute name="rockToughness" type="real64" use="required" />
		<!--solidMaterialName => Name of the solid material used in solid mechanic solver-->
		<xsd:attribute name="solidMaterialName" type="string" use="required" />
		<!--targetRegions => Allowable regions that the solver may be applied to. Note that this does not indicate that the solver will be applied to these regions, only that allocation will occur such that the solver may be applied to these regions. The decision about what regions this solver will beapplied to rests in the EventManager.-->
		<xsd:attribute name="targetRegions" type="string_array" use="required" />
		<!--name => A name is required for any non-unique nodes-->
		<xsd:attribute name="name" type="string" use="required" />
	</xsd:complexType>
	<xsd:complexType name="ConstitutiveType">
		<xsd:choice minOccurs="0" maxOccurs="unbounded">
			<xsd:element name="BlackOilFluid" type="BlackOilFluidType" />
			<xsd:element name="BrooksCoreyBakerRelativePermeability" type="BrooksCoreyBakerRelativePermeabilityType" />
			<xsd:element name="BrooksCoreyCapillaryPressure" type="BrooksCoreyCapillaryPressureType" />
			<xsd:element name="BrooksCoreyRelativePermeability" type="BrooksCoreyRelativePermeabilityType" />
			<xsd:element name="CompositionalMultiphaseFluid" type="CompositionalMultiphaseFluidType" />
			<xsd:element name="CompressibleSinglePhaseFluid" type="CompressibleSinglePhaseFluidType" />
			<xsd:element name="Contact" type="ContactType" />
			<xsd:element name="LinearElasticAnisotropic" type="LinearElasticAnisotropicType" />
			<xsd:element name="LinearElasticIsotropic" type="LinearElasticIsotropicType" />
			<xsd:element name="MultiPhaseMultiComponentFluid" type="MultiPhaseMultiComponentFluidType" />
			<xsd:element name="PoreVolumeCompressibleSolid" type="PoreVolumeCompressibleSolidType" />
			<xsd:element name="PoroLinearElasticAnisotropic" type="PoroLinearElasticAnisotropicType" />
			<xsd:element name="PoroLinearElasticIsotropic" type="PoroLinearElasticIsotropicType" />
			<xsd:element name="VanGenuchtenBakerRelativePermeability" type="VanGenuchtenBakerRelativePermeabilityType" />
			<xsd:element name="VanGenuchtenCapillaryPressure" type="VanGenuchtenCapillaryPressureType" />
		</xsd:choice>
	</xsd:complexType>
	<xsd:complexType name="BlackOilFluidType">
		<!--componentMolarWeight => Component molar weights-->
		<xsd:attribute name="componentMolarWeight" type="real64_array" use="required" />
		<!--componentNames => List of component names-->
		<xsd:attribute name="componentNames" type="string_array" default="{}" />
		<!--fluidType => Type of black-oil fluid (LiveOil/DeadOil)-->
		<xsd:attribute name="fluidType" type="string" use="required" />
		<!--phaseNames => List of fluid phases-->
		<xsd:attribute name="phaseNames" type="string_array" use="required" />
		<!--surfaceDensities => List of surface densities for each phase-->
		<xsd:attribute name="surfaceDensities" type="real64_array" use="required" />
		<!--tableFiles => List of filenames with input PVT tables-->
		<xsd:attribute name="tableFiles" type="path_array" use="required" />
		<!--name => A name is required for any non-unique nodes-->
		<xsd:attribute name="name" type="string" use="required" />
	</xsd:complexType>
	<xsd:complexType name="BrooksCoreyBakerRelativePermeabilityType">
		<!--gasOilRelPermExponent => Rel perm power law exponent for the pair (gas phase, oil phase) at residual water saturation-->
		<xsd:attribute name="gasOilRelPermExponent" type="real64_array" default="{1}" />
		<!--gasOilRelPermMaxValue => Maximum rel perm value for the pair (gas phase, oil phase) at residual water saturation-->
		<xsd:attribute name="gasOilRelPermMaxValue" type="real64_array" default="{0}" />
		<!--phaseMinVolumeFraction => Minimum volume fraction value for each phase-->
		<xsd:attribute name="phaseMinVolumeFraction" type="real64_array" default="{0}" />
		<!--phaseNames => List of fluid phases-->
		<xsd:attribute name="phaseNames" type="string_array" use="required" />
		<!--waterOilRelPermExponent => Rel perm power law exponent for the pair (water phase, oil phase) at residual gas saturation-->
		<xsd:attribute name="waterOilRelPermExponent" type="real64_array" default="{1}" />
		<!--waterOilRelPermMaxValue => Maximum rel perm value for the pair (water phase, oil phase) at residual gas saturation-->
		<xsd:attribute name="waterOilRelPermMaxValue" type="real64_array" default="{0}" />
		<!--name => A name is required for any non-unique nodes-->
		<xsd:attribute name="name" type="string" use="required" />
	</xsd:complexType>
	<xsd:complexType name="BrooksCoreyCapillaryPressureType">
		<!--capPressureEpsilon => Wetting-phase saturation at which the max cap. pressure is attained; used to avoid infinite cap. pressure values for saturations close to zero-->
		<xsd:attribute name="capPressureEpsilon" type="real64" default="1e-06" />
		<!--phaseCapPressureExponentInv => Inverse of capillary power law exponent for each phase-->
		<xsd:attribute name="phaseCapPressureExponentInv" type="real64_array" default="{2}" />
		<!--phaseEntryPressure => Entry pressure value for each phase-->
		<xsd:attribute name="phaseEntryPressure" type="real64_array" default="{1}" />
		<!--phaseMinVolumeFraction => Minimum volume fraction value for each phase-->
		<xsd:attribute name="phaseMinVolumeFraction" type="real64_array" default="{0}" />
		<!--phaseNames => List of fluid phases-->
		<xsd:attribute name="phaseNames" type="string_array" use="required" />
		<!--name => A name is required for any non-unique nodes-->
		<xsd:attribute name="name" type="string" use="required" />
	</xsd:complexType>
	<xsd:complexType name="BrooksCoreyRelativePermeabilityType">
		<!--phaseMinVolumeFraction => Minimum volume fraction value for each phase-->
		<xsd:attribute name="phaseMinVolumeFraction" type="real64_array" default="{0}" />
		<!--phaseNames => List of fluid phases-->
		<xsd:attribute name="phaseNames" type="string_array" use="required" />
		<!--phaseRelPermExponent => MinimumRel perm power law exponent for each phase-->
		<xsd:attribute name="phaseRelPermExponent" type="real64_array" default="{1}" />
		<!--phaseRelPermMaxValue => Maximum rel perm value for each phase-->
		<xsd:attribute name="phaseRelPermMaxValue" type="real64_array" default="{0}" />
		<!--name => A name is required for any non-unique nodes-->
		<xsd:attribute name="name" type="string" use="required" />
	</xsd:complexType>
	<xsd:complexType name="CompositionalMultiphaseFluidType">
		<!--componentAcentricFactor => Component acentric factors-->
		<xsd:attribute name="componentAcentricFactor" type="real64_array" use="required" />
		<!--componentBinaryCoeff => Table of binary interaction coefficients-->
		<xsd:attribute name="componentBinaryCoeff" type="real64_array2d" default="{{0}}" />
		<!--componentCriticalPressure => Component critical pressures-->
		<xsd:attribute name="componentCriticalPressure" type="real64_array" use="required" />
		<!--componentCriticalTemperature => Component critical temperatures-->
		<xsd:attribute name="componentCriticalTemperature" type="real64_array" use="required" />
		<!--componentMolarWeight => Component molar weights-->
		<xsd:attribute name="componentMolarWeight" type="real64_array" use="required" />
		<!--componentNames => List of component names-->
		<xsd:attribute name="componentNames" type="string_array" use="required" />
		<!--componentVolumeShift => Component volume shifts-->
		<xsd:attribute name="componentVolumeShift" type="real64_array" default="{0}" />
		<!--equationsOfState => List of equation of state types for each phase-->
		<xsd:attribute name="equationsOfState" type="string_array" use="required" />
		<!--phaseNames => List of fluid phases-->
		<xsd:attribute name="phaseNames" type="string_array" use="required" />
		<!--name => A name is required for any non-unique nodes-->
		<xsd:attribute name="name" type="string" use="required" />
	</xsd:complexType>
	<xsd:complexType name="CompressibleSinglePhaseFluidType">
		<!--compressibility => Fluid compressibility-->
		<xsd:attribute name="compressibility" type="real64" default="0" />
		<!--defaultDensity => Default value for density.-->
		<xsd:attribute name="defaultDensity" type="real64" use="required" />
		<!--defaultViscosity => Default value for viscosity.-->
		<xsd:attribute name="defaultViscosity" type="real64" use="required" />
		<!--densityModel => Type of density model (linear, quadratic, exponential)-->
		<xsd:attribute name="densityModel" type="string" default="linear" />
		<!--referenceDensity => Reference fluid density-->
		<xsd:attribute name="referenceDensity" type="real64" default="1000" />
		<!--referencePressure => Reference pressure-->
		<xsd:attribute name="referencePressure" type="real64" default="0" />
		<!--referenceViscosity => Reference fluid viscosity-->
		<xsd:attribute name="referenceViscosity" type="real64" default="0.001" />
		<!--viscosibility => Fluid viscosity exponential coefficient-->
		<xsd:attribute name="viscosibility" type="real64" default="0" />
		<!--viscosityModel => Type of viscosity model (linear, quadratic, exponential)-->
		<xsd:attribute name="viscosityModel" type="string" default="linear" />
		<!--name => A name is required for any non-unique nodes-->
		<xsd:attribute name="name" type="string" use="required" />
	</xsd:complexType>
	<xsd:complexType name="ContactType">
<<<<<<< HEAD
=======
		<xsd:choice minOccurs="0" maxOccurs="1">
			<xsd:element name="TableFunction" type="TableFunctionType" />
		</xsd:choice>
>>>>>>> 48a51b14
		<!--apertureTolerance => Value to be used to avoid floating point errors in expressions involving aperture. For example in the case of dividing by the actual aperture (not the effective aperture that results from the aperture function) this value may be used to avoid 1/0 errors. Note that this value may have some physical significance in its usage, as it may be used to smooth out highly nonlinear behavior associated with 1/0 in addition to avoiding the 1/0 error.-->
		<xsd:attribute name="apertureTolerance" type="real64" default="1e-09" />
		<!--penaltyStiffness => Value of the penetration penalty stiffness. Units of Pressure/length-->
		<xsd:attribute name="penaltyStiffness" type="real64" use="required" />
		<!--name => A name is required for any non-unique nodes-->
		<xsd:attribute name="name" type="string" use="required" />
	</xsd:complexType>
	<xsd:complexType name="LinearElasticAnisotropicType">
		<!--defaultC11 => Default for the 11 component of the Elastic Stiffness Tensor in Voigt notation-->
		<xsd:attribute name="defaultC11" type="real64" use="required" />
		<!--defaultC12 => Default for the 12 component of the Elastic Stiffness Tensor in Voigt notation-->
		<xsd:attribute name="defaultC12" type="real64" use="required" />
		<!--defaultC13 => Default for the 13 component of the Elastic Stiffness Tensor in Voigt notation-->
		<xsd:attribute name="defaultC13" type="real64" use="required" />
		<!--defaultC14 => Default for the 14 component of the Elastic Stiffness Tensor in Voigt notation-->
		<xsd:attribute name="defaultC14" type="real64" use="required" />
		<!--defaultC15 => Default for the 15 component of the Elastic Stiffness Tensor in Voigt notation-->
		<xsd:attribute name="defaultC15" type="real64" use="required" />
		<!--defaultC16 => Default for the 16 component of the Elastic Stiffness Tensor in Voigt notation-->
		<xsd:attribute name="defaultC16" type="real64" use="required" />
		<!--defaultC21 => Default for the 21 component of the Elastic Stiffness Tensor in Voigt notation-->
		<xsd:attribute name="defaultC21" type="real64" use="required" />
		<!--defaultC22 => Default for the 22 component of the Elastic Stiffness Tensor in Voigt notation-->
		<xsd:attribute name="defaultC22" type="real64" use="required" />
		<!--defaultC23 => Default for the 23 component of the Elastic Stiffness Tensor in Voigt notation-->
		<xsd:attribute name="defaultC23" type="real64" use="required" />
		<!--defaultC24 => Default for the 24 component of the Elastic Stiffness Tensor in Voigt notation-->
		<xsd:attribute name="defaultC24" type="real64" use="required" />
		<!--defaultC25 => Default for the 25 component of the Elastic Stiffness Tensor in Voigt notation-->
		<xsd:attribute name="defaultC25" type="real64" use="required" />
		<!--defaultC26 => Default for the 26 component of the Elastic Stiffness Tensor in Voigt notation-->
		<xsd:attribute name="defaultC26" type="real64" use="required" />
		<!--defaultC31 => Default for the 31 component of the Elastic Stiffness Tensor in Voigt notation-->
		<xsd:attribute name="defaultC31" type="real64" use="required" />
		<!--defaultC32 => Default for the 32 component of the Elastic Stiffness Tensor in Voigt notation-->
		<xsd:attribute name="defaultC32" type="real64" use="required" />
		<!--defaultC33 => Default for the 33 component of the Elastic Stiffness Tensor in Voigt notation-->
		<xsd:attribute name="defaultC33" type="real64" use="required" />
		<!--defaultC34 => Default for the 34 component of the Elastic Stiffness Tensor in Voigt notation-->
		<xsd:attribute name="defaultC34" type="real64" use="required" />
		<!--defaultC35 => Default for the 35 component of the Elastic Stiffness Tensor in Voigt notation-->
		<xsd:attribute name="defaultC35" type="real64" use="required" />
		<!--defaultC36 => Default for the 36 component of the Elastic Stiffness Tensor in Voigt notation-->
		<xsd:attribute name="defaultC36" type="real64" use="required" />
		<!--defaultC41 => Default for the 41 component of the Elastic Stiffness Tensor in Voigt notation-->
		<xsd:attribute name="defaultC41" type="real64" use="required" />
		<!--defaultC42 => Default for the 42 component of the Elastic Stiffness Tensor in Voigt notation-->
		<xsd:attribute name="defaultC42" type="real64" use="required" />
		<!--defaultC43 => Default for the 43 component of the Elastic Stiffness Tensor in Voigt notation-->
		<xsd:attribute name="defaultC43" type="real64" use="required" />
		<!--defaultC44 => Default for the 44 component of the Elastic Stiffness Tensor in Voigt notation-->
		<xsd:attribute name="defaultC44" type="real64" use="required" />
		<!--defaultC45 => Default for the 45 component of the Elastic Stiffness Tensor in Voigt notation-->
		<xsd:attribute name="defaultC45" type="real64" use="required" />
		<!--defaultC46 => Default for the 46 component of the Elastic Stiffness Tensor in Voigt notation-->
		<xsd:attribute name="defaultC46" type="real64" use="required" />
		<!--defaultC51 => Default for the 51 component of the Elastic Stiffness Tensor in Voigt notation-->
		<xsd:attribute name="defaultC51" type="real64" use="required" />
		<!--defaultC52 => Default for the 52 component of the Elastic Stiffness Tensor in Voigt notation-->
		<xsd:attribute name="defaultC52" type="real64" use="required" />
		<!--defaultC53 => Default for the 53 component of the Elastic Stiffness Tensor in Voigt notation-->
		<xsd:attribute name="defaultC53" type="real64" use="required" />
		<!--defaultC54 => Default for the 54 component of the Elastic Stiffness Tensor in Voigt notation-->
		<xsd:attribute name="defaultC54" type="real64" use="required" />
		<!--defaultC55 => Default for the 55 component of the Elastic Stiffness Tensor in Voigt notation-->
		<xsd:attribute name="defaultC55" type="real64" use="required" />
		<!--defaultC56 => Default for the 56 component of the Elastic Stiffness Tensor in Voigt notation-->
		<xsd:attribute name="defaultC56" type="real64" use="required" />
		<!--defaultC61 => Default for the 61 component of the Elastic Stiffness Tensor in Voigt notation-->
		<xsd:attribute name="defaultC61" type="real64" use="required" />
		<!--defaultC62 => Default for the 62 component of the Elastic Stiffness Tensor in Voigt notation-->
		<xsd:attribute name="defaultC62" type="real64" use="required" />
		<!--defaultC63 => Default for the 63 component of the Elastic Stiffness Tensor in Voigt notation-->
		<xsd:attribute name="defaultC63" type="real64" use="required" />
		<!--defaultC64 => Default for the 64 component of the Elastic Stiffness Tensor in Voigt notation-->
		<xsd:attribute name="defaultC64" type="real64" use="required" />
		<!--defaultC65 => Default for the 65 component of the Elastic Stiffness Tensor in Voigt notation-->
		<xsd:attribute name="defaultC65" type="real64" use="required" />
		<!--defaultC66 => Default for the 66 component of the Elastic Stiffness Tensor in Voigt notation-->
		<xsd:attribute name="defaultC66" type="real64" use="required" />
		<!--defaultDensity => Default Material Density-->
		<xsd:attribute name="defaultDensity" type="real64" use="required" />
		<!--name => A name is required for any non-unique nodes-->
		<xsd:attribute name="name" type="string" use="required" />
	</xsd:complexType>
	<xsd:complexType name="LinearElasticIsotropicType">
		<!--defaultBulkModulus => Elastic Bulk Modulus Parameter-->
		<xsd:attribute name="defaultBulkModulus" type="real64" default="-1" />
		<!--defaultDensity => Default Material Density-->
		<xsd:attribute name="defaultDensity" type="real64" use="required" />
		<!--defaultPoissonRatio => Poisson's ratio-->
		<xsd:attribute name="defaultPoissonRatio" type="real64" default="-1" />
		<!--defaultShearModulus => Elastic Shear Modulus Parameter-->
		<xsd:attribute name="defaultShearModulus" type="real64" default="-1" />
		<!--defaultYoungsModulus => Elastic Young's Modulus.-->
		<xsd:attribute name="defaultYoungsModulus" type="real64" default="-1" />
		<!--name => A name is required for any non-unique nodes-->
		<xsd:attribute name="name" type="string" use="required" />
	</xsd:complexType>
	<xsd:complexType name="MultiPhaseMultiComponentFluidType">
		<!--componentMolarWeight => Component molar weights-->
		<xsd:attribute name="componentMolarWeight" type="real64_array" default="{0}" />
		<!--componentNames => List of component names-->
		<xsd:attribute name="componentNames" type="string_array" default="{}" />
		<!--flashModelParaFile => name of the filen including flash calculation function parameters-->
		<xsd:attribute name="flashModelParaFile" type="string" use="required" />
		<!--phaseNames => List of fluid phases-->
		<xsd:attribute name="phaseNames" type="string_array" default="{}" />
		<!--phasePVTParaFiles => List of the names of the files including PVT function parameters-->
		<xsd:attribute name="phasePVTParaFiles" type="path_array" use="required" />
		<!--name => A name is required for any non-unique nodes-->
		<xsd:attribute name="name" type="string" use="required" />
	</xsd:complexType>
	<xsd:complexType name="PoreVolumeCompressibleSolidType">
		<!--compressibility => Solid compressibility-->
		<xsd:attribute name="compressibility" type="real64" use="required" />
		<!--referencePressure => Reference pressure for fluid compressibility-->
		<xsd:attribute name="referencePressure" type="real64" use="required" />
		<!--name => A name is required for any non-unique nodes-->
		<xsd:attribute name="name" type="string" use="required" />
	</xsd:complexType>
	<xsd:complexType name="PoroLinearElasticAnisotropicType">
		<!--BiotCoefficient => Biot's coefficient-->
		<xsd:attribute name="BiotCoefficient" type="real64" default="0" />
		<!--compressibility => Fluid Compressibilty-->
		<xsd:attribute name="compressibility" type="real64" default="-1" />
		<!--defaultC11 => Default for the 11 component of the Elastic Stiffness Tensor in Voigt notation-->
		<xsd:attribute name="defaultC11" type="real64" use="required" />
		<!--defaultC12 => Default for the 12 component of the Elastic Stiffness Tensor in Voigt notation-->
		<xsd:attribute name="defaultC12" type="real64" use="required" />
		<!--defaultC13 => Default for the 13 component of the Elastic Stiffness Tensor in Voigt notation-->
		<xsd:attribute name="defaultC13" type="real64" use="required" />
		<!--defaultC14 => Default for the 14 component of the Elastic Stiffness Tensor in Voigt notation-->
		<xsd:attribute name="defaultC14" type="real64" use="required" />
		<!--defaultC15 => Default for the 15 component of the Elastic Stiffness Tensor in Voigt notation-->
		<xsd:attribute name="defaultC15" type="real64" use="required" />
		<!--defaultC16 => Default for the 16 component of the Elastic Stiffness Tensor in Voigt notation-->
		<xsd:attribute name="defaultC16" type="real64" use="required" />
		<!--defaultC21 => Default for the 21 component of the Elastic Stiffness Tensor in Voigt notation-->
		<xsd:attribute name="defaultC21" type="real64" use="required" />
		<!--defaultC22 => Default for the 22 component of the Elastic Stiffness Tensor in Voigt notation-->
		<xsd:attribute name="defaultC22" type="real64" use="required" />
		<!--defaultC23 => Default for the 23 component of the Elastic Stiffness Tensor in Voigt notation-->
		<xsd:attribute name="defaultC23" type="real64" use="required" />
		<!--defaultC24 => Default for the 24 component of the Elastic Stiffness Tensor in Voigt notation-->
		<xsd:attribute name="defaultC24" type="real64" use="required" />
		<!--defaultC25 => Default for the 25 component of the Elastic Stiffness Tensor in Voigt notation-->
		<xsd:attribute name="defaultC25" type="real64" use="required" />
		<!--defaultC26 => Default for the 26 component of the Elastic Stiffness Tensor in Voigt notation-->
		<xsd:attribute name="defaultC26" type="real64" use="required" />
		<!--defaultC31 => Default for the 31 component of the Elastic Stiffness Tensor in Voigt notation-->
		<xsd:attribute name="defaultC31" type="real64" use="required" />
		<!--defaultC32 => Default for the 32 component of the Elastic Stiffness Tensor in Voigt notation-->
		<xsd:attribute name="defaultC32" type="real64" use="required" />
		<!--defaultC33 => Default for the 33 component of the Elastic Stiffness Tensor in Voigt notation-->
		<xsd:attribute name="defaultC33" type="real64" use="required" />
		<!--defaultC34 => Default for the 34 component of the Elastic Stiffness Tensor in Voigt notation-->
		<xsd:attribute name="defaultC34" type="real64" use="required" />
		<!--defaultC35 => Default for the 35 component of the Elastic Stiffness Tensor in Voigt notation-->
		<xsd:attribute name="defaultC35" type="real64" use="required" />
		<!--defaultC36 => Default for the 36 component of the Elastic Stiffness Tensor in Voigt notation-->
		<xsd:attribute name="defaultC36" type="real64" use="required" />
		<!--defaultC41 => Default for the 41 component of the Elastic Stiffness Tensor in Voigt notation-->
		<xsd:attribute name="defaultC41" type="real64" use="required" />
		<!--defaultC42 => Default for the 42 component of the Elastic Stiffness Tensor in Voigt notation-->
		<xsd:attribute name="defaultC42" type="real64" use="required" />
		<!--defaultC43 => Default for the 43 component of the Elastic Stiffness Tensor in Voigt notation-->
		<xsd:attribute name="defaultC43" type="real64" use="required" />
		<!--defaultC44 => Default for the 44 component of the Elastic Stiffness Tensor in Voigt notation-->
		<xsd:attribute name="defaultC44" type="real64" use="required" />
		<!--defaultC45 => Default for the 45 component of the Elastic Stiffness Tensor in Voigt notation-->
		<xsd:attribute name="defaultC45" type="real64" use="required" />
		<!--defaultC46 => Default for the 46 component of the Elastic Stiffness Tensor in Voigt notation-->
		<xsd:attribute name="defaultC46" type="real64" use="required" />
		<!--defaultC51 => Default for the 51 component of the Elastic Stiffness Tensor in Voigt notation-->
		<xsd:attribute name="defaultC51" type="real64" use="required" />
		<!--defaultC52 => Default for the 52 component of the Elastic Stiffness Tensor in Voigt notation-->
		<xsd:attribute name="defaultC52" type="real64" use="required" />
		<!--defaultC53 => Default for the 53 component of the Elastic Stiffness Tensor in Voigt notation-->
		<xsd:attribute name="defaultC53" type="real64" use="required" />
		<!--defaultC54 => Default for the 54 component of the Elastic Stiffness Tensor in Voigt notation-->
		<xsd:attribute name="defaultC54" type="real64" use="required" />
		<!--defaultC55 => Default for the 55 component of the Elastic Stiffness Tensor in Voigt notation-->
		<xsd:attribute name="defaultC55" type="real64" use="required" />
		<!--defaultC56 => Default for the 56 component of the Elastic Stiffness Tensor in Voigt notation-->
		<xsd:attribute name="defaultC56" type="real64" use="required" />
		<!--defaultC61 => Default for the 61 component of the Elastic Stiffness Tensor in Voigt notation-->
		<xsd:attribute name="defaultC61" type="real64" use="required" />
		<!--defaultC62 => Default for the 62 component of the Elastic Stiffness Tensor in Voigt notation-->
		<xsd:attribute name="defaultC62" type="real64" use="required" />
		<!--defaultC63 => Default for the 63 component of the Elastic Stiffness Tensor in Voigt notation-->
		<xsd:attribute name="defaultC63" type="real64" use="required" />
		<!--defaultC64 => Default for the 64 component of the Elastic Stiffness Tensor in Voigt notation-->
		<xsd:attribute name="defaultC64" type="real64" use="required" />
		<!--defaultC65 => Default for the 65 component of the Elastic Stiffness Tensor in Voigt notation-->
		<xsd:attribute name="defaultC65" type="real64" use="required" />
		<!--defaultC66 => Default for the 66 component of the Elastic Stiffness Tensor in Voigt notation-->
		<xsd:attribute name="defaultC66" type="real64" use="required" />
		<!--defaultDensity => Default Material Density-->
		<xsd:attribute name="defaultDensity" type="real64" use="required" />
		<!--referencePressure => ReferencePressure-->
		<xsd:attribute name="referencePressure" type="real64" default="0" />
		<!--name => A name is required for any non-unique nodes-->
		<xsd:attribute name="name" type="string" use="required" />
	</xsd:complexType>
	<xsd:complexType name="PoroLinearElasticIsotropicType">
		<!--BiotCoefficient => Biot's coefficient-->
		<xsd:attribute name="BiotCoefficient" type="real64" default="0" />
		<!--compressibility => Fluid Compressibilty-->
		<xsd:attribute name="compressibility" type="real64" default="-1" />
		<!--defaultBulkModulus => Elastic Bulk Modulus Parameter-->
		<xsd:attribute name="defaultBulkModulus" type="real64" default="-1" />
		<!--defaultDensity => Default Material Density-->
		<xsd:attribute name="defaultDensity" type="real64" use="required" />
		<!--defaultPoissonRatio => Poisson's ratio-->
		<xsd:attribute name="defaultPoissonRatio" type="real64" default="-1" />
		<!--defaultShearModulus => Elastic Shear Modulus Parameter-->
		<xsd:attribute name="defaultShearModulus" type="real64" default="-1" />
		<!--defaultYoungsModulus => Elastic Young's Modulus.-->
		<xsd:attribute name="defaultYoungsModulus" type="real64" default="-1" />
		<!--referencePressure => ReferencePressure-->
		<xsd:attribute name="referencePressure" type="real64" default="0" />
		<!--name => A name is required for any non-unique nodes-->
		<xsd:attribute name="name" type="string" use="required" />
	</xsd:complexType>
	<xsd:complexType name="VanGenuchtenBakerRelativePermeabilityType">
		<!--gasOilRelPermExponentInv => Rel perm power law exponent inverse for the pair (gas phase, oil phase) at residual water saturation-->
		<xsd:attribute name="gasOilRelPermExponentInv" type="real64_array" default="{0.5}" />
		<!--gasOilRelPermMaxValue => Maximum rel perm value for the pair (gas phase, oil phase) at residual water saturation-->
		<xsd:attribute name="gasOilRelPermMaxValue" type="real64_array" default="{0}" />
		<!--phaseMinVolumeFraction => Minimum volume fraction value for each phase-->
		<xsd:attribute name="phaseMinVolumeFraction" type="real64_array" default="{0}" />
		<!--phaseNames => List of fluid phases-->
		<xsd:attribute name="phaseNames" type="string_array" use="required" />
		<!--waterOilRelPermExponentInv => Rel perm power law exponent inverse for the pair (water phase, oil phase) at residual gas saturation-->
		<xsd:attribute name="waterOilRelPermExponentInv" type="real64_array" default="{0.5}" />
		<!--waterOilRelPermMaxValue => Maximum rel perm value for the pair (water phase, oil phase) at residual gas saturation-->
		<xsd:attribute name="waterOilRelPermMaxValue" type="real64_array" default="{0}" />
		<!--name => A name is required for any non-unique nodes-->
		<xsd:attribute name="name" type="string" use="required" />
	</xsd:complexType>
	<xsd:complexType name="VanGenuchtenCapillaryPressureType">
		<!--capPressureEpsilon => Saturation at which the extremum capillary pressure is attained; used to avoid infinite capillary pressure values for saturations close to 0 and 1-->
		<xsd:attribute name="capPressureEpsilon" type="real64" default="1e-06" />
		<!--phaseCapPressureExponentInv => Inverse of capillary power law exponent for each phase-->
		<xsd:attribute name="phaseCapPressureExponentInv" type="real64_array" default="{0.5}" />
		<!--phaseCapPressureMultiplier => Entry pressure value for each phase-->
		<xsd:attribute name="phaseCapPressureMultiplier" type="real64_array" default="{1}" />
		<!--phaseMinVolumeFraction => Minimum volume fraction value for each phase-->
		<xsd:attribute name="phaseMinVolumeFraction" type="real64_array" default="{0}" />
		<!--phaseNames => List of fluid phases-->
		<xsd:attribute name="phaseNames" type="string_array" use="required" />
		<!--name => A name is required for any non-unique nodes-->
		<xsd:attribute name="name" type="string" use="required" />
	</xsd:complexType>
	<xsd:complexType name="ElementRegionsType">
		<xsd:choice minOccurs="0" maxOccurs="unbounded">
			<xsd:element name="CellElementRegion" type="CellElementRegionType" />
			<xsd:element name="FaceElementRegion" type="FaceElementRegionType" />
			<xsd:element name="WellElementRegion" type="WellElementRegionType" />
		</xsd:choice>
	</xsd:complexType>
	<xsd:complexType name="CellElementRegionType">
		<xsd:choice minOccurs="0" maxOccurs="unbounded" />
		<!--cellBlocks => (no description available)-->
		<xsd:attribute name="cellBlocks" type="string_array" default="{}" />
		<!--coarseningRatio => (no description available)-->
		<xsd:attribute name="coarseningRatio" type="real64" default="0" />
		<!--materialList => List of materials present in this region-->
		<xsd:attribute name="materialList" type="string_array" use="required" />
		<!--name => A name is required for any non-unique nodes-->
		<xsd:attribute name="name" type="string" use="required" />
	</xsd:complexType>
	<xsd:complexType name="FaceElementRegionType">
		<xsd:choice minOccurs="0" maxOccurs="unbounded" />
		<!--defaultAperture => The default aperture of for new faceElements.-->
		<xsd:attribute name="defaultAperture" type="real64" use="required" />
		<!--materialList => List of materials present in this region-->
		<xsd:attribute name="materialList" type="string_array" use="required" />
		<!--name => A name is required for any non-unique nodes-->
		<xsd:attribute name="name" type="string" use="required" />
	</xsd:complexType>
	<xsd:complexType name="WellElementRegionType">
		<xsd:choice minOccurs="0" maxOccurs="unbounded" />
		<!--materialList => List of materials present in this region-->
		<xsd:attribute name="materialList" type="string_array" use="required" />
		<!--name => A name is required for any non-unique nodes-->
		<xsd:attribute name="name" type="string" use="required" />
	</xsd:complexType>
	<xsd:complexType name="IncludedType">
		<xsd:choice minOccurs="0" maxOccurs="unbounded">
			<xsd:element name="File" type="FileType" />
		</xsd:choice>
	</xsd:complexType>
	<xsd:complexType name="FileType">
		<!--name => A name is required for any non-unique nodes-->
		<xsd:attribute name="name" type="string" use="required" />
	</xsd:complexType>
	<xsd:complexType name="ParametersType">
		<xsd:choice minOccurs="0" maxOccurs="unbounded">
			<xsd:element name="Parameter" type="ParameterType" />
		</xsd:choice>
	</xsd:complexType>
	<xsd:complexType name="ParameterType">
		<!--value => Input parameter definition for the preprocessor-->
		<xsd:attribute name="value" type="string" use="required" />
		<!--name => A name is required for any non-unique nodes-->
		<xsd:attribute name="name" type="string" use="required" />
	</xsd:complexType>
</xsd:schema><|MERGE_RESOLUTION|>--- conflicted
+++ resolved
@@ -1273,12 +1273,9 @@
 		<xsd:attribute name="name" type="string" use="required" />
 	</xsd:complexType>
 	<xsd:complexType name="ContactType">
-<<<<<<< HEAD
-=======
 		<xsd:choice minOccurs="0" maxOccurs="1">
 			<xsd:element name="TableFunction" type="TableFunctionType" />
 		</xsd:choice>
->>>>>>> 48a51b14
 		<!--apertureTolerance => Value to be used to avoid floating point errors in expressions involving aperture. For example in the case of dividing by the actual aperture (not the effective aperture that results from the aperture function) this value may be used to avoid 1/0 errors. Note that this value may have some physical significance in its usage, as it may be used to smooth out highly nonlinear behavior associated with 1/0 in addition to avoiding the 1/0 error.-->
 		<xsd:attribute name="apertureTolerance" type="real64" default="1e-09" />
 		<!--penaltyStiffness => Value of the penetration penalty stiffness. Units of Pressure/length-->
