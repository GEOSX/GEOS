<?xml version="1.0"?>
<xsd:schema xmlns:xsd="http://www.w3.org/2001/XMLSchema">
	<xsd:annotation>
		<xsd:documentation xml:lang="en">GEOSX Input Schema</xsd:documentation>
	</xsd:annotation>
	<xsd:simpleType name="string">
		<xsd:restriction base="xsd:string">
			<xsd:pattern value="[^,\{\}]*" />
		</xsd:restriction>
	</xsd:simpleType>
	<xsd:simpleType name="real32_array3d">
		<xsd:restriction base="xsd:string">
			<xsd:pattern value="\{(\{(\{([+-]?[\d]*([\d]\.?|\.[\d])[\d]*([eE][-+]?[\d]+|\s*),\s*)*[+-]?[\d]*([\d]\.?|\.[\d])[\d]*([eE][-+]?[\d]+|\s*)\},\s*)*\{([+-]?[\d]*([\d]\.?|\.[\d])[\d]*([eE][-+]?[\d]+|\s*),\s*)*[+-]?[\d]*([\d]\.?|\.[\d])[\d]*([eE][-+]?[\d]+|\s*)\}\},\s*)*\{(\{([+-]?[\d]*([\d]\.?|\.[\d])[\d]*([eE][-+]?[\d]+|\s*),\s*)*[+-]?[\d]*([\d]\.?|\.[\d])[\d]*([eE][-+]?[\d]+|\s*)\},\s*)*\{([+-]?[\d]*([\d]\.?|\.[\d])[\d]*([eE][-+]?[\d]+|\s*),\s*)*[+-]?[\d]*([\d]\.?|\.[\d])[\d]*([eE][-+]?[\d]+|\s*)\}\}\}" />
		</xsd:restriction>
	</xsd:simpleType>
	<xsd:simpleType name="globalIndex_array3d">
		<xsd:restriction base="xsd:string">
			<xsd:pattern value="\{(\{(\{([+-]?[\d]+,\s*)*[+-]?[\d]+\},\s*)*\{([+-]?[\d]+,\s*)*[+-]?[\d]+\}\},\s*)*\{(\{([+-]?[\d]+,\s*)*[+-]?[\d]+\},\s*)*\{([+-]?[\d]+,\s*)*[+-]?[\d]+\}\}\}" />
		</xsd:restriction>
	</xsd:simpleType>
	<xsd:simpleType name="real64_array3d">
		<xsd:restriction base="xsd:string">
			<xsd:pattern value="\{(\{(\{([+-]?[\d]*([\d]\.?|\.[\d])[\d]*([eE][-+]?[\d]+|\s*),\s*)*[+-]?[\d]*([\d]\.?|\.[\d])[\d]*([eE][-+]?[\d]+|\s*)\},\s*)*\{([+-]?[\d]*([\d]\.?|\.[\d])[\d]*([eE][-+]?[\d]+|\s*),\s*)*[+-]?[\d]*([\d]\.?|\.[\d])[\d]*([eE][-+]?[\d]+|\s*)\}\},\s*)*\{(\{([+-]?[\d]*([\d]\.?|\.[\d])[\d]*([eE][-+]?[\d]+|\s*),\s*)*[+-]?[\d]*([\d]\.?|\.[\d])[\d]*([eE][-+]?[\d]+|\s*)\},\s*)*\{([+-]?[\d]*([\d]\.?|\.[\d])[\d]*([eE][-+]?[\d]+|\s*),\s*)*[+-]?[\d]*([\d]\.?|\.[\d])[\d]*([eE][-+]?[\d]+|\s*)\}\}\}" />
		</xsd:restriction>
	</xsd:simpleType>
	<xsd:simpleType name="r2_array2d">
		<xsd:restriction base="xsd:string">
			<xsd:pattern value="\{(\{(([+-]?[\d]*([\d]\.?|\.[\d])[\d]*([eE][-+]?[\d]+|\s*),\s*){8}[+-]?[\d]*([\d]\.?|\.[\d])[\d]*([eE][-+]?[\d]+|\s*),\s*)*([+-]?[\d]*([\d]\.?|\.[\d])[\d]*([eE][-+]?[\d]+|\s*),\s*){8}[+-]?[\d]*([\d]\.?|\.[\d])[\d]*([eE][-+]?[\d]+|\s*)\},\s*)*\{(([+-]?[\d]*([\d]\.?|\.[\d])[\d]*([eE][-+]?[\d]+|\s*),\s*){8}[+-]?[\d]*([\d]\.?|\.[\d])[\d]*([eE][-+]?[\d]+|\s*),\s*)*([+-]?[\d]*([\d]\.?|\.[\d])[\d]*([eE][-+]?[\d]+|\s*),\s*){8}[+-]?[\d]*([\d]\.?|\.[\d])[\d]*([eE][-+]?[\d]+|\s*)\}\}" />
		</xsd:restriction>
	</xsd:simpleType>
	<xsd:simpleType name="mapPair_array">
		<xsd:restriction base="xsd:string">
			<xsd:pattern value="\{([^,\{\}]*,\s*)*[^,\{\}]*\}" />
		</xsd:restriction>
	</xsd:simpleType>
	<xsd:simpleType name="integer_array3d">
		<xsd:restriction base="xsd:string">
			<xsd:pattern value="\{(\{(\{([+-]?[\d]+,\s*)*[+-]?[\d]+\},\s*)*\{([+-]?[\d]+,\s*)*[+-]?[\d]+\}\},\s*)*\{(\{([+-]?[\d]+,\s*)*[+-]?[\d]+\},\s*)*\{([+-]?[\d]+,\s*)*[+-]?[\d]+\}\}\}" />
		</xsd:restriction>
	</xsd:simpleType>
	<xsd:simpleType name="r1_array2d">
		<xsd:restriction base="xsd:string">
			<xsd:pattern value="\{(\{(([+-]?[\d]*([\d]\.?|\.[\d])[\d]*([eE][-+]?[\d]+|\s*),\s*){2}[+-]?[\d]*([\d]\.?|\.[\d])[\d]*([eE][-+]?[\d]+|\s*),\s*)*([+-]?[\d]*([\d]\.?|\.[\d])[\d]*([eE][-+]?[\d]+|\s*),\s*){2}[+-]?[\d]*([\d]\.?|\.[\d])[\d]*([eE][-+]?[\d]+|\s*)\},\s*)*\{(([+-]?[\d]*([\d]\.?|\.[\d])[\d]*([eE][-+]?[\d]+|\s*),\s*){2}[+-]?[\d]*([\d]\.?|\.[\d])[\d]*([eE][-+]?[\d]+|\s*),\s*)*([+-]?[\d]*([\d]\.?|\.[\d])[\d]*([eE][-+]?[\d]+|\s*),\s*){2}[+-]?[\d]*([\d]\.?|\.[\d])[\d]*([eE][-+]?[\d]+|\s*)\}\}" />
		</xsd:restriction>
	</xsd:simpleType>
	<xsd:simpleType name="string_array">
		<xsd:restriction base="xsd:string">
			<xsd:pattern value="\{([^,\{\}]*,\s*)*[^,\{\}]*\}" />
		</xsd:restriction>
	</xsd:simpleType>
	<xsd:simpleType name="localIndex_array3d">
		<xsd:restriction base="xsd:string">
			<xsd:pattern value="\{(\{(\{([+-]?[\d]+,\s*)*[+-]?[\d]+\},\s*)*\{([+-]?[\d]+,\s*)*[+-]?[\d]+\}\},\s*)*\{(\{([+-]?[\d]+,\s*)*[+-]?[\d]+\},\s*)*\{([+-]?[\d]+,\s*)*[+-]?[\d]+\}\}\}" />
		</xsd:restriction>
	</xsd:simpleType>
	<xsd:simpleType name="real64_array2d">
		<xsd:restriction base="xsd:string">
			<xsd:pattern value="\{(\{([+-]?[\d]*([\d]\.?|\.[\d])[\d]*([eE][-+]?[\d]+|\s*),\s*)*[+-]?[\d]*([\d]\.?|\.[\d])[\d]*([eE][-+]?[\d]+|\s*)\},\s*)*\{([+-]?[\d]*([\d]\.?|\.[\d])[\d]*([eE][-+]?[\d]+|\s*),\s*)*[+-]?[\d]*([\d]\.?|\.[\d])[\d]*([eE][-+]?[\d]+|\s*)\}\}" />
		</xsd:restriction>
	</xsd:simpleType>
	<xsd:simpleType name="mapPair">
		<xsd:restriction base="xsd:string">
			<xsd:pattern value="[^,\{\}]*" />
		</xsd:restriction>
	</xsd:simpleType>
	<xsd:simpleType name="real32_array2d">
		<xsd:restriction base="xsd:string">
			<xsd:pattern value="\{(\{([+-]?[\d]*([\d]\.?|\.[\d])[\d]*([eE][-+]?[\d]+|\s*),\s*)*[+-]?[\d]*([\d]\.?|\.[\d])[\d]*([eE][-+]?[\d]+|\s*)\},\s*)*\{([+-]?[\d]*([\d]\.?|\.[\d])[\d]*([eE][-+]?[\d]+|\s*),\s*)*[+-]?[\d]*([\d]\.?|\.[\d])[\d]*([eE][-+]?[\d]+|\s*)\}\}" />
		</xsd:restriction>
	</xsd:simpleType>
	<xsd:simpleType name="r2Sym_array2d">
		<xsd:restriction base="xsd:string">
			<xsd:pattern value="\{(\{(([+-]?[\d]*([\d]\.?|\.[\d])[\d]*([eE][-+]?[\d]+|\s*),\s*){5}[+-]?[\d]*([\d]\.?|\.[\d])[\d]*([eE][-+]?[\d]+|\s*),\s*)*([+-]?[\d]*([\d]\.?|\.[\d])[\d]*([eE][-+]?[\d]+|\s*),\s*){5}[+-]?[\d]*([\d]\.?|\.[\d])[\d]*([eE][-+]?[\d]+|\s*)\},\s*)*\{(([+-]?[\d]*([\d]\.?|\.[\d])[\d]*([eE][-+]?[\d]+|\s*),\s*){5}[+-]?[\d]*([\d]\.?|\.[\d])[\d]*([eE][-+]?[\d]+|\s*),\s*)*([+-]?[\d]*([\d]\.?|\.[\d])[\d]*([eE][-+]?[\d]+|\s*),\s*){5}[+-]?[\d]*([\d]\.?|\.[\d])[\d]*([eE][-+]?[\d]+|\s*)\}\}" />
		</xsd:restriction>
	</xsd:simpleType>
	<xsd:simpleType name="globalIndex_array2d">
		<xsd:restriction base="xsd:string">
			<xsd:pattern value="\{(\{([+-]?[\d]+,\s*)*[+-]?[\d]+\},\s*)*\{([+-]?[\d]+,\s*)*[+-]?[\d]+\}\}" />
		</xsd:restriction>
	</xsd:simpleType>
	<xsd:simpleType name="localIndex_array2d">
		<xsd:restriction base="xsd:string">
			<xsd:pattern value="\{(\{([+-]?[\d]+,\s*)*[+-]?[\d]+\},\s*)*\{([+-]?[\d]+,\s*)*[+-]?[\d]+\}\}" />
		</xsd:restriction>
	</xsd:simpleType>
	<xsd:simpleType name="integer_array2d">
		<xsd:restriction base="xsd:string">
			<xsd:pattern value="\{(\{([+-]?[\d]+,\s*)*[+-]?[\d]+\},\s*)*\{([+-]?[\d]+,\s*)*[+-]?[\d]+\}\}" />
		</xsd:restriction>
	</xsd:simpleType>
	<xsd:simpleType name="r2Sym_array">
		<xsd:restriction base="xsd:string">
			<xsd:pattern value="\{(([+-]?[\d]*([\d]\.?|\.[\d])[\d]*([eE][-+]?[\d]+|\s*),\s*){5}[+-]?[\d]*([\d]\.?|\.[\d])[\d]*([eE][-+]?[\d]+|\s*),\s*)*([+-]?[\d]*([\d]\.?|\.[\d])[\d]*([eE][-+]?[\d]+|\s*),\s*){5}[+-]?[\d]*([\d]\.?|\.[\d])[\d]*([eE][-+]?[\d]+|\s*)\}" />
		</xsd:restriction>
	</xsd:simpleType>
	<xsd:simpleType name="r1_array">
		<xsd:restriction base="xsd:string">
			<xsd:pattern value="\{(([+-]?[\d]*([\d]\.?|\.[\d])[\d]*([eE][-+]?[\d]+|\s*),\s*){2}[+-]?[\d]*([\d]\.?|\.[\d])[\d]*([eE][-+]?[\d]+|\s*),\s*)*([+-]?[\d]*([\d]\.?|\.[\d])[\d]*([eE][-+]?[\d]+|\s*),\s*){2}[+-]?[\d]*([\d]\.?|\.[\d])[\d]*([eE][-+]?[\d]+|\s*)\}" />
		</xsd:restriction>
	</xsd:simpleType>
	<xsd:simpleType name="real32_array">
		<xsd:restriction base="xsd:string">
			<xsd:pattern value="\{([+-]?[\d]*([\d]\.?|\.[\d])[\d]*([eE][-+]?[\d]+|\s*),\s*)*[+-]?[\d]*([\d]\.?|\.[\d])[\d]*([eE][-+]?[\d]+|\s*)\}" />
		</xsd:restriction>
	</xsd:simpleType>
	<xsd:simpleType name="r2_array">
		<xsd:restriction base="xsd:string">
			<xsd:pattern value="\{(([+-]?[\d]*([\d]\.?|\.[\d])[\d]*([eE][-+]?[\d]+|\s*),\s*){8}[+-]?[\d]*([\d]\.?|\.[\d])[\d]*([eE][-+]?[\d]+|\s*),\s*)*([+-]?[\d]*([\d]\.?|\.[\d])[\d]*([eE][-+]?[\d]+|\s*),\s*){8}[+-]?[\d]*([\d]\.?|\.[\d])[\d]*([eE][-+]?[\d]+|\s*)\}" />
		</xsd:restriction>
	</xsd:simpleType>
	<xsd:simpleType name="globalIndex_array">
		<xsd:restriction base="xsd:string">
			<xsd:pattern value="\{([+-]?[\d]+,\s*)*[+-]?[\d]+\}" />
		</xsd:restriction>
	</xsd:simpleType>
	<xsd:simpleType name="real64_array">
		<xsd:restriction base="xsd:string">
			<xsd:pattern value="\{([+-]?[\d]*([\d]\.?|\.[\d])[\d]*([eE][-+]?[\d]+|\s*),\s*)*[+-]?[\d]*([\d]\.?|\.[\d])[\d]*([eE][-+]?[\d]+|\s*)\}" />
		</xsd:restriction>
	</xsd:simpleType>
	<xsd:simpleType name="localIndex_array">
		<xsd:restriction base="xsd:string">
			<xsd:pattern value="\{([+-]?[\d]+,\s*)*[+-]?[\d]+\}" />
		</xsd:restriction>
	</xsd:simpleType>
	<xsd:simpleType name="integer_array">
		<xsd:restriction base="xsd:string">
			<xsd:pattern value="\{([+-]?[\d]+,\s*)*[+-]?[\d]+\}" />
		</xsd:restriction>
	</xsd:simpleType>
	<xsd:simpleType name="R2SymTensor">
		<xsd:restriction base="xsd:string">
			<xsd:pattern value="([+-]?[\d]*([\d]\.?|\.[\d])[\d]*([eE][-+]?[\d]+|\s*),\s*){5}[+-]?[\d]*([\d]\.?|\.[\d])[\d]*([eE][-+]?[\d]+|\s*)" />
		</xsd:restriction>
	</xsd:simpleType>
	<xsd:simpleType name="R2Tensor">
		<xsd:restriction base="xsd:string">
			<xsd:pattern value="([+-]?[\d]*([\d]\.?|\.[\d])[\d]*([eE][-+]?[\d]+|\s*),\s*){8}[+-]?[\d]*([\d]\.?|\.[\d])[\d]*([eE][-+]?[\d]+|\s*)" />
		</xsd:restriction>
	</xsd:simpleType>
	<xsd:simpleType name="real64">
		<xsd:restriction base="xsd:string">
			<xsd:pattern value="[+-]?[\d]*([\d]\.?|\.[\d])[\d]*([eE][-+]?[\d]+|\s*)" />
		</xsd:restriction>
	</xsd:simpleType>
	<xsd:simpleType name="R1Tensor">
		<xsd:restriction base="xsd:string">
			<xsd:pattern value="([+-]?[\d]*([\d]\.?|\.[\d])[\d]*([eE][-+]?[\d]+|\s*),\s*){2}[+-]?[\d]*([\d]\.?|\.[\d])[\d]*([eE][-+]?[\d]+|\s*)" />
		</xsd:restriction>
	</xsd:simpleType>
	<xsd:simpleType name="globalIndex">
		<xsd:restriction base="xsd:string">
			<xsd:pattern value="[+-]?[\d]+" />
		</xsd:restriction>
	</xsd:simpleType>
	<xsd:simpleType name="localIndex">
		<xsd:restriction base="xsd:string">
			<xsd:pattern value="[+-]?[\d]+" />
		</xsd:restriction>
	</xsd:simpleType>
	<xsd:simpleType name="real32">
		<xsd:restriction base="xsd:string">
			<xsd:pattern value="[+-]?[\d]*([\d]\.?|\.[\d])[\d]*([eE][-+]?[\d]+|\s*)" />
		</xsd:restriction>
	</xsd:simpleType>
	<xsd:simpleType name="integer">
		<xsd:restriction base="xsd:string">
			<xsd:pattern value="[+-]?[\d]+" />
		</xsd:restriction>
	</xsd:simpleType>
	<xsd:element name="Problem" type="ProblemType" />
	<xsd:complexType name="ProblemType">
		<xsd:choice minOccurs="0" maxOccurs="unbounded">
			<xsd:element name="Events" type="EventsType" minOccurs="1" maxOccurs="1" />
			<xsd:element name="FieldSpecifications" type="FieldSpecificationsType" maxOccurs="1" />
			<xsd:element name="Functions" type="FunctionsType" maxOccurs="1" />
			<xsd:element name="Geometry" type="GeometryType" maxOccurs="1" />
			<xsd:element name="Mesh" type="MeshType" minOccurs="1" maxOccurs="1" />
			<xsd:element name="NumericalMethods" type="NumericalMethodsType" maxOccurs="1" />
			<xsd:element name="Outputs" type="OutputsType" minOccurs="1" maxOccurs="1" />
			<xsd:element name="Solvers" type="SolversType" minOccurs="1" maxOccurs="1" />
			<xsd:element name="Constitutive" type="ConstitutiveType" maxOccurs="1" />
			<xsd:element name="ElementRegions" type="ElementRegionsType" maxOccurs="1" />
			<xsd:element name="Included" type="IncludedType" maxOccurs="1" />
			<xsd:element name="Parameters" type="ParametersType" maxOccurs="1" />
		</xsd:choice>
	</xsd:complexType>
	<xsd:complexType name="EventsType">
		<xsd:choice minOccurs="0" maxOccurs="unbounded">
			<xsd:element name="HaltEvent" type="HaltEventType" />
			<xsd:element name="PeriodicEvent" type="PeriodicEventType" />
			<xsd:element name="SoloEvent" type="SoloEventType" />
		</xsd:choice>
		<!--maxCycle => Maximum simulation cycle for the global event loop.-->
		<xsd:attribute name="maxCycle" type="integer" default="2147483647" />
		<!--maxTime => Maximum simulation time for the global event loop.-->
		<xsd:attribute name="maxTime" type="real64" default="1.79769e+308" />
		<!--verbosity => Verbosity level.-->
		<xsd:attribute name="verbosity" type="integer" default="0" />
	</xsd:complexType>
	<xsd:complexType name="HaltEventType">
		<xsd:choice minOccurs="0" maxOccurs="unbounded">
			<xsd:element name="HaltEvent" type="HaltEventType" />
			<xsd:element name="PeriodicEvent" type="PeriodicEventType" />
			<xsd:element name="SoloEvent" type="SoloEventType" />
		</xsd:choice>
		<!--beginTime => Start time of this event.-->
		<xsd:attribute name="beginTime" type="real64" default="0" />
		<!--endTime => End time of this event.-->
		<xsd:attribute name="endTime" type="real64" default="1e+100" />
		<!--forceDt => While active, this event will request this timestep value (ignoring any children/targets requests).-->
		<xsd:attribute name="forceDt" type="real64" default="-1" />
		<!--maxEventDt => While active, this event will request a timestep <= this value (depending upon any child/target requests).-->
		<xsd:attribute name="maxEventDt" type="real64" default="-1" />
		<!--maxRuntime => The maximum allowable runtime for the job.-->
		<xsd:attribute name="maxRuntime" type="real64" use="required" />
		<!--target => Name of the object to be executed when the event criteria are met.-->
		<xsd:attribute name="target" type="string" default="" />
		<!--targetExactStartStop => If this option is set, the event will reduce its timestep requests to match any specified beginTime/endTimes exactly.-->
		<xsd:attribute name="targetExactStartStop" type="integer" default="1" />
		<!--verbosity => Verbosity level-->
		<xsd:attribute name="verbosity" type="integer" default="0" />
		<!--name => A name is required for any non-unique nodes-->
		<xsd:attribute name="name" type="string" use="required" />
	</xsd:complexType>
	<xsd:complexType name="PeriodicEventType">
		<xsd:choice minOccurs="0" maxOccurs="unbounded">
			<xsd:element name="HaltEvent" type="HaltEventType" />
			<xsd:element name="PeriodicEvent" type="PeriodicEventType" />
			<xsd:element name="SoloEvent" type="SoloEventType" />
		</xsd:choice>
		<!--beginTime => Start time of this event.-->
		<xsd:attribute name="beginTime" type="real64" default="0" />
		<!--cycleFrequency => Event application frequency (cycle, default)-->
		<xsd:attribute name="cycleFrequency" type="integer" default="1" />
		<!--endTime => End time of this event.-->
		<xsd:attribute name="endTime" type="real64" default="1e+100" />
		<!--forceDt => While active, this event will request this timestep value (ignoring any children/targets requests).-->
		<xsd:attribute name="forceDt" type="real64" default="-1" />
		<!--function => Name of an optional function to evaluate when the time/cycle criteria are met.If the result is greater than the specified eventThreshold, the function will continue to execute.-->
		<xsd:attribute name="function" type="string" default="" />
		<!--maxEventDt => While active, this event will request a timestep <= this value (depending upon any child/target requests).-->
		<xsd:attribute name="maxEventDt" type="real64" default="-1" />
		<!--object => If the optional function requires an object as an input, specify its path here.-->
		<xsd:attribute name="object" type="string" default="" />
		<!--set => If the optional function is applied to an object, specify the setname to evaluate (default = everything).-->
		<xsd:attribute name="set" type="string" default="" />
		<!--stat => If the optional function is applied to an object, specify the statistic to compare to the eventThreshold.The current options include: min, avg, and max.-->
		<xsd:attribute name="stat" type="integer" default="0" />
		<!--target => Name of the object to be executed when the event criteria are met.-->
		<xsd:attribute name="target" type="string" default="" />
		<!--targetExactStartStop => If this option is set, the event will reduce its timestep requests to match any specified beginTime/endTimes exactly.-->
		<xsd:attribute name="targetExactStartStop" type="integer" default="1" />
		<!--targetExactTimestep => If this option is set, the event will reduce its timestep requests to match the specified timeFrequency perfectly: dt_request = min(dt_request, t_last + time_frequency - time)).-->
		<xsd:attribute name="targetExactTimestep" type="integer" default="1" />
		<!--threshold => If the optional function is used, the event will execute if the value returned by the function exceeds this threshold.-->
		<xsd:attribute name="threshold" type="real64" default="0" />
		<!--timeFrequency => Event application frequency (time).  Note: if this value is specified, it will override any cycle-based behavior.-->
		<xsd:attribute name="timeFrequency" type="real64" default="-1" />
		<!--verbosity => Verbosity level-->
		<xsd:attribute name="verbosity" type="integer" default="0" />
		<!--name => A name is required for any non-unique nodes-->
		<xsd:attribute name="name" type="string" use="required" />
	</xsd:complexType>
	<xsd:complexType name="SoloEventType">
		<xsd:choice minOccurs="0" maxOccurs="unbounded">
			<xsd:element name="HaltEvent" type="HaltEventType" />
			<xsd:element name="PeriodicEvent" type="PeriodicEventType" />
			<xsd:element name="SoloEvent" type="SoloEventType" />
		</xsd:choice>
		<!--beginTime => Start time of this event.-->
		<xsd:attribute name="beginTime" type="real64" default="0" />
		<!--endTime => End time of this event.-->
		<xsd:attribute name="endTime" type="real64" default="1e+100" />
		<!--forceDt => While active, this event will request this timestep value (ignoring any children/targets requests).-->
		<xsd:attribute name="forceDt" type="real64" default="-1" />
		<!--maxEventDt => While active, this event will request a timestep <= this value (depending upon any child/target requests).-->
		<xsd:attribute name="maxEventDt" type="real64" default="-1" />
		<!--target => Name of the object to be executed when the event criteria are met.-->
		<xsd:attribute name="target" type="string" default="" />
		<!--targetCycle => Targeted cycle to execute the event.-->
		<xsd:attribute name="targetCycle" type="integer" default="-1" />
		<!--targetExactStartStop => If this option is set, the event will reduce its timestep requests to match any specified beginTime/endTimes exactly.-->
		<xsd:attribute name="targetExactStartStop" type="integer" default="1" />
		<!--targetExactTimestep => If this option is set, the event will reduce its timestep requests to match the specified execution time exactly: dt_request = min(dt_request, t_target - time)).-->
		<xsd:attribute name="targetExactTimestep" type="integer" default="1" />
		<!--targetTime => Targeted time to execute the event.-->
		<xsd:attribute name="targetTime" type="real64" default="-1" />
		<!--verbosity => Verbosity level-->
		<xsd:attribute name="verbosity" type="integer" default="0" />
		<!--name => A name is required for any non-unique nodes-->
		<xsd:attribute name="name" type="string" use="required" />
	</xsd:complexType>
	<xsd:complexType name="FieldSpecificationsType">
		<xsd:choice minOccurs="0" maxOccurs="unbounded">
			<xsd:element name="Dirichlet" type="DirichletType" />
			<xsd:element name="FieldSpecification" type="FieldSpecificationType" />
			<xsd:element name="SourceFlux" type="SourceFluxType" />
		</xsd:choice>
	</xsd:complexType>
	<xsd:complexType name="DirichletType">
		<!--bcApplicationTableName => Name of table that specifies the on/off application of the bc.-->
		<xsd:attribute name="bcApplicationTableName" type="string" default="" />
		<!--beginTime => time at which BC will start being applied.-->
		<xsd:attribute name="beginTime" type="real64" default="-1e+99" />
		<!--component => Component of field (if tensor) to apply boundary condition to-->
		<xsd:attribute name="component" type="integer" default="0" />
		<!--direction => Direction to apply boundary condition to-->
		<xsd:attribute name="direction" type="R1Tensor" default="0 0 0" />
		<!--endTime => time at which bc will stop being applied-->
		<xsd:attribute name="endTime" type="real64" default="1e+99" />
		<!--fieldName => Name of field that boundary condition is applied to.-->
		<xsd:attribute name="fieldName" type="string" default="" />
		<!--functionName => Name of function that specifies variation of the BC-->
		<xsd:attribute name="functionName" type="string" default="" />
		<!--initialCondition => BC is applied as an initial condition.-->
		<xsd:attribute name="initialCondition" type="integer" default="0" />
		<!--objectPath => Path to the target field-->
		<xsd:attribute name="objectPath" type="string" default="" />
		<!--scale => Scale factor for value of BC.-->
		<xsd:attribute name="scale" type="real64" default="0" />
		<!--setNames => Name of sets that boundary condition is applied to.-->
		<xsd:attribute name="setNames" type="string_array" use="required" />
		<!--name => A name is required for any non-unique nodes-->
		<xsd:attribute name="name" type="string" use="required" />
	</xsd:complexType>
	<xsd:complexType name="FieldSpecificationType">
		<!--bcApplicationTableName => Name of table that specifies the on/off application of the bc.-->
		<xsd:attribute name="bcApplicationTableName" type="string" default="" />
		<!--beginTime => time at which BC will start being applied.-->
		<xsd:attribute name="beginTime" type="real64" default="-1e+99" />
		<!--component => Component of field (if tensor) to apply boundary condition to-->
		<xsd:attribute name="component" type="integer" default="0" />
		<!--direction => Direction to apply boundary condition to-->
		<xsd:attribute name="direction" type="R1Tensor" default="0 0 0" />
		<!--endTime => time at which bc will stop being applied-->
		<xsd:attribute name="endTime" type="real64" default="1e+99" />
		<!--fieldName => Name of field that boundary condition is applied to.-->
		<xsd:attribute name="fieldName" type="string" default="" />
		<!--functionName => Name of function that specifies variation of the BC-->
		<xsd:attribute name="functionName" type="string" default="" />
		<!--initialCondition => BC is applied as an initial condition.-->
		<xsd:attribute name="initialCondition" type="integer" default="0" />
		<!--objectPath => Path to the target field-->
		<xsd:attribute name="objectPath" type="string" default="" />
		<!--scale => Scale factor for value of BC.-->
		<xsd:attribute name="scale" type="real64" default="0" />
		<!--setNames => Name of sets that boundary condition is applied to.-->
		<xsd:attribute name="setNames" type="string_array" use="required" />
		<!--name => A name is required for any non-unique nodes-->
		<xsd:attribute name="name" type="string" use="required" />
	</xsd:complexType>
	<xsd:complexType name="SourceFluxType">
		<!--bcApplicationTableName => Name of table that specifies the on/off application of the bc.-->
		<xsd:attribute name="bcApplicationTableName" type="string" default="" />
		<!--beginTime => time at which BC will start being applied.-->
		<xsd:attribute name="beginTime" type="real64" default="-1e+99" />
		<!--component => Component of field (if tensor) to apply boundary condition to-->
		<xsd:attribute name="component" type="integer" default="0" />
		<!--direction => Direction to apply boundary condition to-->
		<xsd:attribute name="direction" type="R1Tensor" default="0 0 0" />
		<!--endTime => time at which bc will stop being applied-->
		<xsd:attribute name="endTime" type="real64" default="1e+99" />
		<!--fieldName => Name of field that boundary condition is applied to.-->
		<xsd:attribute name="fieldName" type="string" default="" />
		<!--functionName => Name of function that specifies variation of the BC-->
		<xsd:attribute name="functionName" type="string" default="" />
		<!--initialCondition => BC is applied as an initial condition.-->
		<xsd:attribute name="initialCondition" type="integer" default="0" />
		<!--objectPath => Path to the target field-->
		<xsd:attribute name="objectPath" type="string" default="" />
		<!--scale => Scale factor for value of BC.-->
		<xsd:attribute name="scale" type="real64" default="0" />
		<!--setNames => Name of sets that boundary condition is applied to.-->
		<xsd:attribute name="setNames" type="string_array" use="required" />
		<!--name => A name is required for any non-unique nodes-->
		<xsd:attribute name="name" type="string" use="required" />
	</xsd:complexType>
	<xsd:complexType name="FunctionsType">
		<xsd:choice minOccurs="0" maxOccurs="unbounded">
			<xsd:element name="CompositeFunction" type="CompositeFunctionType" />
			<xsd:element name="SymbolicFunction" type="SymbolicFunctionType" />
			<xsd:element name="TableFunction" type="TableFunctionType" />
		</xsd:choice>
	</xsd:complexType>
	<xsd:complexType name="CompositeFunctionType">
		<!--expression => Composite math expression-->
		<xsd:attribute name="expression" type="string" default="" />
		<!--functionNames => List of source functions. The order must match the variableNames argument.-->
		<xsd:attribute name="functionNames" type="string_array" default="" />
		<!--inputVarNames => Name of fields are input to function.-->
		<xsd:attribute name="inputVarNames" type="string_array" default="" />
		<!--variableNames => List of variables in expression-->
		<xsd:attribute name="variableNames" type="string_array" default="" />
		<!--name => A name is required for any non-unique nodes-->
		<xsd:attribute name="name" type="string" use="required" />
	</xsd:complexType>
	<xsd:complexType name="SymbolicFunctionType">
		<!--expression => Symbolic math expression-->
		<xsd:attribute name="expression" type="string" use="required" />
		<!--inputVarNames => Name of fields are input to function.-->
		<xsd:attribute name="inputVarNames" type="string_array" default="" />
		<!--variableNames => List of variables in expression.  The order must match the evaluate argument-->
		<xsd:attribute name="variableNames" type="string_array" use="required" />
		<!--name => A name is required for any non-unique nodes-->
		<xsd:attribute name="name" type="string" use="required" />
	</xsd:complexType>
	<xsd:complexType name="TableFunctionType">
		<!--coordinateFiles => List of coordinate file names-->
		<xsd:attribute name="coordinateFiles" type="string_array" default="" />
		<!--coordinates => Table coordinates inputs for 1D tables-->
		<xsd:attribute name="coordinates" type="real64_array" use="required" />
		<!--inputVarNames => Name of fields are input to function.-->
		<xsd:attribute name="inputVarNames" type="string_array" default="" />
		<!--interpolation => Interpolation method-->
		<xsd:attribute name="interpolation" type="string" default="" />
		<!--values => Table Values for 1D tables-->
		<xsd:attribute name="values" type="real64_array" use="required" />
		<!--voxelFile => Voxel file name-->
		<xsd:attribute name="voxelFile" type="string" default="" />
		<!--name => A name is required for any non-unique nodes-->
		<xsd:attribute name="name" type="string" use="required" />
	</xsd:complexType>
	<xsd:complexType name="GeometryType">
		<xsd:choice minOccurs="0" maxOccurs="unbounded">
			<xsd:element name="Box" type="BoxType" />
			<xsd:element name="Cylinder" type="CylinderType" />
			<xsd:element name="ThickPlane" type="ThickPlaneType" />
		</xsd:choice>
	</xsd:complexType>
	<xsd:complexType name="BoxType">
		<!--strike => The strike angle of the box-->
		<xsd:attribute name="strike" type="real64" default="-90" />
		<!--xMax => Maximum (x,y,z) coordinates of the box-->
		<xsd:attribute name="xMax" type="R1Tensor" use="required" />
		<!--xMin => Minimum (x,y,z) coordinates of the box-->
		<xsd:attribute name="xMin" type="R1Tensor" use="required" />
		<!--name => A name is required for any non-unique nodes-->
		<xsd:attribute name="name" type="string" use="required" />
	</xsd:complexType>
	<xsd:complexType name="CylinderType">
		<!--point1 => Center point of one (upper or lower) face of the cylinder-->
		<xsd:attribute name="point1" type="R1Tensor" use="required" />
		<!--point2 => Center point of the other face of the cylinder-->
		<xsd:attribute name="point2" type="R1Tensor" use="required" />
		<!--radius => Radius of the cylinder-->
		<xsd:attribute name="radius" type="real64" use="required" />
		<!--name => A name is required for any non-unique nodes-->
		<xsd:attribute name="name" type="string" use="required" />
	</xsd:complexType>
	<xsd:complexType name="ThickPlaneType">
		<!--normal => Normal (n_x,n_y,n_z) to the plane (will be normalized automatically)-->
		<xsd:attribute name="normal" type="R1Tensor" use="required" />
		<!--origin => Origin point (x,y,z) of the plane (basically, any point on the plane)-->
		<xsd:attribute name="origin" type="R1Tensor" use="required" />
		<!--thickness => The total thickness of the plane (with half to each side)-->
		<xsd:attribute name="thickness" type="real64" use="required" />
		<!--name => A name is required for any non-unique nodes-->
		<xsd:attribute name="name" type="string" use="required" />
	</xsd:complexType>
	<xsd:complexType name="MeshType">
		<xsd:choice minOccurs="0" maxOccurs="unbounded">
			<xsd:element name="InternalMesh" type="InternalMeshType" />
			<xsd:element name="InternalWell" type="InternalWellType" />
			<xsd:element name="MeshFile" type="MeshFileType" />
			<xsd:element name="PAMELAMeshGenerator" type="PAMELAMeshGeneratorType" />
		</xsd:choice>
	</xsd:complexType>
	<xsd:complexType name="InternalMeshType">
		<!--cellBlockNames => names of each mesh block-->
		<xsd:attribute name="cellBlockNames" type="string_array" use="required" />
		<!--elementTypes => element types of each mesh block-->
		<xsd:attribute name="elementTypes" type="string_array" use="required" />
		<!--nx => number of elements in the x-direction within each mesh block-->
		<xsd:attribute name="nx" type="integer_array" use="required" />
		<!--ny => number of elements in the y-direction within each mesh block-->
		<xsd:attribute name="ny" type="integer_array" use="required" />
		<!--nz => number of elements in the z-direction within each mesh block-->
		<xsd:attribute name="nz" type="integer_array" use="required" />
		<!--trianglePattern => pattern by which to decompose the hex mesh into prisms (more explanation required)-->
		<xsd:attribute name="trianglePattern" type="integer" default="0" />
		<!--xCoords => x-coordinates of each mesh block vertex-->
		<xsd:attribute name="xCoords" type="real64_array" use="required" />
		<!--xbias => (no description available)-->
		<xsd:attribute name="xbias" type="real64_array" default="1" />
		<!--yCoords => y-coordinates of each mesh block vertex-->
		<xsd:attribute name="yCoords" type="real64_array" use="required" />
		<!--ybias => (no description available)-->
		<xsd:attribute name="ybias" type="real64_array" default="1" />
		<!--zCoords => z-coordinates of each mesh block vertex-->
		<xsd:attribute name="zCoords" type="real64_array" use="required" />
		<!--zbias => (no description available)-->
		<xsd:attribute name="zbias" type="real64_array" default="1" />
		<!--name => A name is required for any non-unique nodes-->
		<xsd:attribute name="name" type="string" use="required" />
	</xsd:complexType>
	<xsd:complexType name="InternalWellType">
		<!--crossSectionArea => cross section area of the well-->
		<xsd:attribute name="crossSectionArea" type="real64" use="required" />
		<!--meshName => name of the reservoir mesh associated with this well-->
		<xsd:attribute name="meshName" type="string" use="required" />
		<!--numElementsPerSegment => number of well elements per polyline segment-->
		<xsd:attribute name="numElementsPerSegment" type="integer" use="required" />
		<!--polylineNodeCoords => physical coordinates of the well polyline nodes-->
		<xsd:attribute name="polylineNodeCoords" type="real64_array2d" use="required" />
		<!--polylineSegmentConn => connectivity of the polyline segments-->
		<xsd:attribute name="polylineSegmentConn" type="globalIndex_array2d" use="required" />
		<!--wellControlsName => name of the set of constraints associated with this well-->
		<xsd:attribute name="wellControlsName" type="string" use="required" />
		<!--wellRegionName => name of the well element region-->
		<xsd:attribute name="wellRegionName" type="string" use="required" />
		<!--name => A name is required for any non-unique nodes-->
		<xsd:attribute name="name" type="string" use="required" />
	</xsd:complexType>
	<xsd:complexType name="MeshFileType">
		<!--file => path to the vtm file-->
		<xsd:attribute name="file" type="string" use="required" />
		<!--name => A name is required for any non-unique nodes-->
		<xsd:attribute name="name" type="string" use="required" />
	</xsd:complexType>
	<xsd:complexType name="PAMELAMeshGeneratorType">
		<!--fieldNamesInGEOSX => Name of the fields within GEOSX-->
		<xsd:attribute name="fieldNamesInGEOSX" type="string_array" default="" />
		<!--fieldsToImport => Fields to be imported from the external mesh file-->
		<xsd:attribute name="fieldsToImport" type="string_array" default="" />
		<!--file => path to the mesh file-->
		<xsd:attribute name="file" type="string" use="required" />
		<!--reverseZ => 0 : Z coordinate is upward, 1 : Z coordinate is downward-->
		<xsd:attribute name="reverseZ" type="integer" default="0" />
		<!--scale => Scale the coordinates of the vertices-->
		<xsd:attribute name="scale" type="real64" default="1" />
		<!--name => A name is required for any non-unique nodes-->
		<xsd:attribute name="name" type="string" use="required" />
	</xsd:complexType>
	<xsd:complexType name="NumericalMethodsType">
		<xsd:choice minOccurs="0" maxOccurs="unbounded">
			<xsd:element name="BasisFunctions" type="BasisFunctionsType" maxOccurs="1" />
			<xsd:element name="FiniteElements" type="FiniteElementsType" maxOccurs="1" />
			<xsd:element name="FiniteVolume" type="FiniteVolumeType" maxOccurs="1" />
			<xsd:element name="QuadratureRules" type="QuadratureRulesType" maxOccurs="1" />
		</xsd:choice>
	</xsd:complexType>
	<xsd:complexType name="BasisFunctionsType">
		<xsd:choice minOccurs="0" maxOccurs="unbounded">
			<xsd:element name="LagrangeBasis1" type="LagrangeBasis1Type" />
			<xsd:element name="LagrangeBasis2" type="LagrangeBasis2Type" />
			<xsd:element name="LagrangeBasis3" type="LagrangeBasis3Type" />
		</xsd:choice>
	</xsd:complexType>
	<xsd:complexType name="LagrangeBasis1Type">
		<!--degree => Basis degree-->
		<xsd:attribute name="degree" type="integer" use="required" />
		<!--name => A name is required for any non-unique nodes-->
		<xsd:attribute name="name" type="string" use="required" />
	</xsd:complexType>
	<xsd:complexType name="LagrangeBasis2Type">
		<!--degree => Basis degree-->
		<xsd:attribute name="degree" type="integer" use="required" />
		<!--name => A name is required for any non-unique nodes-->
		<xsd:attribute name="name" type="string" use="required" />
	</xsd:complexType>
	<xsd:complexType name="LagrangeBasis3Type">
		<!--degree => Basis degree-->
		<xsd:attribute name="degree" type="integer" use="required" />
		<!--name => A name is required for any non-unique nodes-->
		<xsd:attribute name="name" type="string" use="required" />
	</xsd:complexType>
	<xsd:complexType name="FiniteElementsType">
		<xsd:choice minOccurs="0" maxOccurs="unbounded">
			<xsd:element name="FiniteElementSpace" type="FiniteElementSpaceType" />
			<xsd:element name="SystemSolverParameters" type="SystemSolverParametersType" maxOccurs="1" />
		</xsd:choice>
	</xsd:complexType>
	<xsd:complexType name="FiniteElementSpaceType">
		<!--basis => (no description available)-->
		<xsd:attribute name="basis" type="string" use="required" />
		<!--parentSpace => (no description available)-->
		<xsd:attribute name="parentSpace" type="string" use="required" />
		<!--quadrature => (no description available)-->
		<xsd:attribute name="quadrature" type="string" use="required" />
		<!--name => A name is required for any non-unique nodes-->
		<xsd:attribute name="name" type="string" use="required" />
	</xsd:complexType>
	<xsd:complexType name="SystemSolverParametersType">
		<!--allowNonConverged => Allow non-converged solution to be accepted-->
		<xsd:attribute name="allowNonConverged" type="integer" default="0" />
<<<<<<< HEAD
		<!--doLineSearch => Line search option-->
		<xsd:attribute name="doLineSearch" type="integer" default="1" />
=======
		<!--dtCutIterLimit => Fraction of the Max Newton iterations above which the solver asks for the time-step to be cut for the next dt.-->
		<xsd:attribute name="dtCutIterLimit" type="real64" default="0.7" />
		<!--dtIncIterLimit => Fraction of the Max Newton iterations below which the solver asks for the time-step to be doubled for the next dt.-->
		<xsd:attribute name="dtIncIterLimit" type="real64" default="0.4" />
>>>>>>> e70c15e3
		<!--ilut_drop => (no description available)-->
		<xsd:attribute name="ilut_drop" type="real64" default="0" />
		<!--ilut_fill => (no description available)-->
		<xsd:attribute name="ilut_fill" type="real64" default="3" />
		<!--krylovTol => Allowable tolerance for krylov solve-->
		<xsd:attribute name="krylovTol" type="real64" default="1e-06" />
		<!--kspace => (no description available)-->
		<xsd:attribute name="kspace" type="integer" default="0" />
		<!--lineSearchCutFactor => Line search cut factor-->
		<xsd:attribute name="lineSearchCutFactor" type="real64" default="0.5" />
		<!--maxIterNewton => Maximum number of Newton iterations-->
		<xsd:attribute name="maxIterNewton" type="integer" default="5" />
		<!--maxIterNewtonConvergenceCheck => verbosity level-->
		<xsd:attribute name="maxIterNewtonConvergenceCheck" type="integer" default="0" />
		<!--maxLineSearchCuts => Max number of line search cuts-->
		<xsd:attribute name="maxLineSearchCuts" type="integer" default="4" />
		<!--maxSubSteps => Maximum number of time sub-steps allowed for the solver-->
		<xsd:attribute name="maxSubSteps" type="integer" default="10" />
		<!--maxTimeStepCuts => Max number of time step cuts-->
		<xsd:attribute name="maxTimeStepCuts" type="integer" default="2" />
		<!--minNumberOfNewtonIterations => Min number of Newton iterations-->
		<xsd:attribute name="minNumberOfNewtonIterations" type="integer" default="0" />
		<!--newtonTol => (no description available)-->
		<xsd:attribute name="newtonTol" type="real64" default="1e-06" />
		<!--numKrylovIter => Maximum number of Krylov Iterations-->
		<xsd:attribute name="numKrylovIter" type="integer" default="100" />
		<!--scalingOption => (no description available)-->
		<xsd:attribute name="scalingOption" type="integer" default="0" />
		<!--solverType => (no description available)-->
		<xsd:attribute name="solverType" type="string" default="" />
		<!--timestepCutFactor => Time step cut factor-->
		<xsd:attribute name="timestepCutFactor" type="real64" default="0.5" />
		<!--useBicgstab => (no description available)-->
		<xsd:attribute name="useBicgstab" type="integer" default="0" />
		<!--useDirectSolver => (no description available)-->
		<xsd:attribute name="useDirectSolver" type="integer" default="0" />
		<!--useInnerSolver => (no description available)-->
		<xsd:attribute name="useInnerSolver" type="integer" default="0" />
		<!--useMLPrecond => (no description available)-->
		<xsd:attribute name="useMLPrecond" type="integer" default="0" />
		<!--useNewtonSolve => (no description available)-->
		<xsd:attribute name="useNewtonSolve" type="integer" default="0" />
		<!--verbosityFlag => verbosity level-->
		<xsd:attribute name="verbosityFlag" type="integer" default="0" />
	</xsd:complexType>
	<xsd:complexType name="FiniteVolumeType">
		<xsd:choice minOccurs="0" maxOccurs="unbounded">
			<xsd:element name="TwoPointFluxApproximation" type="TwoPointFluxApproximationType" />
		</xsd:choice>
	</xsd:complexType>
	<xsd:complexType name="TwoPointFluxApproximationType">
		<!--areaRelTol => Relative tolerance for area calculations.-->
		<xsd:attribute name="areaRelTol" type="real64" default="1e-08" />
		<!--boundaryFieldName => Name of boundary (face) field-->
		<xsd:attribute name="boundaryFieldName" type="string" default="" />
		<!--coefficientName => Name of coefficient field-->
		<xsd:attribute name="coefficientName" type="string" use="required" />
		<!--fieldName => Name of primary solution field-->
		<xsd:attribute name="fieldName" type="string" use="required" />
		<!--targetRegions => List of regions to build the stencil for-->
		<xsd:attribute name="targetRegions" type="string_array" default="" />
		<!--name => A name is required for any non-unique nodes-->
		<xsd:attribute name="name" type="string" use="required" />
	</xsd:complexType>
	<xsd:complexType name="QuadratureRulesType">
		<xsd:choice minOccurs="0" maxOccurs="unbounded">
			<xsd:element name="GaussQuadrature1" type="GaussQuadrature1Type" />
			<xsd:element name="GaussQuadrature2" type="GaussQuadrature2Type" />
			<xsd:element name="GaussQuadrature3" type="GaussQuadrature3Type" />
		</xsd:choice>
	</xsd:complexType>
	<xsd:complexType name="GaussQuadrature1Type">
		<!--degree => Quadrature degree-->
		<xsd:attribute name="degree" type="integer" use="required" />
		<!--name => A name is required for any non-unique nodes-->
		<xsd:attribute name="name" type="string" use="required" />
	</xsd:complexType>
	<xsd:complexType name="GaussQuadrature2Type">
		<!--degree => Quadrature degree-->
		<xsd:attribute name="degree" type="integer" use="required" />
		<!--name => A name is required for any non-unique nodes-->
		<xsd:attribute name="name" type="string" use="required" />
	</xsd:complexType>
	<xsd:complexType name="GaussQuadrature3Type">
		<!--degree => Quadrature degree-->
		<xsd:attribute name="degree" type="integer" use="required" />
		<!--name => A name is required for any non-unique nodes-->
		<xsd:attribute name="name" type="string" use="required" />
	</xsd:complexType>
	<xsd:complexType name="OutputsType">
		<xsd:choice minOccurs="0" maxOccurs="unbounded">
			<xsd:element name="ChomboIO" type="ChomboIOType" />
			<xsd:element name="Restart" type="RestartType" />
			<xsd:element name="Silo" type="SiloType" />
			<xsd:element name="VTK" type="VTKType" />
		</xsd:choice>
	</xsd:complexType>
	<xsd:complexType name="ChomboIOType">
		<!--beginCycle => Cycle at which the coupling will commence.-->
		<xsd:attribute name="beginCycle" type="real64" use="required" />
		<!--inputPath => Path at which the chombo to geosx file will be written.-->
		<xsd:attribute name="inputPath" type="string" default="/INVALID_INPUT_PATH" />
		<!--outputPath => Path at which the geosx to chombo file will be written.-->
		<xsd:attribute name="outputPath" type="string" use="required" />
		<!--parallelThreads => Number of plot files.-->
		<xsd:attribute name="parallelThreads" type="integer" default="1" />
		<!--slaveDirectory => slave directory path-->
		<xsd:attribute name="slaveDirectory" type="string" default="" />
		<!--useChomboPressures => True iff geosx should use the pressures chombo writes out.-->
		<xsd:attribute name="useChomboPressures" type="integer" default="0" />
		<!--waitForInput => True iff geosx should wait for chombo to write out a file. When true the inputPath must be set.-->
		<xsd:attribute name="waitForInput" type="integer" use="required" />
		<!--name => A name is required for any non-unique nodes-->
		<xsd:attribute name="name" type="string" use="required" />
	</xsd:complexType>
	<xsd:complexType name="RestartType">
		<!--parallelThreads => Number of plot files.-->
		<xsd:attribute name="parallelThreads" type="integer" default="1" />
		<!--slaveDirectory => slave directory path-->
		<xsd:attribute name="slaveDirectory" type="string" default="" />
		<!--name => A name is required for any non-unique nodes-->
		<xsd:attribute name="name" type="string" use="required" />
	</xsd:complexType>
	<xsd:complexType name="SiloType">
		<!--parallelThreads => Number of plot files.-->
		<xsd:attribute name="parallelThreads" type="integer" default="1" />
		<!--plotFileRoot => (no description available)-->
		<xsd:attribute name="plotFileRoot" type="string" default="plot" />
		<!--plotLevel => (no description available)-->
		<xsd:attribute name="plotLevel" type="integer" default="1" />
		<!--slaveDirectory => slave directory path-->
		<xsd:attribute name="slaveDirectory" type="string" default="" />
		<!--writeFEMFaces => (no description available)-->
		<xsd:attribute name="writeFEMFaces" type="integer" default="0" />
		<!--name => A name is required for any non-unique nodes-->
		<xsd:attribute name="name" type="string" use="required" />
	</xsd:complexType>
	<xsd:complexType name="VTKType">
		<!--parallelThreads => Number of plot files.-->
		<xsd:attribute name="parallelThreads" type="integer" default="1" />
		<!--plotFileRoot => (no description available)-->
		<xsd:attribute name="plotFileRoot" type="string" default="" />
		<!--plotLevel => (no description available)-->
		<xsd:attribute name="plotLevel" type="integer" default="1" />
		<!--slaveDirectory => slave directory path-->
		<xsd:attribute name="slaveDirectory" type="string" default="" />
		<!--writeBinaryData => Output the data in binary format-->
		<xsd:attribute name="writeBinaryData" type="integer" default="1" />
		<!--writeFEMFaces => (no description available)-->
		<xsd:attribute name="writeFEMFaces" type="integer" default="0" />
		<!--name => A name is required for any non-unique nodes-->
		<xsd:attribute name="name" type="string" use="required" />
	</xsd:complexType>
	<xsd:complexType name="SolversType">
		<xsd:choice minOccurs="0" maxOccurs="unbounded">
			<xsd:element name="CompositionalMultiphaseFlow" type="CompositionalMultiphaseFlowType" />
			<xsd:element name="CompositionalMultiphaseWell" type="CompositionalMultiphaseWellType" />
			<xsd:element name="DummySolver" type="DummySolverType" />
			<xsd:element name="FlowProppantTransport" type="FlowProppantTransportType" />
			<xsd:element name="Hydrofracture" type="HydrofractureType" />
			<xsd:element name="LaplaceFEM" type="LaplaceFEMType" />
			<xsd:element name="Poroelastic" type="PoroelasticType" />
			<xsd:element name="ProppantTransport" type="ProppantTransportType" />
			<xsd:element name="Reservoir" type="ReservoirType" />
			<xsd:element name="SinglePhaseFlow" type="SinglePhaseFlowType" />
			<xsd:element name="SinglePhaseWell" type="SinglePhaseWellType" />
			<xsd:element name="SolidMechanicsLagrangianSSLE" type="SolidMechanicsLagrangianSSLEType" />
			<xsd:element name="SolidMechanics_LagrangianFEM" type="SolidMechanics_LagrangianFEMType" />
			<xsd:element name="SurfaceGenerator" type="SurfaceGeneratorType" />
		</xsd:choice>
		<!--gravityVector => (no description available)-->
		<xsd:attribute name="gravityVector" type="R1Tensor" default="0 0 0" />
	</xsd:complexType>
	<xsd:complexType name="CompositionalMultiphaseFlowType">
		<xsd:choice minOccurs="0" maxOccurs="unbounded">
			<xsd:element name="SystemSolverParameters" type="SystemSolverParametersType" maxOccurs="1" />
		</xsd:choice>
		<!--capPressureName => Name of the capillary pressure constitutive model to use-->
		<xsd:attribute name="capPressureName" type="string" default="" />
		<!--cflFactor => Factor to apply to the `CFL condition <http://en.wikipedia.org/wiki/Courant-Friedrichs-Lewy_condition>`_ when calculating the maximum allowable time step. Values should be in the interval (0,1] -->
		<xsd:attribute name="cflFactor" type="real64" default="0.5" />
		<!--discretization => Name of discretization object to use for this solver.-->
		<xsd:attribute name="discretization" type="string" use="required" />
		<!--fluidName => Name of fluid constitutive object to use for this solver.-->
		<xsd:attribute name="fluidName" type="string" use="required" />
		<!--gravityFlag => Flag that enables/disables gravity-->
		<xsd:attribute name="gravityFlag" type="integer" use="required" />
		<!--initialDt => Initial time-step value required by the solver to the event manager.-->
		<xsd:attribute name="initialDt" type="real64" default="1e+99" />
		<!--relPermName => Name of the relative permeability constitutive model to use-->
		<xsd:attribute name="relPermName" type="string" use="required" />
		<!--solidName => Name of solid constitutive object to use for this solver-->
		<xsd:attribute name="solidName" type="string" use="required" />
		<!--targetRegions => Allowable regions that the solver may be applied to. Note that this does not indicate that the solver will be applied to these regions, only that allocation will occur such that the solver may be applied to these regions. The decision about what regions this solver will beapplied to rests in the EventManager.-->
		<xsd:attribute name="targetRegions" type="string_array" use="required" />
		<!--temperature => Temperature-->
		<xsd:attribute name="temperature" type="real64" use="required" />
		<!--useMass => Use mass formulation instead of molar-->
		<xsd:attribute name="useMass" type="integer" default="0" />
		<!--verboseLevel => Verbosity level for this solver. Higher values will lead to more screen output. For non-debug  simulations, this should remain at 0.-->
		<xsd:attribute name="verboseLevel" type="integer" default="0" />
		<!--name => A name is required for any non-unique nodes-->
		<xsd:attribute name="name" type="string" use="required" />
	</xsd:complexType>
	<xsd:complexType name="CompositionalMultiphaseWellType">
		<xsd:choice minOccurs="0" maxOccurs="unbounded">
			<xsd:element name="SystemSolverParameters" type="SystemSolverParametersType" maxOccurs="1" />
		</xsd:choice>
		<!--cflFactor => Factor to apply to the `CFL condition <http://en.wikipedia.org/wiki/Courant-Friedrichs-Lewy_condition>`_ when calculating the maximum allowable time step. Values should be in the interval (0,1] -->
		<xsd:attribute name="cflFactor" type="real64" default="0.5" />
		<!--discretization => Name of discretization object (defined in the :ref:`NumericalMethodsManager`) to use for this solver. For instance, if this is a Finite Element Solver, the name of a :ref:`FiniteElement` should be specified. If this is a Finite Volume Method, the name of a :ref:`FiniteVolume` discretization should be specified.-->
		<xsd:attribute name="discretization" type="string" default="none" />
		<!--gravityFlag => Flag that enables/disables gravity-->
		<xsd:attribute name="gravityFlag" type="integer" use="required" />
		<!--initialDt => Initial time-step value required by the solver to the event manager.-->
		<xsd:attribute name="initialDt" type="real64" default="1e+99" />
		<!--targetRegions => Allowable regions that the solver may be applied to. Note that this does not indicate that the solver will be applied to these regions, only that allocation will occur such that the solver may be applied to these regions. The decision about what regions this solver will beapplied to rests in the EventManager.-->
		<xsd:attribute name="targetRegions" type="string_array" use="required" />
		<!--useMass => Use mass formulation instead of molar-->
		<xsd:attribute name="useMass" type="integer" default="0" />
		<!--verboseLevel => Verbosity level for this solver. Higher values will lead to more screen output. For non-debug  simulations, this should remain at 0.-->
		<xsd:attribute name="verboseLevel" type="integer" default="0" />
		<!--wellFluidName => Name of fluid constitutive object to use for this solver.-->
		<xsd:attribute name="wellFluidName" type="string" use="required" />
		<!--wellRelPermName => Name of the relative permeability constitutive model to use-->
		<xsd:attribute name="wellRelPermName" type="string" use="required" />
		<!--wellTemperature => Temperature-->
		<xsd:attribute name="wellTemperature" type="real64" use="required" />
		<!--name => A name is required for any non-unique nodes-->
		<xsd:attribute name="name" type="string" use="required" />
	</xsd:complexType>
	<xsd:complexType name="DummySolverType">
		<xsd:choice minOccurs="0" maxOccurs="unbounded">
			<xsd:element name="SystemSolverParameters" type="SystemSolverParametersType" maxOccurs="1" />
		</xsd:choice>
		<!--cflFactor => Factor to apply to the `CFL condition <http://en.wikipedia.org/wiki/Courant-Friedrichs-Lewy_condition>`_ when calculating the maximum allowable time step. Values should be in the interval (0,1] -->
		<xsd:attribute name="cflFactor" type="real64" default="0.5" />
		<!--discretization => Name of discretization object (defined in the :ref:`NumericalMethodsManager`) to use for this solver. For instance, if this is a Finite Element Solver, the name of a :ref:`FiniteElement` should be specified. If this is a Finite Volume Method, the name of a :ref:`FiniteVolume` discretization should be specified.-->
		<xsd:attribute name="discretization" type="string" default="none" />
		<!--scale => Scale for modifying requested dt-->
		<xsd:attribute name="scale" type="real64" default="1e-09" />
		<!--seed => Scale for modifying requested dt-->
		<xsd:attribute name="seed" type="integer" default="0" />
		<!--targetRegions => Allowable regions that the solver may be applied to. Note that this does not indicate that the solver will be applied to these regions, only that allocation will occur such that the solver may be applied to these regions. The decision about what regions this solver will beapplied to rests in the EventManager.-->
		<xsd:attribute name="targetRegions" type="string_array" use="required" />
		<!--verboseLevel => Verbosity level for this solver. Higher values will lead to more screen output. For non-debug  simulations, this should remain at 0.-->
		<xsd:attribute name="verboseLevel" type="integer" default="0" />
		<!--name => A name is required for any non-unique nodes-->
		<xsd:attribute name="name" type="string" use="required" />
	</xsd:complexType>
	<xsd:complexType name="FlowProppantTransportType">
		<xsd:choice minOccurs="0" maxOccurs="unbounded">
			<xsd:element name="SystemSolverParameters" type="SystemSolverParametersType" maxOccurs="1" />
		</xsd:choice>
		<!--cflFactor => Factor to apply to the `CFL condition <http://en.wikipedia.org/wiki/Courant-Friedrichs-Lewy_condition>`_ when calculating the maximum allowable time step. Values should be in the interval (0,1] -->
		<xsd:attribute name="cflFactor" type="real64" default="0.5" />
		<!--discretization => Name of discretization object (defined in the :ref:`NumericalMethodsManager`) to use for this solver. For instance, if this is a Finite Element Solver, the name of a :ref:`FiniteElement` should be specified. If this is a Finite Volume Method, the name of a :ref:`FiniteVolume` discretization should be specified.-->
		<xsd:attribute name="discretization" type="string" default="none" />
		<!--flowSolverName => Name of the flow solver to use in the flowProppantTransport solver-->
		<xsd:attribute name="flowSolverName" type="string" use="required" />
		<!--proppantSolverName => Name of the proppant transport solver to use in the flowProppantTransport solver-->
		<xsd:attribute name="proppantSolverName" type="string" use="required" />
		<!--targetRegions => Allowable regions that the solver may be applied to. Note that this does not indicate that the solver will be applied to these regions, only that allocation will occur such that the solver may be applied to these regions. The decision about what regions this solver will beapplied to rests in the EventManager.-->
		<xsd:attribute name="targetRegions" type="string_array" use="required" />
		<!--verboseLevel => Verbosity level for this solver. Higher values will lead to more screen output. For non-debug  simulations, this should remain at 0.-->
		<xsd:attribute name="verboseLevel" type="integer" default="0" />
		<!--name => A name is required for any non-unique nodes-->
		<xsd:attribute name="name" type="string" use="required" />
	</xsd:complexType>
	<xsd:complexType name="HydrofractureType">
		<xsd:choice minOccurs="0" maxOccurs="unbounded">
			<xsd:element name="SystemSolverParameters" type="SystemSolverParametersType" maxOccurs="1" />
		</xsd:choice>
		<!--cflFactor => Factor to apply to the `CFL condition <http://en.wikipedia.org/wiki/Courant-Friedrichs-Lewy_condition>`_ when calculating the maximum allowable time step. Values should be in the interval (0,1] -->
		<xsd:attribute name="cflFactor" type="real64" default="0.5" />
		<!--contactRelationName => Name of contact relation to enforce constraints on fracture boundary.-->
		<xsd:attribute name="contactRelationName" type="string" use="required" />
		<!--couplingTypeOption => Coupling option: (FixedStress, TightlyCoupled)-->
		<xsd:attribute name="couplingTypeOption" type="string" use="required" />
		<!--discretization => Name of discretization object (defined in the :ref:`NumericalMethodsManager`) to use for this solver. For instance, if this is a Finite Element Solver, the name of a :ref:`FiniteElement` should be specified. If this is a Finite Volume Method, the name of a :ref:`FiniteVolume` discretization should be specified.-->
		<xsd:attribute name="discretization" type="string" default="none" />
		<!--fluidSolverName => Name of the fluid mechanics solver to use in the poroelastic solver-->
		<xsd:attribute name="fluidSolverName" type="string" use="required" />
		<!--initialDt => Initial time-step value required by the solver to the event manager.-->
		<xsd:attribute name="initialDt" type="real64" default="1e+99" />
		<!--maxNumResolves => Value to indicate how many resolves may be executed to perform surface generation after the execution of flow and mechanics solver. -->
		<xsd:attribute name="maxNumResolves" type="integer" default="10" />
		<!--solidSolverName => Name of the solid mechanics solver to use in the poroelastic solver-->
		<xsd:attribute name="solidSolverName" type="string" use="required" />
		<!--targetRegions => Allowable regions that the solver may be applied to. Note that this does not indicate that the solver will be applied to these regions, only that allocation will occur such that the solver may be applied to these regions. The decision about what regions this solver will beapplied to rests in the EventManager.-->
		<xsd:attribute name="targetRegions" type="string_array" use="required" />
		<!--verboseLevel => Verbosity level for this solver. Higher values will lead to more screen output. For non-debug  simulations, this should remain at 0.-->
		<xsd:attribute name="verboseLevel" type="integer" default="0" />
		<!--name => A name is required for any non-unique nodes-->
		<xsd:attribute name="name" type="string" use="required" />
	</xsd:complexType>
	<xsd:complexType name="LaplaceFEMType">
		<xsd:choice minOccurs="0" maxOccurs="unbounded">
			<xsd:element name="SystemSolverParameters" type="SystemSolverParametersType" maxOccurs="1" />
		</xsd:choice>
		<!--cflFactor => Factor to apply to the `CFL condition <http://en.wikipedia.org/wiki/Courant-Friedrichs-Lewy_condition>`_ when calculating the maximum allowable time step. Values should be in the interval (0,1] -->
		<xsd:attribute name="cflFactor" type="real64" default="0.5" />
		<!--discretization => Name of discretization object (defined in the :ref:`NumericalMethodsManager`) to use for this solver. For instance, if this is a Finite Element Solver, the name of a :ref:`FiniteElement` should be specified. If this is a Finite Volume Method, the name of a :ref:`FiniteVolume` discretization should be specified.-->
		<xsd:attribute name="discretization" type="string" default="none" />
		<!--fieldName => name of field variable-->
		<xsd:attribute name="fieldName" type="string" use="required" />
		<!--initialDt => Initial time-step value required by the solver to the event manager.-->
		<xsd:attribute name="initialDt" type="real64" default="1e+99" />
		<!--targetRegions => Allowable regions that the solver may be applied to. Note that this does not indicate that the solver will be applied to these regions, only that allocation will occur such that the solver may be applied to these regions. The decision about what regions this solver will beapplied to rests in the EventManager.-->
		<xsd:attribute name="targetRegions" type="string_array" use="required" />
		<!--timeIntegrationOption => option for default time integration method-->
		<xsd:attribute name="timeIntegrationOption" type="string" use="required" />
		<!--verboseLevel => Verbosity level for this solver. Higher values will lead to more screen output. For non-debug  simulations, this should remain at 0.-->
		<xsd:attribute name="verboseLevel" type="integer" default="0" />
		<!--name => A name is required for any non-unique nodes-->
		<xsd:attribute name="name" type="string" use="required" />
	</xsd:complexType>
	<xsd:complexType name="PoroelasticType">
		<xsd:choice minOccurs="0" maxOccurs="unbounded">
			<xsd:element name="SystemSolverParameters" type="SystemSolverParametersType" maxOccurs="1" />
		</xsd:choice>
		<!--cflFactor => Factor to apply to the `CFL condition <http://en.wikipedia.org/wiki/Courant-Friedrichs-Lewy_condition>`_ when calculating the maximum allowable time step. Values should be in the interval (0,1] -->
		<xsd:attribute name="cflFactor" type="real64" default="0.5" />
		<!--couplingTypeOption => Coupling option: (FixedStress, TightlyCoupled)-->
		<xsd:attribute name="couplingTypeOption" type="string" use="required" />
		<!--discretization => Name of discretization object (defined in the :ref:`NumericalMethodsManager`) to use for this solver. For instance, if this is a Finite Element Solver, the name of a :ref:`FiniteElement` should be specified. If this is a Finite Volume Method, the name of a :ref:`FiniteVolume` discretization should be specified.-->
		<xsd:attribute name="discretization" type="string" default="none" />
		<!--fluidSolverName => Name of the fluid mechanics solver to use in the poroelastic solver-->
		<xsd:attribute name="fluidSolverName" type="string" use="required" />
		<!--initialDt => Initial time-step value required by the solver to the event manager.-->
		<xsd:attribute name="initialDt" type="real64" default="1e+99" />
		<!--solidSolverName => Name of the solid mechanics solver to use in the poroelastic solver-->
		<xsd:attribute name="solidSolverName" type="string" use="required" />
		<!--targetRegions => Allowable regions that the solver may be applied to. Note that this does not indicate that the solver will be applied to these regions, only that allocation will occur such that the solver may be applied to these regions. The decision about what regions this solver will beapplied to rests in the EventManager.-->
		<xsd:attribute name="targetRegions" type="string_array" use="required" />
		<!--verboseLevel => Verbosity level for this solver. Higher values will lead to more screen output. For non-debug  simulations, this should remain at 0.-->
		<xsd:attribute name="verboseLevel" type="integer" default="0" />
		<!--name => A name is required for any non-unique nodes-->
		<xsd:attribute name="name" type="string" use="required" />
	</xsd:complexType>
	<xsd:complexType name="ProppantTransportType">
		<xsd:choice minOccurs="0" maxOccurs="unbounded">
			<xsd:element name="SystemSolverParameters" type="SystemSolverParametersType" maxOccurs="1" />
		</xsd:choice>
		<!--cflFactor => Factor to apply to the `CFL condition <http://en.wikipedia.org/wiki/Courant-Friedrichs-Lewy_condition>`_ when calculating the maximum allowable time step. Values should be in the interval (0,1] -->
		<xsd:attribute name="cflFactor" type="real64" default="0.5" />
		<!--discretization => Name of discretization object to use for this solver.-->
		<xsd:attribute name="discretization" type="string" use="required" />
		<!--fluidName => Name of fluid constitutive object to use for this solver.-->
		<xsd:attribute name="fluidName" type="string" use="required" />
		<!--gravityFlag => Flag that enables/disables gravity-->
		<xsd:attribute name="gravityFlag" type="integer" use="required" />
		<!--proppantName => Name of proppant constitutive object to use for this solver.-->
		<xsd:attribute name="proppantName" type="string" use="required" />
		<!--solidName => Name of solid constitutive object to use for this solver-->
		<xsd:attribute name="solidName" type="string" use="required" />
		<!--targetRegions => Allowable regions that the solver may be applied to. Note that this does not indicate that the solver will be applied to these regions, only that allocation will occur such that the solver may be applied to these regions. The decision about what regions this solver will beapplied to rests in the EventManager.-->
		<xsd:attribute name="targetRegions" type="string_array" use="required" />
		<!--updatePermeability => Flag that enables/disables real-time fracture permeability update-->
		<xsd:attribute name="updatePermeability" type="integer" default="0" />
		<!--updateProppantMobility => Flag that enables/disables real-time proppant mobility update-->
		<xsd:attribute name="updateProppantMobility" type="integer" default="0" />
		<!--verboseLevel => Verbosity level for this solver. Higher values will lead to more screen output. For non-debug  simulations, this should remain at 0.-->
		<xsd:attribute name="verboseLevel" type="integer" default="0" />
		<!--name => A name is required for any non-unique nodes-->
		<xsd:attribute name="name" type="string" use="required" />
	</xsd:complexType>
	<xsd:complexType name="ReservoirType">
		<xsd:choice minOccurs="0" maxOccurs="unbounded">
			<xsd:element name="SystemSolverParameters" type="SystemSolverParametersType" maxOccurs="1" />
		</xsd:choice>
		<!--cflFactor => Factor to apply to the `CFL condition <http://en.wikipedia.org/wiki/Courant-Friedrichs-Lewy_condition>`_ when calculating the maximum allowable time step. Values should be in the interval (0,1] -->
		<xsd:attribute name="cflFactor" type="real64" default="0.5" />
		<!--discretization => Name of discretization object (defined in the :ref:`NumericalMethodsManager`) to use for this solver. For instance, if this is a Finite Element Solver, the name of a :ref:`FiniteElement` should be specified. If this is a Finite Volume Method, the name of a :ref:`FiniteVolume` discretization should be specified.-->
		<xsd:attribute name="discretization" type="string" default="none" />
		<!--flowSolverName => Name of the flow solver to use in the reservoir-well system solver-->
		<xsd:attribute name="flowSolverName" type="string" use="required" />
		<!--initialDt => Initial time-step value required by the solver to the event manager.-->
		<xsd:attribute name="initialDt" type="real64" default="1e+99" />
		<!--targetRegions => Allowable regions that the solver may be applied to. Note that this does not indicate that the solver will be applied to these regions, only that allocation will occur such that the solver may be applied to these regions. The decision about what regions this solver will beapplied to rests in the EventManager.-->
		<xsd:attribute name="targetRegions" type="string_array" use="required" />
		<!--verboseLevel => Verbosity level for this solver. Higher values will lead to more screen output. For non-debug  simulations, this should remain at 0.-->
		<xsd:attribute name="verboseLevel" type="integer" default="0" />
		<!--wellSolverName => Name of the well solver to use in the reservoir-well system solver-->
		<xsd:attribute name="wellSolverName" type="string" use="required" />
		<!--name => A name is required for any non-unique nodes-->
		<xsd:attribute name="name" type="string" use="required" />
	</xsd:complexType>
	<xsd:complexType name="SinglePhaseFlowType">
		<xsd:choice minOccurs="0" maxOccurs="unbounded">
			<xsd:element name="SystemSolverParameters" type="SystemSolverParametersType" maxOccurs="1" />
		</xsd:choice>
		<!--cflFactor => Factor to apply to the `CFL condition <http://en.wikipedia.org/wiki/Courant-Friedrichs-Lewy_condition>`_ when calculating the maximum allowable time step. Values should be in the interval (0,1] -->
		<xsd:attribute name="cflFactor" type="real64" default="0.5" />
		<!--discretization => Name of discretization object to use for this solver.-->
		<xsd:attribute name="discretization" type="string" use="required" />
		<!--fluidName => Name of fluid constitutive object to use for this solver.-->
		<xsd:attribute name="fluidName" type="string" use="required" />
		<!--gravityFlag => Flag that enables/disables gravity-->
		<xsd:attribute name="gravityFlag" type="integer" use="required" />
		<!--initialDt => Initial time-step value required by the solver to the event manager.-->
		<xsd:attribute name="initialDt" type="real64" default="1e+99" />
		<!--solidName => Name of solid constitutive object to use for this solver-->
		<xsd:attribute name="solidName" type="string" use="required" />
		<!--targetRegions => Allowable regions that the solver may be applied to. Note that this does not indicate that the solver will be applied to these regions, only that allocation will occur such that the solver may be applied to these regions. The decision about what regions this solver will beapplied to rests in the EventManager.-->
		<xsd:attribute name="targetRegions" type="string_array" use="required" />
		<!--verboseLevel => Verbosity level for this solver. Higher values will lead to more screen output. For non-debug  simulations, this should remain at 0.-->
		<xsd:attribute name="verboseLevel" type="integer" default="0" />
		<!--name => A name is required for any non-unique nodes-->
		<xsd:attribute name="name" type="string" use="required" />
	</xsd:complexType>
	<xsd:complexType name="SinglePhaseWellType">
		<xsd:choice minOccurs="0" maxOccurs="unbounded">
			<xsd:element name="SystemSolverParameters" type="SystemSolverParametersType" maxOccurs="1" />
		</xsd:choice>
		<!--cflFactor => Factor to apply to the `CFL condition <http://en.wikipedia.org/wiki/Courant-Friedrichs-Lewy_condition>`_ when calculating the maximum allowable time step. Values should be in the interval (0,1] -->
		<xsd:attribute name="cflFactor" type="real64" default="0.5" />
		<!--discretization => Name of discretization object (defined in the :ref:`NumericalMethodsManager`) to use for this solver. For instance, if this is a Finite Element Solver, the name of a :ref:`FiniteElement` should be specified. If this is a Finite Volume Method, the name of a :ref:`FiniteVolume` discretization should be specified.-->
		<xsd:attribute name="discretization" type="string" default="none" />
		<!--gravityFlag => Flag that enables/disables gravity-->
		<xsd:attribute name="gravityFlag" type="integer" use="required" />
		<!--initialDt => Initial time-step value required by the solver to the event manager.-->
		<xsd:attribute name="initialDt" type="real64" default="1e+99" />
		<!--targetRegions => Allowable regions that the solver may be applied to. Note that this does not indicate that the solver will be applied to these regions, only that allocation will occur such that the solver may be applied to these regions. The decision about what regions this solver will beapplied to rests in the EventManager.-->
		<xsd:attribute name="targetRegions" type="string_array" use="required" />
		<!--verboseLevel => Verbosity level for this solver. Higher values will lead to more screen output. For non-debug  simulations, this should remain at 0.-->
		<xsd:attribute name="verboseLevel" type="integer" default="0" />
		<!--wellFluidName => Name of fluid constitutive object to use for this solver.-->
		<xsd:attribute name="wellFluidName" type="string" use="required" />
		<!--name => A name is required for any non-unique nodes-->
		<xsd:attribute name="name" type="string" use="required" />
	</xsd:complexType>
	<xsd:complexType name="SolidMechanicsLagrangianSSLEType">
		<xsd:choice minOccurs="0" maxOccurs="unbounded">
			<xsd:element name="SystemSolverParameters" type="SystemSolverParametersType" maxOccurs="1" />
		</xsd:choice>
		<!--cflFactor => Factor to apply to the `CFL condition <http://en.wikipedia.org/wiki/Courant-Friedrichs-Lewy_condition>`_ when calculating the maximum allowable time step. Values should be in the interval (0,1] -->
		<xsd:attribute name="cflFactor" type="real64" default="0.5" />
		<!--contactRelationName => Name of contact relation to enforce constraints on fracture boundary.-->
		<xsd:attribute name="contactRelationName" type="string" default="NOCONTACT" />
		<!--discretization => Name of discretization object (defined in the :ref:`NumericalMethodsManager`) to use for this solver. For instance, if this is a Finite Element Solver, the name of a :ref:`FiniteElement` should be specified. If this is a Finite Volume Method, the name of a :ref:`FiniteVolume` discretization should be specified.-->
		<xsd:attribute name="discretization" type="string" default="none" />
		<!--initialDt => Initial time-step value required by the solver to the event manager.-->
		<xsd:attribute name="initialDt" type="real64" default="1e+99" />
		<!--massDamping => Value of mass based damping coefficient. -->
		<xsd:attribute name="massDamping" type="real64" default="0" />
		<!--maxNumResolves => Value to indicate how many resolves may be executed after some other event is executed. For example, if a SurfaceGenerator is specified, it will be executed after the mechanics solve. However if a new surface is generated, then the mechanics solve must be executed again due to the change in topology.-->
		<xsd:attribute name="maxNumResolves" type="integer" default="10" />
		<!--newmarkBeta => Value of :math:`\beta` in the Newmark Method for Implicit Dynamic time integration option. This should be pow(newmarkGamma+0.5,2.0)/4.0 unless you know what you are doing.-->
		<xsd:attribute name="newmarkBeta" type="real64" default="0.25" />
		<!--newmarkGamma => Value of :math:`\gamma` in the Newmark Method for Implicit Dynamic time integration option-->
		<xsd:attribute name="newmarkGamma" type="real64" default="0.5" />
		<!--solidMaterialName => The name of the material that should be used in the constitutive updates-->
		<xsd:attribute name="solidMaterialName" type="string" use="required" />
		<!--stiffnessDamping => Value of stiffness based damping coefficient. -->
		<xsd:attribute name="stiffnessDamping" type="real64" default="0" />
		<!--strainTheory => Indicates whether or not to use `Infinitesimal Strain Theory <https://en.wikipedia.org/wiki/Infinitesimal_strain_theory>`_, or `Finite Strain Theory <https://en.wikipedia.org/wiki/Finite_strain_theory>`_. Valid Inputs are:
 0 - Infinitesimal Strain 
 1 - Finite Strain-->
		<xsd:attribute name="strainTheory" type="integer" default="0" />
		<!--targetRegions => Allowable regions that the solver may be applied to. Note that this does not indicate that the solver will be applied to these regions, only that allocation will occur such that the solver may be applied to these regions. The decision about what regions this solver will beapplied to rests in the EventManager.-->
		<xsd:attribute name="targetRegions" type="string_array" use="required" />
		<!--timeIntegrationOption => Time integration method. Options are: 
 QuasiStatic 
 ImplicitDynamic 
 ExplicitDynamic-->
		<xsd:attribute name="timeIntegrationOption" type="string" default="" />
		<!--useVelocityForQS => Flag to indicate the use of the incremental displacement from the previous step as an initial estimate for the incremental displacement of the current step.-->
		<xsd:attribute name="useVelocityForQS" type="integer" default="0" />
		<!--verboseLevel => Verbosity level for this solver. Higher values will lead to more screen output. For non-debug  simulations, this should remain at 0.-->
		<xsd:attribute name="verboseLevel" type="integer" default="0" />
		<!--name => A name is required for any non-unique nodes-->
		<xsd:attribute name="name" type="string" use="required" />
	</xsd:complexType>
	<xsd:complexType name="SolidMechanics_LagrangianFEMType">
		<xsd:choice minOccurs="0" maxOccurs="unbounded">
			<xsd:element name="SystemSolverParameters" type="SystemSolverParametersType" maxOccurs="1" />
		</xsd:choice>
		<!--cflFactor => Factor to apply to the `CFL condition <http://en.wikipedia.org/wiki/Courant-Friedrichs-Lewy_condition>`_ when calculating the maximum allowable time step. Values should be in the interval (0,1] -->
		<xsd:attribute name="cflFactor" type="real64" default="0.5" />
		<!--contactRelationName => Name of contact relation to enforce constraints on fracture boundary.-->
		<xsd:attribute name="contactRelationName" type="string" default="NOCONTACT" />
		<!--discretization => Name of discretization object (defined in the :ref:`NumericalMethodsManager`) to use for this solver. For instance, if this is a Finite Element Solver, the name of a :ref:`FiniteElement` should be specified. If this is a Finite Volume Method, the name of a :ref:`FiniteVolume` discretization should be specified.-->
		<xsd:attribute name="discretization" type="string" default="none" />
		<!--initialDt => Initial time-step value required by the solver to the event manager.-->
		<xsd:attribute name="initialDt" type="real64" default="1e+99" />
		<!--massDamping => Value of mass based damping coefficient. -->
		<xsd:attribute name="massDamping" type="real64" default="0" />
		<!--maxNumResolves => Value to indicate how many resolves may be executed after some other event is executed. For example, if a SurfaceGenerator is specified, it will be executed after the mechanics solve. However if a new surface is generated, then the mechanics solve must be executed again due to the change in topology.-->
		<xsd:attribute name="maxNumResolves" type="integer" default="10" />
		<!--newmarkBeta => Value of :math:`\beta` in the Newmark Method for Implicit Dynamic time integration option. This should be pow(newmarkGamma+0.5,2.0)/4.0 unless you know what you are doing.-->
		<xsd:attribute name="newmarkBeta" type="real64" default="0.25" />
		<!--newmarkGamma => Value of :math:`\gamma` in the Newmark Method for Implicit Dynamic time integration option-->
		<xsd:attribute name="newmarkGamma" type="real64" default="0.5" />
		<!--solidMaterialName => The name of the material that should be used in the constitutive updates-->
		<xsd:attribute name="solidMaterialName" type="string" use="required" />
		<!--stiffnessDamping => Value of stiffness based damping coefficient. -->
		<xsd:attribute name="stiffnessDamping" type="real64" default="0" />
		<!--strainTheory => Indicates whether or not to use `Infinitesimal Strain Theory <https://en.wikipedia.org/wiki/Infinitesimal_strain_theory>`_, or `Finite Strain Theory <https://en.wikipedia.org/wiki/Finite_strain_theory>`_. Valid Inputs are:
 0 - Infinitesimal Strain 
 1 - Finite Strain-->
		<xsd:attribute name="strainTheory" type="integer" default="0" />
		<!--targetRegions => Allowable regions that the solver may be applied to. Note that this does not indicate that the solver will be applied to these regions, only that allocation will occur such that the solver may be applied to these regions. The decision about what regions this solver will beapplied to rests in the EventManager.-->
		<xsd:attribute name="targetRegions" type="string_array" use="required" />
		<!--timeIntegrationOption => Time integration method. Options are: 
 QuasiStatic 
 ImplicitDynamic 
 ExplicitDynamic-->
		<xsd:attribute name="timeIntegrationOption" type="string" default="" />
		<!--useVelocityForQS => Flag to indicate the use of the incremental displacement from the previous step as an initial estimate for the incremental displacement of the current step.-->
		<xsd:attribute name="useVelocityForQS" type="integer" default="0" />
		<!--verboseLevel => Verbosity level for this solver. Higher values will lead to more screen output. For non-debug  simulations, this should remain at 0.-->
		<xsd:attribute name="verboseLevel" type="integer" default="0" />
		<!--name => A name is required for any non-unique nodes-->
		<xsd:attribute name="name" type="string" use="required" />
	</xsd:complexType>
	<xsd:complexType name="SurfaceGeneratorType">
		<xsd:choice minOccurs="0" maxOccurs="unbounded">
			<xsd:element name="SystemSolverParameters" type="SystemSolverParametersType" maxOccurs="1" />
		</xsd:choice>
		<!--cflFactor => Factor to apply to the `CFL condition <http://en.wikipedia.org/wiki/Courant-Friedrichs-Lewy_condition>`_ when calculating the maximum allowable time step. Values should be in the interval (0,1] -->
		<xsd:attribute name="cflFactor" type="real64" default="0.5" />
		<!--discretization => Name of discretization object (defined in the :ref:`NumericalMethodsManager`) to use for this solver. For instance, if this is a Finite Element Solver, the name of a :ref:`FiniteElement` should be specified. If this is a Finite Volume Method, the name of a :ref:`FiniteVolume` discretization should be specified.-->
		<xsd:attribute name="discretization" type="string" default="none" />
		<!--fractureRegion => (no description available)-->
		<xsd:attribute name="fractureRegion" type="string" default="FractureRegion" />
		<!--initialDt => Initial time-step value required by the solver to the event manager.-->
		<xsd:attribute name="initialDt" type="real64" default="1e+99" />
		<!--mpiCommOrder => Flag to enable MPI consistent communication ordering-->
		<xsd:attribute name="mpiCommOrder" type="integer" default="0" />
		<!--nodeBasedSIF => Rock toughness of the solid material-->
		<xsd:attribute name="nodeBasedSIF" type="integer" default="0" />
		<!--rockToughness => Rock toughness of the solid material-->
		<xsd:attribute name="rockToughness" type="real64" use="required" />
		<!--solidMaterialName => Name of the solid material used in solid mechanic solver-->
		<xsd:attribute name="solidMaterialName" type="string" use="required" />
		<!--targetRegions => Allowable regions that the solver may be applied to. Note that this does not indicate that the solver will be applied to these regions, only that allocation will occur such that the solver may be applied to these regions. The decision about what regions this solver will beapplied to rests in the EventManager.-->
		<xsd:attribute name="targetRegions" type="string_array" use="required" />
		<!--verboseLevel => Verbosity level for this solver. Higher values will lead to more screen output. For non-debug  simulations, this should remain at 0.-->
		<xsd:attribute name="verboseLevel" type="integer" default="0" />
		<!--name => A name is required for any non-unique nodes-->
		<xsd:attribute name="name" type="string" use="required" />
	</xsd:complexType>
	<xsd:complexType name="ConstitutiveType">
		<xsd:choice minOccurs="0" maxOccurs="unbounded">
			<xsd:element name="BlackOilFluid" type="BlackOilFluidType" />
			<xsd:element name="BrooksCoreyBakerRelativePermeability" type="BrooksCoreyBakerRelativePermeabilityType" />
			<xsd:element name="BrooksCoreyCapillaryPressure" type="BrooksCoreyCapillaryPressureType" />
			<xsd:element name="BrooksCoreyRelativePermeability" type="BrooksCoreyRelativePermeabilityType" />
			<xsd:element name="CompositionalMultiphaseFluid" type="CompositionalMultiphaseFluidType" />
			<xsd:element name="CompressibleSinglePhaseFluid" type="CompressibleSinglePhaseFluidType" />
			<xsd:element name="Contact" type="ContactType" />
			<xsd:element name="LinearElasticAnisotropic" type="LinearElasticAnisotropicType" />
			<xsd:element name="LinearElasticIsotropic" type="LinearElasticIsotropicType" />
			<xsd:element name="ParticleFluid" type="ParticleFluidType" />
			<xsd:element name="PoreVolumeCompressibleSolid" type="PoreVolumeCompressibleSolidType" />
			<xsd:element name="PoroLinearElasticAnisotropic" type="PoroLinearElasticAnisotropicType" />
			<xsd:element name="PoroLinearElasticIsotropic" type="PoroLinearElasticIsotropicType" />
			<xsd:element name="ProppantSlurryFluid" type="ProppantSlurryFluidType" />
			<xsd:element name="VanGenuchtenBakerRelativePermeability" type="VanGenuchtenBakerRelativePermeabilityType" />
			<xsd:element name="VanGenuchtenCapillaryPressure" type="VanGenuchtenCapillaryPressureType" />
		</xsd:choice>
	</xsd:complexType>
	<xsd:complexType name="BlackOilFluidType">
		<!--componentMolarWeight => Component molar weights-->
		<xsd:attribute name="componentMolarWeight" type="real64_array" use="required" />
		<!--componentNames => List of component names-->
		<xsd:attribute name="componentNames" type="string_array" default="" />
		<!--fluidType => Type of black-oil fluid (LiveOil/DeadOil)-->
		<xsd:attribute name="fluidType" type="string" use="required" />
		<!--phaseNames => List of fluid phases-->
		<xsd:attribute name="phaseNames" type="string_array" use="required" />
		<!--surfaceDensities => List of surface densities for each phase-->
		<xsd:attribute name="surfaceDensities" type="real64_array" use="required" />
		<!--tableFiles => List of filenames with input PVT tables-->
		<xsd:attribute name="tableFiles" type="string_array" use="required" />
		<!--name => A name is required for any non-unique nodes-->
		<xsd:attribute name="name" type="string" use="required" />
	</xsd:complexType>
	<xsd:complexType name="BrooksCoreyBakerRelativePermeabilityType">
		<!--gasOilRelPermExponent => Rel perm power law exponent for the pair (gas phase, oil phase) at residual water saturation-->
		<xsd:attribute name="gasOilRelPermExponent" type="real64_array" default="1" />
		<!--gasOilRelPermMaxValue => Maximum rel perm value for the pair (gas phase, oil phase) at residual water saturation-->
		<xsd:attribute name="gasOilRelPermMaxValue" type="real64_array" default="0" />
		<!--phaseMinVolumeFraction => Minimum volume fraction value for each phase-->
		<xsd:attribute name="phaseMinVolumeFraction" type="real64_array" default="0" />
		<!--phaseNames => List of fluid phases-->
		<xsd:attribute name="phaseNames" type="string_array" use="required" />
		<!--waterOilRelPermExponent => Rel perm power law exponent for the pair (water phase, oil phase) at residual gas saturation-->
		<xsd:attribute name="waterOilRelPermExponent" type="real64_array" default="1" />
		<!--waterOilRelPermMaxValue => Maximum rel perm value for the pair (water phase, oil phase) at residual gas saturation-->
		<xsd:attribute name="waterOilRelPermMaxValue" type="real64_array" default="0" />
		<!--name => A name is required for any non-unique nodes-->
		<xsd:attribute name="name" type="string" use="required" />
	</xsd:complexType>
	<xsd:complexType name="BrooksCoreyCapillaryPressureType">
		<!--capPressureEpsilon => Wetting-phase saturation at which the max cap. pressure is attained; used to avoid infinite cap. pressure values for saturations close to zero-->
		<xsd:attribute name="capPressureEpsilon" type="real64" default="1e-06" />
		<!--phaseCapPressureExponentInv => Inverse of capillary power law exponent for each phase-->
		<xsd:attribute name="phaseCapPressureExponentInv" type="real64_array" default="2" />
		<!--phaseEntryPressure => Entry pressure value for each phase-->
		<xsd:attribute name="phaseEntryPressure" type="real64_array" default="1" />
		<!--phaseMinVolumeFraction => Minimum volume fraction value for each phase-->
		<xsd:attribute name="phaseMinVolumeFraction" type="real64_array" default="0" />
		<!--phaseNames => List of fluid phases-->
		<xsd:attribute name="phaseNames" type="string_array" use="required" />
		<!--name => A name is required for any non-unique nodes-->
		<xsd:attribute name="name" type="string" use="required" />
	</xsd:complexType>
	<xsd:complexType name="BrooksCoreyRelativePermeabilityType">
		<!--phaseMinVolumeFraction => Minimum volume fraction value for each phase-->
		<xsd:attribute name="phaseMinVolumeFraction" type="real64_array" default="0" />
		<!--phaseNames => List of fluid phases-->
		<xsd:attribute name="phaseNames" type="string_array" use="required" />
		<!--phaseRelPermExponent => MinimumRel perm power law exponent for each phase-->
		<xsd:attribute name="phaseRelPermExponent" type="real64_array" default="1" />
		<!--phaseRelPermMaxValue => Maximum rel perm value for each phase-->
		<xsd:attribute name="phaseRelPermMaxValue" type="real64_array" default="0" />
		<!--name => A name is required for any non-unique nodes-->
		<xsd:attribute name="name" type="string" use="required" />
	</xsd:complexType>
	<xsd:complexType name="CompositionalMultiphaseFluidType">
		<!--componentAcentricFactor => Component acentric factors-->
		<xsd:attribute name="componentAcentricFactor" type="real64_array" use="required" />
		<!--componentBinaryCoeff => Table of binary interaction coefficients-->
		<xsd:attribute name="componentBinaryCoeff" type="real64_array2d" default="0" />
		<!--componentCriticalPressure => Component critical pressures-->
		<xsd:attribute name="componentCriticalPressure" type="real64_array" use="required" />
		<!--componentCriticalTemperature => Component critical temperatures-->
		<xsd:attribute name="componentCriticalTemperature" type="real64_array" use="required" />
		<!--componentMolarWeight => Component molar weights-->
		<xsd:attribute name="componentMolarWeight" type="real64_array" use="required" />
		<!--componentNames => List of component names-->
		<xsd:attribute name="componentNames" type="string_array" use="required" />
		<!--componentVolumeShift => Component volume shifts-->
		<xsd:attribute name="componentVolumeShift" type="real64_array" default="0" />
		<!--equationsOfState => List of equation of state types for each phase-->
		<xsd:attribute name="equationsOfState" type="string_array" use="required" />
		<!--phaseNames => List of fluid phases-->
		<xsd:attribute name="phaseNames" type="string_array" use="required" />
		<!--name => A name is required for any non-unique nodes-->
		<xsd:attribute name="name" type="string" use="required" />
	</xsd:complexType>
	<xsd:complexType name="CompressibleSinglePhaseFluidType">
		<!--compressibility => Fluid compressibility-->
		<xsd:attribute name="compressibility" type="real64" default="0" />
		<!--defaultDensity => Default value for density.-->
		<xsd:attribute name="defaultDensity" type="real64" use="required" />
		<!--defaultViscosity => Default value for viscosity.-->
		<xsd:attribute name="defaultViscosity" type="real64" use="required" />
		<!--densityModel => Type of density model (linear, quadratic, exponential)-->
		<xsd:attribute name="densityModel" type="string" default="linear" />
		<!--referenceDensity => Reference fluid density-->
		<xsd:attribute name="referenceDensity" type="real64" default="1000" />
		<!--referencePressure => Reference pressure-->
		<xsd:attribute name="referencePressure" type="real64" default="0" />
		<!--referenceViscosity => Reference fluid viscosity-->
		<xsd:attribute name="referenceViscosity" type="real64" default="0.001" />
		<!--viscosibility => Fluid viscosity exponential coefficient-->
		<xsd:attribute name="viscosibility" type="real64" default="0" />
		<!--viscosityModel => Type of viscosity model (linear, quadratic, exponential)-->
		<xsd:attribute name="viscosityModel" type="string" default="linear" />
		<!--name => A name is required for any non-unique nodes-->
		<xsd:attribute name="name" type="string" use="required" />
	</xsd:complexType>
	<xsd:complexType name="ContactType">
		<!--penaltyStiffness => Value of the penetration penalty stiffness. Units of Pressure/length-->
		<xsd:attribute name="penaltyStiffness" type="real64" use="required" />
		<!--name => A name is required for any non-unique nodes-->
		<xsd:attribute name="name" type="string" use="required" />
	</xsd:complexType>
	<xsd:complexType name="LinearElasticAnisotropicType">
		<!--defaultC11 => Default for the 11 component of the Elastic Stiffness Tensor in Voigt notation-->
		<xsd:attribute name="defaultC11" type="real64" use="required" />
		<!--defaultC12 => Default for the 12 component of the Elastic Stiffness Tensor in Voigt notation-->
		<xsd:attribute name="defaultC12" type="real64" use="required" />
		<!--defaultC13 => Default for the 13 component of the Elastic Stiffness Tensor in Voigt notation-->
		<xsd:attribute name="defaultC13" type="real64" use="required" />
		<!--defaultC14 => Default for the 14 component of the Elastic Stiffness Tensor in Voigt notation-->
		<xsd:attribute name="defaultC14" type="real64" use="required" />
		<!--defaultC15 => Default for the 15 component of the Elastic Stiffness Tensor in Voigt notation-->
		<xsd:attribute name="defaultC15" type="real64" use="required" />
		<!--defaultC16 => Default for the 16 component of the Elastic Stiffness Tensor in Voigt notation-->
		<xsd:attribute name="defaultC16" type="real64" use="required" />
		<!--defaultC21 => Default for the 21 component of the Elastic Stiffness Tensor in Voigt notation-->
		<xsd:attribute name="defaultC21" type="real64" use="required" />
		<!--defaultC22 => Default for the 22 component of the Elastic Stiffness Tensor in Voigt notation-->
		<xsd:attribute name="defaultC22" type="real64" use="required" />
		<!--defaultC23 => Default for the 23 component of the Elastic Stiffness Tensor in Voigt notation-->
		<xsd:attribute name="defaultC23" type="real64" use="required" />
		<!--defaultC24 => Default for the 24 component of the Elastic Stiffness Tensor in Voigt notation-->
		<xsd:attribute name="defaultC24" type="real64" use="required" />
		<!--defaultC25 => Default for the 25 component of the Elastic Stiffness Tensor in Voigt notation-->
		<xsd:attribute name="defaultC25" type="real64" use="required" />
		<!--defaultC26 => Default for the 26 component of the Elastic Stiffness Tensor in Voigt notation-->
		<xsd:attribute name="defaultC26" type="real64" use="required" />
		<!--defaultC31 => Default for the 31 component of the Elastic Stiffness Tensor in Voigt notation-->
		<xsd:attribute name="defaultC31" type="real64" use="required" />
		<!--defaultC32 => Default for the 32 component of the Elastic Stiffness Tensor in Voigt notation-->
		<xsd:attribute name="defaultC32" type="real64" use="required" />
		<!--defaultC33 => Default for the 33 component of the Elastic Stiffness Tensor in Voigt notation-->
		<xsd:attribute name="defaultC33" type="real64" use="required" />
		<!--defaultC34 => Default for the 34 component of the Elastic Stiffness Tensor in Voigt notation-->
		<xsd:attribute name="defaultC34" type="real64" use="required" />
		<!--defaultC35 => Default for the 35 component of the Elastic Stiffness Tensor in Voigt notation-->
		<xsd:attribute name="defaultC35" type="real64" use="required" />
		<!--defaultC36 => Default for the 36 component of the Elastic Stiffness Tensor in Voigt notation-->
		<xsd:attribute name="defaultC36" type="real64" use="required" />
		<!--defaultC41 => Default for the 41 component of the Elastic Stiffness Tensor in Voigt notation-->
		<xsd:attribute name="defaultC41" type="real64" use="required" />
		<!--defaultC42 => Default for the 42 component of the Elastic Stiffness Tensor in Voigt notation-->
		<xsd:attribute name="defaultC42" type="real64" use="required" />
		<!--defaultC43 => Default for the 43 component of the Elastic Stiffness Tensor in Voigt notation-->
		<xsd:attribute name="defaultC43" type="real64" use="required" />
		<!--defaultC44 => Default for the 44 component of the Elastic Stiffness Tensor in Voigt notation-->
		<xsd:attribute name="defaultC44" type="real64" use="required" />
		<!--defaultC45 => Default for the 45 component of the Elastic Stiffness Tensor in Voigt notation-->
		<xsd:attribute name="defaultC45" type="real64" use="required" />
		<!--defaultC46 => Default for the 46 component of the Elastic Stiffness Tensor in Voigt notation-->
		<xsd:attribute name="defaultC46" type="real64" use="required" />
		<!--defaultC51 => Default for the 51 component of the Elastic Stiffness Tensor in Voigt notation-->
		<xsd:attribute name="defaultC51" type="real64" use="required" />
		<!--defaultC52 => Default for the 52 component of the Elastic Stiffness Tensor in Voigt notation-->
		<xsd:attribute name="defaultC52" type="real64" use="required" />
		<!--defaultC53 => Default for the 53 component of the Elastic Stiffness Tensor in Voigt notation-->
		<xsd:attribute name="defaultC53" type="real64" use="required" />
		<!--defaultC54 => Default for the 54 component of the Elastic Stiffness Tensor in Voigt notation-->
		<xsd:attribute name="defaultC54" type="real64" use="required" />
		<!--defaultC55 => Default for the 55 component of the Elastic Stiffness Tensor in Voigt notation-->
		<xsd:attribute name="defaultC55" type="real64" use="required" />
		<!--defaultC56 => Default for the 56 component of the Elastic Stiffness Tensor in Voigt notation-->
		<xsd:attribute name="defaultC56" type="real64" use="required" />
		<!--defaultC61 => Default for the 61 component of the Elastic Stiffness Tensor in Voigt notation-->
		<xsd:attribute name="defaultC61" type="real64" use="required" />
		<!--defaultC62 => Default for the 62 component of the Elastic Stiffness Tensor in Voigt notation-->
		<xsd:attribute name="defaultC62" type="real64" use="required" />
		<!--defaultC63 => Default for the 63 component of the Elastic Stiffness Tensor in Voigt notation-->
		<xsd:attribute name="defaultC63" type="real64" use="required" />
		<!--defaultC64 => Default for the 64 component of the Elastic Stiffness Tensor in Voigt notation-->
		<xsd:attribute name="defaultC64" type="real64" use="required" />
		<!--defaultC65 => Default for the 65 component of the Elastic Stiffness Tensor in Voigt notation-->
		<xsd:attribute name="defaultC65" type="real64" use="required" />
		<!--defaultC66 => Default for the 66 component of the Elastic Stiffness Tensor in Voigt notation-->
		<xsd:attribute name="defaultC66" type="real64" use="required" />
		<!--defaultDensity => Default Material Density-->
		<xsd:attribute name="defaultDensity" type="real64" use="required" />
		<!--name => A name is required for any non-unique nodes-->
		<xsd:attribute name="name" type="string" use="required" />
	</xsd:complexType>
	<xsd:complexType name="LinearElasticIsotropicType">
		<!--defaultBulkModulus => Elastic Bulk Modulus Parameter-->
		<xsd:attribute name="defaultBulkModulus" type="real64" default="-1" />
		<!--defaultDensity => Default Material Density-->
		<xsd:attribute name="defaultDensity" type="real64" use="required" />
		<!--defaultPoissonRatio => Poisson's ratio-->
		<xsd:attribute name="defaultPoissonRatio" type="real64" default="-1" />
		<!--defaultShearModulus => Elastic Shear Modulus Parameter-->
		<xsd:attribute name="defaultShearModulus" type="real64" default="-1" />
		<!--defaultYoungsModulus => Elastic Young's Modulus.-->
		<xsd:attribute name="defaultYoungsModulus" type="real64" default="-1" />
		<!--name => A name is required for any non-unique nodes-->
		<xsd:attribute name="name" type="string" use="required" />
	</xsd:complexType>
	<xsd:complexType name="ParticleFluidType">
		<!--bridgingFactor => Bridging factor-->
		<xsd:attribute name="bridgingFactor" type="real64" default="3" />
		<!--collisionAlpha => Collision alpha coefficient-->
		<xsd:attribute name="collisionAlpha" type="real64" default="1.27" />
		<!--collisionBeta => Collision beta coefficient-->
		<xsd:attribute name="collisionBeta" type="real64" default="1.5" />
		<!--fluidViscosity => Fluid viscosity-->
		<xsd:attribute name="fluidViscosity" type="real64" default="0.001" />
		<!--hinderedSettlingCoefficient => Hindered settling coefficient-->
		<xsd:attribute name="hinderedSettlingCoefficient" type="real64" default="5.9" />
		<!--isCollisionalSlip => Whether the collisional component of the slip velocity is considered-->
		<xsd:attribute name="isCollisionalSlip" type="integer" default="0" />
		<!--maxProppantConcentration => Max proppant concentration-->
		<xsd:attribute name="maxProppantConcentration" type="real64" default="0.6" />
		<!--particleSettlingModel => Particle settling velocity model-->
		<xsd:attribute name="particleSettlingModel" type="string" use="required" />
		<!--proppantDensity => Proppant density-->
		<xsd:attribute name="proppantDensity" type="real64" default="1400" />
		<!--proppantDiameter => Proppant diameter-->
		<xsd:attribute name="proppantDiameter" type="real64" default="0.0002" />
		<!--slipConcentration => Slip concentration-->
		<xsd:attribute name="slipConcentration" type="real64" default="0.1" />
		<!--sphericity => Sphericity-->
		<xsd:attribute name="sphericity" type="real64" default="1" />
		<!--name => A name is required for any non-unique nodes-->
		<xsd:attribute name="name" type="string" use="required" />
	</xsd:complexType>
	<xsd:complexType name="PoreVolumeCompressibleSolidType">
		<!--compressibility => Solid compressibility-->
		<xsd:attribute name="compressibility" type="real64" use="required" />
		<!--referencePressure => Reference pressure for fluid compressibility-->
		<xsd:attribute name="referencePressure" type="real64" use="required" />
		<!--name => A name is required for any non-unique nodes-->
		<xsd:attribute name="name" type="string" use="required" />
	</xsd:complexType>
	<xsd:complexType name="PoroLinearElasticAnisotropicType">
		<!--BiotCoefficient => Biot's coefficient-->
		<xsd:attribute name="BiotCoefficient" type="real64" default="0" />
		<!--compressibility => Fluid Compressibilty-->
		<xsd:attribute name="compressibility" type="real64" default="-1" />
		<!--defaultC11 => Default for the 11 component of the Elastic Stiffness Tensor in Voigt notation-->
		<xsd:attribute name="defaultC11" type="real64" use="required" />
		<!--defaultC12 => Default for the 12 component of the Elastic Stiffness Tensor in Voigt notation-->
		<xsd:attribute name="defaultC12" type="real64" use="required" />
		<!--defaultC13 => Default for the 13 component of the Elastic Stiffness Tensor in Voigt notation-->
		<xsd:attribute name="defaultC13" type="real64" use="required" />
		<!--defaultC14 => Default for the 14 component of the Elastic Stiffness Tensor in Voigt notation-->
		<xsd:attribute name="defaultC14" type="real64" use="required" />
		<!--defaultC15 => Default for the 15 component of the Elastic Stiffness Tensor in Voigt notation-->
		<xsd:attribute name="defaultC15" type="real64" use="required" />
		<!--defaultC16 => Default for the 16 component of the Elastic Stiffness Tensor in Voigt notation-->
		<xsd:attribute name="defaultC16" type="real64" use="required" />
		<!--defaultC21 => Default for the 21 component of the Elastic Stiffness Tensor in Voigt notation-->
		<xsd:attribute name="defaultC21" type="real64" use="required" />
		<!--defaultC22 => Default for the 22 component of the Elastic Stiffness Tensor in Voigt notation-->
		<xsd:attribute name="defaultC22" type="real64" use="required" />
		<!--defaultC23 => Default for the 23 component of the Elastic Stiffness Tensor in Voigt notation-->
		<xsd:attribute name="defaultC23" type="real64" use="required" />
		<!--defaultC24 => Default for the 24 component of the Elastic Stiffness Tensor in Voigt notation-->
		<xsd:attribute name="defaultC24" type="real64" use="required" />
		<!--defaultC25 => Default for the 25 component of the Elastic Stiffness Tensor in Voigt notation-->
		<xsd:attribute name="defaultC25" type="real64" use="required" />
		<!--defaultC26 => Default for the 26 component of the Elastic Stiffness Tensor in Voigt notation-->
		<xsd:attribute name="defaultC26" type="real64" use="required" />
		<!--defaultC31 => Default for the 31 component of the Elastic Stiffness Tensor in Voigt notation-->
		<xsd:attribute name="defaultC31" type="real64" use="required" />
		<!--defaultC32 => Default for the 32 component of the Elastic Stiffness Tensor in Voigt notation-->
		<xsd:attribute name="defaultC32" type="real64" use="required" />
		<!--defaultC33 => Default for the 33 component of the Elastic Stiffness Tensor in Voigt notation-->
		<xsd:attribute name="defaultC33" type="real64" use="required" />
		<!--defaultC34 => Default for the 34 component of the Elastic Stiffness Tensor in Voigt notation-->
		<xsd:attribute name="defaultC34" type="real64" use="required" />
		<!--defaultC35 => Default for the 35 component of the Elastic Stiffness Tensor in Voigt notation-->
		<xsd:attribute name="defaultC35" type="real64" use="required" />
		<!--defaultC36 => Default for the 36 component of the Elastic Stiffness Tensor in Voigt notation-->
		<xsd:attribute name="defaultC36" type="real64" use="required" />
		<!--defaultC41 => Default for the 41 component of the Elastic Stiffness Tensor in Voigt notation-->
		<xsd:attribute name="defaultC41" type="real64" use="required" />
		<!--defaultC42 => Default for the 42 component of the Elastic Stiffness Tensor in Voigt notation-->
		<xsd:attribute name="defaultC42" type="real64" use="required" />
		<!--defaultC43 => Default for the 43 component of the Elastic Stiffness Tensor in Voigt notation-->
		<xsd:attribute name="defaultC43" type="real64" use="required" />
		<!--defaultC44 => Default for the 44 component of the Elastic Stiffness Tensor in Voigt notation-->
		<xsd:attribute name="defaultC44" type="real64" use="required" />
		<!--defaultC45 => Default for the 45 component of the Elastic Stiffness Tensor in Voigt notation-->
		<xsd:attribute name="defaultC45" type="real64" use="required" />
		<!--defaultC46 => Default for the 46 component of the Elastic Stiffness Tensor in Voigt notation-->
		<xsd:attribute name="defaultC46" type="real64" use="required" />
		<!--defaultC51 => Default for the 51 component of the Elastic Stiffness Tensor in Voigt notation-->
		<xsd:attribute name="defaultC51" type="real64" use="required" />
		<!--defaultC52 => Default for the 52 component of the Elastic Stiffness Tensor in Voigt notation-->
		<xsd:attribute name="defaultC52" type="real64" use="required" />
		<!--defaultC53 => Default for the 53 component of the Elastic Stiffness Tensor in Voigt notation-->
		<xsd:attribute name="defaultC53" type="real64" use="required" />
		<!--defaultC54 => Default for the 54 component of the Elastic Stiffness Tensor in Voigt notation-->
		<xsd:attribute name="defaultC54" type="real64" use="required" />
		<!--defaultC55 => Default for the 55 component of the Elastic Stiffness Tensor in Voigt notation-->
		<xsd:attribute name="defaultC55" type="real64" use="required" />
		<!--defaultC56 => Default for the 56 component of the Elastic Stiffness Tensor in Voigt notation-->
		<xsd:attribute name="defaultC56" type="real64" use="required" />
		<!--defaultC61 => Default for the 61 component of the Elastic Stiffness Tensor in Voigt notation-->
		<xsd:attribute name="defaultC61" type="real64" use="required" />
		<!--defaultC62 => Default for the 62 component of the Elastic Stiffness Tensor in Voigt notation-->
		<xsd:attribute name="defaultC62" type="real64" use="required" />
		<!--defaultC63 => Default for the 63 component of the Elastic Stiffness Tensor in Voigt notation-->
		<xsd:attribute name="defaultC63" type="real64" use="required" />
		<!--defaultC64 => Default for the 64 component of the Elastic Stiffness Tensor in Voigt notation-->
		<xsd:attribute name="defaultC64" type="real64" use="required" />
		<!--defaultC65 => Default for the 65 component of the Elastic Stiffness Tensor in Voigt notation-->
		<xsd:attribute name="defaultC65" type="real64" use="required" />
		<!--defaultC66 => Default for the 66 component of the Elastic Stiffness Tensor in Voigt notation-->
		<xsd:attribute name="defaultC66" type="real64" use="required" />
		<!--defaultDensity => Default Material Density-->
		<xsd:attribute name="defaultDensity" type="real64" use="required" />
		<!--referencePressure => ReferencePressure-->
		<xsd:attribute name="referencePressure" type="real64" default="0" />
		<!--name => A name is required for any non-unique nodes-->
		<xsd:attribute name="name" type="string" use="required" />
	</xsd:complexType>
	<xsd:complexType name="PoroLinearElasticIsotropicType">
		<!--BiotCoefficient => Biot's coefficient-->
		<xsd:attribute name="BiotCoefficient" type="real64" default="0" />
		<!--compressibility => Fluid Compressibilty-->
		<xsd:attribute name="compressibility" type="real64" default="-1" />
		<!--defaultBulkModulus => Elastic Bulk Modulus Parameter-->
		<xsd:attribute name="defaultBulkModulus" type="real64" default="-1" />
		<!--defaultDensity => Default Material Density-->
		<xsd:attribute name="defaultDensity" type="real64" use="required" />
		<!--defaultPoissonRatio => Poisson's ratio-->
		<xsd:attribute name="defaultPoissonRatio" type="real64" default="-1" />
		<!--defaultShearModulus => Elastic Shear Modulus Parameter-->
		<xsd:attribute name="defaultShearModulus" type="real64" default="-1" />
		<!--defaultYoungsModulus => Elastic Young's Modulus.-->
		<xsd:attribute name="defaultYoungsModulus" type="real64" default="-1" />
		<!--referencePressure => ReferencePressure-->
		<xsd:attribute name="referencePressure" type="real64" default="0" />
		<!--name => A name is required for any non-unique nodes-->
		<xsd:attribute name="name" type="string" use="required" />
	</xsd:complexType>
	<xsd:complexType name="ProppantSlurryFluidType">
		<!--componentNames => List of fluid component names-->
		<xsd:attribute name="componentNames" type="string_array" default="" />
		<!--compressibility => Fluid compressibility-->
		<xsd:attribute name="compressibility" type="real64" default="0" />
		<!--defaultCompressibility => Default value for compressibility.-->
		<xsd:attribute name="defaultCompressibility" type="real64_array" default="0" />
		<!--defaultDensity => Default value for density.-->
		<xsd:attribute name="defaultDensity" type="real64_array" default="0" />
		<!--defaultViscosity => Default value for viscosity.-->
		<xsd:attribute name="defaultViscosity" type="real64_array" default="0" />
		<!--flowBehaviorIndex => Flow behavior index-->
		<xsd:attribute name="flowBehaviorIndex" type="real64_array" default="0" />
		<!--flowConsistencyIndex => Flow consistency index-->
		<xsd:attribute name="flowConsistencyIndex" type="real64_array" default="0" />
		<!--maxProppantConcentration => Maximum proppant concentration-->
		<xsd:attribute name="maxProppantConcentration" type="real64" default="0.6" />
		<!--referenceDensity => Reference fluid density-->
		<xsd:attribute name="referenceDensity" type="real64" default="1000" />
		<!--referencePressure => Reference pressure-->
		<xsd:attribute name="referencePressure" type="real64" default="100000" />
		<!--referenceProppantDensity => Reference proppant density-->
		<xsd:attribute name="referenceProppantDensity" type="real64" default="1400" />
		<!--referenceViscosity => Reference fluid viscosity-->
		<xsd:attribute name="referenceViscosity" type="real64" default="0.001" />
		<!--name => A name is required for any non-unique nodes-->
		<xsd:attribute name="name" type="string" use="required" />
	</xsd:complexType>
	<xsd:complexType name="VanGenuchtenBakerRelativePermeabilityType">
		<!--gasOilRelPermExponentInv => Rel perm power law exponent inverse for the pair (gas phase, oil phase) at residual water saturation-->
		<xsd:attribute name="gasOilRelPermExponentInv" type="real64_array" default="0.5" />
		<!--gasOilRelPermMaxValue => Maximum rel perm value for the pair (gas phase, oil phase) at residual water saturation-->
		<xsd:attribute name="gasOilRelPermMaxValue" type="real64_array" default="0" />
		<!--phaseMinVolumeFraction => Minimum volume fraction value for each phase-->
		<xsd:attribute name="phaseMinVolumeFraction" type="real64_array" default="0" />
		<!--phaseNames => List of fluid phases-->
		<xsd:attribute name="phaseNames" type="string_array" use="required" />
		<!--waterOilRelPermExponentInv => Rel perm power law exponent inverse for the pair (water phase, oil phase) at residual gas saturation-->
		<xsd:attribute name="waterOilRelPermExponentInv" type="real64_array" default="0.5" />
		<!--waterOilRelPermMaxValue => Maximum rel perm value for the pair (water phase, oil phase) at residual gas saturation-->
		<xsd:attribute name="waterOilRelPermMaxValue" type="real64_array" default="0" />
		<!--name => A name is required for any non-unique nodes-->
		<xsd:attribute name="name" type="string" use="required" />
	</xsd:complexType>
	<xsd:complexType name="VanGenuchtenCapillaryPressureType">
		<!--capPressureEpsilon => Saturation at which the extremum capillary pressure is attained; used to avoid infinite capillary pressure values for saturations close to 0 and 1-->
		<xsd:attribute name="capPressureEpsilon" type="real64" default="1e-06" />
		<!--phaseCapPressureExponentInv => Inverse of capillary power law exponent for each phase-->
		<xsd:attribute name="phaseCapPressureExponentInv" type="real64_array" default="0.5" />
		<!--phaseCapPressureMultiplier => Entry pressure value for each phase-->
		<xsd:attribute name="phaseCapPressureMultiplier" type="real64_array" default="1" />
		<!--phaseMinVolumeFraction => Minimum volume fraction value for each phase-->
		<xsd:attribute name="phaseMinVolumeFraction" type="real64_array" default="0" />
		<!--phaseNames => List of fluid phases-->
		<xsd:attribute name="phaseNames" type="string_array" use="required" />
		<!--name => A name is required for any non-unique nodes-->
		<xsd:attribute name="name" type="string" use="required" />
	</xsd:complexType>
	<xsd:complexType name="ElementRegionsType">
		<xsd:choice minOccurs="0" maxOccurs="unbounded">
			<xsd:element name="CellElementRegion" type="CellElementRegionType" />
			<xsd:element name="FaceElementRegion" type="FaceElementRegionType" />
			<xsd:element name="WellElementRegion" type="WellElementRegionType" />
		</xsd:choice>
	</xsd:complexType>
	<xsd:complexType name="CellElementRegionType">
		<xsd:choice minOccurs="0" maxOccurs="unbounded" />
		<!--cellBlocks => (no description available)-->
		<xsd:attribute name="cellBlocks" type="string_array" default="" />
		<!--coarseningRatio => (no description available)-->
		<xsd:attribute name="coarseningRatio" type="real64" default="0" />
		<!--materialList => List of materials present in this region-->
		<xsd:attribute name="materialList" type="string_array" use="required" />
		<!--name => A name is required for any non-unique nodes-->
		<xsd:attribute name="name" type="string" use="required" />
	</xsd:complexType>
	<xsd:complexType name="FaceElementRegionType">
		<xsd:choice minOccurs="0" maxOccurs="unbounded" />
		<!--defaultAperture => The default aperture of for new faceElements.-->
		<xsd:attribute name="defaultAperture" type="real64" use="required" />
		<!--materialList => List of materials present in this region-->
		<xsd:attribute name="materialList" type="string_array" use="required" />
		<!--name => A name is required for any non-unique nodes-->
		<xsd:attribute name="name" type="string" use="required" />
	</xsd:complexType>
	<xsd:complexType name="WellElementRegionType">
		<xsd:choice minOccurs="0" maxOccurs="unbounded" />
		<!--materialList => List of materials present in this region-->
		<xsd:attribute name="materialList" type="string_array" use="required" />
		<!--name => A name is required for any non-unique nodes-->
		<xsd:attribute name="name" type="string" use="required" />
	</xsd:complexType>
	<xsd:complexType name="IncludedType">
		<xsd:choice minOccurs="0" maxOccurs="unbounded">
			<xsd:element name="File" type="FileType" />
		</xsd:choice>
	</xsd:complexType>
	<xsd:complexType name="FileType">
		<!--name => A name is required for any non-unique nodes-->
		<xsd:attribute name="name" type="string" use="required" />
	</xsd:complexType>
	<xsd:complexType name="ParametersType">
		<xsd:choice minOccurs="0" maxOccurs="unbounded">
			<xsd:element name="Parameter" type="ParameterType" />
		</xsd:choice>
	</xsd:complexType>
	<xsd:complexType name="ParameterType">
		<!--value => Input parameter definition for the preprocessor-->
		<xsd:attribute name="value" type="string" use="required" />
		<!--name => A name is required for any non-unique nodes-->
		<xsd:attribute name="name" type="string" use="required" />
	</xsd:complexType>
</xsd:schema><|MERGE_RESOLUTION|>--- conflicted
+++ resolved
@@ -584,15 +584,12 @@
 	<xsd:complexType name="SystemSolverParametersType">
 		<!--allowNonConverged => Allow non-converged solution to be accepted-->
 		<xsd:attribute name="allowNonConverged" type="integer" default="0" />
-<<<<<<< HEAD
 		<!--doLineSearch => Line search option-->
 		<xsd:attribute name="doLineSearch" type="integer" default="1" />
-=======
 		<!--dtCutIterLimit => Fraction of the Max Newton iterations above which the solver asks for the time-step to be cut for the next dt.-->
 		<xsd:attribute name="dtCutIterLimit" type="real64" default="0.7" />
 		<!--dtIncIterLimit => Fraction of the Max Newton iterations below which the solver asks for the time-step to be doubled for the next dt.-->
 		<xsd:attribute name="dtIncIterLimit" type="real64" default="0.4" />
->>>>>>> e70c15e3
 		<!--ilut_drop => (no description available)-->
 		<xsd:attribute name="ilut_drop" type="real64" default="0" />
 		<!--ilut_fill => (no description available)-->
@@ -605,7 +602,7 @@
 		<xsd:attribute name="lineSearchCutFactor" type="real64" default="0.5" />
 		<!--maxIterNewton => Maximum number of Newton iterations-->
 		<xsd:attribute name="maxIterNewton" type="integer" default="5" />
-		<!--maxIterNewtonConvergenceCheck => verbosity level-->
+		<!--maxIterNewtonConvergenceCheck => ??-->
 		<xsd:attribute name="maxIterNewtonConvergenceCheck" type="integer" default="0" />
 		<!--maxLineSearchCuts => Max number of line search cuts-->
 		<xsd:attribute name="maxLineSearchCuts" type="integer" default="4" />
@@ -750,7 +747,6 @@
 		<xsd:choice minOccurs="0" maxOccurs="unbounded">
 			<xsd:element name="CompositionalMultiphaseFlow" type="CompositionalMultiphaseFlowType" />
 			<xsd:element name="CompositionalMultiphaseWell" type="CompositionalMultiphaseWellType" />
-			<xsd:element name="DummySolver" type="DummySolverType" />
 			<xsd:element name="FlowProppantTransport" type="FlowProppantTransportType" />
 			<xsd:element name="Hydrofracture" type="HydrofractureType" />
 			<xsd:element name="LaplaceFEM" type="LaplaceFEMType" />
@@ -824,25 +820,6 @@
 		<!--name => A name is required for any non-unique nodes-->
 		<xsd:attribute name="name" type="string" use="required" />
 	</xsd:complexType>
-	<xsd:complexType name="DummySolverType">
-		<xsd:choice minOccurs="0" maxOccurs="unbounded">
-			<xsd:element name="SystemSolverParameters" type="SystemSolverParametersType" maxOccurs="1" />
-		</xsd:choice>
-		<!--cflFactor => Factor to apply to the `CFL condition <http://en.wikipedia.org/wiki/Courant-Friedrichs-Lewy_condition>`_ when calculating the maximum allowable time step. Values should be in the interval (0,1] -->
-		<xsd:attribute name="cflFactor" type="real64" default="0.5" />
-		<!--discretization => Name of discretization object (defined in the :ref:`NumericalMethodsManager`) to use for this solver. For instance, if this is a Finite Element Solver, the name of a :ref:`FiniteElement` should be specified. If this is a Finite Volume Method, the name of a :ref:`FiniteVolume` discretization should be specified.-->
-		<xsd:attribute name="discretization" type="string" default="none" />
-		<!--scale => Scale for modifying requested dt-->
-		<xsd:attribute name="scale" type="real64" default="1e-09" />
-		<!--seed => Scale for modifying requested dt-->
-		<xsd:attribute name="seed" type="integer" default="0" />
-		<!--targetRegions => Allowable regions that the solver may be applied to. Note that this does not indicate that the solver will be applied to these regions, only that allocation will occur such that the solver may be applied to these regions. The decision about what regions this solver will beapplied to rests in the EventManager.-->
-		<xsd:attribute name="targetRegions" type="string_array" use="required" />
-		<!--verboseLevel => Verbosity level for this solver. Higher values will lead to more screen output. For non-debug  simulations, this should remain at 0.-->
-		<xsd:attribute name="verboseLevel" type="integer" default="0" />
-		<!--name => A name is required for any non-unique nodes-->
-		<xsd:attribute name="name" type="string" use="required" />
-	</xsd:complexType>
 	<xsd:complexType name="FlowProppantTransportType">
 		<xsd:choice minOccurs="0" maxOccurs="unbounded">
 			<xsd:element name="SystemSolverParameters" type="SystemSolverParametersType" maxOccurs="1" />
@@ -853,6 +830,8 @@
 		<xsd:attribute name="discretization" type="string" default="none" />
 		<!--flowSolverName => Name of the flow solver to use in the flowProppantTransport solver-->
 		<xsd:attribute name="flowSolverName" type="string" use="required" />
+		<!--initialDt => Initial time-step value required by the solver to the event manager.-->
+		<xsd:attribute name="initialDt" type="real64" default="1e+99" />
 		<!--proppantSolverName => Name of the proppant transport solver to use in the flowProppantTransport solver-->
 		<xsd:attribute name="proppantSolverName" type="string" use="required" />
 		<!--targetRegions => Allowable regions that the solver may be applied to. Note that this does not indicate that the solver will be applied to these regions, only that allocation will occur such that the solver may be applied to these regions. The decision about what regions this solver will beapplied to rests in the EventManager.-->
@@ -945,6 +924,8 @@
 		<xsd:attribute name="fluidName" type="string" use="required" />
 		<!--gravityFlag => Flag that enables/disables gravity-->
 		<xsd:attribute name="gravityFlag" type="integer" use="required" />
+		<!--initialDt => Initial time-step value required by the solver to the event manager.-->
+		<xsd:attribute name="initialDt" type="real64" default="1e+99" />
 		<!--proppantName => Name of proppant constitutive object to use for this solver.-->
 		<xsd:attribute name="proppantName" type="string" use="required" />
 		<!--solidName => Name of solid constitutive object to use for this solver-->
