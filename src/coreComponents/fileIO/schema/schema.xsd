--- conflicted
+++ resolved
@@ -743,11 +743,8 @@
 		<xsd:choice minOccurs="0" maxOccurs="unbounded">
 			<xsd:element name="CompositionalMultiphaseFlow" type="CompositionalMultiphaseFlowType" />
 			<xsd:element name="CompositionalMultiphaseWell" type="CompositionalMultiphaseWellType" />
-<<<<<<< HEAD
 			<xsd:element name="DummySolver" type="DummySolverType" />
 			<xsd:element name="FlowProppantTransport" type="FlowProppantTransportType" />
-=======
->>>>>>> 957e6f49
 			<xsd:element name="Hydrofracture" type="HydrofractureType" />
 			<xsd:element name="LaplaceFEM" type="LaplaceFEMType" />
 			<xsd:element name="Poroelastic" type="PoroelasticType" />
@@ -816,7 +813,6 @@
 		<!--name => A name is required for any non-unique nodes-->
 		<xsd:attribute name="name" type="string" use="required" />
 	</xsd:complexType>
-<<<<<<< HEAD
 	<xsd:complexType name="DummySolverType">
 		<xsd:choice minOccurs="0" maxOccurs="unbounded">
 			<xsd:element name="SystemSolverParameters" type="SystemSolverParametersType" maxOccurs="1" />
@@ -855,8 +851,6 @@
 		<!--name => A name is required for any non-unique nodes-->
 		<xsd:attribute name="name" type="string" use="required" />
 	</xsd:complexType>
-=======
->>>>>>> 957e6f49
 	<xsd:complexType name="HydrofractureType">
 		<xsd:choice minOccurs="0" maxOccurs="unbounded">
 			<xsd:element name="SystemSolverParameters" type="SystemSolverParametersType" maxOccurs="1" />
