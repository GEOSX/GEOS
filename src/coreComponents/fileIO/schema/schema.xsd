--- conflicted
+++ resolved
@@ -511,16 +511,10 @@
 		<xsd:attribute name="name" type="string" use="required" />
 	</xsd:complexType>
 	<xsd:complexType name="InternalWellType">
-<<<<<<< HEAD
+		<xsd:choice minOccurs="0" maxOccurs="unbounded">
+			<xsd:element name="Perforation" type="PerforationType" />
+		</xsd:choice>
 		<!--meshName => Name of the reservoir mesh associated with this well-->
-=======
-		<xsd:choice minOccurs="0" maxOccurs="unbounded">
-			<xsd:element name="Perforation" type="PerforationType" />
-		</xsd:choice>
-		<!--crossSectionArea => cross section area of the well-->
-		<xsd:attribute name="crossSectionArea" type="real64" use="required" />
-		<!--meshName => name of the reservoir mesh associated with this well-->
->>>>>>> 38301da9
 		<xsd:attribute name="meshName" type="string" use="required" />
 		<!--numElementsPerSegment => Number of well elements per polyline segment-->
 		<xsd:attribute name="numElementsPerSegment" type="integer" use="required" />
@@ -540,8 +534,8 @@
 	<xsd:complexType name="PerforationType">
 		<!--distanceFromHead => Perforation linear distance from well head-->
 		<xsd:attribute name="distanceFromHead" type="real64" use="required" />
-		<!--transmissibility => Perforation transmissibility-->
-		<xsd:attribute name="transmissibility" type="real64" default="-1" />
+		<!--wellPeacemanIndex => Perforation well Peaceman index-->
+		<xsd:attribute name="wellPeacemanIndex" type="real64" default="-1" />
 		<!--name => A name is required for any non-unique nodes-->
 		<xsd:attribute name="name" type="string" use="required" />
 	</xsd:complexType>
@@ -869,8 +863,6 @@
 		<xsd:attribute name="control" type="string" use="required" />
 		<!--injectionStream => Global component densities for the injection stream-->
 		<xsd:attribute name="injectionStream" type="real64_array" default="{-1}" />
-		<!--referenceDepth => Reference depth for well bottom hole pressure-->
-		<xsd:attribute name="referenceDepth" type="real64" default="0" />
 		<!--targetBHP => Target bottom-hole pressure-->
 		<xsd:attribute name="targetBHP" type="real64" use="required" />
 		<!--targetRate => Target rate-->
