<?xml version="1.0"?>
<xsd:schema xmlns:xsd="http://www.w3.org/2001/XMLSchema">
	<xsd:annotation>
		<xsd:documentation xml:lang="en">GEOSX Input Schema</xsd:documentation>
	</xsd:annotation>
	<xsd:simpleType name="R1Tensor">
		<xsd:restriction base="xsd:string">
			<xsd:pattern value=".*[\[\]`$].*|\s*([+-]?[\d]*([\d]\.?|\.[\d])[\d]*([eE][-+]?[\d]+|\s*),\s*){2}[+-]?[\d]*([\d]\.?|\.[\d])[\d]*([eE][-+]?[\d]+|\s*)" />
		</xsd:restriction>
	</xsd:simpleType>
	<xsd:simpleType name="geosx_dataRepository_PlotLevel">
		<xsd:restriction base="xsd:string">
			<xsd:pattern value=".*[\[\]`$].*|[+-]?[\d]+" />
		</xsd:restriction>
	</xsd:simpleType>
	<xsd:simpleType name="globalIndex">
		<xsd:restriction base="xsd:string">
			<xsd:pattern value=".*[\[\]`$].*|[+-]?[\d]+" />
		</xsd:restriction>
	</xsd:simpleType>
	<xsd:simpleType name="globalIndex_array">
		<xsd:restriction base="xsd:string">
			<xsd:pattern value=".*[\[\]`$].*|\{\s*(([+-]?[\d]+,\s*)*[+-]?[\d]+)?\s*\}" />
		</xsd:restriction>
	</xsd:simpleType>
	<xsd:simpleType name="globalIndex_array2d">
		<xsd:restriction base="xsd:string">
			<xsd:pattern value=".*[\[\]`$].*|\{\s*(\{\s*(([+-]?[\d]+,\s*)*[+-]?[\d]+)?\s*\},\s*)*\{\s*(([+-]?[\d]+,\s*)*[+-]?[\d]+)?\s*\}\s*\}" />
		</xsd:restriction>
	</xsd:simpleType>
	<xsd:simpleType name="globalIndex_array3d">
		<xsd:restriction base="xsd:string">
			<xsd:pattern value=".*[\[\]`$].*|\{\s*(\{\s*(\{\s*(([+-]?[\d]+,\s*)*[+-]?[\d]+)?\s*\},\s*)*\{\s*(([+-]?[\d]+,\s*)*[+-]?[\d]+)?\s*\}\s*\},\s*)*\{\s*(\{\s*(([+-]?[\d]+,\s*)*[+-]?[\d]+)?\s*\},\s*)*\{\s*(([+-]?[\d]+,\s*)*[+-]?[\d]+)?\s*\}\s*\}\s*\}" />
		</xsd:restriction>
	</xsd:simpleType>
	<xsd:simpleType name="integer">
		<xsd:restriction base="xsd:string">
			<xsd:pattern value=".*[\[\]`$].*|[+-]?[\d]+" />
		</xsd:restriction>
	</xsd:simpleType>
	<xsd:simpleType name="integer_array">
		<xsd:restriction base="xsd:string">
			<xsd:pattern value=".*[\[\]`$].*|\{\s*(([+-]?[\d]+,\s*)*[+-]?[\d]+)?\s*\}" />
		</xsd:restriction>
	</xsd:simpleType>
	<xsd:simpleType name="integer_array2d">
		<xsd:restriction base="xsd:string">
			<xsd:pattern value=".*[\[\]`$].*|\{\s*(\{\s*(([+-]?[\d]+,\s*)*[+-]?[\d]+)?\s*\},\s*)*\{\s*(([+-]?[\d]+,\s*)*[+-]?[\d]+)?\s*\}\s*\}" />
		</xsd:restriction>
	</xsd:simpleType>
	<xsd:simpleType name="integer_array3d">
		<xsd:restriction base="xsd:string">
			<xsd:pattern value=".*[\[\]`$].*|\{\s*(\{\s*(\{\s*(([+-]?[\d]+,\s*)*[+-]?[\d]+)?\s*\},\s*)*\{\s*(([+-]?[\d]+,\s*)*[+-]?[\d]+)?\s*\}\s*\},\s*)*\{\s*(\{\s*(([+-]?[\d]+,\s*)*[+-]?[\d]+)?\s*\},\s*)*\{\s*(([+-]?[\d]+,\s*)*[+-]?[\d]+)?\s*\}\s*\}\s*\}" />
		</xsd:restriction>
	</xsd:simpleType>
	<xsd:simpleType name="localIndex">
		<xsd:restriction base="xsd:string">
			<xsd:pattern value=".*[\[\]`$].*|[+-]?[\d]+" />
		</xsd:restriction>
	</xsd:simpleType>
	<xsd:simpleType name="localIndex_array">
		<xsd:restriction base="xsd:string">
			<xsd:pattern value=".*[\[\]`$].*|\{\s*(([+-]?[\d]+,\s*)*[+-]?[\d]+)?\s*\}" />
		</xsd:restriction>
	</xsd:simpleType>
	<xsd:simpleType name="localIndex_array2d">
		<xsd:restriction base="xsd:string">
			<xsd:pattern value=".*[\[\]`$].*|\{\s*(\{\s*(([+-]?[\d]+,\s*)*[+-]?[\d]+)?\s*\},\s*)*\{\s*(([+-]?[\d]+,\s*)*[+-]?[\d]+)?\s*\}\s*\}" />
		</xsd:restriction>
	</xsd:simpleType>
	<xsd:simpleType name="localIndex_array3d">
		<xsd:restriction base="xsd:string">
			<xsd:pattern value=".*[\[\]`$].*|\{\s*(\{\s*(\{\s*(([+-]?[\d]+,\s*)*[+-]?[\d]+)?\s*\},\s*)*\{\s*(([+-]?[\d]+,\s*)*[+-]?[\d]+)?\s*\}\s*\},\s*)*\{\s*(\{\s*(([+-]?[\d]+,\s*)*[+-]?[\d]+)?\s*\},\s*)*\{\s*(([+-]?[\d]+,\s*)*[+-]?[\d]+)?\s*\}\s*\}\s*\}" />
		</xsd:restriction>
	</xsd:simpleType>
	<xsd:simpleType name="mapPair">
		<xsd:restriction base="xsd:string">
			<xsd:pattern value=".*[\[\]`$].*|[^,\{\}]*" />
		</xsd:restriction>
	</xsd:simpleType>
	<xsd:simpleType name="mapPair_array">
		<xsd:restriction base="xsd:string">
			<xsd:pattern value=".*[\[\]`$].*|\{\s*(([^,\{\}]*,\s*)*[^,\{\}]*)?\s*\}" />
		</xsd:restriction>
	</xsd:simpleType>
	<xsd:simpleType name="path">
		<xsd:restriction base="xsd:string">
			<xsd:pattern value=".*[\[\]`$].*|[^,\{\}]*" />
		</xsd:restriction>
	</xsd:simpleType>
	<xsd:simpleType name="path_array">
		<xsd:restriction base="xsd:string">
			<xsd:pattern value=".*[\[\]`$].*|\{\s*(([^,\{\}]*,\s*)*[^,\{\}]*)?\s*\}" />
		</xsd:restriction>
	</xsd:simpleType>
	<xsd:simpleType name="r1_array">
		<xsd:restriction base="xsd:string">
			<xsd:pattern value=".*[\[\]`$].*|\{\s*((\s*([+-]?[\d]*([\d]\.?|\.[\d])[\d]*([eE][-+]?[\d]+|\s*),\s*){2}[+-]?[\d]*([\d]\.?|\.[\d])[\d]*([eE][-+]?[\d]+|\s*),\s*)*\s*([+-]?[\d]*([\d]\.?|\.[\d])[\d]*([eE][-+]?[\d]+|\s*),\s*){2}[+-]?[\d]*([\d]\.?|\.[\d])[\d]*([eE][-+]?[\d]+|\s*))?\s*\}" />
		</xsd:restriction>
	</xsd:simpleType>
	<xsd:simpleType name="r1_array2d">
		<xsd:restriction base="xsd:string">
			<xsd:pattern value=".*[\[\]`$].*|\{\s*(\{\s*((\s*([+-]?[\d]*([\d]\.?|\.[\d])[\d]*([eE][-+]?[\d]+|\s*),\s*){2}[+-]?[\d]*([\d]\.?|\.[\d])[\d]*([eE][-+]?[\d]+|\s*),\s*)*\s*([+-]?[\d]*([\d]\.?|\.[\d])[\d]*([eE][-+]?[\d]+|\s*),\s*){2}[+-]?[\d]*([\d]\.?|\.[\d])[\d]*([eE][-+]?[\d]+|\s*))?\s*\},\s*)*\{\s*((\s*([+-]?[\d]*([\d]\.?|\.[\d])[\d]*([eE][-+]?[\d]+|\s*),\s*){2}[+-]?[\d]*([\d]\.?|\.[\d])[\d]*([eE][-+]?[\d]+|\s*),\s*)*\s*([+-]?[\d]*([\d]\.?|\.[\d])[\d]*([eE][-+]?[\d]+|\s*),\s*){2}[+-]?[\d]*([\d]\.?|\.[\d])[\d]*([eE][-+]?[\d]+|\s*))?\s*\}\s*\}" />
		</xsd:restriction>
	</xsd:simpleType>
	<xsd:simpleType name="real32">
		<xsd:restriction base="xsd:string">
			<xsd:pattern value=".*[\[\]`$].*|[+-]?[\d]*([\d]\.?|\.[\d])[\d]*([eE][-+]?[\d]+|\s*)" />
		</xsd:restriction>
	</xsd:simpleType>
	<xsd:simpleType name="real32_array">
		<xsd:restriction base="xsd:string">
			<xsd:pattern value=".*[\[\]`$].*|\{\s*(([+-]?[\d]*([\d]\.?|\.[\d])[\d]*([eE][-+]?[\d]+|\s*),\s*)*[+-]?[\d]*([\d]\.?|\.[\d])[\d]*([eE][-+]?[\d]+|\s*))?\s*\}" />
		</xsd:restriction>
	</xsd:simpleType>
	<xsd:simpleType name="real32_array2d">
		<xsd:restriction base="xsd:string">
			<xsd:pattern value=".*[\[\]`$].*|\{\s*(\{\s*(([+-]?[\d]*([\d]\.?|\.[\d])[\d]*([eE][-+]?[\d]+|\s*),\s*)*[+-]?[\d]*([\d]\.?|\.[\d])[\d]*([eE][-+]?[\d]+|\s*))?\s*\},\s*)*\{\s*(([+-]?[\d]*([\d]\.?|\.[\d])[\d]*([eE][-+]?[\d]+|\s*),\s*)*[+-]?[\d]*([\d]\.?|\.[\d])[\d]*([eE][-+]?[\d]+|\s*))?\s*\}\s*\}" />
		</xsd:restriction>
	</xsd:simpleType>
	<xsd:simpleType name="real32_array3d">
		<xsd:restriction base="xsd:string">
			<xsd:pattern value=".*[\[\]`$].*|\{\s*(\{\s*(\{\s*(([+-]?[\d]*([\d]\.?|\.[\d])[\d]*([eE][-+]?[\d]+|\s*),\s*)*[+-]?[\d]*([\d]\.?|\.[\d])[\d]*([eE][-+]?[\d]+|\s*))?\s*\},\s*)*\{\s*(([+-]?[\d]*([\d]\.?|\.[\d])[\d]*([eE][-+]?[\d]+|\s*),\s*)*[+-]?[\d]*([\d]\.?|\.[\d])[\d]*([eE][-+]?[\d]+|\s*))?\s*\}\s*\},\s*)*\{\s*(\{\s*(([+-]?[\d]*([\d]\.?|\.[\d])[\d]*([eE][-+]?[\d]+|\s*),\s*)*[+-]?[\d]*([\d]\.?|\.[\d])[\d]*([eE][-+]?[\d]+|\s*))?\s*\},\s*)*\{\s*(([+-]?[\d]*([\d]\.?|\.[\d])[\d]*([eE][-+]?[\d]+|\s*),\s*)*[+-]?[\d]*([\d]\.?|\.[\d])[\d]*([eE][-+]?[\d]+|\s*))?\s*\}\s*\}\s*\}" />
		</xsd:restriction>
	</xsd:simpleType>
	<xsd:simpleType name="real64">
		<xsd:restriction base="xsd:string">
			<xsd:pattern value=".*[\[\]`$].*|[+-]?[\d]*([\d]\.?|\.[\d])[\d]*([eE][-+]?[\d]+|\s*)" />
		</xsd:restriction>
	</xsd:simpleType>
	<xsd:simpleType name="real64_array">
		<xsd:restriction base="xsd:string">
			<xsd:pattern value=".*[\[\]`$].*|\{\s*(([+-]?[\d]*([\d]\.?|\.[\d])[\d]*([eE][-+]?[\d]+|\s*),\s*)*[+-]?[\d]*([\d]\.?|\.[\d])[\d]*([eE][-+]?[\d]+|\s*))?\s*\}" />
		</xsd:restriction>
	</xsd:simpleType>
	<xsd:simpleType name="real64_array2d">
		<xsd:restriction base="xsd:string">
			<xsd:pattern value=".*[\[\]`$].*|\{\s*(\{\s*(([+-]?[\d]*([\d]\.?|\.[\d])[\d]*([eE][-+]?[\d]+|\s*),\s*)*[+-]?[\d]*([\d]\.?|\.[\d])[\d]*([eE][-+]?[\d]+|\s*))?\s*\},\s*)*\{\s*(([+-]?[\d]*([\d]\.?|\.[\d])[\d]*([eE][-+]?[\d]+|\s*),\s*)*[+-]?[\d]*([\d]\.?|\.[\d])[\d]*([eE][-+]?[\d]+|\s*))?\s*\}\s*\}" />
		</xsd:restriction>
	</xsd:simpleType>
	<xsd:simpleType name="real64_array3d">
		<xsd:restriction base="xsd:string">
			<xsd:pattern value=".*[\[\]`$].*|\{\s*(\{\s*(\{\s*(([+-]?[\d]*([\d]\.?|\.[\d])[\d]*([eE][-+]?[\d]+|\s*),\s*)*[+-]?[\d]*([\d]\.?|\.[\d])[\d]*([eE][-+]?[\d]+|\s*))?\s*\},\s*)*\{\s*(([+-]?[\d]*([\d]\.?|\.[\d])[\d]*([eE][-+]?[\d]+|\s*),\s*)*[+-]?[\d]*([\d]\.?|\.[\d])[\d]*([eE][-+]?[\d]+|\s*))?\s*\}\s*\},\s*)*\{\s*(\{\s*(([+-]?[\d]*([\d]\.?|\.[\d])[\d]*([eE][-+]?[\d]+|\s*),\s*)*[+-]?[\d]*([\d]\.?|\.[\d])[\d]*([eE][-+]?[\d]+|\s*))?\s*\},\s*)*\{\s*(([+-]?[\d]*([\d]\.?|\.[\d])[\d]*([eE][-+]?[\d]+|\s*),\s*)*[+-]?[\d]*([\d]\.?|\.[\d])[\d]*([eE][-+]?[\d]+|\s*))?\s*\}\s*\}\s*\}" />
		</xsd:restriction>
	</xsd:simpleType>
	<xsd:simpleType name="string">
		<xsd:restriction base="xsd:string">
			<xsd:pattern value=".*[\[\]`$].*|[^,\{\}]*" />
		</xsd:restriction>
	</xsd:simpleType>
	<xsd:simpleType name="string_array">
		<xsd:restriction base="xsd:string">
			<xsd:pattern value=".*[\[\]`$].*|\{\s*(([^,\{\}]*,\s*)*[^,\{\}]*)?\s*\}" />
		</xsd:restriction>
	</xsd:simpleType>
	<xsd:element name="Problem" type="ProblemType" />
	<xsd:complexType name="ProblemType">
		<xsd:choice minOccurs="0" maxOccurs="unbounded">
			<xsd:element name="Events" type="EventsType" minOccurs="1" maxOccurs="1" />
			<xsd:element name="FieldSpecifications" type="FieldSpecificationsType" maxOccurs="1" />
			<xsd:element name="Functions" type="FunctionsType" maxOccurs="1" />
			<xsd:element name="Geometry" type="GeometryType" maxOccurs="1" />
			<xsd:element name="Mesh" type="MeshType" minOccurs="1" maxOccurs="1" />
			<xsd:element name="NumericalMethods" type="NumericalMethodsType" maxOccurs="1" />
			<xsd:element name="Outputs" type="OutputsType" minOccurs="1" maxOccurs="1" />
			<xsd:element name="Solvers" type="SolversType" minOccurs="1" maxOccurs="1" />
			<xsd:element name="Tasks" type="TasksType" maxOccurs="1" />
			<xsd:element name="Constitutive" type="ConstitutiveType" maxOccurs="1" />
			<xsd:element name="ElementRegions" type="ElementRegionsType" maxOccurs="1" />
			<xsd:element name="Included" type="IncludedType" maxOccurs="1" />
			<xsd:element name="Parameters" type="ParametersType" maxOccurs="1" />
			<xsd:element name="Benchmarks" type="BenchmarksType" maxOccurs="1" />
		</xsd:choice>
	</xsd:complexType>
	<xsd:complexType name="EventsType">
		<xsd:choice minOccurs="0" maxOccurs="unbounded">
			<xsd:element name="HaltEvent" type="HaltEventType" />
			<xsd:element name="PeriodicEvent" type="PeriodicEventType" />
			<xsd:element name="SoloEvent" type="SoloEventType" />
		</xsd:choice>
		<!--logLevel => Log level-->
		<xsd:attribute name="logLevel" type="integer" default="0" />
		<!--maxCycle => Maximum simulation cycle for the global event loop.-->
		<xsd:attribute name="maxCycle" type="integer" default="2147483647" />
		<!--maxTime => Maximum simulation time for the global event loop.-->
		<xsd:attribute name="maxTime" type="real64" default="1.79769e+308" />
	</xsd:complexType>
	<xsd:complexType name="HaltEventType">
		<xsd:choice minOccurs="0" maxOccurs="unbounded">
			<xsd:element name="HaltEvent" type="HaltEventType" />
			<xsd:element name="PeriodicEvent" type="PeriodicEventType" />
			<xsd:element name="SoloEvent" type="SoloEventType" />
		</xsd:choice>
		<!--beginTime => Start time of this event.-->
		<xsd:attribute name="beginTime" type="real64" default="0" />
		<!--endTime => End time of this event.-->
		<xsd:attribute name="endTime" type="real64" default="1e+100" />
		<!--finalDtStretch => Allow the final dt request for this event to grow by this percentage to match the endTime exactly.-->
		<xsd:attribute name="finalDtStretch" type="real64" default="0.001" />
		<!--forceDt => While active, this event will request this timestep value (ignoring any children/targets requests).-->
		<xsd:attribute name="forceDt" type="real64" default="-1" />
		<!--logLevel => Log level-->
		<xsd:attribute name="logLevel" type="integer" default="0" />
		<!--maxEventDt => While active, this event will request a timestep <= this value (depending upon any child/target requests).-->
		<xsd:attribute name="maxEventDt" type="real64" default="-1" />
		<!--maxRuntime => The maximum allowable runtime for the job.-->
		<xsd:attribute name="maxRuntime" type="real64" use="required" />
		<!--target => Name of the object to be executed when the event criteria are met.-->
		<xsd:attribute name="target" type="string" default="" />
		<!--targetExactStartStop => If this option is set, the event will reduce its timestep requests to match any specified beginTime/endTimes exactly.-->
		<xsd:attribute name="targetExactStartStop" type="integer" default="1" />
		<!--name => A name is required for any non-unique nodes-->
		<xsd:attribute name="name" type="string" use="required" />
	</xsd:complexType>
	<xsd:complexType name="PeriodicEventType">
		<xsd:choice minOccurs="0" maxOccurs="unbounded">
			<xsd:element name="HaltEvent" type="HaltEventType" />
			<xsd:element name="PeriodicEvent" type="PeriodicEventType" />
			<xsd:element name="SoloEvent" type="SoloEventType" />
		</xsd:choice>
		<!--beginTime => Start time of this event.-->
		<xsd:attribute name="beginTime" type="real64" default="0" />
		<!--cycleFrequency => Event application frequency (cycle, default)-->
		<xsd:attribute name="cycleFrequency" type="integer" default="1" />
		<!--endTime => End time of this event.-->
		<xsd:attribute name="endTime" type="real64" default="1e+100" />
		<!--finalDtStretch => Allow the final dt request for this event to grow by this percentage to match the endTime exactly.-->
		<xsd:attribute name="finalDtStretch" type="real64" default="0.001" />
		<!--forceDt => While active, this event will request this timestep value (ignoring any children/targets requests).-->
		<xsd:attribute name="forceDt" type="real64" default="-1" />
		<!--function => Name of an optional function to evaluate when the time/cycle criteria are met.If the result is greater than the specified eventThreshold, the function will continue to execute.-->
		<xsd:attribute name="function" type="string" default="" />
		<!--logLevel => Log level-->
		<xsd:attribute name="logLevel" type="integer" default="0" />
		<!--maxEventDt => While active, this event will request a timestep <= this value (depending upon any child/target requests).-->
		<xsd:attribute name="maxEventDt" type="real64" default="-1" />
		<!--object => If the optional function requires an object as an input, specify its path here.-->
		<xsd:attribute name="object" type="string" default="" />
		<!--set => If the optional function is applied to an object, specify the setname to evaluate (default = everything).-->
		<xsd:attribute name="set" type="string" default="" />
		<!--stat => If the optional function is applied to an object, specify the statistic to compare to the eventThreshold.The current options include: min, avg, and max.-->
		<xsd:attribute name="stat" type="integer" default="0" />
		<!--target => Name of the object to be executed when the event criteria are met.-->
		<xsd:attribute name="target" type="string" default="" />
		<!--targetExactStartStop => If this option is set, the event will reduce its timestep requests to match any specified beginTime/endTimes exactly.-->
		<xsd:attribute name="targetExactStartStop" type="integer" default="1" />
		<!--targetExactTimestep => If this option is set, the event will reduce its timestep requests to match the specified timeFrequency perfectly: dt_request = min(dt_request, t_last + time_frequency - time)).-->
		<xsd:attribute name="targetExactTimestep" type="integer" default="1" />
		<!--threshold => If the optional function is used, the event will execute if the value returned by the function exceeds this threshold.-->
		<xsd:attribute name="threshold" type="real64" default="0" />
		<!--timeFrequency => Event application frequency (time).  Note: if this value is specified, it will override any cycle-based behavior.-->
		<xsd:attribute name="timeFrequency" type="real64" default="-1" />
		<!--name => A name is required for any non-unique nodes-->
		<xsd:attribute name="name" type="string" use="required" />
	</xsd:complexType>
	<xsd:complexType name="SoloEventType">
		<xsd:choice minOccurs="0" maxOccurs="unbounded">
			<xsd:element name="HaltEvent" type="HaltEventType" />
			<xsd:element name="PeriodicEvent" type="PeriodicEventType" />
			<xsd:element name="SoloEvent" type="SoloEventType" />
		</xsd:choice>
		<!--beginTime => Start time of this event.-->
		<xsd:attribute name="beginTime" type="real64" default="0" />
		<!--endTime => End time of this event.-->
		<xsd:attribute name="endTime" type="real64" default="1e+100" />
		<!--finalDtStretch => Allow the final dt request for this event to grow by this percentage to match the endTime exactly.-->
		<xsd:attribute name="finalDtStretch" type="real64" default="0.001" />
		<!--forceDt => While active, this event will request this timestep value (ignoring any children/targets requests).-->
		<xsd:attribute name="forceDt" type="real64" default="-1" />
		<!--logLevel => Log level-->
		<xsd:attribute name="logLevel" type="integer" default="0" />
		<!--maxEventDt => While active, this event will request a timestep <= this value (depending upon any child/target requests).-->
		<xsd:attribute name="maxEventDt" type="real64" default="-1" />
		<!--target => Name of the object to be executed when the event criteria are met.-->
		<xsd:attribute name="target" type="string" default="" />
		<!--targetCycle => Targeted cycle to execute the event.-->
		<xsd:attribute name="targetCycle" type="integer" default="-1" />
		<!--targetExactStartStop => If this option is set, the event will reduce its timestep requests to match any specified beginTime/endTimes exactly.-->
		<xsd:attribute name="targetExactStartStop" type="integer" default="1" />
		<!--targetExactTimestep => If this option is set, the event will reduce its timestep requests to match the specified execution time exactly: dt_request = min(dt_request, t_target - time)).-->
		<xsd:attribute name="targetExactTimestep" type="integer" default="1" />
		<!--targetTime => Targeted time to execute the event.-->
		<xsd:attribute name="targetTime" type="real64" default="-1" />
		<!--name => A name is required for any non-unique nodes-->
		<xsd:attribute name="name" type="string" use="required" />
	</xsd:complexType>
	<xsd:complexType name="FieldSpecificationsType">
		<xsd:choice minOccurs="0" maxOccurs="unbounded">
			<xsd:element name="Dirichlet" type="DirichletType" />
			<xsd:element name="FieldSpecification" type="FieldSpecificationType" />
			<xsd:element name="SourceFlux" type="SourceFluxType" />
		</xsd:choice>
	</xsd:complexType>
	<xsd:complexType name="DirichletType">
		<!--bcApplicationTableName => Name of table that specifies the on/off application of the bc.-->
		<xsd:attribute name="bcApplicationTableName" type="string" default="" />
		<!--beginTime => time at which BC will start being applied.-->
		<xsd:attribute name="beginTime" type="real64" default="-1e+99" />
		<!--component => Component of field (if tensor) to apply boundary condition to-->
		<xsd:attribute name="component" type="integer" default="0" />
		<!--direction => Direction to apply boundary condition to-->
		<xsd:attribute name="direction" type="R1Tensor" default="0,0,0" />
		<!--endTime => time at which bc will stop being applied-->
		<xsd:attribute name="endTime" type="real64" default="1e+99" />
		<!--fieldName => Name of field that boundary condition is applied to.-->
		<xsd:attribute name="fieldName" type="string" default="" />
		<!--functionName => Name of function that specifies variation of the BC-->
		<xsd:attribute name="functionName" type="string" default="" />
		<!--initialCondition => BC is applied as an initial condition.-->
		<xsd:attribute name="initialCondition" type="integer" default="0" />
		<!--objectPath => Path to the target field-->
		<xsd:attribute name="objectPath" type="string" default="" />
		<!--scale => Scale factor for value of BC.-->
		<xsd:attribute name="scale" type="real64" default="0" />
		<!--setNames => Name of sets that boundary condition is applied to.-->
		<xsd:attribute name="setNames" type="string_array" use="required" />
		<!--name => A name is required for any non-unique nodes-->
		<xsd:attribute name="name" type="string" use="required" />
	</xsd:complexType>
	<xsd:complexType name="FieldSpecificationType">
		<!--bcApplicationTableName => Name of table that specifies the on/off application of the bc.-->
		<xsd:attribute name="bcApplicationTableName" type="string" default="" />
		<!--beginTime => time at which BC will start being applied.-->
		<xsd:attribute name="beginTime" type="real64" default="-1e+99" />
		<!--component => Component of field (if tensor) to apply boundary condition to-->
		<xsd:attribute name="component" type="integer" default="0" />
		<!--direction => Direction to apply boundary condition to-->
		<xsd:attribute name="direction" type="R1Tensor" default="0,0,0" />
		<!--endTime => time at which bc will stop being applied-->
		<xsd:attribute name="endTime" type="real64" default="1e+99" />
		<!--fieldName => Name of field that boundary condition is applied to.-->
		<xsd:attribute name="fieldName" type="string" default="" />
		<!--functionName => Name of function that specifies variation of the BC-->
		<xsd:attribute name="functionName" type="string" default="" />
		<!--initialCondition => BC is applied as an initial condition.-->
		<xsd:attribute name="initialCondition" type="integer" default="0" />
		<!--objectPath => Path to the target field-->
		<xsd:attribute name="objectPath" type="string" default="" />
		<!--scale => Scale factor for value of BC.-->
		<xsd:attribute name="scale" type="real64" default="0" />
		<!--setNames => Name of sets that boundary condition is applied to.-->
		<xsd:attribute name="setNames" type="string_array" use="required" />
		<!--name => A name is required for any non-unique nodes-->
		<xsd:attribute name="name" type="string" use="required" />
	</xsd:complexType>
	<xsd:complexType name="SourceFluxType">
		<!--bcApplicationTableName => Name of table that specifies the on/off application of the bc.-->
		<xsd:attribute name="bcApplicationTableName" type="string" default="" />
		<!--beginTime => time at which BC will start being applied.-->
		<xsd:attribute name="beginTime" type="real64" default="-1e+99" />
		<!--component => Component of field (if tensor) to apply boundary condition to-->
		<xsd:attribute name="component" type="integer" default="0" />
		<!--direction => Direction to apply boundary condition to-->
		<xsd:attribute name="direction" type="R1Tensor" default="0,0,0" />
		<!--endTime => time at which bc will stop being applied-->
		<xsd:attribute name="endTime" type="real64" default="1e+99" />
		<!--fieldName => Name of field that boundary condition is applied to.-->
		<xsd:attribute name="fieldName" type="string" default="" />
		<!--functionName => Name of function that specifies variation of the BC-->
		<xsd:attribute name="functionName" type="string" default="" />
		<!--initialCondition => BC is applied as an initial condition.-->
		<xsd:attribute name="initialCondition" type="integer" default="0" />
		<!--objectPath => Path to the target field-->
		<xsd:attribute name="objectPath" type="string" default="" />
		<!--scale => Scale factor for value of BC.-->
		<xsd:attribute name="scale" type="real64" default="0" />
		<!--setNames => Name of sets that boundary condition is applied to.-->
		<xsd:attribute name="setNames" type="string_array" use="required" />
		<!--name => A name is required for any non-unique nodes-->
		<xsd:attribute name="name" type="string" use="required" />
	</xsd:complexType>
	<xsd:complexType name="FunctionsType">
		<xsd:choice minOccurs="0" maxOccurs="unbounded">
			<xsd:element name="CompositeFunction" type="CompositeFunctionType" />
			<xsd:element name="SymbolicFunction" type="SymbolicFunctionType" />
			<xsd:element name="TableFunction" type="TableFunctionType" />
		</xsd:choice>
	</xsd:complexType>
	<xsd:complexType name="CompositeFunctionType">
		<!--expression => Composite math expression-->
		<xsd:attribute name="expression" type="string" default="" />
		<!--functionNames => List of source functions. The order must match the variableNames argument.-->
		<xsd:attribute name="functionNames" type="string_array" default="{}" />
		<!--inputVarNames => Name of fields are input to function.-->
		<xsd:attribute name="inputVarNames" type="string_array" default="{}" />
		<!--variableNames => List of variables in expression-->
		<xsd:attribute name="variableNames" type="string_array" default="{}" />
		<!--name => A name is required for any non-unique nodes-->
		<xsd:attribute name="name" type="string" use="required" />
	</xsd:complexType>
	<xsd:complexType name="SymbolicFunctionType">
		<!--expression => Symbolic math expression-->
		<xsd:attribute name="expression" type="string" use="required" />
		<!--inputVarNames => Name of fields are input to function.-->
		<xsd:attribute name="inputVarNames" type="string_array" default="{}" />
		<!--variableNames => List of variables in expression.  The order must match the evaluate argument-->
		<xsd:attribute name="variableNames" type="string_array" use="required" />
		<!--name => A name is required for any non-unique nodes-->
		<xsd:attribute name="name" type="string" use="required" />
	</xsd:complexType>
	<xsd:complexType name="TableFunctionType">
		<!--coordinateFiles => List of coordinate file names for ND Table-->
		<xsd:attribute name="coordinateFiles" type="path_array" default="{}" />
		<!--coordinates => Coordinates inputs for 1D tables-->
		<xsd:attribute name="coordinates" type="real64_array" default="{0}" />
		<!--inputVarNames => Name of fields are input to function.-->
		<xsd:attribute name="inputVarNames" type="string_array" default="{}" />
		<!--interpolation => Interpolation method. Valid options:
* linear
* nearest
* upper
* lower-->
		<xsd:attribute name="interpolation" type="geosx_TableFunction_InterpolationType" default="linear" />
		<!--values => Values for 1D tables-->
		<xsd:attribute name="values" type="real64_array" default="{0}" />
		<!--voxelFile => Voxel file name for ND Table-->
		<xsd:attribute name="voxelFile" type="path" default="" />
		<!--name => A name is required for any non-unique nodes-->
		<xsd:attribute name="name" type="string" use="required" />
	</xsd:complexType>
	<xsd:simpleType name="geosx_TableFunction_InterpolationType">
		<xsd:restriction base="xsd:string">
			<xsd:pattern value=".*[\[\]`$].*|linear|nearest|upper|lower" />
		</xsd:restriction>
	</xsd:simpleType>
	<xsd:complexType name="GeometryType">
		<xsd:choice minOccurs="0" maxOccurs="unbounded">
			<xsd:element name="BoundedPlane" type="BoundedPlaneType" />
			<xsd:element name="Box" type="BoxType" />
			<xsd:element name="Cylinder" type="CylinderType" />
			<xsd:element name="ThickPlane" type="ThickPlaneType" />
		</xsd:choice>
	</xsd:complexType>
	<xsd:complexType name="BoundedPlaneType">
		<!--dimensions => Length and width of the bounded plane-->
		<xsd:attribute name="dimensions" type="real64_array" use="required" />
		<!--lengthVector => Tangent vector defining the orthonormal basis along with the normal.-->
		<xsd:attribute name="lengthVector" type="R1Tensor" use="required" />
		<!--normal => Normal (n_x,n_y,n_z) to the plane (will be normalized automatically)-->
		<xsd:attribute name="normal" type="R1Tensor" use="required" />
		<!--origin => Origin point (x,y,z) of the plane (basically, any point on the plane)-->
		<xsd:attribute name="origin" type="R1Tensor" use="required" />
		<!--widthVector => Tangent vector defining the orthonormal basis along with the normal.-->
		<xsd:attribute name="widthVector" type="R1Tensor" use="required" />
		<!--name => A name is required for any non-unique nodes-->
		<xsd:attribute name="name" type="string" use="required" />
	</xsd:complexType>
	<xsd:complexType name="BoxType">
		<!--strike => The strike angle of the box-->
		<xsd:attribute name="strike" type="real64" default="-90" />
		<!--xMax => Maximum (x,y,z) coordinates of the box-->
		<xsd:attribute name="xMax" type="R1Tensor" use="required" />
		<!--xMin => Minimum (x,y,z) coordinates of the box-->
		<xsd:attribute name="xMin" type="R1Tensor" use="required" />
		<!--name => A name is required for any non-unique nodes-->
		<xsd:attribute name="name" type="string" use="required" />
	</xsd:complexType>
	<xsd:complexType name="CylinderType">
		<!--point1 => Center point of one (upper or lower) face of the cylinder-->
		<xsd:attribute name="point1" type="R1Tensor" use="required" />
		<!--point2 => Center point of the other face of the cylinder-->
		<xsd:attribute name="point2" type="R1Tensor" use="required" />
		<!--radius => Radius of the cylinder-->
		<xsd:attribute name="radius" type="real64" use="required" />
		<!--name => A name is required for any non-unique nodes-->
		<xsd:attribute name="name" type="string" use="required" />
	</xsd:complexType>
	<xsd:complexType name="ThickPlaneType">
		<!--normal => Normal (n_x,n_y,n_z) to the plane (will be normalized automatically)-->
		<xsd:attribute name="normal" type="R1Tensor" use="required" />
		<!--origin => Origin point (x,y,z) of the plane (basically, any point on the plane)-->
		<xsd:attribute name="origin" type="R1Tensor" use="required" />
		<!--thickness => The total thickness of the plane (with half to each side)-->
		<xsd:attribute name="thickness" type="real64" use="required" />
		<!--name => A name is required for any non-unique nodes-->
		<xsd:attribute name="name" type="string" use="required" />
	</xsd:complexType>
	<xsd:complexType name="MeshType">
		<xsd:choice minOccurs="0" maxOccurs="unbounded">
			<xsd:element name="InternalMesh" type="InternalMeshType" />
			<xsd:element name="InternalWell" type="InternalWellType" />
			<xsd:element name="PAMELAMeshGenerator" type="PAMELAMeshGeneratorType" />
		</xsd:choice>
	</xsd:complexType>
	<xsd:complexType name="InternalMeshType">
		<!--cellBlockNames => names of each mesh block-->
		<xsd:attribute name="cellBlockNames" type="string_array" use="required" />
		<!--elementTypes => element types of each mesh block-->
		<xsd:attribute name="elementTypes" type="string_array" use="required" />
		<!--nx => number of elements in the x-direction within each mesh block-->
		<xsd:attribute name="nx" type="integer_array" use="required" />
		<!--ny => number of elements in the y-direction within each mesh block-->
		<xsd:attribute name="ny" type="integer_array" use="required" />
		<!--nz => number of elements in the z-direction within each mesh block-->
		<xsd:attribute name="nz" type="integer_array" use="required" />
		<!--trianglePattern => pattern by which to decompose the hex mesh into prisms (more explanation required)-->
		<xsd:attribute name="trianglePattern" type="integer" default="0" />
		<!--xBias => bias of element sizes in the x-direction within each mesh block (dx_left=(1+b)*L/N, dx_right=(1-b)*L/N)-->
		<xsd:attribute name="xBias" type="real64_array" default="{1}" />
		<!--xCoords => x-coordinates of each mesh block vertex-->
		<xsd:attribute name="xCoords" type="real64_array" use="required" />
		<!--yBias => bias of element sizes in the y-direction within each mesh block (dy_left=(1+b)*L/N, dx_right=(1-b)*L/N)-->
		<xsd:attribute name="yBias" type="real64_array" default="{1}" />
		<!--yCoords => y-coordinates of each mesh block vertex-->
		<xsd:attribute name="yCoords" type="real64_array" use="required" />
		<!--zBias => bias of element sizes in the z-direction within each mesh block (dz_left=(1+b)*L/N, dz_right=(1-b)*L/N)-->
		<xsd:attribute name="zBias" type="real64_array" default="{1}" />
		<!--zCoords => z-coordinates of each mesh block vertex-->
		<xsd:attribute name="zCoords" type="real64_array" use="required" />
		<!--name => A name is required for any non-unique nodes-->
		<xsd:attribute name="name" type="string" use="required" />
	</xsd:complexType>
	<xsd:complexType name="InternalWellType">
		<xsd:choice minOccurs="0" maxOccurs="unbounded">
			<xsd:element name="Perforation" type="PerforationType" />
		</xsd:choice>
		<!--meshName => Name of the reservoir mesh associated with this well-->
		<xsd:attribute name="meshName" type="string" use="required" />
		<!--numElementsPerSegment => Number of well elements per polyline segment-->
		<xsd:attribute name="numElementsPerSegment" type="integer" use="required" />
		<!--polylineNodeCoords => Physical coordinates of the well polyline nodes-->
		<xsd:attribute name="polylineNodeCoords" type="real64_array2d" use="required" />
		<!--polylineSegmentConn => Connectivity of the polyline segments-->
		<xsd:attribute name="polylineSegmentConn" type="globalIndex_array2d" use="required" />
		<!--radius => Radius of the well-->
		<xsd:attribute name="radius" type="real64" use="required" />
		<!--wellControlsName => Name of the set of constraints associated with this well-->
		<xsd:attribute name="wellControlsName" type="string" use="required" />
		<!--wellRegionName => Name of the well element region-->
		<xsd:attribute name="wellRegionName" type="string" use="required" />
		<!--name => A name is required for any non-unique nodes-->
		<xsd:attribute name="name" type="string" use="required" />
	</xsd:complexType>
	<xsd:complexType name="PerforationType">
		<!--distanceFromHead => Linear distance from well head to the perforation-->
		<xsd:attribute name="distanceFromHead" type="real64" use="required" />
		<!--transmissibility => Perforation transmissibility-->
		<xsd:attribute name="transmissibility" type="real64" default="-1" />
		<!--name => A name is required for any non-unique nodes-->
		<xsd:attribute name="name" type="string" use="required" />
	</xsd:complexType>
	<xsd:complexType name="PAMELAMeshGeneratorType">
		<!--fieldNamesInGEOSX => Name of the fields within GEOSX-->
		<xsd:attribute name="fieldNamesInGEOSX" type="string_array" default="{}" />
		<!--fieldsToImport => Fields to be imported from the external mesh file-->
		<xsd:attribute name="fieldsToImport" type="string_array" default="{}" />
		<!--file => path to the mesh file-->
		<xsd:attribute name="file" type="path" use="required" />
		<!--reverseZ => 0 : Z coordinate is upward, 1 : Z coordinate is downward-->
		<xsd:attribute name="reverseZ" type="integer" default="0" />
		<!--scale => Scale the coordinates of the vertices-->
		<xsd:attribute name="scale" type="real64" default="1" />
		<!--name => A name is required for any non-unique nodes-->
		<xsd:attribute name="name" type="string" use="required" />
	</xsd:complexType>
	<xsd:complexType name="NumericalMethodsType">
		<xsd:choice minOccurs="0" maxOccurs="unbounded">
			<xsd:element name="FiniteElements" type="FiniteElementsType" maxOccurs="1" />
			<xsd:element name="FiniteVolume" type="FiniteVolumeType" maxOccurs="1" />
		</xsd:choice>
	</xsd:complexType>
	<xsd:complexType name="FiniteElementsType">
		<xsd:choice minOccurs="0" maxOccurs="unbounded">
			<xsd:element name="FiniteElementSpace" type="FiniteElementSpaceType" />
			<xsd:element name="LinearSolverParameters" type="LinearSolverParametersType" maxOccurs="1" />
			<xsd:element name="NonlinearSolverParameters" type="NonlinearSolverParametersType" maxOccurs="1" />
		</xsd:choice>
	</xsd:complexType>
	<xsd:complexType name="FiniteElementSpaceType">
		<!--formulation => Specifier to indicate any specialized formuations. For instance, one of the many enhanced assumed strain methods of the Hexahedron parent shape would be indicated here-->
		<xsd:attribute name="formulation" type="string" default="default" />
		<!--order => The order of the finite element basis.-->
		<xsd:attribute name="order" type="integer" use="required" />
		<!--name => A name is required for any non-unique nodes-->
		<xsd:attribute name="name" type="string" use="required" />
	</xsd:complexType>
	<xsd:complexType name="LinearSolverParametersType">
		<!--amgCoarseSolver => AMG coarsest level solver/smoother type
Available options are: jacobi, gaussSeidel, blockGaussSeidel, chebyshev, direct-->
		<xsd:attribute name="amgCoarseSolver" type="string" default="direct" />
		<!--amgNumSweeps => AMG smoother sweeps-->
		<xsd:attribute name="amgNumSweeps" type="integer" default="2" />
		<!--amgSmootherType => AMG smoother type
Available options are: jacobi, blockJacobi, gaussSeidel, blockGaussSeidel, chebyshev, icc, ilu, ilut-->
		<xsd:attribute name="amgSmootherType" type="string" default="gaussSeidel" />
		<!--amgThreshold => AMG strength-of-connection threshold-->
		<xsd:attribute name="amgThreshold" type="real64" default="0" />
		<!--directColPerm => How to permute the columns
Available options are: none, MMD_At+A, MMD_AtA, colAMD, metis, parmetis-->
		<xsd:attribute name="directColPerm" type="string" default="metis" />
		<!--directEquil => Whether to scale the rows and columns of the matrix-->
		<xsd:attribute name="directEquil" type="integer" default="1" />
		<!--directIterRef => Whether to perform iterative refinement-->
		<xsd:attribute name="directIterRef" type="integer" default="1" />
		<!--directReplTinyPivot => Whether to replace tiny pivots by sqrt(epsilon)*norm(A)-->
		<xsd:attribute name="directReplTinyPivot" type="integer" default="1" />
		<!--directRowPerm => How to permute the rows
Available options are: none, mc64-->
		<xsd:attribute name="directRowPerm" type="string" default="mc64" />
		<!--directTol => Tolerance used to check a direct solver solution-->
		<xsd:attribute name="directTol" type="real64" default="1e-12" />
		<!--iluFill => ILU(K) fill factor-->
		<xsd:attribute name="iluFill" type="integer" default="0" />
		<!--iluThreshold => ILU(T) threshold factor-->
		<xsd:attribute name="iluThreshold" type="real64" default="0" />
		<!--krylovAdaptiveTol => Use Eisenstat-Walker adaptive linear tolerance-->
		<xsd:attribute name="krylovAdaptiveTol" type="integer" default="0" />
		<!--krylovMaxIter => Maximum iterations allowed for an iterative solver-->
		<xsd:attribute name="krylovMaxIter" type="integer" default="200" />
		<!--krylovMaxRestart => Maximum iterations before restart (GMRES only)-->
		<xsd:attribute name="krylovMaxRestart" type="integer" default="200" />
		<!--krylovTol => Relative convergence tolerance of the iterative method
If the method converges, the iterative solution :math:`\mathsf{x}_k` is such that
the relative residual norm satisfies:
:math:`\left\lVert \mathsf{b} - \mathsf{A} \mathsf{x}_k \right\rVert_2` < ``krylovTol`` * :math:`\left\lVert\mathsf{b}\right\rVert_2`-->
		<xsd:attribute name="krylovTol" type="real64" default="1e-06" />
		<!--krylovWeakestTol => Weakest-allowed tolerance for adaptive method-->
		<xsd:attribute name="krylovWeakestTol" type="real64" default="0.001" />
		<!--logLevel => Log level-->
		<xsd:attribute name="logLevel" type="integer" default="0" />
<<<<<<< HEAD
		<!--preconditionerType => Preconditioner type
Available options are: none, jacobi, iluk, ilut, icc, amg, mgr, block-->
		<xsd:attribute name="preconditionerType" type="string" default="iluk" />
		<!--solverType => Linear solver type
Available options are: direct, cg, gmres, fgmres, bicgstab, preconditioner-->
		<xsd:attribute name="solverType" type="string" default="direct" />
		<!--stopIfError => Whether to stop the simulation if the linear solver reports an error-->
		<xsd:attribute name="stopIfError" type="integer" default="1" />
	</xsd:complexType>
=======
		<!--preconditionerType => Preconditioner type. Available options are:
* none
* jacobi
* gs
* sgs
* iluk
* ilut
* icc
* ict
* amg
* mgr
* block-->
		<xsd:attribute name="preconditionerType" type="geosx_LinearSolverParameters_PreconditionerType" default="iluk" />
		<!--solverType => Linear solver type. Available options are:
* direct
* cg
* gmres
* fgmres
* bicgstab
* preconditioner-->
		<xsd:attribute name="solverType" type="geosx_LinearSolverParameters_SolverType" default="direct" />
	</xsd:complexType>
	<xsd:simpleType name="geosx_LinearSolverParameters_PreconditionerType">
		<xsd:restriction base="xsd:string">
			<xsd:pattern value=".*[\[\]`$].*|none|jacobi|gs|sgs|iluk|ilut|icc|ict|amg|mgr|block" />
		</xsd:restriction>
	</xsd:simpleType>
	<xsd:simpleType name="geosx_LinearSolverParameters_SolverType">
		<xsd:restriction base="xsd:string">
			<xsd:pattern value=".*[\[\]`$].*|direct|cg|gmres|fgmres|bicgstab|preconditioner" />
		</xsd:restriction>
	</xsd:simpleType>
>>>>>>> 7f7faa24
	<xsd:complexType name="NonlinearSolverParametersType">
		<!--allowNonConverged => Allow non-converged solution to be accepted. (i.e. exit from the Newton loop without achieving the desired tolerance)-->
		<xsd:attribute name="allowNonConverged" type="integer" default="0" />
		<!--dtCutIterLimit => Fraction of the Max Newton iterations above which the solver asks for the time-step to be cut for the next dt.-->
		<xsd:attribute name="dtCutIterLimit" type="real64" default="0.7" />
		<!--dtIncIterLimit => Fraction of the Max Newton iterations below which the solver asks for the time-step to be doubled for the next dt.-->
		<xsd:attribute name="dtIncIterLimit" type="real64" default="0.4" />
		<!--lineSearchAction => How the line search is to be used. Options are: 
 * None    - Do not use line search.
* Attempt - Use line search. Allow exit from line search without achieving smaller residual than starting residual.
* Require - Use line search. If smaller residual than starting resdual is not achieved, cut time step.-->
		<xsd:attribute name="lineSearchAction" type="geosx_NonlinearSolverParameters_LineSearchAction" default="Attempt" />
		<!--lineSearchCutFactor => Line search cut factor. For instance, a value of 0.5 will result in the effective application of the last solution by a factor of (0.5, 0.25, 0.125, ...)-->
		<xsd:attribute name="lineSearchCutFactor" type="real64" default="0.5" />
		<!--lineSearchMaxCuts => Maximum number of line search cuts.-->
		<xsd:attribute name="lineSearchMaxCuts" type="integer" default="4" />
		<!--logLevel => Log level-->
		<xsd:attribute name="logLevel" type="integer" default="0" />
		<!--maxSubSteps => Maximum number of time sub-steps allowed for the solver-->
		<xsd:attribute name="maxSubSteps" type="integer" default="10" />
		<!--maxTimeStepCuts => Max number of time step cuts-->
		<xsd:attribute name="maxTimeStepCuts" type="integer" default="2" />
		<!--newtonMaxIter => Maximum number of iterations that are allowed in a Newton loop.-->
		<xsd:attribute name="newtonMaxIter" type="integer" default="5" />
		<!--newtonMinIter => Minimum number of iterations that are required before exiting the Newton loop.-->
		<xsd:attribute name="newtonMinIter" type="integer" default="1" />
		<!--newtonTol => The required tolerance in order to exit the Newton iteration loop.-->
		<xsd:attribute name="newtonTol" type="real64" default="1e-06" />
		<!--timestepCutFactor => Factor by which the time step will be cut if a timestep cut is required.-->
		<xsd:attribute name="timestepCutFactor" type="real64" default="0.5" />
	</xsd:complexType>
	<xsd:simpleType name="geosx_NonlinearSolverParameters_LineSearchAction">
		<xsd:restriction base="xsd:string">
			<xsd:pattern value=".*[\[\]`$].*|None|Attempt|Require" />
		</xsd:restriction>
	</xsd:simpleType>
	<xsd:complexType name="FiniteVolumeType">
		<xsd:choice minOccurs="0" maxOccurs="unbounded">
			<xsd:element name="TwoPointFluxApproximation" type="TwoPointFluxApproximationType" />
		</xsd:choice>
	</xsd:complexType>
	<xsd:complexType name="TwoPointFluxApproximationType">
		<!--areaRelTol => Relative tolerance for area calculations.-->
		<xsd:attribute name="areaRelTol" type="real64" default="1e-08" />
		<!--coefficientName => Name of coefficient field-->
		<xsd:attribute name="coefficientName" type="string" use="required" />
		<!--fieldName => Name of primary solution field-->
		<xsd:attribute name="fieldName" type="string" use="required" />
		<!--targetRegions => List of regions to build the stencil for-->
		<xsd:attribute name="targetRegions" type="string_array" default="{}" />
		<!--name => A name is required for any non-unique nodes-->
		<xsd:attribute name="name" type="string" use="required" />
	</xsd:complexType>
	<xsd:complexType name="OutputsType">
		<xsd:choice minOccurs="0" maxOccurs="unbounded">
			<xsd:element name="Blueprint" type="BlueprintType" />
			<xsd:element name="ChomboIO" type="ChomboIOType" />
			<xsd:element name="Restart" type="RestartType" />
			<xsd:element name="Silo" type="SiloType" />
			<xsd:element name="TimeHistory" type="TimeHistoryType" />
			<xsd:element name="VTK" type="VTKType" />
		</xsd:choice>
	</xsd:complexType>
	<xsd:complexType name="BlueprintType">
		<!--childDirectory => Child directory path-->
		<xsd:attribute name="childDirectory" type="string" default="" />
		<!--outputFullQuadratureData => If true writes out data associated with every quadrature point.-->
		<xsd:attribute name="outputFullQuadratureData" type="integer" default="0" />
		<!--parallelThreads => Number of plot files.-->
		<xsd:attribute name="parallelThreads" type="integer" default="1" />
		<!--plotLevel => Determines which fields to write.-->
		<xsd:attribute name="plotLevel" type="geosx_dataRepository_PlotLevel" default="1" />
		<!--name => A name is required for any non-unique nodes-->
		<xsd:attribute name="name" type="string" use="required" />
	</xsd:complexType>
	<xsd:complexType name="ChomboIOType">
		<!--beginCycle => Cycle at which the coupling will commence.-->
		<xsd:attribute name="beginCycle" type="real64" use="required" />
		<!--childDirectory => Child directory path-->
		<xsd:attribute name="childDirectory" type="string" default="" />
		<!--inputPath => Path at which the chombo to geosx file will be written.-->
		<xsd:attribute name="inputPath" type="string" default="/INVALID_INPUT_PATH" />
		<!--outputPath => Path at which the geosx to chombo file will be written.-->
		<xsd:attribute name="outputPath" type="string" use="required" />
		<!--parallelThreads => Number of plot files.-->
		<xsd:attribute name="parallelThreads" type="integer" default="1" />
		<!--useChomboPressures => True iff geosx should use the pressures chombo writes out.-->
		<xsd:attribute name="useChomboPressures" type="integer" default="0" />
		<!--waitForInput => True iff geosx should wait for chombo to write out a file. When true the inputPath must be set.-->
		<xsd:attribute name="waitForInput" type="integer" use="required" />
		<!--name => A name is required for any non-unique nodes-->
		<xsd:attribute name="name" type="string" use="required" />
	</xsd:complexType>
	<xsd:complexType name="RestartType">
		<!--childDirectory => Child directory path-->
		<xsd:attribute name="childDirectory" type="string" default="" />
		<!--parallelThreads => Number of plot files.-->
		<xsd:attribute name="parallelThreads" type="integer" default="1" />
		<!--name => A name is required for any non-unique nodes-->
		<xsd:attribute name="name" type="string" use="required" />
	</xsd:complexType>
	<xsd:complexType name="SiloType">
		<!--childDirectory => Child directory path-->
		<xsd:attribute name="childDirectory" type="string" default="" />
		<!--parallelThreads => Number of plot files.-->
		<xsd:attribute name="parallelThreads" type="integer" default="1" />
		<!--plotFileRoot => (no description available)-->
		<xsd:attribute name="plotFileRoot" type="string" default="plot" />
		<!--plotLevel => (no description available)-->
		<xsd:attribute name="plotLevel" type="integer" default="1" />
		<!--writeCellElementMesh => (no description available)-->
		<xsd:attribute name="writeCellElementMesh" type="integer" default="1" />
		<!--writeEdgeMesh => (no description available)-->
		<xsd:attribute name="writeEdgeMesh" type="integer" default="0" />
		<!--writeFEMFaces => (no description available)-->
		<xsd:attribute name="writeFEMFaces" type="integer" default="0" />
		<!--writeFaceElementMesh => (no description available)-->
		<xsd:attribute name="writeFaceElementMesh" type="integer" default="1" />
		<!--name => A name is required for any non-unique nodes-->
		<xsd:attribute name="name" type="string" use="required" />
	</xsd:complexType>
	<xsd:complexType name="TimeHistoryType">
		<!--childDirectory => Child directory path-->
		<xsd:attribute name="childDirectory" type="string" default="" />
		<!--filename => The filename to which to write time history output.-->
		<xsd:attribute name="filename" type="string" default="TimeHistory" />
		<!--format => The output file format for time history output.-->
		<xsd:attribute name="format" type="string" default="hdf" />
		<!--parallelThreads => Number of plot files.-->
		<xsd:attribute name="parallelThreads" type="integer" default="1" />
		<!--sources => A list of collectors from which to collect and output time history information.-->
		<xsd:attribute name="sources" type="string_array" use="required" />
		<!--name => A name is required for any non-unique nodes-->
		<xsd:attribute name="name" type="string" use="required" />
	</xsd:complexType>
	<xsd:complexType name="VTKType">
		<!--childDirectory => Child directory path-->
		<xsd:attribute name="childDirectory" type="string" default="" />
		<!--parallelThreads => Number of plot files.-->
		<xsd:attribute name="parallelThreads" type="integer" default="1" />
		<!--plotFileRoot => (no description available)-->
		<xsd:attribute name="plotFileRoot" type="string" default="" />
		<!--plotLevel => (no description available)-->
		<xsd:attribute name="plotLevel" type="integer" default="1" />
		<!--writeBinaryData => Output the data in binary format-->
		<xsd:attribute name="writeBinaryData" type="integer" default="1" />
		<!--writeFEMFaces => (no description available)-->
		<xsd:attribute name="writeFEMFaces" type="integer" default="0" />
		<!--name => A name is required for any non-unique nodes-->
		<xsd:attribute name="name" type="string" use="required" />
	</xsd:complexType>
	<xsd:complexType name="SolversType">
		<xsd:choice minOccurs="0" maxOccurs="unbounded">
			<xsd:element name="CompositionalMultiphaseFlow" type="CompositionalMultiphaseFlowType" />
			<xsd:element name="CompositionalMultiphaseReservoir" type="CompositionalMultiphaseReservoirType" />
			<xsd:element name="CompositionalMultiphaseWell" type="CompositionalMultiphaseWellType" />
			<xsd:element name="EmbeddedSurfaceGenerator" type="EmbeddedSurfaceGeneratorType" />
			<xsd:element name="FlowProppantTransport" type="FlowProppantTransportType" />
			<xsd:element name="Hydrofracture" type="HydrofractureType" />
			<xsd:element name="LagrangianContact" type="LagrangianContactType" />
			<xsd:element name="LaplaceFEM" type="LaplaceFEMType" />
			<xsd:element name="PhaseFieldDamageFEM" type="PhaseFieldDamageFEMType" />
			<xsd:element name="PhaseFieldFracture" type="PhaseFieldFractureType" />
			<xsd:element name="Poroelastic" type="PoroelasticType" />
			<xsd:element name="ProppantTransport" type="ProppantTransportType" />
			<xsd:element name="SinglePhaseFVM" type="SinglePhaseFVMType" />
			<xsd:element name="SinglePhaseHybridFVM" type="SinglePhaseHybridFVMType" />
			<xsd:element name="SinglePhaseProppantFVM" type="SinglePhaseProppantFVMType" />
			<xsd:element name="SinglePhaseReservoir" type="SinglePhaseReservoirType" />
			<xsd:element name="SinglePhaseWell" type="SinglePhaseWellType" />
			<xsd:element name="SolidMechanicsEmbeddedFractures" type="SolidMechanicsEmbeddedFracturesType" />
			<xsd:element name="SolidMechanicsLagrangianSSLE" type="SolidMechanicsLagrangianSSLEType" />
			<xsd:element name="SolidMechanics_LagrangianFEM" type="SolidMechanics_LagrangianFEMType" />
			<xsd:element name="SurfaceGenerator" type="SurfaceGeneratorType" />
		</xsd:choice>
		<!--gravityVector => Gravity vector used in the physics solvers-->
		<xsd:attribute name="gravityVector" type="R1Tensor" default="0,0,-9.81" />
	</xsd:complexType>
	<xsd:complexType name="CompositionalMultiphaseFlowType">
		<xsd:choice minOccurs="0" maxOccurs="unbounded">
			<xsd:element name="LinearSolverParameters" type="LinearSolverParametersType" maxOccurs="1" />
			<xsd:element name="NonlinearSolverParameters" type="NonlinearSolverParametersType" maxOccurs="1" />
		</xsd:choice>
		<!--allowLocalCompDensityChopping => Flag indicating whether local (cell-wise) chopping of negative compositions is allowed-->
		<xsd:attribute name="allowLocalCompDensityChopping" type="integer" default="1" />
		<!--capPressureNames => Name of the capillary pressure constitutive model to use-->
		<xsd:attribute name="capPressureNames" type="string_array" default="{}" />
		<!--cflFactor => Factor to apply to the `CFL condition <http://en.wikipedia.org/wiki/Courant-Friedrichs-Lewy_condition>`_ when calculating the maximum allowable time step. Values should be in the interval (0,1] -->
		<xsd:attribute name="cflFactor" type="real64" default="0.5" />
		<!--discretization => Name of discretization object to use for this solver.-->
		<xsd:attribute name="discretization" type="string" use="required" />
		<!--fluidNames => Names of fluid constitutive models for each region.-->
		<xsd:attribute name="fluidNames" type="string_array" use="required" />
		<!--initialDt => Initial time-step value required by the solver to the event manager.-->
		<xsd:attribute name="initialDt" type="real64" default="1e+99" />
		<!--inputFluxEstimate => Initial estimate of the input flux used only for residual scaling. This should be essentially equivalent to the input flux * dt.-->
		<xsd:attribute name="inputFluxEstimate" type="real64" default="1" />
		<!--logLevel => Log level-->
		<xsd:attribute name="logLevel" type="integer" default="0" />
		<!--maxCompFractionChange => Maximum (absolute) change in a component fraction between two Newton iterations-->
		<xsd:attribute name="maxCompFractionChange" type="real64" default="1" />
		<!--meanPermCoeff => Coefficient to move between harmonic mean (1.0) and arithmetic mean (0.0) for the calculation of permeability between elements.-->
		<xsd:attribute name="meanPermCoeff" type="real64" default="1" />
		<!--relPermNames => Name of the relative permeability constitutive model to use-->
		<xsd:attribute name="relPermNames" type="string_array" use="required" />
		<!--solidNames => Names of solid constitutive models for each region.-->
		<xsd:attribute name="solidNames" type="string_array" use="required" />
		<!--targetRegions => Allowable regions that the solver may be applied to. Note that this does not indicate that the solver will be applied to these regions, only that allocation will occur such that the solver may be applied to these regions. The decision about what regions this solver will beapplied to rests in the EventManager.-->
		<xsd:attribute name="targetRegions" type="string_array" use="required" />
		<!--temperature => Temperature-->
		<xsd:attribute name="temperature" type="real64" use="required" />
		<!--useMass => Use mass formulation instead of molar-->
		<xsd:attribute name="useMass" type="integer" default="0" />
		<!--name => A name is required for any non-unique nodes-->
		<xsd:attribute name="name" type="string" use="required" />
	</xsd:complexType>
	<xsd:complexType name="CompositionalMultiphaseReservoirType">
		<xsd:choice minOccurs="0" maxOccurs="unbounded">
			<xsd:element name="LinearSolverParameters" type="LinearSolverParametersType" maxOccurs="1" />
			<xsd:element name="NonlinearSolverParameters" type="NonlinearSolverParametersType" maxOccurs="1" />
		</xsd:choice>
		<!--cflFactor => Factor to apply to the `CFL condition <http://en.wikipedia.org/wiki/Courant-Friedrichs-Lewy_condition>`_ when calculating the maximum allowable time step. Values should be in the interval (0,1] -->
		<xsd:attribute name="cflFactor" type="real64" default="0.5" />
		<!--discretization => Name of discretization object (defined in the :ref:`NumericalMethodsManager`) to use for this solver. For instance, if this is a Finite Element Solver, the name of a :ref:`FiniteElement` should be specified. If this is a Finite Volume Method, the name of a :ref:`FiniteVolume` discretization should be specified.-->
		<xsd:attribute name="discretization" type="string" default="none" />
		<!--flowSolverName => Name of the flow solver to use in the reservoir-well system solver-->
		<xsd:attribute name="flowSolverName" type="string" use="required" />
		<!--initialDt => Initial time-step value required by the solver to the event manager.-->
		<xsd:attribute name="initialDt" type="real64" default="1e+99" />
		<!--logLevel => Log level-->
		<xsd:attribute name="logLevel" type="integer" default="0" />
		<!--targetRegions => Allowable regions that the solver may be applied to. Note that this does not indicate that the solver will be applied to these regions, only that allocation will occur such that the solver may be applied to these regions. The decision about what regions this solver will beapplied to rests in the EventManager.-->
		<xsd:attribute name="targetRegions" type="string_array" use="required" />
		<!--wellSolverName => Name of the well solver to use in the reservoir-well system solver-->
		<xsd:attribute name="wellSolverName" type="string" use="required" />
		<!--name => A name is required for any non-unique nodes-->
		<xsd:attribute name="name" type="string" use="required" />
	</xsd:complexType>
	<xsd:complexType name="CompositionalMultiphaseWellType">
		<xsd:choice minOccurs="0" maxOccurs="unbounded">
			<xsd:element name="LinearSolverParameters" type="LinearSolverParametersType" maxOccurs="1" />
			<xsd:element name="NonlinearSolverParameters" type="NonlinearSolverParametersType" maxOccurs="1" />
			<xsd:element name="WellControls" type="WellControlsType" />
		</xsd:choice>
		<!--allowLocalCompDensityChopping => Flag indicating whether local (cell-wise) chopping of negative compositions is allowed-->
		<xsd:attribute name="allowLocalCompDensityChopping" type="integer" default="1" />
		<!--cflFactor => Factor to apply to the `CFL condition <http://en.wikipedia.org/wiki/Courant-Friedrichs-Lewy_condition>`_ when calculating the maximum allowable time step. Values should be in the interval (0,1] -->
		<xsd:attribute name="cflFactor" type="real64" default="0.5" />
		<!--discretization => Name of discretization object (defined in the :ref:`NumericalMethodsManager`) to use for this solver. For instance, if this is a Finite Element Solver, the name of a :ref:`FiniteElement` should be specified. If this is a Finite Volume Method, the name of a :ref:`FiniteVolume` discretization should be specified.-->
		<xsd:attribute name="discretization" type="string" default="none" />
		<!--fluidNames => Name of fluid constitutive object to use for this solver.-->
		<xsd:attribute name="fluidNames" type="string_array" use="required" />
		<!--initialDt => Initial time-step value required by the solver to the event manager.-->
		<xsd:attribute name="initialDt" type="real64" default="1e+99" />
		<!--logLevel => Log level-->
		<xsd:attribute name="logLevel" type="integer" default="0" />
		<!--maxCompFractionChange => Maximum (absolute) change in a component fraction between two Newton iterations-->
		<xsd:attribute name="maxCompFractionChange" type="real64" default="1" />
		<!--relPermNames => Names of relative permeability constitutive models to use-->
		<xsd:attribute name="relPermNames" type="string_array" use="required" />
		<!--targetRegions => Allowable regions that the solver may be applied to. Note that this does not indicate that the solver will be applied to these regions, only that allocation will occur such that the solver may be applied to these regions. The decision about what regions this solver will beapplied to rests in the EventManager.-->
		<xsd:attribute name="targetRegions" type="string_array" use="required" />
		<!--useMass => Use mass formulation instead of molar-->
		<xsd:attribute name="useMass" type="integer" default="0" />
		<!--wellTemperature => Temperature-->
		<xsd:attribute name="wellTemperature" type="real64" use="required" />
		<!--name => A name is required for any non-unique nodes-->
		<xsd:attribute name="name" type="string" use="required" />
	</xsd:complexType>
	<xsd:complexType name="WellControlsType">
		<!--control => Well control. Valid options:
* BHP
* gasRate
* oilRate
* waterRate
* liquidRate-->
		<xsd:attribute name="control" type="geosx_WellControls_Control" use="required" />
		<!--injectionStream => Global component densities for the injection stream-->
		<xsd:attribute name="injectionStream" type="real64_array" default="{-1}" />
		<!--targetBHP => Target bottom-hole pressure-->
		<xsd:attribute name="targetBHP" type="real64" use="required" />
		<!--targetRate => Target rate-->
		<xsd:attribute name="targetRate" type="real64" use="required" />
		<!--type => Well type. Valid options:
* producer
* injector-->
		<xsd:attribute name="type" type="geosx_WellControls_Type" use="required" />
		<!--name => A name is required for any non-unique nodes-->
		<xsd:attribute name="name" type="string" use="required" />
	</xsd:complexType>
	<xsd:simpleType name="geosx_WellControls_Control">
		<xsd:restriction base="xsd:string">
			<xsd:pattern value=".*[\[\]`$].*|BHP|gasRate|oilRate|waterRate|liquidRate" />
		</xsd:restriction>
	</xsd:simpleType>
	<xsd:simpleType name="geosx_WellControls_Type">
		<xsd:restriction base="xsd:string">
			<xsd:pattern value=".*[\[\]`$].*|producer|injector" />
		</xsd:restriction>
	</xsd:simpleType>
	<xsd:complexType name="EmbeddedSurfaceGeneratorType">
		<xsd:choice minOccurs="0" maxOccurs="unbounded">
			<xsd:element name="LinearSolverParameters" type="LinearSolverParametersType" maxOccurs="1" />
			<xsd:element name="NonlinearSolverParameters" type="NonlinearSolverParametersType" maxOccurs="1" />
		</xsd:choice>
		<!--cflFactor => Factor to apply to the `CFL condition <http://en.wikipedia.org/wiki/Courant-Friedrichs-Lewy_condition>`_ when calculating the maximum allowable time step. Values should be in the interval (0,1] -->
		<xsd:attribute name="cflFactor" type="real64" default="0.5" />
		<!--discretization => Name of discretization object (defined in the :ref:`NumericalMethodsManager`) to use for this solver. For instance, if this is a Finite Element Solver, the name of a :ref:`FiniteElement` should be specified. If this is a Finite Volume Method, the name of a :ref:`FiniteVolume` discretization should be specified.-->
		<xsd:attribute name="discretization" type="string" default="none" />
		<!--fractureRegion => (no description available)-->
		<xsd:attribute name="fractureRegion" type="string" default="FractureRegion" />
		<!--initialDt => Initial time-step value required by the solver to the event manager.-->
		<xsd:attribute name="initialDt" type="real64" default="1e+99" />
		<!--logLevel => Log level-->
		<xsd:attribute name="logLevel" type="integer" default="0" />
		<!--solidMaterialNames => Name of the solid material used in solid mechanic solver-->
		<xsd:attribute name="solidMaterialNames" type="string_array" use="required" />
		<!--targetRegions => Allowable regions that the solver may be applied to. Note that this does not indicate that the solver will be applied to these regions, only that allocation will occur such that the solver may be applied to these regions. The decision about what regions this solver will beapplied to rests in the EventManager.-->
		<xsd:attribute name="targetRegions" type="string_array" use="required" />
		<!--name => A name is required for any non-unique nodes-->
		<xsd:attribute name="name" type="string" use="required" />
	</xsd:complexType>
	<xsd:complexType name="FlowProppantTransportType">
		<xsd:choice minOccurs="0" maxOccurs="unbounded">
			<xsd:element name="LinearSolverParameters" type="LinearSolverParametersType" maxOccurs="1" />
			<xsd:element name="NonlinearSolverParameters" type="NonlinearSolverParametersType" maxOccurs="1" />
		</xsd:choice>
		<!--cflFactor => Factor to apply to the `CFL condition <http://en.wikipedia.org/wiki/Courant-Friedrichs-Lewy_condition>`_ when calculating the maximum allowable time step. Values should be in the interval (0,1] -->
		<xsd:attribute name="cflFactor" type="real64" default="0.5" />
		<!--discretization => Name of discretization object (defined in the :ref:`NumericalMethodsManager`) to use for this solver. For instance, if this is a Finite Element Solver, the name of a :ref:`FiniteElement` should be specified. If this is a Finite Volume Method, the name of a :ref:`FiniteVolume` discretization should be specified.-->
		<xsd:attribute name="discretization" type="string" default="none" />
		<!--flowSolverName => Name of the flow solver to use in the flowProppantTransport solver-->
		<xsd:attribute name="flowSolverName" type="string" use="required" />
		<!--initialDt => Initial time-step value required by the solver to the event manager.-->
		<xsd:attribute name="initialDt" type="real64" default="1e+99" />
		<!--logLevel => Log level-->
		<xsd:attribute name="logLevel" type="integer" default="0" />
		<!--proppantSolverName => Name of the proppant transport solver to use in the flowProppantTransport solver-->
		<xsd:attribute name="proppantSolverName" type="string" use="required" />
		<!--targetRegions => Allowable regions that the solver may be applied to. Note that this does not indicate that the solver will be applied to these regions, only that allocation will occur such that the solver may be applied to these regions. The decision about what regions this solver will beapplied to rests in the EventManager.-->
		<xsd:attribute name="targetRegions" type="string_array" use="required" />
		<!--name => A name is required for any non-unique nodes-->
		<xsd:attribute name="name" type="string" use="required" />
	</xsd:complexType>
	<xsd:complexType name="HydrofractureType">
		<xsd:choice minOccurs="0" maxOccurs="unbounded">
			<xsd:element name="LinearSolverParameters" type="LinearSolverParametersType" maxOccurs="1" />
			<xsd:element name="NonlinearSolverParameters" type="NonlinearSolverParametersType" maxOccurs="1" />
		</xsd:choice>
		<!--cflFactor => Factor to apply to the `CFL condition <http://en.wikipedia.org/wiki/Courant-Friedrichs-Lewy_condition>`_ when calculating the maximum allowable time step. Values should be in the interval (0,1] -->
		<xsd:attribute name="cflFactor" type="real64" default="0.5" />
		<!--contactRelationName => Name of contact relation to enforce constraints on fracture boundary.-->
		<xsd:attribute name="contactRelationName" type="string" use="required" />
		<!--couplingTypeOption => Coupling method. Valid options:
* FIM
* SIM_FixedStress-->
		<xsd:attribute name="couplingTypeOption" type="geosx_HydrofractureSolver_CouplingTypeOption" use="required" />
		<!--discretization => Name of discretization object (defined in the :ref:`NumericalMethodsManager`) to use for this solver. For instance, if this is a Finite Element Solver, the name of a :ref:`FiniteElement` should be specified. If this is a Finite Volume Method, the name of a :ref:`FiniteVolume` discretization should be specified.-->
		<xsd:attribute name="discretization" type="string" default="none" />
		<!--fluidSolverName => Name of the fluid mechanics solver to use in the poroelastic solver-->
		<xsd:attribute name="fluidSolverName" type="string" use="required" />
		<!--initialDt => Initial time-step value required by the solver to the event manager.-->
		<xsd:attribute name="initialDt" type="real64" default="1e+99" />
		<!--logLevel => Log level-->
		<xsd:attribute name="logLevel" type="integer" default="0" />
		<!--maxNumResolves => Value to indicate how many resolves may be executed to perform surface generation after the execution of flow and mechanics solver. -->
		<xsd:attribute name="maxNumResolves" type="integer" default="10" />
		<!--solidSolverName => Name of the solid mechanics solver to use in the poroelastic solver-->
		<xsd:attribute name="solidSolverName" type="string" use="required" />
		<!--targetRegions => Allowable regions that the solver may be applied to. Note that this does not indicate that the solver will be applied to these regions, only that allocation will occur such that the solver may be applied to these regions. The decision about what regions this solver will beapplied to rests in the EventManager.-->
		<xsd:attribute name="targetRegions" type="string_array" use="required" />
		<!--name => A name is required for any non-unique nodes-->
		<xsd:attribute name="name" type="string" use="required" />
	</xsd:complexType>
	<xsd:simpleType name="geosx_HydrofractureSolver_CouplingTypeOption">
		<xsd:restriction base="xsd:string">
			<xsd:pattern value=".*[\[\]`$].*|FIM|SIM_FixedStress" />
		</xsd:restriction>
	</xsd:simpleType>
	<xsd:complexType name="LagrangianContactType">
		<xsd:choice minOccurs="0" maxOccurs="unbounded">
			<xsd:element name="LinearSolverParameters" type="LinearSolverParametersType" maxOccurs="1" />
			<xsd:element name="NonlinearSolverParameters" type="NonlinearSolverParametersType" maxOccurs="1" />
		</xsd:choice>
		<!--activeSetMaxIter => Maximum number of iteration for the active set strategy in the lagrangian contact solver-->
		<xsd:attribute name="activeSetMaxIter" type="integer" default="10" />
		<!--cflFactor => Factor to apply to the `CFL condition <http://en.wikipedia.org/wiki/Courant-Friedrichs-Lewy_condition>`_ when calculating the maximum allowable time step. Values should be in the interval (0,1] -->
		<xsd:attribute name="cflFactor" type="real64" default="0.5" />
		<!--contactRelationName => Name of the constitutive law used for fracture elements-->
		<xsd:attribute name="contactRelationName" type="string" use="required" />
		<!--discretization => Name of discretization object (defined in the :ref:`NumericalMethodsManager`) to use for this solver. For instance, if this is a Finite Element Solver, the name of a :ref:`FiniteElement` should be specified. If this is a Finite Volume Method, the name of a :ref:`FiniteVolume` discretization should be specified.-->
		<xsd:attribute name="discretization" type="string" default="none" />
		<!--initialDt => Initial time-step value required by the solver to the event manager.-->
		<xsd:attribute name="initialDt" type="real64" default="1e+99" />
		<!--logLevel => Log level-->
		<xsd:attribute name="logLevel" type="integer" default="0" />
		<!--solidSolverName => Name of the solid mechanics solver to use in the lagrangian contact solver-->
		<xsd:attribute name="solidSolverName" type="string" use="required" />
		<!--stabilizationName => Name of the stabilization to use in the lagrangian contact solver-->
		<xsd:attribute name="stabilizationName" type="string" use="required" />
		<!--targetRegions => Allowable regions that the solver may be applied to. Note that this does not indicate that the solver will be applied to these regions, only that allocation will occur such that the solver may be applied to these regions. The decision about what regions this solver will beapplied to rests in the EventManager.-->
		<xsd:attribute name="targetRegions" type="string_array" use="required" />
		<!--name => A name is required for any non-unique nodes-->
		<xsd:attribute name="name" type="string" use="required" />
	</xsd:complexType>
	<xsd:complexType name="LaplaceFEMType">
		<xsd:choice minOccurs="0" maxOccurs="unbounded">
			<xsd:element name="LinearSolverParameters" type="LinearSolverParametersType" maxOccurs="1" />
			<xsd:element name="NonlinearSolverParameters" type="NonlinearSolverParametersType" maxOccurs="1" />
		</xsd:choice>
		<!--cflFactor => Factor to apply to the `CFL condition <http://en.wikipedia.org/wiki/Courant-Friedrichs-Lewy_condition>`_ when calculating the maximum allowable time step. Values should be in the interval (0,1] -->
		<xsd:attribute name="cflFactor" type="real64" default="0.5" />
		<!--discretization => Name of discretization object (defined in the :ref:`NumericalMethodsManager`) to use for this solver. For instance, if this is a Finite Element Solver, the name of a :ref:`FiniteElement` should be specified. If this is a Finite Volume Method, the name of a :ref:`FiniteVolume` discretization should be specified.-->
		<xsd:attribute name="discretization" type="string" default="none" />
		<!--fieldName => Name of field variable-->
		<xsd:attribute name="fieldName" type="string" use="required" />
		<!--initialDt => Initial time-step value required by the solver to the event manager.-->
		<xsd:attribute name="initialDt" type="real64" default="1e+99" />
		<!--logLevel => Log level-->
		<xsd:attribute name="logLevel" type="integer" default="0" />
		<!--targetRegions => Allowable regions that the solver may be applied to. Note that this does not indicate that the solver will be applied to these regions, only that allocation will occur such that the solver may be applied to these regions. The decision about what regions this solver will beapplied to rests in the EventManager.-->
		<xsd:attribute name="targetRegions" type="string_array" use="required" />
		<!--timeIntegrationOption => Time integration method. Options are:
* SteadyState
* ImplicitTransient
* ExplicitTransient-->
		<xsd:attribute name="timeIntegrationOption" type="geosx_LaplaceFEM_TimeIntegrationOption" use="required" />
		<!--name => A name is required for any non-unique nodes-->
		<xsd:attribute name="name" type="string" use="required" />
	</xsd:complexType>
	<xsd:simpleType name="geosx_LaplaceFEM_TimeIntegrationOption">
		<xsd:restriction base="xsd:string">
			<xsd:pattern value=".*[\[\]`$].*|SteadyState|ImplicitTransient|ExplicitTransient" />
		</xsd:restriction>
	</xsd:simpleType>
	<xsd:complexType name="PhaseFieldDamageFEMType">
		<xsd:choice minOccurs="0" maxOccurs="unbounded">
			<xsd:element name="LinearSolverParameters" type="LinearSolverParametersType" maxOccurs="1" />
			<xsd:element name="NonlinearSolverParameters" type="NonlinearSolverParametersType" maxOccurs="1" />
		</xsd:choice>
		<!--cflFactor => Factor to apply to the `CFL condition <http://en.wikipedia.org/wiki/Courant-Friedrichs-Lewy_condition>`_ when calculating the maximum allowable time step. Values should be in the interval (0,1] -->
		<xsd:attribute name="cflFactor" type="real64" default="0.5" />
		<!--criticalFractureEnergy => critical fracture energy-->
		<xsd:attribute name="criticalFractureEnergy" type="real64" use="required" />
		<!--discretization => Name of discretization object (defined in the :ref:`NumericalMethodsManager`) to use for this solver. For instance, if this is a Finite Element Solver, the name of a :ref:`FiniteElement` should be specified. If this is a Finite Volume Method, the name of a :ref:`FiniteVolume` discretization should be specified.-->
		<xsd:attribute name="discretization" type="string" default="none" />
		<!--fieldName => name of field variable-->
		<xsd:attribute name="fieldName" type="string" use="required" />
		<!--initialDt => Initial time-step value required by the solver to the event manager.-->
		<xsd:attribute name="initialDt" type="real64" default="1e+99" />
		<!--lengthScale => lenght scale l in the phase-field equation-->
		<xsd:attribute name="lengthScale" type="real64" use="required" />
		<!--localDissipation => Type of local dissipation function. Can be Linear or Quadratic-->
		<xsd:attribute name="localDissipation" type="string" use="required" />
		<!--logLevel => Log level-->
		<xsd:attribute name="logLevel" type="integer" default="0" />
		<!--solidMaterialNames => name of solid constitutive model-->
		<xsd:attribute name="solidMaterialNames" type="string_array" use="required" />
		<!--targetRegions => Allowable regions that the solver may be applied to. Note that this does not indicate that the solver will be applied to these regions, only that allocation will occur such that the solver may be applied to these regions. The decision about what regions this solver will beapplied to rests in the EventManager.-->
		<xsd:attribute name="targetRegions" type="string_array" use="required" />
		<!--timeIntegrationOption => option for default time integration method-->
		<xsd:attribute name="timeIntegrationOption" type="string" use="required" />
		<!--name => A name is required for any non-unique nodes-->
		<xsd:attribute name="name" type="string" use="required" />
	</xsd:complexType>
	<xsd:complexType name="PhaseFieldFractureType">
		<xsd:choice minOccurs="0" maxOccurs="unbounded">
			<xsd:element name="LinearSolverParameters" type="LinearSolverParametersType" maxOccurs="1" />
			<xsd:element name="NonlinearSolverParameters" type="NonlinearSolverParametersType" maxOccurs="1" />
		</xsd:choice>
		<!--cflFactor => Factor to apply to the `CFL condition <http://en.wikipedia.org/wiki/Courant-Friedrichs-Lewy_condition>`_ when calculating the maximum allowable time step. Values should be in the interval (0,1] -->
		<xsd:attribute name="cflFactor" type="real64" default="0.5" />
		<!--couplingTypeOption => Coupling option. Valid options:
* FixedStress
* TightlyCoupled-->
		<xsd:attribute name="couplingTypeOption" type="geosx_PhaseFieldFractureSolver_CouplingTypeOption" use="required" />
		<!--damageSolverName => Name of the damage mechanics solver to use in the PhaseFieldFracture solver-->
		<xsd:attribute name="damageSolverName" type="string" use="required" />
		<!--discretization => Name of discretization object (defined in the :ref:`NumericalMethodsManager`) to use for this solver. For instance, if this is a Finite Element Solver, the name of a :ref:`FiniteElement` should be specified. If this is a Finite Volume Method, the name of a :ref:`FiniteVolume` discretization should be specified.-->
		<xsd:attribute name="discretization" type="string" default="none" />
		<!--initialDt => Initial time-step value required by the solver to the event manager.-->
		<xsd:attribute name="initialDt" type="real64" default="1e+99" />
		<!--logLevel => Log level-->
		<xsd:attribute name="logLevel" type="integer" default="0" />
		<!--solidSolverName => Name of the solid mechanics solver to use in the PhaseFieldFracture solver-->
		<xsd:attribute name="solidSolverName" type="string" use="required" />
		<!--subcycling => turn on subcycling on each load step-->
		<xsd:attribute name="subcycling" type="integer" use="required" />
		<!--targetRegions => Allowable regions that the solver may be applied to. Note that this does not indicate that the solver will be applied to these regions, only that allocation will occur such that the solver may be applied to these regions. The decision about what regions this solver will beapplied to rests in the EventManager.-->
		<xsd:attribute name="targetRegions" type="string_array" use="required" />
		<!--name => A name is required for any non-unique nodes-->
		<xsd:attribute name="name" type="string" use="required" />
	</xsd:complexType>
	<xsd:simpleType name="geosx_PhaseFieldFractureSolver_CouplingTypeOption">
		<xsd:restriction base="xsd:string">
			<xsd:pattern value=".*[\[\]`$].*|FixedStress|TightlyCoupled" />
		</xsd:restriction>
	</xsd:simpleType>
	<xsd:complexType name="PoroelasticType">
		<xsd:choice minOccurs="0" maxOccurs="unbounded">
			<xsd:element name="LinearSolverParameters" type="LinearSolverParametersType" maxOccurs="1" />
			<xsd:element name="NonlinearSolverParameters" type="NonlinearSolverParametersType" maxOccurs="1" />
		</xsd:choice>
		<!--cflFactor => Factor to apply to the `CFL condition <http://en.wikipedia.org/wiki/Courant-Friedrichs-Lewy_condition>`_ when calculating the maximum allowable time step. Values should be in the interval (0,1] -->
		<xsd:attribute name="cflFactor" type="real64" default="0.5" />
		<!--couplingTypeOption => Coupling method. Valid options:
* FIM
* SIM_FixedStress-->
		<xsd:attribute name="couplingTypeOption" type="geosx_PoroelasticSolver_CouplingTypeOption" use="required" />
		<!--discretization => Name of discretization object (defined in the :ref:`NumericalMethodsManager`) to use for this solver. For instance, if this is a Finite Element Solver, the name of a :ref:`FiniteElement` should be specified. If this is a Finite Volume Method, the name of a :ref:`FiniteVolume` discretization should be specified.-->
		<xsd:attribute name="discretization" type="string" default="none" />
		<!--fluidSolverName => Name of the fluid mechanics solver to use in the poroelastic solver-->
		<xsd:attribute name="fluidSolverName" type="string" use="required" />
		<!--initialDt => Initial time-step value required by the solver to the event manager.-->
		<xsd:attribute name="initialDt" type="real64" default="1e+99" />
		<!--logLevel => Log level-->
		<xsd:attribute name="logLevel" type="integer" default="0" />
		<!--solidSolverName => Name of the solid mechanics solver to use in the poroelastic solver-->
		<xsd:attribute name="solidSolverName" type="string" use="required" />
		<!--targetRegions => Allowable regions that the solver may be applied to. Note that this does not indicate that the solver will be applied to these regions, only that allocation will occur such that the solver may be applied to these regions. The decision about what regions this solver will beapplied to rests in the EventManager.-->
		<xsd:attribute name="targetRegions" type="string_array" use="required" />
		<!--name => A name is required for any non-unique nodes-->
		<xsd:attribute name="name" type="string" use="required" />
	</xsd:complexType>
	<xsd:simpleType name="geosx_PoroelasticSolver_CouplingTypeOption">
		<xsd:restriction base="xsd:string">
			<xsd:pattern value=".*[\[\]`$].*|FIM|SIM_FixedStress" />
		</xsd:restriction>
	</xsd:simpleType>
	<xsd:complexType name="ProppantTransportType">
		<xsd:choice minOccurs="0" maxOccurs="unbounded">
			<xsd:element name="LinearSolverParameters" type="LinearSolverParametersType" maxOccurs="1" />
			<xsd:element name="NonlinearSolverParameters" type="NonlinearSolverParametersType" maxOccurs="1" />
		</xsd:choice>
		<!--bridgingFactor => Bridging factor used for bridging/screen-out calculation-->
		<xsd:attribute name="bridgingFactor" type="real64" default="0" />
		<!--cflFactor => Factor to apply to the `CFL condition <http://en.wikipedia.org/wiki/Courant-Friedrichs-Lewy_condition>`_ when calculating the maximum allowable time step. Values should be in the interval (0,1] -->
		<xsd:attribute name="cflFactor" type="real64" default="0.5" />
		<!--criticalShieldsNumber => Critical Shields number-->
		<xsd:attribute name="criticalShieldsNumber" type="real64" default="0" />
		<!--discretization => Name of discretization object to use for this solver.-->
		<xsd:attribute name="discretization" type="string" use="required" />
		<!--fluidNames => Names of fluid constitutive models for each region.-->
		<xsd:attribute name="fluidNames" type="string_array" use="required" />
		<!--frictionCoefficient => Friction coefficient-->
		<xsd:attribute name="frictionCoefficient" type="real64" default="0.03" />
		<!--initialDt => Initial time-step value required by the solver to the event manager.-->
		<xsd:attribute name="initialDt" type="real64" default="1e+99" />
		<!--inputFluxEstimate => Initial estimate of the input flux used only for residual scaling. This should be essentially equivalent to the input flux * dt.-->
		<xsd:attribute name="inputFluxEstimate" type="real64" default="1" />
		<!--logLevel => Log level-->
		<xsd:attribute name="logLevel" type="integer" default="0" />
		<!--maxProppantConcentration => Maximum proppant concentration-->
		<xsd:attribute name="maxProppantConcentration" type="real64" default="0.6" />
		<!--meanPermCoeff => Coefficient to move between harmonic mean (1.0) and arithmetic mean (0.0) for the calculation of permeability between elements.-->
		<xsd:attribute name="meanPermCoeff" type="real64" default="1" />
		<!--proppantDensity => Proppant density-->
		<xsd:attribute name="proppantDensity" type="real64" default="2500" />
		<!--proppantDiameter => Proppant diameter-->
		<xsd:attribute name="proppantDiameter" type="real64" default="0.0004" />
		<!--proppantNames => Name of proppant constitutive object to use for this solver.-->
		<xsd:attribute name="proppantNames" type="string_array" use="required" />
		<!--solidNames => Names of solid constitutive models for each region.-->
		<xsd:attribute name="solidNames" type="string_array" use="required" />
		<!--targetRegions => Allowable regions that the solver may be applied to. Note that this does not indicate that the solver will be applied to these regions, only that allocation will occur such that the solver may be applied to these regions. The decision about what regions this solver will beapplied to rests in the EventManager.-->
		<xsd:attribute name="targetRegions" type="string_array" use="required" />
		<!--updateProppantPacking => Flag that enables/disables proppant-packing update-->
		<xsd:attribute name="updateProppantPacking" type="integer" default="0" />
		<!--name => A name is required for any non-unique nodes-->
		<xsd:attribute name="name" type="string" use="required" />
	</xsd:complexType>
	<xsd:complexType name="SinglePhaseFVMType">
		<xsd:choice minOccurs="0" maxOccurs="unbounded">
			<xsd:element name="LinearSolverParameters" type="LinearSolverParametersType" maxOccurs="1" />
			<xsd:element name="NonlinearSolverParameters" type="NonlinearSolverParametersType" maxOccurs="1" />
		</xsd:choice>
		<!--cflFactor => Factor to apply to the `CFL condition <http://en.wikipedia.org/wiki/Courant-Friedrichs-Lewy_condition>`_ when calculating the maximum allowable time step. Values should be in the interval (0,1] -->
		<xsd:attribute name="cflFactor" type="real64" default="0.5" />
		<!--discretization => Name of discretization object to use for this solver.-->
		<xsd:attribute name="discretization" type="string" use="required" />
		<!--fluidNames => Names of fluid constitutive models for each region.-->
		<xsd:attribute name="fluidNames" type="string_array" use="required" />
		<!--initialDt => Initial time-step value required by the solver to the event manager.-->
		<xsd:attribute name="initialDt" type="real64" default="1e+99" />
		<!--inputFluxEstimate => Initial estimate of the input flux used only for residual scaling. This should be essentially equivalent to the input flux * dt.-->
		<xsd:attribute name="inputFluxEstimate" type="real64" default="1" />
		<!--logLevel => Log level-->
		<xsd:attribute name="logLevel" type="integer" default="0" />
		<!--meanPermCoeff => Coefficient to move between harmonic mean (1.0) and arithmetic mean (0.0) for the calculation of permeability between elements.-->
		<xsd:attribute name="meanPermCoeff" type="real64" default="1" />
		<!--solidNames => Names of solid constitutive models for each region.-->
		<xsd:attribute name="solidNames" type="string_array" use="required" />
		<!--targetRegions => Allowable regions that the solver may be applied to. Note that this does not indicate that the solver will be applied to these regions, only that allocation will occur such that the solver may be applied to these regions. The decision about what regions this solver will beapplied to rests in the EventManager.-->
		<xsd:attribute name="targetRegions" type="string_array" use="required" />
		<!--name => A name is required for any non-unique nodes-->
		<xsd:attribute name="name" type="string" use="required" />
	</xsd:complexType>
	<xsd:complexType name="SinglePhaseHybridFVMType">
		<xsd:choice minOccurs="0" maxOccurs="unbounded">
			<xsd:element name="LinearSolverParameters" type="LinearSolverParametersType" maxOccurs="1" />
			<xsd:element name="NonlinearSolverParameters" type="NonlinearSolverParametersType" maxOccurs="1" />
		</xsd:choice>
		<!--cflFactor => Factor to apply to the `CFL condition <http://en.wikipedia.org/wiki/Courant-Friedrichs-Lewy_condition>`_ when calculating the maximum allowable time step. Values should be in the interval (0,1] -->
		<xsd:attribute name="cflFactor" type="real64" default="0.5" />
		<!--discretization => Name of discretization object to use for this solver.-->
		<xsd:attribute name="discretization" type="string" use="required" />
		<!--fluidNames => Names of fluid constitutive models for each region.-->
		<xsd:attribute name="fluidNames" type="string_array" use="required" />
		<!--initialDt => Initial time-step value required by the solver to the event manager.-->
		<xsd:attribute name="initialDt" type="real64" default="1e+99" />
		<!--inputFluxEstimate => Initial estimate of the input flux used only for residual scaling. This should be essentially equivalent to the input flux * dt.-->
		<xsd:attribute name="inputFluxEstimate" type="real64" default="1" />
		<!--logLevel => Log level-->
		<xsd:attribute name="logLevel" type="integer" default="0" />
		<!--meanPermCoeff => Coefficient to move between harmonic mean (1.0) and arithmetic mean (0.0) for the calculation of permeability between elements.-->
		<xsd:attribute name="meanPermCoeff" type="real64" default="1" />
		<!--solidNames => Names of solid constitutive models for each region.-->
		<xsd:attribute name="solidNames" type="string_array" use="required" />
		<!--targetRegions => Allowable regions that the solver may be applied to. Note that this does not indicate that the solver will be applied to these regions, only that allocation will occur such that the solver may be applied to these regions. The decision about what regions this solver will beapplied to rests in the EventManager.-->
		<xsd:attribute name="targetRegions" type="string_array" use="required" />
		<!--name => A name is required for any non-unique nodes-->
		<xsd:attribute name="name" type="string" use="required" />
	</xsd:complexType>
	<xsd:complexType name="SinglePhaseProppantFVMType">
		<xsd:choice minOccurs="0" maxOccurs="unbounded">
			<xsd:element name="LinearSolverParameters" type="LinearSolverParametersType" maxOccurs="1" />
			<xsd:element name="NonlinearSolverParameters" type="NonlinearSolverParametersType" maxOccurs="1" />
		</xsd:choice>
		<!--cflFactor => Factor to apply to the `CFL condition <http://en.wikipedia.org/wiki/Courant-Friedrichs-Lewy_condition>`_ when calculating the maximum allowable time step. Values should be in the interval (0,1] -->
		<xsd:attribute name="cflFactor" type="real64" default="0.5" />
		<!--discretization => Name of discretization object to use for this solver.-->
		<xsd:attribute name="discretization" type="string" use="required" />
		<!--fluidNames => Names of fluid constitutive models for each region.-->
		<xsd:attribute name="fluidNames" type="string_array" use="required" />
		<!--initialDt => Initial time-step value required by the solver to the event manager.-->
		<xsd:attribute name="initialDt" type="real64" default="1e+99" />
		<!--inputFluxEstimate => Initial estimate of the input flux used only for residual scaling. This should be essentially equivalent to the input flux * dt.-->
		<xsd:attribute name="inputFluxEstimate" type="real64" default="1" />
		<!--logLevel => Log level-->
		<xsd:attribute name="logLevel" type="integer" default="0" />
		<!--meanPermCoeff => Coefficient to move between harmonic mean (1.0) and arithmetic mean (0.0) for the calculation of permeability between elements.-->
		<xsd:attribute name="meanPermCoeff" type="real64" default="1" />
		<!--solidNames => Names of solid constitutive models for each region.-->
		<xsd:attribute name="solidNames" type="string_array" use="required" />
		<!--targetRegions => Allowable regions that the solver may be applied to. Note that this does not indicate that the solver will be applied to these regions, only that allocation will occur such that the solver may be applied to these regions. The decision about what regions this solver will beapplied to rests in the EventManager.-->
		<xsd:attribute name="targetRegions" type="string_array" use="required" />
		<!--name => A name is required for any non-unique nodes-->
		<xsd:attribute name="name" type="string" use="required" />
	</xsd:complexType>
	<xsd:complexType name="SinglePhaseReservoirType">
		<xsd:choice minOccurs="0" maxOccurs="unbounded">
			<xsd:element name="LinearSolverParameters" type="LinearSolverParametersType" maxOccurs="1" />
			<xsd:element name="NonlinearSolverParameters" type="NonlinearSolverParametersType" maxOccurs="1" />
		</xsd:choice>
		<!--cflFactor => Factor to apply to the `CFL condition <http://en.wikipedia.org/wiki/Courant-Friedrichs-Lewy_condition>`_ when calculating the maximum allowable time step. Values should be in the interval (0,1] -->
		<xsd:attribute name="cflFactor" type="real64" default="0.5" />
		<!--discretization => Name of discretization object (defined in the :ref:`NumericalMethodsManager`) to use for this solver. For instance, if this is a Finite Element Solver, the name of a :ref:`FiniteElement` should be specified. If this is a Finite Volume Method, the name of a :ref:`FiniteVolume` discretization should be specified.-->
		<xsd:attribute name="discretization" type="string" default="none" />
		<!--flowSolverName => Name of the flow solver to use in the reservoir-well system solver-->
		<xsd:attribute name="flowSolverName" type="string" use="required" />
		<!--initialDt => Initial time-step value required by the solver to the event manager.-->
		<xsd:attribute name="initialDt" type="real64" default="1e+99" />
		<!--logLevel => Log level-->
		<xsd:attribute name="logLevel" type="integer" default="0" />
		<!--targetRegions => Allowable regions that the solver may be applied to. Note that this does not indicate that the solver will be applied to these regions, only that allocation will occur such that the solver may be applied to these regions. The decision about what regions this solver will beapplied to rests in the EventManager.-->
		<xsd:attribute name="targetRegions" type="string_array" use="required" />
		<!--wellSolverName => Name of the well solver to use in the reservoir-well system solver-->
		<xsd:attribute name="wellSolverName" type="string" use="required" />
		<!--name => A name is required for any non-unique nodes-->
		<xsd:attribute name="name" type="string" use="required" />
	</xsd:complexType>
	<xsd:complexType name="SinglePhaseWellType">
		<xsd:choice minOccurs="0" maxOccurs="unbounded">
			<xsd:element name="LinearSolverParameters" type="LinearSolverParametersType" maxOccurs="1" />
			<xsd:element name="NonlinearSolverParameters" type="NonlinearSolverParametersType" maxOccurs="1" />
			<xsd:element name="WellControls" type="WellControlsType" />
		</xsd:choice>
		<!--cflFactor => Factor to apply to the `CFL condition <http://en.wikipedia.org/wiki/Courant-Friedrichs-Lewy_condition>`_ when calculating the maximum allowable time step. Values should be in the interval (0,1] -->
		<xsd:attribute name="cflFactor" type="real64" default="0.5" />
		<!--discretization => Name of discretization object (defined in the :ref:`NumericalMethodsManager`) to use for this solver. For instance, if this is a Finite Element Solver, the name of a :ref:`FiniteElement` should be specified. If this is a Finite Volume Method, the name of a :ref:`FiniteVolume` discretization should be specified.-->
		<xsd:attribute name="discretization" type="string" default="none" />
		<!--fluidNames => Name of fluid constitutive object to use for this solver.-->
		<xsd:attribute name="fluidNames" type="string_array" use="required" />
		<!--initialDt => Initial time-step value required by the solver to the event manager.-->
		<xsd:attribute name="initialDt" type="real64" default="1e+99" />
		<!--logLevel => Log level-->
		<xsd:attribute name="logLevel" type="integer" default="0" />
		<!--targetRegions => Allowable regions that the solver may be applied to. Note that this does not indicate that the solver will be applied to these regions, only that allocation will occur such that the solver may be applied to these regions. The decision about what regions this solver will beapplied to rests in the EventManager.-->
		<xsd:attribute name="targetRegions" type="string_array" use="required" />
		<!--name => A name is required for any non-unique nodes-->
		<xsd:attribute name="name" type="string" use="required" />
	</xsd:complexType>
	<xsd:complexType name="SolidMechanicsEmbeddedFracturesType">
		<xsd:choice minOccurs="0" maxOccurs="unbounded">
			<xsd:element name="LinearSolverParameters" type="LinearSolverParametersType" maxOccurs="1" />
			<xsd:element name="NonlinearSolverParameters" type="NonlinearSolverParametersType" maxOccurs="1" />
		</xsd:choice>
		<!--cflFactor => Factor to apply to the `CFL condition <http://en.wikipedia.org/wiki/Courant-Friedrichs-Lewy_condition>`_ when calculating the maximum allowable time step. Values should be in the interval (0,1] -->
		<xsd:attribute name="cflFactor" type="real64" default="0.5" />
		<!--contactRelationName => Name of contact relation to enforce constraints on fracture boundary.-->
		<xsd:attribute name="contactRelationName" type="string" use="required" />
		<!--discretization => Name of discretization object (defined in the :ref:`NumericalMethodsManager`) to use for this solver. For instance, if this is a Finite Element Solver, the name of a :ref:`FiniteElement` should be specified. If this is a Finite Volume Method, the name of a :ref:`FiniteVolume` discretization should be specified.-->
		<xsd:attribute name="discretization" type="string" default="none" />
		<!--initialDt => Initial time-step value required by the solver to the event manager.-->
		<xsd:attribute name="initialDt" type="real64" default="1e+99" />
		<!--logLevel => Log level-->
		<xsd:attribute name="logLevel" type="integer" default="0" />
		<!--solidSolverName => Name of the solid mechanics solver in the rock matrix-->
		<xsd:attribute name="solidSolverName" type="string" use="required" />
		<!--targetRegions => Allowable regions that the solver may be applied to. Note that this does not indicate that the solver will be applied to these regions, only that allocation will occur such that the solver may be applied to these regions. The decision about what regions this solver will beapplied to rests in the EventManager.-->
		<xsd:attribute name="targetRegions" type="string_array" use="required" />
		<!--name => A name is required for any non-unique nodes-->
		<xsd:attribute name="name" type="string" use="required" />
	</xsd:complexType>
	<xsd:complexType name="SolidMechanicsLagrangianSSLEType">
		<xsd:choice minOccurs="0" maxOccurs="unbounded">
			<xsd:element name="LinearSolverParameters" type="LinearSolverParametersType" maxOccurs="1" />
			<xsd:element name="NonlinearSolverParameters" type="NonlinearSolverParametersType" maxOccurs="1" />
		</xsd:choice>
		<!--cflFactor => Factor to apply to the `CFL condition <http://en.wikipedia.org/wiki/Courant-Friedrichs-Lewy_condition>`_ when calculating the maximum allowable time step. Values should be in the interval (0,1] -->
		<xsd:attribute name="cflFactor" type="real64" default="0.5" />
		<!--contactRelationName => Name of contact relation to enforce constraints on fracture boundary.-->
		<xsd:attribute name="contactRelationName" type="string" default="NOCONTACT" />
		<!--discretization => Name of discretization object (defined in the :ref:`NumericalMethodsManager`) to use for this solver. For instance, if this is a Finite Element Solver, the name of a :ref:`FiniteElement` should be specified. If this is a Finite Volume Method, the name of a :ref:`FiniteVolume` discretization should be specified.-->
		<xsd:attribute name="discretization" type="string" default="none" />
		<!--effectiveStress => Apply fluid pressure to produce effective stress when integrating stress.-->
		<xsd:attribute name="effectiveStress" type="integer" default="0" />
		<!--initialDt => Initial time-step value required by the solver to the event manager.-->
		<xsd:attribute name="initialDt" type="real64" default="1e+99" />
		<!--logLevel => Log level-->
		<xsd:attribute name="logLevel" type="integer" default="0" />
		<!--massDamping => Value of mass based damping coefficient. -->
		<xsd:attribute name="massDamping" type="real64" default="0" />
		<!--maxNumResolves => Value to indicate how many resolves may be executed after some other event is executed. For example, if a SurfaceGenerator is specified, it will be executed after the mechanics solve. However if a new surface is generated, then the mechanics solve must be executed again due to the change in topology.-->
		<xsd:attribute name="maxNumResolves" type="integer" default="10" />
		<!--newmarkBeta => Value of :math:`\beta` in the Newmark Method for Implicit Dynamic time integration option. This should be pow(newmarkGamma+0.5,2.0)/4.0 unless you know what you are doing.-->
		<xsd:attribute name="newmarkBeta" type="real64" default="0.25" />
		<!--newmarkGamma => Value of :math:`\gamma` in the Newmark Method for Implicit Dynamic time integration option-->
		<xsd:attribute name="newmarkGamma" type="real64" default="0.5" />
		<!--solidMaterialNames => The name of the material that should be used in the constitutive updates-->
		<xsd:attribute name="solidMaterialNames" type="string_array" use="required" />
		<!--stiffnessDamping => Value of stiffness based damping coefficient. -->
		<xsd:attribute name="stiffnessDamping" type="real64" default="0" />
		<!--strainTheory => Indicates whether or not to use `Infinitesimal Strain Theory <https://en.wikipedia.org/wiki/Infinitesimal_strain_theory>`_, or `Finite Strain Theory <https://en.wikipedia.org/wiki/Finite_strain_theory>`_. Valid Inputs are:
 0 - Infinitesimal Strain 
 1 - Finite Strain-->
		<xsd:attribute name="strainTheory" type="integer" default="0" />
		<!--targetRegions => Allowable regions that the solver may be applied to. Note that this does not indicate that the solver will be applied to these regions, only that allocation will occur such that the solver may be applied to these regions. The decision about what regions this solver will beapplied to rests in the EventManager.-->
		<xsd:attribute name="targetRegions" type="string_array" use="required" />
		<!--timeIntegrationOption => Time integration method. Options are:
* QuasiStatic
* ImplicitDynamic
* ExplicitDynamic-->
		<xsd:attribute name="timeIntegrationOption" type="geosx_SolidMechanicsLagrangianFEM_TimeIntegrationOption" default="ExplicitDynamic" />
		<!--useVelocityForQS => Flag to indicate the use of the incremental displacement from the previous step as an initial estimate for the incremental displacement of the current step.-->
		<xsd:attribute name="useVelocityForQS" type="integer" default="0" />
		<!--name => A name is required for any non-unique nodes-->
		<xsd:attribute name="name" type="string" use="required" />
	</xsd:complexType>
	<xsd:simpleType name="geosx_SolidMechanicsLagrangianFEM_TimeIntegrationOption">
		<xsd:restriction base="xsd:string">
			<xsd:pattern value=".*[\[\]`$].*|QuasiStatic|ImplicitDynamic|ExplicitDynamic" />
		</xsd:restriction>
	</xsd:simpleType>
	<xsd:complexType name="SolidMechanics_LagrangianFEMType">
		<xsd:choice minOccurs="0" maxOccurs="unbounded">
			<xsd:element name="LinearSolverParameters" type="LinearSolverParametersType" maxOccurs="1" />
			<xsd:element name="NonlinearSolverParameters" type="NonlinearSolverParametersType" maxOccurs="1" />
		</xsd:choice>
		<!--cflFactor => Factor to apply to the `CFL condition <http://en.wikipedia.org/wiki/Courant-Friedrichs-Lewy_condition>`_ when calculating the maximum allowable time step. Values should be in the interval (0,1] -->
		<xsd:attribute name="cflFactor" type="real64" default="0.5" />
		<!--contactRelationName => Name of contact relation to enforce constraints on fracture boundary.-->
		<xsd:attribute name="contactRelationName" type="string" default="NOCONTACT" />
		<!--discretization => Name of discretization object (defined in the :ref:`NumericalMethodsManager`) to use for this solver. For instance, if this is a Finite Element Solver, the name of a :ref:`FiniteElement` should be specified. If this is a Finite Volume Method, the name of a :ref:`FiniteVolume` discretization should be specified.-->
		<xsd:attribute name="discretization" type="string" default="none" />
		<!--effectiveStress => Apply fluid pressure to produce effective stress when integrating stress.-->
		<xsd:attribute name="effectiveStress" type="integer" default="0" />
		<!--initialDt => Initial time-step value required by the solver to the event manager.-->
		<xsd:attribute name="initialDt" type="real64" default="1e+99" />
		<!--logLevel => Log level-->
		<xsd:attribute name="logLevel" type="integer" default="0" />
		<!--massDamping => Value of mass based damping coefficient. -->
		<xsd:attribute name="massDamping" type="real64" default="0" />
		<!--maxNumResolves => Value to indicate how many resolves may be executed after some other event is executed. For example, if a SurfaceGenerator is specified, it will be executed after the mechanics solve. However if a new surface is generated, then the mechanics solve must be executed again due to the change in topology.-->
		<xsd:attribute name="maxNumResolves" type="integer" default="10" />
		<!--newmarkBeta => Value of :math:`\beta` in the Newmark Method for Implicit Dynamic time integration option. This should be pow(newmarkGamma+0.5,2.0)/4.0 unless you know what you are doing.-->
		<xsd:attribute name="newmarkBeta" type="real64" default="0.25" />
		<!--newmarkGamma => Value of :math:`\gamma` in the Newmark Method for Implicit Dynamic time integration option-->
		<xsd:attribute name="newmarkGamma" type="real64" default="0.5" />
		<!--solidMaterialNames => The name of the material that should be used in the constitutive updates-->
		<xsd:attribute name="solidMaterialNames" type="string_array" use="required" />
		<!--stiffnessDamping => Value of stiffness based damping coefficient. -->
		<xsd:attribute name="stiffnessDamping" type="real64" default="0" />
		<!--strainTheory => Indicates whether or not to use `Infinitesimal Strain Theory <https://en.wikipedia.org/wiki/Infinitesimal_strain_theory>`_, or `Finite Strain Theory <https://en.wikipedia.org/wiki/Finite_strain_theory>`_. Valid Inputs are:
 0 - Infinitesimal Strain 
 1 - Finite Strain-->
		<xsd:attribute name="strainTheory" type="integer" default="0" />
		<!--targetRegions => Allowable regions that the solver may be applied to. Note that this does not indicate that the solver will be applied to these regions, only that allocation will occur such that the solver may be applied to these regions. The decision about what regions this solver will beapplied to rests in the EventManager.-->
		<xsd:attribute name="targetRegions" type="string_array" use="required" />
		<!--timeIntegrationOption => Time integration method. Options are:
* QuasiStatic
* ImplicitDynamic
* ExplicitDynamic-->
		<xsd:attribute name="timeIntegrationOption" type="geosx_SolidMechanicsLagrangianFEM_TimeIntegrationOption" default="ExplicitDynamic" />
		<!--useVelocityForQS => Flag to indicate the use of the incremental displacement from the previous step as an initial estimate for the incremental displacement of the current step.-->
		<xsd:attribute name="useVelocityForQS" type="integer" default="0" />
		<!--name => A name is required for any non-unique nodes-->
		<xsd:attribute name="name" type="string" use="required" />
	</xsd:complexType>
	<xsd:complexType name="SurfaceGeneratorType">
		<xsd:choice minOccurs="0" maxOccurs="unbounded">
			<xsd:element name="LinearSolverParameters" type="LinearSolverParametersType" maxOccurs="1" />
			<xsd:element name="NonlinearSolverParameters" type="NonlinearSolverParametersType" maxOccurs="1" />
		</xsd:choice>
		<!--cflFactor => Factor to apply to the `CFL condition <http://en.wikipedia.org/wiki/Courant-Friedrichs-Lewy_condition>`_ when calculating the maximum allowable time step. Values should be in the interval (0,1] -->
		<xsd:attribute name="cflFactor" type="real64" default="0.5" />
		<!--discretization => Name of discretization object (defined in the :ref:`NumericalMethodsManager`) to use for this solver. For instance, if this is a Finite Element Solver, the name of a :ref:`FiniteElement` should be specified. If this is a Finite Volume Method, the name of a :ref:`FiniteVolume` discretization should be specified.-->
		<xsd:attribute name="discretization" type="string" default="none" />
		<!--fractureRegion => (no description available)-->
		<xsd:attribute name="fractureRegion" type="string" default="Fracture" />
		<!--initialDt => Initial time-step value required by the solver to the event manager.-->
		<xsd:attribute name="initialDt" type="real64" default="1e+99" />
		<!--logLevel => Log level-->
		<xsd:attribute name="logLevel" type="integer" default="0" />
		<!--mpiCommOrder => Flag to enable MPI consistent communication ordering-->
		<xsd:attribute name="mpiCommOrder" type="integer" default="0" />
		<!--nodeBasedSIF => Rock toughness of the solid material-->
		<xsd:attribute name="nodeBasedSIF" type="integer" default="0" />
		<!--rockToughness => Rock toughness of the solid material-->
		<xsd:attribute name="rockToughness" type="real64" use="required" />
		<!--solidMaterialNames => Name of the solid material used in solid mechanic solver-->
		<xsd:attribute name="solidMaterialNames" type="string_array" use="required" />
		<!--targetRegions => Allowable regions that the solver may be applied to. Note that this does not indicate that the solver will be applied to these regions, only that allocation will occur such that the solver may be applied to these regions. The decision about what regions this solver will beapplied to rests in the EventManager.-->
		<xsd:attribute name="targetRegions" type="string_array" use="required" />
		<!--name => A name is required for any non-unique nodes-->
		<xsd:attribute name="name" type="string" use="required" />
	</xsd:complexType>
	<xsd:complexType name="TasksType">
		<xsd:choice minOccurs="0" maxOccurs="unbounded">
			<xsd:element name="PackCollection" type="PackCollectionType" />
		</xsd:choice>
	</xsd:complexType>
	<xsd:complexType name="PackCollectionType">
		<!--fieldName => The name of the (packable) field associated with the specified object to retrieve data from-->
		<xsd:attribute name="fieldName" type="string" use="required" />
		<!--objectPath => The name of the object from which to retrieve field values.-->
		<xsd:attribute name="objectPath" type="string" use="required" />
		<!--setNames => The set(s) for which to retrieve data.-->
		<xsd:attribute name="setNames" type="string_array" default="{}" />
		<!--name => A name is required for any non-unique nodes-->
		<xsd:attribute name="name" type="string" use="required" />
	</xsd:complexType>
	<xsd:complexType name="ConstitutiveType">
		<xsd:choice minOccurs="0" maxOccurs="unbounded">
			<xsd:element name="BlackOilFluid" type="BlackOilFluidType" />
			<xsd:element name="BrooksCoreyBakerRelativePermeability" type="BrooksCoreyBakerRelativePermeabilityType" />
			<xsd:element name="BrooksCoreyCapillaryPressure" type="BrooksCoreyCapillaryPressureType" />
			<xsd:element name="BrooksCoreyRelativePermeability" type="BrooksCoreyRelativePermeabilityType" />
			<xsd:element name="CompositionalMultiphaseFluid" type="CompositionalMultiphaseFluidType" />
			<xsd:element name="CompressibleSinglePhaseFluid" type="CompressibleSinglePhaseFluidType" />
			<xsd:element name="Contact" type="ContactType" />
			<xsd:element name="DamageLinearElasticIsotropic" type="DamageLinearElasticIsotropicType" />
			<xsd:element name="LinearElasticAnisotropic" type="LinearElasticAnisotropicType" />
			<xsd:element name="LinearElasticIsotropic" type="LinearElasticIsotropicType" />
			<xsd:element name="LinearElasticTransverseIsotropic" type="LinearElasticTransverseIsotropicType" />
			<xsd:element name="MohrCoulomb" type="MohrCoulombType" />
			<xsd:element name="MultiPhaseMultiComponentFluid" type="MultiPhaseMultiComponentFluidType" />
			<xsd:element name="NullModel" type="NullModelType" />
			<xsd:element name="ParticleFluid" type="ParticleFluidType" />
			<xsd:element name="PoreVolumeCompressibleSolid" type="PoreVolumeCompressibleSolidType" />
			<xsd:element name="PoroLinearElasticAnisotropic" type="PoroLinearElasticAnisotropicType" />
			<xsd:element name="PoroLinearElasticIsotropic" type="PoroLinearElasticIsotropicType" />
			<xsd:element name="PoroLinearElasticTransverseIsotropic" type="PoroLinearElasticTransverseIsotropicType" />
			<xsd:element name="ProppantSlurryFluid" type="ProppantSlurryFluidType" />
			<xsd:element name="VanGenuchtenBakerRelativePermeability" type="VanGenuchtenBakerRelativePermeabilityType" />
			<xsd:element name="VanGenuchtenCapillaryPressure" type="VanGenuchtenCapillaryPressureType" />
		</xsd:choice>
	</xsd:complexType>
	<xsd:complexType name="BlackOilFluidType">
		<!--componentMolarWeight => Component molar weights-->
		<xsd:attribute name="componentMolarWeight" type="real64_array" use="required" />
		<!--componentNames => List of component names-->
		<xsd:attribute name="componentNames" type="string_array" default="{}" />
		<!--fluidType => Type of black-oil fluid. Valid options:
* DeadOil
* LiveOil-->
		<xsd:attribute name="fluidType" type="geosx_constitutive_BlackOilFluid_FluidType" use="required" />
		<!--phaseNames => List of fluid phases-->
		<xsd:attribute name="phaseNames" type="string_array" use="required" />
		<!--surfaceDensities => List of surface densities for each phase-->
		<xsd:attribute name="surfaceDensities" type="real64_array" use="required" />
		<!--tableFiles => List of filenames with input PVT tables-->
		<xsd:attribute name="tableFiles" type="path_array" use="required" />
		<!--name => A name is required for any non-unique nodes-->
		<xsd:attribute name="name" type="string" use="required" />
	</xsd:complexType>
	<xsd:simpleType name="geosx_constitutive_BlackOilFluid_FluidType">
		<xsd:restriction base="xsd:string">
			<xsd:pattern value=".*[\[\]`$].*|DeadOil|LiveOil" />
		</xsd:restriction>
	</xsd:simpleType>
	<xsd:complexType name="BrooksCoreyBakerRelativePermeabilityType">
		<!--gasOilRelPermExponent => Rel perm power law exponent for the pair (gas phase, oil phase) at residual water saturation-->
		<xsd:attribute name="gasOilRelPermExponent" type="real64_array" default="{1}" />
		<!--gasOilRelPermMaxValue => Maximum rel perm value for the pair (gas phase, oil phase) at residual water saturation-->
		<xsd:attribute name="gasOilRelPermMaxValue" type="real64_array" default="{0}" />
		<!--phaseMinVolumeFraction => Minimum volume fraction value for each phase-->
		<xsd:attribute name="phaseMinVolumeFraction" type="real64_array" default="{0}" />
		<!--phaseNames => List of fluid phases-->
		<xsd:attribute name="phaseNames" type="string_array" use="required" />
		<!--waterOilRelPermExponent => Rel perm power law exponent for the pair (water phase, oil phase) at residual gas saturation-->
		<xsd:attribute name="waterOilRelPermExponent" type="real64_array" default="{1}" />
		<!--waterOilRelPermMaxValue => Maximum rel perm value for the pair (water phase, oil phase) at residual gas saturation-->
		<xsd:attribute name="waterOilRelPermMaxValue" type="real64_array" default="{0}" />
		<!--name => A name is required for any non-unique nodes-->
		<xsd:attribute name="name" type="string" use="required" />
	</xsd:complexType>
	<xsd:complexType name="BrooksCoreyCapillaryPressureType">
		<!--capPressureEpsilon => Wetting-phase saturation at which the max cap. pressure is attained; used to avoid infinite cap. pressure values for saturations close to zero-->
		<xsd:attribute name="capPressureEpsilon" type="real64" default="1e-06" />
		<!--phaseCapPressureExponentInv => Inverse of capillary power law exponent for each phase-->
		<xsd:attribute name="phaseCapPressureExponentInv" type="real64_array" default="{2}" />
		<!--phaseEntryPressure => Entry pressure value for each phase-->
		<xsd:attribute name="phaseEntryPressure" type="real64_array" default="{1}" />
		<!--phaseMinVolumeFraction => Minimum volume fraction value for each phase-->
		<xsd:attribute name="phaseMinVolumeFraction" type="real64_array" default="{0}" />
		<!--phaseNames => List of fluid phases-->
		<xsd:attribute name="phaseNames" type="string_array" use="required" />
		<!--name => A name is required for any non-unique nodes-->
		<xsd:attribute name="name" type="string" use="required" />
	</xsd:complexType>
	<xsd:complexType name="BrooksCoreyRelativePermeabilityType">
		<!--phaseMinVolumeFraction => Minimum volume fraction value for each phase-->
		<xsd:attribute name="phaseMinVolumeFraction" type="real64_array" default="{0}" />
		<!--phaseNames => List of fluid phases-->
		<xsd:attribute name="phaseNames" type="string_array" use="required" />
		<!--phaseRelPermExponent => MinimumRel perm power law exponent for each phase-->
		<xsd:attribute name="phaseRelPermExponent" type="real64_array" default="{1}" />
		<!--phaseRelPermMaxValue => Maximum rel perm value for each phase-->
		<xsd:attribute name="phaseRelPermMaxValue" type="real64_array" default="{0}" />
		<!--name => A name is required for any non-unique nodes-->
		<xsd:attribute name="name" type="string" use="required" />
	</xsd:complexType>
	<xsd:complexType name="CompositionalMultiphaseFluidType">
		<!--componentAcentricFactor => Component acentric factors-->
		<xsd:attribute name="componentAcentricFactor" type="real64_array" use="required" />
		<!--componentBinaryCoeff => Table of binary interaction coefficients-->
		<xsd:attribute name="componentBinaryCoeff" type="real64_array2d" default="{{0}}" />
		<!--componentCriticalPressure => Component critical pressures-->
		<xsd:attribute name="componentCriticalPressure" type="real64_array" use="required" />
		<!--componentCriticalTemperature => Component critical temperatures-->
		<xsd:attribute name="componentCriticalTemperature" type="real64_array" use="required" />
		<!--componentMolarWeight => Component molar weights-->
		<xsd:attribute name="componentMolarWeight" type="real64_array" use="required" />
		<!--componentNames => List of component names-->
		<xsd:attribute name="componentNames" type="string_array" use="required" />
		<!--componentVolumeShift => Component volume shifts-->
		<xsd:attribute name="componentVolumeShift" type="real64_array" default="{0}" />
		<!--equationsOfState => List of equation of state types for each phase-->
		<xsd:attribute name="equationsOfState" type="string_array" use="required" />
		<!--phaseNames => List of fluid phases-->
		<xsd:attribute name="phaseNames" type="string_array" use="required" />
		<!--name => A name is required for any non-unique nodes-->
		<xsd:attribute name="name" type="string" use="required" />
	</xsd:complexType>
	<xsd:complexType name="CompressibleSinglePhaseFluidType">
		<!--compressibility => Fluid compressibility-->
		<xsd:attribute name="compressibility" type="real64" default="0" />
		<!--defaultDensity => Default value for density.-->
		<xsd:attribute name="defaultDensity" type="real64" use="required" />
		<!--defaultViscosity => Default value for viscosity.-->
		<xsd:attribute name="defaultViscosity" type="real64" use="required" />
		<!--densityModelType => Type of density model. Valid options:
* exponential
* linear
* quadratic-->
		<xsd:attribute name="densityModelType" type="geosx_constitutive_ExponentApproximationType" default="linear" />
		<!--referenceDensity => Reference fluid density-->
		<xsd:attribute name="referenceDensity" type="real64" default="1000" />
		<!--referencePressure => Reference pressure-->
		<xsd:attribute name="referencePressure" type="real64" default="0" />
		<!--referenceViscosity => Reference fluid viscosity-->
		<xsd:attribute name="referenceViscosity" type="real64" default="0.001" />
		<!--viscosibility => Fluid viscosity exponential coefficient-->
		<xsd:attribute name="viscosibility" type="real64" default="0" />
		<!--viscosityModelType => Type of viscosity model. Valid options:
* exponential
* linear
* quadratic-->
		<xsd:attribute name="viscosityModelType" type="geosx_constitutive_ExponentApproximationType" default="linear" />
		<!--name => A name is required for any non-unique nodes-->
		<xsd:attribute name="name" type="string" use="required" />
	</xsd:complexType>
	<xsd:simpleType name="geosx_constitutive_ExponentApproximationType">
		<xsd:restriction base="xsd:string">
			<xsd:pattern value=".*[\[\]`$].*|exponential|linear|quadratic" />
		</xsd:restriction>
	</xsd:simpleType>
	<xsd:complexType name="ContactType">
		<xsd:choice minOccurs="0" maxOccurs="1">
			<xsd:element name="TableFunction" type="TableFunctionType" />
		</xsd:choice>
		<!--apertureTolerance => Value to be used to avoid floating point errors in expressions involving aperture. For example in the case of dividing by the actual aperture (not the effective aperture that results from the aperture function) this value may be used to avoid 1/0 errors. Note that this value may have some physical significance in its usage, as it may be used to smooth out highly nonlinear behavior associated with 1/0 in addition to avoiding the 1/0 error.-->
		<xsd:attribute name="apertureTolerance" type="real64" default="1e-09" />
		<!--penaltyStiffness => Value of the penetration penalty stiffness. Units of Pressure/length-->
		<xsd:attribute name="penaltyStiffness" type="real64" default="0" />
		<!--name => A name is required for any non-unique nodes-->
		<xsd:attribute name="name" type="string" use="required" />
	</xsd:complexType>
	<xsd:complexType name="DamageLinearElasticIsotropicType">
		<!--defaultBulkModulus => Elastic Bulk Modulus Parameter-->
		<xsd:attribute name="defaultBulkModulus" type="real64" default="-1" />
		<!--defaultDensity => Default Material Density-->
		<xsd:attribute name="defaultDensity" type="real64" use="required" />
		<!--defaultPoissonRatio => Poisson's ratio-->
		<xsd:attribute name="defaultPoissonRatio" type="real64" default="-1" />
		<!--defaultShearModulus => Elastic Shear Modulus Parameter-->
		<xsd:attribute name="defaultShearModulus" type="real64" default="-1" />
		<!--defaultYoungsModulus => Elastic Young's Modulus.-->
		<xsd:attribute name="defaultYoungsModulus" type="real64" default="-1" />
		<!--name => A name is required for any non-unique nodes-->
		<xsd:attribute name="name" type="string" use="required" />
	</xsd:complexType>
	<xsd:complexType name="LinearElasticAnisotropicType">
		<!--defaultDensity => Default Material Density-->
		<xsd:attribute name="defaultDensity" type="real64" use="required" />
		<!--defaultStiffness => Default Elastic Stiffness Tensor in Voigt notation (6x6 matrix)-->
		<xsd:attribute name="defaultStiffness" type="real64_array2d" use="required" />
		<!--name => A name is required for any non-unique nodes-->
		<xsd:attribute name="name" type="string" use="required" />
	</xsd:complexType>
	<xsd:complexType name="LinearElasticIsotropicType">
		<!--defaultBulkModulus => Elastic Bulk Modulus Parameter-->
		<xsd:attribute name="defaultBulkModulus" type="real64" default="-1" />
		<!--defaultDensity => Default Material Density-->
		<xsd:attribute name="defaultDensity" type="real64" use="required" />
		<!--defaultPoissonRatio => Poisson's ratio-->
		<xsd:attribute name="defaultPoissonRatio" type="real64" default="-1" />
		<!--defaultShearModulus => Elastic Shear Modulus Parameter-->
		<xsd:attribute name="defaultShearModulus" type="real64" default="-1" />
		<!--defaultYoungsModulus => Elastic Young's Modulus.-->
		<xsd:attribute name="defaultYoungsModulus" type="real64" default="-1" />
		<!--name => A name is required for any non-unique nodes-->
		<xsd:attribute name="name" type="string" use="required" />
	</xsd:complexType>
	<xsd:complexType name="LinearElasticTransverseIsotropicType">
		<!--defaultDensity => Default Material Density-->
		<xsd:attribute name="defaultDensity" type="real64" use="required" />
		<!--defaultPoissonRatioAxialTransverse => Elastic Shear Modulus Parameter-->
		<xsd:attribute name="defaultPoissonRatioAxialTransverse" type="real64" default="-1" />
		<!--defaultPoissonRatioTransverse => Elastic Shear Modulus Parameter-->
		<xsd:attribute name="defaultPoissonRatioTransverse" type="real64" default="-1" />
		<!--defaultShearModulusAxialTransverse => Elastic Shear Modulus Parameter-->
		<xsd:attribute name="defaultShearModulusAxialTransverse" type="real64" default="-1" />
		<!--defaultYoungsModulusAxial => Elastic Shear Modulus Parameter-->
		<xsd:attribute name="defaultYoungsModulusAxial" type="real64" default="-1" />
		<!--defaultYoungsModulusTransverse => Elastic Bulk Modulus Parameter-->
		<xsd:attribute name="defaultYoungsModulusTransverse" type="real64" default="-1" />
		<!--name => A name is required for any non-unique nodes-->
		<xsd:attribute name="name" type="string" use="required" />
	</xsd:complexType>
	<xsd:complexType name="MohrCoulombType">
		<xsd:choice minOccurs="0" maxOccurs="1">
			<xsd:element name="TableFunction" type="TableFunctionType" />
		</xsd:choice>
		<!--apertureTolerance => Value to be used to avoid floating point errors in expressions involving aperture. For example in the case of dividing by the actual aperture (not the effective aperture that results from the aperture function) this value may be used to avoid 1/0 errors. Note that this value may have some physical significance in its usage, as it may be used to smooth out highly nonlinear behavior associated with 1/0 in addition to avoiding the 1/0 error.-->
		<xsd:attribute name="apertureTolerance" type="real64" default="1e-09" />
		<!--cohesion => Cohesion-->
		<xsd:attribute name="cohesion" type="real64" use="required" />
		<!--frictionAngle => Friction Angle (in radians)-->
		<xsd:attribute name="frictionAngle" type="real64" default="-1" />
		<!--frictionCoefficient => Friction Coefficient-->
		<xsd:attribute name="frictionCoefficient" type="real64" default="-1" />
		<!--penaltyStiffness => Value of the penetration penalty stiffness. Units of Pressure/length-->
		<xsd:attribute name="penaltyStiffness" type="real64" default="0" />
		<!--name => A name is required for any non-unique nodes-->
		<xsd:attribute name="name" type="string" use="required" />
	</xsd:complexType>
	<xsd:complexType name="MultiPhaseMultiComponentFluidType">
		<!--componentMolarWeight => Component molar weights-->
		<xsd:attribute name="componentMolarWeight" type="real64_array" default="{0}" />
		<!--componentNames => List of component names-->
		<xsd:attribute name="componentNames" type="string_array" default="{}" />
		<!--flashModelParaFile => name of the filen including flash calculation function parameters-->
		<xsd:attribute name="flashModelParaFile" type="path" use="required" />
		<!--phaseNames => List of fluid phases-->
		<xsd:attribute name="phaseNames" type="string_array" default="{}" />
		<!--phasePVTParaFiles => List of the names of the files including PVT function parameters-->
		<xsd:attribute name="phasePVTParaFiles" type="path_array" use="required" />
		<!--name => A name is required for any non-unique nodes-->
		<xsd:attribute name="name" type="string" use="required" />
	</xsd:complexType>
	<xsd:complexType name="NullModelType">
		<!--name => A name is required for any non-unique nodes-->
		<xsd:attribute name="name" type="string" use="required" />
	</xsd:complexType>
	<xsd:complexType name="ParticleFluidType">
		<!--collisionAlpha => Collision alpha coefficient-->
		<xsd:attribute name="collisionAlpha" type="real64" default="1.27" />
		<!--collisionBeta => Collision beta coefficient-->
		<xsd:attribute name="collisionBeta" type="real64" default="1.5" />
		<!--fluidViscosity => Fluid viscosity-->
		<xsd:attribute name="fluidViscosity" type="real64" default="0.001" />
		<!--hinderedSettlingCoefficient => Hindered settling coefficient-->
		<xsd:attribute name="hinderedSettlingCoefficient" type="real64" default="5.9" />
		<!--isCollisionalSlip => Whether the collisional component of the slip velocity is considered-->
		<xsd:attribute name="isCollisionalSlip" type="integer" default="0" />
		<!--maxProppantConcentration => Max proppant concentration-->
		<xsd:attribute name="maxProppantConcentration" type="real64" default="0.6" />
		<!--particleSettlingModel => Particle settling velocity model. Valid options:
* Stokes
* Intermediate
* Turbulence-->
		<xsd:attribute name="particleSettlingModel" type="geosx_constitutive_ParticleSettlingModel" use="required" />
		<!--proppantDensity => Proppant density-->
		<xsd:attribute name="proppantDensity" type="real64" default="1400" />
		<!--proppantDiameter => Proppant diameter-->
		<xsd:attribute name="proppantDiameter" type="real64" default="0.0002" />
		<!--slipConcentration => Slip concentration-->
		<xsd:attribute name="slipConcentration" type="real64" default="0.1" />
		<!--sphericity => Sphericity-->
		<xsd:attribute name="sphericity" type="real64" default="1" />
		<!--name => A name is required for any non-unique nodes-->
		<xsd:attribute name="name" type="string" use="required" />
	</xsd:complexType>
	<xsd:simpleType name="geosx_constitutive_ParticleSettlingModel">
		<xsd:restriction base="xsd:string">
			<xsd:pattern value=".*[\[\]`$].*|Stokes|Intermediate|Turbulence" />
		</xsd:restriction>
	</xsd:simpleType>
	<xsd:complexType name="PoreVolumeCompressibleSolidType">
		<!--compressibility => Solid compressibility-->
		<xsd:attribute name="compressibility" type="real64" use="required" />
		<!--referencePressure => Reference pressure for fluid compressibility-->
		<xsd:attribute name="referencePressure" type="real64" use="required" />
		<!--name => A name is required for any non-unique nodes-->
		<xsd:attribute name="name" type="string" use="required" />
	</xsd:complexType>
	<xsd:complexType name="PoroLinearElasticAnisotropicType">
		<!--BiotCoefficient => Biot's coefficient-->
		<xsd:attribute name="BiotCoefficient" type="real64" default="1" />
		<!--compressibility => Pore volume compressibilty-->
		<xsd:attribute name="compressibility" type="real64" default="0" />
		<!--defaultDensity => Default Material Density-->
		<xsd:attribute name="defaultDensity" type="real64" use="required" />
		<!--defaultStiffness => Default Elastic Stiffness Tensor in Voigt notation (6x6 matrix)-->
		<xsd:attribute name="defaultStiffness" type="real64_array2d" use="required" />
		<!--referencePressure => ReferencePressure-->
		<xsd:attribute name="referencePressure" type="real64" default="0" />
		<!--name => A name is required for any non-unique nodes-->
		<xsd:attribute name="name" type="string" use="required" />
	</xsd:complexType>
	<xsd:complexType name="PoroLinearElasticIsotropicType">
		<!--BiotCoefficient => Biot's coefficient-->
		<xsd:attribute name="BiotCoefficient" type="real64" default="1" />
		<!--compressibility => Pore volume compressibilty-->
		<xsd:attribute name="compressibility" type="real64" default="0" />
		<!--defaultBulkModulus => Elastic Bulk Modulus Parameter-->
		<xsd:attribute name="defaultBulkModulus" type="real64" default="-1" />
		<!--defaultDensity => Default Material Density-->
		<xsd:attribute name="defaultDensity" type="real64" use="required" />
		<!--defaultPoissonRatio => Poisson's ratio-->
		<xsd:attribute name="defaultPoissonRatio" type="real64" default="-1" />
		<!--defaultShearModulus => Elastic Shear Modulus Parameter-->
		<xsd:attribute name="defaultShearModulus" type="real64" default="-1" />
		<!--defaultYoungsModulus => Elastic Young's Modulus.-->
		<xsd:attribute name="defaultYoungsModulus" type="real64" default="-1" />
		<!--referencePressure => ReferencePressure-->
		<xsd:attribute name="referencePressure" type="real64" default="0" />
		<!--name => A name is required for any non-unique nodes-->
		<xsd:attribute name="name" type="string" use="required" />
	</xsd:complexType>
	<xsd:complexType name="PoroLinearElasticTransverseIsotropicType">
		<!--BiotCoefficient => Biot's coefficient-->
		<xsd:attribute name="BiotCoefficient" type="real64" default="1" />
		<!--compressibility => Pore volume compressibilty-->
		<xsd:attribute name="compressibility" type="real64" default="0" />
		<!--defaultDensity => Default Material Density-->
		<xsd:attribute name="defaultDensity" type="real64" use="required" />
		<!--defaultPoissonRatioAxialTransverse => Elastic Shear Modulus Parameter-->
		<xsd:attribute name="defaultPoissonRatioAxialTransverse" type="real64" default="-1" />
		<!--defaultPoissonRatioTransverse => Elastic Shear Modulus Parameter-->
		<xsd:attribute name="defaultPoissonRatioTransverse" type="real64" default="-1" />
		<!--defaultShearModulusAxialTransverse => Elastic Shear Modulus Parameter-->
		<xsd:attribute name="defaultShearModulusAxialTransverse" type="real64" default="-1" />
		<!--defaultYoungsModulusAxial => Elastic Shear Modulus Parameter-->
		<xsd:attribute name="defaultYoungsModulusAxial" type="real64" default="-1" />
		<!--defaultYoungsModulusTransverse => Elastic Bulk Modulus Parameter-->
		<xsd:attribute name="defaultYoungsModulusTransverse" type="real64" default="-1" />
		<!--referencePressure => ReferencePressure-->
		<xsd:attribute name="referencePressure" type="real64" default="0" />
		<!--name => A name is required for any non-unique nodes-->
		<xsd:attribute name="name" type="string" use="required" />
	</xsd:complexType>
	<xsd:complexType name="ProppantSlurryFluidType">
		<!--componentNames => List of fluid component names-->
		<xsd:attribute name="componentNames" type="string_array" default="{}" />
		<!--compressibility => Fluid compressibility-->
		<xsd:attribute name="compressibility" type="real64" default="0" />
		<!--defaultCompressibility => Default value for compressibility.-->
		<xsd:attribute name="defaultCompressibility" type="real64_array" default="{0}" />
		<!--defaultDensity => Default value for density.-->
		<xsd:attribute name="defaultDensity" type="real64_array" default="{0}" />
		<!--defaultViscosity => Default value for viscosity.-->
		<xsd:attribute name="defaultViscosity" type="real64_array" default="{0}" />
		<!--flowBehaviorIndex => Flow behavior index-->
		<xsd:attribute name="flowBehaviorIndex" type="real64_array" default="{0}" />
		<!--flowConsistencyIndex => Flow consistency index-->
		<xsd:attribute name="flowConsistencyIndex" type="real64_array" default="{0}" />
		<!--maxProppantConcentration => Maximum proppant concentration-->
		<xsd:attribute name="maxProppantConcentration" type="real64" default="0.6" />
		<!--referenceDensity => Reference fluid density-->
		<xsd:attribute name="referenceDensity" type="real64" default="1000" />
		<!--referencePressure => Reference pressure-->
		<xsd:attribute name="referencePressure" type="real64" default="100000" />
		<!--referenceProppantDensity => Reference proppant density-->
		<xsd:attribute name="referenceProppantDensity" type="real64" default="1400" />
		<!--referenceViscosity => Reference fluid viscosity-->
		<xsd:attribute name="referenceViscosity" type="real64" default="0.001" />
		<!--name => A name is required for any non-unique nodes-->
		<xsd:attribute name="name" type="string" use="required" />
	</xsd:complexType>
	<xsd:complexType name="VanGenuchtenBakerRelativePermeabilityType">
		<!--gasOilRelPermExponentInv => Rel perm power law exponent inverse for the pair (gas phase, oil phase) at residual water saturation-->
		<xsd:attribute name="gasOilRelPermExponentInv" type="real64_array" default="{0.5}" />
		<!--gasOilRelPermMaxValue => Maximum rel perm value for the pair (gas phase, oil phase) at residual water saturation-->
		<xsd:attribute name="gasOilRelPermMaxValue" type="real64_array" default="{0}" />
		<!--phaseMinVolumeFraction => Minimum volume fraction value for each phase-->
		<xsd:attribute name="phaseMinVolumeFraction" type="real64_array" default="{0}" />
		<!--phaseNames => List of fluid phases-->
		<xsd:attribute name="phaseNames" type="string_array" use="required" />
		<!--waterOilRelPermExponentInv => Rel perm power law exponent inverse for the pair (water phase, oil phase) at residual gas saturation-->
		<xsd:attribute name="waterOilRelPermExponentInv" type="real64_array" default="{0.5}" />
		<!--waterOilRelPermMaxValue => Maximum rel perm value for the pair (water phase, oil phase) at residual gas saturation-->
		<xsd:attribute name="waterOilRelPermMaxValue" type="real64_array" default="{0}" />
		<!--name => A name is required for any non-unique nodes-->
		<xsd:attribute name="name" type="string" use="required" />
	</xsd:complexType>
	<xsd:complexType name="VanGenuchtenCapillaryPressureType">
		<!--capPressureEpsilon => Saturation at which the extremum capillary pressure is attained; used to avoid infinite capillary pressure values for saturations close to 0 and 1-->
		<xsd:attribute name="capPressureEpsilon" type="real64" default="1e-06" />
		<!--phaseCapPressureExponentInv => Inverse of capillary power law exponent for each phase-->
		<xsd:attribute name="phaseCapPressureExponentInv" type="real64_array" default="{0.5}" />
		<!--phaseCapPressureMultiplier => Entry pressure value for each phase-->
		<xsd:attribute name="phaseCapPressureMultiplier" type="real64_array" default="{1}" />
		<!--phaseMinVolumeFraction => Minimum volume fraction value for each phase-->
		<xsd:attribute name="phaseMinVolumeFraction" type="real64_array" default="{0}" />
		<!--phaseNames => List of fluid phases-->
		<xsd:attribute name="phaseNames" type="string_array" use="required" />
		<!--name => A name is required for any non-unique nodes-->
		<xsd:attribute name="name" type="string" use="required" />
	</xsd:complexType>
	<xsd:complexType name="ElementRegionsType">
		<xsd:choice minOccurs="0" maxOccurs="unbounded">
			<xsd:element name="CellElementRegion" type="CellElementRegionType" />
			<xsd:element name="EmbeddedSurfaceElementRegion" type="EmbeddedSurfaceElementRegionType" />
			<xsd:element name="FaceElementRegion" type="FaceElementRegionType" />
			<xsd:element name="WellElementRegion" type="WellElementRegionType" />
		</xsd:choice>
	</xsd:complexType>
	<xsd:complexType name="CellElementRegionType">
		<xsd:choice minOccurs="0" maxOccurs="unbounded" />
		<!--cellBlocks => (no description available)-->
		<xsd:attribute name="cellBlocks" type="string_array" default="{}" />
		<!--coarseningRatio => (no description available)-->
		<xsd:attribute name="coarseningRatio" type="real64" default="0" />
		<!--materialList => List of materials present in this region-->
		<xsd:attribute name="materialList" type="string_array" use="required" />
		<!--name => A name is required for any non-unique nodes-->
		<xsd:attribute name="name" type="string" use="required" />
	</xsd:complexType>
	<xsd:complexType name="EmbeddedSurfaceElementRegionType">
		<xsd:choice minOccurs="0" maxOccurs="unbounded" />
		<!--defaultAperture => The default aperture of for new embedded surface Elements.-->
		<xsd:attribute name="defaultAperture" type="real64" use="required" />
		<!--materialList => List of materials present in this region-->
		<xsd:attribute name="materialList" type="string_array" use="required" />
		<!--name => A name is required for any non-unique nodes-->
		<xsd:attribute name="name" type="string" use="required" />
	</xsd:complexType>
	<xsd:complexType name="FaceElementRegionType">
		<xsd:choice minOccurs="0" maxOccurs="unbounded" />
		<!--defaultAperture => The default aperture of for new faceElements.-->
		<xsd:attribute name="defaultAperture" type="real64" use="required" />
		<!--materialList => List of materials present in this region-->
		<xsd:attribute name="materialList" type="string_array" use="required" />
		<!--name => A name is required for any non-unique nodes-->
		<xsd:attribute name="name" type="string" use="required" />
	</xsd:complexType>
	<xsd:complexType name="WellElementRegionType">
		<xsd:choice minOccurs="0" maxOccurs="unbounded" />
		<!--materialList => List of materials present in this region-->
		<xsd:attribute name="materialList" type="string_array" use="required" />
		<!--name => A name is required for any non-unique nodes-->
		<xsd:attribute name="name" type="string" use="required" />
	</xsd:complexType>
	<xsd:complexType name="IncludedType">
		<xsd:choice minOccurs="0" maxOccurs="unbounded">
			<xsd:element name="File" type="FileType" />
		</xsd:choice>
	</xsd:complexType>
	<xsd:complexType name="FileType">
		<!--name => A name is required for any non-unique nodes-->
		<xsd:attribute name="name" type="string" use="required" />
	</xsd:complexType>
	<xsd:complexType name="ParametersType">
		<xsd:choice minOccurs="0" maxOccurs="unbounded">
			<xsd:element name="Parameter" type="ParameterType" />
		</xsd:choice>
	</xsd:complexType>
	<xsd:complexType name="ParameterType">
		<!--value => Input parameter definition for the preprocessor-->
		<xsd:attribute name="value" type="string" use="required" />
		<!--name => A name is required for any non-unique nodes-->
		<xsd:attribute name="name" type="string" use="required" />
	</xsd:complexType>
	<xsd:complexType name="BenchmarksType">
		<xsd:choice minOccurs="0" maxOccurs="unbounded">
			<xsd:element name="lassen" type="lassenType" maxOccurs="1" />
			<xsd:element name="quartz" type="quartzType" maxOccurs="1" />
		</xsd:choice>
	</xsd:complexType>
	<xsd:complexType name="lassenType">
		<xsd:choice minOccurs="0" maxOccurs="unbounded">
			<xsd:element name="Run" type="RunType" maxOccurs="1" />
		</xsd:choice>
	</xsd:complexType>
	<xsd:complexType name="RunType">
		<!--args => Any extra command line arguments to pass to GEOSX.-->
		<xsd:attribute name="args" type="string" default="" />
		<!--autoPartition => May be 'Off' or 'On', if 'On' partitioning arguments are created automatically. Default is Off.-->
		<xsd:attribute name="autoPartition" type="string" default="" />
		<!--name => The name of this benchmark.-->
		<xsd:attribute name="name" type="string" use="required" />
		<!--nodes => The number of nodes needed to run the benchmark.-->
		<xsd:attribute name="nodes" type="integer" use="required" />
		<!--strongScaling => Repeat the benchmark N times, scaling the number of nodes in the benchmark by these values.-->
		<xsd:attribute name="strongScaling" type="integer_array" default="{0}" />
		<!--tasksPerNode => The number of tasks per node to run the benchmark with.-->
		<xsd:attribute name="tasksPerNode" type="integer" use="required" />
		<!--threadsPerTask => The number of threads per task to run the benchmark with.-->
		<xsd:attribute name="threadsPerTask" type="integer" default="0" />
		<!--timeLimit => The time limit of the benchmark.-->
		<xsd:attribute name="timeLimit" type="integer" default="0" />
	</xsd:complexType>
	<xsd:complexType name="quartzType">
		<xsd:choice minOccurs="0" maxOccurs="unbounded">
			<xsd:element name="Run" type="RunType" maxOccurs="1" />
		</xsd:choice>
	</xsd:complexType>
</xsd:schema><|MERGE_RESOLUTION|>--- conflicted
+++ resolved
@@ -618,17 +618,6 @@
 		<xsd:attribute name="krylovWeakestTol" type="real64" default="0.001" />
 		<!--logLevel => Log level-->
 		<xsd:attribute name="logLevel" type="integer" default="0" />
-<<<<<<< HEAD
-		<!--preconditionerType => Preconditioner type
-Available options are: none, jacobi, iluk, ilut, icc, amg, mgr, block-->
-		<xsd:attribute name="preconditionerType" type="string" default="iluk" />
-		<!--solverType => Linear solver type
-Available options are: direct, cg, gmres, fgmres, bicgstab, preconditioner-->
-		<xsd:attribute name="solverType" type="string" default="direct" />
-		<!--stopIfError => Whether to stop the simulation if the linear solver reports an error-->
-		<xsd:attribute name="stopIfError" type="integer" default="1" />
-	</xsd:complexType>
-=======
 		<!--preconditionerType => Preconditioner type. Available options are:
 * none
 * jacobi
@@ -650,6 +639,8 @@
 * bicgstab
 * preconditioner-->
 		<xsd:attribute name="solverType" type="geosx_LinearSolverParameters_SolverType" default="direct" />
+		<!--stopIfError => Whether to stop the simulation if the linear solver reports an error-->
+		<xsd:attribute name="stopIfError" type="integer" default="1" />
 	</xsd:complexType>
 	<xsd:simpleType name="geosx_LinearSolverParameters_PreconditionerType">
 		<xsd:restriction base="xsd:string">
@@ -661,7 +652,6 @@
 			<xsd:pattern value=".*[\[\]`$].*|direct|cg|gmres|fgmres|bicgstab|preconditioner" />
 		</xsd:restriction>
 	</xsd:simpleType>
->>>>>>> 7f7faa24
 	<xsd:complexType name="NonlinearSolverParametersType">
 		<!--allowNonConverged => Allow non-converged solution to be accepted. (i.e. exit from the Newton loop without achieving the desired tolerance)-->
 		<xsd:attribute name="allowNonConverged" type="integer" default="0" />
