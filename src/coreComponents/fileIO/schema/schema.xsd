--- conflicted
+++ resolved
@@ -801,13 +801,9 @@
 	</xsd:complexType>
 	<xsd:complexType name="SolversType">
 		<xsd:choice minOccurs="0" maxOccurs="unbounded">
-<<<<<<< HEAD
 			<xsd:element name="CompositionalMultiphaseFVM" type="CompositionalMultiphaseFVMType" />
 			<xsd:element name="CompositionalMultiphaseHybridFVM" type="CompositionalMultiphaseHybridFVMType" />
-=======
-			<xsd:element name="CompositionalMultiphaseFlow" type="CompositionalMultiphaseFlowType" />
 			<xsd:element name="CompositionalMultiphaseReservoir" type="CompositionalMultiphaseReservoirType" />
->>>>>>> d4734837
 			<xsd:element name="CompositionalMultiphaseWell" type="CompositionalMultiphaseWellType" />
 			<xsd:element name="EmbeddedSurfaceGenerator" type="EmbeddedSurfaceGeneratorType" />
 			<xsd:element name="FlowProppantTransport" type="FlowProppantTransportType" />
@@ -832,14 +828,14 @@
 			<xsd:element name="NonlinearSolverParameters" type="NonlinearSolverParametersType" maxOccurs="1" />
 			<xsd:element name="SystemSolverParameters" type="SystemSolverParametersType" maxOccurs="1" />
 		</xsd:choice>
-		<!--capPressureName => Name of the capillary pressure constitutive model to use-->
-		<xsd:attribute name="capPressureName" type="string" default="" />
+		<!--capPressureNames => Name of the capillary pressure constitutive model to use-->
+		<xsd:attribute name="capPressureNames" type="string_array" default="{}" />
 		<!--cflFactor => Factor to apply to the `CFL condition <http://en.wikipedia.org/wiki/Courant-Friedrichs-Lewy_condition>`_ when calculating the maximum allowable time step. Values should be in the interval (0,1] -->
 		<xsd:attribute name="cflFactor" type="real64" default="0.5" />
 		<!--discretization => Name of discretization object to use for this solver.-->
 		<xsd:attribute name="discretization" type="string" use="required" />
-		<!--fluidName => Name of fluid constitutive object to use for this solver.-->
-		<xsd:attribute name="fluidName" type="string" use="required" />
+		<!--fluidNames => Names of fluid constitutive models for each region.-->
+		<xsd:attribute name="fluidNames" type="string_array" use="required" />
 		<!--initialDt => Initial time-step value required by the solver to the event manager.-->
 		<xsd:attribute name="initialDt" type="real64" default="1e+99" />
 		<!--inputFluxEstimate => Initial estimate of the input flux used only for residual scaling. This should be essentially equivalent to the input flux * dt.-->
@@ -848,10 +844,10 @@
 		<xsd:attribute name="logLevel" type="integer" default="0" />
 		<!--meanPermCoeff => Coefficient to move between harmonic mean (1.0) and arithmetic mean (0.0) for the calculation of permeability between elements.-->
 		<xsd:attribute name="meanPermCoeff" type="real64" default="1" />
-		<!--relPermName => Name of the relative permeability constitutive model to use-->
-		<xsd:attribute name="relPermName" type="string" use="required" />
-		<!--solidName => Name of solid constitutive object to use for this solver-->
-		<xsd:attribute name="solidName" type="string" use="required" />
+		<!--relPermNames => Name of the relative permeability constitutive model to use-->
+		<xsd:attribute name="relPermNames" type="string_array" use="required" />
+		<!--solidNames => Names of solid constitutive models for each region.-->
+		<xsd:attribute name="solidNames" type="string_array" use="required" />
 		<!--targetRegions => Allowable regions that the solver may be applied to. Note that this does not indicate that the solver will be applied to these regions, only that allocation will occur such that the solver may be applied to these regions. The decision about what regions this solver will beapplied to rests in the EventManager.-->
 		<xsd:attribute name="targetRegions" type="string_array" use="required" />
 		<!--temperature => Temperature-->
