<?xml version="1.0"?>
<xsd:schema xmlns:xsd="http://www.w3.org/2001/XMLSchema">
	<xsd:annotation>
		<xsd:documentation xml:lang="en">GEOSX Input Schema</xsd:documentation>
	</xsd:annotation>
	<xsd:simpleType name="string">
		<xsd:restriction base="xsd:string">
			<xsd:pattern value="[^,\{\}]*" />
		</xsd:restriction>
	</xsd:simpleType>
	<xsd:simpleType name="real32_array3d">
		<xsd:restriction base="xsd:string">
			<xsd:pattern value="\{(\{(\{([+-]?[\d]*([\d]\.?|\.[\d])[\d]*([eE][-+]?[\d]+|\s*),\s*)*[+-]?[\d]*([\d]\.?|\.[\d])[\d]*([eE][-+]?[\d]+|\s*)\},\s*)*\{([+-]?[\d]*([\d]\.?|\.[\d])[\d]*([eE][-+]?[\d]+|\s*),\s*)*[+-]?[\d]*([\d]\.?|\.[\d])[\d]*([eE][-+]?[\d]+|\s*)\}\},\s*)*\{(\{([+-]?[\d]*([\d]\.?|\.[\d])[\d]*([eE][-+]?[\d]+|\s*),\s*)*[+-]?[\d]*([\d]\.?|\.[\d])[\d]*([eE][-+]?[\d]+|\s*)\},\s*)*\{([+-]?[\d]*([\d]\.?|\.[\d])[\d]*([eE][-+]?[\d]+|\s*),\s*)*[+-]?[\d]*([\d]\.?|\.[\d])[\d]*([eE][-+]?[\d]+|\s*)\}\}\}" />
		</xsd:restriction>
	</xsd:simpleType>
	<xsd:simpleType name="globalIndex_array3d">
		<xsd:restriction base="xsd:string">
			<xsd:pattern value="\{(\{(\{([+-]?[\d]+,\s*)*[+-]?[\d]+\},\s*)*\{([+-]?[\d]+,\s*)*[+-]?[\d]+\}\},\s*)*\{(\{([+-]?[\d]+,\s*)*[+-]?[\d]+\},\s*)*\{([+-]?[\d]+,\s*)*[+-]?[\d]+\}\}\}" />
		</xsd:restriction>
	</xsd:simpleType>
	<xsd:simpleType name="real64_array3d">
		<xsd:restriction base="xsd:string">
			<xsd:pattern value="\{(\{(\{([+-]?[\d]*([\d]\.?|\.[\d])[\d]*([eE][-+]?[\d]+|\s*),\s*)*[+-]?[\d]*([\d]\.?|\.[\d])[\d]*([eE][-+]?[\d]+|\s*)\},\s*)*\{([+-]?[\d]*([\d]\.?|\.[\d])[\d]*([eE][-+]?[\d]+|\s*),\s*)*[+-]?[\d]*([\d]\.?|\.[\d])[\d]*([eE][-+]?[\d]+|\s*)\}\},\s*)*\{(\{([+-]?[\d]*([\d]\.?|\.[\d])[\d]*([eE][-+]?[\d]+|\s*),\s*)*[+-]?[\d]*([\d]\.?|\.[\d])[\d]*([eE][-+]?[\d]+|\s*)\},\s*)*\{([+-]?[\d]*([\d]\.?|\.[\d])[\d]*([eE][-+]?[\d]+|\s*),\s*)*[+-]?[\d]*([\d]\.?|\.[\d])[\d]*([eE][-+]?[\d]+|\s*)\}\}\}" />
		</xsd:restriction>
	</xsd:simpleType>
	<xsd:simpleType name="r2_array2d">
		<xsd:restriction base="xsd:string">
			<xsd:pattern value="\{(\{(([+-]?[\d]*([\d]\.?|\.[\d])[\d]*([eE][-+]?[\d]+|\s*),\s*){8}[+-]?[\d]*([\d]\.?|\.[\d])[\d]*([eE][-+]?[\d]+|\s*),\s*)*([+-]?[\d]*([\d]\.?|\.[\d])[\d]*([eE][-+]?[\d]+|\s*),\s*){8}[+-]?[\d]*([\d]\.?|\.[\d])[\d]*([eE][-+]?[\d]+|\s*)\},\s*)*\{(([+-]?[\d]*([\d]\.?|\.[\d])[\d]*([eE][-+]?[\d]+|\s*),\s*){8}[+-]?[\d]*([\d]\.?|\.[\d])[\d]*([eE][-+]?[\d]+|\s*),\s*)*([+-]?[\d]*([\d]\.?|\.[\d])[\d]*([eE][-+]?[\d]+|\s*),\s*){8}[+-]?[\d]*([\d]\.?|\.[\d])[\d]*([eE][-+]?[\d]+|\s*)\}\}" />
		</xsd:restriction>
	</xsd:simpleType>
	<xsd:simpleType name="mapPair_array">
		<xsd:restriction base="xsd:string">
			<xsd:pattern value="\{([^,\{\}]*,\s*)*[^,\{\}]*\}" />
		</xsd:restriction>
	</xsd:simpleType>
	<xsd:simpleType name="integer_array3d">
		<xsd:restriction base="xsd:string">
			<xsd:pattern value="\{(\{(\{([+-]?[\d]+,\s*)*[+-]?[\d]+\},\s*)*\{([+-]?[\d]+,\s*)*[+-]?[\d]+\}\},\s*)*\{(\{([+-]?[\d]+,\s*)*[+-]?[\d]+\},\s*)*\{([+-]?[\d]+,\s*)*[+-]?[\d]+\}\}\}" />
		</xsd:restriction>
	</xsd:simpleType>
	<xsd:simpleType name="r1_array2d">
		<xsd:restriction base="xsd:string">
			<xsd:pattern value="\{(\{(([+-]?[\d]*([\d]\.?|\.[\d])[\d]*([eE][-+]?[\d]+|\s*),\s*){2}[+-]?[\d]*([\d]\.?|\.[\d])[\d]*([eE][-+]?[\d]+|\s*),\s*)*([+-]?[\d]*([\d]\.?|\.[\d])[\d]*([eE][-+]?[\d]+|\s*),\s*){2}[+-]?[\d]*([\d]\.?|\.[\d])[\d]*([eE][-+]?[\d]+|\s*)\},\s*)*\{(([+-]?[\d]*([\d]\.?|\.[\d])[\d]*([eE][-+]?[\d]+|\s*),\s*){2}[+-]?[\d]*([\d]\.?|\.[\d])[\d]*([eE][-+]?[\d]+|\s*),\s*)*([+-]?[\d]*([\d]\.?|\.[\d])[\d]*([eE][-+]?[\d]+|\s*),\s*){2}[+-]?[\d]*([\d]\.?|\.[\d])[\d]*([eE][-+]?[\d]+|\s*)\}\}" />
		</xsd:restriction>
	</xsd:simpleType>
	<xsd:simpleType name="string_array">
		<xsd:restriction base="xsd:string">
			<xsd:pattern value="\{([^,\{\}]*,\s*)*[^,\{\}]*\}" />
		</xsd:restriction>
	</xsd:simpleType>
	<xsd:simpleType name="localIndex_array3d">
		<xsd:restriction base="xsd:string">
			<xsd:pattern value="\{(\{(\{([+-]?[\d]+,\s*)*[+-]?[\d]+\},\s*)*\{([+-]?[\d]+,\s*)*[+-]?[\d]+\}\},\s*)*\{(\{([+-]?[\d]+,\s*)*[+-]?[\d]+\},\s*)*\{([+-]?[\d]+,\s*)*[+-]?[\d]+\}\}\}" />
		</xsd:restriction>
	</xsd:simpleType>
	<xsd:simpleType name="real64_array2d">
		<xsd:restriction base="xsd:string">
			<xsd:pattern value="\{(\{([+-]?[\d]*([\d]\.?|\.[\d])[\d]*([eE][-+]?[\d]+|\s*),\s*)*[+-]?[\d]*([\d]\.?|\.[\d])[\d]*([eE][-+]?[\d]+|\s*)\},\s*)*\{([+-]?[\d]*([\d]\.?|\.[\d])[\d]*([eE][-+]?[\d]+|\s*),\s*)*[+-]?[\d]*([\d]\.?|\.[\d])[\d]*([eE][-+]?[\d]+|\s*)\}\}" />
		</xsd:restriction>
	</xsd:simpleType>
	<xsd:simpleType name="mapPair">
		<xsd:restriction base="xsd:string">
			<xsd:pattern value="[^,\{\}]*" />
		</xsd:restriction>
	</xsd:simpleType>
	<xsd:simpleType name="real32_array2d">
		<xsd:restriction base="xsd:string">
			<xsd:pattern value="\{(\{([+-]?[\d]*([\d]\.?|\.[\d])[\d]*([eE][-+]?[\d]+|\s*),\s*)*[+-]?[\d]*([\d]\.?|\.[\d])[\d]*([eE][-+]?[\d]+|\s*)\},\s*)*\{([+-]?[\d]*([\d]\.?|\.[\d])[\d]*([eE][-+]?[\d]+|\s*),\s*)*[+-]?[\d]*([\d]\.?|\.[\d])[\d]*([eE][-+]?[\d]+|\s*)\}\}" />
		</xsd:restriction>
	</xsd:simpleType>
	<xsd:simpleType name="r2Sym_array2d">
		<xsd:restriction base="xsd:string">
			<xsd:pattern value="\{(\{(([+-]?[\d]*([\d]\.?|\.[\d])[\d]*([eE][-+]?[\d]+|\s*),\s*){5}[+-]?[\d]*([\d]\.?|\.[\d])[\d]*([eE][-+]?[\d]+|\s*),\s*)*([+-]?[\d]*([\d]\.?|\.[\d])[\d]*([eE][-+]?[\d]+|\s*),\s*){5}[+-]?[\d]*([\d]\.?|\.[\d])[\d]*([eE][-+]?[\d]+|\s*)\},\s*)*\{(([+-]?[\d]*([\d]\.?|\.[\d])[\d]*([eE][-+]?[\d]+|\s*),\s*){5}[+-]?[\d]*([\d]\.?|\.[\d])[\d]*([eE][-+]?[\d]+|\s*),\s*)*([+-]?[\d]*([\d]\.?|\.[\d])[\d]*([eE][-+]?[\d]+|\s*),\s*){5}[+-]?[\d]*([\d]\.?|\.[\d])[\d]*([eE][-+]?[\d]+|\s*)\}\}" />
		</xsd:restriction>
	</xsd:simpleType>
	<xsd:simpleType name="globalIndex_array2d">
		<xsd:restriction base="xsd:string">
			<xsd:pattern value="\{(\{([+-]?[\d]+,\s*)*[+-]?[\d]+\},\s*)*\{([+-]?[\d]+,\s*)*[+-]?[\d]+\}\}" />
		</xsd:restriction>
	</xsd:simpleType>
	<xsd:simpleType name="localIndex_array2d">
		<xsd:restriction base="xsd:string">
			<xsd:pattern value="\{(\{([+-]?[\d]+,\s*)*[+-]?[\d]+\},\s*)*\{([+-]?[\d]+,\s*)*[+-]?[\d]+\}\}" />
		</xsd:restriction>
	</xsd:simpleType>
	<xsd:simpleType name="integer_array2d">
		<xsd:restriction base="xsd:string">
			<xsd:pattern value="\{(\{([+-]?[\d]+,\s*)*[+-]?[\d]+\},\s*)*\{([+-]?[\d]+,\s*)*[+-]?[\d]+\}\}" />
		</xsd:restriction>
	</xsd:simpleType>
	<xsd:simpleType name="r2Sym_array">
		<xsd:restriction base="xsd:string">
			<xsd:pattern value="\{(([+-]?[\d]*([\d]\.?|\.[\d])[\d]*([eE][-+]?[\d]+|\s*),\s*){5}[+-]?[\d]*([\d]\.?|\.[\d])[\d]*([eE][-+]?[\d]+|\s*),\s*)*([+-]?[\d]*([\d]\.?|\.[\d])[\d]*([eE][-+]?[\d]+|\s*),\s*){5}[+-]?[\d]*([\d]\.?|\.[\d])[\d]*([eE][-+]?[\d]+|\s*)\}" />
		</xsd:restriction>
	</xsd:simpleType>
	<xsd:simpleType name="r1_array">
		<xsd:restriction base="xsd:string">
			<xsd:pattern value="\{(([+-]?[\d]*([\d]\.?|\.[\d])[\d]*([eE][-+]?[\d]+|\s*),\s*){2}[+-]?[\d]*([\d]\.?|\.[\d])[\d]*([eE][-+]?[\d]+|\s*),\s*)*([+-]?[\d]*([\d]\.?|\.[\d])[\d]*([eE][-+]?[\d]+|\s*),\s*){2}[+-]?[\d]*([\d]\.?|\.[\d])[\d]*([eE][-+]?[\d]+|\s*)\}" />
		</xsd:restriction>
	</xsd:simpleType>
	<xsd:simpleType name="real32_array">
		<xsd:restriction base="xsd:string">
			<xsd:pattern value="\{([+-]?[\d]*([\d]\.?|\.[\d])[\d]*([eE][-+]?[\d]+|\s*),\s*)*[+-]?[\d]*([\d]\.?|\.[\d])[\d]*([eE][-+]?[\d]+|\s*)\}" />
		</xsd:restriction>
	</xsd:simpleType>
	<xsd:simpleType name="r2_array">
		<xsd:restriction base="xsd:string">
			<xsd:pattern value="\{(([+-]?[\d]*([\d]\.?|\.[\d])[\d]*([eE][-+]?[\d]+|\s*),\s*){8}[+-]?[\d]*([\d]\.?|\.[\d])[\d]*([eE][-+]?[\d]+|\s*),\s*)*([+-]?[\d]*([\d]\.?|\.[\d])[\d]*([eE][-+]?[\d]+|\s*),\s*){8}[+-]?[\d]*([\d]\.?|\.[\d])[\d]*([eE][-+]?[\d]+|\s*)\}" />
		</xsd:restriction>
	</xsd:simpleType>
	<xsd:simpleType name="globalIndex_array">
		<xsd:restriction base="xsd:string">
			<xsd:pattern value="\{([+-]?[\d]+,\s*)*[+-]?[\d]+\}" />
		</xsd:restriction>
	</xsd:simpleType>
	<xsd:simpleType name="real64_array">
		<xsd:restriction base="xsd:string">
			<xsd:pattern value="\{([+-]?[\d]*([\d]\.?|\.[\d])[\d]*([eE][-+]?[\d]+|\s*),\s*)*[+-]?[\d]*([\d]\.?|\.[\d])[\d]*([eE][-+]?[\d]+|\s*)\}" />
		</xsd:restriction>
	</xsd:simpleType>
	<xsd:simpleType name="localIndex_array">
		<xsd:restriction base="xsd:string">
			<xsd:pattern value="\{([+-]?[\d]+,\s*)*[+-]?[\d]+\}" />
		</xsd:restriction>
	</xsd:simpleType>
	<xsd:simpleType name="integer_array">
		<xsd:restriction base="xsd:string">
			<xsd:pattern value="\{([+-]?[\d]+,\s*)*[+-]?[\d]+\}" />
		</xsd:restriction>
	</xsd:simpleType>
	<xsd:simpleType name="R2SymTensor">
		<xsd:restriction base="xsd:string">
			<xsd:pattern value="([+-]?[\d]*([\d]\.?|\.[\d])[\d]*([eE][-+]?[\d]+|\s*),\s*){5}[+-]?[\d]*([\d]\.?|\.[\d])[\d]*([eE][-+]?[\d]+|\s*)" />
		</xsd:restriction>
	</xsd:simpleType>
	<xsd:simpleType name="R2Tensor">
		<xsd:restriction base="xsd:string">
			<xsd:pattern value="([+-]?[\d]*([\d]\.?|\.[\d])[\d]*([eE][-+]?[\d]+|\s*),\s*){8}[+-]?[\d]*([\d]\.?|\.[\d])[\d]*([eE][-+]?[\d]+|\s*)" />
		</xsd:restriction>
	</xsd:simpleType>
	<xsd:simpleType name="real64">
		<xsd:restriction base="xsd:string">
			<xsd:pattern value="[+-]?[\d]*([\d]\.?|\.[\d])[\d]*([eE][-+]?[\d]+|\s*)" />
		</xsd:restriction>
	</xsd:simpleType>
	<xsd:simpleType name="R1Tensor">
		<xsd:restriction base="xsd:string">
			<xsd:pattern value="([+-]?[\d]*([\d]\.?|\.[\d])[\d]*([eE][-+]?[\d]+|\s*),\s*){2}[+-]?[\d]*([\d]\.?|\.[\d])[\d]*([eE][-+]?[\d]+|\s*)" />
		</xsd:restriction>
	</xsd:simpleType>
	<xsd:simpleType name="globalIndex">
		<xsd:restriction base="xsd:string">
			<xsd:pattern value="[+-]?[\d]+" />
		</xsd:restriction>
	</xsd:simpleType>
	<xsd:simpleType name="localIndex">
		<xsd:restriction base="xsd:string">
			<xsd:pattern value="[+-]?[\d]+" />
		</xsd:restriction>
	</xsd:simpleType>
	<xsd:simpleType name="real32">
		<xsd:restriction base="xsd:string">
			<xsd:pattern value="[+-]?[\d]*([\d]\.?|\.[\d])[\d]*([eE][-+]?[\d]+|\s*)" />
		</xsd:restriction>
	</xsd:simpleType>
	<xsd:simpleType name="integer">
		<xsd:restriction base="xsd:string">
			<xsd:pattern value="[+-]?[\d]+" />
		</xsd:restriction>
	</xsd:simpleType>
	<xsd:element name="Problem" type="ProblemType" />
	<xsd:complexType name="ProblemType">
		<xsd:choice minOccurs="0" maxOccurs="unbounded">
			<xsd:element name="Events" type="EventsType" minOccurs="1" maxOccurs="1" />
			<xsd:element name="FieldSpecifications" type="FieldSpecificationsType" maxOccurs="1" />
			<xsd:element name="Functions" type="FunctionsType" maxOccurs="1" />
			<xsd:element name="Geometry" type="GeometryType" maxOccurs="1" />
			<xsd:element name="Mesh" type="MeshType" minOccurs="1" maxOccurs="1" />
			<xsd:element name="NumericalMethods" type="NumericalMethodsType" maxOccurs="1" />
			<xsd:element name="Outputs" type="OutputsType" minOccurs="1" maxOccurs="1" />
			<xsd:element name="Solvers" type="SolversType" minOccurs="1" maxOccurs="1" />
			<xsd:element name="Constitutive" type="ConstitutiveType" maxOccurs="1" />
			<xsd:element name="ElementRegions" type="ElementRegionsType" maxOccurs="1" />
			<xsd:element name="Included" type="IncludedType" maxOccurs="1" />
			<xsd:element name="Parameters" type="ParametersType" maxOccurs="1" />
		</xsd:choice>
	</xsd:complexType>
	<xsd:complexType name="EventsType">
		<xsd:choice minOccurs="0" maxOccurs="unbounded">
			<xsd:element name="HaltEvent" type="HaltEventType" />
			<xsd:element name="PeriodicEvent" type="PeriodicEventType" />
			<xsd:element name="SoloEvent" type="SoloEventType" />
		</xsd:choice>
		<!--logLevel => Log level-->
		<xsd:attribute name="logLevel" type="integer" default="0" />
		<!--maxCycle => Maximum simulation cycle for the global event loop.-->
		<xsd:attribute name="maxCycle" type="integer" default="2147483647" />
		<!--maxTime => Maximum simulation time for the global event loop.-->
		<xsd:attribute name="maxTime" type="real64" default="1.79769e+308" />
	</xsd:complexType>
	<xsd:complexType name="HaltEventType">
		<xsd:choice minOccurs="0" maxOccurs="unbounded">
			<xsd:element name="HaltEvent" type="HaltEventType" />
			<xsd:element name="PeriodicEvent" type="PeriodicEventType" />
			<xsd:element name="SoloEvent" type="SoloEventType" />
		</xsd:choice>
		<!--beginTime => Start time of this event.-->
		<xsd:attribute name="beginTime" type="real64" default="0" />
		<!--endTime => End time of this event.-->
		<xsd:attribute name="endTime" type="real64" default="1e+100" />
		<!--forceDt => While active, this event will request this timestep value (ignoring any children/targets requests).-->
		<xsd:attribute name="forceDt" type="real64" default="-1" />
		<!--logLevel => Log level-->
		<xsd:attribute name="logLevel" type="integer" default="0" />
		<!--maxEventDt => While active, this event will request a timestep <= this value (depending upon any child/target requests).-->
		<xsd:attribute name="maxEventDt" type="real64" default="-1" />
		<!--maxRuntime => The maximum allowable runtime for the job.-->
		<xsd:attribute name="maxRuntime" type="real64" use="required" />
		<!--target => Name of the object to be executed when the event criteria are met.-->
		<xsd:attribute name="target" type="string" default="" />
		<!--targetExactStartStop => If this option is set, the event will reduce its timestep requests to match any specified beginTime/endTimes exactly.-->
		<xsd:attribute name="targetExactStartStop" type="integer" default="1" />
		<!--name => A name is required for any non-unique nodes-->
		<xsd:attribute name="name" type="string" use="required" />
	</xsd:complexType>
	<xsd:complexType name="PeriodicEventType">
		<xsd:choice minOccurs="0" maxOccurs="unbounded">
			<xsd:element name="HaltEvent" type="HaltEventType" />
			<xsd:element name="PeriodicEvent" type="PeriodicEventType" />
			<xsd:element name="SoloEvent" type="SoloEventType" />
		</xsd:choice>
		<!--beginTime => Start time of this event.-->
		<xsd:attribute name="beginTime" type="real64" default="0" />
		<!--cycleFrequency => Event application frequency (cycle, default)-->
		<xsd:attribute name="cycleFrequency" type="integer" default="1" />
		<!--endTime => End time of this event.-->
		<xsd:attribute name="endTime" type="real64" default="1e+100" />
		<!--forceDt => While active, this event will request this timestep value (ignoring any children/targets requests).-->
		<xsd:attribute name="forceDt" type="real64" default="-1" />
		<!--function => Name of an optional function to evaluate when the time/cycle criteria are met.If the result is greater than the specified eventThreshold, the function will continue to execute.-->
		<xsd:attribute name="function" type="string" default="" />
		<!--logLevel => Log level-->
		<xsd:attribute name="logLevel" type="integer" default="0" />
		<!--maxEventDt => While active, this event will request a timestep <= this value (depending upon any child/target requests).-->
		<xsd:attribute name="maxEventDt" type="real64" default="-1" />
		<!--object => If the optional function requires an object as an input, specify its path here.-->
		<xsd:attribute name="object" type="string" default="" />
		<!--set => If the optional function is applied to an object, specify the setname to evaluate (default = everything).-->
		<xsd:attribute name="set" type="string" default="" />
		<!--stat => If the optional function is applied to an object, specify the statistic to compare to the eventThreshold.The current options include: min, avg, and max.-->
		<xsd:attribute name="stat" type="integer" default="0" />
		<!--target => Name of the object to be executed when the event criteria are met.-->
		<xsd:attribute name="target" type="string" default="" />
		<!--targetExactStartStop => If this option is set, the event will reduce its timestep requests to match any specified beginTime/endTimes exactly.-->
		<xsd:attribute name="targetExactStartStop" type="integer" default="1" />
		<!--targetExactTimestep => If this option is set, the event will reduce its timestep requests to match the specified timeFrequency perfectly: dt_request = min(dt_request, t_last + time_frequency - time)).-->
		<xsd:attribute name="targetExactTimestep" type="integer" default="1" />
		<!--threshold => If the optional function is used, the event will execute if the value returned by the function exceeds this threshold.-->
		<xsd:attribute name="threshold" type="real64" default="0" />
		<!--timeFrequency => Event application frequency (time).  Note: if this value is specified, it will override any cycle-based behavior.-->
		<xsd:attribute name="timeFrequency" type="real64" default="-1" />
		<!--name => A name is required for any non-unique nodes-->
		<xsd:attribute name="name" type="string" use="required" />
	</xsd:complexType>
	<xsd:complexType name="SoloEventType">
		<xsd:choice minOccurs="0" maxOccurs="unbounded">
			<xsd:element name="HaltEvent" type="HaltEventType" />
			<xsd:element name="PeriodicEvent" type="PeriodicEventType" />
			<xsd:element name="SoloEvent" type="SoloEventType" />
		</xsd:choice>
		<!--beginTime => Start time of this event.-->
		<xsd:attribute name="beginTime" type="real64" default="0" />
		<!--endTime => End time of this event.-->
		<xsd:attribute name="endTime" type="real64" default="1e+100" />
		<!--forceDt => While active, this event will request this timestep value (ignoring any children/targets requests).-->
		<xsd:attribute name="forceDt" type="real64" default="-1" />
		<!--logLevel => Log level-->
		<xsd:attribute name="logLevel" type="integer" default="0" />
		<!--maxEventDt => While active, this event will request a timestep <= this value (depending upon any child/target requests).-->
		<xsd:attribute name="maxEventDt" type="real64" default="-1" />
		<!--target => Name of the object to be executed when the event criteria are met.-->
		<xsd:attribute name="target" type="string" default="" />
		<!--targetCycle => Targeted cycle to execute the event.-->
		<xsd:attribute name="targetCycle" type="integer" default="-1" />
		<!--targetExactStartStop => If this option is set, the event will reduce its timestep requests to match any specified beginTime/endTimes exactly.-->
		<xsd:attribute name="targetExactStartStop" type="integer" default="1" />
		<!--targetExactTimestep => If this option is set, the event will reduce its timestep requests to match the specified execution time exactly: dt_request = min(dt_request, t_target - time)).-->
		<xsd:attribute name="targetExactTimestep" type="integer" default="1" />
		<!--targetTime => Targeted time to execute the event.-->
		<xsd:attribute name="targetTime" type="real64" default="-1" />
		<!--name => A name is required for any non-unique nodes-->
		<xsd:attribute name="name" type="string" use="required" />
	</xsd:complexType>
	<xsd:complexType name="FieldSpecificationsType">
		<xsd:choice minOccurs="0" maxOccurs="unbounded">
			<xsd:element name="Dirichlet" type="DirichletType" />
			<xsd:element name="FieldSpecification" type="FieldSpecificationType" />
			<xsd:element name="SourceFlux" type="SourceFluxType" />
		</xsd:choice>
	</xsd:complexType>
	<xsd:complexType name="DirichletType">
		<!--bcApplicationTableName => Name of table that specifies the on/off application of the bc.-->
		<xsd:attribute name="bcApplicationTableName" type="string" default="" />
		<!--beginTime => time at which BC will start being applied.-->
		<xsd:attribute name="beginTime" type="real64" default="-1e+99" />
		<!--component => Component of field (if tensor) to apply boundary condition to-->
		<xsd:attribute name="component" type="integer" default="0" />
		<!--direction => Direction to apply boundary condition to-->
		<xsd:attribute name="direction" type="R1Tensor" default="0 0 0" />
		<!--endTime => time at which bc will stop being applied-->
		<xsd:attribute name="endTime" type="real64" default="1e+99" />
		<!--fieldName => Name of field that boundary condition is applied to.-->
		<xsd:attribute name="fieldName" type="string" default="" />
		<!--functionName => Name of function that specifies variation of the BC-->
		<xsd:attribute name="functionName" type="string" default="" />
		<!--initialCondition => BC is applied as an initial condition.-->
		<xsd:attribute name="initialCondition" type="integer" default="0" />
		<!--objectPath => Path to the target field-->
		<xsd:attribute name="objectPath" type="string" default="" />
		<!--scale => Scale factor for value of BC.-->
		<xsd:attribute name="scale" type="real64" default="0" />
		<!--setNames => Name of sets that boundary condition is applied to.-->
		<xsd:attribute name="setNames" type="string_array" use="required" />
		<!--name => A name is required for any non-unique nodes-->
		<xsd:attribute name="name" type="string" use="required" />
	</xsd:complexType>
	<xsd:complexType name="FieldSpecificationType">
		<!--bcApplicationTableName => Name of table that specifies the on/off application of the bc.-->
		<xsd:attribute name="bcApplicationTableName" type="string" default="" />
		<!--beginTime => time at which BC will start being applied.-->
		<xsd:attribute name="beginTime" type="real64" default="-1e+99" />
		<!--component => Component of field (if tensor) to apply boundary condition to-->
		<xsd:attribute name="component" type="integer" default="0" />
		<!--direction => Direction to apply boundary condition to-->
		<xsd:attribute name="direction" type="R1Tensor" default="0 0 0" />
		<!--endTime => time at which bc will stop being applied-->
		<xsd:attribute name="endTime" type="real64" default="1e+99" />
		<!--fieldName => Name of field that boundary condition is applied to.-->
		<xsd:attribute name="fieldName" type="string" default="" />
		<!--functionName => Name of function that specifies variation of the BC-->
		<xsd:attribute name="functionName" type="string" default="" />
		<!--initialCondition => BC is applied as an initial condition.-->
		<xsd:attribute name="initialCondition" type="integer" default="0" />
		<!--objectPath => Path to the target field-->
		<xsd:attribute name="objectPath" type="string" default="" />
		<!--scale => Scale factor for value of BC.-->
		<xsd:attribute name="scale" type="real64" default="0" />
		<!--setNames => Name of sets that boundary condition is applied to.-->
		<xsd:attribute name="setNames" type="string_array" use="required" />
		<!--name => A name is required for any non-unique nodes-->
		<xsd:attribute name="name" type="string" use="required" />
	</xsd:complexType>
	<xsd:complexType name="SourceFluxType">
		<!--bcApplicationTableName => Name of table that specifies the on/off application of the bc.-->
		<xsd:attribute name="bcApplicationTableName" type="string" default="" />
		<!--beginTime => time at which BC will start being applied.-->
		<xsd:attribute name="beginTime" type="real64" default="-1e+99" />
		<!--component => Component of field (if tensor) to apply boundary condition to-->
		<xsd:attribute name="component" type="integer" default="0" />
		<!--direction => Direction to apply boundary condition to-->
		<xsd:attribute name="direction" type="R1Tensor" default="0 0 0" />
		<!--endTime => time at which bc will stop being applied-->
		<xsd:attribute name="endTime" type="real64" default="1e+99" />
		<!--fieldName => Name of field that boundary condition is applied to.-->
		<xsd:attribute name="fieldName" type="string" default="" />
		<!--functionName => Name of function that specifies variation of the BC-->
		<xsd:attribute name="functionName" type="string" default="" />
		<!--initialCondition => BC is applied as an initial condition.-->
		<xsd:attribute name="initialCondition" type="integer" default="0" />
		<!--objectPath => Path to the target field-->
		<xsd:attribute name="objectPath" type="string" default="" />
		<!--scale => Scale factor for value of BC.-->
		<xsd:attribute name="scale" type="real64" default="0" />
		<!--setNames => Name of sets that boundary condition is applied to.-->
		<xsd:attribute name="setNames" type="string_array" use="required" />
		<!--name => A name is required for any non-unique nodes-->
		<xsd:attribute name="name" type="string" use="required" />
	</xsd:complexType>
	<xsd:complexType name="FunctionsType">
		<xsd:choice minOccurs="0" maxOccurs="unbounded">
			<xsd:element name="CompositeFunction" type="CompositeFunctionType" />
			<xsd:element name="SymbolicFunction" type="SymbolicFunctionType" />
			<xsd:element name="TableFunction" type="TableFunctionType" />
		</xsd:choice>
	</xsd:complexType>
	<xsd:complexType name="CompositeFunctionType">
		<!--expression => Composite math expression-->
		<xsd:attribute name="expression" type="string" default="" />
		<!--functionNames => List of source functions. The order must match the variableNames argument.-->
		<xsd:attribute name="functionNames" type="string_array" default="" />
		<!--inputVarNames => Name of fields are input to function.-->
		<xsd:attribute name="inputVarNames" type="string_array" default="" />
		<!--variableNames => List of variables in expression-->
		<xsd:attribute name="variableNames" type="string_array" default="" />
		<!--name => A name is required for any non-unique nodes-->
		<xsd:attribute name="name" type="string" use="required" />
	</xsd:complexType>
	<xsd:complexType name="SymbolicFunctionType">
		<!--expression => Symbolic math expression-->
		<xsd:attribute name="expression" type="string" use="required" />
		<!--inputVarNames => Name of fields are input to function.-->
		<xsd:attribute name="inputVarNames" type="string_array" default="" />
		<!--variableNames => List of variables in expression.  The order must match the evaluate argument-->
		<xsd:attribute name="variableNames" type="string_array" use="required" />
		<!--name => A name is required for any non-unique nodes-->
		<xsd:attribute name="name" type="string" use="required" />
	</xsd:complexType>
	<xsd:complexType name="TableFunctionType">
		<!--coordinateFiles => List of coordinate file names-->
		<xsd:attribute name="coordinateFiles" type="string_array" default="" />
		<!--coordinates => Table coordinates inputs for 1D tables-->
		<xsd:attribute name="coordinates" type="real64_array" use="required" />
		<!--inputVarNames => Name of fields are input to function.-->
		<xsd:attribute name="inputVarNames" type="string_array" default="" />
		<!--interpolation => Interpolation method-->
		<xsd:attribute name="interpolation" type="string" default="" />
		<!--values => Table Values for 1D tables-->
		<xsd:attribute name="values" type="real64_array" use="required" />
		<!--voxelFile => Voxel file name-->
		<xsd:attribute name="voxelFile" type="string" default="" />
		<!--name => A name is required for any non-unique nodes-->
		<xsd:attribute name="name" type="string" use="required" />
	</xsd:complexType>
	<xsd:complexType name="GeometryType">
		<xsd:choice minOccurs="0" maxOccurs="unbounded">
			<xsd:element name="Box" type="BoxType" />
			<xsd:element name="Cylinder" type="CylinderType" />
			<xsd:element name="ThickPlane" type="ThickPlaneType" />
		</xsd:choice>
	</xsd:complexType>
	<xsd:complexType name="BoxType">
		<!--strike => The strike angle of the box-->
		<xsd:attribute name="strike" type="real64" default="-90" />
		<!--xMax => Maximum (x,y,z) coordinates of the box-->
		<xsd:attribute name="xMax" type="R1Tensor" use="required" />
		<!--xMin => Minimum (x,y,z) coordinates of the box-->
		<xsd:attribute name="xMin" type="R1Tensor" use="required" />
		<!--name => A name is required for any non-unique nodes-->
		<xsd:attribute name="name" type="string" use="required" />
	</xsd:complexType>
	<xsd:complexType name="CylinderType">
		<!--point1 => Center point of one (upper or lower) face of the cylinder-->
		<xsd:attribute name="point1" type="R1Tensor" use="required" />
		<!--point2 => Center point of the other face of the cylinder-->
		<xsd:attribute name="point2" type="R1Tensor" use="required" />
		<!--radius => Radius of the cylinder-->
		<xsd:attribute name="radius" type="real64" use="required" />
		<!--name => A name is required for any non-unique nodes-->
		<xsd:attribute name="name" type="string" use="required" />
	</xsd:complexType>
	<xsd:complexType name="ThickPlaneType">
		<!--normal => Normal (n_x,n_y,n_z) to the plane (will be normalized automatically)-->
		<xsd:attribute name="normal" type="R1Tensor" use="required" />
		<!--origin => Origin point (x,y,z) of the plane (basically, any point on the plane)-->
		<xsd:attribute name="origin" type="R1Tensor" use="required" />
		<!--thickness => The total thickness of the plane (with half to each side)-->
		<xsd:attribute name="thickness" type="real64" use="required" />
		<!--name => A name is required for any non-unique nodes-->
		<xsd:attribute name="name" type="string" use="required" />
	</xsd:complexType>
	<xsd:complexType name="MeshType">
		<xsd:choice minOccurs="0" maxOccurs="unbounded">
			<xsd:element name="InternalMesh" type="InternalMeshType" />
			<xsd:element name="InternalWell" type="InternalWellType" />
			<xsd:element name="MeshFile" type="MeshFileType" />
			<xsd:element name="PAMELAMeshGenerator" type="PAMELAMeshGeneratorType" />
		</xsd:choice>
	</xsd:complexType>
	<xsd:complexType name="InternalMeshType">
		<!--cellBlockNames => names of each mesh block-->
		<xsd:attribute name="cellBlockNames" type="string_array" use="required" />
		<!--elementTypes => element types of each mesh block-->
		<xsd:attribute name="elementTypes" type="string_array" use="required" />
		<!--nx => number of elements in the x-direction within each mesh block-->
		<xsd:attribute name="nx" type="integer_array" use="required" />
		<!--ny => number of elements in the y-direction within each mesh block-->
		<xsd:attribute name="ny" type="integer_array" use="required" />
		<!--nz => number of elements in the z-direction within each mesh block-->
		<xsd:attribute name="nz" type="integer_array" use="required" />
		<!--trianglePattern => pattern by which to decompose the hex mesh into prisms (more explanation required)-->
		<xsd:attribute name="trianglePattern" type="integer" default="0" />
		<!--xCoords => x-coordinates of each mesh block vertex-->
		<xsd:attribute name="xCoords" type="real64_array" use="required" />
		<!--xbias => (no description available)-->
		<xsd:attribute name="xbias" type="real64_array" default="1" />
		<!--yCoords => y-coordinates of each mesh block vertex-->
		<xsd:attribute name="yCoords" type="real64_array" use="required" />
		<!--ybias => (no description available)-->
		<xsd:attribute name="ybias" type="real64_array" default="1" />
		<!--zCoords => z-coordinates of each mesh block vertex-->
		<xsd:attribute name="zCoords" type="real64_array" use="required" />
		<!--zbias => (no description available)-->
		<xsd:attribute name="zbias" type="real64_array" default="1" />
		<!--name => A name is required for any non-unique nodes-->
		<xsd:attribute name="name" type="string" use="required" />
	</xsd:complexType>
	<xsd:complexType name="InternalWellType">
		<!--crossSectionArea => cross section area of the well-->
		<xsd:attribute name="crossSectionArea" type="real64" use="required" />
		<!--meshName => name of the reservoir mesh associated with this well-->
		<xsd:attribute name="meshName" type="string" use="required" />
		<!--numElementsPerSegment => number of well elements per polyline segment-->
		<xsd:attribute name="numElementsPerSegment" type="integer" use="required" />
		<!--polylineNodeCoords => physical coordinates of the well polyline nodes-->
		<xsd:attribute name="polylineNodeCoords" type="real64_array2d" use="required" />
		<!--polylineSegmentConn => connectivity of the polyline segments-->
		<xsd:attribute name="polylineSegmentConn" type="globalIndex_array2d" use="required" />
		<!--wellControlsName => name of the set of constraints associated with this well-->
		<xsd:attribute name="wellControlsName" type="string" use="required" />
		<!--wellRegionName => name of the well element region-->
		<xsd:attribute name="wellRegionName" type="string" use="required" />
		<!--name => A name is required for any non-unique nodes-->
		<xsd:attribute name="name" type="string" use="required" />
	</xsd:complexType>
	<xsd:complexType name="MeshFileType">
		<!--file => path to the vtm file-->
		<xsd:attribute name="file" type="string" use="required" />
		<!--name => A name is required for any non-unique nodes-->
		<xsd:attribute name="name" type="string" use="required" />
	</xsd:complexType>
	<xsd:complexType name="PAMELAMeshGeneratorType">
		<!--fieldNamesInGEOSX => Name of the fields within GEOSX-->
		<xsd:attribute name="fieldNamesInGEOSX" type="string_array" default="" />
		<!--fieldsToImport => Fields to be imported from the external mesh file-->
		<xsd:attribute name="fieldsToImport" type="string_array" default="" />
		<!--file => path to the mesh file-->
		<xsd:attribute name="file" type="string" use="required" />
		<!--reverseZ => 0 : Z coordinate is upward, 1 : Z coordinate is downward-->
		<xsd:attribute name="reverseZ" type="integer" default="0" />
		<!--scale => Scale the coordinates of the vertices-->
		<xsd:attribute name="scale" type="real64" default="1" />
		<!--name => A name is required for any non-unique nodes-->
		<xsd:attribute name="name" type="string" use="required" />
	</xsd:complexType>
	<xsd:complexType name="NumericalMethodsType">
		<xsd:choice minOccurs="0" maxOccurs="unbounded">
			<xsd:element name="BasisFunctions" type="BasisFunctionsType" maxOccurs="1" />
			<xsd:element name="FiniteElements" type="FiniteElementsType" maxOccurs="1" />
			<xsd:element name="FiniteVolume" type="FiniteVolumeType" maxOccurs="1" />
			<xsd:element name="QuadratureRules" type="QuadratureRulesType" maxOccurs="1" />
		</xsd:choice>
	</xsd:complexType>
	<xsd:complexType name="BasisFunctionsType">
		<xsd:choice minOccurs="0" maxOccurs="unbounded">
			<xsd:element name="LagrangeBasis1" type="LagrangeBasis1Type" />
			<xsd:element name="LagrangeBasis2" type="LagrangeBasis2Type" />
			<xsd:element name="LagrangeBasis3" type="LagrangeBasis3Type" />
		</xsd:choice>
	</xsd:complexType>
	<xsd:complexType name="LagrangeBasis1Type">
		<!--degree => Basis degree-->
		<xsd:attribute name="degree" type="integer" use="required" />
		<!--name => A name is required for any non-unique nodes-->
		<xsd:attribute name="name" type="string" use="required" />
	</xsd:complexType>
	<xsd:complexType name="LagrangeBasis2Type">
		<!--degree => Basis degree-->
		<xsd:attribute name="degree" type="integer" use="required" />
		<!--name => A name is required for any non-unique nodes-->
		<xsd:attribute name="name" type="string" use="required" />
	</xsd:complexType>
	<xsd:complexType name="LagrangeBasis3Type">
		<!--degree => Basis degree-->
		<xsd:attribute name="degree" type="integer" use="required" />
		<!--name => A name is required for any non-unique nodes-->
		<xsd:attribute name="name" type="string" use="required" />
	</xsd:complexType>
	<xsd:complexType name="FiniteElementsType">
		<xsd:choice minOccurs="0" maxOccurs="unbounded">
			<xsd:element name="FiniteElementSpace" type="FiniteElementSpaceType" />
			<xsd:element name="SystemSolverParameters" type="SystemSolverParametersType" maxOccurs="1" />
		</xsd:choice>
	</xsd:complexType>
	<xsd:complexType name="FiniteElementSpaceType">
		<!--basis => (no description available)-->
		<xsd:attribute name="basis" type="string" use="required" />
		<!--parentSpace => (no description available)-->
		<xsd:attribute name="parentSpace" type="string" use="required" />
		<!--quadrature => (no description available)-->
		<xsd:attribute name="quadrature" type="string" use="required" />
		<!--name => A name is required for any non-unique nodes-->
		<xsd:attribute name="name" type="string" use="required" />
	</xsd:complexType>
	<xsd:complexType name="SystemSolverParametersType">
		<!--allowNonConverged => Allow non-converged solution to be accepted-->
		<xsd:attribute name="allowNonConverged" type="integer" default="0" />
		<!--dtCutIterLimit => Fraction of the Max Newton iterations above which the solver asks for the time-step to be cut for the next dt.-->
		<xsd:attribute name="dtCutIterLimit" type="real64" default="0.7" />
		<!--dtIncIterLimit => Fraction of the Max Newton iterations below which the solver asks for the time-step to be doubled for the next dt.-->
		<xsd:attribute name="dtIncIterLimit" type="real64" default="0.4" />
		<!--ilut_drop => (no description available)-->
		<xsd:attribute name="ilut_drop" type="real64" default="0" />
		<!--ilut_fill => (no description available)-->
		<xsd:attribute name="ilut_fill" type="real64" default="3" />
		<!--krylovTol => Allowable tolerance for krylov solve-->
		<xsd:attribute name="krylovTol" type="real64" default="1e-06" />
		<!--kspace => (no description available)-->
		<xsd:attribute name="kspace" type="integer" default="0" />
		<!--lineSearchCutFactor => Line search cut factor-->
		<xsd:attribute name="lineSearchCutFactor" type="real64" default="0.5" />
		<!--logLevel => Log level-->
		<xsd:attribute name="logLevel" type="integer" default="0" />
		<!--maxIterNewton => Maximum number of Newton iterations-->
		<xsd:attribute name="maxIterNewton" type="integer" default="5" />
		<!--maxLineSearchCuts => Max number of line search cuts-->
		<xsd:attribute name="maxLineSearchCuts" type="integer" default="4" />
		<!--maxSubSteps => Maximum number of time sub-steps allowed for the solver-->
		<xsd:attribute name="maxSubSteps" type="integer" default="10" />
		<!--maxTimeStepCuts => Max number of time step cuts-->
		<xsd:attribute name="maxTimeStepCuts" type="integer" default="2" />
		<!--minIterNewton => Minimum number of Newton iterations.-->
		<xsd:attribute name="minIterNewton" type="integer" default="1" />
		<!--newtonTol => (no description available)-->
		<xsd:attribute name="newtonTol" type="real64" default="1e-06" />
		<!--numKrylovIter => Maximum number of Krylov Iterations-->
		<xsd:attribute name="numKrylovIter" type="integer" default="100" />
		<!--scalingOption => (no description available)-->
		<xsd:attribute name="scalingOption" type="integer" default="0" />
		<!--solverType => (no description available)-->
		<xsd:attribute name="solverType" type="string" default="" />
		<!--timestepCutFactor => Time step cut factor-->
		<xsd:attribute name="timestepCutFactor" type="real64" default="0.5" />
		<!--useBicgstab => (no description available)-->
		<xsd:attribute name="useBicgstab" type="integer" default="0" />
		<!--useDirectSolver => (no description available)-->
		<xsd:attribute name="useDirectSolver" type="integer" default="0" />
		<!--useInnerSolver => (no description available)-->
		<xsd:attribute name="useInnerSolver" type="integer" default="0" />
		<!--useMLPrecond => (no description available)-->
		<xsd:attribute name="useMLPrecond" type="integer" default="0" />
		<!--useNewtonSolve => (no description available)-->
		<xsd:attribute name="useNewtonSolve" type="integer" default="0" />
	</xsd:complexType>
	<xsd:complexType name="FiniteVolumeType">
		<xsd:choice minOccurs="0" maxOccurs="unbounded">
			<xsd:element name="TwoPointFluxApproximation" type="TwoPointFluxApproximationType" />
		</xsd:choice>
	</xsd:complexType>
	<xsd:complexType name="TwoPointFluxApproximationType">
		<!--areaRelTol => Relative tolerance for area calculations.-->
		<xsd:attribute name="areaRelTol" type="real64" default="1e-08" />
		<!--boundaryFieldName => Name of boundary (face) field-->
		<xsd:attribute name="boundaryFieldName" type="string" default="" />
		<!--coefficientName => Name of coefficient field-->
		<xsd:attribute name="coefficientName" type="string" use="required" />
		<!--fieldName => Name of primary solution field-->
		<xsd:attribute name="fieldName" type="string" use="required" />
		<!--targetRegions => List of regions to build the stencil for-->
		<xsd:attribute name="targetRegions" type="string_array" default="" />
		<!--name => A name is required for any non-unique nodes-->
		<xsd:attribute name="name" type="string" use="required" />
	</xsd:complexType>
	<xsd:complexType name="QuadratureRulesType">
		<xsd:choice minOccurs="0" maxOccurs="unbounded">
			<xsd:element name="GaussQuadrature1" type="GaussQuadrature1Type" />
			<xsd:element name="GaussQuadrature2" type="GaussQuadrature2Type" />
			<xsd:element name="GaussQuadrature3" type="GaussQuadrature3Type" />
		</xsd:choice>
	</xsd:complexType>
	<xsd:complexType name="GaussQuadrature1Type">
		<!--degree => Quadrature degree-->
		<xsd:attribute name="degree" type="integer" use="required" />
		<!--name => A name is required for any non-unique nodes-->
		<xsd:attribute name="name" type="string" use="required" />
	</xsd:complexType>
	<xsd:complexType name="GaussQuadrature2Type">
		<!--degree => Quadrature degree-->
		<xsd:attribute name="degree" type="integer" use="required" />
		<!--name => A name is required for any non-unique nodes-->
		<xsd:attribute name="name" type="string" use="required" />
	</xsd:complexType>
	<xsd:complexType name="GaussQuadrature3Type">
		<!--degree => Quadrature degree-->
		<xsd:attribute name="degree" type="integer" use="required" />
		<!--name => A name is required for any non-unique nodes-->
		<xsd:attribute name="name" type="string" use="required" />
	</xsd:complexType>
	<xsd:complexType name="OutputsType">
		<xsd:choice minOccurs="0" maxOccurs="unbounded">
			<xsd:element name="ChomboIO" type="ChomboIOType" />
			<xsd:element name="Restart" type="RestartType" />
			<xsd:element name="Silo" type="SiloType" />
			<xsd:element name="VTK" type="VTKType" />
		</xsd:choice>
	</xsd:complexType>
	<xsd:complexType name="ChomboIOType">
		<!--beginCycle => Cycle at which the coupling will commence.-->
		<xsd:attribute name="beginCycle" type="real64" use="required" />
		<!--inputPath => Path at which the chombo to geosx file will be written.-->
		<xsd:attribute name="inputPath" type="string" default="/INVALID_INPUT_PATH" />
		<!--outputPath => Path at which the geosx to chombo file will be written.-->
		<xsd:attribute name="outputPath" type="string" use="required" />
		<!--parallelThreads => Number of plot files.-->
		<xsd:attribute name="parallelThreads" type="integer" default="1" />
		<!--slaveDirectory => slave directory path-->
		<xsd:attribute name="slaveDirectory" type="string" default="" />
		<!--useChomboPressures => True iff geosx should use the pressures chombo writes out.-->
		<xsd:attribute name="useChomboPressures" type="integer" default="0" />
		<!--waitForInput => True iff geosx should wait for chombo to write out a file. When true the inputPath must be set.-->
		<xsd:attribute name="waitForInput" type="integer" use="required" />
		<!--name => A name is required for any non-unique nodes-->
		<xsd:attribute name="name" type="string" use="required" />
	</xsd:complexType>
	<xsd:complexType name="RestartType">
		<!--parallelThreads => Number of plot files.-->
		<xsd:attribute name="parallelThreads" type="integer" default="1" />
		<!--slaveDirectory => slave directory path-->
		<xsd:attribute name="slaveDirectory" type="string" default="" />
		<!--name => A name is required for any non-unique nodes-->
		<xsd:attribute name="name" type="string" use="required" />
	</xsd:complexType>
	<xsd:complexType name="SiloType">
		<!--parallelThreads => Number of plot files.-->
		<xsd:attribute name="parallelThreads" type="integer" default="1" />
		<!--plotFileRoot => (no description available)-->
		<xsd:attribute name="plotFileRoot" type="string" default="plot" />
		<!--plotLevel => (no description available)-->
		<xsd:attribute name="plotLevel" type="integer" default="1" />
		<!--slaveDirectory => slave directory path-->
		<xsd:attribute name="slaveDirectory" type="string" default="" />
		<!--writeFEMFaces => (no description available)-->
		<xsd:attribute name="writeFEMFaces" type="integer" default="0" />
		<!--name => A name is required for any non-unique nodes-->
		<xsd:attribute name="name" type="string" use="required" />
	</xsd:complexType>
	<xsd:complexType name="VTKType">
		<!--parallelThreads => Number of plot files.-->
		<xsd:attribute name="parallelThreads" type="integer" default="1" />
		<!--plotFileRoot => (no description available)-->
		<xsd:attribute name="plotFileRoot" type="string" default="" />
		<!--plotLevel => (no description available)-->
		<xsd:attribute name="plotLevel" type="integer" default="1" />
		<!--slaveDirectory => slave directory path-->
		<xsd:attribute name="slaveDirectory" type="string" default="" />
		<!--writeBinaryData => Output the data in binary format-->
		<xsd:attribute name="writeBinaryData" type="integer" default="1" />
		<!--writeFEMFaces => (no description available)-->
		<xsd:attribute name="writeFEMFaces" type="integer" default="0" />
		<!--name => A name is required for any non-unique nodes-->
		<xsd:attribute name="name" type="string" use="required" />
	</xsd:complexType>
	<xsd:complexType name="SolversType">
		<xsd:choice minOccurs="0" maxOccurs="unbounded">
			<xsd:element name="CompositionalMultiphaseFlow" type="CompositionalMultiphaseFlowType" />
			<xsd:element name="CompositionalMultiphaseWell" type="CompositionalMultiphaseWellType" />
			<xsd:element name="Hydrofracture" type="HydrofractureType" />
			<xsd:element name="LaplaceFEM" type="LaplaceFEMType" />
			<xsd:element name="Poroelastic" type="PoroelasticType" />
			<xsd:element name="Reservoir" type="ReservoirType" />
			<xsd:element name="SinglePhaseFlow" type="SinglePhaseFlowType" />
			<xsd:element name="SinglePhaseWell" type="SinglePhaseWellType" />
			<xsd:element name="SolidMechanicsLagrangianSSLE" type="SolidMechanicsLagrangianSSLEType" />
			<xsd:element name="SolidMechanics_LagrangianFEM" type="SolidMechanics_LagrangianFEMType" />
			<xsd:element name="SurfaceGenerator" type="SurfaceGeneratorType" />
		</xsd:choice>
		<!--gravityVector => (no description available)-->
		<xsd:attribute name="gravityVector" type="R1Tensor" default="0 0 0" />
	</xsd:complexType>
	<xsd:complexType name="CompositionalMultiphaseFlowType">
		<xsd:choice minOccurs="0" maxOccurs="unbounded">
			<xsd:element name="SystemSolverParameters" type="SystemSolverParametersType" maxOccurs="1" />
		</xsd:choice>
		<!--capPressureName => Name of the capillary pressure constitutive model to use-->
		<xsd:attribute name="capPressureName" type="string" default="" />
		<!--cflFactor => Factor to apply to the `CFL condition <http://en.wikipedia.org/wiki/Courant-Friedrichs-Lewy_condition>`_ when calculating the maximum allowable time step. Values should be in the interval (0,1] -->
		<xsd:attribute name="cflFactor" type="real64" default="0.5" />
		<!--discretization => Name of discretization object to use for this solver.-->
		<xsd:attribute name="discretization" type="string" use="required" />
		<!--fluidName => Name of fluid constitutive object to use for this solver.-->
		<xsd:attribute name="fluidName" type="string" use="required" />
		<!--gravityFlag => Flag that enables/disables gravity-->
		<xsd:attribute name="gravityFlag" type="integer" use="required" />
		<!--initialDt => Initial time-step value required by the solver to the event manager.-->
		<xsd:attribute name="initialDt" type="real64" default="1e+99" />
<<<<<<< HEAD
=======
		<!--inputFluxEstimate => Initial estimate of the input flux used only for residual scaling. This should be essentially equivalent to the input flux * dt.-->
		<xsd:attribute name="inputFluxEstimate" type="real64" default="1" />
>>>>>>> 4034f043
		<!--logLevel => Log level-->
		<xsd:attribute name="logLevel" type="integer" default="0" />
		<!--relPermName => Name of the relative permeability constitutive model to use-->
		<xsd:attribute name="relPermName" type="string" use="required" />
		<!--solidName => Name of solid constitutive object to use for this solver-->
		<xsd:attribute name="solidName" type="string" use="required" />
		<!--targetRegions => Allowable regions that the solver may be applied to. Note that this does not indicate that the solver will be applied to these regions, only that allocation will occur such that the solver may be applied to these regions. The decision about what regions this solver will beapplied to rests in the EventManager.-->
		<xsd:attribute name="targetRegions" type="string_array" use="required" />
		<!--temperature => Temperature-->
		<xsd:attribute name="temperature" type="real64" use="required" />
		<!--useMass => Use mass formulation instead of molar-->
		<xsd:attribute name="useMass" type="integer" default="0" />
		<!--name => A name is required for any non-unique nodes-->
		<xsd:attribute name="name" type="string" use="required" />
	</xsd:complexType>
	<xsd:complexType name="CompositionalMultiphaseWellType">
		<xsd:choice minOccurs="0" maxOccurs="unbounded">
			<xsd:element name="SystemSolverParameters" type="SystemSolverParametersType" maxOccurs="1" />
		</xsd:choice>
		<!--cflFactor => Factor to apply to the `CFL condition <http://en.wikipedia.org/wiki/Courant-Friedrichs-Lewy_condition>`_ when calculating the maximum allowable time step. Values should be in the interval (0,1] -->
		<xsd:attribute name="cflFactor" type="real64" default="0.5" />
		<!--discretization => Name of discretization object (defined in the :ref:`NumericalMethodsManager`) to use for this solver. For instance, if this is a Finite Element Solver, the name of a :ref:`FiniteElement` should be specified. If this is a Finite Volume Method, the name of a :ref:`FiniteVolume` discretization should be specified.-->
		<xsd:attribute name="discretization" type="string" default="none" />
		<!--gravityFlag => Flag that enables/disables gravity-->
		<xsd:attribute name="gravityFlag" type="integer" use="required" />
		<!--initialDt => Initial time-step value required by the solver to the event manager.-->
		<xsd:attribute name="initialDt" type="real64" default="1e+99" />
		<!--logLevel => Log level-->
		<xsd:attribute name="logLevel" type="integer" default="0" />
		<!--targetRegions => Allowable regions that the solver may be applied to. Note that this does not indicate that the solver will be applied to these regions, only that allocation will occur such that the solver may be applied to these regions. The decision about what regions this solver will beapplied to rests in the EventManager.-->
		<xsd:attribute name="targetRegions" type="string_array" use="required" />
		<!--useMass => Use mass formulation instead of molar-->
		<xsd:attribute name="useMass" type="integer" default="0" />
		<!--wellFluidName => Name of fluid constitutive object to use for this solver.-->
		<xsd:attribute name="wellFluidName" type="string" use="required" />
		<!--wellRelPermName => Name of the relative permeability constitutive model to use-->
		<xsd:attribute name="wellRelPermName" type="string" use="required" />
		<!--wellTemperature => Temperature-->
		<xsd:attribute name="wellTemperature" type="real64" use="required" />
		<!--name => A name is required for any non-unique nodes-->
		<xsd:attribute name="name" type="string" use="required" />
	</xsd:complexType>
	<xsd:complexType name="HydrofractureType">
		<xsd:choice minOccurs="0" maxOccurs="unbounded">
			<xsd:element name="SystemSolverParameters" type="SystemSolverParametersType" maxOccurs="1" />
		</xsd:choice>
		<!--cflFactor => Factor to apply to the `CFL condition <http://en.wikipedia.org/wiki/Courant-Friedrichs-Lewy_condition>`_ when calculating the maximum allowable time step. Values should be in the interval (0,1] -->
		<xsd:attribute name="cflFactor" type="real64" default="0.5" />
		<!--contactRelationName => Name of contact relation to enforce constraints on fracture boundary.-->
		<xsd:attribute name="contactRelationName" type="string" use="required" />
		<!--couplingTypeOption => Coupling option: (FixedStress, TightlyCoupled)-->
		<xsd:attribute name="couplingTypeOption" type="string" use="required" />
		<!--discretization => Name of discretization object (defined in the :ref:`NumericalMethodsManager`) to use for this solver. For instance, if this is a Finite Element Solver, the name of a :ref:`FiniteElement` should be specified. If this is a Finite Volume Method, the name of a :ref:`FiniteVolume` discretization should be specified.-->
		<xsd:attribute name="discretization" type="string" default="none" />
		<!--fluidSolverName => Name of the fluid mechanics solver to use in the poroelastic solver-->
		<xsd:attribute name="fluidSolverName" type="string" use="required" />
		<!--initialDt => Initial time-step value required by the solver to the event manager.-->
		<xsd:attribute name="initialDt" type="real64" default="1e+99" />
		<!--logLevel => Log level-->
		<xsd:attribute name="logLevel" type="integer" default="0" />
		<!--maxNumResolves => Value to indicate how many resolves may be executed to perform surface generation after the execution of flow and mechanics solver. -->
		<xsd:attribute name="maxNumResolves" type="integer" default="10" />
		<!--solidSolverName => Name of the solid mechanics solver to use in the poroelastic solver-->
		<xsd:attribute name="solidSolverName" type="string" use="required" />
		<!--targetRegions => Allowable regions that the solver may be applied to. Note that this does not indicate that the solver will be applied to these regions, only that allocation will occur such that the solver may be applied to these regions. The decision about what regions this solver will beapplied to rests in the EventManager.-->
		<xsd:attribute name="targetRegions" type="string_array" use="required" />
		<!--name => A name is required for any non-unique nodes-->
		<xsd:attribute name="name" type="string" use="required" />
	</xsd:complexType>
	<xsd:complexType name="LaplaceFEMType">
		<xsd:choice minOccurs="0" maxOccurs="unbounded">
			<xsd:element name="SystemSolverParameters" type="SystemSolverParametersType" maxOccurs="1" />
		</xsd:choice>
		<!--cflFactor => Factor to apply to the `CFL condition <http://en.wikipedia.org/wiki/Courant-Friedrichs-Lewy_condition>`_ when calculating the maximum allowable time step. Values should be in the interval (0,1] -->
		<xsd:attribute name="cflFactor" type="real64" default="0.5" />
		<!--discretization => Name of discretization object (defined in the :ref:`NumericalMethodsManager`) to use for this solver. For instance, if this is a Finite Element Solver, the name of a :ref:`FiniteElement` should be specified. If this is a Finite Volume Method, the name of a :ref:`FiniteVolume` discretization should be specified.-->
		<xsd:attribute name="discretization" type="string" default="none" />
		<!--fieldName => name of field variable-->
		<xsd:attribute name="fieldName" type="string" use="required" />
		<!--initialDt => Initial time-step value required by the solver to the event manager.-->
		<xsd:attribute name="initialDt" type="real64" default="1e+99" />
		<!--logLevel => Log level-->
		<xsd:attribute name="logLevel" type="integer" default="0" />
		<!--targetRegions => Allowable regions that the solver may be applied to. Note that this does not indicate that the solver will be applied to these regions, only that allocation will occur such that the solver may be applied to these regions. The decision about what regions this solver will beapplied to rests in the EventManager.-->
		<xsd:attribute name="targetRegions" type="string_array" use="required" />
		<!--timeIntegrationOption => option for default time integration method-->
		<xsd:attribute name="timeIntegrationOption" type="string" use="required" />
		<!--name => A name is required for any non-unique nodes-->
		<xsd:attribute name="name" type="string" use="required" />
	</xsd:complexType>
	<xsd:complexType name="PoroelasticType">
		<xsd:choice minOccurs="0" maxOccurs="unbounded">
			<xsd:element name="SystemSolverParameters" type="SystemSolverParametersType" maxOccurs="1" />
		</xsd:choice>
		<!--cflFactor => Factor to apply to the `CFL condition <http://en.wikipedia.org/wiki/Courant-Friedrichs-Lewy_condition>`_ when calculating the maximum allowable time step. Values should be in the interval (0,1] -->
		<xsd:attribute name="cflFactor" type="real64" default="0.5" />
		<!--couplingTypeOption => Coupling option: (FixedStress, TightlyCoupled)-->
		<xsd:attribute name="couplingTypeOption" type="string" use="required" />
		<!--discretization => Name of discretization object (defined in the :ref:`NumericalMethodsManager`) to use for this solver. For instance, if this is a Finite Element Solver, the name of a :ref:`FiniteElement` should be specified. If this is a Finite Volume Method, the name of a :ref:`FiniteVolume` discretization should be specified.-->
		<xsd:attribute name="discretization" type="string" default="none" />
		<!--fluidSolverName => Name of the fluid mechanics solver to use in the poroelastic solver-->
		<xsd:attribute name="fluidSolverName" type="string" use="required" />
		<!--initialDt => Initial time-step value required by the solver to the event manager.-->
		<xsd:attribute name="initialDt" type="real64" default="1e+99" />
		<!--logLevel => Log level-->
		<xsd:attribute name="logLevel" type="integer" default="0" />
		<!--solidSolverName => Name of the solid mechanics solver to use in the poroelastic solver-->
		<xsd:attribute name="solidSolverName" type="string" use="required" />
		<!--targetRegions => Allowable regions that the solver may be applied to. Note that this does not indicate that the solver will be applied to these regions, only that allocation will occur such that the solver may be applied to these regions. The decision about what regions this solver will beapplied to rests in the EventManager.-->
		<xsd:attribute name="targetRegions" type="string_array" use="required" />
		<!--name => A name is required for any non-unique nodes-->
		<xsd:attribute name="name" type="string" use="required" />
	</xsd:complexType>
	<xsd:complexType name="ReservoirType">
		<xsd:choice minOccurs="0" maxOccurs="unbounded">
			<xsd:element name="SystemSolverParameters" type="SystemSolverParametersType" maxOccurs="1" />
		</xsd:choice>
		<!--cflFactor => Factor to apply to the `CFL condition <http://en.wikipedia.org/wiki/Courant-Friedrichs-Lewy_condition>`_ when calculating the maximum allowable time step. Values should be in the interval (0,1] -->
		<xsd:attribute name="cflFactor" type="real64" default="0.5" />
		<!--discretization => Name of discretization object (defined in the :ref:`NumericalMethodsManager`) to use for this solver. For instance, if this is a Finite Element Solver, the name of a :ref:`FiniteElement` should be specified. If this is a Finite Volume Method, the name of a :ref:`FiniteVolume` discretization should be specified.-->
		<xsd:attribute name="discretization" type="string" default="none" />
		<!--flowSolverName => Name of the flow solver to use in the reservoir-well system solver-->
		<xsd:attribute name="flowSolverName" type="string" use="required" />
		<!--initialDt => Initial time-step value required by the solver to the event manager.-->
		<xsd:attribute name="initialDt" type="real64" default="1e+99" />
		<!--logLevel => Log level-->
		<xsd:attribute name="logLevel" type="integer" default="0" />
		<!--targetRegions => Allowable regions that the solver may be applied to. Note that this does not indicate that the solver will be applied to these regions, only that allocation will occur such that the solver may be applied to these regions. The decision about what regions this solver will beapplied to rests in the EventManager.-->
		<xsd:attribute name="targetRegions" type="string_array" use="required" />
		<!--wellSolverName => Name of the well solver to use in the reservoir-well system solver-->
		<xsd:attribute name="wellSolverName" type="string" use="required" />
		<!--name => A name is required for any non-unique nodes-->
		<xsd:attribute name="name" type="string" use="required" />
	</xsd:complexType>
	<xsd:complexType name="SinglePhaseFlowType">
		<xsd:choice minOccurs="0" maxOccurs="unbounded">
			<xsd:element name="SystemSolverParameters" type="SystemSolverParametersType" maxOccurs="1" />
		</xsd:choice>
		<!--cflFactor => Factor to apply to the `CFL condition <http://en.wikipedia.org/wiki/Courant-Friedrichs-Lewy_condition>`_ when calculating the maximum allowable time step. Values should be in the interval (0,1] -->
		<xsd:attribute name="cflFactor" type="real64" default="0.5" />
		<!--discretization => Name of discretization object to use for this solver.-->
		<xsd:attribute name="discretization" type="string" use="required" />
		<!--fluidName => Name of fluid constitutive object to use for this solver.-->
		<xsd:attribute name="fluidName" type="string" use="required" />
		<!--gravityFlag => Flag that enables/disables gravity-->
		<xsd:attribute name="gravityFlag" type="integer" use="required" />
		<!--initialDt => Initial time-step value required by the solver to the event manager.-->
		<xsd:attribute name="initialDt" type="real64" default="1e+99" />
<<<<<<< HEAD
=======
		<!--inputFluxEstimate => Initial estimate of the input flux used only for residual scaling. This should be essentially equivalent to the input flux * dt.-->
		<xsd:attribute name="inputFluxEstimate" type="real64" default="1" />
>>>>>>> 4034f043
		<!--logLevel => Log level-->
		<xsd:attribute name="logLevel" type="integer" default="0" />
		<!--solidName => Name of solid constitutive object to use for this solver-->
		<xsd:attribute name="solidName" type="string" use="required" />
		<!--targetRegions => Allowable regions that the solver may be applied to. Note that this does not indicate that the solver will be applied to these regions, only that allocation will occur such that the solver may be applied to these regions. The decision about what regions this solver will beapplied to rests in the EventManager.-->
		<xsd:attribute name="targetRegions" type="string_array" use="required" />
		<!--name => A name is required for any non-unique nodes-->
		<xsd:attribute name="name" type="string" use="required" />
	</xsd:complexType>
	<xsd:complexType name="SinglePhaseWellType">
		<xsd:choice minOccurs="0" maxOccurs="unbounded">
			<xsd:element name="SystemSolverParameters" type="SystemSolverParametersType" maxOccurs="1" />
		</xsd:choice>
		<!--cflFactor => Factor to apply to the `CFL condition <http://en.wikipedia.org/wiki/Courant-Friedrichs-Lewy_condition>`_ when calculating the maximum allowable time step. Values should be in the interval (0,1] -->
		<xsd:attribute name="cflFactor" type="real64" default="0.5" />
		<!--discretization => Name of discretization object (defined in the :ref:`NumericalMethodsManager`) to use for this solver. For instance, if this is a Finite Element Solver, the name of a :ref:`FiniteElement` should be specified. If this is a Finite Volume Method, the name of a :ref:`FiniteVolume` discretization should be specified.-->
		<xsd:attribute name="discretization" type="string" default="none" />
		<!--gravityFlag => Flag that enables/disables gravity-->
		<xsd:attribute name="gravityFlag" type="integer" use="required" />
		<!--initialDt => Initial time-step value required by the solver to the event manager.-->
		<xsd:attribute name="initialDt" type="real64" default="1e+99" />
		<!--logLevel => Log level-->
		<xsd:attribute name="logLevel" type="integer" default="0" />
		<!--targetRegions => Allowable regions that the solver may be applied to. Note that this does not indicate that the solver will be applied to these regions, only that allocation will occur such that the solver may be applied to these regions. The decision about what regions this solver will beapplied to rests in the EventManager.-->
		<xsd:attribute name="targetRegions" type="string_array" use="required" />
		<!--wellFluidName => Name of fluid constitutive object to use for this solver.-->
		<xsd:attribute name="wellFluidName" type="string" use="required" />
		<!--name => A name is required for any non-unique nodes-->
		<xsd:attribute name="name" type="string" use="required" />
	</xsd:complexType>
	<xsd:complexType name="SolidMechanicsLagrangianSSLEType">
		<xsd:choice minOccurs="0" maxOccurs="unbounded">
			<xsd:element name="SystemSolverParameters" type="SystemSolverParametersType" maxOccurs="1" />
		</xsd:choice>
		<!--cflFactor => Factor to apply to the `CFL condition <http://en.wikipedia.org/wiki/Courant-Friedrichs-Lewy_condition>`_ when calculating the maximum allowable time step. Values should be in the interval (0,1] -->
		<xsd:attribute name="cflFactor" type="real64" default="0.5" />
		<!--contactRelationName => Name of contact relation to enforce constraints on fracture boundary.-->
		<xsd:attribute name="contactRelationName" type="string" default="NOCONTACT" />
		<!--discretization => Name of discretization object (defined in the :ref:`NumericalMethodsManager`) to use for this solver. For instance, if this is a Finite Element Solver, the name of a :ref:`FiniteElement` should be specified. If this is a Finite Volume Method, the name of a :ref:`FiniteVolume` discretization should be specified.-->
		<xsd:attribute name="discretization" type="string" default="none" />
		<!--initialDt => Initial time-step value required by the solver to the event manager.-->
		<xsd:attribute name="initialDt" type="real64" default="1e+99" />
		<!--logLevel => Log level-->
		<xsd:attribute name="logLevel" type="integer" default="0" />
		<!--massDamping => Value of mass based damping coefficient. -->
		<xsd:attribute name="massDamping" type="real64" default="0" />
		<!--maxNumResolves => Value to indicate how many resolves may be executed after some other event is executed. For example, if a SurfaceGenerator is specified, it will be executed after the mechanics solve. However if a new surface is generated, then the mechanics solve must be executed again due to the change in topology.-->
		<xsd:attribute name="maxNumResolves" type="integer" default="10" />
		<!--newmarkBeta => Value of :math:`\beta` in the Newmark Method for Implicit Dynamic time integration option. This should be pow(newmarkGamma+0.5,2.0)/4.0 unless you know what you are doing.-->
		<xsd:attribute name="newmarkBeta" type="real64" default="0.25" />
		<!--newmarkGamma => Value of :math:`\gamma` in the Newmark Method for Implicit Dynamic time integration option-->
		<xsd:attribute name="newmarkGamma" type="real64" default="0.5" />
		<!--solidMaterialName => The name of the material that should be used in the constitutive updates-->
		<xsd:attribute name="solidMaterialName" type="string" use="required" />
		<!--stiffnessDamping => Value of stiffness based damping coefficient. -->
		<xsd:attribute name="stiffnessDamping" type="real64" default="0" />
		<!--strainTheory => Indicates whether or not to use `Infinitesimal Strain Theory <https://en.wikipedia.org/wiki/Infinitesimal_strain_theory>`_, or `Finite Strain Theory <https://en.wikipedia.org/wiki/Finite_strain_theory>`_. Valid Inputs are:
 0 - Infinitesimal Strain 
 1 - Finite Strain-->
		<xsd:attribute name="strainTheory" type="integer" default="0" />
		<!--targetRegions => Allowable regions that the solver may be applied to. Note that this does not indicate that the solver will be applied to these regions, only that allocation will occur such that the solver may be applied to these regions. The decision about what regions this solver will beapplied to rests in the EventManager.-->
		<xsd:attribute name="targetRegions" type="string_array" use="required" />
		<!--timeIntegrationOption => Time integration method. Options are: 
 QuasiStatic 
 ImplicitDynamic 
 ExplicitDynamic-->
		<xsd:attribute name="timeIntegrationOption" type="string" default="" />
		<!--useVelocityForQS => Flag to indicate the use of the incremental displacement from the previous step as an initial estimate for the incremental displacement of the current step.-->
		<xsd:attribute name="useVelocityForQS" type="integer" default="0" />
		<!--name => A name is required for any non-unique nodes-->
		<xsd:attribute name="name" type="string" use="required" />
	</xsd:complexType>
	<xsd:complexType name="SolidMechanics_LagrangianFEMType">
		<xsd:choice minOccurs="0" maxOccurs="unbounded">
			<xsd:element name="SystemSolverParameters" type="SystemSolverParametersType" maxOccurs="1" />
		</xsd:choice>
		<!--cflFactor => Factor to apply to the `CFL condition <http://en.wikipedia.org/wiki/Courant-Friedrichs-Lewy_condition>`_ when calculating the maximum allowable time step. Values should be in the interval (0,1] -->
		<xsd:attribute name="cflFactor" type="real64" default="0.5" />
		<!--contactRelationName => Name of contact relation to enforce constraints on fracture boundary.-->
		<xsd:attribute name="contactRelationName" type="string" default="NOCONTACT" />
		<!--discretization => Name of discretization object (defined in the :ref:`NumericalMethodsManager`) to use for this solver. For instance, if this is a Finite Element Solver, the name of a :ref:`FiniteElement` should be specified. If this is a Finite Volume Method, the name of a :ref:`FiniteVolume` discretization should be specified.-->
		<xsd:attribute name="discretization" type="string" default="none" />
		<!--initialDt => Initial time-step value required by the solver to the event manager.-->
		<xsd:attribute name="initialDt" type="real64" default="1e+99" />
		<!--logLevel => Log level-->
		<xsd:attribute name="logLevel" type="integer" default="0" />
		<!--massDamping => Value of mass based damping coefficient. -->
		<xsd:attribute name="massDamping" type="real64" default="0" />
		<!--maxNumResolves => Value to indicate how many resolves may be executed after some other event is executed. For example, if a SurfaceGenerator is specified, it will be executed after the mechanics solve. However if a new surface is generated, then the mechanics solve must be executed again due to the change in topology.-->
		<xsd:attribute name="maxNumResolves" type="integer" default="10" />
		<!--newmarkBeta => Value of :math:`\beta` in the Newmark Method for Implicit Dynamic time integration option. This should be pow(newmarkGamma+0.5,2.0)/4.0 unless you know what you are doing.-->
		<xsd:attribute name="newmarkBeta" type="real64" default="0.25" />
		<!--newmarkGamma => Value of :math:`\gamma` in the Newmark Method for Implicit Dynamic time integration option-->
		<xsd:attribute name="newmarkGamma" type="real64" default="0.5" />
		<!--solidMaterialName => The name of the material that should be used in the constitutive updates-->
		<xsd:attribute name="solidMaterialName" type="string" use="required" />
		<!--stiffnessDamping => Value of stiffness based damping coefficient. -->
		<xsd:attribute name="stiffnessDamping" type="real64" default="0" />
		<!--strainTheory => Indicates whether or not to use `Infinitesimal Strain Theory <https://en.wikipedia.org/wiki/Infinitesimal_strain_theory>`_, or `Finite Strain Theory <https://en.wikipedia.org/wiki/Finite_strain_theory>`_. Valid Inputs are:
 0 - Infinitesimal Strain 
 1 - Finite Strain-->
		<xsd:attribute name="strainTheory" type="integer" default="0" />
		<!--targetRegions => Allowable regions that the solver may be applied to. Note that this does not indicate that the solver will be applied to these regions, only that allocation will occur such that the solver may be applied to these regions. The decision about what regions this solver will beapplied to rests in the EventManager.-->
		<xsd:attribute name="targetRegions" type="string_array" use="required" />
		<!--timeIntegrationOption => Time integration method. Options are: 
 QuasiStatic 
 ImplicitDynamic 
 ExplicitDynamic-->
		<xsd:attribute name="timeIntegrationOption" type="string" default="" />
		<!--useVelocityForQS => Flag to indicate the use of the incremental displacement from the previous step as an initial estimate for the incremental displacement of the current step.-->
		<xsd:attribute name="useVelocityForQS" type="integer" default="0" />
		<!--name => A name is required for any non-unique nodes-->
		<xsd:attribute name="name" type="string" use="required" />
	</xsd:complexType>
	<xsd:complexType name="SurfaceGeneratorType">
		<xsd:choice minOccurs="0" maxOccurs="unbounded">
			<xsd:element name="SystemSolverParameters" type="SystemSolverParametersType" maxOccurs="1" />
		</xsd:choice>
		<!--cflFactor => Factor to apply to the `CFL condition <http://en.wikipedia.org/wiki/Courant-Friedrichs-Lewy_condition>`_ when calculating the maximum allowable time step. Values should be in the interval (0,1] -->
		<xsd:attribute name="cflFactor" type="real64" default="0.5" />
		<!--discretization => Name of discretization object (defined in the :ref:`NumericalMethodsManager`) to use for this solver. For instance, if this is a Finite Element Solver, the name of a :ref:`FiniteElement` should be specified. If this is a Finite Volume Method, the name of a :ref:`FiniteVolume` discretization should be specified.-->
		<xsd:attribute name="discretization" type="string" default="none" />
		<!--fractureRegion => (no description available)-->
		<xsd:attribute name="fractureRegion" type="string" default="FractureRegion" />
		<!--initialDt => Initial time-step value required by the solver to the event manager.-->
		<xsd:attribute name="initialDt" type="real64" default="1e+99" />
		<!--logLevel => Log level-->
		<xsd:attribute name="logLevel" type="integer" default="0" />
		<!--mpiCommOrder => Flag to enable MPI consistent communication ordering-->
		<xsd:attribute name="mpiCommOrder" type="integer" default="0" />
		<!--nodeBasedSIF => Rock toughness of the solid material-->
		<xsd:attribute name="nodeBasedSIF" type="integer" default="0" />
		<!--rockToughness => Rock toughness of the solid material-->
		<xsd:attribute name="rockToughness" type="real64" use="required" />
		<!--solidMaterialName => Name of the solid material used in solid mechanic solver-->
		<xsd:attribute name="solidMaterialName" type="string" use="required" />
		<!--targetRegions => Allowable regions that the solver may be applied to. Note that this does not indicate that the solver will be applied to these regions, only that allocation will occur such that the solver may be applied to these regions. The decision about what regions this solver will beapplied to rests in the EventManager.-->
		<xsd:attribute name="targetRegions" type="string_array" use="required" />
		<!--name => A name is required for any non-unique nodes-->
		<xsd:attribute name="name" type="string" use="required" />
	</xsd:complexType>
	<xsd:complexType name="ConstitutiveType">
		<xsd:choice minOccurs="0" maxOccurs="unbounded">
			<xsd:element name="BlackOilFluid" type="BlackOilFluidType" />
			<xsd:element name="BrooksCoreyBakerRelativePermeability" type="BrooksCoreyBakerRelativePermeabilityType" />
			<xsd:element name="BrooksCoreyCapillaryPressure" type="BrooksCoreyCapillaryPressureType" />
			<xsd:element name="BrooksCoreyRelativePermeability" type="BrooksCoreyRelativePermeabilityType" />
			<xsd:element name="CompositionalMultiphaseFluid" type="CompositionalMultiphaseFluidType" />
			<xsd:element name="CompressibleSinglePhaseFluid" type="CompressibleSinglePhaseFluidType" />
			<xsd:element name="Contact" type="ContactType" />
			<xsd:element name="LinearElasticAnisotropic" type="LinearElasticAnisotropicType" />
			<xsd:element name="LinearElasticIsotropic" type="LinearElasticIsotropicType" />
			<xsd:element name="PoreVolumeCompressibleSolid" type="PoreVolumeCompressibleSolidType" />
			<xsd:element name="PoroLinearElasticAnisotropic" type="PoroLinearElasticAnisotropicType" />
			<xsd:element name="PoroLinearElasticIsotropic" type="PoroLinearElasticIsotropicType" />
			<xsd:element name="VanGenuchtenBakerRelativePermeability" type="VanGenuchtenBakerRelativePermeabilityType" />
			<xsd:element name="VanGenuchtenCapillaryPressure" type="VanGenuchtenCapillaryPressureType" />
		</xsd:choice>
	</xsd:complexType>
	<xsd:complexType name="BlackOilFluidType">
		<!--componentMolarWeight => Component molar weights-->
		<xsd:attribute name="componentMolarWeight" type="real64_array" use="required" />
		<!--componentNames => List of component names-->
		<xsd:attribute name="componentNames" type="string_array" default="" />
		<!--fluidType => Type of black-oil fluid (LiveOil/DeadOil)-->
		<xsd:attribute name="fluidType" type="string" use="required" />
		<!--phaseNames => List of fluid phases-->
		<xsd:attribute name="phaseNames" type="string_array" use="required" />
		<!--surfaceDensities => List of surface densities for each phase-->
		<xsd:attribute name="surfaceDensities" type="real64_array" use="required" />
		<!--tableFiles => List of filenames with input PVT tables-->
		<xsd:attribute name="tableFiles" type="string_array" use="required" />
		<!--name => A name is required for any non-unique nodes-->
		<xsd:attribute name="name" type="string" use="required" />
	</xsd:complexType>
	<xsd:complexType name="BrooksCoreyBakerRelativePermeabilityType">
		<!--gasOilRelPermExponent => Rel perm power law exponent for the pair (gas phase, oil phase) at residual water saturation-->
		<xsd:attribute name="gasOilRelPermExponent" type="real64_array" default="1" />
		<!--gasOilRelPermMaxValue => Maximum rel perm value for the pair (gas phase, oil phase) at residual water saturation-->
		<xsd:attribute name="gasOilRelPermMaxValue" type="real64_array" default="0" />
		<!--phaseMinVolumeFraction => Minimum volume fraction value for each phase-->
		<xsd:attribute name="phaseMinVolumeFraction" type="real64_array" default="0" />
		<!--phaseNames => List of fluid phases-->
		<xsd:attribute name="phaseNames" type="string_array" use="required" />
		<!--waterOilRelPermExponent => Rel perm power law exponent for the pair (water phase, oil phase) at residual gas saturation-->
		<xsd:attribute name="waterOilRelPermExponent" type="real64_array" default="1" />
		<!--waterOilRelPermMaxValue => Maximum rel perm value for the pair (water phase, oil phase) at residual gas saturation-->
		<xsd:attribute name="waterOilRelPermMaxValue" type="real64_array" default="0" />
		<!--name => A name is required for any non-unique nodes-->
		<xsd:attribute name="name" type="string" use="required" />
	</xsd:complexType>
	<xsd:complexType name="BrooksCoreyCapillaryPressureType">
		<!--capPressureEpsilon => Wetting-phase saturation at which the max cap. pressure is attained; used to avoid infinite cap. pressure values for saturations close to zero-->
		<xsd:attribute name="capPressureEpsilon" type="real64" default="1e-06" />
		<!--phaseCapPressureExponentInv => Inverse of capillary power law exponent for each phase-->
		<xsd:attribute name="phaseCapPressureExponentInv" type="real64_array" default="2" />
		<!--phaseEntryPressure => Entry pressure value for each phase-->
		<xsd:attribute name="phaseEntryPressure" type="real64_array" default="1" />
		<!--phaseMinVolumeFraction => Minimum volume fraction value for each phase-->
		<xsd:attribute name="phaseMinVolumeFraction" type="real64_array" default="0" />
		<!--phaseNames => List of fluid phases-->
		<xsd:attribute name="phaseNames" type="string_array" use="required" />
		<!--name => A name is required for any non-unique nodes-->
		<xsd:attribute name="name" type="string" use="required" />
	</xsd:complexType>
	<xsd:complexType name="BrooksCoreyRelativePermeabilityType">
		<!--phaseMinVolumeFraction => Minimum volume fraction value for each phase-->
		<xsd:attribute name="phaseMinVolumeFraction" type="real64_array" default="0" />
		<!--phaseNames => List of fluid phases-->
		<xsd:attribute name="phaseNames" type="string_array" use="required" />
		<!--phaseRelPermExponent => MinimumRel perm power law exponent for each phase-->
		<xsd:attribute name="phaseRelPermExponent" type="real64_array" default="1" />
		<!--phaseRelPermMaxValue => Maximum rel perm value for each phase-->
		<xsd:attribute name="phaseRelPermMaxValue" type="real64_array" default="0" />
		<!--name => A name is required for any non-unique nodes-->
		<xsd:attribute name="name" type="string" use="required" />
	</xsd:complexType>
	<xsd:complexType name="CompositionalMultiphaseFluidType">
		<!--componentAcentricFactor => Component acentric factors-->
		<xsd:attribute name="componentAcentricFactor" type="real64_array" use="required" />
		<!--componentBinaryCoeff => Table of binary interaction coefficients-->
		<xsd:attribute name="componentBinaryCoeff" type="real64_array2d" default="0" />
		<!--componentCriticalPressure => Component critical pressures-->
		<xsd:attribute name="componentCriticalPressure" type="real64_array" use="required" />
		<!--componentCriticalTemperature => Component critical temperatures-->
		<xsd:attribute name="componentCriticalTemperature" type="real64_array" use="required" />
		<!--componentMolarWeight => Component molar weights-->
		<xsd:attribute name="componentMolarWeight" type="real64_array" use="required" />
		<!--componentNames => List of component names-->
		<xsd:attribute name="componentNames" type="string_array" use="required" />
		<!--componentVolumeShift => Component volume shifts-->
		<xsd:attribute name="componentVolumeShift" type="real64_array" default="0" />
		<!--equationsOfState => List of equation of state types for each phase-->
		<xsd:attribute name="equationsOfState" type="string_array" use="required" />
		<!--phaseNames => List of fluid phases-->
		<xsd:attribute name="phaseNames" type="string_array" use="required" />
		<!--name => A name is required for any non-unique nodes-->
		<xsd:attribute name="name" type="string" use="required" />
	</xsd:complexType>
	<xsd:complexType name="CompressibleSinglePhaseFluidType">
		<!--compressibility => Fluid compressibility-->
		<xsd:attribute name="compressibility" type="real64" default="0" />
		<!--defaultDensity => Default value for density.-->
		<xsd:attribute name="defaultDensity" type="real64" use="required" />
		<!--defaultViscosity => Default value for viscosity.-->
		<xsd:attribute name="defaultViscosity" type="real64" use="required" />
		<!--densityModel => Type of density model (linear, quadratic, exponential)-->
		<xsd:attribute name="densityModel" type="string" default="linear" />
		<!--referenceDensity => Reference fluid density-->
		<xsd:attribute name="referenceDensity" type="real64" default="1000" />
		<!--referencePressure => Reference pressure-->
		<xsd:attribute name="referencePressure" type="real64" default="0" />
		<!--referenceViscosity => Reference fluid viscosity-->
		<xsd:attribute name="referenceViscosity" type="real64" default="0.001" />
		<!--viscosibility => Fluid viscosity exponential coefficient-->
		<xsd:attribute name="viscosibility" type="real64" default="0" />
		<!--viscosityModel => Type of viscosity model (linear, quadratic, exponential)-->
		<xsd:attribute name="viscosityModel" type="string" default="linear" />
		<!--name => A name is required for any non-unique nodes-->
		<xsd:attribute name="name" type="string" use="required" />
	</xsd:complexType>
	<xsd:complexType name="ContactType">
		<!--penaltyStiffness => Value of the penetration penalty stiffness. Units of Pressure/length-->
		<xsd:attribute name="penaltyStiffness" type="real64" use="required" />
		<!--name => A name is required for any non-unique nodes-->
		<xsd:attribute name="name" type="string" use="required" />
	</xsd:complexType>
	<xsd:complexType name="LinearElasticAnisotropicType">
		<!--defaultC11 => Default for the 11 component of the Elastic Stiffness Tensor in Voigt notation-->
		<xsd:attribute name="defaultC11" type="real64" use="required" />
		<!--defaultC12 => Default for the 12 component of the Elastic Stiffness Tensor in Voigt notation-->
		<xsd:attribute name="defaultC12" type="real64" use="required" />
		<!--defaultC13 => Default for the 13 component of the Elastic Stiffness Tensor in Voigt notation-->
		<xsd:attribute name="defaultC13" type="real64" use="required" />
		<!--defaultC14 => Default for the 14 component of the Elastic Stiffness Tensor in Voigt notation-->
		<xsd:attribute name="defaultC14" type="real64" use="required" />
		<!--defaultC15 => Default for the 15 component of the Elastic Stiffness Tensor in Voigt notation-->
		<xsd:attribute name="defaultC15" type="real64" use="required" />
		<!--defaultC16 => Default for the 16 component of the Elastic Stiffness Tensor in Voigt notation-->
		<xsd:attribute name="defaultC16" type="real64" use="required" />
		<!--defaultC21 => Default for the 21 component of the Elastic Stiffness Tensor in Voigt notation-->
		<xsd:attribute name="defaultC21" type="real64" use="required" />
		<!--defaultC22 => Default for the 22 component of the Elastic Stiffness Tensor in Voigt notation-->
		<xsd:attribute name="defaultC22" type="real64" use="required" />
		<!--defaultC23 => Default for the 23 component of the Elastic Stiffness Tensor in Voigt notation-->
		<xsd:attribute name="defaultC23" type="real64" use="required" />
		<!--defaultC24 => Default for the 24 component of the Elastic Stiffness Tensor in Voigt notation-->
		<xsd:attribute name="defaultC24" type="real64" use="required" />
		<!--defaultC25 => Default for the 25 component of the Elastic Stiffness Tensor in Voigt notation-->
		<xsd:attribute name="defaultC25" type="real64" use="required" />
		<!--defaultC26 => Default for the 26 component of the Elastic Stiffness Tensor in Voigt notation-->
		<xsd:attribute name="defaultC26" type="real64" use="required" />
		<!--defaultC31 => Default for the 31 component of the Elastic Stiffness Tensor in Voigt notation-->
		<xsd:attribute name="defaultC31" type="real64" use="required" />
		<!--defaultC32 => Default for the 32 component of the Elastic Stiffness Tensor in Voigt notation-->
		<xsd:attribute name="defaultC32" type="real64" use="required" />
		<!--defaultC33 => Default for the 33 component of the Elastic Stiffness Tensor in Voigt notation-->
		<xsd:attribute name="defaultC33" type="real64" use="required" />
		<!--defaultC34 => Default for the 34 component of the Elastic Stiffness Tensor in Voigt notation-->
		<xsd:attribute name="defaultC34" type="real64" use="required" />
		<!--defaultC35 => Default for the 35 component of the Elastic Stiffness Tensor in Voigt notation-->
		<xsd:attribute name="defaultC35" type="real64" use="required" />
		<!--defaultC36 => Default for the 36 component of the Elastic Stiffness Tensor in Voigt notation-->
		<xsd:attribute name="defaultC36" type="real64" use="required" />
		<!--defaultC41 => Default for the 41 component of the Elastic Stiffness Tensor in Voigt notation-->
		<xsd:attribute name="defaultC41" type="real64" use="required" />
		<!--defaultC42 => Default for the 42 component of the Elastic Stiffness Tensor in Voigt notation-->
		<xsd:attribute name="defaultC42" type="real64" use="required" />
		<!--defaultC43 => Default for the 43 component of the Elastic Stiffness Tensor in Voigt notation-->
		<xsd:attribute name="defaultC43" type="real64" use="required" />
		<!--defaultC44 => Default for the 44 component of the Elastic Stiffness Tensor in Voigt notation-->
		<xsd:attribute name="defaultC44" type="real64" use="required" />
		<!--defaultC45 => Default for the 45 component of the Elastic Stiffness Tensor in Voigt notation-->
		<xsd:attribute name="defaultC45" type="real64" use="required" />
		<!--defaultC46 => Default for the 46 component of the Elastic Stiffness Tensor in Voigt notation-->
		<xsd:attribute name="defaultC46" type="real64" use="required" />
		<!--defaultC51 => Default for the 51 component of the Elastic Stiffness Tensor in Voigt notation-->
		<xsd:attribute name="defaultC51" type="real64" use="required" />
		<!--defaultC52 => Default for the 52 component of the Elastic Stiffness Tensor in Voigt notation-->
		<xsd:attribute name="defaultC52" type="real64" use="required" />
		<!--defaultC53 => Default for the 53 component of the Elastic Stiffness Tensor in Voigt notation-->
		<xsd:attribute name="defaultC53" type="real64" use="required" />
		<!--defaultC54 => Default for the 54 component of the Elastic Stiffness Tensor in Voigt notation-->
		<xsd:attribute name="defaultC54" type="real64" use="required" />
		<!--defaultC55 => Default for the 55 component of the Elastic Stiffness Tensor in Voigt notation-->
		<xsd:attribute name="defaultC55" type="real64" use="required" />
		<!--defaultC56 => Default for the 56 component of the Elastic Stiffness Tensor in Voigt notation-->
		<xsd:attribute name="defaultC56" type="real64" use="required" />
		<!--defaultC61 => Default for the 61 component of the Elastic Stiffness Tensor in Voigt notation-->
		<xsd:attribute name="defaultC61" type="real64" use="required" />
		<!--defaultC62 => Default for the 62 component of the Elastic Stiffness Tensor in Voigt notation-->
		<xsd:attribute name="defaultC62" type="real64" use="required" />
		<!--defaultC63 => Default for the 63 component of the Elastic Stiffness Tensor in Voigt notation-->
		<xsd:attribute name="defaultC63" type="real64" use="required" />
		<!--defaultC64 => Default for the 64 component of the Elastic Stiffness Tensor in Voigt notation-->
		<xsd:attribute name="defaultC64" type="real64" use="required" />
		<!--defaultC65 => Default for the 65 component of the Elastic Stiffness Tensor in Voigt notation-->
		<xsd:attribute name="defaultC65" type="real64" use="required" />
		<!--defaultC66 => Default for the 66 component of the Elastic Stiffness Tensor in Voigt notation-->
		<xsd:attribute name="defaultC66" type="real64" use="required" />
		<!--defaultDensity => Default Material Density-->
		<xsd:attribute name="defaultDensity" type="real64" use="required" />
		<!--name => A name is required for any non-unique nodes-->
		<xsd:attribute name="name" type="string" use="required" />
	</xsd:complexType>
	<xsd:complexType name="LinearElasticIsotropicType">
		<!--defaultBulkModulus => Elastic Bulk Modulus Parameter-->
		<xsd:attribute name="defaultBulkModulus" type="real64" default="-1" />
		<!--defaultDensity => Default Material Density-->
		<xsd:attribute name="defaultDensity" type="real64" use="required" />
		<!--defaultPoissonRatio => Poisson's ratio-->
		<xsd:attribute name="defaultPoissonRatio" type="real64" default="-1" />
		<!--defaultShearModulus => Elastic Shear Modulus Parameter-->
		<xsd:attribute name="defaultShearModulus" type="real64" default="-1" />
		<!--defaultYoungsModulus => Elastic Young's Modulus.-->
		<xsd:attribute name="defaultYoungsModulus" type="real64" default="-1" />
		<!--name => A name is required for any non-unique nodes-->
		<xsd:attribute name="name" type="string" use="required" />
	</xsd:complexType>
	<xsd:complexType name="PoreVolumeCompressibleSolidType">
		<!--compressibility => Solid compressibility-->
		<xsd:attribute name="compressibility" type="real64" use="required" />
		<!--referencePressure => Reference pressure for fluid compressibility-->
		<xsd:attribute name="referencePressure" type="real64" use="required" />
		<!--name => A name is required for any non-unique nodes-->
		<xsd:attribute name="name" type="string" use="required" />
	</xsd:complexType>
	<xsd:complexType name="PoroLinearElasticAnisotropicType">
		<!--BiotCoefficient => Biot's coefficient-->
		<xsd:attribute name="BiotCoefficient" type="real64" default="0" />
		<!--compressibility => Fluid Compressibilty-->
		<xsd:attribute name="compressibility" type="real64" default="-1" />
		<!--defaultC11 => Default for the 11 component of the Elastic Stiffness Tensor in Voigt notation-->
		<xsd:attribute name="defaultC11" type="real64" use="required" />
		<!--defaultC12 => Default for the 12 component of the Elastic Stiffness Tensor in Voigt notation-->
		<xsd:attribute name="defaultC12" type="real64" use="required" />
		<!--defaultC13 => Default for the 13 component of the Elastic Stiffness Tensor in Voigt notation-->
		<xsd:attribute name="defaultC13" type="real64" use="required" />
		<!--defaultC14 => Default for the 14 component of the Elastic Stiffness Tensor in Voigt notation-->
		<xsd:attribute name="defaultC14" type="real64" use="required" />
		<!--defaultC15 => Default for the 15 component of the Elastic Stiffness Tensor in Voigt notation-->
		<xsd:attribute name="defaultC15" type="real64" use="required" />
		<!--defaultC16 => Default for the 16 component of the Elastic Stiffness Tensor in Voigt notation-->
		<xsd:attribute name="defaultC16" type="real64" use="required" />
		<!--defaultC21 => Default for the 21 component of the Elastic Stiffness Tensor in Voigt notation-->
		<xsd:attribute name="defaultC21" type="real64" use="required" />
		<!--defaultC22 => Default for the 22 component of the Elastic Stiffness Tensor in Voigt notation-->
		<xsd:attribute name="defaultC22" type="real64" use="required" />
		<!--defaultC23 => Default for the 23 component of the Elastic Stiffness Tensor in Voigt notation-->
		<xsd:attribute name="defaultC23" type="real64" use="required" />
		<!--defaultC24 => Default for the 24 component of the Elastic Stiffness Tensor in Voigt notation-->
		<xsd:attribute name="defaultC24" type="real64" use="required" />
		<!--defaultC25 => Default for the 25 component of the Elastic Stiffness Tensor in Voigt notation-->
		<xsd:attribute name="defaultC25" type="real64" use="required" />
		<!--defaultC26 => Default for the 26 component of the Elastic Stiffness Tensor in Voigt notation-->
		<xsd:attribute name="defaultC26" type="real64" use="required" />
		<!--defaultC31 => Default for the 31 component of the Elastic Stiffness Tensor in Voigt notation-->
		<xsd:attribute name="defaultC31" type="real64" use="required" />
		<!--defaultC32 => Default for the 32 component of the Elastic Stiffness Tensor in Voigt notation-->
		<xsd:attribute name="defaultC32" type="real64" use="required" />
		<!--defaultC33 => Default for the 33 component of the Elastic Stiffness Tensor in Voigt notation-->
		<xsd:attribute name="defaultC33" type="real64" use="required" />
		<!--defaultC34 => Default for the 34 component of the Elastic Stiffness Tensor in Voigt notation-->
		<xsd:attribute name="defaultC34" type="real64" use="required" />
		<!--defaultC35 => Default for the 35 component of the Elastic Stiffness Tensor in Voigt notation-->
		<xsd:attribute name="defaultC35" type="real64" use="required" />
		<!--defaultC36 => Default for the 36 component of the Elastic Stiffness Tensor in Voigt notation-->
		<xsd:attribute name="defaultC36" type="real64" use="required" />
		<!--defaultC41 => Default for the 41 component of the Elastic Stiffness Tensor in Voigt notation-->
		<xsd:attribute name="defaultC41" type="real64" use="required" />
		<!--defaultC42 => Default for the 42 component of the Elastic Stiffness Tensor in Voigt notation-->
		<xsd:attribute name="defaultC42" type="real64" use="required" />
		<!--defaultC43 => Default for the 43 component of the Elastic Stiffness Tensor in Voigt notation-->
		<xsd:attribute name="defaultC43" type="real64" use="required" />
		<!--defaultC44 => Default for the 44 component of the Elastic Stiffness Tensor in Voigt notation-->
		<xsd:attribute name="defaultC44" type="real64" use="required" />
		<!--defaultC45 => Default for the 45 component of the Elastic Stiffness Tensor in Voigt notation-->
		<xsd:attribute name="defaultC45" type="real64" use="required" />
		<!--defaultC46 => Default for the 46 component of the Elastic Stiffness Tensor in Voigt notation-->
		<xsd:attribute name="defaultC46" type="real64" use="required" />
		<!--defaultC51 => Default for the 51 component of the Elastic Stiffness Tensor in Voigt notation-->
		<xsd:attribute name="defaultC51" type="real64" use="required" />
		<!--defaultC52 => Default for the 52 component of the Elastic Stiffness Tensor in Voigt notation-->
		<xsd:attribute name="defaultC52" type="real64" use="required" />
		<!--defaultC53 => Default for the 53 component of the Elastic Stiffness Tensor in Voigt notation-->
		<xsd:attribute name="defaultC53" type="real64" use="required" />
		<!--defaultC54 => Default for the 54 component of the Elastic Stiffness Tensor in Voigt notation-->
		<xsd:attribute name="defaultC54" type="real64" use="required" />
		<!--defaultC55 => Default for the 55 component of the Elastic Stiffness Tensor in Voigt notation-->
		<xsd:attribute name="defaultC55" type="real64" use="required" />
		<!--defaultC56 => Default for the 56 component of the Elastic Stiffness Tensor in Voigt notation-->
		<xsd:attribute name="defaultC56" type="real64" use="required" />
		<!--defaultC61 => Default for the 61 component of the Elastic Stiffness Tensor in Voigt notation-->
		<xsd:attribute name="defaultC61" type="real64" use="required" />
		<!--defaultC62 => Default for the 62 component of the Elastic Stiffness Tensor in Voigt notation-->
		<xsd:attribute name="defaultC62" type="real64" use="required" />
		<!--defaultC63 => Default for the 63 component of the Elastic Stiffness Tensor in Voigt notation-->
		<xsd:attribute name="defaultC63" type="real64" use="required" />
		<!--defaultC64 => Default for the 64 component of the Elastic Stiffness Tensor in Voigt notation-->
		<xsd:attribute name="defaultC64" type="real64" use="required" />
		<!--defaultC65 => Default for the 65 component of the Elastic Stiffness Tensor in Voigt notation-->
		<xsd:attribute name="defaultC65" type="real64" use="required" />
		<!--defaultC66 => Default for the 66 component of the Elastic Stiffness Tensor in Voigt notation-->
		<xsd:attribute name="defaultC66" type="real64" use="required" />
		<!--defaultDensity => Default Material Density-->
		<xsd:attribute name="defaultDensity" type="real64" use="required" />
		<!--referencePressure => ReferencePressure-->
		<xsd:attribute name="referencePressure" type="real64" default="0" />
		<!--name => A name is required for any non-unique nodes-->
		<xsd:attribute name="name" type="string" use="required" />
	</xsd:complexType>
	<xsd:complexType name="PoroLinearElasticIsotropicType">
		<!--BiotCoefficient => Biot's coefficient-->
		<xsd:attribute name="BiotCoefficient" type="real64" default="0" />
		<!--compressibility => Fluid Compressibilty-->
		<xsd:attribute name="compressibility" type="real64" default="-1" />
		<!--defaultBulkModulus => Elastic Bulk Modulus Parameter-->
		<xsd:attribute name="defaultBulkModulus" type="real64" default="-1" />
		<!--defaultDensity => Default Material Density-->
		<xsd:attribute name="defaultDensity" type="real64" use="required" />
		<!--defaultPoissonRatio => Poisson's ratio-->
		<xsd:attribute name="defaultPoissonRatio" type="real64" default="-1" />
		<!--defaultShearModulus => Elastic Shear Modulus Parameter-->
		<xsd:attribute name="defaultShearModulus" type="real64" default="-1" />
		<!--defaultYoungsModulus => Elastic Young's Modulus.-->
		<xsd:attribute name="defaultYoungsModulus" type="real64" default="-1" />
		<!--referencePressure => ReferencePressure-->
		<xsd:attribute name="referencePressure" type="real64" default="0" />
		<!--name => A name is required for any non-unique nodes-->
		<xsd:attribute name="name" type="string" use="required" />
	</xsd:complexType>
	<xsd:complexType name="VanGenuchtenBakerRelativePermeabilityType">
		<!--gasOilRelPermExponentInv => Rel perm power law exponent inverse for the pair (gas phase, oil phase) at residual water saturation-->
		<xsd:attribute name="gasOilRelPermExponentInv" type="real64_array" default="0.5" />
		<!--gasOilRelPermMaxValue => Maximum rel perm value for the pair (gas phase, oil phase) at residual water saturation-->
		<xsd:attribute name="gasOilRelPermMaxValue" type="real64_array" default="0" />
		<!--phaseMinVolumeFraction => Minimum volume fraction value for each phase-->
		<xsd:attribute name="phaseMinVolumeFraction" type="real64_array" default="0" />
		<!--phaseNames => List of fluid phases-->
		<xsd:attribute name="phaseNames" type="string_array" use="required" />
		<!--waterOilRelPermExponentInv => Rel perm power law exponent inverse for the pair (water phase, oil phase) at residual gas saturation-->
		<xsd:attribute name="waterOilRelPermExponentInv" type="real64_array" default="0.5" />
		<!--waterOilRelPermMaxValue => Maximum rel perm value for the pair (water phase, oil phase) at residual gas saturation-->
		<xsd:attribute name="waterOilRelPermMaxValue" type="real64_array" default="0" />
		<!--name => A name is required for any non-unique nodes-->
		<xsd:attribute name="name" type="string" use="required" />
	</xsd:complexType>
	<xsd:complexType name="VanGenuchtenCapillaryPressureType">
		<!--capPressureEpsilon => Saturation at which the extremum capillary pressure is attained; used to avoid infinite capillary pressure values for saturations close to 0 and 1-->
		<xsd:attribute name="capPressureEpsilon" type="real64" default="1e-06" />
		<!--phaseCapPressureExponentInv => Inverse of capillary power law exponent for each phase-->
		<xsd:attribute name="phaseCapPressureExponentInv" type="real64_array" default="0.5" />
		<!--phaseCapPressureMultiplier => Entry pressure value for each phase-->
		<xsd:attribute name="phaseCapPressureMultiplier" type="real64_array" default="1" />
		<!--phaseMinVolumeFraction => Minimum volume fraction value for each phase-->
		<xsd:attribute name="phaseMinVolumeFraction" type="real64_array" default="0" />
		<!--phaseNames => List of fluid phases-->
		<xsd:attribute name="phaseNames" type="string_array" use="required" />
		<!--name => A name is required for any non-unique nodes-->
		<xsd:attribute name="name" type="string" use="required" />
	</xsd:complexType>
	<xsd:complexType name="ElementRegionsType">
		<xsd:choice minOccurs="0" maxOccurs="unbounded">
			<xsd:element name="CellElementRegion" type="CellElementRegionType" />
			<xsd:element name="FaceElementRegion" type="FaceElementRegionType" />
			<xsd:element name="WellElementRegion" type="WellElementRegionType" />
		</xsd:choice>
	</xsd:complexType>
	<xsd:complexType name="CellElementRegionType">
		<xsd:choice minOccurs="0" maxOccurs="unbounded" />
		<!--cellBlocks => (no description available)-->
		<xsd:attribute name="cellBlocks" type="string_array" default="" />
		<!--coarseningRatio => (no description available)-->
		<xsd:attribute name="coarseningRatio" type="real64" default="0" />
		<!--materialList => List of materials present in this region-->
		<xsd:attribute name="materialList" type="string_array" use="required" />
		<!--name => A name is required for any non-unique nodes-->
		<xsd:attribute name="name" type="string" use="required" />
	</xsd:complexType>
	<xsd:complexType name="FaceElementRegionType">
		<xsd:choice minOccurs="0" maxOccurs="unbounded" />
		<!--defaultAperture => The default aperture of for new faceElements.-->
		<xsd:attribute name="defaultAperture" type="real64" use="required" />
		<!--materialList => List of materials present in this region-->
		<xsd:attribute name="materialList" type="string_array" use="required" />
		<!--name => A name is required for any non-unique nodes-->
		<xsd:attribute name="name" type="string" use="required" />
	</xsd:complexType>
	<xsd:complexType name="WellElementRegionType">
		<xsd:choice minOccurs="0" maxOccurs="unbounded" />
		<!--materialList => List of materials present in this region-->
		<xsd:attribute name="materialList" type="string_array" use="required" />
		<!--name => A name is required for any non-unique nodes-->
		<xsd:attribute name="name" type="string" use="required" />
	</xsd:complexType>
	<xsd:complexType name="IncludedType">
		<xsd:choice minOccurs="0" maxOccurs="unbounded">
			<xsd:element name="File" type="FileType" />
		</xsd:choice>
	</xsd:complexType>
	<xsd:complexType name="FileType">
		<!--name => A name is required for any non-unique nodes-->
		<xsd:attribute name="name" type="string" use="required" />
	</xsd:complexType>
	<xsd:complexType name="ParametersType">
		<xsd:choice minOccurs="0" maxOccurs="unbounded">
			<xsd:element name="Parameter" type="ParameterType" />
		</xsd:choice>
	</xsd:complexType>
	<xsd:complexType name="ParameterType">
		<!--value => Input parameter definition for the preprocessor-->
		<xsd:attribute name="value" type="string" use="required" />
		<!--name => A name is required for any non-unique nodes-->
		<xsd:attribute name="name" type="string" use="required" />
	</xsd:complexType>
</xsd:schema><|MERGE_RESOLUTION|>--- conflicted
+++ resolved
@@ -747,7 +747,8 @@
 			<xsd:element name="LaplaceFEM" type="LaplaceFEMType" />
 			<xsd:element name="Poroelastic" type="PoroelasticType" />
 			<xsd:element name="Reservoir" type="ReservoirType" />
-			<xsd:element name="SinglePhaseFlow" type="SinglePhaseFlowType" />
+			<xsd:element name="SinglePhaseCellCentered" type="SinglePhaseCellCenteredType" />
+			<xsd:element name="SinglePhaseMimetic" type="SinglePhaseMimeticType" />
 			<xsd:element name="SinglePhaseWell" type="SinglePhaseWellType" />
 			<xsd:element name="SolidMechanicsLagrangianSSLE" type="SolidMechanicsLagrangianSSLEType" />
 			<xsd:element name="SolidMechanics_LagrangianFEM" type="SolidMechanics_LagrangianFEMType" />
@@ -772,11 +773,8 @@
 		<xsd:attribute name="gravityFlag" type="integer" use="required" />
 		<!--initialDt => Initial time-step value required by the solver to the event manager.-->
 		<xsd:attribute name="initialDt" type="real64" default="1e+99" />
-<<<<<<< HEAD
-=======
 		<!--inputFluxEstimate => Initial estimate of the input flux used only for residual scaling. This should be essentially equivalent to the input flux * dt.-->
 		<xsd:attribute name="inputFluxEstimate" type="real64" default="1" />
->>>>>>> 4034f043
 		<!--logLevel => Log level-->
 		<xsd:attribute name="logLevel" type="integer" default="0" />
 		<!--relPermName => Name of the relative permeability constitutive model to use-->
@@ -911,7 +909,7 @@
 		<!--name => A name is required for any non-unique nodes-->
 		<xsd:attribute name="name" type="string" use="required" />
 	</xsd:complexType>
-	<xsd:complexType name="SinglePhaseFlowType">
+	<xsd:complexType name="SinglePhaseCellCenteredType">
 		<xsd:choice minOccurs="0" maxOccurs="unbounded">
 			<xsd:element name="SystemSolverParameters" type="SystemSolverParametersType" maxOccurs="1" />
 		</xsd:choice>
@@ -925,11 +923,33 @@
 		<xsd:attribute name="gravityFlag" type="integer" use="required" />
 		<!--initialDt => Initial time-step value required by the solver to the event manager.-->
 		<xsd:attribute name="initialDt" type="real64" default="1e+99" />
-<<<<<<< HEAD
-=======
 		<!--inputFluxEstimate => Initial estimate of the input flux used only for residual scaling. This should be essentially equivalent to the input flux * dt.-->
 		<xsd:attribute name="inputFluxEstimate" type="real64" default="1" />
->>>>>>> 4034f043
+		<!--logLevel => Log level-->
+		<xsd:attribute name="logLevel" type="integer" default="0" />
+		<!--solidName => Name of solid constitutive object to use for this solver-->
+		<xsd:attribute name="solidName" type="string" use="required" />
+		<!--targetRegions => Allowable regions that the solver may be applied to. Note that this does not indicate that the solver will be applied to these regions, only that allocation will occur such that the solver may be applied to these regions. The decision about what regions this solver will beapplied to rests in the EventManager.-->
+		<xsd:attribute name="targetRegions" type="string_array" use="required" />
+		<!--name => A name is required for any non-unique nodes-->
+		<xsd:attribute name="name" type="string" use="required" />
+	</xsd:complexType>
+	<xsd:complexType name="SinglePhaseMimeticType">
+		<xsd:choice minOccurs="0" maxOccurs="unbounded">
+			<xsd:element name="SystemSolverParameters" type="SystemSolverParametersType" maxOccurs="1" />
+		</xsd:choice>
+		<!--cflFactor => Factor to apply to the `CFL condition <http://en.wikipedia.org/wiki/Courant-Friedrichs-Lewy_condition>`_ when calculating the maximum allowable time step. Values should be in the interval (0,1] -->
+		<xsd:attribute name="cflFactor" type="real64" default="0.5" />
+		<!--discretization => Name of discretization object to use for this solver.-->
+		<xsd:attribute name="discretization" type="string" use="required" />
+		<!--fluidName => Name of fluid constitutive object to use for this solver.-->
+		<xsd:attribute name="fluidName" type="string" use="required" />
+		<!--gravityFlag => Flag that enables/disables gravity-->
+		<xsd:attribute name="gravityFlag" type="integer" use="required" />
+		<!--initialDt => Initial time-step value required by the solver to the event manager.-->
+		<xsd:attribute name="initialDt" type="real64" default="1e+99" />
+		<!--inputFluxEstimate => Initial estimate of the input flux used only for residual scaling. This should be essentially equivalent to the input flux * dt.-->
+		<xsd:attribute name="inputFluxEstimate" type="real64" default="1" />
 		<!--logLevel => Log level-->
 		<xsd:attribute name="logLevel" type="integer" default="0" />
 		<!--solidName => Name of solid constitutive object to use for this solver-->
