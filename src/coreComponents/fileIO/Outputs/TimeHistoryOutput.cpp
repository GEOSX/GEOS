--- conflicted
+++ resolved
@@ -96,12 +96,8 @@
         metadata.setName( prefix + metadata.getName() );
       }
 
-<<<<<<< HEAD
       m_io.emplace_back( std::make_unique< HDFHistoryIO >( outputFile, static_cast<bool>( m_useMPIO ), metadata, m_recordCount ) );
-=======
-      m_io.emplace_back( std::make_unique< HDFHistoryIO >( outputFile, metadata, m_recordCount ) );
       m_io.back()->setLogLevel( this->getLogLevel() );
->>>>>>> 93f0252a
       hc.registerBufferProvider( collectorIdx, [this, idx = m_io.size() - 1]( localIndex count )
       {
         m_io[idx]->updateCollectingCount( count );
@@ -127,12 +123,8 @@
   if( MpiWrapper::commRank() == 0 )
   {
     HistoryMetadata timeMetadata = collector.getTimeMetaData();
-<<<<<<< HEAD
     m_io.emplace_back( std::make_unique< HDFHistoryIO >( outputFile, static_cast<bool>( m_useMPIO ), timeMetadata, m_recordCount, 1, 2, MPI_COMM_SELF ) );
-=======
-    m_io.emplace_back( std::make_unique< HDFHistoryIO >( outputFile, timeMetadata, m_recordCount, 1, 2, MPI_COMM_SELF ) );
     m_io.back()->setLogLevel( this->getLogLevel() );
->>>>>>> 93f0252a
     // We copy the back `idx` not to rely on possible future appends to `m_io`.
     collector.registerTimeBufferProvider( [this, idx = m_io.size() - 1]() { return m_io[idx]->getBufferHead(); } );
     m_io.back()->init( !freshInit );
@@ -152,11 +144,7 @@
     }
     MpiWrapper::barrier( MPI_COMM_GEOS );
     string const outputFile = joinPath( outputDirectory, m_filename );
-<<<<<<< HEAD
-    HDFFile( outputFile, (m_recordCount == 0), static_cast<bool>(m_useMPIO), MPI_COMM_GEOSX );
-=======
-    HDFFile( outputFile, (m_recordCount == 0), true, MPI_COMM_GEOS );
->>>>>>> 93f0252a
+    HDFFile( outputFile, (m_recordCount == 0), static_cast<bool>(m_useMPIO), MPI_COMM_GEOS );
   }
 
   DomainPartition & domain = this->getGroupByPath< DomainPartition >( "/Problem/domain" );
