/*
 * ------------------------------------------------------------------------------------------------------------
 * SPDX-License-Identifier: LGPL-2.1-only
 *
 * Copyright (c) 2016-2024 Lawrence Livermore National Security LLC
 * Copyright (c) 2018-2024 Total, S.A
 * Copyright (c) 2018-2024 The Board of Trustees of the Leland Stanford Junior University
<<<<<<< HEAD
 * Copyright (c) 2018-2024 Chevron
=======
 * Copyright (c) 2023-2024 Chevron
>>>>>>> fe987d81
 * Copyright (c) 2019-     GEOS/GEOSX Contributors
 * All rights reserved
 *
 * See top level LICENSE, COPYRIGHT, CONTRIBUTORS, NOTICE, and ACKNOWLEDGEMENTS files for details.
 * ------------------------------------------------------------------------------------------------------------
 */

#include "TimeHistoryOutput.hpp"

#include "fileIO/timeHistory/HDFFile.hpp"

#if defined(GEOS_USE_PYGEOSX)
#include "fileIO/python/PyHistoryOutputType.hpp"
#endif

namespace geos
{
using namespace dataRepository;

TimeHistoryOutput::TimeHistoryOutput( string const & name,
                                      Group * const parent ):
  OutputBase( name, parent ),
  m_collectorPaths( ),
  m_format( ),
  m_filename( ),
  m_recordCount( 0 ),
  m_io( )
{
  enableLogLevelInput();

  registerWrapper( viewKeys::timeHistoryOutputTargetString(), &m_collectorPaths ).
    setRTTypeName( rtTypes::CustomTypes::groupNameRefArray ).
    setInputFlag( InputFlags::REQUIRED ).
    setDescription( "A list of collectors from which to collect and output time history information." );

  registerWrapper( viewKeys::timeHistoryOutputFilenameString(), &m_filename ).
    setApplyDefaultValue( "TimeHistory" ).
    setInputFlag( InputFlags::OPTIONAL ).
    setDescription( "The filename to which to write time history output." );

  registerWrapper( viewKeys::timeHistoryOutputFormatString(), &m_format ).
    setApplyDefaultValue( "hdf" ).
    setInputFlag( InputFlags::OPTIONAL ).
    setDescription( "The output file format for time history output." );

  registerWrapper( viewKeys::timeHistoryRestartString(), &m_recordCount ).
    setApplyDefaultValue( 0 ).
    setInputFlag( InputFlags::FALSE ).
    setRestartFlags( RestartFlags::WRITE_AND_READ ).
    setDescription( "The current history record to be written, on restart from an earlier time allows use to remove invalid future history." );

}

void TimeHistoryOutput::initCollectorParallel( DomainPartition const & domain, HistoryCollection & collector )
{
  bool const freshInit = ( m_recordCount == 0 );

  string const outputDirectory = getOutputDirectory();
  string const outputFile = joinPath( outputDirectory, m_filename );

  auto registerBufferCalls = [&]( HistoryCollection & hc, string prefix = "" )
  {
    for( localIndex collectorIdx = 0; collectorIdx < hc.numCollectors(); ++collectorIdx )
    {
      HistoryMetadata metadata = hc.getMetaData( domain, collectorIdx );

      if( !prefix.empty() )
      {
        metadata.setName( prefix + metadata.getName() );
      }

      m_io.emplace_back( std::make_unique< HDFHistoryIO >( outputFile, metadata, m_recordCount ) );
      m_io.back()->setLogLevel( this->getLogLevel() );
      hc.registerBufferProvider( collectorIdx, [this, idx = m_io.size() - 1]( localIndex count )
      {
        m_io[idx]->updateCollectingCount( count );
        return m_io[idx]->getBufferHead();
      } );
      m_io.back()->init( !freshInit );
    }
  };

  registerBufferCalls( collector );
<<<<<<< HEAD
  MpiWrapper::barrier( MPI_COMM_GEOSX );
=======
  MpiWrapper::barrier( MPI_COMM_GEOS );
>>>>>>> fe987d81

  for( localIndex metaIdx = 0; metaIdx < collector.numMetaDataCollectors(); ++metaIdx )
  {
    registerBufferCalls( collector.getMetaDataCollector( metaIdx ), collector.getTargetName() + " " );
<<<<<<< HEAD
    MpiWrapper::barrier( MPI_COMM_GEOSX );
=======
    MpiWrapper::barrier( MPI_COMM_GEOS );
>>>>>>> fe987d81
  }

  // Do the time output last so its at the end of the m_io list, since writes are parallel
  // we need the rest of the collectors to share position in the list across the world comm

  // rank == 0 does time output for the collector
  if( MpiWrapper::commRank() == 0 )
  {
    HistoryMetadata timeMetadata = collector.getTimeMetaData();
    m_io.emplace_back( std::make_unique< HDFHistoryIO >( outputFile, timeMetadata, m_recordCount, 1, 2, MPI_COMM_SELF ) );
    m_io.back()->setLogLevel( this->getLogLevel() );
    // We copy the back `idx` not to rely on possible future appends to `m_io`.
    collector.registerTimeBufferProvider( [this, idx = m_io.size() - 1]() { return m_io[idx]->getBufferHead(); } );
    m_io.back()->init( !freshInit );
  }

  MpiWrapper::barrier( MPI_COMM_GEOS );
}

void TimeHistoryOutput::initializePostInitialConditionsPostSubGroups()
{
  {
    // check whether to truncate or append to the file up front so we don't have to bother during later accesses
    string const outputDirectory = getOutputDirectory();
    if( MpiWrapper::commRank( MPI_COMM_GEOS ) == 0 )
    {
      makeDirsForPath( outputDirectory );
    }
    MpiWrapper::barrier( MPI_COMM_GEOS );
    string const outputFile = joinPath( outputDirectory, m_filename );
    HDFFile( outputFile, (m_recordCount == 0), true, MPI_COMM_GEOS );
  }

  DomainPartition & domain = this->getGroupByPath< DomainPartition >( "/Problem/domain" );
  GEOS_LOG_LEVEL_BY_RANK( 3, GEOS_FMT( "TimeHistory: '{}' initializing data collectors.", this->getName() ) );
  for( auto collectorPath : m_collectorPaths )
  {
    try
    {
      HistoryCollection & collector = this->getGroupByPath< HistoryCollection >( collectorPath );
      collector.initializePostSubGroups();
      initCollectorParallel( domain, collector );
    }
    catch( std::exception const & e )
    {
      throw InputError( e, GEOS_FMT( "Error while reading {}:\n",
                                     getWrapperDataContext( viewKeys::timeHistoryOutputTargetString() ) ) );
    }
  }
}

void TimeHistoryOutput::setFileName( string const & root )
{
  m_filename = root;
}

void TimeHistoryOutput::reinit()
{
  m_recordCount = 0;
  m_io.clear();
  initializePostInitialConditionsPostSubGroups();
}

bool TimeHistoryOutput::execute( real64 const GEOS_UNUSED_PARAM( time_n ),
                                 real64 const GEOS_UNUSED_PARAM( dt ),
                                 integer const GEOS_UNUSED_PARAM( cycleNumber ),
                                 integer const GEOS_UNUSED_PARAM( eventCounter ),
                                 real64 const GEOS_UNUSED_PARAM( eventProgress ),
                                 DomainPartition & GEOS_UNUSED_PARAM( domain ) )
{
  GEOS_MARK_FUNCTION;
  localIndex newBuffered = m_io.front()->getBufferedCount( );
  for( auto & th_io : m_io )
  {
    th_io->write( );
  }
  m_recordCount += newBuffered;
  return false;
}

void TimeHistoryOutput::cleanup( real64 const time_n,
                                 integer const cycleNumber,
                                 integer const eventCounter,
                                 real64 const eventProgress,
                                 DomainPartition & domain )
{
  execute( time_n, 0.0, cycleNumber, eventCounter, eventProgress, domain );
<<<<<<< HEAD
  MpiWrapper::barrier( MPI_COMM_GEOSX );
=======
  MpiWrapper::barrier( MPI_COMM_GEOS );
>>>>>>> fe987d81
  // remove any unused trailing space reserved to write additional histories
  for( auto & th_io : m_io )
  {
    th_io->compressInFile();
  }
}

#if defined(GEOS_USE_PYGEOSX)
PyTypeObject * TimeHistoryOutput::getPythonType() const
{ return python::getPyHistoryOutputType(); }
#endif

REGISTER_CATALOG_ENTRY( OutputBase, TimeHistoryOutput, string const &, Group * const )
}<|MERGE_RESOLUTION|>--- conflicted
+++ resolved
@@ -5,11 +5,7 @@
  * Copyright (c) 2016-2024 Lawrence Livermore National Security LLC
  * Copyright (c) 2018-2024 Total, S.A
  * Copyright (c) 2018-2024 The Board of Trustees of the Leland Stanford Junior University
-<<<<<<< HEAD
- * Copyright (c) 2018-2024 Chevron
-=======
  * Copyright (c) 2023-2024 Chevron
->>>>>>> fe987d81
  * Copyright (c) 2019-     GEOS/GEOSX Contributors
  * All rights reserved
  *
@@ -93,20 +89,12 @@
   };
 
   registerBufferCalls( collector );
-<<<<<<< HEAD
-  MpiWrapper::barrier( MPI_COMM_GEOSX );
-=======
   MpiWrapper::barrier( MPI_COMM_GEOS );
->>>>>>> fe987d81
 
   for( localIndex metaIdx = 0; metaIdx < collector.numMetaDataCollectors(); ++metaIdx )
   {
     registerBufferCalls( collector.getMetaDataCollector( metaIdx ), collector.getTargetName() + " " );
-<<<<<<< HEAD
-    MpiWrapper::barrier( MPI_COMM_GEOSX );
-=======
     MpiWrapper::barrier( MPI_COMM_GEOS );
->>>>>>> fe987d81
   }
 
   // Do the time output last so its at the end of the m_io list, since writes are parallel
@@ -194,11 +182,7 @@
                                  DomainPartition & domain )
 {
   execute( time_n, 0.0, cycleNumber, eventCounter, eventProgress, domain );
-<<<<<<< HEAD
-  MpiWrapper::barrier( MPI_COMM_GEOSX );
-=======
   MpiWrapper::barrier( MPI_COMM_GEOS );
->>>>>>> fe987d81
   // remove any unused trailing space reserved to write additional histories
   for( auto & th_io : m_io )
   {
