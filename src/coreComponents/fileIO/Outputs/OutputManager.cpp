/*
 * ------------------------------------------------------------------------------------------------------------
 * SPDX-License-Identifier: LGPL-2.1-only
 *
 * Copyright (c) 2016-2024 Lawrence Livermore National Security LLC
 * Copyright (c) 2018-2024 TotalEnergies
 * Copyright (c) 2018-2024 The Board of Trustees of the Leland Stanford Junior University
 * Copyright (c) 2023-2024 Chevron
 * Copyright (c) 2019-     GEOS/GEOSX Contributors
 * All rights reserved
 *
 * See top level LICENSE, COPYRIGHT, CONTRIBUTORS, NOTICE, and ACKNOWLEDGEMENTS files for details.
 * ------------------------------------------------------------------------------------------------------------
 */

/**
 * @file OutputManager.cpp
 */

#include "OutputManager.hpp"
#include "SiloOutput.hpp"

namespace geos
{

using namespace dataRepository;

OutputManager::OutputManager( string const & name,
                              Group * const parent ):
  Group( name, parent )
{
  setInputFlags( InputFlags::REQUIRED );
}

OutputManager::~OutputManager()
{}



Group * OutputManager::createChild( string const & childKey, string const & childName )
{
<<<<<<< HEAD
  GEOS_LOG_RANK_0( "Adding Output: " << childKey << ", " << childName );
  std::unique_ptr< OutputBase > output = OutputBase::CatalogInterface::factory( childKey, getDataContext(),
                                                                                childName, this );
=======
  GEOS_LOG_RANK_0( GEOS_FMT( "{}: adding {} {}", getName(), childKey, childName ) );
  std::unique_ptr< OutputBase > output = OutputBase::CatalogInterface::factory( childKey, childName, this );
>>>>>>> 93f0252a
  return &this->registerGroup< OutputBase >( childName, std::move( output ) );
}


void OutputManager::expandObjectCatalogs()
{
  // During schema generation, register one of each type derived from OutputBase here
  for( auto & catalogIter: OutputBase::getCatalog() )
  {
    createChild( catalogIter.first, catalogIter.first );
  }
}

} /* namespace geos */<|MERGE_RESOLUTION|>--- conflicted
+++ resolved
@@ -39,14 +39,9 @@
 
 Group * OutputManager::createChild( string const & childKey, string const & childName )
 {
-<<<<<<< HEAD
-  GEOS_LOG_RANK_0( "Adding Output: " << childKey << ", " << childName );
-  std::unique_ptr< OutputBase > output = OutputBase::CatalogInterface::factory( childKey, getDataContext(),
-                                                                                childName, this );
-=======
   GEOS_LOG_RANK_0( GEOS_FMT( "{}: adding {} {}", getName(), childKey, childName ) );
-  std::unique_ptr< OutputBase > output = OutputBase::CatalogInterface::factory( childKey, childName, this );
->>>>>>> 93f0252a
+  std::unique_ptr< OutputBase > output =
+    OutputBase::CatalogInterface::factory( childKey, getDataContext(), childName, this );
   return &this->registerGroup< OutputBase >( childName, std::move( output ) );
 }
 
