--- conflicted
+++ resolved
@@ -90,11 +90,7 @@
 
   /// VTK output mode
   vtk::VTKOutputMode m_writeBinaryData = vtk::VTKOutputMode::BINARY;
-<<<<<<< HEAD
-  
-=======
 
->>>>>>> 38505d11
   /// VTK output region filter
   vtk::VTKRegionTypes m_outputRegionType = vtk::VTKRegionTypes::ALL;
 
