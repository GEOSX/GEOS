/*
 * ------------------------------------------------------------------------------------------------------------
 * SPDX-License-Identifier: LGPL-2.1-only
 *
 * Copyright (c) 2016-2024 Lawrence Livermore National Security LLC
 * Copyright (c) 2018-2024 TotalEnergies
 * Copyright (c) 2018-2024 The Board of Trustees of the Leland Stanford Junior University
 * Copyright (c) 2023-2024 Chevron
 * Copyright (c) 2019-     GEOS/GEOSX Contributors
 * All rights reserved
 *
 * See top level LICENSE, COPYRIGHT, CONTRIBUTORS, NOTICE, and ACKNOWLEDGEMENTS files for details.
 * ------------------------------------------------------------------------------------------------------------
 */

/**
 * @file VTKOutput.cpp
 */

#include "VTKOutput.hpp"
<<<<<<< HEAD
#include "fileIO/LogLevelsInfo.hpp"

=======
#include "common/MpiWrapper.hpp"
>>>>>>> 93f0252a

#if defined(GEOS_USE_PYGEOSX)
#include "fileIO/python/PyVTKOutputType.hpp"
#endif

namespace geos
{

using namespace dataRepository;

namespace logInfo
{
struct VTKOutputTimer : public OutputTimerBase
{
  std::string_view getDescription() const override { return "VTK output timing"; }
};
}

logInfo::OutputTimerBase const & VTKOutput::getTimerCategory() const
{
  static logInfo::VTKOutputTimer timer;
  return timer;
}

VTKOutput::VTKOutput( string const & name,
                      Group * const parent ):
  OutputBase( name, parent ),
  m_plotFileRoot( name ),
  m_writeFaceMesh(),
  m_plotLevel(),
  m_onlyPlotSpecifiedFieldNames(),
  m_fieldNames(),
  m_levelNames(),
  m_writer( getOutputDirectory() + '/' + m_plotFileRoot )
{
  enableLogLevelInput();

  registerWrapper( viewKeysStruct::plotFileRoot, &m_plotFileRoot ).
    setDefaultValue( m_plotFileRoot ).
    setInputFlag( InputFlags::OPTIONAL ).
    setDescription( "Name of the root file for this output." );

  registerWrapper( viewKeysStruct::writeFEMFaces, &m_writeFaceMesh ).
    setInputFlag( InputFlags::OPTIONAL ).
    setDescription( "" );

  registerWrapper( viewKeysStruct::plotLevel, &m_plotLevel ).
    setApplyDefaultValue( 1 ).
    setInputFlag( InputFlags::OPTIONAL ).
    setDescription( "Level detail plot. Only fields with lower of equal plot level will be output." );

  registerWrapper( viewKeysStruct::numberOfTargetProcesses, &m_numberOfTargetProcesses ).
    setApplyDefaultValue( MpiWrapper::commSize() ).
    setInputFlag( InputFlags::OPTIONAL ).
    setDescription( "Number of output aggregate files to be written." );

  registerWrapper( viewKeysStruct::writeGhostCells, &m_writeGhostCells ).
    setApplyDefaultValue( 0 ).
    setInputFlag( InputFlags::OPTIONAL ).
    setDescription( "Should the vtk files contain the ghost cells or not." );

  registerWrapper( viewKeysStruct::writeFaceElementsAs3D, &m_writeFaceElementsAs3D ).
    setApplyDefaultValue( 0 ).
    setInputFlag( InputFlags::OPTIONAL ).
    setDescription( "Should the face elements be written as 3d volumes or not." );

  registerWrapper( viewKeysStruct::onlyPlotSpecifiedFieldNames, &m_onlyPlotSpecifiedFieldNames ).
    setApplyDefaultValue( 0 ).
    setInputFlag( InputFlags::OPTIONAL ).
    setDescription(
    "If this flag is equal to 1, then we only plot the fields listed in `fieldNames`. Otherwise, we plot all the fields with the required `plotLevel`, plus the fields listed in `fieldNames`" );

  registerWrapper( viewKeysStruct::fieldNames, &m_fieldNames ).
    setRTTypeName( rtTypes::CustomTypes::groupNameRefArray ).
    setInputFlag( InputFlags::OPTIONAL ).
    setDescription( "Names of the fields to output. If this attribute is specified, GEOS outputs all the fields specified by the user, regardless of their `plotLevel`" );

  registerWrapper( viewKeysStruct::levelNames, &m_levelNames ).
    setInputFlag( InputFlags::OPTIONAL ).
    setDescription( "Names of mesh levels to output." );

  registerWrapper( viewKeysStruct::binaryString, &m_writeBinaryData ).
    setApplyDefaultValue( m_writeBinaryData ).
    setInputFlag( InputFlags::OPTIONAL ).
    setDescription( "Output data format.  Valid options: ``" + EnumStrings< vtk::VTKOutputMode >::concat( "``, ``" ) + "``" );

  registerWrapper( viewKeysStruct::outputRegionTypeString, &m_outputRegionType ).
    setApplyDefaultValue( m_outputRegionType ).
    setInputFlag( InputFlags::OPTIONAL ).
    setDescription( "Output region types.  Valid options: ``" + EnumStrings< vtk::VTKRegionTypes >::concat( "``, ``" ) + "``" );

  addLogLevel< logInfo::OutputEvents >();
}

VTKOutput::~VTKOutput()
{}

void VTKOutput::postInputInitialization()
{
  m_writer.setOutputLocation( getOutputDirectory(), m_plotFileRoot );
  m_writer.setFieldNames( m_fieldNames.toViewConst() );
  m_writer.setLevelNames( m_levelNames.toViewConst() );
  m_writer.setOnlyPlotSpecifiedFieldNamesFlag( m_onlyPlotSpecifiedFieldNames );

  GEOS_ERROR_IF_LT_MSG( m_numberOfTargetProcesses, 1,
                        GEOS_FMT( "{}: processes count cannot be less than 1.",
                                  getWrapperDataContext( viewKeysStruct::numberOfTargetProcesses ) ) );
  GEOS_ERROR_IF_GT_MSG( m_numberOfTargetProcesses, MpiWrapper::commSize(),
                        GEOS_FMT( "{}: processes count cannot exceed the launched ranks count.",
                                  getWrapperDataContext( viewKeysStruct::numberOfTargetProcesses ) ) );
  m_writer.setNumberOfTargetProcesses( m_numberOfTargetProcesses );

  string const fieldNamesString = viewKeysStruct::fieldNames;
  string const onlyPlotSpecifiedFieldNamesString = viewKeysStruct::onlyPlotSpecifiedFieldNames;

  GEOS_THROW_IF( ( m_onlyPlotSpecifiedFieldNames != 0 ) && m_fieldNames.empty(),
                 GEOS_FMT( "{} `{}`: the flag `{}` is different from zero, but `{}` is empty, which is inconsistent",
                           catalogName(), getDataContext(),
                           onlyPlotSpecifiedFieldNamesString, fieldNamesString ),
                 InputError );

  GEOS_LOG_RANK_0_IF( !m_fieldNames.empty() && ( m_onlyPlotSpecifiedFieldNames != 0 ),
                      GEOS_FMT(
                        "{} `{}`: found {} fields to plot in `{}`. These fields will be output regardless of the `plotLevel` specified by the user. No other field will be output.",
                        catalogName(), getDataContext(),
                        std::to_string( m_fieldNames.size() ), fieldNamesString ) );

  GEOS_LOG_RANK_0_IF( !m_fieldNames.empty() && ( m_onlyPlotSpecifiedFieldNames == 0 ),
                      GEOS_FMT(
                        "{} `{}`: found {} fields to plot in `{}`, in addition to all fields with `plotLevel` smaller or equal to {}.",
                        catalogName(), getDataContext(),
                        std::to_string( m_fieldNames.size() ), fieldNamesString, m_plotLevel ) );

  GEOS_ERROR_IF( m_writeFaceElementsAs3D, GEOS_FMT( "{} `{}`: 3D vtk plot of faceElements is not yet supported.",
                                                    catalogName(), getDataContext() ) );
}


void VTKOutput::setPlotFileRoot( string const & root )
{
  m_plotFileRoot = root;
}


void VTKOutput::reinit()
{
  m_writer.clearData();
}

bool VTKOutput::execute( real64 const time_n,
                         real64 const dt,
                         integer const cycleNumber,
                         integer const GEOS_UNUSED_PARAM( eventCounter ),
                         real64 const GEOS_UNUSED_PARAM ( eventProgress ),
                         DomainPartition & domain )
{
<<<<<<< HEAD
  GEOS_LOG_LEVEL_INFO( logInfo::OutputEvents, GEOS_FMT( "{}: writing {} at time {} s (cycle number {})", getName(), m_fieldNames, time_n + dt, cycleNumber ));

  m_writer.setWriteGhostCells( m_writeGhostCells );
  m_writer.setWriteFaceElementsAs3D ( m_writeFaceElementsAs3D );
  m_writer.setOutputMode( m_writeBinaryData );
  m_writer.setOutputRegionType( m_outputRegionType );
  m_writer.setPlotLevel( m_plotLevel );
  m_writer.write( time_n, cycleNumber, domain );
=======
  GEOS_MARK_FUNCTION;

  GEOS_LOG_LEVEL_RANK_0( 2, GEOS_FMT( "{}: writing {} at time {} s (cycle number {})", getName(), m_fieldNames, time_n + dt, cycleNumber ));

  {
    Timer timer( m_outputTimer );

    m_writer.setWriteGhostCells( m_writeGhostCells );
    m_writer.setWriteFaceElementsAs3D ( m_writeFaceElementsAs3D );
    m_writer.setOutputMode( m_writeBinaryData );
    m_writer.setOutputRegionType( m_outputRegionType );
    m_writer.setPlotLevel( m_plotLevel );
    m_writer.write( time_n, cycleNumber, domain );
  }
>>>>>>> 93f0252a

  return false;
}

#if defined(GEOS_USE_PYGEOSX)
PyTypeObject * VTKOutput::getPythonType() const
{
  return python::getPyVTKOutputType();
}
#endif

REGISTER_CATALOG_ENTRY( OutputBase, VTKOutput, string const &, Group * const )
} /* namespace geos */<|MERGE_RESOLUTION|>--- conflicted
+++ resolved
@@ -18,12 +18,8 @@
  */
 
 #include "VTKOutput.hpp"
-<<<<<<< HEAD
 #include "fileIO/LogLevelsInfo.hpp"
-
-=======
 #include "common/MpiWrapper.hpp"
->>>>>>> 93f0252a
 
 #if defined(GEOS_USE_PYGEOSX)
 #include "fileIO/python/PyVTKOutputType.hpp"
@@ -180,21 +176,8 @@
                          real64 const GEOS_UNUSED_PARAM ( eventProgress ),
                          DomainPartition & domain )
 {
-<<<<<<< HEAD
-  GEOS_LOG_LEVEL_INFO( logInfo::OutputEvents, GEOS_FMT( "{}: writing {} at time {} s (cycle number {})", getName(), m_fieldNames, time_n + dt, cycleNumber ));
-
-  m_writer.setWriteGhostCells( m_writeGhostCells );
-  m_writer.setWriteFaceElementsAs3D ( m_writeFaceElementsAs3D );
-  m_writer.setOutputMode( m_writeBinaryData );
-  m_writer.setOutputRegionType( m_outputRegionType );
-  m_writer.setPlotLevel( m_plotLevel );
-  m_writer.write( time_n, cycleNumber, domain );
-=======
-  GEOS_MARK_FUNCTION;
-
-  GEOS_LOG_LEVEL_RANK_0( 2, GEOS_FMT( "{}: writing {} at time {} s (cycle number {})", getName(), m_fieldNames, time_n + dt, cycleNumber ));
-
   {
+    GEOS_LOG_LEVEL_INFO( logInfo::OutputEvents, GEOS_FMT( "{}: writing {} at time {} s (cycle number {})", getName(), m_fieldNames, time_n + dt, cycleNumber ));
     Timer timer( m_outputTimer );
 
     m_writer.setWriteGhostCells( m_writeGhostCells );
@@ -204,7 +187,6 @@
     m_writer.setPlotLevel( m_plotLevel );
     m_writer.write( time_n, cycleNumber, domain );
   }
->>>>>>> 93f0252a
 
   return false;
 }
