/*
 * ------------------------------------------------------------------------------------------------------------
 * SPDX-License-Identifier: LGPL-2.1-only
 *
 * Copyright (c) 2018-2020 Lawrence Livermore National Security LLC
 * Copyright (c) 2018-2020 The Board of Trustees of the Leland Stanford Junior University
 * Copyright (c) 2018-2020 TotalEnergies
 * Copyright (c) 2019-     GEOSX Contributors
 * All rights reserved
 *
 * See top level LICENSE, COPYRIGHT, CONTRIBUTORS, NOTICE, and ACKNOWLEDGEMENTS files for details.
 * ------------------------------------------------------------------------------------------------------------
 */

/**
 * @file VTKOutput.cpp
 */

#include "VTKOutput.hpp"


#if defined(GEOSX_USE_PYGEOSX)
#include "fileIO/python/PyVTKOutputType.hpp"
#endif

namespace geos
{

using namespace dataRepository;

VTKOutput::VTKOutput( string const & name,
                      Group * const parent ):
  OutputBase( name, parent ),
  m_plotFileRoot( name ),
  m_writeFaceMesh(),
  m_plotLevel(),
  m_onlyPlotSpecifiedFieldNames(),
  m_fieldNames(),
  m_levelNames(),
  m_writer( getOutputDirectory() + '/' + m_plotFileRoot )
{
  registerWrapper( viewKeysStruct::plotFileRoot, &m_plotFileRoot ).
    setDefaultValue( m_plotFileRoot ).
    setInputFlag( InputFlags::OPTIONAL ).
    setDescription( "Name of the root file for this output." );

  registerWrapper( viewKeysStruct::writeFEMFaces, &m_writeFaceMesh ).
    setInputFlag( InputFlags::OPTIONAL ).
    setDescription( "" );

  registerWrapper( viewKeysStruct::plotLevel, &m_plotLevel ).
    setApplyDefaultValue( 1 ).
    setInputFlag( InputFlags::OPTIONAL ).
    setDescription( "Level detail plot. Only fields with lower of equal plot level will be output." );

  registerWrapper( viewKeysStruct::writeGhostCells, &m_writeGhostCells ).
    setApplyDefaultValue( 0 ).
    setInputFlag( InputFlags::OPTIONAL ).
    setDescription( "Should the vtk files contain the ghost cells or not." );

  registerWrapper( viewKeysStruct::writeFaceElementsAs3D, &m_writeFaceElementsAs3D ).
    setApplyDefaultValue( 0 ).
    setInputFlag( InputFlags::OPTIONAL ).
    setDescription( "Should the face elements be written as 3d volumes or not." );

  registerWrapper( viewKeysStruct::onlyPlotSpecifiedFieldNames, &m_onlyPlotSpecifiedFieldNames ).
    setApplyDefaultValue( 0 ).
    setInputFlag( InputFlags::OPTIONAL ).
    setDescription(
    "If this flag is equal to 1, then we only plot the fields listed in `fieldNames`. Otherwise, we plot all the fields with the required `plotLevel`, plus the fields listed in `fieldNames`" );

  registerWrapper( viewKeysStruct::fieldNames, &m_fieldNames ).
    setRTTypeName( rtTypes::CustomTypes::groupNameRefArray ).
    setInputFlag( InputFlags::OPTIONAL ).
    setDescription( "Names of the fields to output. If this attribute is specified, GEOSX outputs all the fields specified by the user, regardless of their `plotLevel`" );

  registerWrapper( viewKeysStruct::levelNames, &m_levelNames ).
    setInputFlag( InputFlags::OPTIONAL ).
    setDescription( "Names of mesh levels to output." );

  registerWrapper( viewKeysStruct::binaryString, &m_writeBinaryData ).
    setApplyDefaultValue( m_writeBinaryData ).
    setInputFlag( InputFlags::OPTIONAL ).
    setDescription( "Output data format.  Valid options: ``" + EnumStrings< vtk::VTKOutputMode >::concat( "``, ``" ) + "``" );

  registerWrapper( viewKeysStruct::outputRegionTypeString, &m_outputRegionType ).
    setApplyDefaultValue( m_outputRegionType ).
    setInputFlag( InputFlags::OPTIONAL ).
    setDescription( "Output region types.  Valid options: ``" + EnumStrings< vtk::VTKRegionTypes >::concat( "``, ``" ) + "``" );
}

VTKOutput::~VTKOutput()
{}

void VTKOutput::postProcessInput()
{
  m_writer.setOutputLocation( getOutputDirectory(), m_plotFileRoot );
  m_writer.setFieldNames( m_fieldNames.toViewConst() );
  m_writer.setLevelNames( m_levelNames.toViewConst() );
  m_writer.setOnlyPlotSpecifiedFieldNamesFlag( m_onlyPlotSpecifiedFieldNames );

  string const fieldNamesString = viewKeysStruct::fieldNames;
  string const onlyPlotSpecifiedFieldNamesString = viewKeysStruct::onlyPlotSpecifiedFieldNames;

  GEOS_THROW_IF( ( m_onlyPlotSpecifiedFieldNames != 0 ) && m_fieldNames.empty(),
                 GEOS_FMT( "{} `{}`: the flag `{}` is different from zero, but `{}` is empty, which is inconsistent",
                           catalogName(), getDataContext(),
                           onlyPlotSpecifiedFieldNamesString, fieldNamesString ),
                 InputError );

  GEOS_LOG_RANK_0_IF( !m_fieldNames.empty() && ( m_onlyPlotSpecifiedFieldNames != 0 ),
                      GEOS_FMT(
                        "{} `{}`: found {} fields to plot in `{}`. These fields will be output regardless of the `plotLevel` specified by the user. No other field will be output.",
                        catalogName(), getDataContext(),
                        std::to_string( m_fieldNames.size() ), fieldNamesString ) );

  GEOS_LOG_RANK_0_IF( !m_fieldNames.empty() && ( m_onlyPlotSpecifiedFieldNames == 0 ),
                      GEOS_FMT(
                        "{} `{}`: found {} fields to plot in `{}`, in addition to all fields with `plotLevel` smaller or equal to {}.",
                        catalogName(), getDataContext(),
                        std::to_string( m_fieldNames.size() ), fieldNamesString, m_plotLevel ) );

<<<<<<< HEAD
  appendLogLevelDescription( "logLevel >= 1", "Print field name and cycle number during execution" );
=======
  GEOS_ERROR_IF( m_writeFaceElementsAs3D, GEOS_FMT( "{} `{}`: 3D vtk plot of faceElements is not yet supported.",
                                                    catalogName(), getDataContext() ) );
>>>>>>> 3bf12d21
}


void VTKOutput::setPlotFileRoot( string const & root )
{
  m_plotFileRoot = root;
}


void VTKOutput::reinit()
{
  m_writer.clearData();
}

bool VTKOutput::execute( real64 const time_n,
                         real64 const dt,
                         integer const cycleNumber,
                         integer const GEOS_UNUSED_PARAM( eventCounter ),
                         real64 const GEOS_UNUSED_PARAM ( eventProgress ),
                         DomainPartition & domain )
{
  GEOS_LOG_LEVEL_RANK_0( 1, GEOS_FMT( "{}: writing {} at time {} s (cycle number {})", getName(), m_fieldNames, time_n + dt, cycleNumber ));

  m_writer.setWriteGhostCells( m_writeGhostCells );
  m_writer.setWriteFaceElementsAs3D ( m_writeFaceElementsAs3D );
  m_writer.setOutputMode( m_writeBinaryData );
  m_writer.setOutputRegionType( m_outputRegionType );
  m_writer.setPlotLevel( m_plotLevel );
  m_writer.write( time_n, cycleNumber, domain );

  return false;
}

#if defined(GEOSX_USE_PYGEOSX)
PyTypeObject * VTKOutput::getPythonType() const
{
  return python::getPyVTKOutputType();
}
#endif

REGISTER_CATALOG_ENTRY( OutputBase, VTKOutput, string const &, Group * const )
} /* namespace geos */<|MERGE_RESOLUTION|>--- conflicted
+++ resolved
@@ -120,12 +120,10 @@
                         catalogName(), getDataContext(),
                         std::to_string( m_fieldNames.size() ), fieldNamesString, m_plotLevel ) );
 
-<<<<<<< HEAD
   appendLogLevelDescription( "logLevel >= 1", "Print field name and cycle number during execution" );
-=======
+
   GEOS_ERROR_IF( m_writeFaceElementsAs3D, GEOS_FMT( "{} `{}`: 3D vtk plot of faceElements is not yet supported.",
                                                     catalogName(), getDataContext() ) );
->>>>>>> 3bf12d21
 }
 
 
