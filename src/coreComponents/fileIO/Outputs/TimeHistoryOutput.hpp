--- conflicted
+++ resolved
@@ -110,11 +110,7 @@
    * @return Return PyHistoryOutput type.
    */
 #if defined(GEOSX_USE_PYGEOSX)
-<<<<<<< HEAD
-  virtual PyTypeObject * getPythonType() const;
-=======
   virtual PyTypeObject * getPythonType() const override;
->>>>>>> e7b071ea
 #endif
 
 private:
