--- conflicted
+++ resolved
@@ -93,24 +93,8 @@
     }
     else // relative objectPaths use relative lookup identical to fieldSpecification to make xml input spec easier
     {
-<<<<<<< HEAD
       std::vector< string > targetTokens = stringutilities::tokenize( objectPath, "/" );
       localIndex targetTokenLength = LvArray::integerConversion< localIndex >( targetTokens.size() );
-=======
-      bool bodyFound = false;
-      domain.forMeshBodies( [&]( MeshBody const & meshBody )
-      {
-        if( meshBody.getName()==targetTokens[0] )
-        {
-          bodyFound=true;
-        }
-      } );
-
-      GEOS_ERROR_IF( !bodyFound,
-                     GEOS_FMT( "MeshBody ({}) is specified, but not found.",
-                               targetTokens[0] ) );
-    }
->>>>>>> bbf2bef6
 
       dataRepository::Group const * targetGroup = nullptr;
       int const numMeshBodies = domain.getMeshBodies().numSubGroups();
@@ -136,22 +120,10 @@
           }
         } );
 
-<<<<<<< HEAD
-        GEOSX_ERROR_IF( !bodyFound,
-                        GEOSX_FMT( "MeshBody ({}) is specified, but not found.",
-                                   targetTokens[0] ) );
-      }
-=======
-        GEOS_ERROR_IF( !levelFound,
-                       GEOS_FMT( "MeshLevel ({}) is specified, but not found.",
-                                 targetTokens[1] ) );
-      }
-    }
-    else if( !meshBody.getMeshLevels().hasGroup< MeshLevel >( targetTokens[1] ) )
-    {
-      //GEOS_LOG_RANK_0( "In TimeHistoryCollection.hpp, Mesh Level Discretization not specified, "
-      //                  "using baseDiscretizationString()." );
->>>>>>> bbf2bef6
+        GEOS_ERROR_IF( !bodyFound,
+                       GEOS_FMT( "MeshBody ({}) is specified, but not found.",
+                                 targetTokens[0] ) );
+      }
 
 
 
