/*
 * ------------------------------------------------------------------------------------------------------------
 * SPDX-License-Identifier: LGPL-2.1-only
 *
 * Copyright (c) 2018-2020 Lawrence Livermore National Security LLC
 * Copyright (c) 2018-2020 The Board of Trustees of the Leland Stanford Junior University
 * Copyright (c) 2018-2020 TotalEnergies
 * Copyright (c) 2020-     GEOSX Contributors
 * All rights reserved
 *
 * See top level LICENSE, COPYRIGHT, CONTRIBUTORS, NOTICE, and ACKNOWLEDGEMENTS files for details.
 * ------------------------------------------------------------------------------------------------------------
 */

#include "HistoryCollectionBase.hpp"

namespace geosx
{

void HistoryCollectionBase::initializePostSubGroups()
{
  m_bufferProviders.resize( m_collectionCount );
}

localIndex HistoryCollectionBase::numCollectors() const
{
  return m_collectionCount;
}

void HistoryCollectionBase::registerBufferProvider( localIndex collectionIdx,
                                                    BufferProvider bufferProvider )
{
  GEOSX_ERROR_IF( collectionIdx < 0 || collectionIdx >= this->numCollectors(), "Invalid collection index specified." );
  m_bufferProviders[collectionIdx] = bufferProvider;
}

HistoryCollection & HistoryCollectionBase::getMetaDataCollector( localIndex metaIdx )
{
  GEOSX_ASSERT_MSG( metaIdx >= 0 && metaIdx < numMetaDataCollectors(), "Requesting nonexistent meta collector index." );
  return *m_metaDataCollectors[ metaIdx ].get( );
}

HistoryMetadata HistoryCollectionBase::getTimeMetaData() const
{
  return HistoryMetadata( this->getTargetName() + " Time", 1, std::type_index( typeid( real64 ) ) );
}

void HistoryCollectionBase::registerTimeBufferProvider( TimeBufferProvider timeBufferProvider )
{
  m_timeBufferProvider = timeBufferProvider;
}

bool HistoryCollectionBase::execute( real64 const time_n,
                                     real64 const dt,
                                     integer const cycleNumber,
                                     integer const eventCounter,
                                     real64 const eventProgress,
                                     DomainPartition & domain )
{
  for( localIndex collectionIdx = 0; collectionIdx < numCollectors(); ++collectionIdx )
  {
    // std::function defines the == and =! comparable against nullptr_t to check the
    // function pointer is actually assigned (an error would be thrown on the call attempt even so)
    GEOSX_ERROR_IF( m_bufferProviders[collectionIdx] == nullptr,
                    "History collection buffer retrieval function is unassigned, did you declare a related TimeHistoryOutput event?" );
    // using GEOSX_ERROR_IF_EQ caused type issues since the values are used in streams
    this->updateSetsIndices( domain );
    HistoryMetadata hmd = this->getMetaData( domain, collectionIdx );
    buffer_unit_type * buffer = m_bufferProviders[collectionIdx]( hmd.size( 0 ) );
    collect( domain, collectionIdx, buffer );
  }
  for( auto & metaCollector: m_metaDataCollectors )
  {
    metaCollector->execute( time_n, dt, cycleNumber, eventCounter, eventProgress, domain );
  }
  int rank = MpiWrapper::commRank();
  if( rank == 0 && m_timeBufferProvider )
  {
    buffer_unit_type * timeBuffer = m_timeBufferProvider();
    memcpy( timeBuffer, &time_n, sizeof( time_n ) );
  }
  return false;
}

dataRepository::Group const * HistoryCollectionBase::getTargetObject( DomainPartition const & domain, string const & objectPath ) const
{
  try
  {
<<<<<<< HEAD
    // absolute objectPaths can be used to target anything in the data repo that is packable
    if( objectPath[0] == '/' )
    {
      return &Group::getGroupByPath( objectPath );
=======
    return &Group::getGroupByPath( objectPath );
  }
  else // relative objectPaths use relative lookup identical to fieldSpecification to make xml input spec easier
  {
    std::vector< string > targetTokens = stringutilities::tokenize( objectPath, "/" );
    localIndex targetTokenLength = LvArray::integerConversion< localIndex >( targetTokens.size() );

    dataRepository::Group const * targetGroup = nullptr;
    int const numMeshBodies = domain.getMeshBodies().numSubGroups();


    if( numMeshBodies==1 )
    {
      string const singleMeshBodyName = domain.getMeshBody( 0 ).getName();
      if( targetTokens[0] != singleMeshBodyName )
      {
        ++targetTokenLength;
        targetTokens.insert( targetTokens.begin(), singleMeshBodyName );
      }
>>>>>>> de326228
    }
    else // relative objectPaths use relative lookup identical to fieldSpecification to make xml input spec easier
    {
      string_array targetTokens = stringutilities::tokenize( objectPath, "/" );
      localIndex targetTokenLength = LvArray::integerConversion< localIndex >( targetTokens.size() );

      dataRepository::Group const * targetGroup = nullptr;
      int const numMeshBodies = domain.getMeshBodies().numSubGroups();


      if( numMeshBodies==1 )
      {
<<<<<<< HEAD
        string const singleMeshBodyName = domain.getMeshBody( 0 ).getName();
        if( targetTokens[0] != singleMeshBodyName )
        {
          ++targetTokenLength;
          targetTokens.insert( 0, &singleMeshBodyName, (&singleMeshBodyName)+1 );
        }
=======
        ++targetTokenLength;
        targetTokens.insert( targetTokens.begin()+1, singleMeshLevelName );
>>>>>>> de326228
      }
      else
      {
        bool bodyFound = false;
        domain.forMeshBodies( [&]( MeshBody const & meshBody )
        {
          if( meshBody.getName()==targetTokens[0] )
          {
            bodyFound=true;
          }
        } );

        GEOSX_ERROR_IF( !bodyFound,
                        GEOSX_FMT( "MeshBody ({}) is specified, but not found.",
                                   targetTokens[0] ) );
      }

<<<<<<< HEAD
=======
      string const baseMeshLevelName = MeshBody::groupStructKeys::baseDiscretizationString();
      ++targetTokenLength;
      targetTokens.insert( targetTokens.begin()+1, baseMeshLevelName );
    }
>>>>>>> de326228


      string const meshBodyName = targetTokens[0];
      MeshBody const & meshBody = domain.getMeshBody( meshBodyName );

      // set mesh level in path
      localIndex const numMeshLevels = meshBody.getMeshLevels().numSubGroups();
      if( numMeshLevels==1 )
      {
        string const singleMeshLevelName = meshBody.getMeshLevels().getGroup< MeshLevel >( 0 ).getName();
        if( targetTokens[1] != singleMeshLevelName )
        {
          ++targetTokenLength;
          targetTokens.insert( 1, &singleMeshLevelName, (&singleMeshLevelName)+1 );
        }
        else
        {
          bool levelFound = false;
          meshBody.forMeshLevels( [&]( MeshLevel const & meshLevel )
          {
            if( meshLevel.getName()==targetTokens[1] )
            {
              levelFound=true;
            }
          } );

          GEOSX_ERROR_IF( !levelFound,
                          GEOSX_FMT( "MeshLevel ({}) is specified, but not found.",
                                     targetTokens[1] ) );
        }
      }
      else if( !meshBody.getMeshLevels().hasGroup< MeshLevel >( targetTokens[1] ) )
      {
        //GEOSX_LOG_RANK_0( "In TimeHistoryCollection.hpp, Mesh Level Discretization not specified, "
        //                  "using baseDiscretizationString()." );

        string const baseMeshLevelName = MeshBody::groupStructKeys::baseDiscretizationString();
        ++targetTokenLength;
        targetTokens.insert( 1, &baseMeshLevelName, (&baseMeshLevelName)+1 );
      }

      string meshLevelName = targetTokens[1];
      MeshLevel const & meshLevel = meshBody.getMeshLevel( meshLevelName );
      targetGroup = &meshLevel;


      if( targetTokens[2]== MeshLevel::groupStructKeys::elemManagerString() )
      {
        ElementRegionManager const & elemRegionManager = meshLevel.getElemManager();
        string const elemRegionName = targetTokens[3];
        ElementRegionBase const & elemRegion = elemRegionManager.getRegion( elemRegionName );
        string const elemSubRegionName = targetTokens[4];
        ElementSubRegionBase const & elemSubRegion = elemRegion.getSubRegion( elemSubRegionName );
        targetGroup = &elemSubRegion;
      }
      else
      {
        for( localIndex pathLevel = 2; pathLevel < targetTokenLength; ++pathLevel )
        {
          dataRepository::Group const * const childGroup = targetGroup->getGroupPointer( targetTokens[pathLevel] );
          if( childGroup != nullptr )
          {
            targetGroup=childGroup;
          }
          else
          {
            GEOSX_THROW( targetTokens[pathLevel] << " not found in path " <<
                         objectPath << std::endl <<
                         "Children available in " <<
                         stringutilities::join( targetTokens.begin(),
                                                targetTokens.begin()+pathLevel,
                                                '/' ) <<
                         ": " << targetGroup->dumpChildrenName(),
                         std::domain_error );
          }
        }
      }
      return targetGroup;
    }
  }
  catch( std::domain_error const & e )
  {
    throw std::domain_error( "\n***** ERROR: " + getName() +
                             " has a wrong objectPath. The following error have been thrown:" +
                             e.what() );
  }
}

}<|MERGE_RESOLUTION|>--- conflicted
+++ resolved
@@ -86,36 +86,14 @@
 {
   try
   {
-<<<<<<< HEAD
     // absolute objectPaths can be used to target anything in the data repo that is packable
     if( objectPath[0] == '/' )
     {
       return &Group::getGroupByPath( objectPath );
-=======
-    return &Group::getGroupByPath( objectPath );
-  }
-  else // relative objectPaths use relative lookup identical to fieldSpecification to make xml input spec easier
-  {
-    std::vector< string > targetTokens = stringutilities::tokenize( objectPath, "/" );
-    localIndex targetTokenLength = LvArray::integerConversion< localIndex >( targetTokens.size() );
-
-    dataRepository::Group const * targetGroup = nullptr;
-    int const numMeshBodies = domain.getMeshBodies().numSubGroups();
-
-
-    if( numMeshBodies==1 )
-    {
-      string const singleMeshBodyName = domain.getMeshBody( 0 ).getName();
-      if( targetTokens[0] != singleMeshBodyName )
-      {
-        ++targetTokenLength;
-        targetTokens.insert( targetTokens.begin(), singleMeshBodyName );
-      }
->>>>>>> de326228
     }
     else // relative objectPaths use relative lookup identical to fieldSpecification to make xml input spec easier
     {
-      string_array targetTokens = stringutilities::tokenize( objectPath, "/" );
+      std::vector< string > targetTokens = stringutilities::tokenize( objectPath, "/" );
       localIndex targetTokenLength = LvArray::integerConversion< localIndex >( targetTokens.size() );
 
       dataRepository::Group const * targetGroup = nullptr;
@@ -124,17 +102,12 @@
 
       if( numMeshBodies==1 )
       {
-<<<<<<< HEAD
         string const singleMeshBodyName = domain.getMeshBody( 0 ).getName();
         if( targetTokens[0] != singleMeshBodyName )
         {
           ++targetTokenLength;
-          targetTokens.insert( 0, &singleMeshBodyName, (&singleMeshBodyName)+1 );
-        }
-=======
-        ++targetTokenLength;
-        targetTokens.insert( targetTokens.begin()+1, singleMeshLevelName );
->>>>>>> de326228
+          targetTokens.insert( targetTokens.begin(), singleMeshBodyName );
+        }
       }
       else
       {
@@ -152,13 +125,6 @@
                                    targetTokens[0] ) );
       }
 
-<<<<<<< HEAD
-=======
-      string const baseMeshLevelName = MeshBody::groupStructKeys::baseDiscretizationString();
-      ++targetTokenLength;
-      targetTokens.insert( targetTokens.begin()+1, baseMeshLevelName );
-    }
->>>>>>> de326228
 
 
       string const meshBodyName = targetTokens[0];
@@ -172,7 +138,7 @@
         if( targetTokens[1] != singleMeshLevelName )
         {
           ++targetTokenLength;
-          targetTokens.insert( 1, &singleMeshLevelName, (&singleMeshLevelName)+1 );
+          targetTokens.insert( targetTokens.begin()+1, singleMeshLevelName );
         }
         else
         {
@@ -197,7 +163,7 @@
 
         string const baseMeshLevelName = MeshBody::groupStructKeys::baseDiscretizationString();
         ++targetTokenLength;
-        targetTokens.insert( 1, &baseMeshLevelName, (&baseMeshLevelName)+1 );
+        targetTokens.insert( targetTokens.begin()+1, baseMeshLevelName );
       }
 
       string meshLevelName = targetTokens[1];
