--- conflicted
+++ resolved
@@ -218,29 +218,11 @@
   // create a dataset in the file if needed, don't erase file
   if( subcomm != MPI_COMM_NULL )
   {
-<<<<<<< HEAD
-
-    std::vector< hsize_t > historyFileDims( m_rank+1 );
-    historyFileDims[0] = LvArray::integerConversion< hsize_t >( m_writeLimit );
-
-    std::vector< hsize_t > dimChunks( m_rank+1 );
-    dimChunks[0] = 1;
-
-    for( hsize_t dd = 1; dd < m_rank+1; ++dd )
-    {
-      // hdf5 doesn't like chunk size 0, hence the subcomm
-      dimChunks[dd] = m_dims[dd-1];
-      historyFileDims[dd] = m_dims[dd-1];
-    }
-    dimChunks[1] = m_chunkSize;
-    historyFileDims[1] = LvArray::integerConversion< hsize_t >( m_globalIdxCount );
-
+
+    GEOS_LOG_LEVEL_BY_RANK( 3, GEOS_FMT( "TimeHistory: opening file {}.", m_filename ) );
     HDFFile target( m_filename, false, m_useMPIO, m_useMPIO ? subcomm : m_comm );
-=======
-    GEOS_LOG_LEVEL_BY_RANK( 3, GEOS_FMT( "TimeHistory: opening file {}.", m_filename ) );
-    HDFFile target( m_filename, false, true, subcomm );
     GEOS_LOG_LEVEL_BY_RANK( 3, GEOS_FMT( "TimeHistory: opened file {}.", m_filename ) );
->>>>>>> 93f0252a
+
     bool inTarget = target.hasDataset( m_name );
     if( !inTarget )
     {
@@ -258,14 +240,10 @@
       historyFileDims[1] = LvArray::integerConversion< hsize_t >( m_globalIdxCount );
       std::vector< hsize_t > maxFileDims( historyFileDims );
       // chunking is required to create an extensible dataset
-<<<<<<< HEAD
       dcplId = H5Pcreate( H5P_DATASET_CREATE );
       herr_t err = H5Pset_chunk( dcplId, m_rank + 1, &dimChunks[0] );
       GEOS_ERROR_IF( err < 0, "H5Pset_chunk failed.");
-=======
-      hid_t dcplId = H5Pcreate( H5P_DATASET_CREATE );
-      H5Pset_chunk( dcplId, m_rank + 1, &dimChunks[0] );
->>>>>>> 93f0252a
+      
       maxFileDims[0] = H5S_UNLIMITED;
       maxFileDims[1] = H5S_UNLIMITED;
       hid_t space = H5Screate_simple( m_rank+1, &historyFileDims[0], &maxFileDims[0] );
@@ -317,18 +295,14 @@
 
       if( m_subcomm != MPI_COMM_NULL )
       {
-<<<<<<< HEAD
+        GEOS_LOG_LEVEL_BY_RANK( 3, GEOS_FMT( "TimeHistory: opening file {}.", m_filename ) );
         HDFFile target( m_filename, false, m_useMPIO, m_useMPIO ? m_subcomm : m_comm );
-=======
-        GEOS_LOG_LEVEL_BY_RANK( 3, GEOS_FMT( "TimeHistory: opening file {}.", m_filename ) );
-        HDFFile target( m_filename, false, true, m_subcomm );
         GEOS_LOG_LEVEL_BY_RANK( 3, GEOS_FMT( "TimeHistory: opened file {}.", m_filename ) );
 
         if( !target.hasDataset( m_name ) )
         {
           GEOS_ERROR( "Attempted to write to a non-existent dataset: " + m_name );
         }
->>>>>>> 93f0252a
 
         hid_t dataset = H5Dopen( target, m_name.c_str(), H5P_DEFAULT );
         hid_t filespace = H5Dget_space( dataset );
@@ -348,21 +322,23 @@
         hid_t memspace = H5Screate_simple( m_rank+1, &bufferedCounts[0], nullptr );
 
         hid_t fileHyperslab = filespace;
-<<<<<<< HEAD
         herr_t err = H5Sselect_hyperslab( fileHyperslab, H5S_SELECT_SET, &fileOffset[0], nullptr, &bufferedCounts[0], nullptr );
         GEOS_ERROR_IF( err < 0, "H5Sselect_hyperslab failed.");
-        err = H5Dwrite( dataset, m_hdfType, memspace, fileHyperslab, H5P_DEFAULT, dataBuffer );
+        if( m_useMPIO )
+        {
+          hid_t dxplId = H5Pcreate( H5P_DATASET_XFER );
+          H5Pset_dxpl_mpio( dxplId, H5FD_MPIO_COLLECTIVE );
+          err = H5Dwrite( dataset, m_hdfType, memspace, fileHyperslab, dxplId, dataBuffer );
+        }
+        else
+        {
+          err = H5Dwrite( dataset, m_hdfType, memspace, fileHyperslab, H5P_DEFAULT, dataBuffer );
+        }
         GEOS_ERROR_IF( err < 0, "H5Dwrite failed.");
-=======
-        H5Sselect_hyperslab( fileHyperslab, H5S_SELECT_SET, &fileOffset[0], nullptr, &bufferedCounts[0], nullptr );
-
-        hid_t dxplId = H5Pcreate( H5P_DATASET_XFER );
-        H5Pset_dxpl_mpio( dxplId, H5FD_MPIO_COLLECTIVE );
-        H5Dwrite( dataset, m_hdfType, memspace, fileHyperslab, dxplId, dataBuffer );
+        
         GEOS_LOG_LEVEL_BY_RANK( 3, GEOS_FMT( "TimeHistory: wrote row {} of dataset '{}'.", m_writeHead, m_name ) );
         H5Pclose( dxplId );
 
->>>>>>> 93f0252a
         // forward the data buffer pointer to the start of the next row
         if( dataBuffer )
         {
@@ -375,20 +351,13 @@
         }
 
         // unfortunately have to close/open the file for each row since the accessing mpi ranks and extents can change over time
-<<<<<<< HEAD
         err = H5Sclose( memspace );
         GEOS_ERROR_IF( err < 0, "H5Sclose failed." );
         err = H5Sclose( filespace );
         GEOS_ERROR_IF( err < 0, "H5Sclose failed." );
         err = H5Dclose( dataset );
         GEOS_ERROR_IF( err < 0, "H5Dclose failed." );
-=======
-        H5Sclose( memspace );
-        H5Sclose( filespace );
-        H5Dclose( dataset );
-        GEOS_LOG_LEVEL_BY_RANK( 3, GEOS_FMT( "TimeHistory: closing file {}.", m_filename ) );
->>>>>>> 93f0252a
-      }
+        GEOS_LOG_LEVEL_BY_RANK( 3, GEOS_FMT( "TimeHistory: closing file {}.", m_filename ) );      }
       m_writeHead++;
     }
   }
