/*
 * ------------------------------------------------------------------------------------------------------------
 * SPDX-License-Identifier: LGPL-2.1-only
 *
 * Copyright (c) 2016-2024 Lawrence Livermore National Security LLC
 * Copyright (c) 2018-2024 Total, S.A
 * Copyright (c) 2018-2024 The Board of Trustees of the Leland Stanford Junior University
 * Copyright (c) 2023-2024 Chevron
 * Copyright (c) 2019-     GEOS/GEOSX Contributors
 * All rights reserved
 *
 * See top level LICENSE, COPYRIGHT, CONTRIBUTORS, NOTICE, and ACKNOWLEDGEMENTS files for details.
 * ------------------------------------------------------------------------------------------------------------
 */

#ifndef GEOS_FILEIO_VTK_VTKPOLYDATAWRITERINTERFACE_HPP_
#define GEOS_FILEIO_VTK_VTKPOLYDATAWRITERINTERFACE_HPP_

#include "common/DataTypes.hpp"
#include "mesh/ObjectManagerBase.hpp"
#include "dataRepository/WrapperBase.hpp"
#include "dataRepository/Wrapper.hpp"
#include "fileIO/vtk/VTKPVDWriter.hpp"
#include "fileIO/vtk/VTKVTMWriter.hpp"
#include "common/format/EnumStrings.hpp"

class vtkUnstructuredGrid;
class vtkPointData;
class vtkCellData;

namespace geos
{

class DomainPartition;
class ElementRegionBase;
class ParticleRegionBase;
class EmbeddedSurfaceNodeManager;
class ElementRegionManager;
class NodeManager;
class ParticleManager;
class FaceManager;

namespace vtk
{

enum struct VTKOutputMode
{
  BINARY,
  ASCII
};

enum struct VTKRegionTypes
{
  CELL,
  WELL,
  SURFACE,
  PARTICLE,
  ALL
};

/// Declare strings associated with output enumeration values.
ENUM_STRINGS( VTKOutputMode,
              "binary",
              "ascii" );

/// Declare strings associated with region type enumeration values.
ENUM_STRINGS( VTKRegionTypes,
              "cell",
              "well",
              "surface",
              "particle",
              "all" );

/**
 * @brief Encapsulate output methods for vtk
 */
class VTKPolyDataWriterInterface
{
public:
  /**
   * @brief Constructor
   * @param[in] outputName folder name in which all the files will be written
   */
  explicit VTKPolyDataWriterInterface( string outputName );

  /**
   * @brief Defines if the vtk outputs should contain the ghost cells.
   * @param writeGhostCells The boolean flag.
   */
  void setWriteGhostCells( bool writeGhostCells )
  {
    m_writeGhostCells = writeGhostCells;
  }

  /**
   * @brief Defines whether in the vtk output facelements should be 2D or 3D
   * @param writeFaceElementsAs3D The boolean flag.
   */
  void setWriteFaceElementsAs3D( bool writeFaceElementsAs3D )
  {
    m_writeFaceElementsAs3D = writeFaceElementsAs3D;
  }

  /**
   * @brief Sets the plot level
   * @details All fields have an associated plot level. If it is <= to \p plotLevel,
   * the field will be output.
   * @param[in] plotLevel the limit plotlevel
   */
  void setPlotLevel( integer plotLevel )
  {
    m_plotLevel = dataRepository::toPlotLevel( plotLevel );
  }

  /**
   * @brief Set the binary mode
   * @param[in] mode output mode to be set
   */
  void setOutputMode( VTKOutputMode mode )
  {
    m_outputMode = mode;
  }

  /**
   * @brief Set the output region type
   * @param[in] regionType output region type to be set
   */
  void setOutputRegionType( VTKRegionTypes regionType )
  {
    m_outputRegionType = regionType;
  }

  /**
   * @brief Set the output directory name
   * @param[in] outputDir global output directory location
   * @param[in] outputName name of the VTK output subdirectory and corresponding PVD file
   */
  void setOutputLocation( string outputDir, string outputName )
  {
    m_outputDir = std::move( outputDir );
    m_outputName = std::move( outputName );
    m_pvd.setFileName( joinPath( m_outputDir, m_outputName ) + ".pvd" );
  }

  /**
   * @brief Set the flag to decide whether we only plot the fields specified by fieldNames, or if we also plot fields based on plotLevel
   * @param[in] onlyPlotSpecifiedFieldNames the flag
   */
  void setOnlyPlotSpecifiedFieldNamesFlag( integer const onlyPlotSpecifiedFieldNames )
  {
    m_onlyPlotSpecifiedFieldNames = onlyPlotSpecifiedFieldNames;
  }

  /**
   * @brief Set the names of the fields to output
   * @param[in] fieldNames the fields to output
   */
  void setFieldNames( arrayView1d< string const > const & fieldNames )
  {
    m_fieldNames.insert( fieldNames.begin(), fieldNames.end() );
  }

  /**
   * @brief Set the names of the mesh levels to output
   * @param[in] levelNames the mesh levels to output (an empty array means all levels are saved)
   */
  void setLevelNames( arrayView1d< string const > const & levelNames )
  {
    m_levelNames.insert( levelNames.begin(), levelNames.end() );
  }
  /**
   * @brief Set the Number Of Target Processes
   * @param[in] numberOfTargetProcesses  the number of processes
   */
  void setNumberOfTargetProcesses( integer const numberOfTargetProcesses )
  {
    m_numberOfTargetProcesses = numberOfTargetProcesses;
  }

  /**
   * @brief Main method of this class. Write all the files for one time step.
   * @details This method writes a .pvd file (if a previous one was created from a precedent time step,
   * it is overwritten). The .pvd file contains relative path to every .vtm files (one vtm file per time step).
   * This method triggers also the writing of a .vtm file. A .vtm file containts relative paths to blocks
   * with the following hierarchy :
   *  - CellElementRegion
   *    - CellElementRegion1
   *      - rank0
   *      - rank1
   *      - rank2
   *      - ...
   *    - CellElementRegion2
   *      - rank0
   *      - rank1
   *      - rank2
   *      - ...
   *    - ...
   *  -WellElementRegion
   *    - Well1
   *      - rank0
   *      - rank1
   *      - rank2
   *      - ...
   *    - Well2
   *      - rank0
   *      - rank1
   *      - rank2
   *      - ...
   * @param[in] time the time step to be written
   * @param[in] cycle the current cycle of event
   * @param[in] domain the computation domain of this rank
   */
  void write( real64 time, integer cycle, DomainPartition const & domain );

  /**
   * @brief Clears the datasets accumulated in the pvd writer
   *
   */
  void clearData();


protected:

  /**
   * @brief Check if plotting is enabled for this field
   * @param[in] wrapper the wrapper
   * @return true if this wrapper should be plot, false otherwise
   */
  bool isFieldPlotEnabled( dataRepository::WrapperBase const & wrapper ) const;

  /**
   * @brief Writes the files for all the CellElementRegions.
   * @details There will be one file written per CellElementRegion and per rank.
   * @param[in] time the time-step
   * @param[in] elemManager the ElementRegionManager containing the CellElementRegions to be output
   * @param[in] nodeManager the NodeManager containing the nodes of the domain to be output
<<<<<<< HEAD
   * @param[in] path the path to the file to output
=======
   * @param[in] path the root path where the mesh will be written
>>>>>>> 70e46b3d
   */
  void writeCellElementRegions( real64 time,
                                ElementRegionManager const & elemManager,
                                NodeManager const & nodeManager,
<<<<<<< HEAD
                                string const & path ) const;
  /**
   * @brief Writes the files for all the ParticleRegions.
   * @param[in] time the time-step
   * @param[in] particleManager the ParticleManager containing the ParticleRegions to be output
   * @param[in] path The path to the file to output
   */
  void writeParticleRegions( real64 const time,
                             ParticleManager const & particleManager,
                             string const & path ) const;
=======
                                string const & path );
>>>>>>> 70e46b3d

  /**
   * @brief Writes the files containing the well representation
   * @details There will be one file written per WellElementRegion and per rank
   * @param[in] time the time-step
   * @param[in] elemManager the ElementRegionManager containing the WellElementRegions to be output
   * @param[in] nodeManager the NodeManager containing the nodes of the domain to be output
<<<<<<< HEAD
   * @param[in] path The path to the file to output
=======
   * @param[in] path the root path where the mesh will be written
>>>>>>> 70e46b3d
   */
  void writeWellElementRegions( real64 time,
                                ElementRegionManager const & elemManager,
                                NodeManager const & nodeManager,
                                string const & path );

  /**
   * @brief Writes the files containing the particle representation
   * @details There will be one file written per ParticleRegion and per rank
   * @param[in] time the time-step
   * @param[in] particleManager the ParticleManager containing the ParticleRegions to be output
   * @param[in] path the root path where the mesh will be written
   */
  void writeParticleRegions( real64 const time,
                             ParticleManager const & particleManager,
                             string const & path );

  /**
   * @brief Writes the files containing the faces elements
   * @details There will be one file written per FaceElementRegion and per rank
   * @param[in] time the time-step
   * @param[in] elemManager the ElementRegionManager containing the FaceElementRegions to be output
   * @param[in] nodeManager the NodeManager containing the nodes of the domain to be output
   * @param[in] embSurfNodeManager the embedded surface node Manager.
   * @param[in] faceManager the faceManager.
   * @param[in] path the path to the output file.
   */
  void writeSurfaceElementRegions( real64 time,
                                   ElementRegionManager const & elemManager,
                                   NodeManager const & nodeManager,
                                   EmbeddedSurfaceNodeManager const & embSurfNodeManager,
                                   FaceManager const & faceManager,
                                   string const & path );

  /**
   * @brief Writes a VTM file for the time-step \p time.
   * @details a VTM file is a VTK Multiblock file. It contains relative path to different files organized in blocks.
   * @param[in] cycle the current cycle number
   * @param[in] domain the DomainPartition containing all the regions to be output and referred to in the VTM file
   * @param[in] vtmWriter a writer specialized for the VTM file format
   */
  void writeVtmFile( integer const cycle,
                     DomainPartition const & domain,
                     VTKVTMWriter const & vtmWriter ) const;
  /**
   * @brief Write all the fields associated to the nodes of \p nodeManager if their plotlevel is <= m_plotLevel
   * @param[in] pointData a VTK object containing all the fields associated with the nodes
   * @param[in] nodeIndices list of local node indices to write
   * @param[in] nodeManager the NodeManager associated with the domain being written
   */
  void writeNodeFields( NodeManager const & nodeManager,
                        arrayView1d< localIndex const > const & nodeIndices,
                        vtkPointData * pointData ) const;

  /**
   * @brief Writes all the fields associated to the elements of \p er if their plotlevel is <= m_plotLevel
   * @param[in] subRegion ElementRegion being written
   * @param[in] cellData a VTK object containing all the fields associated with the elements
   */
  void writeElementFields( ElementRegionBase const & subRegion,
                           vtkCellData * cellData ) const;

  /**
<<<<<<< HEAD
   * @brief Writes all the fields associated to the elements of \p region if their plotlevel is <= m_plotLevel
=======
   * @brief Writes all the fields associated to the elements of \p er if their plotlevel is <= m_plotLevel
>>>>>>> 70e46b3d
   * @param[in] region ParticleRegion being written
   * @param[in] cellData a VTK object containing all the fields associated with the elements
   */
  void writeParticleFields( ParticleRegionBase const & region,
                            vtkCellData * cellData ) const;

  /**
   * @brief Writes an unstructured grid
   * @details The unstructured grid is the last element in the hierarchy of the output,
   * it contains the cells connectivities and the vertices coordinates as long as the
   * data fields associated with it
   * @param[in] path directory path for the grid file
   * @param[in] region ElementRegionBase beeing written
   * @param[in] ug a VTK SmartPointer to the VTK unstructured grid.
   */
  void writeUnstructuredGrid( string const & path,
                              ObjectManagerBase const & region,
                              vtkUnstructuredGrid * ug );

protected:

  /// Output directory name
  string m_outputDir;

  /// Name of the PVD file and associated directory containing the outputs
  string m_outputName;

  /// A writter specialized for PVD files. There is one PVD file per simulation. It is the root
  /// file containing all the paths to the VTM files.
  VTKPVDWriter m_pvd;

  /// Should the vtk files contain the ghost cells or not.
  bool m_writeGhostCells;

  /// Maximum plot level to be written.
  dataRepository::PlotLevel m_plotLevel;

  /// Flag to decide whether we only plot the fields specified by fieldNames, or if we also plot fields based on plotLevel
  integer m_onlyPlotSpecifiedFieldNames;

  /// Flag to decide whether we check that the specified fieldNames are actually registered
  bool m_requireFieldRegistrationCheck;

  /// Names of the fields to output
  std::set< string > m_fieldNames;

  /// Names of the mesh levels to output (an empty array means all levels are saved)
  std::set< string > m_levelNames;

  /// The previousCycle
  integer m_previousCycle;

  /// Output mode, could be ASCII or BINARAY
  VTKOutputMode m_outputMode;

  /// Region output type, could be CELL, WELL, SURFACE, or ALL
  VTKRegionTypes m_outputRegionType;

  /// Defines whether to plot a faceElement as a 3D volumetric element or not.
  bool m_writeFaceElementsAs3D;

  /// Number of target processes to aggregate the data to be written
  integer m_numberOfTargetProcesses;

  /// Map a region name to the array of ranks outputed for it
  std::map< string, std::vector< integer > > m_targetProcessesId;
};

} // namespace vtk
} // namespace geos

#endif<|MERGE_RESOLUTION|>--- conflicted
+++ resolved
@@ -234,16 +234,11 @@
    * @param[in] time the time-step
    * @param[in] elemManager the ElementRegionManager containing the CellElementRegions to be output
    * @param[in] nodeManager the NodeManager containing the nodes of the domain to be output
-<<<<<<< HEAD
    * @param[in] path the path to the file to output
-=======
-   * @param[in] path the root path where the mesh will be written
->>>>>>> 70e46b3d
    */
   void writeCellElementRegions( real64 time,
                                 ElementRegionManager const & elemManager,
                                 NodeManager const & nodeManager,
-<<<<<<< HEAD
                                 string const & path ) const;
   /**
    * @brief Writes the files for all the ParticleRegions.
@@ -254,9 +249,6 @@
   void writeParticleRegions( real64 const time,
                              ParticleManager const & particleManager,
                              string const & path ) const;
-=======
-                                string const & path );
->>>>>>> 70e46b3d
 
   /**
    * @brief Writes the files containing the well representation
@@ -264,11 +256,7 @@
    * @param[in] time the time-step
    * @param[in] elemManager the ElementRegionManager containing the WellElementRegions to be output
    * @param[in] nodeManager the NodeManager containing the nodes of the domain to be output
-<<<<<<< HEAD
    * @param[in] path The path to the file to output
-=======
-   * @param[in] path the root path where the mesh will be written
->>>>>>> 70e46b3d
    */
   void writeWellElementRegions( real64 time,
                                 ElementRegionManager const & elemManager,
@@ -332,11 +320,7 @@
                            vtkCellData * cellData ) const;
 
   /**
-<<<<<<< HEAD
    * @brief Writes all the fields associated to the elements of \p region if their plotlevel is <= m_plotLevel
-=======
-   * @brief Writes all the fields associated to the elements of \p er if their plotlevel is <= m_plotLevel
->>>>>>> 70e46b3d
    * @param[in] region ParticleRegion being written
    * @param[in] cellData a VTK object containing all the fields associated with the elements
    */
