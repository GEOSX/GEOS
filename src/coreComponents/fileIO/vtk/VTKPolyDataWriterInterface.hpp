--- conflicted
+++ resolved
@@ -51,6 +51,7 @@
   CELL,
   WELL,
   SURFACE,
+  PARTICLE,
   ALL
 };
 
@@ -64,6 +65,7 @@
               "cell",
               "well",
               "surface",
+              "particle",
               "all" );
 
 /**
@@ -197,16 +199,17 @@
                                    EmbeddedSurfaceNodeManager const & embSurfNodeManager ) const;
 
   /**
-<<<<<<< HEAD
    * @brief Writes the files for all the ParticleRegions.
    * @details There will be one file written per ParticleRegion and per rank.
    * @param[in] time the time-step
+   * @param[in] cycle the current cycle number
    * @param[in] particleManager the ParticleManager containing the ParticleElementRegions to be output
    */
   void writeParticleRegions( real64 time,
+                             integer const cycle,
                              ParticleManager const & particleManager) const;
 
-=======
+  /**
    * @brief Writes a VTM file for the time-step \p time.
    * @details a VTM file is a VTK Multiblock file. It contains relative path to different files organized in blocks.
    * @param[in] cycle the current cycle number
@@ -214,9 +217,10 @@
    * @param[in] vtmWriter a writer specialized for the VTM file format
    */
   void writeVtmFile( integer const cycle,
+                     string const & meshBodyName,
                      ElementRegionManager const & elemManager,
-                     VTKVTMWriter const & vtmWriter ) const;
->>>>>>> bb16d72e
+                     ParticleManager const & particleManager,
+                     VTKVTMWriter const & vtmWriter );
   /**
    * @brief Write all the fields associated to the nodes of \p nodeManager if their plotlevel is <= m_plotLevel
    * @param[in] pointData a VTK object containing all the fields associated with the nodes
