--- conflicted
+++ resolved
@@ -1169,13 +1169,11 @@
       string const & meshBodyName = meshBody.getName();
 
       ElementRegionManager const & elemManager = meshLevel.getElemManager();
-<<<<<<< HEAD
+
+      ParticleManager const & particleManager = meshLevel.getParticleManager();
+
       string const meshPath = joinPath( getCycleSubFolder( cycle ), meshBodyName, meshLevelName );
-=======
-      ParticleManager const & particleManager = meshLevel.getParticleManager();
-
-      string const meshPath = joinPath( getCycleSubFolder( cycle ), meshBody.getName(), meshLevel.getName() );
->>>>>>> c60be255
+
       int const mpiSize = MpiWrapper::commSize();
 
       auto addElementRegion = [&]( ElementRegionBase const & region )
