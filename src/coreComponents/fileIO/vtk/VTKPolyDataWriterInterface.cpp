/*
 * ------------------------------------------------------------------------------------------------------------
 * SPDX-License-Identifier: LGPL-2.1-only
 *
 * Copyright (c) 2018-2020 Lawrence Livermore National Security LLC
 * Copyright (c) 2018-2020 The Board of Trustees of the Leland Stanford Junior University
 * Copyright (c) 2018-2020 TotalEnergies
 * Copyright (c) 2019-     GEOSX Contributors
 * All rights reserved
 *
 * See top level LICENSE, COPYRIGHT, CONTRIBUTORS, NOTICE, and ACKNOWLEDGEMENTS files for details.
 * ------------------------------------------------------------------------------------------------------------
 */

// Source includes
#include "VTKPolyDataWriterInterface.hpp"

#include "common/TypeDispatch.hpp"
#include "dataRepository/Group.hpp"
#include "mesh/DomainPartition.hpp"

// TPL includes
#include <vtkCellArray.h>
#include <vtkCellData.h>
#include <vtkDoubleArray.h>
#include <vtkPointData.h>
#include <vtkPoints.h>
#include <vtkSmartPointer.h>
#include <vtkUnstructuredGrid.h>
#include <vtkXMLUnstructuredGridWriter.h>

// System includes
#include <unordered_set>

namespace geosx
{

using namespace dataRepository;

namespace vtk
{

VTKPolyDataWriterInterface::VTKPolyDataWriterInterface( string name ):
  m_outputDir( "." ),
  m_outputName( std::move( name ) ),
  m_pvd( m_outputName + ".pvd" ),
  m_plotLevel( PlotLevel::LEVEL_1 ),
  m_previousCycle( -1 ),
  m_outputMode( VTKOutputMode::BINARY ),
  m_outputRegionType( VTKRegionTypes::ALL )
{}

static int toVTKCellType( ElementType const elementType )
{
  switch( elementType )
  {
    case ElementType::Vertex:        return VTK_VERTEX;
    case ElementType::Line:          return VTK_LINE;
    case ElementType::Triangle:      return VTK_TRIANGLE;
    case ElementType::Quadrilateral: return VTK_QUAD;
    case ElementType::Polygon:       return VTK_POLYGON;
    case ElementType::Tetrahedron:   return VTK_TETRA;
    case ElementType::Pyramid:       return VTK_PYRAMID;
    case ElementType::Wedge:         return VTK_WEDGE;
    case ElementType::Hexahedron:    return VTK_HEXAHEDRON;
    case ElementType::Polyhedron:    return VTK_POLYHEDRON;
  }
  return VTK_EMPTY_CELL;
}

<<<<<<< HEAD
static int toVTKCellType( ParticleType const particleType )
{
  switch( particleType )
  {
    case ParticleType::SinglePoint:  return VTK_HEXAHEDRON;
    case ParticleType::CPDI:         return VTK_HEXAHEDRON;
    case ParticleType::CPTI:         return VTK_TETRA;
    case ParticleType::CPDI2:        return VTK_HEXAHEDRON;
  }
  return VTK_EMPTY_CELL;
}

static std::vector< int > getVTKNodeOrdering( ElementType const elementType )
=======
static std::vector< int > getVtkToGeosxNodeOrdering( ElementType const elementType )
>>>>>>> bb16d72e
{
  switch( elementType )
  {
    case ElementType::Vertex:        return { 0 };
    case ElementType::Line:          return { 0, 1 };
    case ElementType::Triangle:      return { 0, 1, 2 };
    case ElementType::Quadrilateral: return { 0, 1, 2, 3 }; // TODO check
    case ElementType::Polygon:       return { 0, 1, 2, 3, 4, 5, 6, 7, 8 }; // TODO
    case ElementType::Tetrahedron:   return { 0, 1, 2, 3 };
    case ElementType::Pyramid:       return { 0, 1, 3, 2, 4 };
    case ElementType::Wedge:         return { 0, 4, 2, 1, 5, 3 };
    case ElementType::Hexahedron:    return { 0, 1, 3, 2, 4, 5, 7, 6 };
    case ElementType::Polyhedron:    return { 0, 1, 2, 3, 4, 5, 6, 7, 8, 9, 10, 11, 12 }; // TODO
  }
  return {};
}

static std::vector< int > getVTKNodeOrdering( ParticleType const particleType ){
  switch(particleType){
    case ParticleType::CPTI: return { 1, 0, 2, 3 };
    case ParticleType::SinglePoint:
    case ParticleType::CPDI:
    case ParticleType::CPDI2: return { 0, 1, 3, 2, 4, 5, 7, 6 }; //All fall through to hexahedron except tetrahedron CPTI
  }
  return {};
}

/**
<<<<<<< HEAD
 * @brief Ask rank @p rank for the number of elements in its ElementRegionBase @p er.
 * @param[in] region the element region for which we want to know the number of elements
 * @param[out] nbElemsInRegion output array
 * @return the number of elements in the region for the asked rank
 */
std::vector< localIndex >
gatherNbElementsInRegion( ElementRegionBase const & region,
                          MPI_Comm const & comm = MPI_COMM_GEOSX )
{
  localIndex const nbElems = region.getNumberOfElements();
  std::vector< localIndex > nbElemsInRegion( MpiWrapper::commSize( comm ) );
  MpiWrapper::gather( &nbElems, 1, nbElemsInRegion.data(), 1, 0, comm );
  return nbElemsInRegion;
}

/**
 * @brief Ask rank @p rank for the number of particles in its ParticleRegionBase @p er.
 * @param[in] region the particle region for which we want to know the number of particles
 * @param[out] nbElemsInRegion output array
 * @return the number of elements in the region for the asked rank
 */
std::vector< localIndex >
gatherNbParticlesInRegion( ParticleRegionBase const & region,
                           MPI_Comm const & comm = MPI_COMM_GEOSX )
{
  localIndex const nbParticles = region.getNumberOfParticles();
  std::vector< localIndex > nbParticlesInRegion( MpiWrapper::commSize( comm ) );
  MpiWrapper::gather( &nbParticles, 1, nbParticlesInRegion.data(), 1, 0, comm );
  return nbParticlesInRegion;
}

/**
=======
>>>>>>> bb16d72e
 * @brief Gets the vertices coordinates as a VTK Object for @p nodeManager
 * @param[in] nodeManager the NodeManager associated with the domain being written
 * @return a VTK object storing all nodes of the mesh
 */
vtkSmartPointer< vtkPoints >
getVtkPoints( NodeManager const & nodeManager,
              arrayView1d< localIndex const > const & nodeIndices )
{
  localIndex const numNodes = LvArray::integerConversion< localIndex >( nodeIndices.size() );
  vtkSmartPointer< vtkPoints > points = vtkPoints::New();
  points->SetNumberOfPoints( numNodes );
  auto const coord = nodeManager.referencePosition().toViewConst();
  forAll< parallelHostPolicy >( numNodes, [=, &points]( localIndex const k )
  {
    localIndex const v = nodeIndices[k];
    points->SetPoint( k, coord[v][0], coord[v][1], coord[v][2] );
  } );
  return points;
}

/**
 * @brief Gets the particle coordinates as a VTK Object from @p particleManager
 * @param[in] particleManager the ParticleManager associated with the domain being written
 * @return a VTK object storing all particle coordinates
 */
vtkSmartPointer< vtkPoints >
getVtkPoints( ParticleRegion const & particleRegion )
{
  vtkSmartPointer< vtkPoints > points = vtkPoints::New();
  points->SetNumberOfPoints( 8*particleRegion.size() );
  array2d< real64 > const coord = particleRegion.getParticleCorners();
  for( localIndex v = 0; v < 8*particleRegion.size(); v++ )
  {
    points->SetPoint( v, coord[v][0], coord[v][1], coord[v][2] );
  }
  return points;
}

/**
 * @brief Gets the cell connectivities and the vertices coordinates as VTK objects for a specific WellElementSubRegion.
 * @param[in] subRegion the WellElementSubRegion to be output
 * @param[in] nodeManager the NodeManager associated with the DomainPartition being written.
 * @return a pair containing a VTKPoints (with the information on the vertices and their coordinates)
 * and a VTKCellArray (with the cell connectivities).
 */
std::pair< vtkSmartPointer< vtkPoints >, vtkSmartPointer< vtkCellArray > >
getWell( WellElementSubRegion const & subRegion,
         NodeManager const & nodeManager )
{
  // some notes about WellElementSubRegion:
  // - if the well represented by this subRegion is not on this rank, esr.size() = 0
  // - otherwise, esr.size() is equal to the number of well elements of the well on this rank
  // Each well element has two nodes, shared with the previous and next well elements, respectively
  vtkSmartPointer< vtkPoints > points = vtkPoints::New();
  // if esr.size() == 0, we set the number of points and cells to zero
  // if not, we set the number of points to esr.size()+1 and the number of cells to esr.size()
  localIndex const numPoints = subRegion.size() > 0 ? subRegion.size() + 1 : 0;
  points->SetNumberOfPoints( numPoints );
  vtkSmartPointer< vtkCellArray > cellsArray = vtkCellArray::New();
  cellsArray->SetNumberOfCells( subRegion.size() );
  localIndex const numberOfNodesPerElement = subRegion.numNodesPerElement();
  GEOSX_ERROR_IF_NE( numberOfNodesPerElement, 2 );
  std::vector< vtkIdType > connectivity( numberOfNodesPerElement );

  arrayView2d< real64 const, nodes::REFERENCE_POSITION_USD > const referencePosition = nodeManager.referencePosition();

  // note that if esr.size() == 0, we don't have any point or cell to add below and we just return

  for( localIndex edge = 0; edge < subRegion.size(); edge++ )
  {
    localIndex const firstPoint = subRegion.nodeList()[edge][0];
    auto point = referencePosition[firstPoint];
    points->SetPoint( edge, point[0], point[1], point[2] );
    connectivity[0] = edge;
    connectivity[1] = edge + 1; // We can do that because of the pattern in which the wells are stored
    cellsArray->InsertNextCell( numberOfNodesPerElement, connectivity.data() );
  }

  if( subRegion.size() > 0 )
  {
    localIndex const lastPoint = subRegion.nodeList()[subRegion.size() - 1][1];
    auto point = referencePosition[lastPoint];
    points->SetPoint( subRegion.size(), point[0], point[1], point[2] );
  }

  return std::make_pair( points, cellsArray );
}

/**
 * @brief Gets the cell connectivities and the vertices coordinates as VTK objects for a specific FaceElementSubRegion.
 * @param[in] subRegion the FaceElementSubRegion to be output
 * @param[in] nodeManager the NodeManager associated with the DomainPartition being written.
 * @return a pair containing a VTKPoints (with the information on the vertices and their coordinates)
 * and a VTKCellArray (with the cell connectivities).
 */
std::pair< vtkSmartPointer< vtkPoints >, vtkSmartPointer< vtkCellArray > >
getSurface( FaceElementSubRegion const & subRegion,
            NodeManager const & nodeManager )
{
  // Get unique node set composing the surface
  auto & nodeListPerElement = subRegion.nodeList();
  vtkSmartPointer< vtkCellArray > cellsArray = vtkCellArray::New();
  cellsArray->SetNumberOfCells( subRegion.size() );
  std::unordered_map< localIndex, localIndex > geosx2VTKIndexing;
  geosx2VTKIndexing.reserve( subRegion.size() * subRegion.numNodesPerElement() );
  localIndex nodeIndexInVTK = 0;
  std::vector< vtkIdType > connectivity( subRegion.numNodesPerElement() );
  std::vector< int > const vtkOrdering = getVtkToGeosxNodeOrdering( subRegion.getElementType() );

  for( localIndex ei = 0; ei < subRegion.size(); ei++ )
  {
    auto const & elem = nodeListPerElement[ei];
    for( localIndex i = 0; i < elem.size(); ++i )
    {
      auto const & VTKIndexPos = geosx2VTKIndexing.find( elem[vtkOrdering[i]] );
      if( VTKIndexPos == geosx2VTKIndexing.end() )
      {
        connectivity[i] = geosx2VTKIndexing[elem[vtkOrdering[i]]] = nodeIndexInVTK++;
      }
      else
      {
        connectivity[i] = VTKIndexPos->second;
      }
    }
    cellsArray->InsertNextCell( elem.size(), connectivity.data() );
  }

  vtkSmartPointer< vtkPoints > points = vtkPoints::New();
  points->SetNumberOfPoints( geosx2VTKIndexing.size() );
  arrayView2d< real64 const, nodes::REFERENCE_POSITION_USD > const referencePosition = nodeManager.referencePosition();

  for( auto nodeIndex: geosx2VTKIndexing )
  {
    auto point = referencePosition[nodeIndex.first];
    points->SetPoint( nodeIndex.second, point[0], point[1], point[2] );
  }

  return std::make_pair( points, cellsArray );
}

/**
 * @brief Gets the cell connectivities and the vertices coordinates as VTK objects for a specific EmbeddedSurafaceSubRegion.
 * @param[in] subRegion the EmbeddedSurfaceSubRegion to be output
 * @param[in] elemManager the elemManager associated with the DomainPartition being written.
 * @param[in] nodeManager the NodeManager associated with the DomainPartition being written.
 * @param[in] edgeManager the edgeManager associated with the DomainPartition being written.
 * @return a pair containing a VTKPoints (with the information on the vertices and their coordinates)
 * and a VTKCellArray (with the cell connectivities).
 */
std::pair< vtkSmartPointer< vtkPoints >, vtkSmartPointer< vtkCellArray > >
getEmbeddedSurface( EmbeddedSurfaceSubRegion const & subRegion,
                    EmbeddedSurfaceNodeManager const & nodeManager )
{
  vtkSmartPointer< vtkCellArray > cellsArray = vtkCellArray::New();
  vtkSmartPointer< vtkPoints > points = vtkPoints::New();

  localIndex const numNodes = nodeManager.size();
  auto const intersectionPoints = nodeManager.referencePosition();

  points->SetNumberOfPoints( numNodes );
  for( localIndex pointIndex = 0; pointIndex < numNodes; ++pointIndex )
  {
    auto const pointCoords = intersectionPoints[pointIndex];
    points->SetPoint( pointIndex, pointCoords[0], pointCoords[1], pointCoords[2] );
  }

  auto const toNodesMap = subRegion.nodeList().toViewConst();
  std::vector< vtkIdType > connectivity( 10 );
  for( localIndex cellIndex = 0; cellIndex < subRegion.size(); ++cellIndex )
  {
    auto const nodes = toNodesMap[cellIndex];
    connectivity.resize( nodes.size() );
    for( localIndex i = 0; i < nodes.size(); ++i )
    {
      connectivity[i] = nodes[i];
    }
    cellsArray->InsertNextCell( nodes.size(), connectivity.data() );
  }

  return std::make_pair( points, cellsArray );
}

struct CellData
{
  std::vector< int > cellTypes;
  vtkSmartPointer< vtkCellArray > cells;
  array1d< localIndex > nodes;
};

/**
 * @brief Gets the cell connectivities as a VTK object for the CellElementRegion @p region
 * @param[in] region the CellElementRegion to be written
 * @param[in] numNodes number of local nodes
 * @return a struct consisting of:
 *         - a list of types for each cell,
 *         - a VTK object containing the connectivity information
 *         - a list of relevant node indices in order in which they must be stored
 */
CellData getVtkCells( CellElementRegion const & region, localIndex const numNodes )
{
  localIndex const numElems = region.getNumberOfElements< CellElementSubRegion >();
  if( numElems == 0 )
  {
    return { {}, vtkCellArray::New(), {} };
  }

  // 1. Mark (in parallel) relevant nodes
  std::vector< localIndex > newNodeIndices( numNodes ); // temporary use as a marker array
  region.forElementSubRegions< CellElementSubRegion >( [&]( CellElementSubRegion const & subRegion )
  {
    auto const nodeList = subRegion.nodeList().toViewConst();
    forAll< parallelHostPolicy >( subRegion.size(), [&, nodeList]( localIndex const cellIdx )
    {
      auto const nodes = nodeList[cellIdx];
      for( localIndex i = 0; i < nodes.size(); ++i )
      {
        // use atomic write to avoid technical UB
        RAJA::atomicExchange< parallelHostAtomic >( &newNodeIndices[nodes[i]], 1 );
      }
    } );
  } );

  // 2. Assign new node IDs (serial step)
  array1d< localIndex > relevantNodes;
  relevantNodes.reserve( numNodes );
  localIndex newNodeIdx = 0;
  for( localIndex nodeIdx = 0; nodeIdx < numNodes; ++nodeIdx )
  {
    if( newNodeIndices[nodeIdx] > 0 )
    {
      relevantNodes.emplace_back( nodeIdx );
      newNodeIndices[nodeIdx] = newNodeIdx++;
    }
  }

  // 3. Write connectivity using new node IDs
  localIndex const numConns = [&]
  {
    localIndex numConn = 0;
    region.forElementSubRegions< CellElementSubRegion >( [&]( CellElementSubRegion const & subRegion )
    {
      numConn += subRegion.size() * subRegion.numNodesPerElement();
    } );
    return numConn;
  }();

  std::vector< int > cellTypes;
  cellTypes.reserve( numElems );

  auto const offsets = vtkSmartPointer< vtkIdTypeArray >::New();
  offsets->SetNumberOfTuples( numElems );

  auto const connectivity = vtkSmartPointer< vtkIdTypeArray >::New();
  connectivity->SetNumberOfTuples( numConns );

  // 4. Write connectivity using new node IDs
  localIndex elemOffset = 0;
  localIndex connOffset = 0;
  region.forElementSubRegions< CellElementSubRegion >( [&]( CellElementSubRegion const & subRegion )
  {
    cellTypes.insert( cellTypes.end(), subRegion.size(), toVTKCellType( subRegion.getElementType() ) );
    std::vector< int > const vtkOrdering = getVtkToGeosxNodeOrdering( subRegion.getElementType() );
    localIndex const nodesPerElem = subRegion.numNodesPerElement();
    auto const nodeList = subRegion.nodeList().toViewConst();

    forAll< parallelHostPolicy >( subRegion.size(), [=, &connectivity, &offsets]( localIndex const c )
    {
      localIndex const elemConnOffset = connOffset + c * nodesPerElem;
      auto const nodes = nodeList[c];
      for( localIndex i = 0; i < nodesPerElem; ++i )
      {
        connectivity->SetTypedComponent( elemConnOffset + i, 0, newNodeIndices[nodes[vtkOrdering[i]]] );
      }
      offsets->SetTypedComponent( elemOffset + c, 0, elemConnOffset );
    } );

    elemOffset += subRegion.size();
    connOffset += subRegion.size() * nodesPerElem;
  } );

  vtkSmartPointer< vtkCellArray > cellsArray = vtkCellArray::New();
  cellsArray->SetData( offsets, connectivity );

  return { std::move( cellTypes ), cellsArray, std::move( relevantNodes ) };
}

//IN PROGRESS: Cameron Crook (crook5)
/**
 * @brief Gets the cell connectivities as a VTK object for the CellElementRegion @p er
 * @param[in] region the CellElementRegion to be written
 * @return a pair, first value is a table with the same size than the total number of element in the CellElementRegion
 * contaning the type of the cells, the second value is a VTK object containing the connectivity information
 */
std::pair< std::vector< int >, vtkSmartPointer< vtkCellArray > >
getVtkCells( ParticleRegion const & region )
{
  vtkSmartPointer< vtkCellArray > cellsArray = vtkCellArray::New();
  cellsArray->SetNumberOfCells( region.getNumberOfParticles< ParticleRegion >() );
  std::vector< int > cellType;
  cellType.reserve( region.getNumberOfParticles< ParticleRegion >() );

  vtkIdType nodeIndex = 0;

  region.forParticleSubRegions< ParticleSubRegion >( [&]( ParticleSubRegion const & subRegion )
  {
    std::vector< int > vtkOrdering = getVTKNodeOrdering( subRegion.getParticleType() ); //Do I need a switch statement to map particletype to element type?
    std::vector< vtkIdType > connectivity( vtkOrdering.size() ); //Does particleSubRegionBase need a number of nodes per particle variable? or can I just use the particle size of the nodeordering array?
    int vtkCellType = toVTKCellType( subRegion.getParticleType() );
    for( localIndex c = 0; c < subRegion.size(); c++ )
    {
      for( std::size_t i = 0; i < connectivity.size(); i++ )
      {

        connectivity[i] = vtkOrdering.size()*nodeIndex + vtkOrdering[i];
      }
      nodeIndex++;
      cellType.push_back( vtkCellType );
      cellsArray->InsertNextCell( vtkOrdering.size(), connectivity.data() );
    }
  } );
  return std::make_pair( cellType, cellsArray );
}

/**
 * @brief Writes timestamp information required by VisIt
 * @param[in] ug the VTK unstructured grid.
 * @param[in] time the current time-step
 */
void writeTimestamp( vtkUnstructuredGrid & ug,
                     real64 const time )
{
  vtkDoubleArray * t = vtkDoubleArray::New();
  t->SetName( "TIME" );
  t->SetNumberOfTuples( 1 );
  t->SetTuple1( 0, time );
  ug.GetFieldData()->AddArray( t );
}

/**
 * @brief Writes a field from @p wrapper.
 * @param[in] wrapper a wrapper around the field to be written
 * @param[in] offset the cell index offset at which to start writing data (in case of multiple subregions)
 * @param[in,out] data a VTK data container, must be a vtkAOSDataArrayTemplate of the correct value type
 */
void writeField( WrapperBase const & wrapper,
                 localIndex const offset,
                 vtkDataArray & data )
{
  types::dispatch( types::StandardArrays{}, wrapper.getTypeId(), true, [&]( auto array )
  {
    using ArrayType = decltype( array );
    using T = typename ArrayType::ValueType;
    vtkAOSDataArrayTemplate< T > & typedData = *vtkAOSDataArrayTemplate< T >::FastDownCast( &data );
    auto const sourceArray = Wrapper< ArrayType >::cast( wrapper ).reference().toViewConst();

    forAll< parallelHostPolicy >( sourceArray.size( 0 ), [sourceArray, offset, &typedData]( localIndex const i )
    {
      LvArray::forValuesInSlice( sourceArray[i], [&, compIndex = 0]( T const & value ) mutable
      {
        typedData.SetTypedComponent( offset + i, compIndex++, value );
      } );
    } );
  } );
}

/**
 * @brief Writes a field from @p wrapper using an index list.
 * @param[in] wrapper a wrapper around the field to be written
 * @param[in] indices a list of indices into @p wrapper that will be written
 * @param[in] offset the cell index offset at which to start writing data (in case of multiple subregions)
 * @param[in,out] data a VTK data container, must be a vtkAOSDataArrayTemplate of the correct value type
 */
void writeField( WrapperBase const & wrapper,
                 arrayView1d< localIndex const > const & indices,
                 localIndex const offset,
                 vtkDataArray & data )
{
  types::dispatch( types::StandardArrays{}, wrapper.getTypeId(), true, [&]( auto array )
  {
    using ArrayType = decltype( array );
    using T = typename ArrayType::ValueType;
    vtkAOSDataArrayTemplate< T > & typedData = *vtkAOSDataArrayTemplate< T >::FastDownCast( &data );
    auto const sourceArray = Wrapper< ArrayType >::cast( wrapper ).reference().toViewConst();

    forAll< parallelHostPolicy >( indices.size(), [=, &typedData]( localIndex const i )
    {
      LvArray::forValuesInSlice( sourceArray[indices[i]], [&, compIndex = 0]( T const & value ) mutable
      {
        typedData.SetTypedComponent( offset + i, compIndex++, value );
      } );
    } );
  } );
}

/**
 * @brief Build/expand a list of strings used as default component labels on demand.
 * @param size number of labels requested
 * @return a span over range of strings (stored permanently in memory)
 */
Span< string const > getDefaultLabels( localIndex const size )
{
  static std::vector< string > labels;
  localIndex oldSize = LvArray::integerConversion< localIndex >( labels.size() );
  std::generate_n( std::back_inserter( labels ), size - oldSize, [&] { return std::to_string( oldSize++ ); } );
  return { labels.begin(), labels.begin() + size };
}

/**
 * @brief Checks consistency of user-provided per-dimension labels (must match the size of array).
 * @param wrapper the array wrapper
 * @param dim dimension index to check
 */
template< typename T, int NDIM, typename PERM >
void checkLabels( Wrapper< Array< T, NDIM, PERM > > const & wrapper, int const dim )
{
  GEOSX_ERROR_IF_NE_MSG( LvArray::integerConversion< localIndex >( wrapper.getDimLabels( dim ).size() ),
                         wrapper.reference().size( dim ),
                         "VTK writer: component names are set, but don't match the array size.\n"
                         "This is likely a bug in physics module (solver or constitutive model)." );
}

/**
 * @brief Get a list of component labels for a particular dimension of an array.
 * @param wrapper array wrapper
 * @param dim dimension index
 * @return a span over range of strings representing labels
 */
template< typename T, int NDIM, typename PERM >
Span< string const > getDimLabels( Wrapper< Array< T, NDIM, PERM > > const & wrapper,
                                   int const dim )
{
  Span< string const > const labels = wrapper.getDimLabels( dim );
  if( labels.empty() )
  {
    return getDefaultLabels( wrapper.reference().size( dim ) );
  }
  checkLabels( wrapper, dim );
  return labels;
}

/**
 * @brief Build a multidimensional component name out of distinct dimension-wise labels.
 * @tparam Ts types of indices
 * @tparam Is dummy template argument required for positional expansion of the pack
 * @param dimLabels per-dimension component labels
 * @param indices per-dimension component indices
 * @return combined component name
 */
template< typename ... Ts, integer ... Is >
string makeComponentName( Span< string const >(&dimLabels)[sizeof...(Ts)],
                          std::integer_sequence< integer, Is... >,
                          Ts const & ... indices )
{
  return stringutilities::concat( '/', dimLabels[Is][indices] ... );
}

/**
 * @brief Specialized component metadata handler for 1D arrays.
 * @param wrapper GEOSX typed wrapper over source array
 * @param data VTK typed data array
 */
template< typename T, typename PERM >
void setComponentMetadata( Wrapper< Array< T, 1, PERM > > const & GEOSX_UNUSED_PARAM( wrapper ),
                           vtkAOSDataArrayTemplate< T > & data )
{
  data.SetNumberOfComponents( 1 );
}

/**
 * @brief Specialized component metadata handler for 2D arrays.
 * @param wrapper GEOSX typed wrapper over source array
 * @param data VTK typed data array
 *
 * This exists because we want to keep default VTK handling for unlabeled components
 * (i.e. X/Y/Z for 1-3 components, numeric indices for higher) for the time being.
 * This function can be removed if we force each physics package to always set its labels.
 */
template< typename T, typename PERM >
void setComponentMetadata( Wrapper< Array< T, 2, PERM > > const & wrapper,
                           vtkAOSDataArrayTemplate< T > & data )
{
  auto const view = wrapper.referenceAsView();
  data.SetNumberOfComponents( view.size( 1 ) );

  Span< string const > const labels = wrapper.getDimLabels( 1 );
  if( !labels.empty() )
  {
    checkLabels( wrapper, 1 );
    for( localIndex i = 0; i < view.size( 1 ); ++i )
    {
      data.SetComponentName( i, labels[i].c_str() );
    }
  }
}

/**
 * @brief Produces a temporary array slice from a view that can be looped over.
 * @param view the source view
 * @return a fake slice that does not point to real data but has correct dims/strides.
 * @note The slice is only valid as long as the @p view is in scope.
 *       Values in the slice may be uninitialized and should not be used.
 */
template< typename T, int NDIM, int USD >
ArraySlice< T const, NDIM - 1, USD - 1 >
makeTemporarySlice( ArrayView< T const, NDIM, USD > const & view )
{
  // The following works in all compilers, but technically invokes undefined behavior:
  // return ArraySlice< T, NDIM - 1, USD - 1 >( nullptr, view.dims() + 1, view.strides() + 1 );
  localIndex const numComp = LvArray::indexing::multiplyAll< NDIM - 1 >( view.dims() + 1 );
  static array1d< T > arr;
  arr.template resizeWithoutInitializationOrDestruction( numComp );
  return ArraySlice< T const, NDIM - 1, USD - 1 >( arr.data(), view.dims() + 1, view.strides() + 1 );
}

/**
 * @brief Generic component metadata handler for multidimensional arrays.
 * @param wrapper GEOSX typed wrapper over source array
 * @param data VTK typed data array
 */
template< typename T, int NDIM, typename PERM >
void setComponentMetadata( Wrapper< Array< T, NDIM, PERM > > const & wrapper,
                           vtkAOSDataArrayTemplate< T > & data )
{
  data.SetNumberOfComponents( wrapper.numArrayComp() );

  Span< string const > labels[NDIM-1];
  for( integer dim = 1; dim < NDIM; ++dim )
  {
    labels[dim-1] = getDimLabels( wrapper, dim );
  }

  auto const view = wrapper.referenceAsView();
  auto const slice = view.size( 0 ) > 0 ? view[0] : makeTemporarySlice( view );

  integer compIndex = 0;
  LvArray::forValuesInSliceWithIndices( slice, [&]( T const &, auto const ... indices )
  {
    using idx_seq = std::make_integer_sequence< integer, sizeof...(indices) >;
    data.SetComponentName( compIndex++, makeComponentName( labels, idx_seq{}, indices ... ).c_str() );
  } );
}

template< class SUBREGION = Group >
void writeElementField( Group const & subRegions,
                        string const & field,
                        vtkCellData & cellData )
{
  // instantiate vtk array of the correct type
  vtkSmartPointer< vtkDataArray > data;
  localIndex numElements = 0;
  bool first = true;
  int numDims = 0;
  subRegions.forSubGroups< SUBREGION >( [&]( SUBREGION const & subRegion )
  {
    numElements += subRegion.size();
    WrapperBase const & wrapper = subRegion.getWrapperBase( field );
    if( first )
    {
      types::dispatch( types::StandardArrays{}, wrapper.getTypeId(), true, [&]( auto array )
      {
        using ArrayType = decltype( array );
        using T = typename ArrayType::ValueType;
        auto typedData = vtkAOSDataArrayTemplate< T >::New();
        data = typedData;
        setComponentMetadata( Wrapper< ArrayType >::cast( wrapper ), *typedData );
      } );
      first = false;
      numDims = wrapper.numArrayDims();
    }
    else
    {
      // Sanity check
      GEOSX_ERROR_IF_NE_MSG( wrapper.numArrayDims(), numDims,
                             "VTK writer: sanity check failed for " << field << " (inconsistent array dimensions)" );
      GEOSX_ERROR_IF_NE_MSG( wrapper.numArrayComp(), data->GetNumberOfComponents(),
                             "VTK writer: sanity check failed for " << field << " (inconsistent array sizes)" );
    }
  } );

  data->SetNumberOfTuples( numElements );
  data->SetName( field.c_str() );

  // write each subregion in turn, keeping track of element offset
  localIndex offset = 0;
  subRegions.forSubGroups< SUBREGION >( [&]( SUBREGION const & subRegion )
  {
    WrapperBase const & wrapper = subRegion.getWrapperBase( field );
    writeField( wrapper, offset, *data );
    offset += subRegion.size();
  } );
  cellData.AddArray( data );
}

void VTKPolyDataWriterInterface::writeNodeFields( NodeManager const & nodeManager,
                                                  arrayView1d< localIndex const > const & nodeIndices,
                                                  vtkPointData & pointData ) const
{
  for( auto const & wrapperIter : nodeManager.wrappers() )
  {
    auto const & wrapper = *wrapperIter.second;
    if( wrapper.getPlotLevel() <= m_plotLevel )
    {
      vtkSmartPointer< vtkDataArray > data;
      types::dispatch( types::StandardArrays{}, wrapper.getTypeId(), true, [&]( auto array )
      {
        using ArrayType = decltype( array );
        using T = typename ArrayType::ValueType;
        auto typedData = vtkAOSDataArrayTemplate< T >::New();
        data = typedData;
        setComponentMetadata( Wrapper< ArrayType >::cast( wrapper ), *typedData );
      } );

      data->SetNumberOfTuples( nodeIndices.size() );
      data->SetName( wrapper.getName().c_str() );

      writeField( wrapper, nodeIndices, 0, *data );
      pointData.AddArray( data );
    }
  }
}

template< class SUBREGION >
void VTKPolyDataWriterInterface::writeElementFields( ElementRegionBase const & region,
                                                     vtkCellData & cellData ) const
{
  std::unordered_set< string > materialFields;
  conduit::Node fakeRoot;
  Group materialData( "averagedMaterialData", fakeRoot );
  region.forElementSubRegions< SUBREGION >( [&]( SUBREGION const & subRegion )
  {
    // Register a dummy group for each subregion
    Group & subReg = materialData.registerGroup( subRegion.getName() );
    subReg.resize( subRegion.size() );

    // Collect a list of plotted constitutive fields and create wrappers containing averaged data
    subRegion.getConstitutiveModels().forSubGroups( [&]( Group const & material )
    {
      material.forWrappers( [&]( WrapperBase const & wrapper )
      {
        if( wrapper.getPlotLevel() <= m_plotLevel )
        {
          string const fieldName = constitutive::ConstitutiveBase::makeFieldName( material.getName(), wrapper.getName() );
          subReg.registerWrapper( wrapper.averageOverSecondDim( fieldName, subReg ) );
          materialFields.insert( fieldName );
        }
      } );
    } );
  } );

  // Write averaged material data
  for( string const & field : materialFields )
  {
    writeElementField( materialData, field, cellData );
  }

  // Collect a list of regular fields (filter out material field wrappers)
  // TODO: this can be removed if we stop hanging constitutive wrappers on the mesh
  std::unordered_set< string > regularFields;
  region.forElementSubRegions< SUBREGION >( [&]( ElementSubRegionBase const & subRegion )
  {
    for( auto const & wrapperIter : subRegion.wrappers() )
    {
      if( wrapperIter.second->getPlotLevel() <= m_plotLevel && materialFields.count( wrapperIter.first ) == 0 )
      {
        regularFields.insert( wrapperIter.first );
      }
    }
  } );

  // Write regular fields
  for( string const & field : regularFields )
  {
    writeElementField< SUBREGION >( region.getGroup( ElementRegionBase::viewKeyStruct::elementSubRegions() ), field, cellData );
  }
}

//In Progress: Cameron Crook (crook5)
template< class SUBREGION >
void VTKPolyDataWriterInterface::writeParticleFields( ParticleRegionBase const & region,
                                                     vtkCellData & cellData ) const
{
  std::unordered_set< string > materialFields;
  conduit::Node fakeRoot;
  Group materialData( "materialData", fakeRoot );
  region.forParticleSubRegions< SUBREGION >( [&]( SUBREGION const & subRegion )
  {
    // Register a dummy group for each subregion
    Group & subReg = materialData.registerGroup( subRegion.getName() );
    subReg.resize( subRegion.size() );

    // Collect a list of plotted constitutive fields and create wrappers containing averaged data
    subRegion.getConstitutiveModels().forSubGroups( [&]( Group const & material )
    {
      material.forWrappers( [&]( WrapperBase const & wrapper )
      {
        if( wrapper.getPlotLevel() <= m_plotLevel )
        {
          string const fieldName = constitutive::ConstitutiveBase::makeFieldName( material.getName(), wrapper.getName() );
          subReg.registerWrapper( fieldName,  wrapper.averageOverSecondDim( fieldName, subReg ) ); //TO DO (crook5): get rid of averaging and report individual values
          materialFields.insert( fieldName );
        }
      } );
    } );
  } );

  // Write averaged material data
  for( string const & field : materialFields )
  {
    writeElementField( materialData, field, cellData );
  }

  // Collect a list of regular fields (filter out material field wrappers)
  // TODO: this can be removed if we stop hanging constitutive wrappers on the mesh
  std::unordered_set< string > regularFields;
  region.forParticleSubRegions< SUBREGION >( [&]( ParticleSubRegionBase const & subRegion )
  {
    for( auto const & wrapperIter : subRegion.wrappers() )
    {
      if( wrapperIter.second->getPlotLevel() <= m_plotLevel && materialFields.count( wrapperIter.first ) == 0 )
      {
        regularFields.insert( wrapperIter.first );
      }
    }
  } );

  // Write regular fields
  for( string const & field : regularFields )
  {
    writeElementField< SUBREGION >( region.getGroup( ParticleRegionBase::viewKeyStruct::particleSubRegions() ), field, cellData );
  }
}

void VTKPolyDataWriterInterface::writeCellElementRegions( real64 const time,
                                                          integer const cycle,
                                                          ElementRegionManager const & elemManager,
                                                          NodeManager const & nodeManager ) const
{
  elemManager.forElementRegions< CellElementRegion >( [&]( CellElementRegion const & region )
  {
    CellData VTKCells = getVtkCells( region, nodeManager.size() );
    vtkSmartPointer< vtkPoints > const VTKPoints = getVtkPoints( nodeManager, VTKCells.nodes );

    auto const ug = vtkSmartPointer< vtkUnstructuredGrid >::New();
    ug->SetCells( VTKCells.cellTypes.data(), VTKCells.cells );
    ug->SetPoints( VTKPoints );

    writeTimestamp( *ug, time );
    writeElementFields< CellElementSubRegion >( region, *ug->GetCellData() );
    writeNodeFields( nodeManager, VTKCells.nodes, *ug->GetPointData() );
    writeUnstructuredGrid( cycle, region.getName(), *ug );
  } );
}

void VTKPolyDataWriterInterface::writeWellElementRegions( real64 const time,
                                                          integer const cycle,
                                                          ElementRegionManager const & elemManager,
                                                          NodeManager const & nodeManager ) const
{
  elemManager.forElementRegions< WellElementRegion >( [&]( WellElementRegion const & region )
  {
    auto const & subRegion = region.getSubRegion< WellElementSubRegion >( 0 );
    vtkSmartPointer< vtkUnstructuredGrid > const ug = vtkUnstructuredGrid::New();
    auto const VTKWell = getWell( subRegion, nodeManager );
    ug->SetPoints( VTKWell.first );
    ug->SetCells( VTK_LINE, VTKWell.second );
    writeTimestamp( *ug, time );
    writeElementFields< WellElementSubRegion >( region, *ug->GetCellData() );
    writeUnstructuredGrid( cycle, region.getName(), *ug );
  } );
}

void VTKPolyDataWriterInterface::writeSurfaceElementRegions( real64 const time,
                                                             integer const cycle,
                                                             ElementRegionManager const & elemManager,
                                                             NodeManager const & nodeManager,
                                                             EmbeddedSurfaceNodeManager const & embSurfNodeManager ) const
{
  elemManager.forElementRegions< SurfaceElementRegion >( [&]( SurfaceElementRegion const & region )
  {
    vtkSmartPointer< vtkUnstructuredGrid > const ug = vtkUnstructuredGrid::New();
    if( region.subRegionType() == SurfaceElementRegion::SurfaceSubRegionType::embeddedElement )
    {
      auto const & subRegion = region.getSubRegion< EmbeddedSurfaceSubRegion >( 0 );

      auto const VTKSurface = getEmbeddedSurface( subRegion, embSurfNodeManager );
      ug->SetPoints( VTKSurface.first );
      ug->SetCells( VTK_POLYGON, VTKSurface.second );

      writeElementFields< EmbeddedSurfaceSubRegion >( region, *ug->GetCellData() );
    }
    else if( region.subRegionType() == SurfaceElementRegion::SurfaceSubRegionType::faceElement )
    {
      auto const & subRegion = region.getSubRegion< FaceElementSubRegion >( 0 );

      auto const VTKSurface = getSurface( subRegion, nodeManager );
      ug->SetPoints( VTKSurface.first );

      if( subRegion.numNodesPerElement() == 8 )
      {
        ug->SetCells( VTK_HEXAHEDRON, VTKSurface.second );
      }
      else if( subRegion.numNodesPerElement() == 6 )
      {
        ug->SetCells( VTK_WEDGE, VTKSurface.second );
      }
      else
      {
        GEOSX_ERROR( "Elements with " << subRegion.numNodesPerElement() << " nodes can't be output "
                                      << "in the FaceElementRegion " << region.getName() );
      }
      writeElementFields< FaceElementSubRegion >( region, *ug->GetCellData() );
    }
    writeTimestamp( *ug, time );
    writeUnstructuredGrid( cycle, region.getName(), *ug );
  } );
}

<<<<<<< HEAD

void VTKPolyDataWriterInterface::writeParticleRegions( real64 const time,
                                                       ParticleManager const & particleManager) const
{
  particleManager.forParticleRegions< ParticleRegion >( [&]( ParticleRegion const & region )
  {
    if( region.getNumberOfParticles< ParticleSubRegion >() != 0 )
    {
      vtkSmartPointer< vtkUnstructuredGrid > const ug = vtkUnstructuredGrid::New();
      auto VTKPoints = getVtkPoints( region );
      ug->SetPoints( VTKPoints );
      auto VTKCells = getVtkCells( region );
      ug->SetCells( VTKCells.first.data(), VTKCells.second );
      writeTimestamp( *ug, time );
      writeParticleFields< ParticleSubRegion >( region, *ug->GetCellData() );
      writeUnstructuredGrid( time, region.getName(), *ug );
    }
  } );
}


/**
 * @brief Writes a VTM file for the time-step \p time.
 * @details a VTM file is a VTK Multiblock file. It contains relative path to different files organized in blocks.
 * @param[in] time the time-step
 * @param[in] elemManager the ElementRegionManager containing all the regions to be output and referred to in the VTM file
 * @param[in] vtmWriter a writer specialized for the VTM file format
 */
void writeVtmFile( real64 const time,
                   string const & meshBodyName,
                   ElementRegionManager const & elemManager,
                   ParticleManager const & particleManager,
                   VTKVTMWriter const & vtmWriter )
{
  int const mpiRank = MpiWrapper::commRank( MPI_COMM_GEOSX );
  int const mpiSize = MpiWrapper::commSize( MPI_COMM_GEOSX );
  auto writeElementSubBlocks = [&]( ElementRegionBase const & region )
  {
    std::vector< localIndex > const nbElemsInRegion = gatherNbElementsInRegion( region, MPI_COMM_GEOSX );
    vtmWriter.addSubSubBlock( meshBodyName, region.getCatalogName(), region.getName() );
    for( int i = 0; i < mpiSize; i++ )
    {
      if( mpiRank == 0 && nbElemsInRegion[i] > 0 )
      {
        string const dataSetFile = std::to_string( time ) + "/" + paddedRank( MPI_COMM_GEOSX, i ) + "_" + region.getName() + ".vtu";
        vtmWriter.addDataToSubSubBlock( meshBodyName, region.getCatalogName(), region.getName(), dataSetFile, i );
      }
    }
  };
  auto writeParticleSubBlocks = [&]( ParticleRegionBase const & region )
  {
    std::vector< localIndex > const nbParticlesInRegion = gatherNbParticlesInRegion( region, MPI_COMM_GEOSX );
    vtmWriter.addSubSubBlock( meshBodyName, region.getCatalogName(), region.getName() );
    for( int i = 0; i < mpiSize; i++ )
    {
      if( mpiRank == 0 && nbParticlesInRegion[i] > 0 )
      {
        string const dataSetFile = std::to_string( time ) + "/" + paddedRank( MPI_COMM_GEOSX, i ) + "_" + region.getName() + ".vtu";
        vtmWriter.addDataToSubSubBlock( meshBodyName, region.getCatalogName(), region.getName(), dataSetFile, i );
      }
=======
static string getCycleSubFolder( integer const cycle )
{
  return GEOSX_FMT( "{:06d}", cycle );
}

static string getRegionFileName( integer const rank, string const & regionName )
{
  int const width = static_cast< int >( std::log10( MpiWrapper::commSize() ) ) + 1;
  return GEOSX_FMT( "{:>0{}}_{}.vtu", rank, width, regionName );
}

void VTKPolyDataWriterInterface::writeVtmFile( integer const cycle,
                                               ElementRegionManager const & elemManager,
                                               VTKVTMWriter const & vtmWriter ) const
{
  GEOSX_ASSERT_EQ_MSG( MpiWrapper::commRank(), 0, "Must only be called on rank 0" );

  int const mpiSize = MpiWrapper::commSize();
  auto addRegion = [&]( ElementRegionBase const & region )
  {
    if( !vtmWriter.hasBlock( region.getCatalogName() ) )
    {
      vtmWriter.addBlock( region.getCatalogName() );
    }
    vtmWriter.addSubBlock( region.getCatalogName(), region.getName() );
    for( int i = 0; i < mpiSize; i++ )
    {
      string const dataSetFile = joinPath( getCycleSubFolder( cycle ), getRegionFileName( i, region.getName() ) );
      vtmWriter.addDataToSubBlock( region.getCatalogName(), region.getName(), dataSetFile, i );
>>>>>>> bb16d72e
    }
  };

  // Output each of the region types
  if( ( m_outputRegionType == VTKRegionTypes::CELL ) || ( m_outputRegionType == VTKRegionTypes::ALL ) )
  {
<<<<<<< HEAD
    vtmWriter.addBlock( meshBodyName );
    vtmWriter.addSubBlock( meshBodyName, CellElementRegion::catalogName() );
    vtmWriter.addSubBlock( meshBodyName, WellElementRegion::catalogName() );
    vtmWriter.addSubBlock( meshBodyName, SurfaceElementRegion::catalogName() );
    vtmWriter.addSubBlock( meshBodyName, ParticleRegion::catalogName() );
  }

  elemManager.forElementRegions< CellElementRegion >( writeElementSubBlocks );
  elemManager.forElementRegions< WellElementRegion >( writeElementSubBlocks );
  elemManager.forElementRegions< SurfaceElementRegion >( writeElementSubBlocks );
  particleManager.forParticleRegions< ParticleRegion >( writeParticleSubBlocks );
=======
    elemManager.forElementRegions< CellElementRegion >( addRegion );
  }

  if( ( m_outputRegionType == VTKRegionTypes::WELL ) || ( m_outputRegionType == VTKRegionTypes::ALL ) )
  {
    elemManager.forElementRegions< WellElementRegion >( addRegion );
  }
>>>>>>> bb16d72e

  if( ( m_outputRegionType == VTKRegionTypes::SURFACE ) || ( m_outputRegionType == VTKRegionTypes::ALL ) )
  {
    elemManager.forElementRegions< SurfaceElementRegion >( addRegion );
  }

  vtmWriter.save();
}

void VTKPolyDataWriterInterface::writeUnstructuredGrid( integer const cycle,
                                                        string const & name,
                                                        vtkUnstructuredGrid & ug ) const
{
  vtkSmartPointer< vtkXMLUnstructuredGridWriter > const vtuWriter = vtkXMLUnstructuredGridWriter::New();
  vtuWriter->SetInputData( &ug );
  string const vtuFilePath = joinPath( m_outputDir,
                                       m_outputName,
                                       getCycleSubFolder( cycle ),
                                       getRegionFileName( MpiWrapper::commRank(), name ) );
  vtuWriter->SetFileName( vtuFilePath.c_str() );
  if( m_outputMode == VTKOutputMode::BINARY )
  {
    vtuWriter->SetDataModeToBinary();
  }
  else if( m_outputMode == VTKOutputMode::ASCII )
  {
    vtuWriter->SetDataModeToAscii();
  }
  vtuWriter->Write();
}

void VTKPolyDataWriterInterface::write( real64 const time,
                                        integer const cycle,
                                        DomainPartition const & domain )
{
  // This guard prevents crashes observed on MacOS due to a floating point exception
  // triggered inside VTK by a progress indicator
#if defined(__APPLE__) && defined(__MACH__)
  LvArray::system::FloatingPointExceptionGuard guard;
#endif

<<<<<<< HEAD
  string const stepSubFolder = getTimeStepSubFolder( time );
  string const vtmName = stepSubFolder + ".vtm";
  VTKVTMWriter vtmWriter( joinPath( m_outputDir, vtmName ) );
  if( MpiWrapper::commRank( MPI_COMM_GEOSX ) == 0 )
=======
  string const stepSubFolder = joinPath( m_outputName, getCycleSubFolder( cycle ) );
  int const rank = MpiWrapper::commRank();
  if( rank == 0 )
>>>>>>> bb16d72e
  {
    if( m_previousCycle == -1 )
    {
      makeDirsForPath( joinPath( m_outputDir, m_outputName ) );
    }
    makeDirectory( joinPath( m_outputDir, stepSubFolder ) );
  }
  MpiWrapper::barrier( MPI_COMM_GEOSX );

<<<<<<< HEAD
  Group const & meshBodies = domain.getMeshBodies();

  for( localIndex a = 0; a < meshBodies.numSubGroups(); ++a )
  {
    MeshBody const & meshBody = meshBodies.getGroup< MeshBody >( a );
    string const meshBodyName = meshBody.getName();
    ElementRegionManager const & elemManager = meshBody.getMeshLevel( 0 ).getElemManager();
    ParticleManager const & particleManager = meshBody.getMeshLevel( 0 ).getParticleManager();
    NodeManager const & nodeManager = meshBody.getMeshLevel( 0 ).getNodeManager();
    EmbeddedSurfaceNodeManager const & embSurfNodeManager = meshBody.getMeshLevel( 0 ).getEmbSurfNodeManager();
    writeCellElementRegions( time, elemManager, nodeManager );
    writeWellElementRegions( time, elemManager, nodeManager );
    writeSurfaceElementRegions( time, elemManager, nodeManager, embSurfNodeManager );
    writeParticleRegions( time, particleManager );
    writeVtmFile( time, meshBodyName, elemManager, particleManager, vtmWriter );
  }

  if( cycle != m_previousCycle )
=======
  ElementRegionManager const & elemManager = domain.getMeshBody( 0 ).getMeshLevel( 0 ).getElemManager();
  NodeManager const & nodeManager = domain.getMeshBody( 0 ).getMeshLevel( 0 ).getNodeManager();
  EmbeddedSurfaceNodeManager const & embSurfNodeManager = domain.getMeshBody( 0 ).getMeshLevel( 0 ).getEmbSurfNodeManager();
  writeCellElementRegions( time, cycle, elemManager, nodeManager );
  writeWellElementRegions( time, cycle, elemManager, nodeManager );
  writeSurfaceElementRegions( time, cycle, elemManager, nodeManager, embSurfNodeManager );

  if( rank == 0 )
>>>>>>> bb16d72e
  {
    string const vtmName = stepSubFolder + ".vtm";
    VTKVTMWriter vtmWriter( joinPath( m_outputDir, vtmName ) );
    writeVtmFile( cycle, elemManager, vtmWriter );

    if( cycle != m_previousCycle )
    {
      m_pvd.addData( time, vtmName );
      m_pvd.save();
    }
  }

  m_previousCycle = cycle;
}

} // namespace vtk
} // namespace geosx<|MERGE_RESOLUTION|>--- conflicted
+++ resolved
@@ -68,7 +68,6 @@
   return VTK_EMPTY_CELL;
 }
 
-<<<<<<< HEAD
 static int toVTKCellType( ParticleType const particleType )
 {
   switch( particleType )
@@ -81,10 +80,7 @@
   return VTK_EMPTY_CELL;
 }
 
-static std::vector< int > getVTKNodeOrdering( ElementType const elementType )
-=======
 static std::vector< int > getVtkToGeosxNodeOrdering( ElementType const elementType )
->>>>>>> bb16d72e
 {
   switch( elementType )
   {
@@ -102,9 +98,9 @@
   return {};
 }
 
-static std::vector< int > getVTKNodeOrdering( ParticleType const particleType ){
+static std::vector< int > getVtkToGeosxNodeOrdering( ParticleType const particleType ){
   switch(particleType){
-    case ParticleType::CPTI: return { 1, 0, 2, 3 };
+    case ParticleType::CPTI: return { 0, 1, 2, 3 };
     case ParticleType::SinglePoint:
     case ParticleType::CPDI:
     case ParticleType::CPDI2: return { 0, 1, 3, 2, 4, 5, 7, 6 }; //All fall through to hexahedron except tetrahedron CPTI
@@ -113,41 +109,6 @@
 }
 
 /**
-<<<<<<< HEAD
- * @brief Ask rank @p rank for the number of elements in its ElementRegionBase @p er.
- * @param[in] region the element region for which we want to know the number of elements
- * @param[out] nbElemsInRegion output array
- * @return the number of elements in the region for the asked rank
- */
-std::vector< localIndex >
-gatherNbElementsInRegion( ElementRegionBase const & region,
-                          MPI_Comm const & comm = MPI_COMM_GEOSX )
-{
-  localIndex const nbElems = region.getNumberOfElements();
-  std::vector< localIndex > nbElemsInRegion( MpiWrapper::commSize( comm ) );
-  MpiWrapper::gather( &nbElems, 1, nbElemsInRegion.data(), 1, 0, comm );
-  return nbElemsInRegion;
-}
-
-/**
- * @brief Ask rank @p rank for the number of particles in its ParticleRegionBase @p er.
- * @param[in] region the particle region for which we want to know the number of particles
- * @param[out] nbElemsInRegion output array
- * @return the number of elements in the region for the asked rank
- */
-std::vector< localIndex >
-gatherNbParticlesInRegion( ParticleRegionBase const & region,
-                           MPI_Comm const & comm = MPI_COMM_GEOSX )
-{
-  localIndex const nbParticles = region.getNumberOfParticles();
-  std::vector< localIndex > nbParticlesInRegion( MpiWrapper::commSize( comm ) );
-  MpiWrapper::gather( &nbParticles, 1, nbParticlesInRegion.data(), 1, 0, comm );
-  return nbParticlesInRegion;
-}
-
-/**
-=======
->>>>>>> bb16d72e
  * @brief Gets the vertices coordinates as a VTK Object for @p nodeManager
  * @param[in] nodeManager the NodeManager associated with the domain being written
  * @return a VTK object storing all nodes of the mesh
@@ -453,7 +414,7 @@
 
   region.forParticleSubRegions< ParticleSubRegion >( [&]( ParticleSubRegion const & subRegion )
   {
-    std::vector< int > vtkOrdering = getVTKNodeOrdering( subRegion.getParticleType() ); //Do I need a switch statement to map particletype to element type?
+    std::vector< int > vtkOrdering = getVtkToGeosxNodeOrdering( subRegion.getParticleType() ); //Do I need a switch statement to map particletype to element type?
     std::vector< vtkIdType > connectivity( vtkOrdering.size() ); //Does particleSubRegionBase need a number of nodes per particle variable? or can I just use the particle size of the nodeordering array?
     int vtkCellType = toVTKCellType( subRegion.getParticleType() );
     for( localIndex c = 0; c < subRegion.size(); c++ )
@@ -846,7 +807,7 @@
         if( wrapper.getPlotLevel() <= m_plotLevel )
         {
           string const fieldName = constitutive::ConstitutiveBase::makeFieldName( material.getName(), wrapper.getName() );
-          subReg.registerWrapper( fieldName,  wrapper.averageOverSecondDim( fieldName, subReg ) ); //TO DO (crook5): get rid of averaging and report individual values
+          subReg.registerWrapper( wrapper.averageOverSecondDim( fieldName, subReg ) ); //TO DO (crook5): get rid of averaging and report individual values
           materialFields.insert( fieldName );
         }
       } );
@@ -892,10 +853,10 @@
 
     auto const ug = vtkSmartPointer< vtkUnstructuredGrid >::New();
     ug->SetCells( VTKCells.cellTypes.data(), VTKCells.cells );
-    ug->SetPoints( VTKPoints );
-
-    writeTimestamp( *ug, time );
-    writeElementFields< CellElementSubRegion >( region, *ug->GetCellData() );
+      ug->SetPoints( VTKPoints );
+
+      writeTimestamp( *ug, time );
+      writeElementFields< CellElementSubRegion >( region, *ug->GetCellData() );
     writeNodeFields( nodeManager, VTKCells.nodes, *ug->GetPointData() );
     writeUnstructuredGrid( cycle, region.getName(), *ug );
   } );
@@ -965,9 +926,8 @@
   } );
 }
 
-<<<<<<< HEAD
-
 void VTKPolyDataWriterInterface::writeParticleRegions( real64 const time,
+                                                       integer const cycle,
                                                        ParticleManager const & particleManager) const
 {
   particleManager.forParticleRegions< ParticleRegion >( [&]( ParticleRegion const & region )
@@ -981,52 +941,11 @@
       ug->SetCells( VTKCells.first.data(), VTKCells.second );
       writeTimestamp( *ug, time );
       writeParticleFields< ParticleSubRegion >( region, *ug->GetCellData() );
-      writeUnstructuredGrid( time, region.getName(), *ug );
-    }
-  } );
-}
-
-
-/**
- * @brief Writes a VTM file for the time-step \p time.
- * @details a VTM file is a VTK Multiblock file. It contains relative path to different files organized in blocks.
- * @param[in] time the time-step
- * @param[in] elemManager the ElementRegionManager containing all the regions to be output and referred to in the VTM file
- * @param[in] vtmWriter a writer specialized for the VTM file format
- */
-void writeVtmFile( real64 const time,
-                   string const & meshBodyName,
-                   ElementRegionManager const & elemManager,
-                   ParticleManager const & particleManager,
-                   VTKVTMWriter const & vtmWriter )
-{
-  int const mpiRank = MpiWrapper::commRank( MPI_COMM_GEOSX );
-  int const mpiSize = MpiWrapper::commSize( MPI_COMM_GEOSX );
-  auto writeElementSubBlocks = [&]( ElementRegionBase const & region )
-  {
-    std::vector< localIndex > const nbElemsInRegion = gatherNbElementsInRegion( region, MPI_COMM_GEOSX );
-    vtmWriter.addSubSubBlock( meshBodyName, region.getCatalogName(), region.getName() );
-    for( int i = 0; i < mpiSize; i++ )
-    {
-      if( mpiRank == 0 && nbElemsInRegion[i] > 0 )
-      {
-        string const dataSetFile = std::to_string( time ) + "/" + paddedRank( MPI_COMM_GEOSX, i ) + "_" + region.getName() + ".vtu";
-        vtmWriter.addDataToSubSubBlock( meshBodyName, region.getCatalogName(), region.getName(), dataSetFile, i );
-      }
-    }
-  };
-  auto writeParticleSubBlocks = [&]( ParticleRegionBase const & region )
-  {
-    std::vector< localIndex > const nbParticlesInRegion = gatherNbParticlesInRegion( region, MPI_COMM_GEOSX );
-    vtmWriter.addSubSubBlock( meshBodyName, region.getCatalogName(), region.getName() );
-    for( int i = 0; i < mpiSize; i++ )
-    {
-      if( mpiRank == 0 && nbParticlesInRegion[i] > 0 )
-      {
-        string const dataSetFile = std::to_string( time ) + "/" + paddedRank( MPI_COMM_GEOSX, i ) + "_" + region.getName() + ".vtu";
-        vtmWriter.addDataToSubSubBlock( meshBodyName, region.getCatalogName(), region.getName(), dataSetFile, i );
-      }
-=======
+      writeUnstructuredGrid( cycle, region.getName(), *ug );
+    }
+  } );
+}
+
 static string getCycleSubFolder( integer const cycle )
 {
   return GEOSX_FMT( "{:06d}", cycle );
@@ -1036,61 +955,6 @@
 {
   int const width = static_cast< int >( std::log10( MpiWrapper::commSize() ) ) + 1;
   return GEOSX_FMT( "{:>0{}}_{}.vtu", rank, width, regionName );
-}
-
-void VTKPolyDataWriterInterface::writeVtmFile( integer const cycle,
-                                               ElementRegionManager const & elemManager,
-                                               VTKVTMWriter const & vtmWriter ) const
-{
-  GEOSX_ASSERT_EQ_MSG( MpiWrapper::commRank(), 0, "Must only be called on rank 0" );
-
-  int const mpiSize = MpiWrapper::commSize();
-  auto addRegion = [&]( ElementRegionBase const & region )
-  {
-    if( !vtmWriter.hasBlock( region.getCatalogName() ) )
-    {
-      vtmWriter.addBlock( region.getCatalogName() );
-    }
-    vtmWriter.addSubBlock( region.getCatalogName(), region.getName() );
-    for( int i = 0; i < mpiSize; i++ )
-    {
-      string const dataSetFile = joinPath( getCycleSubFolder( cycle ), getRegionFileName( i, region.getName() ) );
-      vtmWriter.addDataToSubBlock( region.getCatalogName(), region.getName(), dataSetFile, i );
->>>>>>> bb16d72e
-    }
-  };
-
-  // Output each of the region types
-  if( ( m_outputRegionType == VTKRegionTypes::CELL ) || ( m_outputRegionType == VTKRegionTypes::ALL ) )
-  {
-<<<<<<< HEAD
-    vtmWriter.addBlock( meshBodyName );
-    vtmWriter.addSubBlock( meshBodyName, CellElementRegion::catalogName() );
-    vtmWriter.addSubBlock( meshBodyName, WellElementRegion::catalogName() );
-    vtmWriter.addSubBlock( meshBodyName, SurfaceElementRegion::catalogName() );
-    vtmWriter.addSubBlock( meshBodyName, ParticleRegion::catalogName() );
-  }
-
-  elemManager.forElementRegions< CellElementRegion >( writeElementSubBlocks );
-  elemManager.forElementRegions< WellElementRegion >( writeElementSubBlocks );
-  elemManager.forElementRegions< SurfaceElementRegion >( writeElementSubBlocks );
-  particleManager.forParticleRegions< ParticleRegion >( writeParticleSubBlocks );
-=======
-    elemManager.forElementRegions< CellElementRegion >( addRegion );
-  }
-
-  if( ( m_outputRegionType == VTKRegionTypes::WELL ) || ( m_outputRegionType == VTKRegionTypes::ALL ) )
-  {
-    elemManager.forElementRegions< WellElementRegion >( addRegion );
-  }
->>>>>>> bb16d72e
-
-  if( ( m_outputRegionType == VTKRegionTypes::SURFACE ) || ( m_outputRegionType == VTKRegionTypes::ALL ) )
-  {
-    elemManager.forElementRegions< SurfaceElementRegion >( addRegion );
-  }
-
-  vtmWriter.save();
 }
 
 void VTKPolyDataWriterInterface::writeUnstructuredGrid( integer const cycle,
@@ -1115,6 +979,70 @@
   vtuWriter->Write();
 }
 
+void VTKPolyDataWriterInterface::writeVtmFile( integer const cycle,
+                                               string const & meshBodyName,
+                                               ElementRegionManager const & elemManager,
+                                               ParticleManager const & particleManager,
+                                               VTKVTMWriter const & vtmWriter )
+{
+  GEOSX_ASSERT_EQ_MSG( MpiWrapper::commRank(), 0, "Must only be called on rank 0" );
+  
+  vtmWriter.addBlock( meshBodyName );
+
+  int const mpiSize = MpiWrapper::commSize();
+  
+  auto addElementRegion = [&]( ElementRegionBase const & region )
+  {
+    if( !vtmWriter.hasSubBlock( meshBodyName, region.getCatalogName() ) ) // TODO: Fix hasSubBlock
+    {
+      vtmWriter.addSubBlock( meshBodyName, region.getCatalogName() );
+    }
+    vtmWriter.addSubSubBlock( meshBodyName, region.getCatalogName(), region.getName() );
+    for( int i = 0; i < mpiSize; i++ )
+    {
+      string const dataSetFile = joinPath( getCycleSubFolder( cycle ), getRegionFileName( i, region.getName() ) );
+      vtmWriter.addDataToSubSubBlock( meshBodyName, region.getCatalogName(), region.getName(), dataSetFile, i );
+    }
+  };
+  
+  auto addParticleRegion = [&]( ParticleRegionBase const & region )
+  {
+    if( !vtmWriter.hasSubBlock( meshBodyName, region.getCatalogName() ) ) // TODO: Fix hasSubBlock
+    {
+      vtmWriter.addSubBlock( meshBodyName, region.getCatalogName() );
+    }
+    vtmWriter.addSubSubBlock( meshBodyName, region.getCatalogName(), region.getName() );
+    for( int i = 0; i < mpiSize; i++ )
+    {
+      string const dataSetFile = joinPath( getCycleSubFolder( cycle ), getRegionFileName( i, region.getName() ) );
+      vtmWriter.addDataToSubSubBlock( meshBodyName, region.getCatalogName(), region.getName(), dataSetFile, i );
+    }
+  };
+
+  // Output each of the region types
+  if( ( m_outputRegionType == VTKRegionTypes::CELL ) || ( m_outputRegionType == VTKRegionTypes::ALL ) )
+  {
+    elemManager.forElementRegions< CellElementRegion >( addElementRegion );
+  }
+
+  if( ( m_outputRegionType == VTKRegionTypes::WELL ) || ( m_outputRegionType == VTKRegionTypes::ALL ) )
+  {
+    elemManager.forElementRegions< WellElementRegion >( addElementRegion );
+  }
+
+  if( ( m_outputRegionType == VTKRegionTypes::SURFACE ) || ( m_outputRegionType == VTKRegionTypes::ALL ) )
+  {
+    elemManager.forElementRegions< SurfaceElementRegion >( addElementRegion );
+  }
+  
+  if( ( m_outputRegionType == VTKRegionTypes::PARTICLE ) || ( m_outputRegionType == VTKRegionTypes::ALL ) )
+  {
+    particleManager.forParticleRegions< ParticleRegion >( addParticleRegion );
+  }
+
+  vtmWriter.save();
+}
+
 void VTKPolyDataWriterInterface::write( real64 const time,
                                         integer const cycle,
                                         DomainPartition const & domain )
@@ -1125,16 +1053,11 @@
   LvArray::system::FloatingPointExceptionGuard guard;
 #endif
 
-<<<<<<< HEAD
-  string const stepSubFolder = getTimeStepSubFolder( time );
+  string const stepSubFolder = joinPath( m_outputName, getCycleSubFolder( cycle ) );
   string const vtmName = stepSubFolder + ".vtm";
   VTKVTMWriter vtmWriter( joinPath( m_outputDir, vtmName ) );
-  if( MpiWrapper::commRank( MPI_COMM_GEOSX ) == 0 )
-=======
-  string const stepSubFolder = joinPath( m_outputName, getCycleSubFolder( cycle ) );
   int const rank = MpiWrapper::commRank();
   if( rank == 0 )
->>>>>>> bb16d72e
   {
     if( m_previousCycle == -1 )
     {
@@ -1144,7 +1067,6 @@
   }
   MpiWrapper::barrier( MPI_COMM_GEOSX );
 
-<<<<<<< HEAD
   Group const & meshBodies = domain.getMeshBodies();
 
   for( localIndex a = 0; a < meshBodies.numSubGroups(); ++a )
@@ -1155,34 +1077,20 @@
     ParticleManager const & particleManager = meshBody.getMeshLevel( 0 ).getParticleManager();
     NodeManager const & nodeManager = meshBody.getMeshLevel( 0 ).getNodeManager();
     EmbeddedSurfaceNodeManager const & embSurfNodeManager = meshBody.getMeshLevel( 0 ).getEmbSurfNodeManager();
-    writeCellElementRegions( time, elemManager, nodeManager );
-    writeWellElementRegions( time, elemManager, nodeManager );
-    writeSurfaceElementRegions( time, elemManager, nodeManager, embSurfNodeManager );
-    writeParticleRegions( time, particleManager );
-    writeVtmFile( time, meshBodyName, elemManager, particleManager, vtmWriter );
+    writeCellElementRegions( time, cycle, elemManager, nodeManager );
+    writeWellElementRegions( time, cycle, elemManager, nodeManager );
+    writeSurfaceElementRegions( time, cycle, elemManager, nodeManager, embSurfNodeManager );
+    writeParticleRegions( time, cycle, particleManager );
+    if(rank == 0 )
+    {
+      writeVtmFile( time, meshBodyName, elemManager, particleManager, vtmWriter );
+    }
   }
 
   if( cycle != m_previousCycle )
-=======
-  ElementRegionManager const & elemManager = domain.getMeshBody( 0 ).getMeshLevel( 0 ).getElemManager();
-  NodeManager const & nodeManager = domain.getMeshBody( 0 ).getMeshLevel( 0 ).getNodeManager();
-  EmbeddedSurfaceNodeManager const & embSurfNodeManager = domain.getMeshBody( 0 ).getMeshLevel( 0 ).getEmbSurfNodeManager();
-  writeCellElementRegions( time, cycle, elemManager, nodeManager );
-  writeWellElementRegions( time, cycle, elemManager, nodeManager );
-  writeSurfaceElementRegions( time, cycle, elemManager, nodeManager, embSurfNodeManager );
-
-  if( rank == 0 )
->>>>>>> bb16d72e
-  {
-    string const vtmName = stepSubFolder + ".vtm";
-    VTKVTMWriter vtmWriter( joinPath( m_outputDir, vtmName ) );
-    writeVtmFile( cycle, elemManager, vtmWriter );
-
-    if( cycle != m_previousCycle )
-    {
-      m_pvd.addData( time, vtmName );
-      m_pvd.save();
-    }
+  {
+    m_pvd.addData( time, vtmName );
+    m_pvd.save();
   }
 
   m_previousCycle = cycle;
