--- conflicted
+++ resolved
@@ -951,7 +951,6 @@
   }
   MpiWrapper::barrier( MPI_COMM_GEOSX );
 
-<<<<<<< HEAD
   MeshLevel const & meshLevel = domain.getMeshBody(0).getMeshLevel(1);
   ElementRegionManager const & elemManager = meshLevel.getElemManager();
   NodeManager const & nodeManager = meshLevel.getNodeManager();
@@ -960,14 +959,6 @@
   writeCellElementRegions( time, elemManager, nodeManager );
   writeWellElementRegions( time, elemManager, nodeManager );
   writeSurfaceElementRegions( time, elemManager, nodeManager, embSurfNodeManager );
-=======
-  ElementRegionManager const & elemManager = domain.getMeshBody( 0 ).getMeshLevel( 0 ).getElemManager();
-  NodeManager const & nodeManager = domain.getMeshBody( 0 ).getMeshLevel( 0 ).getNodeManager();
-  EmbeddedSurfaceNodeManager const & embSurfNodeManager = domain.getMeshBody( 0 ).getMeshLevel( 0 ).getEmbSurfNodeManager();
-  writeCellElementRegions( time, cycle, elemManager, nodeManager );
-  writeWellElementRegions( time, cycle, elemManager, nodeManager );
-  writeSurfaceElementRegions( time, cycle, elemManager, nodeManager, embSurfNodeManager );
->>>>>>> 38505d11
 
   string const vtmName = stepSubFolder + ".vtm";
   VTKVTMWriter vtmWriter( joinPath( m_outputDir, vtmName ) );
