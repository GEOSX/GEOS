/*
 * ------------------------------------------------------------------------------------------------------------
 * SPDX-License-Identifier: LGPL-2.1-only
 *
 * Copyright (c) 2018-2020 Lawrence Livermore National Security LLC
 * Copyright (c) 2018-2020 The Board of Trustees of the Leland Stanford Junior University
 * Copyright (c) 2018-2020 TotalEnergies
 * Copyright (c) 2019-     GEOSX Contributors
 * All rights reserved
 *
 * See top level LICENSE, COPYRIGHT, CONTRIBUTORS, NOTICE, and ACKNOWLEDGEMENTS files for details.
 * ------------------------------------------------------------------------------------------------------------
 */

// Source includes
#include "VTKPolyDataWriterInterface.hpp"

#include "common/Logger.hpp"
#include "common/TypeDispatch.hpp"
#include "dataRepository/Group.hpp"
#include "mesh/DomainPartition.hpp"
#include "fileIO/Outputs/OutputUtilities.hpp"

// TPL includes
#include <vtkCellArray.h>
#include <vtkCellData.h>
#include <vtkDoubleArray.h>
#include <vtkPassThrough.h>
#include <vtkPointData.h>
#include <vtkPoints.h>
#include <vtkSmartPointer.h>
#include <vtkThreshold.h>
#include <vtkUnstructuredGrid.h>
#include <vtkXMLUnstructuredGridWriter.h>

// System includes
#include <numeric>
#include <unordered_set>

namespace geos
{

using namespace dataRepository;

namespace vtk
{

VTKPolyDataWriterInterface::VTKPolyDataWriterInterface( string name ):
  m_outputDir( "." ),
  m_outputName( std::move( name ) ),
  m_pvd( m_outputName + ".pvd" ),
  m_writeGhostCells( false ),
  m_plotLevel( PlotLevel::LEVEL_1 ),
  m_requireFieldRegistrationCheck( true ),
  m_previousCycle( -1 ),
  m_outputMode( VTKOutputMode::BINARY ),
  m_outputRegionType( VTKRegionTypes::ALL )
{}

static int
toVTKCellType( ElementType const elementType, localIndex const numNodes )
{
  switch( elementType )
  {
    case ElementType::Vertex:        return VTK_VERTEX;
    case ElementType::Line:          return VTK_LINE;
    case ElementType::Triangle:      return VTK_TRIANGLE;
    case ElementType::Quadrilateral: return VTK_QUAD;
    case ElementType::Polygon:       return VTK_POLYGON;
    case ElementType::Tetrahedron:   return VTK_TETRA;
    case ElementType::Pyramid:       return VTK_PYRAMID;
    case ElementType::Wedge:         return VTK_WEDGE;
    case ElementType::Hexahedron:
      switch( numNodes )
      {
        case 8:
          return VTK_HEXAHEDRON;
        case 27:
          return VTK_QUADRATIC_HEXAHEDRON;
        default:
          return VTK_HEXAHEDRON;
      }
    case ElementType::Prism5:        return VTK_PENTAGONAL_PRISM;
    case ElementType::Prism6:        return VTK_HEXAGONAL_PRISM;
    case ElementType::Prism7:        return VTK_POLYHEDRON;
    case ElementType::Prism8:        return VTK_POLYHEDRON;
    case ElementType::Prism9:        return VTK_POLYHEDRON;
    case ElementType::Prism10:       return VTK_POLYHEDRON;
    case ElementType::Prism11:       return VTK_POLYHEDRON;
    case ElementType::Polyhedron:    return VTK_POLYHEDRON;
  }
  return VTK_EMPTY_CELL;
}

static int
toVTKCellType( ParticleType const particleType )
{
  switch( particleType )
  {
    case ParticleType::SinglePoint:   return VTK_HEXAHEDRON;
    case ParticleType::CPDI:          return VTK_HEXAHEDRON;
    case ParticleType::CPDI2:         return VTK_HEXAHEDRON;
    case ParticleType::CPTI:          return VTK_TETRA;
  }
  return VTK_EMPTY_CELL;
}

static std::vector< int >
getVtkToGeosxNodeOrdering( ParticleType const particleType )
{
  switch( particleType )
  {
    case ParticleType::SinglePoint:   return { 0, 1, 3, 2, 4, 5, 7, 6 };
    case ParticleType::CPDI:          return { 0, 1, 3, 2, 4, 5, 7, 6 };
    case ParticleType::CPDI2:         return { 0, 1, 3, 2, 4, 5, 7, 6 };
    case ParticleType::CPTI:          return { 0, 1, 2, 3 };
  }
  return {};
}

/**
 * @brief Provide the local list of nodes or face streams for the corresponding VTK element
 *
 * @param elementType geosx element type
 * @return list of nodes or face streams
 *
 * For geosx element with existing standard VTK element the corresponding list of nodes is provided.
 * For Prism7+, the geosx element is converted to VTK_POLYHEDRON. The vtkUnstructuredGrid
 * stores polyhedron cells as face streams of the following format:
 * [numberOfCellFaces,
 * (numberOfPointsOfFace0, pointId0, pointId1, ... ),
 * (numberOfPointsOfFace1, pointId0, pointId1, ... ),
 * ...]
 * We use the same format except that the number of faces and the number of nodes per faces
 * are provided as negative values. This convention provides a simple way to isolate the local
 * nodes for mapping purpose while keeping a face streams data structure. The negative values are
 * converted to positives when generating the VTK_POLYHEDRON. Check getVtkCells() for more details.
 */
static std::vector< int > getVtkConnectivity( ElementType const elementType, localIndex const numNodes )
{
  switch( elementType )
  {
    case ElementType::Vertex:        return { 0 };
    case ElementType::Line:          return { 0, 1 };
    case ElementType::Triangle:      return { 0, 1, 2 };
    case ElementType::Quadrilateral: return { 0, 1, 2, 3 };
    case ElementType::Polygon:       return { };  // TODO
    case ElementType::Tetrahedron:   return { 0, 1, 2, 3 };
    case ElementType::Pyramid:       return { 0, 1, 3, 2, 4 };
    case ElementType::Wedge:         return { 0, 4, 2, 1, 5, 3 };
    case ElementType::Hexahedron:
      switch( numNodes )
      {
        case 8:
          return { 0, 1, 3, 2, 4, 5, 7, 6 };
          break;
        case 27:
          // Numbering convention changed between VTK writer 1.0 and 2.2, see
          // https://discourse.julialang.org/t/writevtk-node-numbering-for-27-node-lagrange-hexahedron/93698/8
          // GEOS uses 1.0 API
          return { 0, 2, 8, 6, 18, 20, 26, 24, 1, 5, 7, 3, 19, 23, 25, 21, 9, 11, 17, 15, 12, 14, 10, 16, 4, 22, 17 };
          break;
        default:
          return { }; // TODO
      }
    case ElementType::Prism5:        return { 0, 1, 2, 3, 4, 5, 6, 7, 8, 9 };
    case ElementType::Prism6:        return { 0, 1, 2, 3, 4, 5, 6, 7, 8, 9, 10, 11 };
    case ElementType::Prism7:        return {-9,
                                             -7, 0, 1, 2, 3, 4, 5, 6,
                                             -7, 7, 8, 9, 10, 11, 12, 13,
                                             -4, 0, 1, 8, 7,
                                             -4, 1, 2, 9, 8,
                                             -4, 2, 3, 10, 9,
                                             -4, 3, 4, 11, 10,
                                             -4, 4, 5, 12, 11,
                                             -4, 5, 6, 13, 12,
                                             -4, 6, 0, 7, 13 };
    case ElementType::Prism8:        return {-10,
                                             -8, 0, 1, 2, 3, 4, 5, 6, 7,
                                             -8, 8, 9, 10, 11, 12, 13, 14, 15,
                                             -4, 0, 1, 9, 8,
                                             -4, 1, 2, 10, 9,
                                             -4, 2, 3, 11, 10,
                                             -4, 3, 4, 12, 11,
                                             -4, 4, 5, 13, 12,
                                             -4, 5, 6, 14, 13,
                                             -4, 6, 7, 15, 14,
                                             -4, 7, 0, 8, 15 };
    case ElementType::Prism9:        return {-11,
                                             -9, 0, 1, 2, 3, 4, 5, 6, 7, 8,
                                             -9, 9, 10, 11, 12, 13, 14, 15, 16, 17,
                                             -4, 0, 1, 10, 9,
                                             -4, 1, 2, 11, 10,
                                             -4, 2, 3, 12, 11,
                                             -4, 3, 4, 13, 12,
                                             -4, 4, 5, 14, 13,
                                             -4, 5, 6, 15, 14,
                                             -4, 6, 7, 16, 15,
                                             -4, 7, 8, 17, 16,
                                             -4, 8, 0, 9, 17 };
    case ElementType::Prism10:       return {-12,
                                             -10, 0, 1, 2, 3, 4, 5, 6, 7, 8, 9,
                                             -10, 10, 11, 12, 13, 14, 15, 16, 17, 18, 19,
                                             -4, 0, 1, 11, 10,
                                             -4, 1, 2, 12, 11,
                                             -4, 2, 3, 13, 12,
                                             -4, 3, 4, 14, 13,
                                             -4, 4, 5, 15, 14,
                                             -4, 5, 6, 16, 15,
                                             -4, 6, 7, 17, 16,
                                             -4, 7, 8, 18, 17,
                                             -4, 8, 9, 19, 18,
                                             -4, 9, 0, 10, 19 };
    case ElementType::Prism11:       return {-13,
                                             -11, 0, 1, 2, 3, 4, 5, 6, 7, 8, 9, 10,
                                             -11, 11, 12, 13, 14, 15, 16, 17, 18, 19, 20, 21,
                                             -4, 0, 1, 12, 11,
                                             -4, 1, 2, 13, 12,
                                             -4, 2, 3, 14, 13,
                                             -4, 3, 4, 15, 14,
                                             -4, 4, 5, 16, 15,
                                             -4, 5, 6, 17, 16,
                                             -4, 6, 7, 18, 17,
                                             -4, 7, 8, 19, 18,
                                             -4, 8, 9, 20, 19,
                                             -4, 9, 10, 21, 20,
                                             -4, 10, 0, 11, 21 };
    case ElementType::Polyhedron:    return { };  // TODO
  }
  return {};
}

/**
 * @brief Gets the vertices coordinates as a VTK Object for @p nodeManager
 * @param[in] nodeManager the NodeManager associated with the domain being written
 * @return a VTK object storing all nodes of the mesh
 */
static vtkSmartPointer< vtkPoints >
getVtkPoints( NodeManager const & nodeManager,
              arrayView1d< localIndex const > const & nodeIndices )
{
  localIndex const numNodes = LvArray::integerConversion< localIndex >( nodeIndices.size() );
  auto points = vtkSmartPointer< vtkPoints >::New();
  points->SetNumberOfPoints( numNodes );
  auto const coord = nodeManager.referencePosition().toViewConst();
  forAll< parallelHostPolicy >( numNodes, [=, pts = points.GetPointer()]( localIndex const k )
  {
    localIndex const v = nodeIndices[k];
    pts->SetPoint( k, coord[v][0], coord[v][1], coord[v][2] );
  } );
  return points;
}

/**
 * @brief Gets the vertex coordinates as a VTK Object for @p particleManager
 * @param[in] particleManager the ParticleManager associated with the domain being written
 * @return a VTK object storing all particle centers/corners of the mesh
 */
static vtkSmartPointer< vtkPoints >
getVtkPoints( ParticleRegion const & particleRegion ) // TODO: Loop over the subregions owned by this region and operate on them directly
{
  // Particles are plotted as polyhedron with the geometry determined by the particle
  // type.  CPDI particles are parallelepiped (8 corners and 6 faces).
  // TODO: add support for CPTI (tet) and single point (cube or sphere) geometries

  localIndex const numCornersPerParticle = 8; // Each CPDI particle has 8 corners. TODO: add support for other particle types.
<<<<<<< HEAD
  localIndex const numCorners = numCornersPerParticle * particleRegion.getNumberOfParticles(); // size(); // size isn't updated in mpm solver leading to crashes from index out of range
=======
  localIndex const numCorners = numCornersPerParticle * particleRegion.getNumberOfParticles();
>>>>>>> d85399d0
  auto points = vtkSmartPointer< vtkPoints >::New();
  points->SetNumberOfPoints( numCorners );
  array2d< real64 > const coord = particleRegion.getParticleCorners();
  forAll< parallelHostPolicy >( numCorners, [=, pts = points.GetPointer()]( localIndex const k )
  {
    pts->SetPoint( k, coord[k][0], coord[k][1], coord[k][2] );
  } );
  return points;
}

struct ElementData
{
  std::vector< int > cellTypes;
  vtkSmartPointer< vtkCellArray > cells;
  vtkSmartPointer< vtkPoints > points;
};

/**
 * @brief Gets the cell connectivities and the vertices coordinates as VTK objects for a specific WellElementSubRegion.
 * @param[in] subRegion the WellElementSubRegion to be output
 * @param[in] nodeManager the NodeManager associated with the DomainPartition being written.
 * @return a pair containing a VTKPoints (with the information on the vertices and their coordinates)
 * and a VTKCellArray (with the cell connectivities).
 */
static ElementData
getWell( WellElementSubRegion const & subRegion,
         NodeManager const & nodeManager )
{
  // some notes about WellElementSubRegion:
  // - if the well represented by this subRegion is not on this rank, esr.size() = 0
  // - otherwise, esr.size() is equal to the number of well elements of the well on this rank
  // Each well element has two nodes, shared with the previous and next well elements, respectively
  auto points = vtkSmartPointer< vtkPoints >::New();
  // if esr.size() == 0, we set the number of points and cells to zero
  // if not, we set the number of points to esr.size()+1 and the number of cells to esr.size()
  localIndex const numPoints = subRegion.size() > 0 ? subRegion.size() + 1 : 0;
  points->SetNumberOfPoints( numPoints );
  auto cellsArray = vtkSmartPointer< vtkCellArray >::New();
  cellsArray->SetNumberOfCells( subRegion.size() );
  localIndex const numberOfNodesPerElement = subRegion.numNodesPerElement();
  GEOS_ERROR_IF_NE( numberOfNodesPerElement, 2 );
  std::vector< vtkIdType > connectivity( numberOfNodesPerElement );

  arrayView2d< real64 const, nodes::REFERENCE_POSITION_USD > const referencePosition = nodeManager.referencePosition();

  // note that if esr.size() == 0, we don't have any point or cell to add below and we just return

  for( localIndex edge = 0; edge < subRegion.size(); edge++ )
  {
    localIndex const firstPoint = subRegion.nodeList()[edge][0];
    auto point = referencePosition[firstPoint];
    points->SetPoint( edge, point[0], point[1], point[2] );
    connectivity[0] = edge;
    connectivity[1] = edge + 1; // We can do that because of the pattern in which the wells are stored
    cellsArray->InsertNextCell( numberOfNodesPerElement, connectivity.data() );
  }

  if( subRegion.size() > 0 )
  {
    localIndex const lastPoint = subRegion.nodeList()[subRegion.size() - 1][1];
    auto point = referencePosition[lastPoint];
    points->SetPoint( subRegion.size(), point[0], point[1], point[2] );
  }

  std::vector< int > cellTypes( subRegion.size(), VTK_LINE );
  return { cellTypes, cellsArray, points };
}

/**
 * @brief Gets the cell connectivities and the vertices coordinates as VTK objects for a specific FaceElementSubRegion.
 * @param[in] subRegion the FaceElementSubRegion to be output
 * @param[in] nodeManager the NodeManager associated with the DomainPartition being written.
 * @return a pair containing a VTKPoints (with the information on the vertices and their coordinates)
 * and a VTKCellArray (with the cell connectivities).
 */
static ElementData
getSurface( FaceElementSubRegion const & subRegion,
            NodeManager const & nodeManager )
{
  // Get unique node set composing the surface
  auto & elemToNodes = subRegion.nodeList();

  auto cellArray = vtkSmartPointer< vtkCellArray >::New();
  cellArray->SetNumberOfCells( subRegion.size() );
  std::vector< int > cellTypes;
  cellTypes.reserve( subRegion.size() );

  std::unordered_map< localIndex, localIndex > geosx2VTKIndexing;
  geosx2VTKIndexing.reserve( subRegion.size() * subRegion.numNodesPerElement() );
  localIndex nodeIndexInVTK = 0;
  // FaceElementSubRegion being heterogeneous, the size of the connectivity vector may vary for each element.
  // In order not to allocate a new vector every time, we combine the usage of `clear` and `push_back`.
  std::vector< vtkIdType > connectivity;

  for( localIndex ei = 0; ei < subRegion.size(); ei++ )
  {
    auto const & nodes = elemToNodes[ei];
    auto const numNodes = nodes.size();

    ElementType const elementType = subRegion.getElementType( ei );
    std::vector< int > vtkOrdering;
    if( elementType == ElementType::Polygon )
    {
      vtkOrdering.resize( nodes.size() );
      std::iota( vtkOrdering.begin(), vtkOrdering.end(), 0 );
    }
    else
    {
      vtkOrdering = getVtkConnectivity( elementType, numNodes );
    }

    connectivity.clear();
    for( int const & ordering: vtkOrdering )
    {
      auto const & VTKIndexPos = geosx2VTKIndexing.find( nodes[ordering] );
      if( VTKIndexPos == geosx2VTKIndexing.end() )
      {
        connectivity.push_back( geosx2VTKIndexing[nodes[ordering]] = nodeIndexInVTK++ );
      }
      else
      {
        connectivity.push_back( VTKIndexPos->second );
      }
    }

    cellArray->InsertNextCell( vtkOrdering.size(), connectivity.data() );
    cellTypes.emplace_back( toVTKCellType( elementType, numNodes ) );
  }

  auto points = vtkSmartPointer< vtkPoints >::New();
  points->SetNumberOfPoints( geosx2VTKIndexing.size() );
  arrayView2d< real64 const, nodes::REFERENCE_POSITION_USD > const referencePosition = nodeManager.referencePosition();

  for( auto nodeIndex: geosx2VTKIndexing )
  {
    auto point = referencePosition[nodeIndex.first];
    points->SetPoint( nodeIndex.second, point[0], point[1], point[2] );
  }

  return { cellTypes, cellArray, points };
}

/**
 * @brief Gets the cell connectivities and the vertices coordinates as VTK objects for a specific
 * EmbeddedSurafaceSubRegion.
 * @param[in] subRegion the EmbeddedSurfaceSubRegion to be output
 * @param[in] nodeManager the NodeManager associated with the DomainPartition being written.
 * @return a pair containing a VTKPoints (with the information on the vertices and their coordinates)
 * and a VTKCellArray (with the cell connectivities).
 */
static ElementData
getEmbeddedSurface( EmbeddedSurfaceSubRegion const & subRegion,
                    EmbeddedSurfaceNodeManager const & nodeManager )
{
  auto cellsArray = vtkSmartPointer< vtkCellArray >::New();
  auto points = vtkSmartPointer< vtkPoints >::New();

  localIndex const numNodes = nodeManager.size();
  auto const intersectionPoints = nodeManager.referencePosition();

  points->SetNumberOfPoints( numNodes );
  for( localIndex pointIndex = 0; pointIndex < numNodes; ++pointIndex )
  {
    auto const pointCoords = intersectionPoints[pointIndex];
    points->SetPoint( pointIndex, pointCoords[0], pointCoords[1], pointCoords[2] );
  }

  auto const toNodesMap = subRegion.nodeList().toViewConst();
  std::vector< vtkIdType > connectivity( 10 );
  for( localIndex cellIndex = 0; cellIndex < subRegion.size(); ++cellIndex )
  {
    auto const nodes = toNodesMap[cellIndex];
    connectivity.resize( nodes.size() );
    for( localIndex i = 0; i < nodes.size(); ++i )
    {
      connectivity[i] = nodes[i];
    }
    cellsArray->InsertNextCell( nodes.size(), connectivity.data() );
  }

  std::vector< int > cellTypes( subRegion.size(), VTK_POLYGON );
  return { cellTypes, cellsArray, points };
}

struct CellData
{
  std::vector< int > cellTypes;
  vtkSmartPointer< vtkCellArray > cells;
  array1d< localIndex > nodes;
};

/**
 * @brief Gets the cell connectivities as a VTK object for the CellElementRegion @p region
 * @param[in] region the CellElementRegion to be written
 * @param[in] numNodes number of local nodes
 * @return a struct consisting of:
 *         - a list of types for each cell,
 *         - a VTK object containing the connectivity information
 *         - a list of relevant node indices in order in which they must be stored
 */
static CellData
getVtkCells( CellElementRegion const & region,
             localIndex const numNodes )
{
  localIndex const numElems = region.getNumberOfElements< CellElementSubRegion >();
  if( numElems == 0 )
  {
    return { {}, vtkSmartPointer< vtkCellArray >::New(), {} };
  }

  // 1. Mark (in parallel) relevant nodes
  std::vector< localIndex > newNodeIndices( numNodes ); // temporary use as a marker array
  region.forElementSubRegions< CellElementSubRegion >( [&]( CellElementSubRegion const & subRegion )
  {
    auto const nodeList = subRegion.nodeList().toViewConst();
    forAll< parallelHostPolicy >( subRegion.size(), [&, nodeList]( localIndex const cellIdx )
    {
      auto const nodes = nodeList[cellIdx];
      for( localIndex i = 0; i < nodes.size(); ++i )
      {
        // use atomic write to avoid technical UB
        RAJA::atomicExchange< parallelHostAtomic >( &newNodeIndices[nodes[i]], 1 );
      }
    } );
  } );

  // 2. Assign new node IDs (serial step)
  array1d< localIndex > relevantNodes;
  relevantNodes.reserve( numNodes );
  localIndex newNodeIdx = 0;
  for( localIndex nodeIdx = 0; nodeIdx < numNodes; ++nodeIdx )
  {
    if( newNodeIndices[nodeIdx] > 0 )
    {
      relevantNodes.emplace_back( nodeIdx );
      newNodeIndices[nodeIdx] = newNodeIdx++;
    }
  }

  // 3. Write connectivity using new node IDs
  localIndex const numConns = [&]
  {
    localIndex numConn = 0;
    region.forElementSubRegions< CellElementSubRegion >( [&]( CellElementSubRegion const & subRegion )
    {
      numConn += subRegion.size() * getVtkConnectivity( subRegion.getElementType(), subRegion.nodeList().size( 1 ) ).size();
    } );
    return numConn;
  }();

  std::vector< int > cellTypes;
  cellTypes.reserve( numElems );

  auto const offsets = vtkSmartPointer< vtkIdTypeArray >::New();
  offsets->SetNumberOfTuples( numElems + 1 );

  auto const connectivity = vtkSmartPointer< vtkIdTypeArray >::New();
  connectivity->SetNumberOfTuples( numConns );

  // 4. Write connectivity using new node IDs
  localIndex elemOffset = 0;
  localIndex connOffset = 0;
  region.forElementSubRegions< CellElementSubRegion >( [&]( CellElementSubRegion const & subRegion )
  {
    auto const nodeList = subRegion.nodeList().toViewConst();
    auto subRegionNumNodes = nodeList.size( 1 );
    cellTypes.insert( cellTypes.end(), subRegion.size(), toVTKCellType( subRegion.getElementType(), subRegionNumNodes ) );
    std::vector< int > const vtkOrdering = getVtkConnectivity( subRegion.getElementType(), subRegionNumNodes );
    localIndex const numVtkData = vtkOrdering.size();

    // For all geosx element, the corresponding VTK data are copied in "connectivity".
    // Local nodes are mapped to global indices. Any negative value in "vtkOrdering"
    // corresponds to the number of faces or the number of nodes per faces, and they
    // are copied as positive values.
    // Here we privilege code simplicity. This can be more efficient (less tests) if the code is
    // specialized for each type of subregion.
    // This is not a time sensitive part of the code. Can be optimized later if needed.
    forAll< parallelHostPolicy >( subRegion.size(), [&]( localIndex const c )
    {
      localIndex const elemConnOffset = connOffset + c * numVtkData;
      auto const nodes = nodeList[c];
      for( localIndex i = 0; i < numVtkData; ++i )
      {
        if( vtkOrdering[i] < 0 )
        {
          connectivity->SetTypedComponent( elemConnOffset + i, 0, -vtkOrdering[i] );
        }
        else
        {
          connectivity->SetTypedComponent( elemConnOffset + i, 0, newNodeIndices[nodes[vtkOrdering[i]]] );
        }
      }
      offsets->SetTypedComponent( elemOffset + c, 0, elemConnOffset );
    } );

    elemOffset += subRegion.size();
    connOffset += subRegion.size() * numVtkData;
  } );
  offsets->SetTypedComponent( elemOffset, 0, connOffset );

  auto cellsArray = vtkSmartPointer< vtkCellArray >::New();
  cellsArray->SetData( offsets, connectivity );

  return { std::move( cellTypes ), cellsArray, std::move( relevantNodes ) };
}

using ParticleData = std::pair< std::vector< int >, vtkSmartPointer< vtkCellArray > >;
/**
 * @brief Gets the cell connectivities as a VTK object for the ParticleRegion @p region
 * @param[in] region the ParticleRegion to be written
 * @return a standard pair consisting of:
 *         - a list of types for each cell,
 *         - a VTK object containing the connectivity information
 */
static ParticleData
getVtkCells( ParticleRegion const & region )
{
  vtkSmartPointer< vtkCellArray > cellsArray = vtkCellArray::New();
  cellsArray->SetNumberOfCells( region.getNumberOfParticles< ParticleRegion >() );
  std::vector< int > cellType;
  cellType.reserve( region.getNumberOfParticles< ParticleRegion >() );

  vtkIdType nodeIndex = 0;

  region.forParticleSubRegions< ParticleSubRegion >( [&]( ParticleSubRegion const & subRegion )
  {
    std::vector< int > vtkOrdering = getVtkToGeosxNodeOrdering( subRegion.getParticleType() );
    std::vector< vtkIdType > connectivity( vtkOrdering.size() );
    int vtkCellType = toVTKCellType( subRegion.getParticleType() );
    for( localIndex c = 0; c < subRegion.size(); c++ )
    {
      for( std::size_t i = 0; i < connectivity.size(); i++ )
      {

        connectivity[i] = vtkOrdering.size()*nodeIndex + vtkOrdering[i];
      }
      nodeIndex++;
      cellType.push_back( vtkCellType );
      cellsArray->InsertNextCell( vtkOrdering.size(), connectivity.data() );
    }
  } );
  return std::make_pair( cellType, cellsArray );
}

/**
 * @brief Writes timestamp information required by VisIt
 * @param[in] ug the VTK unstructured grid.
 * @param[in] time the current time-step
 */
static void
writeTimestamp( vtkUnstructuredGrid * ug,
                real64 const time )
{
  auto t = vtkSmartPointer< vtkDoubleArray >::New();
  t->SetName( "TIME" );
  t->SetNumberOfTuples( 1 );
  t->SetTuple1( 0, time );
  ug->GetFieldData()->AddArray( t );
}

/**
 * @brief Writes a field from @p wrapper.
 * @param[in] wrapper a wrapper around the field to be written
 * @param[in] offset the cell index offset at which to start writing data (in case of multiple subregions)
 * @param[in,out] data a VTK data container, must be a vtkAOSDataArrayTemplate of the correct value type
 */
static void
writeField( WrapperBase const & wrapper,
            localIndex const offset,
            vtkDataArray * data )
{
  types::dispatch( types::ListofTypeList< types::StandardArrays >{}, [&]( auto tupleOfTypes )
  {
    using ArrayType = camp::first< decltype( tupleOfTypes ) >;
    using T = typename ArrayType::ValueType;
    vtkAOSDataArrayTemplate< T > * typedData = vtkAOSDataArrayTemplate< T >::FastDownCast( data );
    auto const sourceArray = Wrapper< ArrayType >::cast( wrapper ).reference().toViewConst();

    forAll< parallelHostPolicy >( sourceArray.size( 0 ), [sourceArray, offset, typedData]( localIndex const i )
    {
      LvArray::forValuesInSlice( sourceArray[i], [&, compIndex = 0]( T const & value ) mutable
      {
        typedData->SetTypedComponent( offset + i, compIndex++, value );
      } );
    } );
  }, wrapper );
}

/**
 * @brief Writes a field from @p wrapper using an index list.
 * @param[in] wrapper a wrapper around the field to be written
 * @param[in] indices a list of indices into @p wrapper that will be written
 * @param[in] offset the cell index offset at which to start writing data (in case of multiple subregions)
 * @param[in,out] data a VTK data container, must be a vtkAOSDataArrayTemplate of the correct value type
 */
static void
writeField( WrapperBase const & wrapper,
            arrayView1d< localIndex const > const & indices,
            localIndex const offset,
            vtkDataArray * data )
{
  types::dispatch( types::ListofTypeList< types::StandardArrays >{}, [&]( auto tupleOfTypes )
  {
    using ArrayType = camp::first< decltype( tupleOfTypes ) >;
    using T = typename ArrayType::ValueType;
    vtkAOSDataArrayTemplate< T > * typedData = vtkAOSDataArrayTemplate< T >::FastDownCast( data );
    auto const sourceArray = Wrapper< ArrayType >::cast( wrapper ).reference().toViewConst();

    forAll< parallelHostPolicy >( indices.size(), [=]( localIndex const i )
    {
      LvArray::forValuesInSlice( sourceArray[indices[i]], [&, compIndex = 0]( T const & value ) mutable
      {
        typedData->SetTypedComponent( offset + i, compIndex++, value );
      } );
    } );
  }, wrapper );
}

/**
 * @brief Build/expand a list of strings used as default component labels on demand.
 * @param size number of labels requested
 * @return a span over range of strings (stored permanently in memory)
 */
static Span< string const >
getDefaultLabels( localIndex const size )
{
  static std::vector< string > labels;
  localIndex oldSize = LvArray::integerConversion< localIndex >( labels.size() );
  std::generate_n( std::back_inserter( labels ), size - oldSize, [&] { return std::to_string( oldSize++ ); } );
  return { labels.begin(), labels.begin() + size };
}

/**
 * @brief Checks consistency of user-provided per-dimension labels (must match the size of array).
 * @param wrapper the array wrapper
 * @param dim dimension index to check
 */
template< typename T, int NDIM, typename PERM >
void checkLabels( Wrapper< Array< T, NDIM, PERM > > const & wrapper, int const dim )
{
  GEOS_ERROR_IF_NE_MSG( LvArray::integerConversion< localIndex >( wrapper.getDimLabels( dim ).size() ),
                        wrapper.reference().size( dim ),
                        "VTK writer: component names are set, but don't match the array size.\n"
                        "This is likely a bug in physics module (solver or constitutive model)." );
}

/**
 * @brief Get a list of component labels for a particular dimension of an array.
 * @param wrapper array wrapper
 * @param dim dimension index
 * @return a span over range of strings representing labels
 */
template< typename T, int NDIM, typename PERM >
static Span< string const >
getDimLabels( Wrapper< Array< T, NDIM, PERM > > const & wrapper,
              int const dim )
{
  Span< string const > const labels = wrapper.getDimLabels( dim );
  if( labels.empty() )
  {
    return getDefaultLabels( wrapper.reference().size( dim ) );
  }
  checkLabels( wrapper, dim );
  return labels;
}

/**
 * @brief Build a multidimensional component name out of distinct dimension-wise labels.
 * @tparam Ts types of indices
 * @tparam Is dummy template argument required for positional expansion of the pack
 * @param dimLabels per-dimension component labels
 * @param indices per-dimension component indices
 * @return combined component name
 */
template< typename ... Ts, integer ... Is >
static string
makeComponentName( std::vector< string >(&dimLabels)[sizeof...( Ts )],
                   std::integer_sequence< integer, Is... >,
                   Ts const & ... indices )
{
  return stringutilities::concat( '/', dimLabels[Is][indices] ... );
}

/**
 * @brief Specialized component metadata handler for 1D arrays.
 * @param data VTK typed data array
 */
template< typename T, typename PERM >
static void
setComponentMetadata( Wrapper< Array< T, 1, PERM > > const &,
                      vtkAOSDataArrayTemplate< T > * data )
{
  data->SetNumberOfComponents( 1 );
}

/**
 * @brief Specialized component metadata handler for 2D arrays.
 * @param wrapper GEOSX typed wrapper over source array
 * @param data VTK typed data array
 *
 * This exists because we want to keep default VTK handling for unlabeled components
 * (i.e. X/Y/Z for 1-3 components, numeric indices for higher) for the time being.
 * This function can be removed if we force each physics package to always set its labels.
 */
template< typename T, typename PERM >
static void
setComponentMetadata( Wrapper< Array< T, 2, PERM > > const & wrapper,
                      vtkAOSDataArrayTemplate< T > * data )
{
  auto const view = wrapper.referenceAsView();
  data->SetNumberOfComponents( view.size( 1 ) );

  Span< string const > const labels = wrapper.getDimLabels( 1 );
  if( !labels.empty() )
  {
    checkLabels( wrapper, 1 );
    for( localIndex i = 0; i < view.size( 1 ); ++i )
    {
      data->SetComponentName( i, labels[i].c_str() );
    }
  }
}

/**
 * @brief Produces a temporary array slice from a view that can be looped over.
 * @param view the source view
 * @return a fake slice that does not point to real data but has correct dims/strides.
 * @note The slice is only valid as long as the @p view is in scope.
 *       Values in the slice may be uninitialized and should not be used.
 */
template< typename T, int NDIM, int USD >
static ArraySlice< T const, NDIM - 1, USD - 1 >
makeTemporarySlice( ArrayView< T const, NDIM, USD > const & view )
{
  // The following works in all compilers, but technically invokes undefined behavior:
  // return ArraySlice< T, NDIM - 1, USD - 1 >( nullptr, view.dims() + 1, view.strides() + 1 );
  localIndex const numComp = LvArray::indexing::multiplyAll< NDIM - 1 >( view.dims() + 1 );
  static array1d< T > arr;
  arr.template resizeWithoutInitializationOrDestruction( numComp );
  return ArraySlice< T const, NDIM - 1, USD - 1 >( arr.data(), view.dims() + 1, view.strides() + 1 );
}

/**
 * @brief Generic component metadata handler for multidimensional arrays.
 * @param wrapper GEOSX typed wrapper over source array
 * @param data VTK typed data array
 */
template< typename T, int NDIM, typename PERM >
static void
setComponentMetadata( Wrapper< Array< T, NDIM, PERM > > const & wrapper,
                      vtkAOSDataArrayTemplate< T > * data )
{
  data->SetNumberOfComponents( wrapper.numArrayComp() );

  std::vector< string > labels[NDIM-1];
  for( integer dim = 1; dim < NDIM; ++dim )
  {
    Span< string const > dimLabels = getDimLabels( wrapper, dim );
    labels[dim-1].assign( dimLabels.begin(), dimLabels.end() );
  }

  auto const view = wrapper.referenceAsView();
  auto const slice = view.size( 0 ) > 0 ? view[0] : makeTemporarySlice( view );

  integer compIndex = 0;
  LvArray::forValuesInSliceWithIndices( slice, [&]( T const &, auto const ... indices )
  {
    using idx_seq = std::make_integer_sequence< integer, sizeof...(indices) >;
    data->SetComponentName( compIndex++, makeComponentName( labels, idx_seq{}, indices ... ).c_str() );
  } );
}

template< class SUBREGION = Group >
static void
writeElementField( Group const & subRegions,
                   string const & field,
                   vtkCellData * cellData )
{
  // instantiate vtk array of the correct type
  vtkSmartPointer< vtkDataArray > data;
  localIndex numElements = 0;
  bool first = true;
  int numDims = 0;
  subRegions.forSubGroups< SUBREGION >( [&]( SUBREGION const & subRegion )
  {
    numElements += subRegion.size();
    WrapperBase const & wrapper = subRegion.getWrapperBase( field );
    if( first )
    {
      types::dispatch( types::ListofTypeList< types::StandardArrays >{}, [&]( auto tupleOfTypes )
      {
        using ArrayType = camp::first< decltype( tupleOfTypes ) >;
        using T = typename ArrayType::ValueType;
        auto typedData = vtkAOSDataArrayTemplate< T >::New();
        data.TakeReference( typedData );
        setComponentMetadata( Wrapper< ArrayType >::cast( wrapper ), typedData );
      }, wrapper );
      first = false;
      numDims = wrapper.numArrayDims();
    }
    else
    {
      // Sanity check
      GEOS_ERROR_IF_NE_MSG( wrapper.numArrayDims(), numDims,
                            "VTK writer: sanity check failed for " << field << " (inconsistent array dimensions)" );
      GEOS_ERROR_IF_NE_MSG( wrapper.numArrayComp(), data->GetNumberOfComponents(),
                            "VTK writer: sanity check failed for " << field << " (inconsistent array sizes)" );
    }
  } );

  data->SetNumberOfTuples( numElements );
  data->SetName( field.c_str() );

  // write each subregion in turn, keeping track of element offset
  localIndex offset = 0;
  subRegions.forSubGroups< SUBREGION >( [&]( SUBREGION const & subRegion )
  {
    WrapperBase const & wrapper = subRegion.getWrapperBase( field );
    writeField( wrapper, offset, data.GetPointer() );
    offset += subRegion.size();
  } );
  cellData->AddArray( data );
}

void VTKPolyDataWriterInterface::writeParticleFields( ParticleRegionBase const & region,
                                                      vtkCellData * cellData ) const
{
  std::unordered_set< string > materialFields;
  conduit::Node fakeRoot;
  Group materialData( "materialData", fakeRoot );
  region.forParticleSubRegions( [&]( ParticleSubRegionBase const & subRegion )
  {
    // Register a dummy group for each subregion
    Group & subReg = materialData.registerGroup( subRegion.getName() );
    subReg.resize( subRegion.size() );

    // Collect a list of plotted constitutive fields and create wrappers containing averaged data
    subRegion.getConstitutiveModels().forSubGroups( [&]( Group const & material )
    {
      material.forWrappers( [&]( WrapperBase const & wrapper )
      {
        string const fieldName = constitutive::ConstitutiveBase::makeFieldName( material.getName(), wrapper.getName() );
        if( outputUtilities::isFieldPlotEnabled( wrapper.getPlotLevel(), m_plotLevel, fieldName, m_fieldNames, m_onlyPlotSpecifiedFieldNames ) )
        {
          subReg.registerWrapper( wrapper.averageOverSecondDim( fieldName, subReg ) );
          materialFields.insert( fieldName );
        }
      } );
    } );
  } );

  // Write averaged material data
  for( string const & field : materialFields )
  {
    writeElementField( materialData, field, cellData );
  }

  // Collect a list of regular fields (filter out material field wrappers)
  // TODO: this can be removed if we stop hanging constitutive wrappers on the mesh
  std::unordered_set< string > regularFields;
  region.forParticleSubRegions( [&]( ParticleSubRegionBase const & subRegion )
  {
    for( auto const & wrapperIter : subRegion.wrappers() )
    {
      if( isFieldPlotEnabled( *wrapperIter.second ) && materialFields.count( wrapperIter.first ) == 0 )
      {
        regularFields.insert( wrapperIter.first );
      }
    }
  } );

  // Write regular fields
  for( string const & field : regularFields )
  {
    writeElementField( region.getGroup( ParticleRegionBase::viewKeyStruct::particleSubRegions() ), field, cellData );
  }
}

void VTKPolyDataWriterInterface::writeNodeFields( NodeManager const & nodeManager,
                                                  arrayView1d< localIndex const > const & nodeIndices,
                                                  vtkPointData * pointData ) const
{
  for( auto const & wrapperIter : nodeManager.wrappers() )
  {
    auto const & wrapper = *wrapperIter.second;
    if( isFieldPlotEnabled( wrapper ) )
    {
      vtkSmartPointer< vtkDataArray > data;
      types::dispatch( types::ListofTypeList< types::StandardArrays >{}, [&]( auto tupleOfTypes )
      {
        using ArrayType = camp::first< decltype( tupleOfTypes ) >;
        using T = typename ArrayType::ValueType;
        auto typedData = vtkAOSDataArrayTemplate< T >::New();
        data.TakeReference( typedData );
        setComponentMetadata( Wrapper< ArrayType >::cast( wrapper ), typedData );
      }, wrapper );

      data->SetNumberOfTuples( nodeIndices.size() );
      data->SetName( wrapper.getName().c_str() );

      writeField( wrapper, nodeIndices, 0, data.GetPointer() );
      pointData->AddArray( data );
    }
  }
}

void VTKPolyDataWriterInterface::writeElementFields( ElementRegionBase const & region,
                                                     vtkCellData * cellData ) const
{
  std::unordered_set< string > materialFields;
  conduit::Node fakeRoot;
  Group materialData( "averagedMaterialData", fakeRoot );
  region.forElementSubRegions( [&]( ElementSubRegionBase const & subRegion )
  {
    // Register a dummy group for each subregion
    Group & subReg = materialData.registerGroup( subRegion.getName() );
    subReg.resize( subRegion.size() );

    // Collect a list of plotted constitutive fields and create wrappers containing averaged data
    subRegion.getConstitutiveModels().forSubGroups( [&]( Group const & material )
    {
      material.forWrappers( [&]( WrapperBase const & wrapper )
      {
        string const fieldName = constitutive::ConstitutiveBase::makeFieldName( material.getName(), wrapper.getName() );
        if( outputUtilities::isFieldPlotEnabled( wrapper.getPlotLevel(), m_plotLevel, fieldName, m_fieldNames, m_onlyPlotSpecifiedFieldNames ) )
        {
          subReg.registerWrapper( wrapper.averageOverSecondDim( fieldName, subReg ) );
          materialFields.insert( fieldName );
        }
      } );
    } );
  } );

  // Write averaged material data
  for( string const & field : materialFields )
  {
    writeElementField( materialData, field, cellData );
  }

  // Collect a list of regular fields (filter out material field wrappers)
  // TODO: this can be removed if we stop hanging constitutive wrappers on the mesh
  std::unordered_set< string > regularFields;
  region.forElementSubRegions( [&]( ElementSubRegionBase const & subRegion )
  {
    for( auto const & wrapperIter : subRegion.wrappers() )
    {
      if( isFieldPlotEnabled( *wrapperIter.second ) && materialFields.count( wrapperIter.first ) == 0 )
      {
        regularFields.insert( wrapperIter.first );
      }
    }
  } );

  // Write regular fields
  for( string const & field : regularFields )
  {
    writeElementField( region.getGroup( ElementRegionBase::viewKeyStruct::elementSubRegions() ), field, cellData );
  }
}

void VTKPolyDataWriterInterface::writeCellElementRegions( real64 const time,
                                                          ElementRegionManager const & elemManager,
                                                          NodeManager const & nodeManager,
                                                          string const & path ) const
{
  elemManager.forElementRegions< CellElementRegion >( [&]( CellElementRegion const & region )
  {
    CellData VTKCells = getVtkCells( region, nodeManager.size() );
    vtkSmartPointer< vtkPoints > const VTKPoints = getVtkPoints( nodeManager, VTKCells.nodes );

    auto const ug = vtkSmartPointer< vtkUnstructuredGrid >::New();
    ug->SetCells( VTKCells.cellTypes.data(), VTKCells.cells );
    ug->SetPoints( VTKPoints );

    writeTimestamp( ug.GetPointer(), time );
    writeElementFields( region, ug->GetCellData() );
    writeNodeFields( nodeManager, VTKCells.nodes, ug->GetPointData() );

    string const regionDir = joinPath( path, region.getName() );
    writeUnstructuredGrid( regionDir, ug.GetPointer() );
  } );
}

void VTKPolyDataWriterInterface::writeParticleRegions( real64 const time,
                                                       ParticleManager const & particleManager,
                                                       string const & path ) const
{
  particleManager.forParticleRegions< ParticleRegion >( [&]( ParticleRegion const & region )
  {
    auto VTKCells = getVtkCells( region );
    auto VTKPoints = getVtkPoints( region );

    auto const ug = vtkSmartPointer< vtkUnstructuredGrid >::New();
    ug->SetPoints( VTKPoints );
    ug->SetCells( VTKCells.first.data(), VTKCells.second );

    writeTimestamp( ug.GetPointer(), time );
    writeParticleFields( region, ug->GetCellData() );

    string const regionDir = joinPath( path, region.getName() );
    writeUnstructuredGrid( regionDir, ug.GetPointer() );
  } );
}

void VTKPolyDataWriterInterface::writeWellElementRegions( real64 const time,
                                                          ElementRegionManager const & elemManager,
                                                          NodeManager const & nodeManager,
                                                          string const & path ) const
{
  elemManager.forElementRegions< WellElementRegion >( [&]( WellElementRegion const & region )
  {
    auto const & subRegion = region.getSubRegion< WellElementSubRegion >( 0 );
    ElementData well = getWell( subRegion, nodeManager );

    auto const ug = vtkSmartPointer< vtkUnstructuredGrid >::New();
    ug->SetPoints( well.points );
    ug->SetCells( well.cellTypes.data(), well.cells );

    writeTimestamp( ug.GetPointer(), time );
    writeElementFields( region, ug->GetCellData() );

    string const regionDir = joinPath( path, region.getName() );
    writeUnstructuredGrid( regionDir, ug.GetPointer() );
  } );
}

void VTKPolyDataWriterInterface::writeSurfaceElementRegions( real64 const time,
                                                             ElementRegionManager const & elemManager,
                                                             NodeManager const & nodeManager,
                                                             EmbeddedSurfaceNodeManager const & embSurfNodeManager,
                                                             string const & path ) const
{
  elemManager.forElementRegions< SurfaceElementRegion >( [&]( SurfaceElementRegion const & region )
  {
    auto const ug = vtkSmartPointer< vtkUnstructuredGrid >::New();
    ElementData surface = [&]()
    {
      switch( region.subRegionType() )
      {
        case SurfaceElementRegion::SurfaceSubRegionType::embeddedElement:
          {
            auto const & subRegion = region.getUniqueSubRegion< EmbeddedSurfaceSubRegion >();
            return getEmbeddedSurface( subRegion, embSurfNodeManager );
          }
        case SurfaceElementRegion::SurfaceSubRegionType::faceElement:
          {
            auto const & subRegion = region.getUniqueSubRegion< FaceElementSubRegion >();
            return getSurface( subRegion, nodeManager );
          }
        default:
          {
            return ElementData{};
          }
      }
    }();

    ug->SetPoints( surface.points );
    ug->SetCells( surface.cellTypes.data(), surface.cells );

    writeTimestamp( ug.GetPointer(), time );
    writeElementFields( region, ug->GetCellData() );

    string const regionDir = joinPath( path, region.getName() );
    writeUnstructuredGrid( regionDir, ug.GetPointer() );
  } );
}

static string getCycleSubFolder( integer const cycle )
{
  return GEOS_FMT( "{:06d}", cycle );
}

static string getRankFileName( integer const rank )
{
  int const width = static_cast< int >( std::log10( MpiWrapper::commSize() ) ) + 1;
  return GEOS_FMT( "rank_{0:0>{1}}", rank, width );
}

void VTKPolyDataWriterInterface::writeVtmFile( integer const cycle,
                                               DomainPartition const & domain,
                                               VTKVTMWriter const & vtmWriter ) const
{
  GEOS_ASSERT_EQ_MSG( MpiWrapper::commRank(), 0, "Must only be called on rank 0" );

  // loop over mesh bodies - use domain to get element regions
  domain.forMeshBodies( [&]( MeshBody const & meshBody )
  {
    meshBody.forMeshLevels( [&]( MeshLevel const & meshLevel )
    {

      if( meshLevel.isShallowCopy() )
        return;

      string const & meshLevelName = meshLevel.getName();

      if( !m_levelNames.empty())
      {
        if( m_levelNames.find( meshLevelName ) == m_levelNames.end())
          return;
      }

      string const & meshBodyName = meshBody.getName();

      ElementRegionManager const & elemManager = meshLevel.getElemManager();
<<<<<<< HEAD
      ParticleManager const & particleManager = meshLevel.getParticleManager();
      string const meshPath = joinPath( getCycleSubFolder( cycle ), meshBody.getName(), meshLevel.getName() );
      int const mpiSize = MpiWrapper::commSize();

      auto addElementRegion = [&]( ElementRegionBase const & region )
      {
        std::vector< string > const blockPath{ meshBody.getName(), meshLevel.getName(), region.getCatalogName(), region.getName() };
        string const regionPath = joinPath( meshPath, region.getName() );
        for( int i = 0; i < mpiSize; i++ )
        {
          string const dataSetName = getRankFileName( i );
          string const dataSetFile = joinPath( regionPath, dataSetName + ".vtu" );
          vtmWriter.addDataSet( blockPath, dataSetName, dataSetFile );
        }
      };

      auto addParticleRegion = [&]( ParticleRegionBase const & region )
=======

      ParticleManager const & particleManager = meshLevel.getParticleManager();

      string const meshPath = joinPath( getCycleSubFolder( cycle ), meshBodyName, meshLevelName );

      int const mpiSize = MpiWrapper::commSize();

      auto addElementRegion = [&]( ElementRegionBase const & region )
>>>>>>> d85399d0
      {
        std::vector< string > const blockPath{ meshBody.getName(), meshLevel.getName(), region.getCatalogName(), region.getName() };
        string const regionPath = joinPath( meshPath, region.getName() );
        for( int i = 0; i < mpiSize; i++ )
        {
          string const dataSetName = getRankFileName( i );
          string const dataSetFile = joinPath( regionPath, dataSetName + ".vtu" );
          vtmWriter.addDataSet( blockPath, dataSetName, dataSetFile );
        }
      };

      auto addParticleRegion = [&]( ParticleRegionBase const & region )
      {
        string const & regionName = region.getName();
        std::vector< string > const blockPath{ meshBodyName, meshLevelName, region.getCatalogName(), regionName };
        string const regionPath = joinPath( meshPath, regionName );
        for( int i = 0; i < mpiSize; i++ )
        {
          string const dataSetName = getRankFileName( i );
          string const dataSetFile = joinPath( regionPath, dataSetName + ".vtu" );
          vtmWriter.addDataSet( blockPath, dataSetName, dataSetFile );
        }
      };

      // Output each of the region types
      if( m_outputRegionType == VTKRegionTypes::CELL || m_outputRegionType == VTKRegionTypes::ALL )
      {
        elemManager.forElementRegions< CellElementRegion >( addElementRegion );
      }

      if( m_outputRegionType == VTKRegionTypes::WELL || m_outputRegionType == VTKRegionTypes::ALL )
      {
        elemManager.forElementRegions< WellElementRegion >( addElementRegion );
      }

      if( m_outputRegionType == VTKRegionTypes::SURFACE || m_outputRegionType == VTKRegionTypes::ALL )
      {
        elemManager.forElementRegions< SurfaceElementRegion >( addElementRegion );
      }

      if( m_outputRegionType == VTKRegionTypes::PARTICLE || m_outputRegionType == VTKRegionTypes::ALL )
      {
        particleManager.forParticleRegions< ParticleRegion >( addParticleRegion );
      }
    } );
  } );

  vtmWriter.write();
}

int toVtkOutputMode( VTKOutputMode const mode )
{
  switch( mode )
  {
    case VTKOutputMode::ASCII: return vtkXMLWriterBase::Ascii;
    case VTKOutputMode::BINARY: return vtkXMLWriterBase::Binary;
    default:
    {
      GEOS_ERROR( "Unsupported VTK output mode" );
      return -1;
    }
  }
}

void VTKPolyDataWriterInterface::writeUnstructuredGrid( string const & path,
                                                        vtkUnstructuredGrid * ug ) const
{
  vtkSmartPointer< vtkAlgorithm > filter;

  // If we want to get rid of the ghost ranks, we use the appropriate `vtkThreshold` filter.
  // If we don't, to keep the symetry in the code, we use a `vtkPassThrough`
  // that will allow a more generic code down the line.
  if( !m_writeGhostCells && ug->GetCellData()->HasArray( ObjectManagerBase::viewKeyStruct::ghostRankString() ) )
  {
    auto threshold = vtkSmartPointer< vtkThreshold >::New();
    // Ghost ranks values are integers, and negative values mean that the cell is owned by another rank.
    // Removing the cells with negative ghost ranks remove duplicated cells in the vtk output.
    threshold->SetUpperThreshold( -0.5 );
    threshold->SetInputArrayToProcess( 0, 0, 0, vtkDataObject::FIELD_ASSOCIATION_CELLS, ObjectManagerBase::viewKeyStruct::ghostRankString() );

    filter = threshold;
  }
  else
  {
    filter = vtkSmartPointer< vtkPassThrough >::New();
  }

  filter->SetInputDataObject( ug );
  filter->Update();

  makeDirectory( path );
  string const vtuFilePath = joinPath( path, getRankFileName( MpiWrapper::commRank() ) + ".vtu" );
  auto const vtuWriter = vtkSmartPointer< vtkXMLUnstructuredGridWriter >::New();
  vtuWriter->SetInputData( filter->GetOutputDataObject( 0 ) );
  vtuWriter->SetFileName( vtuFilePath.c_str() );
  vtuWriter->SetDataMode( toVtkOutputMode( m_outputMode ) );
  vtuWriter->Write();
}

void VTKPolyDataWriterInterface::write( real64 const time,
                                        integer const cycle,
                                        DomainPartition const & domain )
{
  // This guard prevents crashes due to a floating point exception (SIGFPE)
  // triggered inside VTK by a progress indicator
  LvArray::system::FloatingPointExceptionGuard guard;

  string const stepSubDir = joinPath( m_outputName, getCycleSubFolder( cycle ) );
  string const stepSubDirFull = joinPath( m_outputDir, stepSubDir );

  int const rank = MpiWrapper::commRank();
  if( rank == 0 )
  {
    makeDirsForPath( stepSubDirFull );
  }
  MpiWrapper::barrier( MPI_COMM_GEOSX );

  // loop over all mesh levels and mesh bodies
  domain.forMeshBodies( [&]( MeshBody const & meshBody )
  {
    meshBody.forMeshLevels( [&]( MeshLevel const & meshLevel )
    {

      if( meshLevel.isShallowCopy() )
        return;

      string const & meshLevelName = meshLevel.getName();

      if( !m_levelNames.empty())
      {
        if( m_levelNames.find( meshLevelName ) == m_levelNames.end())
          return;
      }

      ElementRegionManager const & elemManager = meshLevel.getElemManager();
      ParticleManager const & particleManager = meshLevel.getParticleManager();
      NodeManager const & nodeManager = meshLevel.getNodeManager();
      EmbeddedSurfaceNodeManager const & embSurfNodeManager = meshLevel.getEmbSurfNodeManager();
      string const & meshBodyName = meshBody.getName();

      if( m_requireFieldRegistrationCheck && !m_fieldNames.empty() )
      {
        outputUtilities::checkFieldRegistration( elemManager,
                                                 nodeManager,
                                                 m_fieldNames,
                                                 "VTKOutput" );
        m_requireFieldRegistrationCheck = false;
      }

      string const meshDir = joinPath( stepSubDirFull, meshBodyName, meshLevelName );
      makeDirsForPath( meshDir );

      if( m_outputRegionType == VTKRegionTypes::CELL || m_outputRegionType == VTKRegionTypes::ALL )
      {
        writeCellElementRegions( time, elemManager, nodeManager, meshDir );
      }
      if( m_outputRegionType == VTKRegionTypes::WELL || m_outputRegionType == VTKRegionTypes::ALL )
      {
        writeWellElementRegions( time, elemManager, nodeManager, meshDir );
      }
      if( m_outputRegionType == VTKRegionTypes::SURFACE || m_outputRegionType == VTKRegionTypes::ALL )
      {
        writeSurfaceElementRegions( time, elemManager, nodeManager, embSurfNodeManager, meshDir );
      }
      if( m_outputRegionType == VTKRegionTypes::PARTICLE || m_outputRegionType == VTKRegionTypes::ALL )
      {
        writeParticleRegions( time, particleManager, meshDir );
      }
    } );
  } );

  if( rank == 0 )
  {
    string const vtmName = stepSubDir + ".vtm";
    VTKVTMWriter vtmWriter( joinPath( m_outputDir, vtmName ) );
    writeVtmFile( cycle, domain, vtmWriter );

    // CC: for restarts need the vtk pvd file to be appended to which requires reading it in from file
    if( m_previousCycle == -1 && cycle != 0)
    {
      GEOS_LOG_RANK_0( "Restart detected, importing existing pvd file!");
      m_pvd.read();
    }

    if( cycle != m_previousCycle )
    {
      m_pvd.addData( time, vtmName );
      m_pvd.save();
    }
  }

  m_previousCycle = cycle;
}

void VTKPolyDataWriterInterface::clearData()
{
  m_pvd.reinitData();
}

bool VTKPolyDataWriterInterface::isFieldPlotEnabled( dataRepository::WrapperBase const & wrapper ) const
{
  return outputUtilities::isFieldPlotEnabled( wrapper.getPlotLevel(),
                                              m_plotLevel,
                                              wrapper.getName(),
                                              m_fieldNames,
                                              m_onlyPlotSpecifiedFieldNames );
}

} // namespace vtk
} // namespace geos<|MERGE_RESOLUTION|>--- conflicted
+++ resolved
@@ -264,11 +264,7 @@
   // TODO: add support for CPTI (tet) and single point (cube or sphere) geometries
 
   localIndex const numCornersPerParticle = 8; // Each CPDI particle has 8 corners. TODO: add support for other particle types.
-<<<<<<< HEAD
   localIndex const numCorners = numCornersPerParticle * particleRegion.getNumberOfParticles(); // size(); // size isn't updated in mpm solver leading to crashes from index out of range
-=======
-  localIndex const numCorners = numCornersPerParticle * particleRegion.getNumberOfParticles();
->>>>>>> d85399d0
   auto points = vtkSmartPointer< vtkPoints >::New();
   points->SetNumberOfPoints( numCorners );
   array2d< real64 > const coord = particleRegion.getParticleCorners();
@@ -1173,34 +1169,33 @@
       string const & meshBodyName = meshBody.getName();
 
       ElementRegionManager const & elemManager = meshLevel.getElemManager();
-<<<<<<< HEAD
+      // feature/crook5/fastForward merge
+      // ParticleManager const & particleManager = meshLevel.getParticleManager();
+      // string const meshPath = joinPath( getCycleSubFolder( cycle ), meshBody.getName(), meshLevel.getName() );
+      // int const mpiSize = MpiWrapper::commSize();
+
+      // auto addElementRegion = [&]( ElementRegionBase const & region )
+      // {
+      //   std::vector< string > const blockPath{ meshBody.getName(), meshLevel.getName(), region.getCatalogName(), region.getName() };
+      //   string const regionPath = joinPath( meshPath, region.getName() );
+      //   for( int i = 0; i < mpiSize; i++ )
+      //   {
+      //     string const dataSetName = getRankFileName( i );
+      //     string const dataSetFile = joinPath( regionPath, dataSetName + ".vtu" );
+      //     vtmWriter.addDataSet( blockPath, dataSetName, dataSetFile );
+      //   }
+      // };
+
+      // auto addParticleRegion = [&]( ParticleRegionBase const & region )
+
+
       ParticleManager const & particleManager = meshLevel.getParticleManager();
-      string const meshPath = joinPath( getCycleSubFolder( cycle ), meshBody.getName(), meshLevel.getName() );
+
+      string const meshPath = joinPath( getCycleSubFolder( cycle ), meshBodyName, meshLevelName );
+
       int const mpiSize = MpiWrapper::commSize();
 
       auto addElementRegion = [&]( ElementRegionBase const & region )
-      {
-        std::vector< string > const blockPath{ meshBody.getName(), meshLevel.getName(), region.getCatalogName(), region.getName() };
-        string const regionPath = joinPath( meshPath, region.getName() );
-        for( int i = 0; i < mpiSize; i++ )
-        {
-          string const dataSetName = getRankFileName( i );
-          string const dataSetFile = joinPath( regionPath, dataSetName + ".vtu" );
-          vtmWriter.addDataSet( blockPath, dataSetName, dataSetFile );
-        }
-      };
-
-      auto addParticleRegion = [&]( ParticleRegionBase const & region )
-=======
-
-      ParticleManager const & particleManager = meshLevel.getParticleManager();
-
-      string const meshPath = joinPath( getCycleSubFolder( cycle ), meshBodyName, meshLevelName );
-
-      int const mpiSize = MpiWrapper::commSize();
-
-      auto addElementRegion = [&]( ElementRegionBase const & region )
->>>>>>> d85399d0
       {
         std::vector< string > const blockPath{ meshBody.getName(), meshLevel.getName(), region.getCatalogName(), region.getName() };
         string const regionPath = joinPath( meshPath, region.getName() );
