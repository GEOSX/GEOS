--- conflicted
+++ resolved
@@ -5,11 +5,7 @@
  * Copyright (c) 2016-2024 Lawrence Livermore National Security LLC
  * Copyright (c) 2018-2024 Total, S.A
  * Copyright (c) 2018-2024 The Board of Trustees of the Leland Stanford Junior University
-<<<<<<< HEAD
- * Copyright (c) 2018-2024 Chevron
-=======
  * Copyright (c) 2023-2024 Chevron
->>>>>>> fe987d81
  * Copyright (c) 2019-     GEOS/GEOSX Contributors
  * All rights reserved
  *
@@ -103,19 +99,12 @@
 {
   switch( particleType )
   {
-<<<<<<< HEAD
     case ParticleType::SinglePoint:          return VTK_HEXAHEDRON;
     case ParticleType::SinglePointBSpline:   return VTK_HEXAHEDRON;
     case ParticleType::CPDI:                 return VTK_HEXAHEDRON;
     case ParticleType::CPTI:                 return VTK_TETRA;
     case ParticleType::CPDI2:                return VTK_HEXAHEDRON;
     default:                                 GEOS_ERROR( "Unknown particle type!" );
-=======
-    case ParticleType::SinglePoint:   return VTK_HEXAHEDRON;
-    case ParticleType::CPDI:          return VTK_HEXAHEDRON;
-    case ParticleType::CPDI2:         return VTK_HEXAHEDRON;
-    case ParticleType::CPTI:          return VTK_TETRA;
->>>>>>> fe987d81
   }
   return VTK_EMPTY_CELL;
 }
@@ -125,19 +114,12 @@
 {
   switch( particleType )
   {
-<<<<<<< HEAD
     case ParticleType::SinglePoint:        return { 0, 1, 3, 2, 4, 5, 7, 6 };
     case ParticleType::SinglePointBSpline: return { 0, 1, 3, 2, 4, 5, 7, 6 };
     case ParticleType::CPDI:               return { 0, 1, 3, 2, 4, 5, 7, 6 };
     case ParticleType::CPTI:               return { 0, 1, 2, 3 };
     case ParticleType::CPDI2:              return { 0, 1, 3, 2, 4, 5, 7, 6 };
     default:                               GEOS_ERROR( "Unknown particle type!" );
-=======
-    case ParticleType::SinglePoint:   return { 0, 1, 3, 2, 4, 5, 7, 6 };
-    case ParticleType::CPDI:          return { 0, 1, 3, 2, 4, 5, 7, 6 };
-    case ParticleType::CPDI2:         return { 0, 1, 3, 2, 4, 5, 7, 6 };
-    case ParticleType::CPTI:          return { 0, 1, 2, 3 };
->>>>>>> fe987d81
   }
   return {};
 }
@@ -288,11 +270,7 @@
   // TODO: add support for CPTI (tet) and single point (cube or sphere) geometries
 
   localIndex const numCornersPerParticle = 8; // Each CPDI particle has 8 corners. TODO: add support for other particle types.
-<<<<<<< HEAD
   localIndex const numCorners = numCornersPerParticle * particleRegion.getNumberOfParticles(); // size(); // size isn't updated in mpm solver leading to crashes from index out of range
-=======
-  localIndex const numCorners = numCornersPerParticle * particleRegion.getNumberOfParticles();
->>>>>>> fe987d81
   auto points = vtkSmartPointer< vtkPoints >::New();
   points->SetNumberOfPoints( numCorners );
   array2d< real64 > const coord = particleRegion.getParticleCorners();
@@ -1209,28 +1187,6 @@
       string const & meshBodyName = meshBody.getName();
 
       ElementRegionManager const & elemManager = meshLevel.getElemManager();
-<<<<<<< HEAD
-      // feature/crook5/fastForward merge
-      // ParticleManager const & particleManager = meshLevel.getParticleManager();
-      // string const meshPath = joinPath( getCycleSubFolder( cycle ), meshBody.getName(), meshLevel.getName() );
-      // int const mpiSize = MpiWrapper::commSize();
-
-      // auto addElementRegion = [&]( ElementRegionBase const & region )
-      // {
-      //   std::vector< string > const blockPath{ meshBody.getName(), meshLevel.getName(), region.getCatalogName(), region.getName() };
-      //   string const regionPath = joinPath( meshPath, region.getName() );
-      //   for( int i = 0; i < mpiSize; i++ )
-      //   {
-      //     string const dataSetName = getRankFileName( i );
-      //     string const dataSetFile = joinPath( regionPath, dataSetName + ".vtu" );
-      //     vtmWriter.addDataSet( blockPath, dataSetName, dataSetFile );
-      //   }
-      // };
-
-      // auto addParticleRegion = [&]( ParticleRegionBase const & region )
-
-=======
->>>>>>> fe987d81
 
       ParticleManager const & particleManager = meshLevel.getParticleManager();
 
