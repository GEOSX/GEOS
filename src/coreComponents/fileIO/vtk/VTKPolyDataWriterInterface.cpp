/*
 * ------------------------------------------------------------------------------------------------------------
 * SPDX-License-Identifier: LGPL-2.1-only
 *
 * Copyright (c) 2018-2020 Lawrence Livermore National Security LLC
 * Copyright (c) 2018-2020 The Board of Trustees of the Leland Stanford Junior University
 * Copyright (c) 2018-2020 TotalEnergies
 * Copyright (c) 2019-     GEOSX Contributors
 * All rights reserved
 *
 * See top level LICENSE, COPYRIGHT, CONTRIBUTORS, NOTICE, and ACKNOWLEDGEMENTS files for details.
 * ------------------------------------------------------------------------------------------------------------
 */

// Source includes
#include "VTKPolyDataWriterInterface.hpp"

#include "common/Logger.hpp"
#include "common/TypeDispatch.hpp"
#include "dataRepository/Group.hpp"
#include "mesh/DomainPartition.hpp"
#include "fileIO/Outputs/OutputUtilities.hpp"

// TPL includes
#include <vtkCellArray.h>
#include <vtkCellData.h>
#include <vtkDoubleArray.h>
#include <vtkPointData.h>
#include <vtkPoints.h>
#include <vtkSmartPointer.h>
#include <vtkUnstructuredGrid.h>
#include <vtkXMLUnstructuredGridWriter.h>

// System includes
#include <unordered_set>

namespace geosx
{

using namespace dataRepository;

namespace vtk
{

VTKPolyDataWriterInterface::VTKPolyDataWriterInterface( string name ):
  m_outputDir( "." ),
  m_outputName( std::move( name ) ),
  m_pvd( m_outputName + ".pvd" ),
  m_plotLevel( PlotLevel::LEVEL_1 ),
  m_requireFieldRegistrationCheck( true ),
  m_previousCycle( -1 ),
  m_outputMode( VTKOutputMode::BINARY ),
  m_outputRegionType( VTKRegionTypes::ALL )
{}

static int toVTKCellType( ElementType const elementType )
{
  switch( elementType )
  {
    case ElementType::Vertex:        return VTK_VERTEX;
    case ElementType::Line:          return VTK_LINE;
    case ElementType::Triangle:      return VTK_TRIANGLE;
    case ElementType::Quadrilateral: return VTK_QUAD;
    case ElementType::Polygon:       return VTK_POLYGON;
    case ElementType::Tetrahedron:   return VTK_TETRA;
    case ElementType::Pyramid:       return VTK_PYRAMID;
    case ElementType::Wedge:         return VTK_WEDGE;
    case ElementType::Hexahedron:    return VTK_HEXAHEDRON;
    case ElementType::Prism5:        return VTK_PENTAGONAL_PRISM;
    case ElementType::Prism6:        return VTK_HEXAGONAL_PRISM;
    case ElementType::Polyhedron:    return VTK_POLYHEDRON;
  }
  return VTK_EMPTY_CELL;
}

static std::vector< int > getVtkToGeosxNodeOrdering( ElementType const elementType )
{
  switch( elementType )
  {
    case ElementType::Vertex:        return { 0 };
    case ElementType::Line:          return { 0, 1 };
    case ElementType::Triangle:      return { 0, 1, 2 };
    case ElementType::Quadrilateral: return { 0, 1, 2, 3 }; // TODO check
    case ElementType::Polygon:       return { 0, 1, 2, 3, 4, 5, 6, 7, 8 }; // TODO
    case ElementType::Tetrahedron:   return { 0, 1, 2, 3 };
    case ElementType::Pyramid:       return { 0, 1, 3, 2, 4 };
    case ElementType::Wedge:         return { 0, 4, 2, 1, 5, 3 };
    case ElementType::Hexahedron:    return { 0, 1, 3, 2, 4, 5, 7, 6 };
    case ElementType::Prism5:        return { 0, 1, 2, 3, 4, 5, 6, 7, 8, 9 };
    case ElementType::Prism6:        return { 0, 1, 2, 3, 4, 5, 6, 7, 8, 9, 10, 11 };
    case ElementType::Polyhedron:    return { 0, 1, 2, 3, 4, 5, 6, 7, 8, 9, 10, 11, 12 }; // TODO
  }
  return {};
}

/**
 * @brief Gets the vertices coordinates as a VTK Object for @p nodeManager
 * @param[in] nodeManager the NodeManager associated with the domain being written
 * @return a VTK object storing all nodes of the mesh
 */
vtkSmartPointer< vtkPoints >
getVtkPoints( NodeManager const & nodeManager,
              arrayView1d< localIndex const > const & nodeIndices )
{
  localIndex const numNodes = LvArray::integerConversion< localIndex >( nodeIndices.size() );
  auto points = vtkSmartPointer< vtkPoints >::New();
  points->SetNumberOfPoints( numNodes );
  auto const coord = nodeManager.referencePosition().toViewConst();
  forAll< parallelHostPolicy >( numNodes, [=, pts = points.GetPointer()]( localIndex const k )
  {
    localIndex const v = nodeIndices[k];
    pts->SetPoint( k, coord[v][0], coord[v][1], coord[v][2] );
  } );
  return points;
}

/**
 * @brief Gets the cell connectivities and the vertices coordinates as VTK objects for a specific WellElementSubRegion.
 * @param[in] subRegion the WellElementSubRegion to be output
 * @param[in] nodeManager the NodeManager associated with the DomainPartition being written.
 * @return a pair containing a VTKPoints (with the information on the vertices and their coordinates)
 * and a VTKCellArray (with the cell connectivities).
 */
std::pair< vtkSmartPointer< vtkPoints >, vtkSmartPointer< vtkCellArray > >
getWell( WellElementSubRegion const & subRegion,
         NodeManager const & nodeManager )
{
  // some notes about WellElementSubRegion:
  // - if the well represented by this subRegion is not on this rank, esr.size() = 0
  // - otherwise, esr.size() is equal to the number of well elements of the well on this rank
  // Each well element has two nodes, shared with the previous and next well elements, respectively
  auto points = vtkSmartPointer< vtkPoints >::New();
  // if esr.size() == 0, we set the number of points and cells to zero
  // if not, we set the number of points to esr.size()+1 and the number of cells to esr.size()
  localIndex const numPoints = subRegion.size() > 0 ? subRegion.size() + 1 : 0;
  points->SetNumberOfPoints( numPoints );
  auto cellsArray = vtkSmartPointer< vtkCellArray >::New();
  cellsArray->SetNumberOfCells( subRegion.size() );
  localIndex const numberOfNodesPerElement = subRegion.numNodesPerElement();
  GEOSX_ERROR_IF_NE( numberOfNodesPerElement, 2 );
  std::vector< vtkIdType > connectivity( numberOfNodesPerElement );

  arrayView2d< real64 const, nodes::REFERENCE_POSITION_USD > const referencePosition = nodeManager.referencePosition();

  // note that if esr.size() == 0, we don't have any point or cell to add below and we just return

  for( localIndex edge = 0; edge < subRegion.size(); edge++ )
  {
    localIndex const firstPoint = subRegion.nodeList()[edge][0];
    auto point = referencePosition[firstPoint];
    points->SetPoint( edge, point[0], point[1], point[2] );
    connectivity[0] = edge;
    connectivity[1] = edge + 1; // We can do that because of the pattern in which the wells are stored
    cellsArray->InsertNextCell( numberOfNodesPerElement, connectivity.data() );
  }

  if( subRegion.size() > 0 )
  {
    localIndex const lastPoint = subRegion.nodeList()[subRegion.size() - 1][1];
    auto point = referencePosition[lastPoint];
    points->SetPoint( subRegion.size(), point[0], point[1], point[2] );
  }

  return std::make_pair( points, cellsArray );
}

/**
 * @brief Gets the cell connectivities and the vertices coordinates as VTK objects for a specific FaceElementSubRegion.
 * @param[in] subRegion the FaceElementSubRegion to be output
 * @param[in] nodeManager the NodeManager associated with the DomainPartition being written.
 * @return a pair containing a VTKPoints (with the information on the vertices and their coordinates)
 * and a VTKCellArray (with the cell connectivities).
 */
std::pair< vtkSmartPointer< vtkPoints >, vtkSmartPointer< vtkCellArray > >
getSurface( FaceElementSubRegion const & subRegion,
            NodeManager const & nodeManager )
{
  // Get unique node set composing the surface
  auto & nodeListPerElement = subRegion.nodeList();
  auto cellsArray = vtkSmartPointer< vtkCellArray >::New();
  cellsArray->SetNumberOfCells( subRegion.size() );
  std::unordered_map< localIndex, localIndex > geosx2VTKIndexing;
  geosx2VTKIndexing.reserve( subRegion.size() * subRegion.numNodesPerElement() );
  localIndex nodeIndexInVTK = 0;
  std::vector< vtkIdType > connectivity( subRegion.numNodesPerElement() );
  std::vector< int > const vtkOrdering = getVtkToGeosxNodeOrdering( subRegion.getElementType() );

  for( localIndex ei = 0; ei < subRegion.size(); ei++ )
  {
    auto const & elem = nodeListPerElement[ei];
    for( localIndex i = 0; i < elem.size(); ++i )
    {
      auto const & VTKIndexPos = geosx2VTKIndexing.find( elem[vtkOrdering[i]] );
      if( VTKIndexPos == geosx2VTKIndexing.end() )
      {
        connectivity[i] = geosx2VTKIndexing[elem[vtkOrdering[i]]] = nodeIndexInVTK++;
      }
      else
      {
        connectivity[i] = VTKIndexPos->second;
      }
    }
    cellsArray->InsertNextCell( elem.size(), connectivity.data() );
  }

  auto points = vtkSmartPointer< vtkPoints >::New();
  points->SetNumberOfPoints( geosx2VTKIndexing.size() );
  arrayView2d< real64 const, nodes::REFERENCE_POSITION_USD > const referencePosition = nodeManager.referencePosition();

  for( auto nodeIndex: geosx2VTKIndexing )
  {
    auto point = referencePosition[nodeIndex.first];
    points->SetPoint( nodeIndex.second, point[0], point[1], point[2] );
  }

  return std::make_pair( points, cellsArray );
}

/**
 * @brief Gets the cell connectivities and the vertices coordinates as VTK objects for a specific EmbeddedSurafaceSubRegion.
 * @param[in] subRegion the EmbeddedSurfaceSubRegion to be output
 * @param[in] elemManager the elemManager associated with the DomainPartition being written.
 * @param[in] nodeManager the NodeManager associated with the DomainPartition being written.
 * @param[in] edgeManager the edgeManager associated with the DomainPartition being written.
 * @return a pair containing a VTKPoints (with the information on the vertices and their coordinates)
 * and a VTKCellArray (with the cell connectivities).
 */
std::pair< vtkSmartPointer< vtkPoints >, vtkSmartPointer< vtkCellArray > >
getEmbeddedSurface( EmbeddedSurfaceSubRegion const & subRegion,
                    EmbeddedSurfaceNodeManager const & nodeManager )
{
  auto cellsArray = vtkSmartPointer< vtkCellArray >::New();
  auto points = vtkSmartPointer< vtkPoints >::New();

  localIndex const numNodes = nodeManager.size();
  auto const intersectionPoints = nodeManager.referencePosition();

  points->SetNumberOfPoints( numNodes );
  for( localIndex pointIndex = 0; pointIndex < numNodes; ++pointIndex )
  {
    auto const pointCoords = intersectionPoints[pointIndex];
    points->SetPoint( pointIndex, pointCoords[0], pointCoords[1], pointCoords[2] );
  }

  auto const toNodesMap = subRegion.nodeList().toViewConst();
  std::vector< vtkIdType > connectivity( 10 );
  for( localIndex cellIndex = 0; cellIndex < subRegion.size(); ++cellIndex )
  {
    auto const nodes = toNodesMap[cellIndex];
    connectivity.resize( nodes.size() );
    for( localIndex i = 0; i < nodes.size(); ++i )
    {
      connectivity[i] = nodes[i];
    }
    cellsArray->InsertNextCell( nodes.size(), connectivity.data() );
  }

  return std::make_pair( points, cellsArray );
}

struct CellData
{
  std::vector< int > cellTypes;
  vtkSmartPointer< vtkCellArray > cells;
  array1d< localIndex > nodes;
};

/**
 * @brief Gets the cell connectivities as a VTK object for the CellElementRegion @p region
 * @param[in] region the CellElementRegion to be written
 * @param[in] numNodes number of local nodes
 * @return a struct consisting of:
 *         - a list of types for each cell,
 *         - a VTK object containing the connectivity information
 *         - a list of relevant node indices in order in which they must be stored
 */
CellData getVtkCells( CellElementRegion const & region, localIndex const numNodes )
{
  localIndex const numElems = region.getNumberOfElements< CellElementSubRegion >();
  if( numElems == 0 )
  {
    return { {}, vtkSmartPointer< vtkCellArray >::New(), {} };
  }

  // 1. Mark (in parallel) relevant nodes
  std::vector< localIndex > newNodeIndices( numNodes ); // temporary use as a marker array
  region.forElementSubRegions< CellElementSubRegion >( [&]( CellElementSubRegion const & subRegion )
  {
    auto const nodeList = subRegion.nodeList().toViewConst();
    forAll< parallelHostPolicy >( subRegion.size(), [&, nodeList]( localIndex const cellIdx )
    {
      auto const nodes = nodeList[cellIdx];
      for( localIndex i = 0; i < nodes.size(); ++i )
      {
        // use atomic write to avoid technical UB
        RAJA::atomicExchange< parallelHostAtomic >( &newNodeIndices[nodes[i]], 1 );
      }
    } );
  } );

  // 2. Assign new node IDs (serial step)
  array1d< localIndex > relevantNodes;
  relevantNodes.reserve( numNodes );
  localIndex newNodeIdx = 0;
  for( localIndex nodeIdx = 0; nodeIdx < numNodes; ++nodeIdx )
  {
    if( newNodeIndices[nodeIdx] > 0 )
    {
      relevantNodes.emplace_back( nodeIdx );
      newNodeIndices[nodeIdx] = newNodeIdx++;
    }
  }

  // 3. Write connectivity using new node IDs
  localIndex const numConns = [&]
  {
    localIndex numConn = 0;
    region.forElementSubRegions< CellElementSubRegion >( [&]( CellElementSubRegion const & subRegion )
    {
      numConn += subRegion.size() * subRegion.numNodesPerElement();
    } );
    return numConn;
  }();

  std::vector< int > cellTypes;
  cellTypes.reserve( numElems );

  auto const offsets = vtkSmartPointer< vtkIdTypeArray >::New();
  offsets->SetNumberOfTuples( numElems + 1 );

  auto const connectivity = vtkSmartPointer< vtkIdTypeArray >::New();
  connectivity->SetNumberOfTuples( numConns );

  // 4. Write connectivity using new node IDs
  localIndex elemOffset = 0;
  localIndex connOffset = 0;
  region.forElementSubRegions< CellElementSubRegion >( [&]( CellElementSubRegion const & subRegion )
  {
    cellTypes.insert( cellTypes.end(), subRegion.size(), toVTKCellType( subRegion.getElementType() ) );
    std::vector< int > const vtkOrdering = getVtkToGeosxNodeOrdering( subRegion.getElementType() );
    localIndex const nodesPerElem = subRegion.numNodesPerElement();
    auto const nodeList = subRegion.nodeList().toViewConst();

    forAll< parallelHostPolicy >( subRegion.size(), [=, &connectivity, &offsets]( localIndex const c )
    {
      localIndex const elemConnOffset = connOffset + c * nodesPerElem;
      auto const nodes = nodeList[c];
      for( localIndex i = 0; i < nodesPerElem; ++i )
      {
        connectivity->SetTypedComponent( elemConnOffset + i, 0, newNodeIndices[nodes[vtkOrdering[i]]] );
      }
      offsets->SetTypedComponent( elemOffset + c, 0, elemConnOffset );
    } );

    elemOffset += subRegion.size();
    connOffset += subRegion.size() * nodesPerElem;
  } );
  offsets->SetTypedComponent( elemOffset, 0, connOffset );

  auto cellsArray = vtkSmartPointer< vtkCellArray >::New();
  cellsArray->SetData( offsets, connectivity );

  return { std::move( cellTypes ), cellsArray, std::move( relevantNodes ) };
}

/**
 * @brief Writes timestamp information required by VisIt
 * @param[in] ug the VTK unstructured grid.
 * @param[in] time the current time-step
 */
void writeTimestamp( vtkUnstructuredGrid * ug,
                     real64 const time )
{
  auto t = vtkSmartPointer< vtkDoubleArray >::New();
  t->SetName( "TIME" );
  t->SetNumberOfTuples( 1 );
  t->SetTuple1( 0, time );
  ug->GetFieldData()->AddArray( t );
}

/**
 * @brief Writes a field from @p wrapper.
 * @param[in] wrapper a wrapper around the field to be written
 * @param[in] offset the cell index offset at which to start writing data (in case of multiple subregions)
 * @param[in,out] data a VTK data container, must be a vtkAOSDataArrayTemplate of the correct value type
 */
void writeField( WrapperBase const & wrapper,
                 localIndex const offset,
                 vtkDataArray * data )
{
  types::dispatch( types::StandardArrays{}, wrapper.getTypeId(), true, [&]( auto array )
  {
    using ArrayType = decltype( array );
    using T = typename ArrayType::ValueType;
    vtkAOSDataArrayTemplate< T > * typedData = vtkAOSDataArrayTemplate< T >::FastDownCast( data );
    auto const sourceArray = Wrapper< ArrayType >::cast( wrapper ).reference().toViewConst();

    forAll< parallelHostPolicy >( sourceArray.size( 0 ), [sourceArray, offset, typedData]( localIndex const i )
    {
      LvArray::forValuesInSlice( sourceArray[i], [&, compIndex = 0]( T const & value ) mutable
      {
        typedData->SetTypedComponent( offset + i, compIndex++, value );
      } );
    } );
  } );
}

/**
 * @brief Writes a field from @p wrapper using an index list.
 * @param[in] wrapper a wrapper around the field to be written
 * @param[in] indices a list of indices into @p wrapper that will be written
 * @param[in] offset the cell index offset at which to start writing data (in case of multiple subregions)
 * @param[in,out] data a VTK data container, must be a vtkAOSDataArrayTemplate of the correct value type
 */
void writeField( WrapperBase const & wrapper,
                 arrayView1d< localIndex const > const & indices,
                 localIndex const offset,
                 vtkDataArray * data )
{
  types::dispatch( types::StandardArrays{}, wrapper.getTypeId(), true, [&]( auto array )
  {
    using ArrayType = decltype( array );
    using T = typename ArrayType::ValueType;
    vtkAOSDataArrayTemplate< T > * typedData = vtkAOSDataArrayTemplate< T >::FastDownCast( data );
    auto const sourceArray = Wrapper< ArrayType >::cast( wrapper ).reference().toViewConst();

    forAll< parallelHostPolicy >( indices.size(), [=]( localIndex const i )
    {
      LvArray::forValuesInSlice( sourceArray[indices[i]], [&, compIndex = 0]( T const & value ) mutable
      {
        typedData->SetTypedComponent( offset + i, compIndex++, value );
      } );
    } );
  } );
}

/**
 * @brief Build/expand a list of strings used as default component labels on demand.
 * @param size number of labels requested
 * @return a span over range of strings (stored permanently in memory)
 */
Span< string const > getDefaultLabels( localIndex const size )
{
  static std::vector< string > labels;
  localIndex oldSize = LvArray::integerConversion< localIndex >( labels.size() );
  std::generate_n( std::back_inserter( labels ), size - oldSize, [&] { return std::to_string( oldSize++ ); } );
  return { labels.begin(), labels.begin() + size };
}

/**
 * @brief Checks consistency of user-provided per-dimension labels (must match the size of array).
 * @param wrapper the array wrapper
 * @param dim dimension index to check
 */
template< typename T, int NDIM, typename PERM >
void checkLabels( Wrapper< Array< T, NDIM, PERM > > const & wrapper, int const dim )
{
  GEOSX_ERROR_IF_NE_MSG( LvArray::integerConversion< localIndex >( wrapper.getDimLabels( dim ).size() ),
                         wrapper.reference().size( dim ),
                         "VTK writer: component names are set, but don't match the array size.\n"
                         "This is likely a bug in physics module (solver or constitutive model)." );
}

/**
 * @brief Get a list of component labels for a particular dimension of an array.
 * @param wrapper array wrapper
 * @param dim dimension index
 * @return a span over range of strings representing labels
 */
template< typename T, int NDIM, typename PERM >
Span< string const > getDimLabels( Wrapper< Array< T, NDIM, PERM > > const & wrapper,
                                   int const dim )
{
  Span< string const > const labels = wrapper.getDimLabels( dim );
  if( labels.empty() )
  {
    return getDefaultLabels( wrapper.reference().size( dim ) );
  }
  checkLabels( wrapper, dim );
  return labels;
}

/**
 * @brief Build a multidimensional component name out of distinct dimension-wise labels.
 * @tparam Ts types of indices
 * @tparam Is dummy template argument required for positional expansion of the pack
 * @param dimLabels per-dimension component labels
 * @param indices per-dimension component indices
 * @return combined component name
 */
template< typename ... Ts, integer ... Is >
string makeComponentName( Span< string const >(&dimLabels)[sizeof...(Ts)],
                          std::integer_sequence< integer, Is... >,
                          Ts const & ... indices )
{
  return stringutilities::concat( '/', dimLabels[Is][indices] ... );
}

/**
 * @brief Specialized component metadata handler for 1D arrays.
 * @param wrapper GEOSX typed wrapper over source array
 * @param data VTK typed data array
 */
template< typename T, typename PERM >
void setComponentMetadata( Wrapper< Array< T, 1, PERM > > const & GEOSX_UNUSED_PARAM( wrapper ),
                           vtkAOSDataArrayTemplate< T > * data )
{
  data->SetNumberOfComponents( 1 );
}

/**
 * @brief Specialized component metadata handler for 2D arrays.
 * @param wrapper GEOSX typed wrapper over source array
 * @param data VTK typed data array
 *
 * This exists because we want to keep default VTK handling for unlabeled components
 * (i.e. X/Y/Z for 1-3 components, numeric indices for higher) for the time being.
 * This function can be removed if we force each physics package to always set its labels.
 */
template< typename T, typename PERM >
void setComponentMetadata( Wrapper< Array< T, 2, PERM > > const & wrapper,
                           vtkAOSDataArrayTemplate< T > * data )
{
  auto const view = wrapper.referenceAsView();
  data->SetNumberOfComponents( view.size( 1 ) );

  Span< string const > const labels = wrapper.getDimLabels( 1 );
  if( !labels.empty() )
  {
    checkLabels( wrapper, 1 );
    for( localIndex i = 0; i < view.size( 1 ); ++i )
    {
      data->SetComponentName( i, labels[i].c_str() );
    }
  }
}

/**
 * @brief Produces a temporary array slice from a view that can be looped over.
 * @param view the source view
 * @return a fake slice that does not point to real data but has correct dims/strides.
 * @note The slice is only valid as long as the @p view is in scope.
 *       Values in the slice may be uninitialized and should not be used.
 */
template< typename T, int NDIM, int USD >
ArraySlice< T const, NDIM - 1, USD - 1 >
makeTemporarySlice( ArrayView< T const, NDIM, USD > const & view )
{
  // The following works in all compilers, but technically invokes undefined behavior:
  // return ArraySlice< T, NDIM - 1, USD - 1 >( nullptr, view.dims() + 1, view.strides() + 1 );
  localIndex const numComp = LvArray::indexing::multiplyAll< NDIM - 1 >( view.dims() + 1 );
  static array1d< T > arr;
  arr.template resizeWithoutInitializationOrDestruction( numComp );
  return ArraySlice< T const, NDIM - 1, USD - 1 >( arr.data(), view.dims() + 1, view.strides() + 1 );
}

/**
 * @brief Generic component metadata handler for multidimensional arrays.
 * @param wrapper GEOSX typed wrapper over source array
 * @param data VTK typed data array
 */
template< typename T, int NDIM, typename PERM >
void setComponentMetadata( Wrapper< Array< T, NDIM, PERM > > const & wrapper,
                           vtkAOSDataArrayTemplate< T > * data )
{
  data->SetNumberOfComponents( wrapper.numArrayComp() );

  Span< string const > labels[NDIM-1];
  for( integer dim = 1; dim < NDIM; ++dim )
  {
    labels[dim-1] = getDimLabels( wrapper, dim );
  }

  auto const view = wrapper.referenceAsView();
  auto const slice = view.size( 0 ) > 0 ? view[0] : makeTemporarySlice( view );

  integer compIndex = 0;
  LvArray::forValuesInSliceWithIndices( slice, [&]( T const &, auto const ... indices )
  {
    using idx_seq = std::make_integer_sequence< integer, sizeof...(indices) >;
    data->SetComponentName( compIndex++, makeComponentName( labels, idx_seq{}, indices ... ).c_str() );
  } );
}

template< class SUBREGION = Group >
void writeElementField( Group const & subRegions,
                        string const & field,
                        vtkCellData * cellData )
{
  // instantiate vtk array of the correct type
  vtkSmartPointer< vtkDataArray > data;
  localIndex numElements = 0;
  bool first = true;
  int numDims = 0;
  subRegions.forSubGroups< SUBREGION >( [&]( SUBREGION const & subRegion )
  {
    numElements += subRegion.size();
    WrapperBase const & wrapper = subRegion.getWrapperBase( field );
    if( first )
    {
      types::dispatch( types::StandardArrays{}, wrapper.getTypeId(), true, [&]( auto array )
      {
        using ArrayType = decltype( array );
        using T = typename ArrayType::ValueType;
        auto typedData = vtkAOSDataArrayTemplate< T >::New();
        data.TakeReference( typedData );
        setComponentMetadata( Wrapper< ArrayType >::cast( wrapper ), typedData );
      } );
      first = false;
      numDims = wrapper.numArrayDims();
    }
    else
    {
      // Sanity check
      GEOSX_ERROR_IF_NE_MSG( wrapper.numArrayDims(), numDims,
                             "VTK writer: sanity check failed for " << field << " (inconsistent array dimensions)" );
      GEOSX_ERROR_IF_NE_MSG( wrapper.numArrayComp(), data->GetNumberOfComponents(),
                             "VTK writer: sanity check failed for " << field << " (inconsistent array sizes)" );
    }
  } );

  data->SetNumberOfTuples( numElements );
  data->SetName( field.c_str() );

  // write each subregion in turn, keeping track of element offset
  localIndex offset = 0;
  subRegions.forSubGroups< SUBREGION >( [&]( SUBREGION const & subRegion )
  {
    WrapperBase const & wrapper = subRegion.getWrapperBase( field );
    writeField( wrapper, offset, data.GetPointer() );
    offset += subRegion.size();
  } );
  cellData->AddArray( data );
}

void VTKPolyDataWriterInterface::writeNodeFields( NodeManager const & nodeManager,
                                                  arrayView1d< localIndex const > const & nodeIndices,
                                                  vtkPointData * pointData ) const
{
  for( auto const & wrapperIter : nodeManager.wrappers() )
  {
    auto const & wrapper = *wrapperIter.second;
    if( isFieldPlotEnabled( wrapper ) )
    {
      vtkSmartPointer< vtkDataArray > data;
      types::dispatch( types::StandardArrays{}, wrapper.getTypeId(), true, [&]( auto array )
      {
        using ArrayType = decltype( array );
        using T = typename ArrayType::ValueType;
        auto typedData = vtkAOSDataArrayTemplate< T >::New();
        data.TakeReference( typedData );
        setComponentMetadata( Wrapper< ArrayType >::cast( wrapper ), typedData );
      } );

      data->SetNumberOfTuples( nodeIndices.size() );
      data->SetName( wrapper.getName().c_str() );

      writeField( wrapper, nodeIndices, 0, data.GetPointer() );
      pointData->AddArray( data );
    }
  }
}

template< class SUBREGION >
void VTKPolyDataWriterInterface::writeElementFields( ElementRegionBase const & region,
                                                     vtkCellData * cellData ) const
{
  std::unordered_set< string > materialFields;
  conduit::Node fakeRoot;
  Group materialData( "averagedMaterialData", fakeRoot );
  region.forElementSubRegions< SUBREGION >( [&]( SUBREGION const & subRegion )
  {
    // Register a dummy group for each subregion
    Group & subReg = materialData.registerGroup( subRegion.getName() );
    subReg.resize( subRegion.size() );

    // Collect a list of plotted constitutive fields and create wrappers containing averaged data
    subRegion.getConstitutiveModels().forSubGroups( [&]( Group const & material )
    {
      material.forWrappers( [&]( WrapperBase const & wrapper )
      {
        string const fieldName = constitutive::ConstitutiveBase::makeFieldName( material.getName(), wrapper.getName() );
        if( outputUtilities::isFieldPlotEnabled( wrapper.getPlotLevel(), m_plotLevel, fieldName, m_fieldNames, m_onlyPlotSpecifiedFieldNames ) )
        {
          subReg.registerWrapper( wrapper.averageOverSecondDim( fieldName, subReg ) );
          materialFields.insert( fieldName );
        }
      } );
    } );
  } );

  // Write averaged material data
  for( string const & field : materialFields )
  {
    writeElementField( materialData, field, cellData );
  }

  // Collect a list of regular fields (filter out material field wrappers)
  // TODO: this can be removed if we stop hanging constitutive wrappers on the mesh
  std::unordered_set< string > regularFields;
  region.forElementSubRegions< SUBREGION >( [&]( ElementSubRegionBase const & subRegion )
  {
    for( auto const & wrapperIter : subRegion.wrappers() )
    {
      if( isFieldPlotEnabled( *wrapperIter.second ) && materialFields.count( wrapperIter.first ) == 0 )
      {
        regularFields.insert( wrapperIter.first );
      }
    }
  } );

  // Write regular fields
  for( string const & field : regularFields )
  {
    writeElementField< SUBREGION >( region.getGroup( ElementRegionBase::viewKeyStruct::elementSubRegions() ), field, cellData );
  }
}

void VTKPolyDataWriterInterface::writeCellElementRegions( real64 const time,
                                                          integer const cycle,
                                                          ElementRegionManager const & elemManager,
                                                          NodeManager const & nodeManager,
                                                          string meshLevelName,
                                                          string meshBodyName ) const
{
  elemManager.forElementRegions< CellElementRegion >( [&]( CellElementRegion const & region )
  {
    CellData VTKCells = getVtkCells( region, nodeManager.size() );
    vtkSmartPointer< vtkPoints > const VTKPoints = getVtkPoints( nodeManager, VTKCells.nodes );

    auto const ug = vtkSmartPointer< vtkUnstructuredGrid >::New();
    ug->SetCells( VTKCells.cellTypes.data(), VTKCells.cells );
    ug->SetPoints( VTKPoints );

<<<<<<< HEAD
    writeTimestamp( *ug, time );
    writeElementFields< CellElementSubRegion >( region, *ug->GetCellData() );
    writeNodeFields( nodeManager, VTKCells.nodes, *ug->GetPointData() );
    string name = meshBodyName + "/" + meshLevelName +  "/" + region.getName();
    writeUnstructuredGrid( cycle, name, *ug );
=======
    writeTimestamp( ug.GetPointer(), time );
    writeElementFields< CellElementSubRegion >( region, ug->GetCellData() );
    writeNodeFields( nodeManager, VTKCells.nodes, ug->GetPointData() );
    writeUnstructuredGrid( cycle, region.getName(), ug.GetPointer() );
>>>>>>> 14e30d15
  } );
}

void VTKPolyDataWriterInterface::writeWellElementRegions( real64 const time,
                                                          integer const cycle,
                                                          ElementRegionManager const & elemManager,
                                                          NodeManager const & nodeManager ) const
{
  elemManager.forElementRegions< WellElementRegion >( [&]( WellElementRegion const & region )
  {
    auto const & subRegion = region.getSubRegion< WellElementSubRegion >( 0 );
    auto const ug = vtkSmartPointer< vtkUnstructuredGrid >::New();
    auto const VTKWell = getWell( subRegion, nodeManager );
    ug->SetPoints( VTKWell.first );
    ug->SetCells( VTK_LINE, VTKWell.second );
    writeTimestamp( ug.GetPointer(), time );
    writeElementFields< WellElementSubRegion >( region, ug->GetCellData() );
    writeUnstructuredGrid( cycle, region.getName(), ug.GetPointer() );
  } );
}

void VTKPolyDataWriterInterface::writeSurfaceElementRegions( real64 const time,
                                                             integer const cycle,
                                                             ElementRegionManager const & elemManager,
                                                             NodeManager const & nodeManager,
                                                             EmbeddedSurfaceNodeManager const & embSurfNodeManager,
                                                             string meshLevelName,
                                                             string meshBodyName ) const 
{
  elemManager.forElementRegions< SurfaceElementRegion >( [&]( SurfaceElementRegion const & region )
  {
    auto const ug = vtkSmartPointer< vtkUnstructuredGrid >::New();
    if( region.subRegionType() == SurfaceElementRegion::SurfaceSubRegionType::embeddedElement )
    {
      auto const & subRegion = region.getSubRegion< EmbeddedSurfaceSubRegion >( 0 );

      auto const VTKSurface = getEmbeddedSurface( subRegion, embSurfNodeManager );
      ug->SetPoints( VTKSurface.first );
      ug->SetCells( VTK_POLYGON, VTKSurface.second );

      writeElementFields< EmbeddedSurfaceSubRegion >( region, ug->GetCellData() );
    }
    else if( region.subRegionType() == SurfaceElementRegion::SurfaceSubRegionType::faceElement )
    {
      auto const & subRegion = region.getSubRegion< FaceElementSubRegion >( 0 );

      auto const VTKSurface = getSurface( subRegion, nodeManager );
      ug->SetPoints( VTKSurface.first );

      if( subRegion.numNodesPerElement() == 8 )
      {
        ug->SetCells( VTK_HEXAHEDRON, VTKSurface.second );
      }
      else if( subRegion.numNodesPerElement() == 6 )
      {
        ug->SetCells( VTK_WEDGE, VTKSurface.second );
      }
      else
      {
        GEOSX_ERROR( "Elements with " << subRegion.numNodesPerElement() << " nodes can't be output "
                                      << "in the FaceElementRegion " << region.getName() );
      }
      writeElementFields< FaceElementSubRegion >( region, ug->GetCellData() );
    }
<<<<<<< HEAD
    writeTimestamp( *ug, time );
    string name = meshBodyName + "/" + meshLevelName +  "/" + region.getName();
    writeUnstructuredGrid( cycle, name, *ug );
=======
    writeTimestamp( ug.GetPointer(), time );
    writeUnstructuredGrid( cycle, region.getName(), ug.GetPointer() );
>>>>>>> 14e30d15
  } );
}

static string getCycleSubFolder( integer const cycle )
{
  return GEOSX_FMT( "{:06d}", cycle );
}

static string getRankFileName( integer const rank )
{
  int const width = static_cast< int >( std::log10( MpiWrapper::commSize() ) ) + 1;
  return GEOSX_FMT("rank_{:>0{}}.vtu", rank, width );
}

void VTKPolyDataWriterInterface::writeVtmFile( integer const cycle,
                                               DomainPartition const & domain,
                                               VTKVTMWriter const & vtmWriter ) const                                               
{
  GEOSX_ASSERT_EQ_MSG( MpiWrapper::commRank(), 0, "Must only be called on rank 0" );

  
  //loop over mesh bodies - use domain to get element regions
  domain.forMeshBodies( [&]( MeshBody const & meshBody )
  {
     meshBody.forMeshLevels( [&]( MeshLevel const & meshLevel )
     { 
        ElementRegionManager const & elemManager = meshLevel.getElemManager();

        int const mpiSize = MpiWrapper::commSize();
        auto addRegion = [&]( ElementRegionBase const & region )
        {
          if( !vtmWriter.hasBlock( region.getCatalogName() ) )
          {
            vtmWriter.addBlock( region.getCatalogName() );
          }
          vtmWriter.addSubBlock( region.getCatalogName(), region.getName() );
          for( int i = 0; i < mpiSize; i++ )
          {
            string const dataSetFile = joinPath( getCycleSubFolder( cycle ), meshBody.getName(), meshLevel.getName(), region.getName(), getRankFileName( i ) );
            vtmWriter.addDataToSubBlock( region.getCatalogName(), region.getName(), dataSetFile, i );
          }
        };

        // Output each of the region types
        if( ( m_outputRegionType == VTKRegionTypes::CELL ) || ( m_outputRegionType == VTKRegionTypes::ALL ) )
        {
          elemManager.forElementRegions< CellElementRegion >( addRegion );
        }

        if( ( m_outputRegionType == VTKRegionTypes::WELL ) || ( m_outputRegionType == VTKRegionTypes::ALL ) )
        {
          elemManager.forElementRegions< WellElementRegion >( addRegion );
        }

        if( ( m_outputRegionType == VTKRegionTypes::SURFACE ) || ( m_outputRegionType == VTKRegionTypes::ALL ) )
        {
          elemManager.forElementRegions< SurfaceElementRegion >( addRegion );
        }
      });
  });    //end loop
  vtmWriter.save();
}

void VTKPolyDataWriterInterface::writeUnstructuredGrid( integer const cycle,
<<<<<<< HEAD
                                                         string const & name,
                                                         vtkUnstructuredGrid & ug ) const                                                  
{
  vtkSmartPointer< vtkXMLUnstructuredGridWriter > const vtuWriter = vtkXMLUnstructuredGridWriter::New();
  vtuWriter->SetInputData( &ug );
  makeDirsForPath( joinPath( m_outputDir, m_outputName, getCycleSubFolder( cycle ), name ) );
=======
                                                        string const & name,
                                                        vtkUnstructuredGrid * ug ) const
{
  auto const vtuWriter = vtkSmartPointer< vtkXMLUnstructuredGridWriter >::New();
  vtuWriter->SetInputData( ug );
>>>>>>> 14e30d15
  string const vtuFilePath = joinPath( m_outputDir,
                                       m_outputName,
                                       getCycleSubFolder( cycle ),
                                       name,
                                       getRankFileName( MpiWrapper::commRank() ) );                                       
  vtuWriter->SetFileName( vtuFilePath.c_str() );
  if( m_outputMode == VTKOutputMode::BINARY )
  {
    vtuWriter->SetDataModeToBinary();
  }
  else if( m_outputMode == VTKOutputMode::ASCII )
  {
    vtuWriter->SetDataModeToAscii();
  }
  vtuWriter->Write();
}

void VTKPolyDataWriterInterface::write( real64 const time,
                                        integer const cycle,
                                        DomainPartition const & domain )
{
  // This guard prevents crashes observed on MacOS due to a floating point exception
  // triggered inside VTK by a progress indicator
#if defined(__APPLE__) && defined(__MACH__)
  LvArray::system::FloatingPointExceptionGuard guard;
#endif

  string const stepSubFolder = joinPath( m_outputName, getCycleSubFolder( cycle ) );
  int const rank = MpiWrapper::commRank();
  if( rank == 0 )
  {
    makeDirsForPath( joinPath( m_outputDir, m_outputName ) );

    makeDirectory( joinPath( m_outputDir, stepSubFolder ) );
  }
  MpiWrapper::barrier( MPI_COMM_GEOSX );
<<<<<<< HEAD
  //loop over all mesh levels and mesh bodies
  domain.forMeshBodies( [&]( MeshBody const & meshBody )
  {
    meshBody.forMeshLevels( [&]( MeshLevel const & meshLevel )
    {          
      ElementRegionManager const & elemManager = meshLevel.getElemManager();
      NodeManager const & nodeManager = meshLevel.getNodeManager();
      EmbeddedSurfaceNodeManager const & embSurfNodeManager = meshLevel.getEmbSurfNodeManager();
      string const meshLevelName = meshLevel.getName();
      string const meshBodyName = meshBody.getName();
      writeCellElementRegions( time, cycle, elemManager, nodeManager, meshLevelName, meshBodyName );
      writeWellElementRegions( time, cycle, elemManager, nodeManager );
      writeSurfaceElementRegions( time, cycle, elemManager, nodeManager, embSurfNodeManager, meshLevelName, meshBodyName );
      } );
  });
=======

  ElementRegionManager const & elemManager = domain.getMeshBody( 0 ).getMeshLevel( 0 ).getElemManager();
  NodeManager const & nodeManager = domain.getMeshBody( 0 ).getMeshLevel( 0 ).getNodeManager();
  EmbeddedSurfaceNodeManager const & embSurfNodeManager = domain.getMeshBody( 0 ).getMeshLevel( 0 ).getEmbSurfNodeManager();

  if( m_requireFieldRegistrationCheck && !m_fieldNames.empty() )
  {
    outputUtilities::checkFieldRegistration( elemManager,
                                             nodeManager,
                                             m_fieldNames,
                                             "VTKOutput" );
    m_requireFieldRegistrationCheck = false;
  }

  writeCellElementRegions( time, cycle, elemManager, nodeManager );
  writeWellElementRegions( time, cycle, elemManager, nodeManager );
  writeSurfaceElementRegions( time, cycle, elemManager, nodeManager, embSurfNodeManager );

>>>>>>> 14e30d15
  if( rank == 0 )
  {
    string const vtmName = stepSubFolder + ".vtm";
    VTKVTMWriter vtmWriter( joinPath( m_outputDir, vtmName ) );
    writeVtmFile( cycle, domain, vtmWriter );

    if( cycle != m_previousCycle )
    {
      m_pvd.addData( time, vtmName );
      m_pvd.save();
    }
  }
 
  m_previousCycle = cycle;
}

void VTKPolyDataWriterInterface::clearData()
{
  m_pvd.reinitData();
}

bool VTKPolyDataWriterInterface::isFieldPlotEnabled( dataRepository::WrapperBase const & wrapper ) const
{
  return outputUtilities::isFieldPlotEnabled( wrapper.getPlotLevel(),
                                              m_plotLevel,
                                              wrapper.getName(),
                                              m_fieldNames,
                                              m_onlyPlotSpecifiedFieldNames );
}

} // namespace vtk
} // namespace geosx<|MERGE_RESOLUTION|>--- conflicted
+++ resolved
@@ -732,18 +732,11 @@
     ug->SetCells( VTKCells.cellTypes.data(), VTKCells.cells );
     ug->SetPoints( VTKPoints );
 
-<<<<<<< HEAD
-    writeTimestamp( *ug, time );
-    writeElementFields< CellElementSubRegion >( region, *ug->GetCellData() );
-    writeNodeFields( nodeManager, VTKCells.nodes, *ug->GetPointData() );
-    string name = meshBodyName + "/" + meshLevelName +  "/" + region.getName();
-    writeUnstructuredGrid( cycle, name, *ug );
-=======
     writeTimestamp( ug.GetPointer(), time );
     writeElementFields< CellElementSubRegion >( region, ug->GetCellData() );
     writeNodeFields( nodeManager, VTKCells.nodes, ug->GetPointData() );
-    writeUnstructuredGrid( cycle, region.getName(), ug.GetPointer() );
->>>>>>> 14e30d15
+    string name = meshBodyName + "/" + meshLevelName +  "/" + region.getName();
+    writeUnstructuredGrid( cycle, name, ug.GetPointer() );
   } );
 }
 
@@ -808,14 +801,9 @@
       }
       writeElementFields< FaceElementSubRegion >( region, ug->GetCellData() );
     }
-<<<<<<< HEAD
-    writeTimestamp( *ug, time );
+    writeTimestamp( ug.GetPointer(), time );
     string name = meshBodyName + "/" + meshLevelName +  "/" + region.getName();
-    writeUnstructuredGrid( cycle, name, *ug );
-=======
-    writeTimestamp( ug.GetPointer(), time );
-    writeUnstructuredGrid( cycle, region.getName(), ug.GetPointer() );
->>>>>>> 14e30d15
+    writeUnstructuredGrid( cycle, name, ug.GetPointer() );
   } );
 }
 
@@ -880,20 +868,12 @@
 }
 
 void VTKPolyDataWriterInterface::writeUnstructuredGrid( integer const cycle,
-<<<<<<< HEAD
-                                                         string const & name,
-                                                         vtkUnstructuredGrid & ug ) const                                                  
-{
-  vtkSmartPointer< vtkXMLUnstructuredGridWriter > const vtuWriter = vtkXMLUnstructuredGridWriter::New();
-  vtuWriter->SetInputData( &ug );
-  makeDirsForPath( joinPath( m_outputDir, m_outputName, getCycleSubFolder( cycle ), name ) );
-=======
                                                         string const & name,
                                                         vtkUnstructuredGrid * ug ) const
 {
   auto const vtuWriter = vtkSmartPointer< vtkXMLUnstructuredGridWriter >::New();
   vtuWriter->SetInputData( ug );
->>>>>>> 14e30d15
+  makeDirsForPath( joinPath( m_outputDir, m_outputName, getCycleSubFolder( cycle ), name ) );
   string const vtuFilePath = joinPath( m_outputDir,
                                        m_outputName,
                                        getCycleSubFolder( cycle ),
@@ -930,7 +910,7 @@
     makeDirectory( joinPath( m_outputDir, stepSubFolder ) );
   }
   MpiWrapper::barrier( MPI_COMM_GEOSX );
-<<<<<<< HEAD
+
   //loop over all mesh levels and mesh bodies
   domain.forMeshBodies( [&]( MeshBody const & meshBody )
   {
@@ -939,6 +919,14 @@
       ElementRegionManager const & elemManager = meshLevel.getElemManager();
       NodeManager const & nodeManager = meshLevel.getNodeManager();
       EmbeddedSurfaceNodeManager const & embSurfNodeManager = meshLevel.getEmbSurfNodeManager();
+      if( m_requireFieldRegistrationCheck && !m_fieldNames.empty() )
+      {
+        outputUtilities::checkFieldRegistration( elemManager,
+                                                nodeManager,
+                                                m_fieldNames,
+                                                "VTKOutput" );
+        m_requireFieldRegistrationCheck = false;
+      }
       string const meshLevelName = meshLevel.getName();
       string const meshBodyName = meshBody.getName();
       writeCellElementRegions( time, cycle, elemManager, nodeManager, meshLevelName, meshBodyName );
@@ -946,26 +934,7 @@
       writeSurfaceElementRegions( time, cycle, elemManager, nodeManager, embSurfNodeManager, meshLevelName, meshBodyName );
       } );
   });
-=======
-
-  ElementRegionManager const & elemManager = domain.getMeshBody( 0 ).getMeshLevel( 0 ).getElemManager();
-  NodeManager const & nodeManager = domain.getMeshBody( 0 ).getMeshLevel( 0 ).getNodeManager();
-  EmbeddedSurfaceNodeManager const & embSurfNodeManager = domain.getMeshBody( 0 ).getMeshLevel( 0 ).getEmbSurfNodeManager();
-
-  if( m_requireFieldRegistrationCheck && !m_fieldNames.empty() )
-  {
-    outputUtilities::checkFieldRegistration( elemManager,
-                                             nodeManager,
-                                             m_fieldNames,
-                                             "VTKOutput" );
-    m_requireFieldRegistrationCheck = false;
-  }
-
-  writeCellElementRegions( time, cycle, elemManager, nodeManager );
-  writeWellElementRegions( time, cycle, elemManager, nodeManager );
-  writeSurfaceElementRegions( time, cycle, elemManager, nodeManager, embSurfNodeManager );
-
->>>>>>> 14e30d15
+
   if( rank == 0 )
   {
     string const vtmName = stepSubFolder + ".vtm";
