/*
 * ------------------------------------------------------------------------------------------------------------
 * SPDX-License-Identifier: LGPL-2.1-only
 *
 * Copyright (c) 2018-2020 Lawrence Livermore National Security LLC
 * Copyright (c) 2018-2020 The Board of Trustees of the Leland Stanford Junior University
 * Copyright (c) 2018-2020 TotalEnergies
 * Copyright (c) 2019-     GEOSX Contributors
 * All rights reserved
 *
 * See top level LICENSE, COPYRIGHT, CONTRIBUTORS, NOTICE, and ACKNOWLEDGEMENTS files for details.
 * ------------------------------------------------------------------------------------------------------------
 */

// Source includes
#include "VTKPolyDataWriterInterface.hpp"

#include "common/Logger.hpp"
#include "common/TypeDispatch.hpp"
#include "dataRepository/Group.hpp"
#include "mesh/DomainPartition.hpp"
#include "fileIO/Outputs/OutputUtilities.hpp"

// TPL includes
#include <vtkCellArray.h>
#include <vtkCellData.h>
#include <vtkDoubleArray.h>
#include <vtkPointData.h>
#include <vtkPoints.h>
#include <vtkSmartPointer.h>
#include <vtkUnstructuredGrid.h>
#include <vtkXMLUnstructuredGridWriter.h>

// System includes
#include <unordered_set>

namespace geosx
{

using namespace dataRepository;

namespace vtk
{

VTKPolyDataWriterInterface::VTKPolyDataWriterInterface( string name ):
  m_outputDir( "." ),
  m_outputName( std::move( name ) ),
  m_pvd( m_outputName + ".pvd" ),
  m_plotLevel( PlotLevel::LEVEL_1 ),
  m_requireFieldRegistrationCheck( true ),
  m_previousCycle( -1 ),
  m_outputMode( VTKOutputMode::BINARY ),
  m_outputRegionType( VTKRegionTypes::ALL )
{}

static int toVTKCellType( ElementType const elementType )
{
  switch( elementType )
  {
    case ElementType::Vertex:        return VTK_VERTEX;
    case ElementType::Line:          return VTK_LINE;
    case ElementType::Triangle:      return VTK_TRIANGLE;
    case ElementType::Quadrilateral: return VTK_QUAD;
    case ElementType::Polygon:       return VTK_POLYGON;
    case ElementType::Tetrahedron:   return VTK_TETRA;
    case ElementType::Pyramid:       return VTK_PYRAMID;
    case ElementType::Wedge:         return VTK_WEDGE;
    case ElementType::Hexahedron:    return VTK_HEXAHEDRON;
    case ElementType::Prism5:        return VTK_PENTAGONAL_PRISM;
    case ElementType::Prism6:        return VTK_HEXAGONAL_PRISM;
    case ElementType::Polyhedron:    return VTK_POLYHEDRON;
  }
  return VTK_EMPTY_CELL;
}

static std::vector< int > getVtkToGeosxNodeOrdering( ElementType const elementType )
{
  switch( elementType )
  {
    case ElementType::Vertex:        return { 0 };
    case ElementType::Line:          return { 0, 1 };
    case ElementType::Triangle:      return { 0, 1, 2 };
    case ElementType::Quadrilateral: return { 0, 1, 2, 3 }; // TODO check
    case ElementType::Polygon:       return { 0, 1, 2, 3, 4, 5, 6, 7, 8 }; // TODO
    case ElementType::Tetrahedron:   return { 0, 1, 2, 3 };
    case ElementType::Pyramid:       return { 0, 1, 3, 2, 4 };
    case ElementType::Wedge:         return { 0, 4, 2, 1, 5, 3 };
    case ElementType::Hexahedron:    return { 0, 1, 3, 2, 4, 5, 7, 6 };
    case ElementType::Prism5:        return { 0, 1, 2, 3, 4, 5, 6, 7, 8, 9 };
    case ElementType::Prism6:        return { 0, 1, 2, 3, 4, 5, 6, 7, 8, 9, 10, 11 };
    case ElementType::Polyhedron:    return { 0, 1, 2, 3, 4, 5, 6, 7, 8, 9, 10, 11, 12 }; // TODO
  }
  return {};
}

/**
 * @brief Gets the vertices coordinates as a VTK Object for @p nodeManager
 * @param[in] nodeManager the NodeManager associated with the domain being written
 * @return a VTK object storing all nodes of the mesh
 */
vtkSmartPointer< vtkPoints >
getVtkPoints( NodeManager const & nodeManager,
              arrayView1d< localIndex const > const & nodeIndices )
{
  localIndex const numNodes = LvArray::integerConversion< localIndex >( nodeIndices.size() );
  auto points = vtkSmartPointer< vtkPoints >::New();
  points->SetNumberOfPoints( numNodes );
  auto const coord = nodeManager.referencePosition().toViewConst();
  forAll< parallelHostPolicy >( numNodes, [=, pts = points.GetPointer()]( localIndex const k )
  {
    localIndex const v = nodeIndices[k];
    pts->SetPoint( k, coord[v][0], coord[v][1], coord[v][2] );
  } );
  return points;
}

/**
 * @brief Gets the cell connectivities and the vertices coordinates as VTK objects for a specific WellElementSubRegion.
 * @param[in] subRegion the WellElementSubRegion to be output
 * @param[in] nodeManager the NodeManager associated with the DomainPartition being written.
 * @return a pair containing a VTKPoints (with the information on the vertices and their coordinates)
 * and a VTKCellArray (with the cell connectivities).
 */
std::pair< vtkSmartPointer< vtkPoints >, vtkSmartPointer< vtkCellArray > >
getWell( WellElementSubRegion const & subRegion,
         NodeManager const & nodeManager )
{
  // some notes about WellElementSubRegion:
  // - if the well represented by this subRegion is not on this rank, esr.size() = 0
  // - otherwise, esr.size() is equal to the number of well elements of the well on this rank
  // Each well element has two nodes, shared with the previous and next well elements, respectively
  auto points = vtkSmartPointer< vtkPoints >::New();
  // if esr.size() == 0, we set the number of points and cells to zero
  // if not, we set the number of points to esr.size()+1 and the number of cells to esr.size()
  localIndex const numPoints = subRegion.size() > 0 ? subRegion.size() + 1 : 0;
  points->SetNumberOfPoints( numPoints );
  auto cellsArray = vtkSmartPointer< vtkCellArray >::New();
  cellsArray->SetNumberOfCells( subRegion.size() );
  localIndex const numberOfNodesPerElement = subRegion.numNodesPerElement();
  GEOSX_ERROR_IF_NE( numberOfNodesPerElement, 2 );
  std::vector< vtkIdType > connectivity( numberOfNodesPerElement );

  arrayView2d< real64 const, nodes::REFERENCE_POSITION_USD > const referencePosition = nodeManager.referencePosition();

  // note that if esr.size() == 0, we don't have any point or cell to add below and we just return

  for( localIndex edge = 0; edge < subRegion.size(); edge++ )
  {
    localIndex const firstPoint = subRegion.nodeList()[edge][0];
    auto point = referencePosition[firstPoint];
    points->SetPoint( edge, point[0], point[1], point[2] );
    connectivity[0] = edge;
    connectivity[1] = edge + 1; // We can do that because of the pattern in which the wells are stored
    cellsArray->InsertNextCell( numberOfNodesPerElement, connectivity.data() );
  }

  if( subRegion.size() > 0 )
  {
    localIndex const lastPoint = subRegion.nodeList()[subRegion.size() - 1][1];
    auto point = referencePosition[lastPoint];
    points->SetPoint( subRegion.size(), point[0], point[1], point[2] );
  }

  return std::make_pair( points, cellsArray );
}

/**
 * @brief Gets the cell connectivities and the vertices coordinates as VTK objects for a specific FaceElementSubRegion.
 * @param[in] subRegion the FaceElementSubRegion to be output
 * @param[in] nodeManager the NodeManager associated with the DomainPartition being written.
 * @return a pair containing a VTKPoints (with the information on the vertices and their coordinates)
 * and a VTKCellArray (with the cell connectivities).
 */
std::pair< vtkSmartPointer< vtkPoints >, vtkSmartPointer< vtkCellArray > >
getSurface( FaceElementSubRegion const & subRegion,
            NodeManager const & nodeManager )
{
  // Get unique node set composing the surface
  auto & nodeListPerElement = subRegion.nodeList();
  auto cellsArray = vtkSmartPointer< vtkCellArray >::New();
  cellsArray->SetNumberOfCells( subRegion.size() );
  std::unordered_map< localIndex, localIndex > geosx2VTKIndexing;
  geosx2VTKIndexing.reserve( subRegion.size() * subRegion.numNodesPerElement() );
  localIndex nodeIndexInVTK = 0;
  std::vector< vtkIdType > connectivity( subRegion.numNodesPerElement() );
  std::vector< int > const vtkOrdering = getVtkToGeosxNodeOrdering( subRegion.getElementType() );

  for( localIndex ei = 0; ei < subRegion.size(); ei++ )
  {
    auto const & elem = nodeListPerElement[ei];
    for( localIndex i = 0; i < elem.size(); ++i )
    {
      auto const & VTKIndexPos = geosx2VTKIndexing.find( elem[vtkOrdering[i]] );
      if( VTKIndexPos == geosx2VTKIndexing.end() )
      {
        connectivity[i] = geosx2VTKIndexing[elem[vtkOrdering[i]]] = nodeIndexInVTK++;
      }
      else
      {
        connectivity[i] = VTKIndexPos->second;
      }
    }
    cellsArray->InsertNextCell( elem.size(), connectivity.data() );
  }

  auto points = vtkSmartPointer< vtkPoints >::New();
  points->SetNumberOfPoints( geosx2VTKIndexing.size() );
  arrayView2d< real64 const, nodes::REFERENCE_POSITION_USD > const referencePosition = nodeManager.referencePosition();

  for( auto nodeIndex: geosx2VTKIndexing )
  {
    auto point = referencePosition[nodeIndex.first];
    points->SetPoint( nodeIndex.second, point[0], point[1], point[2] );
  }

  return std::make_pair( points, cellsArray );
}

/**
 * @brief Gets the cell connectivities and the vertices coordinates as VTK objects for a specific EmbeddedSurafaceSubRegion.
 * @param[in] subRegion the EmbeddedSurfaceSubRegion to be output
 * @param[in] elemManager the elemManager associated with the DomainPartition being written.
 * @param[in] nodeManager the NodeManager associated with the DomainPartition being written.
 * @param[in] edgeManager the edgeManager associated with the DomainPartition being written.
 * @return a pair containing a VTKPoints (with the information on the vertices and their coordinates)
 * and a VTKCellArray (with the cell connectivities).
 */
std::pair< vtkSmartPointer< vtkPoints >, vtkSmartPointer< vtkCellArray > >
getEmbeddedSurface( EmbeddedSurfaceSubRegion const & subRegion,
                    EmbeddedSurfaceNodeManager const & nodeManager )
{
  auto cellsArray = vtkSmartPointer< vtkCellArray >::New();
  auto points = vtkSmartPointer< vtkPoints >::New();

  localIndex const numNodes = nodeManager.size();
  auto const intersectionPoints = nodeManager.referencePosition();

  points->SetNumberOfPoints( numNodes );
  for( localIndex pointIndex = 0; pointIndex < numNodes; ++pointIndex )
  {
    auto const pointCoords = intersectionPoints[pointIndex];
    points->SetPoint( pointIndex, pointCoords[0], pointCoords[1], pointCoords[2] );
  }

  auto const toNodesMap = subRegion.nodeList().toViewConst();
  std::vector< vtkIdType > connectivity( 10 );
  for( localIndex cellIndex = 0; cellIndex < subRegion.size(); ++cellIndex )
  {
    auto const nodes = toNodesMap[cellIndex];
    connectivity.resize( nodes.size() );
    for( localIndex i = 0; i < nodes.size(); ++i )
    {
      connectivity[i] = nodes[i];
    }
    cellsArray->InsertNextCell( nodes.size(), connectivity.data() );
  }

  return std::make_pair( points, cellsArray );
}

struct CellData
{
  std::vector< int > cellTypes;
  vtkSmartPointer< vtkCellArray > cells;
  array1d< localIndex > nodes;
};

/**
 * @brief Gets the cell connectivities as a VTK object for the CellElementRegion @p region
 * @param[in] region the CellElementRegion to be written
 * @param[in] numNodes number of local nodes
 * @return a struct consisting of:
 *         - a list of types for each cell,
 *         - a VTK object containing the connectivity information
 *         - a list of relevant node indices in order in which they must be stored
 */
CellData getVtkCells( CellElementRegion const & region, localIndex const numNodes )
{
  localIndex const numElems = region.getNumberOfElements< CellElementSubRegion >();
  if( numElems == 0 )
  {
    return { {}, vtkSmartPointer< vtkCellArray >::New(), {} };
  }

  // 1. Mark (in parallel) relevant nodes
  std::vector< localIndex > newNodeIndices( numNodes ); // temporary use as a marker array
  region.forElementSubRegions< CellElementSubRegion >( [&]( CellElementSubRegion const & subRegion )
  {
    auto const nodeList = subRegion.nodeList().toViewConst();
    forAll< parallelHostPolicy >( subRegion.size(), [&, nodeList]( localIndex const cellIdx )
    {
      auto const nodes = nodeList[cellIdx];
      for( localIndex i = 0; i < nodes.size(); ++i )
      {
        // use atomic write to avoid technical UB
        RAJA::atomicExchange< parallelHostAtomic >( &newNodeIndices[nodes[i]], 1 );
      }
    } );
  } );

  // 2. Assign new node IDs (serial step)
  array1d< localIndex > relevantNodes;
  relevantNodes.reserve( numNodes );
  localIndex newNodeIdx = 0;
  for( localIndex nodeIdx = 0; nodeIdx < numNodes; ++nodeIdx )
  {
    if( newNodeIndices[nodeIdx] > 0 )
    {
      relevantNodes.emplace_back( nodeIdx );
      newNodeIndices[nodeIdx] = newNodeIdx++;
    }
  }

  // 3. Write connectivity using new node IDs
  localIndex const numConns = [&]
  {
    localIndex numConn = 0;
    region.forElementSubRegions< CellElementSubRegion >( [&]( CellElementSubRegion const & subRegion )
    {
      numConn += subRegion.size() * subRegion.numNodesPerElement();
    } );
    return numConn;
  }();

  std::vector< int > cellTypes;
  cellTypes.reserve( numElems );

  auto const offsets = vtkSmartPointer< vtkIdTypeArray >::New();
  offsets->SetNumberOfTuples( numElems + 1 );

  auto const connectivity = vtkSmartPointer< vtkIdTypeArray >::New();
  connectivity->SetNumberOfTuples( numConns );

  // 4. Write connectivity using new node IDs
  localIndex elemOffset = 0;
  localIndex connOffset = 0;
  region.forElementSubRegions< CellElementSubRegion >( [&]( CellElementSubRegion const & subRegion )
  {
    cellTypes.insert( cellTypes.end(), subRegion.size(), toVTKCellType( subRegion.getElementType() ) );
    std::vector< int > const vtkOrdering = getVtkToGeosxNodeOrdering( subRegion.getElementType() );
    localIndex const nodesPerElem = subRegion.numNodesPerElement();
    auto const nodeList = subRegion.nodeList().toViewConst();

    forAll< parallelHostPolicy >( subRegion.size(), [=, &connectivity, &offsets]( localIndex const c )
    {
      localIndex const elemConnOffset = connOffset + c * nodesPerElem;
      auto const nodes = nodeList[c];
      for( localIndex i = 0; i < nodesPerElem; ++i )
      {
        connectivity->SetTypedComponent( elemConnOffset + i, 0, newNodeIndices[nodes[vtkOrdering[i]]] );
      }
      offsets->SetTypedComponent( elemOffset + c, 0, elemConnOffset );
    } );

    elemOffset += subRegion.size();
    connOffset += subRegion.size() * nodesPerElem;
  } );
  offsets->SetTypedComponent( elemOffset, 0, connOffset );

  auto cellsArray = vtkSmartPointer< vtkCellArray >::New();
  cellsArray->SetData( offsets, connectivity );

  return { std::move( cellTypes ), cellsArray, std::move( relevantNodes ) };
}

/**
 * @brief Writes timestamp information required by VisIt
 * @param[in] ug the VTK unstructured grid.
 * @param[in] time the current time-step
 */
void writeTimestamp( vtkUnstructuredGrid * ug,
                     real64 const time )
{
  auto t = vtkSmartPointer< vtkDoubleArray >::New();
  t->SetName( "TIME" );
  t->SetNumberOfTuples( 1 );
  t->SetTuple1( 0, time );
  ug->GetFieldData()->AddArray( t );
}

/**
 * @brief Writes a field from @p wrapper.
 * @param[in] wrapper a wrapper around the field to be written
 * @param[in] offset the cell index offset at which to start writing data (in case of multiple subregions)
 * @param[in,out] data a VTK data container, must be a vtkAOSDataArrayTemplate of the correct value type
 */
void writeField( WrapperBase const & wrapper,
                 localIndex const offset,
                 vtkDataArray * data )
{
  types::dispatch( types::StandardArrays{}, wrapper.getTypeId(), true, [&]( auto array )
  {
    using ArrayType = decltype( array );
    using T = typename ArrayType::ValueType;
    vtkAOSDataArrayTemplate< T > * typedData = vtkAOSDataArrayTemplate< T >::FastDownCast( data );
    auto const sourceArray = Wrapper< ArrayType >::cast( wrapper ).reference().toViewConst();

    forAll< parallelHostPolicy >( sourceArray.size( 0 ), [sourceArray, offset, typedData]( localIndex const i )
    {
      LvArray::forValuesInSlice( sourceArray[i], [&, compIndex = 0]( T const & value ) mutable
      {
        typedData->SetTypedComponent( offset + i, compIndex++, value );
      } );
    } );
  } );
}

/**
 * @brief Writes a field from @p wrapper using an index list.
 * @param[in] wrapper a wrapper around the field to be written
 * @param[in] indices a list of indices into @p wrapper that will be written
 * @param[in] offset the cell index offset at which to start writing data (in case of multiple subregions)
 * @param[in,out] data a VTK data container, must be a vtkAOSDataArrayTemplate of the correct value type
 */
void writeField( WrapperBase const & wrapper,
                 arrayView1d< localIndex const > const & indices,
                 localIndex const offset,
                 vtkDataArray * data )
{
  types::dispatch( types::StandardArrays{}, wrapper.getTypeId(), true, [&]( auto array )
  {
    using ArrayType = decltype( array );
    using T = typename ArrayType::ValueType;
    vtkAOSDataArrayTemplate< T > * typedData = vtkAOSDataArrayTemplate< T >::FastDownCast( data );
    auto const sourceArray = Wrapper< ArrayType >::cast( wrapper ).reference().toViewConst();

    forAll< parallelHostPolicy >( indices.size(), [=]( localIndex const i )
    {
      LvArray::forValuesInSlice( sourceArray[indices[i]], [&, compIndex = 0]( T const & value ) mutable
      {
        typedData->SetTypedComponent( offset + i, compIndex++, value );
      } );
    } );
  } );
}

/**
 * @brief Build/expand a list of strings used as default component labels on demand.
 * @param size number of labels requested
 * @return a span over range of strings (stored permanently in memory)
 */
Span< string const > getDefaultLabels( localIndex const size )
{
  static std::vector< string > labels;
  localIndex oldSize = LvArray::integerConversion< localIndex >( labels.size() );
  std::generate_n( std::back_inserter( labels ), size - oldSize, [&] { return std::to_string( oldSize++ ); } );
  return { labels.begin(), labels.begin() + size };
}

/**
 * @brief Checks consistency of user-provided per-dimension labels (must match the size of array).
 * @param wrapper the array wrapper
 * @param dim dimension index to check
 */
template< typename T, int NDIM, typename PERM >
void checkLabels( Wrapper< Array< T, NDIM, PERM > > const & wrapper, int const dim )
{
  GEOSX_ERROR_IF_NE_MSG( LvArray::integerConversion< localIndex >( wrapper.getDimLabels( dim ).size() ),
                         wrapper.reference().size( dim ),
                         "VTK writer: component names are set, but don't match the array size.\n"
                         "This is likely a bug in physics module (solver or constitutive model)." );
}

/**
 * @brief Get a list of component labels for a particular dimension of an array.
 * @param wrapper array wrapper
 * @param dim dimension index
 * @return a span over range of strings representing labels
 */
template< typename T, int NDIM, typename PERM >
Span< string const > getDimLabels( Wrapper< Array< T, NDIM, PERM > > const & wrapper,
                                   int const dim )
{
  Span< string const > const labels = wrapper.getDimLabels( dim );
  if( labels.empty() )
  {
    return getDefaultLabels( wrapper.reference().size( dim ) );
  }
  checkLabels( wrapper, dim );
  return labels;
}

/**
 * @brief Build a multidimensional component name out of distinct dimension-wise labels.
 * @tparam Ts types of indices
 * @tparam Is dummy template argument required for positional expansion of the pack
 * @param dimLabels per-dimension component labels
 * @param indices per-dimension component indices
 * @return combined component name
 */
template< typename ... Ts, integer ... Is >
string makeComponentName( Span< string const >(&dimLabels)[sizeof...(Ts)],
                          std::integer_sequence< integer, Is... >,
                          Ts const & ... indices )
{
  return stringutilities::concat( '/', dimLabels[Is][indices] ... );
}

/**
 * @brief Specialized component metadata handler for 1D arrays.
 * @param wrapper GEOSX typed wrapper over source array
 * @param data VTK typed data array
 */
template< typename T, typename PERM >
void setComponentMetadata( Wrapper< Array< T, 1, PERM > > const & GEOSX_UNUSED_PARAM( wrapper ),
                           vtkAOSDataArrayTemplate< T > * data )
{
  data->SetNumberOfComponents( 1 );
}

/**
 * @brief Specialized component metadata handler for 2D arrays.
 * @param wrapper GEOSX typed wrapper over source array
 * @param data VTK typed data array
 *
 * This exists because we want to keep default VTK handling for unlabeled components
 * (i.e. X/Y/Z for 1-3 components, numeric indices for higher) for the time being.
 * This function can be removed if we force each physics package to always set its labels.
 */
template< typename T, typename PERM >
void setComponentMetadata( Wrapper< Array< T, 2, PERM > > const & wrapper,
                           vtkAOSDataArrayTemplate< T > * data )
{
  auto const view = wrapper.referenceAsView();
  data->SetNumberOfComponents( view.size( 1 ) );

  Span< string const > const labels = wrapper.getDimLabels( 1 );
  if( !labels.empty() )
  {
    checkLabels( wrapper, 1 );
    for( localIndex i = 0; i < view.size( 1 ); ++i )
    {
      data->SetComponentName( i, labels[i].c_str() );
    }
  }
}

/**
 * @brief Produces a temporary array slice from a view that can be looped over.
 * @param view the source view
 * @return a fake slice that does not point to real data but has correct dims/strides.
 * @note The slice is only valid as long as the @p view is in scope.
 *       Values in the slice may be uninitialized and should not be used.
 */
template< typename T, int NDIM, int USD >
ArraySlice< T const, NDIM - 1, USD - 1 >
makeTemporarySlice( ArrayView< T const, NDIM, USD > const & view )
{
  // The following works in all compilers, but technically invokes undefined behavior:
  // return ArraySlice< T, NDIM - 1, USD - 1 >( nullptr, view.dims() + 1, view.strides() + 1 );
  localIndex const numComp = LvArray::indexing::multiplyAll< NDIM - 1 >( view.dims() + 1 );
  static array1d< T > arr;
  arr.template resizeWithoutInitializationOrDestruction( numComp );
  return ArraySlice< T const, NDIM - 1, USD - 1 >( arr.data(), view.dims() + 1, view.strides() + 1 );
}

/**
 * @brief Generic component metadata handler for multidimensional arrays.
 * @param wrapper GEOSX typed wrapper over source array
 * @param data VTK typed data array
 */
template< typename T, int NDIM, typename PERM >
void setComponentMetadata( Wrapper< Array< T, NDIM, PERM > > const & wrapper,
                           vtkAOSDataArrayTemplate< T > * data )
{
  data->SetNumberOfComponents( wrapper.numArrayComp() );

  Span< string const > labels[NDIM-1];
  for( integer dim = 1; dim < NDIM; ++dim )
  {
    labels[dim-1] = getDimLabels( wrapper, dim );
  }

  auto const view = wrapper.referenceAsView();
  auto const slice = view.size( 0 ) > 0 ? view[0] : makeTemporarySlice( view );

  integer compIndex = 0;
  LvArray::forValuesInSliceWithIndices( slice, [&]( T const &, auto const ... indices )
  {
    using idx_seq = std::make_integer_sequence< integer, sizeof...(indices) >;
    data->SetComponentName( compIndex++, makeComponentName( labels, idx_seq{}, indices ... ).c_str() );
  } );
}

template< class SUBREGION = Group >
void writeElementField( Group const & subRegions,
                        string const & field,
                        vtkCellData * cellData )
{
  // instantiate vtk array of the correct type
  vtkSmartPointer< vtkDataArray > data;
  localIndex numElements = 0;
  bool first = true;
  int numDims = 0;
  subRegions.forSubGroups< SUBREGION >( [&]( SUBREGION const & subRegion )
  {
    numElements += subRegion.size();
    WrapperBase const & wrapper = subRegion.getWrapperBase( field );
    if( first )
    {
      types::dispatch( types::StandardArrays{}, wrapper.getTypeId(), true, [&]( auto array )
      {
        using ArrayType = decltype( array );
        using T = typename ArrayType::ValueType;
        auto typedData = vtkAOSDataArrayTemplate< T >::New();
        data.TakeReference( typedData );
        setComponentMetadata( Wrapper< ArrayType >::cast( wrapper ), typedData );
      } );
      first = false;
      numDims = wrapper.numArrayDims();
    }
    else
    {
      // Sanity check
      GEOSX_ERROR_IF_NE_MSG( wrapper.numArrayDims(), numDims,
                             "VTK writer: sanity check failed for " << field << " (inconsistent array dimensions)" );
      GEOSX_ERROR_IF_NE_MSG( wrapper.numArrayComp(), data->GetNumberOfComponents(),
                             "VTK writer: sanity check failed for " << field << " (inconsistent array sizes)" );
    }
  } );

  data->SetNumberOfTuples( numElements );
  data->SetName( field.c_str() );

  // write each subregion in turn, keeping track of element offset
  localIndex offset = 0;
  subRegions.forSubGroups< SUBREGION >( [&]( SUBREGION const & subRegion )
  {
    WrapperBase const & wrapper = subRegion.getWrapperBase( field );
    writeField( wrapper, offset, data.GetPointer() );
    offset += subRegion.size();
  } );
  cellData->AddArray( data );
}

void VTKPolyDataWriterInterface::writeNodeFields( NodeManager const & nodeManager,
                                                  arrayView1d< localIndex const > const & nodeIndices,
                                                  vtkPointData * pointData ) const
{
  for( auto const & wrapperIter : nodeManager.wrappers() )
  {
    auto const & wrapper = *wrapperIter.second;
    if( isFieldPlotEnabled( wrapper ) )
    {
      vtkSmartPointer< vtkDataArray > data;
      types::dispatch( types::StandardArrays{}, wrapper.getTypeId(), true, [&]( auto array )
      {
        using ArrayType = decltype( array );
        using T = typename ArrayType::ValueType;
        auto typedData = vtkAOSDataArrayTemplate< T >::New();
        data.TakeReference( typedData );
        setComponentMetadata( Wrapper< ArrayType >::cast( wrapper ), typedData );
      } );

      data->SetNumberOfTuples( nodeIndices.size() );
      data->SetName( wrapper.getName().c_str() );

      writeField( wrapper, nodeIndices, 0, data.GetPointer() );
      pointData->AddArray( data );
    }
  }
}

template< class SUBREGION >
void VTKPolyDataWriterInterface::writeElementFields( ElementRegionBase const & region,
                                                     vtkCellData * cellData ) const
{
  std::unordered_set< string > materialFields;
  conduit::Node fakeRoot;
  Group materialData( "averagedMaterialData", fakeRoot );
  region.forElementSubRegions< SUBREGION >( [&]( SUBREGION const & subRegion )
  {
    // Register a dummy group for each subregion
    Group & subReg = materialData.registerGroup( subRegion.getName() );
    subReg.resize( subRegion.size() );

    // Collect a list of plotted constitutive fields and create wrappers containing averaged data
    subRegion.getConstitutiveModels().forSubGroups( [&]( Group const & material )
    {
      material.forWrappers( [&]( WrapperBase const & wrapper )
      {
        string const fieldName = constitutive::ConstitutiveBase::makeFieldName( material.getName(), wrapper.getName() );
        if( outputUtilities::isFieldPlotEnabled( wrapper.getPlotLevel(), m_plotLevel, fieldName, m_fieldNames, m_onlyPlotSpecifiedFieldNames ) )
        {
          subReg.registerWrapper( wrapper.averageOverSecondDim( fieldName, subReg ) );
          materialFields.insert( fieldName );
        }
      } );
    } );
  } );

  // Write averaged material data
  for( string const & field : materialFields )
  {
    writeElementField( materialData, field, cellData );
  }

  // Collect a list of regular fields (filter out material field wrappers)
  // TODO: this can be removed if we stop hanging constitutive wrappers on the mesh
  std::unordered_set< string > regularFields;
  region.forElementSubRegions< SUBREGION >( [&]( ElementSubRegionBase const & subRegion )
  {
    for( auto const & wrapperIter : subRegion.wrappers() )
    {
      if( isFieldPlotEnabled( *wrapperIter.second ) && materialFields.count( wrapperIter.first ) == 0 )
      {
        regularFields.insert( wrapperIter.first );
      }
    }
  } );

  // Write regular fields
  for( string const & field : regularFields )
  {
    writeElementField< SUBREGION >( region.getGroup( ElementRegionBase::viewKeyStruct::elementSubRegions() ), field, cellData );
  }
}

void VTKPolyDataWriterInterface::writeCellElementRegions( real64 const time,
                                                          integer const cycle,
                                                          ElementRegionManager const & elemManager,
                                                          NodeManager const & nodeManager ) const
{
  elemManager.forElementRegions< CellElementRegion >( [&]( CellElementRegion const & region )
  {
    CellData VTKCells = getVtkCells( region, nodeManager.size() );
    vtkSmartPointer< vtkPoints > const VTKPoints = getVtkPoints( nodeManager, VTKCells.nodes );

    auto const ug = vtkSmartPointer< vtkUnstructuredGrid >::New();
    ug->SetCells( VTKCells.cellTypes.data(), VTKCells.cells );
    ug->SetPoints( VTKPoints );

    writeTimestamp( ug.GetPointer(), time );
    writeElementFields< CellElementSubRegion >( region, ug->GetCellData() );
    writeNodeFields( nodeManager, VTKCells.nodes, ug->GetPointData() );
    writeUnstructuredGrid( cycle, region.getName(), ug.GetPointer() );
  } );
}

void VTKPolyDataWriterInterface::writeWellElementRegions( real64 const time,
                                                          integer const cycle,
                                                          ElementRegionManager const & elemManager,
                                                          NodeManager const & nodeManager ) const
{
  elemManager.forElementRegions< WellElementRegion >( [&]( WellElementRegion const & region )
  {
    auto const & subRegion = region.getSubRegion< WellElementSubRegion >( 0 );
    auto const ug = vtkSmartPointer< vtkUnstructuredGrid >::New();
    auto const VTKWell = getWell( subRegion, nodeManager );
    ug->SetPoints( VTKWell.first );
    ug->SetCells( VTK_LINE, VTKWell.second );
    writeTimestamp( ug.GetPointer(), time );
    writeElementFields< WellElementSubRegion >( region, ug->GetCellData() );
    writeUnstructuredGrid( cycle, region.getName(), ug.GetPointer() );
  } );
}

void VTKPolyDataWriterInterface::writeSurfaceElementRegions( real64 const time,
                                                             integer const cycle,
                                                             ElementRegionManager const & elemManager,
                                                             NodeManager const & nodeManager,
                                                             EmbeddedSurfaceNodeManager const & embSurfNodeManager ) const
{
  elemManager.forElementRegions< SurfaceElementRegion >( [&]( SurfaceElementRegion const & region )
  {
    auto const ug = vtkSmartPointer< vtkUnstructuredGrid >::New();
    if( region.subRegionType() == SurfaceElementRegion::SurfaceSubRegionType::embeddedElement )
    {
      auto const & subRegion = region.getSubRegion< EmbeddedSurfaceSubRegion >( 0 );

      auto const VTKSurface = getEmbeddedSurface( subRegion, embSurfNodeManager );
      ug->SetPoints( VTKSurface.first );
      ug->SetCells( VTK_POLYGON, VTKSurface.second );

      writeElementFields< EmbeddedSurfaceSubRegion >( region, ug->GetCellData() );
    }
    else if( region.subRegionType() == SurfaceElementRegion::SurfaceSubRegionType::faceElement )
    {
      auto const & subRegion = region.getSubRegion< FaceElementSubRegion >( 0 );

      auto const VTKSurface = getSurface( subRegion, nodeManager );
      ug->SetPoints( VTKSurface.first );

      if( subRegion.numNodesPerElement() == 8 )
      {
        ug->SetCells( VTK_HEXAHEDRON, VTKSurface.second );
      }
      else if( subRegion.numNodesPerElement() == 6 )
      {
        ug->SetCells( VTK_WEDGE, VTKSurface.second );
      }
      else
      {
        GEOSX_ERROR( "Elements with " << subRegion.numNodesPerElement() << " nodes can't be output "
                                      << "in the FaceElementRegion " << region.getName() );
      }
      writeElementFields< FaceElementSubRegion >( region, ug->GetCellData() );
    }
    writeTimestamp( ug.GetPointer(), time );
    writeUnstructuredGrid( cycle, region.getName(), ug.GetPointer() );
  } );
}

static string getCycleSubFolder( integer const cycle )
{
  return GEOSX_FMT( "{:06d}", cycle );
}

static string getRegionFileName( integer const rank, string const & regionName )
{
  int const width = static_cast< int >( std::log10( MpiWrapper::commSize() ) ) + 1;
  return GEOSX_FMT( "{:>0{}}_{}.vtu", rank, width, regionName );
}

void VTKPolyDataWriterInterface::writeVtmFile( integer const cycle,
                                               ElementRegionManager const & elemManager,
                                               VTKVTMWriter const & vtmWriter ) const
{
  GEOSX_ASSERT_EQ_MSG( MpiWrapper::commRank(), 0, "Must only be called on rank 0" );

  int const mpiSize = MpiWrapper::commSize();
  auto addRegion = [&]( ElementRegionBase const & region )
  {
    if( !vtmWriter.hasBlock( region.getCatalogName() ) )
    {
      vtmWriter.addBlock( region.getCatalogName() );
    }
    vtmWriter.addSubBlock( region.getCatalogName(), region.getName() );
    for( int i = 0; i < mpiSize; i++ )
    {
      string const dataSetFile = joinPath( getCycleSubFolder( cycle ), getRegionFileName( i, region.getName() ) );
      vtmWriter.addDataToSubBlock( region.getCatalogName(), region.getName(), dataSetFile, i );
    }
  };

  // Output each of the region types
  if( ( m_outputRegionType == VTKRegionTypes::CELL ) || ( m_outputRegionType == VTKRegionTypes::ALL ) )
  {
    elemManager.forElementRegions< CellElementRegion >( addRegion );
  }

  if( ( m_outputRegionType == VTKRegionTypes::WELL ) || ( m_outputRegionType == VTKRegionTypes::ALL ) )
  {
    elemManager.forElementRegions< WellElementRegion >( addRegion );
  }

  if( ( m_outputRegionType == VTKRegionTypes::SURFACE ) || ( m_outputRegionType == VTKRegionTypes::ALL ) )
  {
    elemManager.forElementRegions< SurfaceElementRegion >( addRegion );
  }

  vtmWriter.save();
}

void VTKPolyDataWriterInterface::writeUnstructuredGrid( integer const cycle,
                                                        string const & name,
                                                        vtkUnstructuredGrid * ug ) const
{
  auto const vtuWriter = vtkSmartPointer< vtkXMLUnstructuredGridWriter >::New();
  vtuWriter->SetInputData( ug );
  string const vtuFilePath = joinPath( m_outputDir,
                                       m_outputName,
                                       getCycleSubFolder( cycle ),
                                       getRegionFileName( MpiWrapper::commRank(), name ) );
  vtuWriter->SetFileName( vtuFilePath.c_str() );
  if( m_outputMode == VTKOutputMode::BINARY )
  {
    vtuWriter->SetDataModeToBinary();
  }
  else if( m_outputMode == VTKOutputMode::ASCII )
  {
    vtuWriter->SetDataModeToAscii();
  }
  vtuWriter->Write();
}

void VTKPolyDataWriterInterface::write( real64 const time,
                                        integer const cycle,
                                        DomainPartition const & domain )
{
  // This guard prevents crashes observed on MacOS due to a floating point exception
  // triggered inside VTK by a progress indicator
#if defined(__APPLE__) && defined(__MACH__)
  LvArray::system::FloatingPointExceptionGuard guard;
#endif

  string const stepSubFolder = joinPath( m_outputName, getCycleSubFolder( cycle ) );
  int const rank = MpiWrapper::commRank();
  if( rank == 0 )
  {
    makeDirsForPath( joinPath( m_outputDir, m_outputName ) );

    makeDirectory( joinPath( m_outputDir, stepSubFolder ) );
  }
  MpiWrapper::barrier( MPI_COMM_GEOSX );

  ElementRegionManager const & elemManager = domain.getMeshBody( 0 ).getMeshLevel( 0 ).getElemManager();
  NodeManager const & nodeManager = domain.getMeshBody( 0 ).getMeshLevel( 0 ).getNodeManager();
  EmbeddedSurfaceNodeManager const & embSurfNodeManager = domain.getMeshBody( 0 ).getMeshLevel( 0 ).getEmbSurfNodeManager();

  if( m_requireFieldRegistrationCheck && !m_fieldNames.empty() )
  {
    outputUtilities::checkFieldRegistration( elemManager,
                                             nodeManager,
                                             m_fieldNames,
                                             "VTKOutput" );
    m_requireFieldRegistrationCheck = false;
  }

  writeCellElementRegions( time, cycle, elemManager, nodeManager );
  writeWellElementRegions( time, cycle, elemManager, nodeManager );
  writeSurfaceElementRegions( time, cycle, elemManager, nodeManager, embSurfNodeManager );

  if( rank == 0 )
  {
    string const vtmName = stepSubFolder + ".vtm";
    VTKVTMWriter vtmWriter( joinPath( m_outputDir, vtmName ) );
    writeVtmFile( cycle, elemManager, vtmWriter );

    if( cycle != m_previousCycle )
    {
      m_pvd.addData( time, vtmName );
      m_pvd.save();
    }
  }

  m_previousCycle = cycle;
}

<<<<<<< HEAD
void VTKPolyDataWriterInterface::clearData()
{
  m_pvd.reinitData();
=======
bool VTKPolyDataWriterInterface::isFieldPlotEnabled( dataRepository::WrapperBase const & wrapper ) const
{
  return outputUtilities::isFieldPlotEnabled( wrapper.getPlotLevel(),
                                              m_plotLevel,
                                              wrapper.getName(),
                                              m_fieldNames,
                                              m_onlyPlotSpecifiedFieldNames );
>>>>>>> 1446a80f
}

} // namespace vtk
} // namespace geosx<|MERGE_RESOLUTION|>--- conflicted
+++ resolved
@@ -927,11 +927,9 @@
   m_previousCycle = cycle;
 }
 
-<<<<<<< HEAD
 void VTKPolyDataWriterInterface::clearData()
 {
   m_pvd.reinitData();
-=======
 bool VTKPolyDataWriterInterface::isFieldPlotEnabled( dataRepository::WrapperBase const & wrapper ) const
 {
   return outputUtilities::isFieldPlotEnabled( wrapper.getPlotLevel(),
@@ -939,7 +937,6 @@
                                               wrapper.getName(),
                                               m_fieldNames,
                                               m_onlyPlotSpecifiedFieldNames );
->>>>>>> 1446a80f
 }
 
 } // namespace vtk
