/*
 * ------------------------------------------------------------------------------------------------------------
 * SPDX-License-Identifier: LGPL-2.1-only
 *
 * Copyright (c) 2018-2020 Lawrence Livermore National Security LLC
 * Copyright (c) 2018-2020 The Board of Trustees of the Leland Stanford Junior University
 * Copyright (c) 2018-2020 TotalEnergies
 * Copyright (c) 2019-     GEOSX Contributors
 * All rights reserved
 *
 * See top level LICENSE, COPYRIGHT, CONTRIBUTORS, NOTICE, and ACKNOWLEDGEMENTS files for details.
 * ------------------------------------------------------------------------------------------------------------
 */

// Source includes
#include "VTKPolyDataWriterInterface.hpp"

#include "common/Logger.hpp"
#include "common/TypeDispatch.hpp"
#include "dataRepository/Group.hpp"
#include "mesh/DomainPartition.hpp"
#include "fileIO/Outputs/OutputUtilities.hpp"

// TPL includes
#include <vtkCellArray.h>
#include <vtkCellData.h>
#include <vtkDoubleArray.h>
#include <vtkPointData.h>
#include <vtkPoints.h>
#include <vtkSmartPointer.h>
#include <vtkUnstructuredGrid.h>
#include <vtkXMLUnstructuredGridWriter.h>

// System includes
#include <unordered_set>

namespace geosx
{

using namespace dataRepository;

namespace vtk
{

VTKPolyDataWriterInterface::VTKPolyDataWriterInterface( string name ):
  m_outputDir( "." ),
  m_outputName( std::move( name ) ),
  m_pvd( m_outputName + ".pvd" ),
  m_plotLevel( PlotLevel::LEVEL_1 ),
  m_requireFieldRegistrationCheck( true ),
  m_previousCycle( -1 ),
  m_outputMode( VTKOutputMode::BINARY ),
  m_outputRegionType( VTKRegionTypes::ALL )
{}

static int toVTKCellType( ElementType const elementType )
{
  switch( elementType )
  {
    case ElementType::Vertex:        return VTK_VERTEX;
    case ElementType::Line:          return VTK_LINE;
    case ElementType::Triangle:      return VTK_TRIANGLE;
    case ElementType::Quadrilateral: return VTK_QUAD;
    case ElementType::Polygon:       return VTK_POLYGON;
    case ElementType::Tetrahedron:   return VTK_TETRA;
    case ElementType::Pyramid:       return VTK_PYRAMID;
    case ElementType::Wedge:         return VTK_WEDGE;
    case ElementType::Hexahedron:    return VTK_HEXAHEDRON;
    case ElementType::Prism5:        return VTK_PENTAGONAL_PRISM;
    case ElementType::Prism6:        return VTK_HEXAGONAL_PRISM;
    case ElementType::Polyhedron:    return VTK_POLYHEDRON;
  }
  return VTK_EMPTY_CELL;
}

static int toVTKCellType( ParticleType const particleType )
{
  switch( particleType )
  {
    case ParticleType::SinglePoint:  return VTK_HEXAHEDRON;
    case ParticleType::CPDI:         return VTK_HEXAHEDRON;
    case ParticleType::CPTI:         return VTK_TETRA;
    case ParticleType::CPDI2:        return VTK_HEXAHEDRON;
  }
  return VTK_EMPTY_CELL;
}

static std::vector< int > getVtkToGeosxNodeOrdering( ElementType const elementType )
{
  switch( elementType )
  {
    case ElementType::Vertex:        return { 0 };
    case ElementType::Line:          return { 0, 1 };
    case ElementType::Triangle:      return { 0, 1, 2 };
    case ElementType::Quadrilateral: return { 0, 1, 2, 3 }; // TODO check
    case ElementType::Polygon:       return { 0, 1, 2, 3, 4, 5, 6, 7, 8 }; // TODO
    case ElementType::Tetrahedron:   return { 0, 1, 2, 3 };
    case ElementType::Pyramid:       return { 0, 1, 3, 2, 4 };
    case ElementType::Wedge:         return { 0, 4, 2, 1, 5, 3 };
    case ElementType::Hexahedron:    return { 0, 1, 3, 2, 4, 5, 7, 6 };
    case ElementType::Prism5:        return { 0, 1, 2, 3, 4, 5, 6, 7, 8, 9 };
    case ElementType::Prism6:        return { 0, 1, 2, 3, 4, 5, 6, 7, 8, 9, 10, 11 };
    case ElementType::Polyhedron:    return { 0, 1, 2, 3, 4, 5, 6, 7, 8, 9, 10, 11, 12 }; // TODO
  }
  return {};
}

static std::vector< int > getVtkToGeosxNodeOrdering( ParticleType const particleType ){
  switch(particleType){
    case ParticleType::CPTI: return { 0, 1, 2, 3 };
    case ParticleType::SinglePoint:
    case ParticleType::CPDI:
    case ParticleType::CPDI2: return { 0, 1, 3, 2, 4, 5, 7, 6 }; //All fall through to hexahedron except tetrahedron CPTI
  }
  return {};
}

/**
 * @brief Gets the vertices coordinates as a VTK Object for @p nodeManager
 * @param[in] nodeManager the NodeManager associated with the domain being written
 * @return a VTK object storing all nodes of the mesh
 */
vtkSmartPointer< vtkPoints >
getVtkPoints( NodeManager const & nodeManager,
              arrayView1d< localIndex const > const & nodeIndices )
{
  localIndex const numNodes = LvArray::integerConversion< localIndex >( nodeIndices.size() );
  auto points = vtkSmartPointer< vtkPoints >::New();
  points->SetNumberOfPoints( numNodes );
  auto const coord = nodeManager.referencePosition().toViewConst();
  forAll< parallelHostPolicy >( numNodes, [=, pts = points.GetPointer()]( localIndex const k )
  {
    localIndex const v = nodeIndices[k];
    pts->SetPoint( k, coord[v][0], coord[v][1], coord[v][2] );
  } );
  return points;
}

/**
 * @brief Gets the particle coordinates as a VTK Object from @p particleManager
 * @param[in] particleManager the ParticleManager associated with the domain being written
 * @return a VTK object storing all particle coordinates
 */
vtkSmartPointer< vtkPoints >
getVtkPoints( ParticleRegion const & particleRegion )
{
  vtkSmartPointer< vtkPoints > points = vtkPoints::New();
  points->SetNumberOfPoints( 8*particleRegion.size() );
  array2d< real64 > const coord = particleRegion.getParticleCorners();
  for( localIndex v = 0; v < 8*particleRegion.size(); v++ )
  {
    points->SetPoint( v, coord[v][0], coord[v][1], coord[v][2] );
  }
  return points;
}

/**
 * @brief Gets the cell connectivities and the vertices coordinates as VTK objects for a specific WellElementSubRegion.
 * @param[in] subRegion the WellElementSubRegion to be output
 * @param[in] nodeManager the NodeManager associated with the DomainPartition being written.
 * @return a pair containing a VTKPoints (with the information on the vertices and their coordinates)
 * and a VTKCellArray (with the cell connectivities).
 */
std::pair< vtkSmartPointer< vtkPoints >, vtkSmartPointer< vtkCellArray > >
getWell( WellElementSubRegion const & subRegion,
         NodeManager const & nodeManager )
{
  // some notes about WellElementSubRegion:
  // - if the well represented by this subRegion is not on this rank, esr.size() = 0
  // - otherwise, esr.size() is equal to the number of well elements of the well on this rank
  // Each well element has two nodes, shared with the previous and next well elements, respectively
  auto points = vtkSmartPointer< vtkPoints >::New();
  // if esr.size() == 0, we set the number of points and cells to zero
  // if not, we set the number of points to esr.size()+1 and the number of cells to esr.size()
  localIndex const numPoints = subRegion.size() > 0 ? subRegion.size() + 1 : 0;
  points->SetNumberOfPoints( numPoints );
  auto cellsArray = vtkSmartPointer< vtkCellArray >::New();
  cellsArray->SetNumberOfCells( subRegion.size() );
  localIndex const numberOfNodesPerElement = subRegion.numNodesPerElement();
  GEOSX_ERROR_IF_NE( numberOfNodesPerElement, 2 );
  std::vector< vtkIdType > connectivity( numberOfNodesPerElement );

  arrayView2d< real64 const, nodes::REFERENCE_POSITION_USD > const referencePosition = nodeManager.referencePosition();

  // note that if esr.size() == 0, we don't have any point or cell to add below and we just return

  for( localIndex edge = 0; edge < subRegion.size(); edge++ )
  {
    localIndex const firstPoint = subRegion.nodeList()[edge][0];
    auto point = referencePosition[firstPoint];
    points->SetPoint( edge, point[0], point[1], point[2] );
    connectivity[0] = edge;
    connectivity[1] = edge + 1; // We can do that because of the pattern in which the wells are stored
    cellsArray->InsertNextCell( numberOfNodesPerElement, connectivity.data() );
  }

  if( subRegion.size() > 0 )
  {
    localIndex const lastPoint = subRegion.nodeList()[subRegion.size() - 1][1];
    auto point = referencePosition[lastPoint];
    points->SetPoint( subRegion.size(), point[0], point[1], point[2] );
  }

  return std::make_pair( points, cellsArray );
}

/**
 * @brief Gets the cell connectivities and the vertices coordinates as VTK objects for a specific FaceElementSubRegion.
 * @param[in] subRegion the FaceElementSubRegion to be output
 * @param[in] nodeManager the NodeManager associated with the DomainPartition being written.
 * @return a pair containing a VTKPoints (with the information on the vertices and their coordinates)
 * and a VTKCellArray (with the cell connectivities).
 */
std::pair< vtkSmartPointer< vtkPoints >, vtkSmartPointer< vtkCellArray > >
getSurface( FaceElementSubRegion const & subRegion,
            NodeManager const & nodeManager )
{
  // Get unique node set composing the surface
  auto & nodeListPerElement = subRegion.nodeList();
  auto cellsArray = vtkSmartPointer< vtkCellArray >::New();
  cellsArray->SetNumberOfCells( subRegion.size() );
  std::unordered_map< localIndex, localIndex > geosx2VTKIndexing;
  geosx2VTKIndexing.reserve( subRegion.size() * subRegion.numNodesPerElement() );
  localIndex nodeIndexInVTK = 0;
  std::vector< vtkIdType > connectivity( subRegion.numNodesPerElement() );
  std::vector< int > const vtkOrdering = getVtkToGeosxNodeOrdering( subRegion.getElementType() );

  for( localIndex ei = 0; ei < subRegion.size(); ei++ )
  {
    auto const & elem = nodeListPerElement[ei];
    for( localIndex i = 0; i < elem.size(); ++i )
    {
      auto const & VTKIndexPos = geosx2VTKIndexing.find( elem[vtkOrdering[i]] );
      if( VTKIndexPos == geosx2VTKIndexing.end() )
      {
        connectivity[i] = geosx2VTKIndexing[elem[vtkOrdering[i]]] = nodeIndexInVTK++;
      }
      else
      {
        connectivity[i] = VTKIndexPos->second;
      }
    }
    cellsArray->InsertNextCell( elem.size(), connectivity.data() );
  }

  auto points = vtkSmartPointer< vtkPoints >::New();
  points->SetNumberOfPoints( geosx2VTKIndexing.size() );
  arrayView2d< real64 const, nodes::REFERENCE_POSITION_USD > const referencePosition = nodeManager.referencePosition();

  for( auto nodeIndex: geosx2VTKIndexing )
  {
    auto point = referencePosition[nodeIndex.first];
    points->SetPoint( nodeIndex.second, point[0], point[1], point[2] );
  }

  return std::make_pair( points, cellsArray );
}

/**
 * @brief Gets the cell connectivities and the vertices coordinates as VTK objects for a specific EmbeddedSurafaceSubRegion.
 * @param[in] subRegion the EmbeddedSurfaceSubRegion to be output
 * @param[in] elemManager the elemManager associated with the DomainPartition being written.
 * @param[in] nodeManager the NodeManager associated with the DomainPartition being written.
 * @param[in] edgeManager the edgeManager associated with the DomainPartition being written.
 * @return a pair containing a VTKPoints (with the information on the vertices and their coordinates)
 * and a VTKCellArray (with the cell connectivities).
 */
std::pair< vtkSmartPointer< vtkPoints >, vtkSmartPointer< vtkCellArray > >
getEmbeddedSurface( EmbeddedSurfaceSubRegion const & subRegion,
                    EmbeddedSurfaceNodeManager const & nodeManager )
{
  auto cellsArray = vtkSmartPointer< vtkCellArray >::New();
  auto points = vtkSmartPointer< vtkPoints >::New();

  localIndex const numNodes = nodeManager.size();
  auto const intersectionPoints = nodeManager.referencePosition();

  points->SetNumberOfPoints( numNodes );
  for( localIndex pointIndex = 0; pointIndex < numNodes; ++pointIndex )
  {
    auto const pointCoords = intersectionPoints[pointIndex];
    points->SetPoint( pointIndex, pointCoords[0], pointCoords[1], pointCoords[2] );
  }

  auto const toNodesMap = subRegion.nodeList().toViewConst();
  std::vector< vtkIdType > connectivity( 10 );
  for( localIndex cellIndex = 0; cellIndex < subRegion.size(); ++cellIndex )
  {
    auto const nodes = toNodesMap[cellIndex];
    connectivity.resize( nodes.size() );
    for( localIndex i = 0; i < nodes.size(); ++i )
    {
      connectivity[i] = nodes[i];
    }
    cellsArray->InsertNextCell( nodes.size(), connectivity.data() );
  }

  return std::make_pair( points, cellsArray );
}

struct CellData
{
  std::vector< int > cellTypes;
  vtkSmartPointer< vtkCellArray > cells;
  array1d< localIndex > nodes;
};

/**
 * @brief Gets the cell connectivities as a VTK object for the CellElementRegion @p region
 * @param[in] region the CellElementRegion to be written
 * @param[in] numNodes number of local nodes
 * @return a struct consisting of:
 *         - a list of types for each cell,
 *         - a VTK object containing the connectivity information
 *         - a list of relevant node indices in order in which they must be stored
 */
CellData getVtkCells( CellElementRegion const & region, localIndex const numNodes )
{
  localIndex const numElems = region.getNumberOfElements< CellElementSubRegion >();
  if( numElems == 0 )
  {
    return { {}, vtkSmartPointer< vtkCellArray >::New(), {} };
  }

  // 1. Mark (in parallel) relevant nodes
  std::vector< localIndex > newNodeIndices( numNodes ); // temporary use as a marker array
  region.forElementSubRegions< CellElementSubRegion >( [&]( CellElementSubRegion const & subRegion )
  {
    auto const nodeList = subRegion.nodeList().toViewConst();
    forAll< parallelHostPolicy >( subRegion.size(), [&, nodeList]( localIndex const cellIdx )
    {
      auto const nodes = nodeList[cellIdx];
      for( localIndex i = 0; i < nodes.size(); ++i )
      {
        // use atomic write to avoid technical UB
        RAJA::atomicExchange< parallelHostAtomic >( &newNodeIndices[nodes[i]], 1 );
      }
    } );
  } );

  // 2. Assign new node IDs (serial step)
  array1d< localIndex > relevantNodes;
  relevantNodes.reserve( numNodes );
  localIndex newNodeIdx = 0;
  for( localIndex nodeIdx = 0; nodeIdx < numNodes; ++nodeIdx )
  {
    if( newNodeIndices[nodeIdx] > 0 )
    {
      relevantNodes.emplace_back( nodeIdx );
      newNodeIndices[nodeIdx] = newNodeIdx++;
    }
  }

  // 3. Write connectivity using new node IDs
  localIndex const numConns = [&]
  {
    localIndex numConn = 0;
    region.forElementSubRegions< CellElementSubRegion >( [&]( CellElementSubRegion const & subRegion )
    {
      numConn += subRegion.size() * subRegion.numNodesPerElement();
    } );
    return numConn;
  }();

  std::vector< int > cellTypes;
  cellTypes.reserve( numElems );

  auto const offsets = vtkSmartPointer< vtkIdTypeArray >::New();
  offsets->SetNumberOfTuples( numElems + 1 );

  auto const connectivity = vtkSmartPointer< vtkIdTypeArray >::New();
  connectivity->SetNumberOfTuples( numConns );

  // 4. Write connectivity using new node IDs
  localIndex elemOffset = 0;
  localIndex connOffset = 0;
  region.forElementSubRegions< CellElementSubRegion >( [&]( CellElementSubRegion const & subRegion )
  {
    cellTypes.insert( cellTypes.end(), subRegion.size(), toVTKCellType( subRegion.getElementType() ) );
    std::vector< int > const vtkOrdering = getVtkToGeosxNodeOrdering( subRegion.getElementType() );
    localIndex const nodesPerElem = subRegion.numNodesPerElement();
    auto const nodeList = subRegion.nodeList().toViewConst();

    forAll< parallelHostPolicy >( subRegion.size(), [=, &connectivity, &offsets]( localIndex const c )
    {
      localIndex const elemConnOffset = connOffset + c * nodesPerElem;
      auto const nodes = nodeList[c];
      for( localIndex i = 0; i < nodesPerElem; ++i )
      {
        connectivity->SetTypedComponent( elemConnOffset + i, 0, newNodeIndices[nodes[vtkOrdering[i]]] );
      }
      offsets->SetTypedComponent( elemOffset + c, 0, elemConnOffset );
    } );

    elemOffset += subRegion.size();
    connOffset += subRegion.size() * nodesPerElem;
  } );
  offsets->SetTypedComponent( elemOffset, 0, connOffset );

  auto cellsArray = vtkSmartPointer< vtkCellArray >::New();
  cellsArray->SetData( offsets, connectivity );

  return { std::move( cellTypes ), cellsArray, std::move( relevantNodes ) };
}

//IN PROGRESS: Cameron Crook (crook5)
/**
 * @brief Gets the cell connectivities as a VTK object for the CellElementRegion @p er
 * @param[in] region the CellElementRegion to be written
 * @return a pair, first value is a table with the same size than the total number of element in the CellElementRegion
 * contaning the type of the cells, the second value is a VTK object containing the connectivity information
 */
std::pair< std::vector< int >, vtkSmartPointer< vtkCellArray > >
getVtkCells( ParticleRegion const & region )
{
  vtkSmartPointer< vtkCellArray > cellsArray = vtkCellArray::New();
  cellsArray->SetNumberOfCells( region.getNumberOfParticles< ParticleRegion >() );
  std::vector< int > cellType;
  cellType.reserve( region.getNumberOfParticles< ParticleRegion >() );

  vtkIdType nodeIndex = 0;

  region.forParticleSubRegions< ParticleSubRegion >( [&]( ParticleSubRegion const & subRegion )
  {
    std::vector< int > vtkOrdering = getVtkToGeosxNodeOrdering( subRegion.getParticleType() ); //Do I need a switch statement to map particletype to element type?
    std::vector< vtkIdType > connectivity( vtkOrdering.size() ); //Does particleSubRegionBase need a number of nodes per particle variable? or can I just use the particle size of the nodeordering array?
    int vtkCellType = toVTKCellType( subRegion.getParticleType() );
    for( localIndex c = 0; c < subRegion.size(); c++ )
    {
      for( std::size_t i = 0; i < connectivity.size(); i++ )
      {

        connectivity[i] = vtkOrdering.size()*nodeIndex + vtkOrdering[i];
      }
      nodeIndex++;
      cellType.push_back( vtkCellType );
      cellsArray->InsertNextCell( vtkOrdering.size(), connectivity.data() );
    }
  } );
  return std::make_pair( cellType, cellsArray );
}

/**
 * @brief Writes timestamp information required by VisIt
 * @param[in] ug the VTK unstructured grid.
 * @param[in] time the current time-step
 */
void writeTimestamp( vtkUnstructuredGrid * ug,
                     real64 const time )
{
  auto t = vtkSmartPointer< vtkDoubleArray >::New();
  t->SetName( "TIME" );
  t->SetNumberOfTuples( 1 );
  t->SetTuple1( 0, time );
  ug->GetFieldData()->AddArray( t );
}

/**
 * @brief Writes a field from @p wrapper.
 * @param[in] wrapper a wrapper around the field to be written
 * @param[in] offset the cell index offset at which to start writing data (in case of multiple subregions)
 * @param[in,out] data a VTK data container, must be a vtkAOSDataArrayTemplate of the correct value type
 */
void writeField( WrapperBase const & wrapper,
                 localIndex const offset,
                 vtkDataArray * data )
{
  types::dispatch( types::StandardArrays{}, wrapper.getTypeId(), true, [&]( auto array )
  {
    using ArrayType = decltype( array );
    using T = typename ArrayType::ValueType;
    vtkAOSDataArrayTemplate< T > * typedData = vtkAOSDataArrayTemplate< T >::FastDownCast( data );
    auto const sourceArray = Wrapper< ArrayType >::cast( wrapper ).reference().toViewConst();

    forAll< parallelHostPolicy >( sourceArray.size( 0 ), [sourceArray, offset, typedData]( localIndex const i )
    {
      LvArray::forValuesInSlice( sourceArray[i], [&, compIndex = 0]( T const & value ) mutable
      {
        typedData->SetTypedComponent( offset + i, compIndex++, value );
      } );
    } );
  } );
}

/**
 * @brief Writes a field from @p wrapper using an index list.
 * @param[in] wrapper a wrapper around the field to be written
 * @param[in] indices a list of indices into @p wrapper that will be written
 * @param[in] offset the cell index offset at which to start writing data (in case of multiple subregions)
 * @param[in,out] data a VTK data container, must be a vtkAOSDataArrayTemplate of the correct value type
 */
void writeField( WrapperBase const & wrapper,
                 arrayView1d< localIndex const > const & indices,
                 localIndex const offset,
                 vtkDataArray * data )
{
  types::dispatch( types::StandardArrays{}, wrapper.getTypeId(), true, [&]( auto array )
  {
    using ArrayType = decltype( array );
    using T = typename ArrayType::ValueType;
    vtkAOSDataArrayTemplate< T > * typedData = vtkAOSDataArrayTemplate< T >::FastDownCast( data );
    auto const sourceArray = Wrapper< ArrayType >::cast( wrapper ).reference().toViewConst();

    forAll< parallelHostPolicy >( indices.size(), [=]( localIndex const i )
    {
      LvArray::forValuesInSlice( sourceArray[indices[i]], [&, compIndex = 0]( T const & value ) mutable
      {
        typedData->SetTypedComponent( offset + i, compIndex++, value );
      } );
    } );
  } );
}

/**
 * @brief Build/expand a list of strings used as default component labels on demand.
 * @param size number of labels requested
 * @return a span over range of strings (stored permanently in memory)
 */
Span< string const > getDefaultLabels( localIndex const size )
{
  static std::vector< string > labels;
  localIndex oldSize = LvArray::integerConversion< localIndex >( labels.size() );
  std::generate_n( std::back_inserter( labels ), size - oldSize, [&] { return std::to_string( oldSize++ ); } );
  return { labels.begin(), labels.begin() + size };
}

/**
 * @brief Checks consistency of user-provided per-dimension labels (must match the size of array).
 * @param wrapper the array wrapper
 * @param dim dimension index to check
 */
template< typename T, int NDIM, typename PERM >
void checkLabels( Wrapper< Array< T, NDIM, PERM > > const & wrapper, int const dim )
{
  GEOSX_ERROR_IF_NE_MSG( LvArray::integerConversion< localIndex >( wrapper.getDimLabels( dim ).size() ),
                         wrapper.reference().size( dim ),
                         "VTK writer: component names are set, but don't match the array size.\n"
                         "This is likely a bug in physics module (solver or constitutive model)." );
}

/**
 * @brief Get a list of component labels for a particular dimension of an array.
 * @param wrapper array wrapper
 * @param dim dimension index
 * @return a span over range of strings representing labels
 */
template< typename T, int NDIM, typename PERM >
Span< string const > getDimLabels( Wrapper< Array< T, NDIM, PERM > > const & wrapper,
                                   int const dim )
{
  Span< string const > const labels = wrapper.getDimLabels( dim );
  if( labels.empty() )
  {
    return getDefaultLabels( wrapper.reference().size( dim ) );
  }
  checkLabels( wrapper, dim );
  return labels;
}

/**
 * @brief Build a multidimensional component name out of distinct dimension-wise labels.
 * @tparam Ts types of indices
 * @tparam Is dummy template argument required for positional expansion of the pack
 * @param dimLabels per-dimension component labels
 * @param indices per-dimension component indices
 * @return combined component name
 */
template< typename ... Ts, integer ... Is >
string makeComponentName( Span< string const >(&dimLabels)[sizeof...(Ts)],
                          std::integer_sequence< integer, Is... >,
                          Ts const & ... indices )
{
  return stringutilities::concat( '/', dimLabels[Is][indices] ... );
}

/**
 * @brief Specialized component metadata handler for 1D arrays.
 * @param wrapper GEOSX typed wrapper over source array
 * @param data VTK typed data array
 */
template< typename T, typename PERM >
void setComponentMetadata( Wrapper< Array< T, 1, PERM > > const & GEOSX_UNUSED_PARAM( wrapper ),
                           vtkAOSDataArrayTemplate< T > * data )
{
  data->SetNumberOfComponents( 1 );
}

/**
 * @brief Specialized component metadata handler for 2D arrays.
 * @param wrapper GEOSX typed wrapper over source array
 * @param data VTK typed data array
 *
 * This exists because we want to keep default VTK handling for unlabeled components
 * (i.e. X/Y/Z for 1-3 components, numeric indices for higher) for the time being.
 * This function can be removed if we force each physics package to always set its labels.
 */
template< typename T, typename PERM >
void setComponentMetadata( Wrapper< Array< T, 2, PERM > > const & wrapper,
                           vtkAOSDataArrayTemplate< T > * data )
{
  auto const view = wrapper.referenceAsView();
  data->SetNumberOfComponents( view.size( 1 ) );

  Span< string const > const labels = wrapper.getDimLabels( 1 );
  if( !labels.empty() )
  {
    checkLabels( wrapper, 1 );
    for( localIndex i = 0; i < view.size( 1 ); ++i )
    {
      data->SetComponentName( i, labels[i].c_str() );
    }
  }
}

/**
 * @brief Produces a temporary array slice from a view that can be looped over.
 * @param view the source view
 * @return a fake slice that does not point to real data but has correct dims/strides.
 * @note The slice is only valid as long as the @p view is in scope.
 *       Values in the slice may be uninitialized and should not be used.
 */
template< typename T, int NDIM, int USD >
ArraySlice< T const, NDIM - 1, USD - 1 >
makeTemporarySlice( ArrayView< T const, NDIM, USD > const & view )
{
  // The following works in all compilers, but technically invokes undefined behavior:
  // return ArraySlice< T, NDIM - 1, USD - 1 >( nullptr, view.dims() + 1, view.strides() + 1 );
  localIndex const numComp = LvArray::indexing::multiplyAll< NDIM - 1 >( view.dims() + 1 );
  static array1d< T > arr;
  arr.template resizeWithoutInitializationOrDestruction( numComp );
  return ArraySlice< T const, NDIM - 1, USD - 1 >( arr.data(), view.dims() + 1, view.strides() + 1 );
}

/**
 * @brief Generic component metadata handler for multidimensional arrays.
 * @param wrapper GEOSX typed wrapper over source array
 * @param data VTK typed data array
 */
template< typename T, int NDIM, typename PERM >
void setComponentMetadata( Wrapper< Array< T, NDIM, PERM > > const & wrapper,
                           vtkAOSDataArrayTemplate< T > * data )
{
  data->SetNumberOfComponents( wrapper.numArrayComp() );

  Span< string const > labels[NDIM-1];
  for( integer dim = 1; dim < NDIM; ++dim )
  {
    labels[dim-1] = getDimLabels( wrapper, dim );
  }

  auto const view = wrapper.referenceAsView();
  auto const slice = view.size( 0 ) > 0 ? view[0] : makeTemporarySlice( view );

  integer compIndex = 0;
  LvArray::forValuesInSliceWithIndices( slice, [&]( T const &, auto const ... indices )
  {
    using idx_seq = std::make_integer_sequence< integer, sizeof...(indices) >;
    data->SetComponentName( compIndex++, makeComponentName( labels, idx_seq{}, indices ... ).c_str() );
  } );
}

template< class SUBREGION = Group >
void writeElementField( Group const & subRegions,
                        string const & field,
                        vtkCellData * cellData )
{
  // instantiate vtk array of the correct type
  vtkSmartPointer< vtkDataArray > data;
  localIndex numElements = 0;
  bool first = true;
  int numDims = 0;
  subRegions.forSubGroups< SUBREGION >( [&]( SUBREGION const & subRegion )
  {
    numElements += subRegion.size();
    WrapperBase const & wrapper = subRegion.getWrapperBase( field );
    if( first )
    {
      types::dispatch( types::StandardArrays{}, wrapper.getTypeId(), true, [&]( auto array )
      {
        using ArrayType = decltype( array );
        using T = typename ArrayType::ValueType;
        auto typedData = vtkAOSDataArrayTemplate< T >::New();
        data.TakeReference( typedData );
        setComponentMetadata( Wrapper< ArrayType >::cast( wrapper ), typedData );
      } );
      first = false;
      numDims = wrapper.numArrayDims();
    }
    else
    {
      // Sanity check
      GEOSX_ERROR_IF_NE_MSG( wrapper.numArrayDims(), numDims,
                             "VTK writer: sanity check failed for " << field << " (inconsistent array dimensions)" );
      GEOSX_ERROR_IF_NE_MSG( wrapper.numArrayComp(), data->GetNumberOfComponents(),
                             "VTK writer: sanity check failed for " << field << " (inconsistent array sizes)" );
    }
  } );

  data->SetNumberOfTuples( numElements );
  data->SetName( field.c_str() );

  // write each subregion in turn, keeping track of element offset
  localIndex offset = 0;
  subRegions.forSubGroups< SUBREGION >( [&]( SUBREGION const & subRegion )
  {
    WrapperBase const & wrapper = subRegion.getWrapperBase( field );
    writeField( wrapper, offset, data.GetPointer() );
    offset += subRegion.size();
  } );
  cellData->AddArray( data );
}

void VTKPolyDataWriterInterface::writeNodeFields( NodeManager const & nodeManager,
                                                  arrayView1d< localIndex const > const & nodeIndices,
                                                  vtkPointData * pointData ) const
{
  for( auto const & wrapperIter : nodeManager.wrappers() )
  {
    auto const & wrapper = *wrapperIter.second;
    if( isFieldPlotEnabled( wrapper ) )
    {
      vtkSmartPointer< vtkDataArray > data;
      types::dispatch( types::StandardArrays{}, wrapper.getTypeId(), true, [&]( auto array )
      {
        using ArrayType = decltype( array );
        using T = typename ArrayType::ValueType;
        auto typedData = vtkAOSDataArrayTemplate< T >::New();
        data.TakeReference( typedData );
        setComponentMetadata( Wrapper< ArrayType >::cast( wrapper ), typedData );
      } );

      data->SetNumberOfTuples( nodeIndices.size() );
      data->SetName( wrapper.getName().c_str() );

      writeField( wrapper, nodeIndices, 0, data.GetPointer() );
      pointData->AddArray( data );
    }
  }
}

template< class SUBREGION >
void VTKPolyDataWriterInterface::writeElementFields( ElementRegionBase const & region,
                                                     vtkCellData * cellData ) const
{
  std::unordered_set< string > materialFields;
  conduit::Node fakeRoot;
  Group materialData( "averagedMaterialData", fakeRoot );
  region.forElementSubRegions< SUBREGION >( [&]( SUBREGION const & subRegion )
  {
    // Register a dummy group for each subregion
    Group & subReg = materialData.registerGroup( subRegion.getName() );
    subReg.resize( subRegion.size() );

    // Collect a list of plotted constitutive fields and create wrappers containing averaged data
    subRegion.getConstitutiveModels().forSubGroups( [&]( Group const & material )
    {
      material.forWrappers( [&]( WrapperBase const & wrapper )
      {
        string const fieldName = constitutive::ConstitutiveBase::makeFieldName( material.getName(), wrapper.getName() );
        if( outputUtilities::isFieldPlotEnabled( wrapper.getPlotLevel(), m_plotLevel, fieldName, m_fieldNames, m_onlyPlotSpecifiedFieldNames ) )
        {
          subReg.registerWrapper( wrapper.averageOverSecondDim( fieldName, subReg ) );
          materialFields.insert( fieldName );
        }
      } );
    } );
  } );

  // Write averaged material data
  for( string const & field : materialFields )
  {
    writeElementField( materialData, field, cellData );
  }

  // Collect a list of regular fields (filter out material field wrappers)
  // TODO: this can be removed if we stop hanging constitutive wrappers on the mesh
  std::unordered_set< string > regularFields;
  region.forElementSubRegions< SUBREGION >( [&]( ElementSubRegionBase const & subRegion )
  {
    for( auto const & wrapperIter : subRegion.wrappers() )
    {
      if( isFieldPlotEnabled( *wrapperIter.second ) && materialFields.count( wrapperIter.first ) == 0 )
      {
        regularFields.insert( wrapperIter.first );
      }
    }
  } );

  // Write regular fields
  for( string const & field : regularFields )
  {
    writeElementField< SUBREGION >( region.getGroup( ElementRegionBase::viewKeyStruct::elementSubRegions() ), field, cellData );
  }
}

//In Progress: Cameron Crook (crook5)
template< class SUBREGION >
void VTKPolyDataWriterInterface::writeParticleFields( ParticleRegionBase const & region,
                                                     vtkCellData & cellData ) const
{
  std::unordered_set< string > materialFields;
  conduit::Node fakeRoot;
  Group materialData( "materialData", fakeRoot );
  region.forParticleSubRegions< SUBREGION >( [&]( SUBREGION const & subRegion )
  {
    // Register a dummy group for each subregion
    Group & subReg = materialData.registerGroup( subRegion.getName() );
    subReg.resize( subRegion.size() );

    // Collect a list of plotted constitutive fields and create wrappers containing averaged data
    subRegion.getConstitutiveModels().forSubGroups( [&]( Group const & material )
    {
      material.forWrappers( [&]( WrapperBase const & wrapper )
      {
        if( wrapper.getPlotLevel() <= m_plotLevel )
        {
          string const fieldName = constitutive::ConstitutiveBase::makeFieldName( material.getName(), wrapper.getName() );
          subReg.registerWrapper( wrapper.averageOverSecondDim( fieldName, subReg ) ); //TO DO (crook5): get rid of averaging and report individual values
          materialFields.insert( fieldName );
        }
      } );
    } );
  } );

  // Write averaged material data
  for( string const & field : materialFields )
  {
    writeElementField( materialData, field, cellData );
  }

  // Collect a list of regular fields (filter out material field wrappers)
  // TODO: this can be removed if we stop hanging constitutive wrappers on the mesh
  std::unordered_set< string > regularFields;
  region.forParticleSubRegions< SUBREGION >( [&]( ParticleSubRegionBase const & subRegion )
  {
    for( auto const & wrapperIter : subRegion.wrappers() )
    {
      if( wrapperIter.second->getPlotLevel() <= m_plotLevel && materialFields.count( wrapperIter.first ) == 0 )
      {
        regularFields.insert( wrapperIter.first );
      }
    }
  } );

  // Write regular fields
  for( string const & field : regularFields )
  {
    writeElementField< SUBREGION >( region.getGroup( ParticleRegionBase::viewKeyStruct::particleSubRegions() ), field, cellData );
  }
}

void VTKPolyDataWriterInterface::writeCellElementRegions( real64 const time,
                                                          integer const cycle,
                                                          ElementRegionManager const & elemManager,
                                                          NodeManager const & nodeManager ) const
{
  elemManager.forElementRegions< CellElementRegion >( [&]( CellElementRegion const & region )
  {
    CellData VTKCells = getVtkCells( region, nodeManager.size() );
    vtkSmartPointer< vtkPoints > const VTKPoints = getVtkPoints( nodeManager, VTKCells.nodes );

    auto const ug = vtkSmartPointer< vtkUnstructuredGrid >::New();
    ug->SetCells( VTKCells.cellTypes.data(), VTKCells.cells );
      ug->SetPoints( VTKPoints );

<<<<<<< HEAD
      writeTimestamp( *ug, time );
      writeElementFields< CellElementSubRegion >( region, *ug->GetCellData() );
    writeNodeFields( nodeManager, VTKCells.nodes, *ug->GetPointData() );
    writeUnstructuredGrid( cycle, region.getName(), *ug );
=======
    writeTimestamp( ug.GetPointer(), time );
    writeElementFields< CellElementSubRegion >( region, ug->GetCellData() );
    writeNodeFields( nodeManager, VTKCells.nodes, ug->GetPointData() );
    writeUnstructuredGrid( cycle, region.getName(), ug.GetPointer() );
>>>>>>> 3761021d
  } );
}

void VTKPolyDataWriterInterface::writeWellElementRegions( real64 const time,
                                                          integer const cycle,
                                                          ElementRegionManager const & elemManager,
                                                          NodeManager const & nodeManager ) const
{
  elemManager.forElementRegions< WellElementRegion >( [&]( WellElementRegion const & region )
  {
    auto const & subRegion = region.getSubRegion< WellElementSubRegion >( 0 );
    auto const ug = vtkSmartPointer< vtkUnstructuredGrid >::New();
    auto const VTKWell = getWell( subRegion, nodeManager );
    ug->SetPoints( VTKWell.first );
    ug->SetCells( VTK_LINE, VTKWell.second );
    writeTimestamp( ug.GetPointer(), time );
    writeElementFields< WellElementSubRegion >( region, ug->GetCellData() );
    writeUnstructuredGrid( cycle, region.getName(), ug.GetPointer() );
  } );
}

void VTKPolyDataWriterInterface::writeSurfaceElementRegions( real64 const time,
                                                             integer const cycle,
                                                             ElementRegionManager const & elemManager,
                                                             NodeManager const & nodeManager,
                                                             EmbeddedSurfaceNodeManager const & embSurfNodeManager ) const
{
  elemManager.forElementRegions< SurfaceElementRegion >( [&]( SurfaceElementRegion const & region )
  {
    auto const ug = vtkSmartPointer< vtkUnstructuredGrid >::New();
    if( region.subRegionType() == SurfaceElementRegion::SurfaceSubRegionType::embeddedElement )
    {
      auto const & subRegion = region.getSubRegion< EmbeddedSurfaceSubRegion >( 0 );

      auto const VTKSurface = getEmbeddedSurface( subRegion, embSurfNodeManager );
      ug->SetPoints( VTKSurface.first );
      ug->SetCells( VTK_POLYGON, VTKSurface.second );

      writeElementFields< EmbeddedSurfaceSubRegion >( region, ug->GetCellData() );
    }
    else if( region.subRegionType() == SurfaceElementRegion::SurfaceSubRegionType::faceElement )
    {
      auto const & subRegion = region.getSubRegion< FaceElementSubRegion >( 0 );

      auto const VTKSurface = getSurface( subRegion, nodeManager );
      ug->SetPoints( VTKSurface.first );

      if( subRegion.numNodesPerElement() == 8 )
      {
        ug->SetCells( VTK_HEXAHEDRON, VTKSurface.second );
      }
      else if( subRegion.numNodesPerElement() == 6 )
      {
        ug->SetCells( VTK_WEDGE, VTKSurface.second );
      }
      else
      {
        GEOSX_ERROR( "Elements with " << subRegion.numNodesPerElement() << " nodes can't be output "
                                      << "in the FaceElementRegion " << region.getName() );
      }
      writeElementFields< FaceElementSubRegion >( region, ug->GetCellData() );
    }
    writeTimestamp( ug.GetPointer(), time );
    writeUnstructuredGrid( cycle, region.getName(), ug.GetPointer() );
  } );
}

void VTKPolyDataWriterInterface::writeParticleRegions( real64 const time,
                                                       integer const cycle,
                                                       ParticleManager const & particleManager) const
{
  particleManager.forParticleRegions< ParticleRegion >( [&]( ParticleRegion const & region )
  {
    vtkSmartPointer< vtkUnstructuredGrid > const ug = vtkUnstructuredGrid::New();
    auto VTKPoints = getVtkPoints( region );
    ug->SetPoints( VTKPoints );
    auto VTKCells = getVtkCells( region );
    ug->SetCells( VTKCells.first.data(), VTKCells.second );
    writeTimestamp( *ug, time );
    writeParticleFields< ParticleSubRegion >( region, *ug->GetCellData() );
    writeUnstructuredGrid( cycle, region.getName(), *ug );
  } );
}

static string getCycleSubFolder( integer const cycle )
{
  return GEOSX_FMT( "{:06d}", cycle );
}

static string getRegionFileName( integer const rank, string const & regionName )
{
  int const width = static_cast< int >( std::log10( MpiWrapper::commSize() ) ) + 1;
  return GEOSX_FMT( "{:>0{}}_{}.vtu", rank, width, regionName );
}

void VTKPolyDataWriterInterface::writeUnstructuredGrid( integer const cycle,
                                                        string const & name,
                                                        vtkUnstructuredGrid & ug ) const
{
  vtkSmartPointer< vtkXMLUnstructuredGridWriter > const vtuWriter = vtkXMLUnstructuredGridWriter::New();
  vtuWriter->SetInputData( &ug );
  string const vtuFilePath = joinPath( m_outputDir,
                                       m_outputName,
                                       getCycleSubFolder( cycle ),
                                       getRegionFileName( MpiWrapper::commRank(), name ) );
  vtuWriter->SetFileName( vtuFilePath.c_str() );
  if( m_outputMode == VTKOutputMode::BINARY )
  {
    vtuWriter->SetDataModeToBinary();
  }
  else if( m_outputMode == VTKOutputMode::ASCII )
  {
    vtuWriter->SetDataModeToAscii();
  }
  vtuWriter->Write();
}

void VTKPolyDataWriterInterface::writeVtmFile( integer const cycle,
                                               string const & meshBodyName,
                                               ElementRegionManager const & elemManager,
                                               ParticleManager const & particleManager,
                                               VTKVTMWriter const & vtmWriter )
{
  GEOSX_ASSERT_EQ_MSG( MpiWrapper::commRank(), 0, "Must only be called on rank 0" );
  
  vtmWriter.addBlock( meshBodyName );

  int const mpiSize = MpiWrapper::commSize();
  
  auto addElementRegion = [&]( ElementRegionBase const & region )
  {
    if( !vtmWriter.hasSubBlock( meshBodyName, region.getCatalogName() ) )
    {
      vtmWriter.addSubBlock( meshBodyName, region.getCatalogName() );
    }
    vtmWriter.addSubSubBlock( meshBodyName, region.getCatalogName(), region.getName() );
    for( int i = 0; i < mpiSize; i++ )
    {
      string const dataSetFile = joinPath( getCycleSubFolder( cycle ), getRegionFileName( i, region.getName() ) );
      vtmWriter.addDataToSubSubBlock( meshBodyName, region.getCatalogName(), region.getName(), dataSetFile, i );
    }
  };
  
  auto addParticleRegion = [&]( ParticleRegionBase const & region )
  {
    if( !vtmWriter.hasSubBlock( meshBodyName, region.getCatalogName() ) )
    {
      vtmWriter.addSubBlock( meshBodyName, region.getCatalogName() );
    }
    vtmWriter.addSubSubBlock( meshBodyName, region.getCatalogName(), region.getName() );
    for( int i = 0; i < mpiSize; i++ )
    {
      string const dataSetFile = joinPath( getCycleSubFolder( cycle ), getRegionFileName( i, region.getName() ) );
      vtmWriter.addDataToSubSubBlock( meshBodyName, region.getCatalogName(), region.getName(), dataSetFile, i );
    }
  };

  // Output each of the region types
  if( ( m_outputRegionType == VTKRegionTypes::CELL ) || ( m_outputRegionType == VTKRegionTypes::ALL ) )
  {
    elemManager.forElementRegions< CellElementRegion >( addElementRegion );
  }

  if( ( m_outputRegionType == VTKRegionTypes::WELL ) || ( m_outputRegionType == VTKRegionTypes::ALL ) )
  {
    elemManager.forElementRegions< WellElementRegion >( addElementRegion );
  }

  if( ( m_outputRegionType == VTKRegionTypes::SURFACE ) || ( m_outputRegionType == VTKRegionTypes::ALL ) )
  {
<<<<<<< HEAD
    elemManager.forElementRegions< SurfaceElementRegion >( addElementRegion );
=======
    elemManager.forElementRegions< SurfaceElementRegion >( addRegion );
  }

  vtmWriter.save();
}

void VTKPolyDataWriterInterface::writeUnstructuredGrid( integer const cycle,
                                                        string const & name,
                                                        vtkUnstructuredGrid * ug ) const
{
  auto const vtuWriter = vtkSmartPointer< vtkXMLUnstructuredGridWriter >::New();
  vtuWriter->SetInputData( ug );
  string const vtuFilePath = joinPath( m_outputDir,
                                       m_outputName,
                                       getCycleSubFolder( cycle ),
                                       getRegionFileName( MpiWrapper::commRank(), name ) );
  vtuWriter->SetFileName( vtuFilePath.c_str() );
  if( m_outputMode == VTKOutputMode::BINARY )
  {
    vtuWriter->SetDataModeToBinary();
>>>>>>> 3761021d
  }
  
  if( ( m_outputRegionType == VTKRegionTypes::PARTICLE ) || ( m_outputRegionType == VTKRegionTypes::ALL ) )
  {
    particleManager.forParticleRegions< ParticleRegion >( addParticleRegion );
  }

  vtmWriter.save();
}

void VTKPolyDataWriterInterface::write( real64 const time,
                                        integer const cycle,
                                        DomainPartition const & domain )
{
  // This guard prevents crashes observed on MacOS due to a floating point exception
  // triggered inside VTK by a progress indicator
#if defined(__APPLE__) && defined(__MACH__)
  LvArray::system::FloatingPointExceptionGuard guard;
#endif

  string const stepSubFolder = joinPath( m_outputName, getCycleSubFolder( cycle ) );
  string const vtmName = stepSubFolder + ".vtm";
  VTKVTMWriter vtmWriter( joinPath( m_outputDir, vtmName ) );
  int const rank = MpiWrapper::commRank();
  if( rank == 0 )
  {
    makeDirsForPath( joinPath( m_outputDir, m_outputName ) );

    makeDirectory( joinPath( m_outputDir, stepSubFolder ) );
  }
  MpiWrapper::barrier( MPI_COMM_GEOSX );

<<<<<<< HEAD
  Group const & meshBodies = domain.getMeshBodies();
=======
  ElementRegionManager const & elemManager = domain.getMeshBody( 0 ).getMeshLevel( 0 ).getElemManager();
  NodeManager const & nodeManager = domain.getMeshBody( 0 ).getMeshLevel( 0 ).getNodeManager();
  EmbeddedSurfaceNodeManager const & embSurfNodeManager = domain.getMeshBody( 0 ).getMeshLevel( 0 ).getEmbSurfNodeManager();

  if( m_requireFieldRegistrationCheck && !m_fieldNames.empty() )
  {
    outputUtilities::checkFieldRegistration( elemManager,
                                             nodeManager,
                                             m_fieldNames,
                                             "VTKOutput" );
    m_requireFieldRegistrationCheck = false;
  }

  writeCellElementRegions( time, cycle, elemManager, nodeManager );
  writeWellElementRegions( time, cycle, elemManager, nodeManager );
  writeSurfaceElementRegions( time, cycle, elemManager, nodeManager, embSurfNodeManager );
>>>>>>> 3761021d

  for( localIndex a = 0; a < meshBodies.numSubGroups(); ++a )
  {
    MeshBody const & meshBody = meshBodies.getGroup< MeshBody >( a );
    string const meshBodyName = meshBody.getName();
    ElementRegionManager const & elemManager = meshBody.getMeshLevel( 0 ).getElemManager();
    ParticleManager const & particleManager = meshBody.getMeshLevel( 0 ).getParticleManager();
    NodeManager const & nodeManager = meshBody.getMeshLevel( 0 ).getNodeManager();
    EmbeddedSurfaceNodeManager const & embSurfNodeManager = meshBody.getMeshLevel( 0 ).getEmbSurfNodeManager();
    writeCellElementRegions( time, cycle, elemManager, nodeManager );
    writeWellElementRegions( time, cycle, elemManager, nodeManager );
    writeSurfaceElementRegions( time, cycle, elemManager, nodeManager, embSurfNodeManager );
    writeParticleRegions( time, cycle, particleManager );
    if(rank == 0 )
    {
      writeVtmFile( cycle, meshBodyName, elemManager, particleManager, vtmWriter );
    }
  }

  if( cycle != m_previousCycle )
  {
    m_pvd.addData( time, vtmName );
    m_pvd.save();
  }

  m_previousCycle = cycle;
}

void VTKPolyDataWriterInterface::clearData()
{
  m_pvd.reinitData();
}

bool VTKPolyDataWriterInterface::isFieldPlotEnabled( dataRepository::WrapperBase const & wrapper ) const
{
  return outputUtilities::isFieldPlotEnabled( wrapper.getPlotLevel(),
                                              m_plotLevel,
                                              wrapper.getName(),
                                              m_fieldNames,
                                              m_onlyPlotSpecifiedFieldNames );
}

} // namespace vtk
} // namespace geosx<|MERGE_RESOLUTION|>--- conflicted
+++ resolved
@@ -861,19 +861,12 @@
 
     auto const ug = vtkSmartPointer< vtkUnstructuredGrid >::New();
     ug->SetCells( VTKCells.cellTypes.data(), VTKCells.cells );
-      ug->SetPoints( VTKPoints );
-
-<<<<<<< HEAD
-      writeTimestamp( *ug, time );
-      writeElementFields< CellElementSubRegion >( region, *ug->GetCellData() );
-    writeNodeFields( nodeManager, VTKCells.nodes, *ug->GetPointData() );
-    writeUnstructuredGrid( cycle, region.getName(), *ug );
-=======
+    ug->SetPoints( VTKPoints );
+
     writeTimestamp( ug.GetPointer(), time );
     writeElementFields< CellElementSubRegion >( region, ug->GetCellData() );
     writeNodeFields( nodeManager, VTKCells.nodes, ug->GetPointData() );
     writeUnstructuredGrid( cycle, region.getName(), ug.GetPointer() );
->>>>>>> 3761021d
   } );
 }
 
@@ -969,33 +962,11 @@
   return GEOSX_FMT( "{:>0{}}_{}.vtu", rank, width, regionName );
 }
 
-void VTKPolyDataWriterInterface::writeUnstructuredGrid( integer const cycle,
-                                                        string const & name,
-                                                        vtkUnstructuredGrid & ug ) const
-{
-  vtkSmartPointer< vtkXMLUnstructuredGridWriter > const vtuWriter = vtkXMLUnstructuredGridWriter::New();
-  vtuWriter->SetInputData( &ug );
-  string const vtuFilePath = joinPath( m_outputDir,
-                                       m_outputName,
-                                       getCycleSubFolder( cycle ),
-                                       getRegionFileName( MpiWrapper::commRank(), name ) );
-  vtuWriter->SetFileName( vtuFilePath.c_str() );
-  if( m_outputMode == VTKOutputMode::BINARY )
-  {
-    vtuWriter->SetDataModeToBinary();
-  }
-  else if( m_outputMode == VTKOutputMode::ASCII )
-  {
-    vtuWriter->SetDataModeToAscii();
-  }
-  vtuWriter->Write();
-}
-
 void VTKPolyDataWriterInterface::writeVtmFile( integer const cycle,
                                                string const & meshBodyName,
                                                ElementRegionManager const & elemManager,
                                                ParticleManager const & particleManager,
-                                               VTKVTMWriter const & vtmWriter )
+                                               VTKVTMWriter const & vtmWriter ) const
 {
   GEOSX_ASSERT_EQ_MSG( MpiWrapper::commRank(), 0, "Must only be called on rank 0" );
   
@@ -1044,10 +1015,12 @@
 
   if( ( m_outputRegionType == VTKRegionTypes::SURFACE ) || ( m_outputRegionType == VTKRegionTypes::ALL ) )
   {
-<<<<<<< HEAD
     elemManager.forElementRegions< SurfaceElementRegion >( addElementRegion );
-=======
-    elemManager.forElementRegions< SurfaceElementRegion >( addRegion );
+  }
+  
+  if( ( m_outputRegionType == VTKRegionTypes::PARTICLE ) || ( m_outputRegionType == VTKRegionTypes::ALL ) )
+  {
+    particleManager.forParticleRegions< ParticleRegion >( addParticleRegion );
   }
 
   vtmWriter.save();
@@ -1067,15 +1040,12 @@
   if( m_outputMode == VTKOutputMode::BINARY )
   {
     vtuWriter->SetDataModeToBinary();
->>>>>>> 3761021d
-  }
-  
-  if( ( m_outputRegionType == VTKRegionTypes::PARTICLE ) || ( m_outputRegionType == VTKRegionTypes::ALL ) )
-  {
-    particleManager.forParticleRegions< ParticleRegion >( addParticleRegion );
-  }
-
-  vtmWriter.save();
+  }
+  else if( m_outputMode == VTKOutputMode::ASCII )
+  {
+    vtuWriter->SetDataModeToAscii();
+  }
+  vtuWriter->Write();
 }
 
 void VTKPolyDataWriterInterface::write( real64 const time,
@@ -1094,32 +1064,15 @@
   int const rank = MpiWrapper::commRank();
   if( rank == 0 )
   {
-    makeDirsForPath( joinPath( m_outputDir, m_outputName ) );
-
+    if( m_previousCycle == -1 )
+    {
+      makeDirsForPath( joinPath( m_outputDir, m_outputName ) );
+    }
     makeDirectory( joinPath( m_outputDir, stepSubFolder ) );
   }
   MpiWrapper::barrier( MPI_COMM_GEOSX );
 
-<<<<<<< HEAD
   Group const & meshBodies = domain.getMeshBodies();
-=======
-  ElementRegionManager const & elemManager = domain.getMeshBody( 0 ).getMeshLevel( 0 ).getElemManager();
-  NodeManager const & nodeManager = domain.getMeshBody( 0 ).getMeshLevel( 0 ).getNodeManager();
-  EmbeddedSurfaceNodeManager const & embSurfNodeManager = domain.getMeshBody( 0 ).getMeshLevel( 0 ).getEmbSurfNodeManager();
-
-  if( m_requireFieldRegistrationCheck && !m_fieldNames.empty() )
-  {
-    outputUtilities::checkFieldRegistration( elemManager,
-                                             nodeManager,
-                                             m_fieldNames,
-                                             "VTKOutput" );
-    m_requireFieldRegistrationCheck = false;
-  }
-
-  writeCellElementRegions( time, cycle, elemManager, nodeManager );
-  writeWellElementRegions( time, cycle, elemManager, nodeManager );
-  writeSurfaceElementRegions( time, cycle, elemManager, nodeManager, embSurfNodeManager );
->>>>>>> 3761021d
 
   for( localIndex a = 0; a < meshBodies.numSubGroups(); ++a )
   {
@@ -1148,19 +1101,60 @@
   m_previousCycle = cycle;
 }
 
-void VTKPolyDataWriterInterface::clearData()
-{
-  m_pvd.reinitData();
-}
-
-bool VTKPolyDataWriterInterface::isFieldPlotEnabled( dataRepository::WrapperBase const & wrapper ) const
-{
-  return outputUtilities::isFieldPlotEnabled( wrapper.getPlotLevel(),
-                                              m_plotLevel,
-                                              wrapper.getName(),
-                                              m_fieldNames,
-                                              m_onlyPlotSpecifiedFieldNames );
-}
+/* This is the version of this function from 'develop'
+void VTKPolyDataWriterInterface::write( real64 const time,
+                                        integer const cycle,
+                                        DomainPartition const & domain )
+{
+  // This guard prevents crashes observed on MacOS due to a floating point exception
+  // triggered inside VTK by a progress indicator
+#if defined(__APPLE__) && defined(__MACH__)
+  LvArray::system::FloatingPointExceptionGuard guard;
+#endif
+
+  string const stepSubFolder = joinPath( m_outputName, getCycleSubFolder( cycle ) );
+  int const rank = MpiWrapper::commRank();
+  if( rank == 0 )
+  {
+    makeDirsForPath( joinPath( m_outputDir, m_outputName ) );
+
+    makeDirectory( joinPath( m_outputDir, stepSubFolder ) );
+  }
+  MpiWrapper::barrier( MPI_COMM_GEOSX );
+
+  ElementRegionManager const & elemManager = domain.getMeshBody( 0 ).getMeshLevel( 0 ).getElemManager();
+  NodeManager const & nodeManager = domain.getMeshBody( 0 ).getMeshLevel( 0 ).getNodeManager();
+  EmbeddedSurfaceNodeManager const & embSurfNodeManager = domain.getMeshBody( 0 ).getMeshLevel( 0 ).getEmbSurfNodeManager();
+
+  if( m_requireFieldRegistrationCheck && !m_fieldNames.empty() )
+  {
+    outputUtilities::checkFieldRegistration( elemManager,
+                                             nodeManager,
+                                             m_fieldNames,
+                                             "VTKOutput" );
+    m_requireFieldRegistrationCheck = false;
+  }
+
+  writeCellElementRegions( time, cycle, elemManager, nodeManager );
+  writeWellElementRegions( time, cycle, elemManager, nodeManager );
+  writeSurfaceElementRegions( time, cycle, elemManager, nodeManager, embSurfNodeManager );
+
+  if( rank == 0 )
+  {
+    string const vtmName = stepSubFolder + ".vtm";
+    VTKVTMWriter vtmWriter( joinPath( m_outputDir, vtmName ) );
+    writeVtmFile( cycle, elemManager, vtmWriter );
+
+    if( cycle != m_previousCycle )
+    {
+      m_pvd.addData( time, vtmName );
+      m_pvd.save();
+    }
+  }
+
+  m_previousCycle = cycle;
+}
+*/
 
 } // namespace vtk
 } // namespace geosx