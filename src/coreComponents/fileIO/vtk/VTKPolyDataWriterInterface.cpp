--- conflicted
+++ resolved
@@ -715,7 +715,6 @@
   }
 }
 
-<<<<<<< HEAD
 //In Progress: Cameron Crook (crook5)
 template< class SUBREGION >
 void VTKPolyDataWriterInterface::writeParticleFields( ParticleRegionBase const & region,
@@ -772,8 +771,6 @@
   }
 }
 
-=======
->>>>>>> 33a094e8
 void VTKPolyDataWriterInterface::writeCellElementRegions( real64 const time,
                                                           ElementRegionManager const & elemManager,
                                                           NodeManager const & nodeManager ) const
