/*
 * ------------------------------------------------------------------------------------------------------------
 * SPDX-License-Identifier: LGPL-2.1-only
 *
 * Copyright (c) 2018-2020 Lawrence Livermore National Security LLC
 * Copyright (c) 2018-2020 The Board of Trustees of the Leland Stanford Junior University
 * Copyright (c) 2018-2020 TotalEnergies
 * Copyright (c) 2019-     GEOSX Contributors
 * All rights reserved
 *
 * See top level LICENSE, COPYRIGHT, CONTRIBUTORS, NOTICE, and ACKNOWLEDGEMENTS files for details.
 * ------------------------------------------------------------------------------------------------------------
 */


#include "VTKVTMWriter.hpp"

#include "common/MpiWrapper.hpp"

namespace geosx
{
namespace vtk
{
VTKVTMWriter::VTKVTMWriter( string filePath ):
  m_filePath( std::move( filePath ) )
{
  // Declaration of XML version
  auto declarationNode = m_vtmFile.append_child( pugi::node_declaration );
  declarationNode.append_attribute( "version" ) = "1.0";

  // Declaration of the node VTKFile
  auto vtkFileNode = m_vtmFile.append_child( "VTKFile" );
  vtkFileNode.append_attribute( "type" ) = "vtkMultiBlockDataSet";
  vtkFileNode.append_attribute( "version" ) = "1.0";

  vtkFileNode.append_child( "vtkMultiBlockDataSet" );
}

void VTKVTMWriter::save() const
{
  int const mpiRank = MpiWrapper::commRank( MPI_COMM_GEOSX );
  if( mpiRank == 0 )
  {
    m_vtmFile.save_file( m_filePath.c_str() );
  }
}

void VTKVTMWriter::addBlock( string const & blockName ) const
{
  auto vtkMultiBlockNode = m_vtmFile.child( "VTKFile" ).child( "vtkMultiBlockDataSet" );
  auto blockNode = vtkMultiBlockNode.append_child( "Block" );
  blockNode.append_attribute( "name" ) = blockName.c_str();
}

bool VTKVTMWriter::hasBlock( string const & blockName ) const
{
  bool hasChild = false;
  auto vtkMultiBlockNode = m_vtmFile.child( "VTKFile" ).child( "vtkMultiBlockDataSet" );
  for( xmlWrapper::xmlNode childNode : vtkMultiBlockNode.children() )
  {
    string childName = childNode.attribute( "name" ).value();
<<<<<<< HEAD
    if ( childName == blockName )
=======
    if( childName == blockName )
>>>>>>> 38505d11
    {
      hasChild = true;
    }
  }
  return hasChild;
}

void VTKVTMWriter::addSubBlock( string const & blockName, string const & subBlockName ) const
{
  auto blockNode = m_vtmFile.child( "VTKFile" ).child( "vtkMultiBlockDataSet" ).find_child_by_attribute( "Block", "name", blockName.c_str() );
  auto subBlockNode = blockNode.append_child( "Block" );
  subBlockNode.append_attribute( "name" ) = subBlockName.c_str();
}

void VTKVTMWriter::addDataToSubBlock( string const & blockName, string const & subBlockName, string const & filePath, int mpiRank ) const
{
  auto blockNode = m_vtmFile.child( "VTKFile" ).child( "vtkMultiBlockDataSet" ).find_child_by_attribute( "Block", "name", blockName.c_str() );
  auto subBlockNode = blockNode.find_child_by_attribute( "Block", "name", subBlockName.c_str() );
  auto dataNode = subBlockNode.append_child( "DataSet" );
  string name = "rank_" + std::to_string( mpiRank );
  dataNode.append_attribute( "name" ) = name.c_str();
  dataNode.append_attribute( "file" ) = filePath.c_str();
}
}
}<|MERGE_RESOLUTION|>--- conflicted
+++ resolved
@@ -59,11 +59,7 @@
   for( xmlWrapper::xmlNode childNode : vtkMultiBlockNode.children() )
   {
     string childName = childNode.attribute( "name" ).value();
-<<<<<<< HEAD
-    if ( childName == blockName )
-=======
     if( childName == blockName )
->>>>>>> 38505d11
     {
       hasChild = true;
     }
