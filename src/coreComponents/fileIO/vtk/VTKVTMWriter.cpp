/*
 * ------------------------------------------------------------------------------------------------------------
 * SPDX-License-Identifier: LGPL-2.1-only
 *
 * Copyright (c) 2018-2020 Lawrence Livermore National Security LLC
 * Copyright (c) 2018-2020 The Board of Trustees of the Leland Stanford Junior University
 * Copyright (c) 2018-2020 TotalEnergies
 * Copyright (c) 2019-     GEOSX Contributors
 * All rights reserved
 *
 * See top level LICENSE, COPYRIGHT, CONTRIBUTORS, NOTICE, and ACKNOWLEDGEMENTS files for details.
 * ------------------------------------------------------------------------------------------------------------
 */


#include "VTKVTMWriter.hpp"

#include "common/MpiWrapper.hpp"

namespace geosx
{
namespace vtk
{

VTKVTMWriter::VTKVTMWriter( string filePath )
  : m_filePath( std::move( filePath ) )
{
  // Declaration of XML version
  auto declarationNode = m_document.append_child( pugi::node_declaration );
  declarationNode.append_attribute( "version" ) = "1.0";

  // Declaration of the node VTKFile
  auto vtkFileNode = m_document.append_child( "VTKFile" );
  vtkFileNode.append_attribute( "type" ) = "vtkMultiBlockDataSet";
  vtkFileNode.append_attribute( "version" ) = "1.0";

  m_blockRoot = vtkFileNode.append_child( "vtkMultiBlockDataSet" );
}

void VTKVTMWriter::write() const
{
  m_document.save_file( m_filePath.c_str() );
}

void VTKVTMWriter::addDataSet( std::vector< string > const & blockPath,
                               string const & dataSetName,
                               string const & filePath ) const
{
<<<<<<< HEAD
  auto vtkMultiBlockNode = m_vtmFile.child( "VTKFile" ).child( "vtkMultiBlockDataSet" );
  auto blockNode = vtkMultiBlockNode.append_child( "Block" );
  blockNode.append_attribute( "name" ) = blockName.c_str();
}

bool VTKVTMWriter::hasSubBlock( string const & blockName, string const & subBlockName ) const
{
  bool hasChild = false;
  auto vtkMultiBlockNode = m_vtmFile.child( "VTKFile" ).child( "vtkMultiBlockDataSet" ).find_child_by_attribute( "Block", "name", blockName.c_str() );
  for( xmlWrapper::xmlNode childNode : vtkMultiBlockNode.children() )
  {
    string childName = childNode.attribute( "name" ).value();
    if( childName == subBlockName )
=======
  auto node = m_blockRoot;
  for( string const & blockName : blockPath )
  {
    auto const n = node.find_child_by_attribute( "Block", "name", blockName.c_str() );
    if( n )
    {
      node = n;
    }
    else
>>>>>>> 8bc506db
    {
      node = node.append_child( "Block" );
      node.append_attribute( "name" ) = blockName.c_str();
    }
  }
  node = node.append_child( "DataSet" );
  node.append_attribute( "name" ) = dataSetName.c_str();
  node.append_attribute( "file" ) = filePath.c_str();
}

<<<<<<< HEAD
void VTKVTMWriter::addSubSubBlock( string const & blockName, string const & subBlockName, string const & subSubBlockName ) const
{
  auto subBlockNode = m_vtmFile.child( "VTKFile" ).child( "vtkMultiBlockDataSet" ).find_child_by_attribute( "Block", "name", blockName.c_str() ).find_child_by_attribute( "Block", "name", subBlockName.c_str() );
  auto subSubBlockNode = subBlockNode.append_child( "Block" );
  subSubBlockNode.append_attribute( "name" ) = buildSubSubBlockName( blockName, subSubBlockName ).c_str();
}

void VTKVTMWriter::addDataToSubSubBlock( string const & blockName, string const & subBlockName, string const & subSubBlockName, string const & filePath, int mpiRank ) const
{
  auto subBlockNode = m_vtmFile.child( "VTKFile" ).child( "vtkMultiBlockDataSet" ).find_child_by_attribute( "Block", "name", blockName.c_str() ).find_child_by_attribute( "Block", "name", subBlockName.c_str() );
  auto subSubBlockNode = subBlockNode.find_child_by_attribute( "Block", "name", buildSubSubBlockName( blockName, subSubBlockName ).c_str() );
  auto dataNode = subSubBlockNode.append_child( "DataSet" );
  string name = "rank_" + std::to_string( mpiRank );
  dataNode.append_attribute( "name" ) = name.c_str();
  dataNode.append_attribute( "file" ) = filePath.c_str();
}

string VTKVTMWriter::buildSubSubBlockName( string const & blockName, string const & subSubBlockName )
{
  return(blockName + "_" + subSubBlockName);
}
}
}
=======
} // namespace vtk
} // namespace geosx
>>>>>>> 8bc506db
<|MERGE_RESOLUTION|>--- conflicted
+++ resolved
@@ -46,21 +46,6 @@
                                string const & dataSetName,
                                string const & filePath ) const
 {
-<<<<<<< HEAD
-  auto vtkMultiBlockNode = m_vtmFile.child( "VTKFile" ).child( "vtkMultiBlockDataSet" );
-  auto blockNode = vtkMultiBlockNode.append_child( "Block" );
-  blockNode.append_attribute( "name" ) = blockName.c_str();
-}
-
-bool VTKVTMWriter::hasSubBlock( string const & blockName, string const & subBlockName ) const
-{
-  bool hasChild = false;
-  auto vtkMultiBlockNode = m_vtmFile.child( "VTKFile" ).child( "vtkMultiBlockDataSet" ).find_child_by_attribute( "Block", "name", blockName.c_str() );
-  for( xmlWrapper::xmlNode childNode : vtkMultiBlockNode.children() )
-  {
-    string childName = childNode.attribute( "name" ).value();
-    if( childName == subBlockName )
-=======
   auto node = m_blockRoot;
   for( string const & blockName : blockPath )
   {
@@ -70,7 +55,6 @@
       node = n;
     }
     else
->>>>>>> 8bc506db
     {
       node = node.append_child( "Block" );
       node.append_attribute( "name" ) = blockName.c_str();
@@ -81,31 +65,5 @@
   node.append_attribute( "file" ) = filePath.c_str();
 }
 
-<<<<<<< HEAD
-void VTKVTMWriter::addSubSubBlock( string const & blockName, string const & subBlockName, string const & subSubBlockName ) const
-{
-  auto subBlockNode = m_vtmFile.child( "VTKFile" ).child( "vtkMultiBlockDataSet" ).find_child_by_attribute( "Block", "name", blockName.c_str() ).find_child_by_attribute( "Block", "name", subBlockName.c_str() );
-  auto subSubBlockNode = subBlockNode.append_child( "Block" );
-  subSubBlockNode.append_attribute( "name" ) = buildSubSubBlockName( blockName, subSubBlockName ).c_str();
-}
-
-void VTKVTMWriter::addDataToSubSubBlock( string const & blockName, string const & subBlockName, string const & subSubBlockName, string const & filePath, int mpiRank ) const
-{
-  auto subBlockNode = m_vtmFile.child( "VTKFile" ).child( "vtkMultiBlockDataSet" ).find_child_by_attribute( "Block", "name", blockName.c_str() ).find_child_by_attribute( "Block", "name", subBlockName.c_str() );
-  auto subSubBlockNode = subBlockNode.find_child_by_attribute( "Block", "name", buildSubSubBlockName( blockName, subSubBlockName ).c_str() );
-  auto dataNode = subSubBlockNode.append_child( "DataSet" );
-  string name = "rank_" + std::to_string( mpiRank );
-  dataNode.append_attribute( "name" ) = name.c_str();
-  dataNode.append_attribute( "file" ) = filePath.c_str();
-}
-
-string VTKVTMWriter::buildSubSubBlockName( string const & blockName, string const & subSubBlockName )
-{
-  return(blockName + "_" + subSubBlockName);
-}
-}
-}
-=======
 } // namespace vtk
-} // namespace geosx
->>>>>>> 8bc506db
+} // namespace geosx