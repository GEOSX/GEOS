--- conflicted
+++ resolved
@@ -5,7 +5,7 @@
      Outputs/BlueprintOutput.hpp
      Outputs/OutputBase.hpp
      Outputs/OutputManager.hpp
-     Outputs/OutputUtilities.hpp     
+     Outputs/OutputUtilities.hpp
      Outputs/PythonOutput.hpp
      Outputs/RestartOutput.hpp
      Outputs/SiloOutput.hpp
@@ -41,25 +41,16 @@
 set( dependencyList ${parallelDeps} mesh constitutive silo hdf5 )
 if( ENABLE_PYGEOSX )
   list( APPEND fileIO_headers
-<<<<<<< HEAD
-	python/PyHistoryCollectionType.hpp
-	python/PyHistoryOutputType.hpp )
+        python/PyHistoryCollectionType.hpp
+        python/PyHistoryOutputType.hpp
+        python/PyVTKOutputType.hpp
+	      )
   list( APPEND fileIO_sources
         python/PyHistoryCollection.cpp
-        python/PyHistoryOutput.cpp )
-  list( APPEND dependencyList Python3::Python pylvarray )
-=======
-        python/PyHistoryCollectionType.hpp 
-        python/PyHistoryOutputType.hpp 
-        python/PyVTKOutputType.hpp
-	      )
-  list( APPEND fileIO_sources 
-        python/PyHistoryCollection.cpp 
-        python/PyHistoryOutput.cpp 
+        python/PyHistoryOutput.cpp
         python/PyVTKOutput.cpp
         )
-  list( APPEND dependencyList Python3::Python pylvarray ) 
->>>>>>> 14e30d15
+  list( APPEND dependencyList Python3::Python pylvarray )
 endif()
 
 
