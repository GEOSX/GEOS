--- conflicted
+++ resolved
@@ -6,13 +6,7 @@
      Outputs/OutputUtilities.hpp
      Outputs/PythonOutput.hpp
      Outputs/RestartOutput.hpp
-<<<<<<< HEAD
      section/Section.hpp
-     Table/TableLayout.hpp
-     Table/TableFormatter.hpp
-     Table/TableData.hpp
-=======
->>>>>>> 1b250bb6
      Outputs/TimeHistoryOutput.hpp
      timeHistory/HDFFile.hpp
      timeHistory/HistoryCollectionBase.hpp
@@ -29,13 +23,7 @@
      Outputs/OutputUtilities.cpp
      Outputs/PythonOutput.cpp
      Outputs/RestartOutput.cpp
-<<<<<<< HEAD
      section/Section.cpp
-     Table/TableLayout.cpp
-     Table/TableFormatter.cpp
-     Table/TableData.cpp
-=======
->>>>>>> 1b250bb6
      Outputs/TimeHistoryOutput.cpp
      timeHistory/HDFFile.cpp
      timeHistory/HistoryCollectionBase.cpp
@@ -107,13 +95,6 @@
 
 target_include_directories( fileIO PUBLIC ${CMAKE_SOURCE_DIR}/coreComponents )
 
-<<<<<<< HEAD
-if( GEOS_ENABLE_TESTS )
-  add_subdirectory( Table/unitTests )
-  add_subdirectory( section/unitTests )
-endif()
-=======
 install( TARGETS fileIO LIBRARY DESTINATION ${CMAKE_INSTALL_PREFIX}/lib )
->>>>>>> 1b250bb6
 
 
