--- conflicted
+++ resolved
@@ -57,13 +57,6 @@
 blt_add_library( NAME       fieldSpecification
                  SOURCES    ${fieldSpecification_sources}
                  HEADERS    ${fieldSpecification_headers}
-<<<<<<< HEAD
-                 DEPENDS_ON ${dependencyList}
-                 OBJECT     ${GEOS_BUILD_OBJ_LIBS}
-               )
-
-target_include_directories( fieldSpecification PUBLIC ${CMAKE_SOURCE_DIR}/coreComponents )
-=======
                  DEPENDS_ON ${decoratedDependencies}
                  OBJECT     ${GEOS_BUILD_OBJ_LIBS}
                  SHARED     ${GEOS_BUILD_SHARED_LIBS}
@@ -71,5 +64,4 @@
 
 target_include_directories( fieldSpecification PUBLIC ${CMAKE_SOURCE_DIR}/coreComponents )
 
-install( TARGETS fieldSpecification LIBRARY DESTINATION ${CMAKE_INSTALL_PREFIX}/lib )
->>>>>>> fe987d81
+install( TARGETS fieldSpecification LIBRARY DESTINATION ${CMAKE_INSTALL_PREFIX}/lib )