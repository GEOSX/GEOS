--- conflicted
+++ resolved
@@ -671,13 +671,8 @@
                                                                    ArrayView< T const, NDIM, USD > const & fieldView ) const
 {
   integer const component = getComponent();
-<<<<<<< HEAD
   this->applyBoundaryConditionToSystem< FIELD_OP, POLICY >( targetSet, time, dataGroup, dofMap, dofRankOffset, diagonal, rhs,
                                                             [fieldView, component] GEOSX_HOST_DEVICE ( localIndex const a )
-=======
-  this->applyBoundaryConditionToSystem< FIELD_OP, POLICY >( targetSet, time, dataGroup, dofMap, dofRankOffset, matrix, rhs,
-                                                            [fieldView, component] GEOS_HOST_DEVICE ( localIndex const a )
->>>>>>> f12d9c93
   {
     real64 value = 0.0;
     FieldSpecificationEqual::readFieldValue( fieldView, a, component, value );
@@ -803,11 +798,7 @@
     }
 
     forAll< POLICY >( targetSet.size(),
-<<<<<<< HEAD
                       [targetSet, dof, dofMap, dofRankOffset, component, diagonal, rhsContribution, value, lambda] GEOSX_HOST_DEVICE ( localIndex const i )
-=======
-                      [targetSet, dof, dofMap, dofRankOffset, component, matrix, rhsContribution, value, lambda] GEOS_HOST_DEVICE ( localIndex const i )
->>>>>>> f12d9c93
     {
       localIndex const a = targetSet[ i ];
       dof[ i ] = dofMap[ a ] + component;
@@ -829,11 +820,7 @@
     real64 const value = m_scale * dt;
 
     forAll< POLICY >( targetSet.size(),
-<<<<<<< HEAD
                       [targetSet, dof, dofMap, dofRankOffset, component, diagonal, rhsContribution, results, value, lambda] GEOSX_HOST_DEVICE (
-=======
-                      [targetSet, dof, dofMap, dofRankOffset, component, matrix, rhsContribution, results, value, lambda] GEOS_HOST_DEVICE (
->>>>>>> f12d9c93
                         localIndex const i )
     {
       localIndex const a = targetSet[ i ];
