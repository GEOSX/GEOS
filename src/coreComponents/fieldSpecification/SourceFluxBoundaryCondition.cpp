--- conflicted
+++ resolved
@@ -31,24 +31,10 @@
     setInputFlag( InputFlags::FALSE );
   setFieldName( catalogName() );
 
-<<<<<<< HEAD
   appendLogLevelDescription( "logLevel >= 1 and first newton iteration", "Print the log message issued by the solver if the boundary condition is called" );
   appendLogLevelDescription( "logLevel >= 1 and regions with no dof", "Warnings about non-simulated region intersecting, that can cancel sourceFlux effects" );
   appendLogLevelDescription( "logLevel >= 1 and first nonlinear iteration", "Information abonout the Dirichlet pressure, temperature boundary conditions" );
   appendLogLevelDescription( "logLevel >= 1 and first nonlinear iteration and this is a thermal simulation", "Information on single phase thermal simulation" );
-=======
-  getWrapper< string >( FieldSpecificationBase::viewKeyStruct::functionNameString() ).
-    setDescription( GEOS_FMT( "Name of a function that specifies the variation of the production rate variations of this {}."
-                              "Multiplied by {}. If no function is provided, a constant value of 1 is used."
-                              "The producted fluid rate unit is in kg by default, or in mole if the flow solver has a {} of 0.",
-                              catalogName(),
-                              FieldSpecificationBase::viewKeyStruct::scaleString(),
-                              CompositionalMultiphaseBase::viewKeyStruct::useMassFlagString() ) );
-
-  getWrapper< real64 >( FieldSpecificationBase::viewKeyStruct::scaleString() ).
-    setDescription( GEOS_FMT( "Multiplier of the {0} value. If no {0} is provided, this value is used directly.",
-                              FieldSpecificationBase::viewKeyStruct::functionNameString() ) );
->>>>>>> 3bf12d21
 }
 
 REGISTER_CATALOG_ENTRY( FieldSpecificationBase, SourceFluxBoundaryCondition, string const &, Group * const )
