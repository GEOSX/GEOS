--- conflicted
+++ resolved
@@ -181,20 +181,11 @@
     // ideally we would just stop the simulation, but the SurfaceGenerator relies on this behavior
     for( auto const & mapEntry : isTargetSetEmpty )
     {
-<<<<<<< HEAD
       GEOSX_LOG_RANK_0_IF( ( mapEntry.second == 1 ), // target set is empty
-                           GEOSX_FMT( "\nWarning!"
-                                      "\n{}: this FieldSpecification targets (an) empty set(s)"
-                                      "\nIf the simulation does not involve the SurfaceGenerator, check the content of the set `{}` in `{}`. \n",
-                                      fs.getName(), mapEntry.first, fs.getObjectPath() ) );
-=======
-      GEOS_LOG_RANK_0_IF( mapEntry.second == 1, // target set is empty
-                          GEOS_FMT( "\nWarning!"
+                         GEOSX_FMT( "\nWarning!"
                                     "\n{}: this FieldSpecification targets (an) empty set(s)"
                                     "\nIf the simulation does not involve the SurfaceGenerator, check the content of the set `{}` in `{}`. \n",
-                                    fs.getName(), mapEntry.first,
-                                    fs.getObjectPath(), fs.getObjectPath(), fs.getObjectPath(), fs.getObjectPath() ) );
->>>>>>> 478ff4e8
+                                    fs.getName(), mapEntry.first, fs.getObjectPath() ) );
     }
 
     if( isFieldNameFound == 0 )
@@ -202,15 +193,9 @@
       char const fieldNameNotFoundMessage[] =
         "\n{}: there is no {} named `{}` under the {} `{}`, check the XML input\n";
       string const errorMsg =
-<<<<<<< HEAD
         GEOSX_FMT( fieldNameNotFoundMessage,
                    fs.getName(), FieldSpecificationBase::viewKeyStruct::fieldNameString(), fs.getFieldName(),
                    FieldSpecificationBase::viewKeyStruct::objectPathString(), fs.getObjectPath() );
-=======
-        GEOS_FMT( fieldNameNotFoundMessage,
-                  fs.getName(), FieldSpecificationBase::viewKeyStruct::fieldNameString(), fs.getFieldName(),
-                  FieldSpecificationBase::viewKeyStruct::objectPathString(), fs.getObjectPath(), fs.getFieldName() );
->>>>>>> 478ff4e8
       if( areAllSetsEmpty )
       {
         GEOS_LOG_RANK_0( errorMsg );
