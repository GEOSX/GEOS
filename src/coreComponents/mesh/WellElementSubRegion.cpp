--- conflicted
+++ resolved
@@ -249,7 +249,7 @@
           erMatched  = er;
           esrMatched = esr;
           eiMatched  = eiLocal;
-          giMatched = eiGlobal;
+          giMatched  = eiGlobal;
           matched    = true;
           break;
         }
@@ -282,6 +282,7 @@
  * @param[in] targetRegionIndex the target region index for the reservoir element
  * @param[in] targetSubRegionIndex the target subregion index for the reservoir element
  * @param[inout] eiMatched the element index of the reservoir element that contains "location", if any
+ * @param[inout] giMatched the element global index of the reservoir element that contains "location", if any
  */
 template< typename SUBREGION_TYPE >
 bool visitNeighborElements( MeshLevel const & mesh,
@@ -290,7 +291,8 @@
                             SortedArray< globalIndex > & elements,
                             localIndex const & targetRegionIndex,
                             localIndex const & targetSubRegionIndex,
-                            localIndex & eiMatched )
+                            localIndex & eiMatched,
+                            globalIndex & giMatched )
 {
   ElementRegionManager const & elemManager = mesh.getElemManager();
   NodeManager const & nodeManager = mesh.getNodeManager();
@@ -318,7 +320,7 @@
   // that contains only the nodes that have already been visited
   // the newly added nodes will be added to "nodes"
   SortedArray< localIndex > currNodes = nodes;
-
+  giMatched = -1;
   // for all the nodes already visited
   for( localIndex currNode : currNodes )
   {
@@ -352,7 +354,8 @@
         if( isPointInsideElement( subRegion, referencePosition, eiLocal, facesToNodes, elemCenter, location ) )
         {
           eiMatched = eiLocal;
-          matched = true;
+          giMatched = eiGlobal;
+          matched   = true;
           break;
         }
         // otherwise add the nodes of this element to the set of new nodes to visit
@@ -518,13 +521,15 @@
  * @param[in] targetRegionIndex the target region index for the reservoir element
  * @param[inout] esrMatched the subregion index of the reservoir element that contains "location", if any
  * @param[inout] eiMatched the element index of the reservoir element that contains "location", if any
+ * @param[inout] giMatched the element global index of the reservoir element that contains "location", if any
  */
 bool searchLocalElements( MeshLevel const & mesh,
                           real64 const (&location)[3],
                           localIndex const & searchDepth,
                           localIndex const & targetRegionIndex,
                           localIndex & esrMatched,
-                          localIndex & eiMatched )
+                          localIndex & eiMatched,
+                          globalIndex & giMatched )
 {
   ElementRegionBase const & region = mesh.getElemManager().getRegion< ElementRegionBase >( targetRegionIndex );
 
@@ -572,7 +577,7 @@
         // if not, enlarge the set "nodes"
 
         resElemFound =
-          visitNeighborElements< TYPEOFREF( subRegion ) >( mesh, location, nodes, elements, targetRegionIndex, esr, eiMatched );
+          visitNeighborElements< TYPEOFREF( subRegion ) >( mesh, location, nodes, elements, targetRegionIndex, esr, eiMatched, giMatched );
 
         if( resElemFound || nNodes == nodes.size())
         {
@@ -1038,7 +1043,6 @@
 
     localIndex erStart = -1, erEnd = -1;
 
-<<<<<<< HEAD
     localIndex const targetRegionIndex = elemManager.getRegions().getIndex( perfTargetTegionGlobal[iperfGlobal] );
     if( targetRegionIndex >= 0 )
     {
@@ -1050,12 +1054,6 @@
       erStart = 0;
       erEnd = elemManager.numRegions();
     }
-=======
-    localIndex erInit     = -1;
-    localIndex esrInit    = -1;
-    localIndex eiInit     = -1;
-    globalIndex giMatched  = -1;
->>>>>>> d19bdd72
 
     // for each perforation, we have to find the reservoir element that contains the perforation
     for( localIndex er = erStart; er < erEnd; er++ )
@@ -1063,7 +1061,8 @@
       // search for the reservoir element that contains the well element
       localIndex esrMatched = -1;
       localIndex eiMatched  = -1;
-      bool resElemFound = searchLocalElements( mesh, location, m_searchDepth, er, esrMatched, eiMatched );
+      globalIndex giMatched  = -1;
+      bool resElemFound = searchLocalElements( mesh, location, m_searchDepth, er, esrMatched, eiMatched, giMatched );
 
       // if the element was found
       if( resElemFound )
@@ -1072,8 +1071,8 @@
         m_perforationData.getMeshElements().m_toElementRegion[iperfLocal] = er;
         m_perforationData.getMeshElements().m_toElementSubRegion[iperfLocal] = esrMatched;
         m_perforationData.getMeshElements().m_toElementIndex[iperfLocal] = eiMatched;
-
-<<<<<<< HEAD
+        m_perforationData.getReservoirElementGlobalIndex()[iperfLocal] = giMatched;
+
         // construct the local wellTransmissibility and location maps
         m_perforationData.getWellTransmissibility()[iperfLocal] = perfWellTransmissibilityGlobal[iperfGlobal];
         m_perforationData.getWellSkinFactor()[iperfLocal] = perfWellSkinFactorGlobal[iperfGlobal];
@@ -1084,30 +1083,6 @@
 
         break;
       }
-=======
-    // Step 2: then, search for the reservoir element that contains the well element
-    //         to do that, we loop over the reservoir elements that are in the neighborhood of (erInit,esrInit,eiInit)
-    bool resElemFound = searchLocalElements( mesh, location, m_searchDepth,
-                                             erInit, esrInit, eiInit,
-                                             erMatched, esrMatched, eiMatched, giMatched );
-
-    // if the element was found
-    if( resElemFound )
-    {
-      // set the indices for the matched reservoir element
-      m_perforationData.getMeshElements().m_toElementRegion[iperfLocal] = erMatched;
-      m_perforationData.getMeshElements().m_toElementSubRegion[iperfLocal] = esrMatched;
-      m_perforationData.getMeshElements().m_toElementIndex[iperfLocal] = eiMatched;
-      m_perforationData.getReservoirElementGlobalIndex()[iperfLocal] = giMatched;
-
-      // construct the local wellTransmissibility and location maps
-      m_perforationData.getWellTransmissibility()[iperfLocal] = perfWellTransmissibilityGlobal[iperfGlobal];
-      m_perforationData.getWellSkinFactor()[iperfLocal] = perfWellSkinFactorGlobal[iperfGlobal];
-      LvArray::tensorOps::copy< 3 >( perfLocation[iperfLocal], location );
-
-      // increment the local to global map
-      m_perforationData.localToGlobalMap()[iperfLocal++] = iperfGlobal;
->>>>>>> d19bdd72
     }
   }
 
