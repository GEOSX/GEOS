/*
 * ------------------------------------------------------------------------------------------------------------
 * SPDX-License-Identifier: LGPL-2.1-only
 *
 * Copyright (c) 2016-2024 Lawrence Livermore National Security LLC
 * Copyright (c) 2018-2024 Total, S.A
 * Copyright (c) 2018-2024 The Board of Trustees of the Leland Stanford Junior University
 * Copyright (c) 2023-2024 Chevron
 * Copyright (c) 2019-     GEOS/GEOSX Contributors
 * All rights reserved
 *
 * See top level LICENSE, COPYRIGHT, CONTRIBUTORS, NOTICE, and ACKNOWLEDGEMENTS files for details.
 * ------------------------------------------------------------------------------------------------------------
 */

#include "WellElementSubRegion.hpp"

#include "mesh/MeshLevel.hpp"
#include "mesh/NodeManager.hpp"
#include "mesh/MeshForLoopInterface.hpp"
#include "common/MpiWrapper.hpp"
#include "LvArray/src/output.hpp"


namespace geos
{

WellElementSubRegion::WellElementSubRegion( string const & name, Group * const parent ):
  ElementSubRegionBase( name, parent ),
  m_wellControlsName( "" ),
  m_toNodesRelation(),
  m_topWellElementIndex( -1 ),
  m_perforationData( groupKeyStruct::perforationDataString(), this ),
  m_topRank( -1 ),
  m_searchDepth( 10 )
{
  m_elementType = ElementType::Line;

  registerWrapper( viewKeyStruct::wellControlsString(), &m_wellControlsName ).
    setRTTypeName( rtTypes::CustomTypes::groupNameRef );

  registerWrapper( viewKeyStruct::wellNodeListString(), &m_toNodesRelation );
  registerWrapper( viewKeyStruct::nextWellElementIndexString(), &m_nextWellElementIndex );
  registerWrapper( viewKeyStruct::nextWellElementIndexGlobalString(), &m_nextWellElementIndexGlobal );
  registerWrapper( viewKeyStruct::topWellElementIndexString(), &m_topWellElementIndex );
  registerWrapper( viewKeyStruct::topRankString(), &m_topRank );
  registerWrapper( viewKeyStruct::radiusString(), &m_radius );

  registerGroup( groupKeyStruct::perforationDataString(), &m_perforationData );

  excludeWrappersFromPacking( { viewKeyStruct::nodeListString() } );

  m_numNodesPerElement = 2;
  m_numFacesPerElement = 0;
  m_toNodesRelation.resizeDimension< 1 >( this->numNodesPerElement() );
}

void WellElementSubRegion::setupRelatedObjectsInRelations( MeshLevel const & mesh )
{
  m_toNodesRelation.setRelatedObject( mesh.getNodeManager() );
}

namespace
{

/**
 * @brief Now that the well elements are assigned, collect the nodes and tag the boundary nodes between ranks
          The function WellElementSubRegion::AssignUnownedElements must have been called before this function
 * @param[in] lineBlock the LineBlockABC containing the global well topology
 * @param[in] localElems set of local well elems. At this point all the well elems have been assigned
 * @param[out] localNodes set of local well nodes (includes boundary nodes)
 * @param[out] boundaryNodes set of local well nodes that are at the boundary between this rank
               and another rank
 */
void collectLocalAndBoundaryNodes( LineBlockABC const & lineBlock,
                                   SortedArray< globalIndex >      const & localElems,
                                   SortedArray< globalIndex > & localNodes,
                                   SortedArray< globalIndex > & boundaryNodes )
{
  // get the well connectivity
  arrayView1d< globalIndex const >                      const & nextElemIdGlobal  = lineBlock.getNextElemIndex();
  arrayView1d< arrayView1d< globalIndex const > const > const & prevElemIdsGlobal = lineBlock.getPrevElemIndices();
  arrayView2d< globalIndex const >                      const & elemToNodesGlobal = lineBlock.getElemToNodesMap();

  // loop over the local elements and collect the local and boundary nodes
  for( globalIndex currGlobal : localElems )
  {

    // if the element is local, its two nodes are also local
    globalIndex const inodeTopGlobal    = elemToNodesGlobal[currGlobal][LineBlockABC::NodeLocation::TOP];
    globalIndex const inodeBottomGlobal = elemToNodesGlobal[currGlobal][LineBlockABC::NodeLocation::BOTTOM];
    localNodes.insert( inodeTopGlobal );
    localNodes.insert( inodeBottomGlobal );

    localIndex const nextGlobal =
      LvArray::integerConversion< localIndex >( nextElemIdGlobal[ LvArray::integerConversion< localIndex >( currGlobal ) ] );

    // if the next well elem is not local, add the node in between curr and next to boundaryNodes
    if( nextGlobal >= 0 && !localElems.contains( nextGlobal ))
    {
      boundaryNodes.insert( inodeTopGlobal );
    }

    // if the prev well elem is not local, add the node in between curr and prev to boundaryNodes (relevant for
    // branches)
    for( localIndex iwelem = 0; iwelem < prevElemIdsGlobal[currGlobal].size(); ++iwelem )
    {
      globalIndex const prevGlobal = prevElemIdsGlobal[currGlobal][iwelem];
      if( prevGlobal >= 0 && !localElems.contains( prevGlobal ))
      {
        boundaryNodes.insert( inodeBottomGlobal );
      }
    }
  }
}

/**
 * @brief Collect the nodes of reservoir element ei
 * @param[in] subRegion the subRegion of reservoir element ei
 * @param[in] ei the index of the reservoir element
 * @param[inout] nodes the nodes that have already been visited
 */
void collectElementNodes( CellElementSubRegion const & subRegion,
                          localIndex ei,
                          SortedArray< localIndex > & nodes )
{
  // get all the nodes belonging to this element
  for( localIndex a = 0; a < subRegion.numNodesPerElement(); ++a )
  {
    localIndex const inode = subRegion.nodeList( ei, a );

    // if not already visited, store the newly found node
    if( !nodes.contains( inode ))
    {
      nodes.insert( inode );
    }
  }
}

/**
 * @brief Search the reservoir elements that can be accessed from the set "nodes".
          Stop if a reservoir element containing the perforation is found.
          If not, enlarge the set "nodes"
 * @param[in] meshLevel the mesh object (single level only)
 * @param[in] location the location of that we are trying to match with a reservoir element
 * @param[inout] nodes the nodes that have already been visited
 * @param[inout] elements the reservoir elements that have already been visited
 * @param[inout] erMatched the region index of the reservoir element that contains "location", if any
 * @param[inout] esrMatched the subregion index of the reservoir element that contains "location", if any
 * @param[inout] eiMatched the element index of the reservoir element that contains "location", if any
 * @param[inout] giMatched the element global index of the reservoir element that contains "location", if any
 */
bool visitNeighborElements( MeshLevel const & mesh,
                            real64 const (&location)[3],
                            SortedArray< localIndex > & nodes,
                            SortedArray< globalIndex > & elements,
                            localIndex & erMatched,
                            localIndex & esrMatched,
                            localIndex & eiMatched,
                            globalIndex & giMatched )
{
  ElementRegionManager const & elemManager = mesh.getElemManager();
  NodeManager const & nodeManager = mesh.getNodeManager();
  FaceManager const & faceManager = mesh.getFaceManager();

  ArrayOfArraysView< localIndex const > const & toElementRegionList    = nodeManager.elementRegionList();
  ArrayOfArraysView< localIndex const > const & toElementSubRegionList = nodeManager.elementSubRegionList();
  ArrayOfArraysView< localIndex const > const & toElementList          = nodeManager.elementList();
<<<<<<< HEAD
  arrayView1d< globalIndex const > localToGlobalIndex = nodeManager.localToGlobalMap();

=======
>>>>>>> 890c5e75
  arrayView2d< real64 const, nodes::REFERENCE_POSITION_USD > const referencePosition =
    nodeManager.referencePosition().toViewConst();

  ArrayOfArraysView< localIndex const > const facesToNodes = faceManager.nodeList().toViewConst();

  bool matched = false;

  // In this function, we loop over all the nodes that we have collected so far.
  // For each node, we grab all the reservoir elements that contain the node
  //     For reservoir element that has not been visited yet, we check if it contains "location"
  //           If the reservoir element contains "location" we can stop the search
  //           If the reservoir element does not contain "location", we collect its nodes

  // we will enlarge the set of nodes in the loop below
  // to do this we have to create a new set, "currNodes"
  // that contains only the nodes that have already been visited
  // the newly added nodes will be added to "nodes"
  SortedArray< localIndex > currNodes = nodes;
  giMatched = -1;
  // for all the nodes already visited
  for( localIndex currNode : currNodes )
  {
    // collect the elements that have not been visited yet
    for( localIndex b=0; b<toElementRegionList.sizeOfArray( currNode ); ++b )
    {
      localIndex const er      = toElementRegionList[currNode][b];
      localIndex const esr     = toElementSubRegionList[currNode][b];
      localIndex const eiLocal = toElementList[currNode][b];
<<<<<<< HEAD
      globalIndex const gIndex = localToGlobalIndex[eiLocal];
=======
>>>>>>> 890c5e75
      CellElementRegion const & region = elemManager.getRegion< CellElementRegion >( er );
      CellElementSubRegion const & subRegion = region.getSubRegion< CellElementSubRegion >( esr );
      arrayView2d< localIndex const > const elemsToFaces = subRegion.faceList();
      arrayView2d< real64 const > const elemCenters = subRegion.getElementCenter();

      globalIndex const eiGlobal = subRegion.localToGlobalMap()[eiLocal];

      // if this element has not been visited yet, save it
      if( !elements.contains( eiGlobal ))
      {
        elements.insert( eiGlobal );

        real64 const elemCenter[3] = { elemCenters[eiLocal][0],
                                       elemCenters[eiLocal][1],
                                       elemCenters[eiLocal][2] };

        // perform the test to see if the point is in this reservoir element
        // if the point is in the resevoir element, save the indices and stop the search
        if( computationalGeometry::isPointInsidePolyhedron( referencePosition,
                                                            elemsToFaces[eiLocal],
                                                            facesToNodes,
                                                            elemCenter,
                                                            location ) )
        {
          erMatched  = er;
          esrMatched = esr;
          eiMatched  = eiLocal;
<<<<<<< HEAD
          giMatched = gIndex;
=======
          giMatched = eiGlobal;
>>>>>>> 890c5e75
          matched    = true;
          break;
        }
        // otherwise add the nodes of this element to the set of new nodes to visit
        else
        {
          collectElementNodes( subRegion, eiLocal, nodes );
        }
      }
    }

    if( matched )
    {
      break;
    }
  }

  // if not matched, insert the new nodes
  return matched;
}

/**
 * @brief Search for the reservoir element that is the *closest* from the center of well element.
          Note that this reservoir element does not necessarily contain the center of the well element.
          This "init" reservoir element will be used in SearchLocalElements to find the reservoir element that
          contains the well element.
 * @param[in] meshLevel the mesh object (single level only)
 * @param[in] location the location of that we are trying to match with a reservoir element
 * @param[inout] erInit the region index of the reservoir element from which we start the search
 * @param[inout] esrInit the subregion index of the reservoir element from which we start the search
 * @param[inout] eiInit the element index of the reservoir element from which we start the search
 */
void initializeLocalSearch( MeshLevel const & mesh,
                            real64 const (&location)[3],
                            localIndex & erInit,
                            localIndex & esrInit,
                            localIndex & eiInit )
{
  ElementRegionManager::ElementViewAccessor< arrayView2d< real64 const > >
  resElemCenter = mesh.getElemManager().constructViewAccessor< array2d< real64 >,
                                                               arrayView2d< real64 const > >( ElementSubRegionBase::viewKeyStruct::elementCenterString() );
  // to initialize the local search for the reservoir element that contains "location",
  // we find the reservoir element that minimizes the distance from "location" to the reservoir element center
  auto ret = minLocOverElemsInMesh( mesh, [&] ( localIndex const er,
                                                localIndex const esr,
                                                localIndex const ei )
  {
    real64 v[3] = { location[0], location[1], location[2] };
    LvArray::tensorOps::subtract< 3 >( v, resElemCenter[er][esr][ei] );
    return LvArray::tensorOps::l2Norm< 3 >( v );
  } );

  // save the region, subregion and index of the reservoir element
  // note that this reservoir element does not necessarily contains "location"
  erInit  = std::get< 0 >( ret.second );
  esrInit = std::get< 1 >( ret.second );
  eiInit  = std::get< 2 >( ret.second );

}

/**
 * @brief Search for the reservoir element that contains the well element.
          To do that, loop over the reservoir elements that are in the neighborhood of (erInit,esrInit,eiInit)
 * @param[in] meshLevel the mesh object (single level only)
 * @param[in] location the location of that we are trying to match with a reservoir element
 * @param[in] erInit the region index of the reservoir element from which we start the search
 * @param[in] esrInit the subregion index of the reservoir element from which we start the search
 * @param[in] eiInit the element index of the reservoir element from which we start the search
 * @param[inout] erMatched the region index of the reservoir element that contains "location", if any
 * @param[inout] esrMatched the subregion index of the reservoir element that contains "location", if any
 * @param[inout] eiMatched the element index of the reservoir element that contains "location", if any
 * @param[inout] giMatched the element global index of the reservoir element that contains "location", if any
 */
bool searchLocalElements( MeshLevel const & mesh,
                          real64 const (&location)[3],
                          localIndex const & searchDepth,
                          localIndex const & erInit,
                          localIndex const & esrInit,
                          localIndex const & eiInit,
                          localIndex & erMatched,
                          localIndex & esrMatched,
                          localIndex & eiMatched,
                          globalIndex & giMatched )
{
  // search locally, starting from the location of the previous perforation
  // the assumption here is that perforations have been entered in order of depth
  bool resElemFound = false;

  CellElementRegion const & region = mesh.getElemManager().getRegion< CellElementRegion >( erInit );
  CellElementSubRegion const & subRegion = region.getSubRegion< CellElementSubRegion >( esrInit );

  SortedArray< localIndex >  nodes;
  SortedArray< globalIndex > elements;

  // here is how the search is done:
  //   1 - We check if "location" is within the "init" reservoir element defined by (erInit,esrMatched,eiMatched)
  //   2 - If yes, stop
  //     - If not, a) collect the nodes of the reservoir element defined by (erInit,esrMatched,eiMatched)
  //               b) use these nodes to grab the neighbors of (erInit,esrMatched,eiMatched)
  //               c) check if "location" is within the neighbors. If not, grab the neighbors of the neighbors, and so
  // on...

  // collect the nodes of the current element
  // they will be used to access the neighbors and check if they contain the perforation
  collectElementNodes( subRegion, eiInit, nodes );
  // if no match is found, enlarge the neighborhood m_searchDepth'th times
  for( localIndex d = 0; d < searchDepth; ++d )
  {
    localIndex nNodes = nodes.size();

    // search the reservoir elements that can be accessed from the set "nodes"
    // stop if a reservoir element containing the perforation is found
    // if not, enlarge the set "nodes"
    resElemFound = visitNeighborElements( mesh, location, nodes, elements,
                                          erMatched, esrMatched, eiMatched, giMatched );
    if( resElemFound || nNodes == nodes.size())
    {
      break;
    }
  }
  return resElemFound;
}

}

void WellElementSubRegion::generate( MeshLevel & mesh,
                                     LineBlockABC const & lineBlock,
                                     arrayView1d< integer > & elemStatusGlobal,
                                     globalIndex nodeOffsetGlobal,
                                     globalIndex elemOffsetGlobal )
{

  map< integer, SortedArray< globalIndex > > elemSetsByStatus;

  // convert elemStatus list into sets of indices
  for( localIndex iwelemGlobal = 0; iwelemGlobal < elemStatusGlobal.size(); ++iwelemGlobal )
  {
    elemSetsByStatus[elemStatusGlobal[iwelemGlobal]].insert( iwelemGlobal );
  }

  // initialize the sets using the classification of well elems
  // localElems will be enlarged once boundary elements ownership is determined
  SortedArray< globalIndex > & localElems   = elemSetsByStatus[WellElemStatus::LOCAL];
  SortedArray< globalIndex > & sharedElems  = elemSetsByStatus[WellElemStatus::SHARED];
  SortedArray< globalIndex > & unownedElems = elemSetsByStatus[WellElemStatus::UNOWNED];

  // here we make sure that there are no shared elements
  // this is enforced in the LineBlockABC that currently merges two perforations
  // if they belong to the same well element. This is a temporary solution.
  // TODO: split the well elements that contain multiple perforations, so that no element is shared
  GEOS_THROW_IF( sharedElems.size() > 0,
                 "Well " << lineBlock.getDataContext() << " contains shared well elements",
                 InputError );

  // In Steps 1 and 2 we determine the local objects on this rank (elems and nodes)
  // Once this is done, in Steps 3, 4, and 5, we update the nodeManager and wellElementSubRegion (size, maps)


  // 1) First assign the unowned elements to a rank
  // this is done in two steps

  // 1.a) First assign unowned elements in the reservoir based on location
  //      ie., if the center of the well element falls in the domain owned by rank k
  //      then the well element is assigned to rank k
  assignUnownedElementsInReservoir( mesh,
                                    lineBlock,
                                    unownedElems,
                                    localElems,
                                    elemStatusGlobal );
  // 1.b) Then we check that all the well elements have been assigned (and assigned once)
  //      This is needed because if the center of the well element falls on the boundary of
  //      a reservoir element, the assignment algorithm of 1.a) can assign the same well element
  //      to two ranks, or to no rank at all (which will break the solver).
  //      In this function we also check that the resulting well partitioning is valid, that is,
  //      we make sure that if two ranks are neighbors in the well, that are also neighbors in the
  //      reservoir mesh
  checkPartitioningValidity( lineBlock,
                             localElems,
                             elemStatusGlobal );

  SortedArray< globalIndex > localNodes;
  SortedArray< globalIndex > boundaryNodes;

  // 2) collect the local nodes and tag the boundary nodes using element info
  // now that all the elements have been assigned, we collected the local nodes
  // and tag the boundary nodes (i.e., the nodes in contact with both local and remote elems)
  collectLocalAndBoundaryNodes( lineBlock,
                                localElems,
                                localNodes,
                                boundaryNodes );

  // 3) size update in the nodeManager
  // this is necessary to later use the node matching procedure
  // to place ghosts in DomainPartition::SetupCommunications
  updateNodeManagerSize( mesh,
                         lineBlock,
                         localNodes,
                         boundaryNodes,
                         nodeOffsetGlobal );

  // 4) resize the well element subregion
  // and construct local to global, global to local, maps, etc
  constructSubRegionLocalElementMaps( mesh,
                                      lineBlock,
                                      localElems,
                                      nodeOffsetGlobal,
                                      elemOffsetGlobal );

  // 5) node-to-elem map update in the nodeManager
  // This map will be used by MeshLevel::GenerateAdjacencyLists
  // this assumes that the elemToNodes maps has been filled at Step 5)
  updateNodeManagerNodeToElementMap( mesh );

  // Store local to global index mapping
  integer n_localElems = localElems.size();
  m_globalWellElementIndex.resize( n_localElems );
  for( integer i=0; i<n_localElems; i++ )
  {
    m_globalWellElementIndex[i] = localElems[i];
  }

}


void WellElementSubRegion::assignUnownedElementsInReservoir( MeshLevel & mesh,
                                                             LineBlockABC const & lineBlock,
                                                             SortedArray< globalIndex >      const & unownedElems,
                                                             SortedArray< globalIndex > & localElems,
                                                             arrayView1d< integer > & elemStatusGlobal ) const
{
  // get the well and reservoir element coordinates
  arrayView2d< real64 const > const & wellElemCoordsGlobal = lineBlock.getElemCoords();

  // assign the well elements based on location wrt the reservoir elements
  // if the center of the well element falls in the domain owned by rank k
  // then the well element is assigned to rank k
  for( globalIndex currGlobal : unownedElems )
  {
    real64 const location[3] = { wellElemCoordsGlobal[currGlobal][0],
                                 wellElemCoordsGlobal[currGlobal][1],
                                 wellElemCoordsGlobal[currGlobal][2] };

    // this will contain the indices of the reservoir element
    // in which the center of the well element is located
    localIndex erMatched  = -1;
    localIndex esrMatched = -1;
    localIndex eiMatched  = -1;

    // this will contain the indices of the reservoir element
    // from which we are going to start the search
    localIndex erInit     = -1;
    localIndex esrInit    = -1;
    localIndex eiInit     = -1;
    globalIndex giMatched   = -1;

    // Step 1: first, we search for the reservoir element that is the *closest* from the center of well element
    //         note that this reservoir element does not necessarily contain the center of the well element
    //         this "init" reservoir element will be used in SearchLocalElements to find the reservoir element that
    //         contains the well element
    initializeLocalSearch( mesh, location,
                           erInit, esrInit, eiInit );

    // Step 2: then, search for the reservoir element that contains the well element
    //         to do that, we loop over the reservoir elements that are in the neighborhood of (erInit,esrInit,eiInit)
    bool resElemFound = searchLocalElements( mesh, location, m_searchDepth,
                                             erInit, esrInit, eiInit,
                                             erMatched, esrMatched, eiMatched, giMatched );

    // if the element was found
    if( resElemFound )
    {
      // the well element is in the reservoir element (erMatched,esrMatched,eiMatched), so tag it as local
      localElems.insert( currGlobal );
      elemStatusGlobal[currGlobal] = WellElemStatus::LOCAL;
    }
  }
}


void WellElementSubRegion::checkPartitioningValidity( LineBlockABC const & lineBlock,
                                                      SortedArray< globalIndex > & localElems,
                                                      arrayView1d< integer > & elemStatusGlobal ) const
{
  arrayView1d< arrayView1d< globalIndex const > const > const & prevElemIdsGlobal = lineBlock.getPrevElemIndices();

  // we are going to make sure that the partitioning is good,
  // well element per well element, starting from the bottom of the well
  for( globalIndex iwelemGlobal = lineBlock.numElements()-1; iwelemGlobal >= 0; --iwelemGlobal )
  {

    // communicate the status of this element
    array1d< integer > thisElemStatusGlobal;
    MpiWrapper::allGather( elemStatusGlobal[iwelemGlobal],
                           thisElemStatusGlobal );
    // group the ranks by well element status
    map< integer, SortedArray< globalIndex > > rankSetsByStatus;
    for( globalIndex irank = 0; irank < thisElemStatusGlobal.size(); ++irank )
    {
      rankSetsByStatus[thisElemStatusGlobal[irank]].insert( irank );
    }
    globalIndex const numLocalRanks = rankSetsByStatus[WellElemStatus::LOCAL].size();

    // in this case, this element has not been assigned
    //    => we assign it to the rank that owns
    //       the well element below iwelemGlobal (prevGlobal, already assigned and checked)
    if( numLocalRanks == 0 )
    {
      globalIndex const numBranches = prevElemIdsGlobal[iwelemGlobal].size();
      globalIndex const prevGlobal  = prevElemIdsGlobal[iwelemGlobal][numBranches-1];

      GEOS_THROW_IF( prevGlobal <= iwelemGlobal || prevGlobal < 0,
                     "The structure of well " << lineBlock.getDataContext() << " is invalid. " <<
                     " The main reason for this error is that there may be no perforation" <<
                     " in the bottom well element of the well, which is required to have" <<
                     " a well-posed problem.",
                     InputError );

      if( elemStatusGlobal[prevGlobal] == WellElemStatus::LOCAL )
      {
        localElems.insert( iwelemGlobal );
        elemStatusGlobal[iwelemGlobal] = WellElemStatus::LOCAL;
      }
      else
      {
        elemStatusGlobal[iwelemGlobal] = WellElemStatus::REMOTE;
      }
    }
    // in this case, everything is fine,
    // we just update the elemStatusGlobal array for all ranks
    else if( numLocalRanks == 1 )
    {

      for( globalIndex iownerRank : rankSetsByStatus[WellElemStatus::LOCAL] )
      {
        if( MpiWrapper::commRank( MPI_COMM_GEOS ) != iownerRank )
        {
          elemStatusGlobal[iwelemGlobal] = WellElemStatus::REMOTE;
        }
      }

    }
    // in this case, this element has been assigned to more than rank
    //    => the smallest rank keeps it
    else // (numLocalRanks > 1)
    {

      localIndex rankCount = 0;
      for( globalIndex iownerRank : rankSetsByStatus[WellElemStatus::LOCAL] )
      {
        if( rankCount == 0 )
        {
          // update the elemStatusGlobal array for all ranks
          if( MpiWrapper::commRank( MPI_COMM_GEOS ) != iownerRank )
          {
            elemStatusGlobal[iwelemGlobal] = WellElemStatus::REMOTE;
          }
        }
        else // (rankCount > 0)
        {
          // remove the duplicate elements
          if( MpiWrapper::commRank( MPI_COMM_GEOS ) == iownerRank )
          {
            localElems.remove( iwelemGlobal );
          }
        }
        rankCount++;
      }

    }

    // TODO: check neighbor rank
  }
}

void WellElementSubRegion::updateNodeManagerSize( MeshLevel & mesh,
                                                  LineBlockABC const & lineBlock,
                                                  SortedArray< globalIndex >      const & localNodes,
                                                  SortedArray< globalIndex >      const & boundaryNodes,
                                                  globalIndex nodeOffsetGlobal )
{

  // get the node manager to compute the total number of mesh nodes
  NodeManager & nodeManager    = mesh.getNodeManager();
  localIndex const numWellNodesLocal = localNodes.size();
  localIndex const oldNumNodesLocal  = nodeManager.size();

  // resize nodeManager to account for the new well nodes and update the properties
  nodeManager.resize( oldNumNodesLocal + numWellNodesLocal );

  arrayView1d< integer > const & isDomainBoundary = nodeManager.getDomainBoundaryIndicator();

  arrayView1d< globalIndex > const & nodeLocalToGlobal = nodeManager.localToGlobalMap();

  arrayView2d< real64 const > const & nodeCoordsGlobal = lineBlock.getNodeCoords();

  // local *well* index
  localIndex iwellNodeLocal = 0;
  // loop over global *well* indices

  arrayView2d< real64, nodes::REFERENCE_POSITION_USD > const & X = nodeManager.referencePosition();
  for( globalIndex iwellNodeGlobal : localNodes )
  {
    // local *nodeManager* index
    localIndex const inodeLocal = oldNumNodesLocal + iwellNodeLocal;

    // update node manager maps and position
    nodeLocalToGlobal[inodeLocal]  = nodeOffsetGlobal + iwellNodeGlobal; // global *nodeManager* index
    LvArray::tensorOps::copy< 3 >( X[inodeLocal], nodeCoordsGlobal[ iwellNodeGlobal ] );

    // mark the boundary nodes for ghosting in DomainPartition::SetupCommunications
    if( boundaryNodes.contains( iwellNodeGlobal ) )
    {
      isDomainBoundary[inodeLocal] = 1;
    }

    iwellNodeLocal++;
  }

  // now with update the relevant node indices in nodeManager.globalToLocalMap
  // this is to avoid a call to nodeManager.ConstructGlobalToLocalMap everytime we add a well
  for( iwellNodeLocal = 0; iwellNodeLocal < numWellNodesLocal; ++iwellNodeLocal )
  {
    // local *nodeManager* index
    localIndex const inodeLocal = oldNumNodesLocal + iwellNodeLocal;
    nodeManager.updateGlobalToLocalMap( inodeLocal );
  }
}

void WellElementSubRegion::constructSubRegionLocalElementMaps( MeshLevel & mesh,
                                                               LineBlockABC const & lineBlock,
                                                               SortedArray< globalIndex > const & localElems,
                                                               globalIndex nodeOffsetGlobal,
                                                               globalIndex elemOffsetGlobal )
{
  // get the well geometry
  arrayView1d< globalIndex const > const & nextElemIdGlobal  = lineBlock.getNextElemIndex();
  arrayView2d< real64 const >      const & elemCoordsGlobal  = lineBlock.getElemCoords();
  arrayView2d< globalIndex const > const & elemToNodesGlobal = lineBlock.getElemToNodesMap();
  arrayView1d< real64 const >      const & elemVolumeGlobal  = lineBlock.getElemVolume();

  NodeManager const & nodeManager = mesh.getNodeManager();

  resize( localElems.size() );

  // create local elem numbering

  // local well elem ordering
  localIndex iwelemLocal = 0;
  // loop over global well elem indices
  for( globalIndex iwelemGlobal : localElems )
  {
    // create a global *elemManager* index
    m_localToGlobalMap[iwelemLocal++] = elemOffsetGlobal + iwelemGlobal;
  }
  constructGlobalToLocalMap();

  // recreate local wellbore tree by connecting locally relevant elems
  for( iwelemLocal = 0; iwelemLocal < size(); ++iwelemLocal )
  {
    globalIndex const ielemGlobal      = m_localToGlobalMap[iwelemLocal];     // global index in elemManager ordering
    globalIndex const iwelemGlobal     = ielemGlobal - elemOffsetGlobal;      // global index in well ordering
    globalIndex const iwelemNextGlobal = nextElemIdGlobal[iwelemGlobal];      // global index in well ordering
    globalIndex const ielemNextGlobal  = elemOffsetGlobal + iwelemNextGlobal; // global index in elemManager ordering

    if( iwelemNextGlobal < 0 )
    {
      m_nextWellElementIndexGlobal[iwelemLocal] = -1; // wellhead
      m_nextWellElementIndex[iwelemLocal]       = -1;
      m_topWellElementIndex = iwelemLocal;
    }
    else
    {
      m_nextWellElementIndexGlobal[iwelemLocal] = ielemNextGlobal; // wellhead

      if( globalToLocalMap().count( ielemNextGlobal ) > 0 )
      {
        m_nextWellElementIndex[iwelemLocal] = globalToLocalMap( ielemNextGlobal );
      }
      else
      {
        m_nextWellElementIndex[iwelemLocal] = -2; // remote elem
      }
    }

    LvArray::tensorOps::copy< 3 >( m_elementCenter[ iwelemLocal ], elemCoordsGlobal[ iwelemGlobal ] );

    m_elementVolume[iwelemLocal] = elemVolumeGlobal[iwelemGlobal];
    m_radius[iwelemLocal] = lineBlock.getElementRadius();

    // update local well elem to node map (note: nodes are in nodeManager ordering)

    // first get the global node indices in nodeManager ordering
    globalIndex const inodeTopGlobal    = nodeOffsetGlobal + elemToNodesGlobal[iwelemGlobal][LineBlockABC::NodeLocation::TOP];
    globalIndex const inodeBottomGlobal = nodeOffsetGlobal + elemToNodesGlobal[iwelemGlobal][LineBlockABC::NodeLocation::BOTTOM];

    // then get the local node indices in nodeManager ordering
    localIndex const inodeTopLocal    = nodeManager.globalToLocalMap( inodeTopGlobal );
    localIndex const inodeBottomLocal = nodeManager.globalToLocalMap( inodeBottomGlobal );

    m_toNodesRelation[iwelemLocal][LineBlockABC::NodeLocation::TOP]    = inodeTopLocal;
    m_toNodesRelation[iwelemLocal][LineBlockABC::NodeLocation::BOTTOM] = inodeBottomLocal;
  }

}

void WellElementSubRegion::updateNodeManagerNodeToElementMap( MeshLevel & mesh )
{
  ElementRegionManager const & elemManager = mesh.getElemManager();
  NodeManager & nodeManager = mesh.getNodeManager();

  // at this point, NodeManager::SetElementMaps has already been called for the mesh nodes
  // we have to update the following maps for the well nodes
  ArrayOfArrays< localIndex > & toElementRegionList    = nodeManager.elementRegionList();
  ArrayOfArrays< localIndex > & toElementSubRegionList = nodeManager.elementSubRegionList();
  ArrayOfArrays< localIndex > & toElementList          = nodeManager.elementList();

  // we get the region and subregion indices in the elemManager
  WellElementRegion const & elemRegion = dynamicCast< WellElementRegion & >( this->getParent().getParent() );
  string const & elemRegionName = elemRegion.getName();

  localIndex const iregion    = elemManager.getRegions().getIndex( elemRegionName );
  localIndex const isubRegion = elemRegion.getSubRegions().getSubGroupIndex( getName() );

  // for each (new) well element
  for( localIndex iwelemLocal = 0; iwelemLocal < size(); ++iwelemLocal )
  {
    for( localIndex a=0; a < numNodesPerElement(); ++a )
    {
      // get the local node index (in nodeManager ordering) using the elem-to-nodes maps constructed above
      localIndex const inodeLocal = m_toNodesRelation[iwelemLocal][a];

      // update the reverse map from well node to well element
      // this is needed to generate the adjacency list in communication setup phase
      toElementRegionList.emplaceBack( inodeLocal, iregion );
      toElementSubRegionList.emplaceBack( inodeLocal, isubRegion );
      toElementList.emplaceBack( inodeLocal, iwelemLocal );
    }
  }

  setupRelatedObjectsInRelations( mesh );
}

void WellElementSubRegion::connectPerforationsToMeshElements( MeshLevel & mesh,
                                                              LineBlockABC const & lineBlock )
{
  arrayView2d< real64 const > const perfCoordsGlobal = lineBlock.getPerfCoords();
  arrayView1d< real64 const > const perfWellTransmissibilityGlobal = lineBlock.getPerfTransmissibility();
  arrayView1d< real64 const > const perfWellSkinFactorGlobal = lineBlock.getPerfSkinFactor();

  m_perforationData.resize( perfCoordsGlobal.size( 0 ) );
  localIndex iperfLocal = 0;

  arrayView2d< real64 > const perfLocation = m_perforationData.getLocation();

  // loop over all the perforations
  for( globalIndex iperfGlobal = 0; iperfGlobal < perfCoordsGlobal.size( 0 ); ++iperfGlobal )
  {
    real64 const location[3] = { perfCoordsGlobal[iperfGlobal][0],
                                 perfCoordsGlobal[iperfGlobal][1],
                                 perfCoordsGlobal[iperfGlobal][2] };

    localIndex erMatched  = -1;
    localIndex esrMatched = -1;
    localIndex eiMatched  = -1;

    localIndex erInit     = -1;
    localIndex esrInit    = -1;
    localIndex eiInit     = -1;
    globalIndex giMatched  = -1;

    // for each perforation, we have to find the reservoir element that contains the perforation

    // Step 1: first, we search for the reservoir element that is the *closest* from the center of well element
    //         note that this reservoir element does not necessarily contain the center of the well element
    //         this "init" reservoir element will be used in SearchLocalElements to find the reservoir element that
    //         contains the well element
    initializeLocalSearch( mesh, location,
                           erInit, esrInit, eiInit );

    // Step 2: then, search for the reservoir element that contains the well element
    //         to do that, we loop over the reservoir elements that are in the neighborhood of (erInit,esrInit,eiInit)
    bool resElemFound = searchLocalElements( mesh, location, m_searchDepth,
                                             erInit, esrInit, eiInit,
                                             erMatched, esrMatched, eiMatched, giMatched );

    // if the element was found
    if( resElemFound )
    {
      // set the indices for the matched reservoir element
      m_perforationData.getMeshElements().m_toElementRegion[iperfLocal] = erMatched;
      m_perforationData.getMeshElements().m_toElementSubRegion[iperfLocal] = esrMatched;
      m_perforationData.getMeshElements().m_toElementIndex[iperfLocal] = eiMatched;
      m_perforationData.getReservoirElementGlobalIndex()[iperfLocal] = giMatched;

      // construct the local wellTransmissibility and location maps
      m_perforationData.getWellTransmissibility()[iperfLocal] = perfWellTransmissibilityGlobal[iperfGlobal];
      m_perforationData.getWellSkinFactor()[iperfLocal] = perfWellSkinFactorGlobal[iperfGlobal];
      LvArray::tensorOps::copy< 3 >( perfLocation[iperfLocal], location );

      // increment the local to global map
      m_perforationData.localToGlobalMap()[iperfLocal++] = iperfGlobal;
    }
  }

  // set the size based on the number of perforations matched with local reservoir elements
  m_perforationData.resize( iperfLocal );
  m_perforationData.constructGlobalToLocalMap();
}

void WellElementSubRegion::reconstructLocalConnectivity()
{
  // here we reconstruct the array m_nextWellElementIndexGlobal
  // this is needed after the addition of ghost well elements

  for( localIndex iwelemLocal = 0; iwelemLocal < size(); ++iwelemLocal )
  {
    globalIndex const nextGlobal = m_nextWellElementIndexGlobal[iwelemLocal];

    if( nextGlobal < 0 )  // well head
    {
      m_nextWellElementIndex[iwelemLocal] = -1;
      m_topWellElementIndex = iwelemLocal; // reset this is case top element was added as ghost
    }
    else if( globalToLocalMap().count( nextGlobal ) == 0 )  // next is remote
    {
      m_nextWellElementIndex[iwelemLocal] = -2;
    }
    else // local
    {
      m_nextWellElementIndex[iwelemLocal] = this->globalToLocalMap( nextGlobal );
    }
  }
}


bool WellElementSubRegion::isLocallyOwned() const
{
  return m_topRank == MpiWrapper::commRank( MPI_COMM_GEOS );
}


localIndex WellElementSubRegion::packUpDownMapsSize( arrayView1d< localIndex const > const & packList ) const
{
  buffer_unit_type * junk = nullptr;
  return packUpDownMapsImpl< false >( junk, packList );
}

localIndex WellElementSubRegion::packUpDownMaps( buffer_unit_type * & buffer,
                                                 arrayView1d< localIndex const > const & packList ) const
{
  return packUpDownMapsImpl< true >( buffer, packList );
}

template< bool DO_PACKING >
localIndex WellElementSubRegion::packUpDownMapsImpl( buffer_unit_type * & buffer,
                                                     arrayView1d< localIndex const > const & packList ) const
{
  arrayView1d< globalIndex const > const localToGlobal = this->localToGlobalMap();
  arrayView1d< globalIndex const > const nodeLocalToGlobal = nodeList().relatedObjectLocalToGlobal();
  return bufferOps::Pack< DO_PACKING >( buffer,
                                        nodeList().base().toViewConst(),
                                        m_unmappedGlobalIndicesInNodelist,
                                        packList,
                                        localToGlobal.toSliceConst(),
                                        nodeLocalToGlobal );
}

localIndex WellElementSubRegion::unpackUpDownMaps( buffer_unit_type const * & buffer,
                                                   localIndex_array & packList,
                                                   bool const GEOS_UNUSED_PARAM( overwriteUpMaps ),
                                                   bool const GEOS_UNUSED_PARAM( overwriteDownMaps ) )
{
  return bufferOps::Unpack( buffer,
                            nodeList().base().toView(),
                            packList,
                            m_unmappedGlobalIndicesInNodelist,
                            this->globalToLocalMap(),
                            nodeList().relatedObjectGlobalToLocal() );
}

void WellElementSubRegion::fixUpDownMaps( bool const clearIfUnmapped )
{
  ObjectManagerBase::fixUpDownMaps( nodeList(),
                                    m_unmappedGlobalIndicesInNodelist,
                                    clearIfUnmapped );
}

}<|MERGE_RESOLUTION|>--- conflicted
+++ resolved
@@ -166,11 +166,6 @@
   ArrayOfArraysView< localIndex const > const & toElementRegionList    = nodeManager.elementRegionList();
   ArrayOfArraysView< localIndex const > const & toElementSubRegionList = nodeManager.elementSubRegionList();
   ArrayOfArraysView< localIndex const > const & toElementList          = nodeManager.elementList();
-<<<<<<< HEAD
-  arrayView1d< globalIndex const > localToGlobalIndex = nodeManager.localToGlobalMap();
-
-=======
->>>>>>> 890c5e75
   arrayView2d< real64 const, nodes::REFERENCE_POSITION_USD > const referencePosition =
     nodeManager.referencePosition().toViewConst();
 
@@ -199,10 +194,6 @@
       localIndex const er      = toElementRegionList[currNode][b];
       localIndex const esr     = toElementSubRegionList[currNode][b];
       localIndex const eiLocal = toElementList[currNode][b];
-<<<<<<< HEAD
-      globalIndex const gIndex = localToGlobalIndex[eiLocal];
-=======
->>>>>>> 890c5e75
       CellElementRegion const & region = elemManager.getRegion< CellElementRegion >( er );
       CellElementSubRegion const & subRegion = region.getSubRegion< CellElementSubRegion >( esr );
       arrayView2d< localIndex const > const elemsToFaces = subRegion.faceList();
@@ -230,11 +221,7 @@
           erMatched  = er;
           esrMatched = esr;
           eiMatched  = eiLocal;
-<<<<<<< HEAD
-          giMatched = gIndex;
-=======
           giMatched = eiGlobal;
->>>>>>> 890c5e75
           matched    = true;
           break;
         }
