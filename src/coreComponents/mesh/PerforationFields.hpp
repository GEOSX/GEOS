--- conflicted
+++ resolved
@@ -79,11 +79,7 @@
                0,
                NOPLOT,
                WRITE_AND_READ,
-<<<<<<< HEAD
-               "For each perforation, well skin factor" ); 
-=======
                "For each perforation, well skin factor" );
->>>>>>> 63ad3e91
 
 DECLARE_FIELD( location,
                "location",
