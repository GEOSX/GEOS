--- conflicted
+++ resolved
@@ -5,11 +5,7 @@
  * Copyright (c) 2016-2024 Lawrence Livermore National Security LLC
  * Copyright (c) 2018-2024 Total, S.A
  * Copyright (c) 2018-2024 The Board of Trustees of the Leland Stanford Junior University
-<<<<<<< HEAD
- * Copyright (c) 2018-2024 Chevron
-=======
  * Copyright (c) 2023-2024 Chevron
->>>>>>> fe987d81
  * Copyright (c) 2019-     GEOS/GEOSX Contributors
  * All rights reserved
  *
@@ -114,8 +110,6 @@
               "HendecagonalPrism",
               "Polyhedron" );
 
-<<<<<<< HEAD
-=======
 /**
  * @brief Returns a string describing the element.
  * @param[in] type The element type.
@@ -146,7 +140,6 @@
   }
 }
 
->>>>>>> fe987d81
 /// String available for mesh errors
 inline auto constexpr generalMeshErrorAdvice = "Consider checking the validity of your mesh with "
                                                "the `mesh_doctor` GEOS python tools (documentation at "
