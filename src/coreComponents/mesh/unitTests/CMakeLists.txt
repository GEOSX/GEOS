--- conflicted
+++ resolved
@@ -4,11 +4,8 @@
 
 set( mesh_tests
      testMeshObjectPath.cpp
-<<<<<<< HEAD
      testComputationalGeometry.cpp
-=======
      testGeometricObjects.cpp
->>>>>>> 420484d7
    )
 
 set( dependencyList gtest mesh )
