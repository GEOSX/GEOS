/*
 * ------------------------------------------------------------------------------------------------------------
 * SPDX-License-Identifier: LGPL-2.1-only
 *
 * Copyright (c) 2018-2020 Lawrence Livermore National Security LLC
 * Copyright (c) 2018-2020 The Board of Trustees of the Leland Stanford Junior University
 * Copyright (c) 2018-2020 TotalEnergies
 * Copyright (c) 2019-     GEOSX Contributors
 * All rights reserved
 *
 * See top level LICENSE, COPYRIGHT, CONTRIBUTORS, NOTICE, and ACKNOWLEDGEMENTS files for details.
 * ------------------------------------------------------------------------------------------------------------
 */

#include "FaceElementSubRegion.hpp"
#include "common/GEOS_RAJA_Interface.hpp"

#include "NodeManager.hpp"
#include "MeshLevel.hpp"
#include "BufferOps.hpp"
#include "LvArray/src/tensorOps.hpp"
#include "common/MpiWrapper.hpp"

namespace geos
{
using namespace dataRepository;


FaceElementSubRegion::FaceElementSubRegion( string const & name,
                                            dataRepository::Group * const parent ):
  SurfaceElementSubRegion( name, parent ),
  m_unmappedGlobalIndicesInToEdges(),
  m_unmappedGlobalIndicesInToFaces(),
  m_newFaceElements(),
  m_toFacesRelation()
{
  m_elementType = ElementType::Hexahedron;

  registerWrapper( viewKeyStruct::dNdXString(), &m_dNdX ).setSizedFromParent( 1 ).reference().resizeDimension< 3 >( 3 );

  registerWrapper( viewKeyStruct::detJString(), &m_detJ ).setSizedFromParent( 1 ).reference();

  registerWrapper( viewKeyStruct::faceListString(), &m_toFacesRelation ).
    setDescription( "Map to the faces attached to each FaceElement." ).
    reference().resize( 0, 2 );

  registerWrapper( viewKeyStruct::edgesTofractureConnectorsEdgesString(), &m_edgesTo2dFaces ).
    setPlotLevel( PlotLevel::NOPLOT ).
    setDescription( "A map of edge local indices to the fracture connector local indices." ).
    setSizedFromParent( 0 );

  registerWrapper( viewKeyStruct::fractureConnectorEdgesToEdgesString(), &m_2dFaceToEdge ).
    setPlotLevel( PlotLevel::NOPLOT ).
    setDescription( "A map of fracture connector local indices to edge local indices." ).
    setSizedFromParent( 0 );

  registerWrapper( viewKeyStruct::fractureConnectorsEdgesToFaceElementsIndexString(), &m_2dFaceTo2dElems ).
    setPlotLevel( PlotLevel::NOPLOT ).
    setDescription( "A map of fracture connector local indices face element local indices" ).
    setSizedFromParent( 0 );

  registerWrapper( viewKeyStruct::elem2dToCollocatedNodesBucketsString(), &m_2dElemToCollocatedNodesBuckets ).
    setPlotLevel( PlotLevel::NOPLOT ).
    setDescription( "A map eventually containing all the collocated nodes." ).
    setSizedFromParent( 1 );

#ifdef GEOSX_USE_SEPARATION_COEFFICIENT
  registerWrapper( viewKeyStruct::separationCoeffString(), &m_separationCoefficient ).
    setApplyDefaultValue( 0.0 ).
    setPlotLevel( dataRepository::PlotLevel::LEVEL_1 ).
    setDescription( "Scalar indicator of level of separation for a fracturing face." );
#endif

  excludeWrappersFromPacking( { viewKeyStruct::faceListString() } );

  m_2dElemToElems.resize( 0, 2 );

  m_numNodesPerElement = 8;
}

void FaceElementSubRegion::copyFromCellBlock( FaceBlockABC const & faceBlock )
{
  localIndex const num2dElements = faceBlock.num2dElements();
  resize( faceBlock.num2dElements() );

  m_toNodesRelation.base() = faceBlock.get2dElemToNodes();
  m_toEdgesRelation.base() = faceBlock.get2dElemToEdges();

  // `FaceBlockABC` is designed to be heterogeneous.
  // `FaceElementSubRegion` inherits from `ElementSubRegionBase` which is meant to be homogeneous.
  // But `FaceElementSubRegion` is sometimes used as an heterogeneous sub region,
  // which emphasizes the need of a refactoring.
  // In the meantime, we try to fill the face block into the sub region and hope for the best...
  {
    auto const deduce3dElemType = [&]( integer maxSize ) -> ElementType
    {
      switch( maxSize )
      {
        case 3:
          return ElementType::Wedge;
        case 4:
          return ElementType::Hexahedron;
        case 5:
          return ElementType::Prism5;
        case 6:
          return ElementType::Prism6;
        case 7:
          return ElementType::Prism7;
        case 8:
          return ElementType::Prism8;
        case 9:
          return ElementType::Prism9;
        case 10:
          return ElementType::Prism10;
        case 11:
          return ElementType::Prism11;
        case 0:
          // In the case the fracture is empty (on this rank), then we default to hexahedron. Otherwise, there's something wrong
          GEOS_ERROR_IF_NE_MSG( num2dElements, 0, "Could not determine the element type of the fracture \"" << getName() << "\"." );
          return ElementType::Hexahedron;
        default:
          GEOS_ERROR( "Unsupported type of elements during the face element sub region creation." );
          return {};
      }
    };

    m_2dElemToCollocatedNodesBuckets = faceBlock.get2dElemsToCollocatedNodesBuckets();
    // Checking if all the 2d elements are homogeneous.
    // We rely on the number of nodes for each element to find out.
    std::vector< integer > numNodesPerElement( num2dElements );
    for( int i = 0; i < num2dElements; ++i )
    {
      numNodesPerElement[i] = m_2dElemToCollocatedNodesBuckets[i].size();
    }
    std::set< integer > const sizes( numNodesPerElement.cbegin(), numNodesPerElement.cend() );

    if( sizes.size() > 1 )
    {
      // If we have found that the input face block contains 2d elements of different types,
      // we inform the used that the situation may be at risk.
      // (We're storing the face block in a homogeneous container while it's actually heterogeneous).
      GEOS_WARNING( "Heterogeneous face element sub region found and stored as homogeneous. Use at your own risk." );
    }

    auto const it = std::max_element( sizes.cbegin(), sizes.cend() );
    integer const maxSize = it != sizes.cend() ? *it : 0;
    m_elementType = deduce3dElemType( maxSize );
    m_numNodesPerElement = maxSize;
  }

  // The `m_2dElemToElems` mappings involves element, sub regions and regions indices.
  // We store the element indices that are correct.
  // But we only have access to the cell block indices, not the sub regions indices.
  // Temporarily, and also because they share the same dimensions,
  // we store the cell block mapping at the sub region mapping location.
  // It will later be transformed into a sub regions mapping.
  // Last, we fill the regions mapping with dummy -1 values that should all be replaced eventually.
  auto const elem2dToElems = faceBlock.get2dElemToElems();
  m_2dElemToElems.resize( num2dElements, 2 );
  for( int i = 0; i < num2dElements; ++i )
  {
    for( localIndex const & j: elem2dToElems.toCellIndex[i] )
    {
      m_2dElemToElems.m_toElementIndex.emplaceBack( i, j );
    }
    for( localIndex const & j: elem2dToElems.toBlockIndex[i] )
    {
      m_2dElemToElems.m_toElementSubRegion.emplaceBack( i, j );
    }
  }

  m_toFacesRelation.base() = faceBlock.get2dElemToFaces();

  m_2dFaceToEdge = faceBlock.get2dFaceToEdge();
  m_2dFaceTo2dElems = faceBlock.get2dFaceTo2dElems();

  m_localToGlobalMap = faceBlock.localToGlobalMap();
  this->constructGlobalToLocalMap();

  for( int i = 0; i < faceBlock.num2dFaces(); ++i )
  {
    m_recalculateConnectionsFor2dFaces.insert( i );
  }

  for( localIndex i = 0; i < faceBlock.num2dElements(); ++i )
  {
    m_newFaceElements.insert( i );
  }

  // TODO We still need to be able to import fields on the FaceElementSubRegion.
}

void FaceElementSubRegion::setupRelatedObjectsInRelations( MeshLevel const & mesh )
{
  this->m_toNodesRelation.setRelatedObject( mesh.getNodeManager() );
  this->m_toEdgesRelation.setRelatedObject( mesh.getEdgeManager() );
  this->m_toFacesRelation.setRelatedObject( mesh.getFaceManager() );
}

void FaceElementSubRegion::calculateSingleElementGeometricQuantities( localIndex const k,
                                                                      arrayView1d< real64 const > const & faceArea )
{
  m_elementArea[k] = faceArea[ m_toFacesRelation[k][0] ];
  m_elementVolume[k] = m_elementAperture[k] * faceArea[m_toFacesRelation[k][0]];
}

void FaceElementSubRegion::calculateElementGeometricQuantities( NodeManager const & GEOS_UNUSED_PARAM( nodeManager ),
                                                                FaceManager const & faceManager )
{
  arrayView1d< real64 const > const & faceArea = faceManager.faceArea();

  forAll< parallelHostPolicy >( this->size(), [=] ( localIndex const k )
  {
    calculateSingleElementGeometricQuantities( k, faceArea );
  } );
}

ElementType FaceElementSubRegion::getElementType( localIndex ei ) const
{
  // We try to get the element type information from the bucket.
  // If this information does not appear to be reliable,
  // let's fall back on the 2d elem to nodes.
  auto const sizeFromBuckets = m_2dElemToCollocatedNodesBuckets[ei].size();
  auto const size = sizeFromBuckets > 0 ? sizeFromBuckets : m_toNodesRelation[ei].size() / 2;
  switch( size )
  {
    case 3:
      return ElementType::Triangle;
    case 4:
      return ElementType::Quadrilateral;
    default:
      return ElementType::Polygon;
  }
}


localIndex FaceElementSubRegion::packUpDownMapsSize( arrayView1d< localIndex const > const & packList ) const
{
  buffer_unit_type * junk = nullptr;
  return packUpDownMapsImpl< false >( junk, packList );
}

localIndex FaceElementSubRegion::packUpDownMaps( buffer_unit_type * & buffer,
                                                 arrayView1d< localIndex const > const & packList ) const
{
  return packUpDownMapsImpl< true >( buffer, packList );
}


template< bool DO_PACKING >
localIndex FaceElementSubRegion::packUpDownMapsImpl( buffer_unit_type * & buffer,
                                                     arrayView1d< localIndex const > const & packList ) const
{
  arrayView1d< globalIndex const > const localToGlobal = this->localToGlobalMap();
  arrayView1d< globalIndex const > const nodeLocalToGlobal = m_toNodesRelation.relatedObjectLocalToGlobal();
  arrayView1d< globalIndex const > const edgeLocalToGlobal = m_toEdgesRelation.relatedObjectLocalToGlobal();
  arrayView1d< globalIndex const > const faceLocalToGlobal = m_toFacesRelation.relatedObjectLocalToGlobal();

  localIndex packedSize = bufferOps::Pack< DO_PACKING >( buffer, string( viewKeyStruct::nodeListString() ) );
  packedSize += bufferOps::Pack< DO_PACKING >( buffer,
                                               m_toNodesRelation.base().toViewConst(),
                                               m_unmappedGlobalIndicesInToNodes,
                                               packList,
                                               localToGlobal,
                                               nodeLocalToGlobal );

  packedSize += bufferOps::Pack< DO_PACKING >( buffer, string( viewKeyStruct::edgeListString() ) );
  packedSize += bufferOps::Pack< DO_PACKING >( buffer,
                                               m_toEdgesRelation.base().toViewConst(),
                                               m_unmappedGlobalIndicesInToEdges,
                                               packList,
                                               localToGlobal,
                                               edgeLocalToGlobal );

  packedSize += bufferOps::Pack< DO_PACKING >( buffer, string( viewKeyStruct::faceListString() ) );
  packedSize += bufferOps::Pack< DO_PACKING >( buffer,
                                               m_toFacesRelation.toViewConst(),
                                               m_unmappedGlobalIndicesInToFaces,
                                               packList,
                                               localToGlobal,
                                               faceLocalToGlobal );

  packedSize += bufferOps::Pack< DO_PACKING >( buffer, string( viewKeyStruct::surfaceElementsToCellRegionsString() ) );
  packedSize += bufferOps::Pack< DO_PACKING >( buffer,
                                               m_2dElemToElems,
<<<<<<< HEAD
                                               packList,
                                               m_2dElemToElems.getElementRegionManager() );

  packedSize += bufferOps::Pack< DO_PACKING >( buffer, string( viewKeyStruct::elem2dToCollocatedNodesBucketsString() ) );
  packedSize += bufferOps::Pack< DO_PACKING >( buffer,
                                               m_2dElemToCollocatedNodesBuckets.toViewConst(),
                                               packList,
=======
                                               packList,
                                               m_2dElemToElems.getElementRegionManager() );

  packedSize += bufferOps::Pack< DO_PACKING >( buffer, string( viewKeyStruct::elem2dToCollocatedNodesBucketsString() ) );
  packedSize += bufferOps::Pack< DO_PACKING >( buffer,
                                               m_2dElemToCollocatedNodesBuckets.toViewConst(),
                                               packList,
>>>>>>> 77be7f66
                                               localToGlobal );

  return packedSize;
}


localIndex FaceElementSubRegion::unpackUpDownMaps( buffer_unit_type const * & buffer,
                                                   localIndex_array & packList,
                                                   bool const overwriteUpMaps,
                                                   bool const GEOS_UNUSED_PARAM( overwriteDownMaps ) )
{
  localIndex unPackedSize = 0;

  string nodeListString;
  unPackedSize += bufferOps::Unpack( buffer, nodeListString );
  GEOS_ERROR_IF_NE( nodeListString, viewKeyStruct::nodeListString() );

  unPackedSize += bufferOps::Unpack( buffer,
                                     m_toNodesRelation,
                                     packList,
                                     m_unmappedGlobalIndicesInToNodes,
                                     this->globalToLocalMap(),
                                     m_toNodesRelation.relatedObjectGlobalToLocal() );

  string edgeListString;
  unPackedSize += bufferOps::Unpack( buffer, edgeListString );
  GEOS_ERROR_IF_NE( edgeListString, viewKeyStruct::edgeListString() );

  unPackedSize += bufferOps::Unpack( buffer,
                                     m_toEdgesRelation,
                                     packList,
                                     m_unmappedGlobalIndicesInToEdges,
                                     this->globalToLocalMap(),
                                     m_toEdgesRelation.relatedObjectGlobalToLocal() );

  string faceListString;
  unPackedSize += bufferOps::Unpack( buffer, faceListString );
  GEOS_ERROR_IF_NE( faceListString, viewKeyStruct::faceListString() );

  unPackedSize += bufferOps::Unpack( buffer,
                                     m_toFacesRelation,
                                     packList,
                                     m_unmappedGlobalIndicesInToFaces,
                                     this->globalToLocalMap(),
                                     m_toFacesRelation.relatedObjectGlobalToLocal() );

  string elementListString;
  unPackedSize += bufferOps::Unpack( buffer, elementListString );
  GEOS_ERROR_IF_NE( elementListString, viewKeyStruct::surfaceElementsToCellRegionsString() );

  unPackedSize += bufferOps::Unpack( buffer,
                                     m_2dElemToElems,
                                     packList.toViewConst(),
                                     m_2dElemToElems.getElementRegionManager(),
                                     overwriteUpMaps );

  string elem2dToCollocatedNodesBucketsString;
  unPackedSize += bufferOps::Unpack( buffer, elem2dToCollocatedNodesBucketsString );
  GEOS_ERROR_IF_NE( elem2dToCollocatedNodesBucketsString, viewKeyStruct::elem2dToCollocatedNodesBucketsString() );
  unPackedSize += bufferOps::Unpack( buffer,
                                     m_2dElemToCollocatedNodesBuckets,
                                     packList,
                                     this->globalToLocalMap() );

  return unPackedSize;
}


/**
 * @brief The two mappings @p elem2dToElems3d and @p elem2dToFaces have to be consistent
 * in the sense that each @p face for a given index must "belong" to @p 3d @p element at the same index.
 * @param[in] fractureName The name of the fracture for which we're checking the mapping consistency.
 * @param[in] elem2dToElems3d A mapping.
 * @param[inout] elem2dToFaces This mapping will be corrected if needed to match @p elem2dToElems3d.
 */
void fixNeighborMappingsInconsistency( string const & fractureName,
                                       OrderedVariableToManyElementRelation const & elem2dToElems3d,
                                       FaceElementSubRegion::FaceMapType & elem2dToFaces )
{
  {
    localIndex const num2dElems = elem2dToFaces.size();
<<<<<<< HEAD
    for( int e2d = 0; e2d < num2dElems; ++e2d )
    {
      auto const s = elem2dToFaces[e2d].size();
      GEOS_ASSERT_EQ( elem2dToElems3d.m_toElementRegion[e2d].size(), s );
      GEOS_ASSERT_EQ( elem2dToElems3d.m_toElementSubRegion[e2d].size(), s );
      GEOS_ASSERT_EQ( elem2dToElems3d.m_toElementIndex[e2d].size(), s );

      if( s != 2 )
=======
    GEOS_ASSERT_EQ( elem2dToElems3d[e2d].size(), num2dElems );
    for( int e2d = 0; e2d < num2dElems; ++e2d )
    {
      std::set< localIndex > const sizes{
        elem2dToFaces[e2d].size(),
        elem2dToElems3d.m_toElementRegion[e2d].size(),
        elem2dToElems3d.m_toElementSubRegion[e2d].size(),
        elem2dToElems3d.m_toElementIndex[e2d].size()
      };

      if( sizes.size() != 1 || sizes.find( 2 ) == sizes.cend() )
>>>>>>> 77be7f66
      {
        continue;
      }

      localIndex const f0 = elem2dToFaces[e2d][0];
      localIndex const er0 = elem2dToElems3d.m_toElementRegion[e2d][0];
      localIndex const esr0 = elem2dToElems3d.m_toElementSubRegion[e2d][0];
      localIndex const ei0 = elem2dToElems3d.m_toElementIndex[e2d][0];
      auto const & faces0 = elem2dToElems3d.getElementRegionManager()->getRegion( er0 ).getSubRegion< CellElementSubRegion >( esr0 ).faceList()[ei0];

      localIndex const f1 = elem2dToFaces[e2d][1];
      localIndex const er1 = elem2dToElems3d.m_toElementRegion[e2d][1];
      localIndex const esr1 = elem2dToElems3d.m_toElementSubRegion[e2d][1];
      localIndex const ei1 = elem2dToElems3d.m_toElementIndex[e2d][1];
      auto const & faces1 = elem2dToElems3d.getElementRegionManager()->getRegion( er1 ).getSubRegion< CellElementSubRegion >( esr1 ).faceList()[ei1];

      bool const match00 = std::find( faces0.begin(), faces0.end(), f0 ) != faces0.end();
      bool const match11 = std::find( faces1.begin(), faces1.end(), f1 ) != faces1.end();
      bool const match01 = std::find( faces0.begin(), faces0.end(), f1 ) != faces0.end();
      bool const match10 = std::find( faces1.begin(), faces1.end(), f0 ) != faces1.end();

      bool const matchCrossed = !match00 && !match11 && match01 && match10;
      bool const matchStraight = match00 && match11 && !match01 && !match10;

      if( matchCrossed )
      {
        std::swap( elem2dToFaces[e2d][0], elem2dToFaces[e2d][1] );
      }
      else if( !matchStraight )
      {
        GEOS_ERROR( "Mapping neighbor inconsistency detected for fracture " << fractureName );
      }
    }
  }
}

void FaceElementSubRegion::fixUpDownMaps( bool const clearIfUnmapped )
{
  ObjectManagerBase::fixUpDownMaps( m_toNodesRelation,
                                    m_unmappedGlobalIndicesInToNodes,
                                    clearIfUnmapped );

  ObjectManagerBase::fixUpDownMaps( m_toEdgesRelation,
                                    m_unmappedGlobalIndicesInToEdges,
                                    clearIfUnmapped );

  ObjectManagerBase::fixUpDownMaps( m_toFacesRelation,
                                    m_unmappedGlobalIndicesInToFaces,
                                    clearIfUnmapped );

  fixNeighborMappingsInconsistency( getName(), m_2dElemToElems, m_toFacesRelation );
}

/**
 * @brief Returns a mapping that links any collocated node to the collocated node with the lowest index.
 * @param elem2dToCollocatedNodesBuckets All the collocated nodes buckets.
 * @return The computed mapping.
 * @details For each collocated node, the returned mapping will provide
 * the lowest id among all the collocated nodes sharing the same position.
 * That way, it's possible to know if two nodes are collocated of each other by checking if they share the same lowest id.
 */
std::map< globalIndex, globalIndex > buildReferenceCollocatedNodes( ArrayOfArrays< array1d< globalIndex > > const & elem2dToCollocatedNodesBuckets )
{
  std::map< globalIndex, globalIndex > referenceCollocatedNodes;  // Will be returned.

  // Since some 2d elem may share some nodes, some of the collocated nodes buckets will be duplicated.
  // We want to remove this.
  std::set< std::set< globalIndex > > uniqueCollocatedNodesBuckets;
  for( localIndex e2d = 0; e2d < elem2dToCollocatedNodesBuckets.size(); ++e2d )
  {
    for( integer ni = 0; ni < elem2dToCollocatedNodesBuckets[e2d].size(); ++ni )
    {
      array1d< globalIndex > const & tmp = elem2dToCollocatedNodesBuckets( e2d, ni );
      std::set< globalIndex > const tmp2( tmp.begin(), tmp.end() );
      uniqueCollocatedNodesBuckets.insert( tmp2 );
    }
  }

  // Now we can perform simple loops to compute the mapping.
  for( std::set< globalIndex > const & bucket: uniqueCollocatedNodesBuckets )
  {
    globalIndex const & refNode = *std::min_element( bucket.cbegin(), bucket.cend() );
    for( globalIndex const & n: bucket )
    {
      referenceCollocatedNodes[n] = refNode;
    }
  }

  return referenceCollocatedNodes;
}


/**
 * @brief Returns a mapping that links any collocated edge to the collocated edge with the lowest index.
 * @param referenceCollocatedNodes The mapping that links any collocated node to its collocated node with the lowest index.
 * @param nl2g The local to glocal mapping for nodes.
 * @param edgeToNodes The edge to nodes mapping.
 * @param elem2dToEdges The 2d elem to edges mapping.
 * @param edgeGhostRanks The ghost rank of the edges.
 * @return The computed map.
<<<<<<< HEAD
 * @details The key of the map (`std::pair< globalIndex, globalIndex >`) represents the global indices of two nodes.
 * Those two nodes are the lowest index of collocated nodes. As such, those two nodes may not form a @e existing edge.
 * But this trick lets us define some kind of @e hash that allows to compare the location of the edges:
 * edges sharing the same @e hash lie in the same position.
=======
>>>>>>> 77be7f66
 */
std::map< localIndex, localIndex > buildReferenceCollocatedEdges( std::map< globalIndex, globalIndex > const & referenceCollocatedNodes,
                                                                  arrayView1d< globalIndex const > const nl2g,
                                                                  EdgeManager::NodeMapType const & edgeToNodes,
                                                                  ArrayOfArraysView< localIndex const > const elem2dToEdges,
                                                                  arrayView1d< integer const > edgeGhostRanks )
{
  // `edgeIds` maps the nodes of the edges of the face element sub-region to its index.
  std::map< std::pair< globalIndex, globalIndex >, localIndex > edgesIds;
  for( int ei = 0; ei < elem2dToEdges.size(); ++ei )
  {
    for( localIndex const & edi: elem2dToEdges[ei] )
    {
      auto const nodes = edgeToNodes[edi];
      GEOS_ASSERT_EQ( nodes.size(), 2 );
      auto const p = std::minmax( { nl2g[nodes[0]], nl2g[nodes[1]] } );
      edgesIds[p] = edi;
    }
  }

<<<<<<< HEAD
=======
  // The key of the `collocatedEdgeBuckets` map (i.e. `std::pair< globalIndex, globalIndex >`) represents the global indices of two nodes.
  // Those two nodes are the lowest index of collocated nodes. As such, those two nodes may not form an existing edge.
  // But this trick lets us define some kind of _hash_ that allows to compare the location of the edges:
  // edges sharing the same hash lie in the same position.
>>>>>>> 77be7f66
  std::map< std::pair< globalIndex, globalIndex >, std::set< localIndex > > collocatedEdgeBuckets;
  // The `collocatedEdgeIds` map gathers all the collocated edges together.
  for( auto const & p: edgesIds )
  {
    std::pair< globalIndex, globalIndex > const & nodes = p.first;
    localIndex const & edge = p.second;

    auto it0 = referenceCollocatedNodes.find( nodes.first );
    globalIndex const n0 = it0 != referenceCollocatedNodes.cend() ? it0->second : nodes.first;

    auto it1 = referenceCollocatedNodes.find( nodes.second );
    globalIndex const n1 = it1 != referenceCollocatedNodes.cend() ? it1->second : nodes.second;

    std::pair< globalIndex, globalIndex > const edgeHash = std::minmax( n0, n1 );
    collocatedEdgeBuckets[edgeHash].insert( edge );
  }

  std::map< localIndex, localIndex > referenceCollocatedEdges;

  // We want to consider in priority the edges that are owned by the rank.
  // So this comparator takes the ghost rank into account and favors lower values of the ghost rank.
  auto comp = [=]( int e,
                   int f ) -> bool
  {
    int const re = edgeGhostRanks[e] < 0 ? 0 : 1;
    int const rf = edgeGhostRanks[f] < 0 ? 0 : 1;
    return std::tie( re, e ) < std::tie( rf, f );
  };

  for( auto const & p: collocatedEdgeBuckets )
  {
    std::set< localIndex > const & collocatedEdges = p.second;
    localIndex const refEdge = *std::min_element( collocatedEdges.cbegin(), collocatedEdges.cend(), comp );
    for( localIndex const & collocatedEdge: collocatedEdges )
    {
      referenceCollocatedEdges[collocatedEdge] = refEdge;
    }
  }

  return referenceCollocatedEdges;
}


/**
 * @brief Returns a SortedArray with sequentially increasing values, starting with value and repetitively evaluating ++value
 * @param newSize The size of the returned array.
 * @param value The starting value.
 * @return The filled array.
 */
SortedArray< localIndex > makeSortedArrayIota( localIndex newSize, localIndex value = 0 )
{
  SortedArray< localIndex > result;
  result.reserve( newSize );
  for( localIndex i = value; i < value + newSize; ++i )
  {
    result.insert( i );
  }
  return result;
}


/**
 * @brief Builds the 2d face to 2d elements mapping.
 * @param num2dFaces The number of 2d faces.
 * @param num2dElems The number of 2d elements.
 * @param elem2dToEdges The 2d element (geometrical faces in 3d) to edges mapping.
 * @param edgesTo2dFaces The edges to 2d faces (geometrical edges in 3d) mapping.
 * @param referenceCollocatedEdges The mapping that, for a given edge index, returns the collocated edge with lowest index.
 * @return The computed mapping.
 */
ArrayOfArrays< geos::localIndex > build2dFaceTo2dElems( std::size_t num2dFaces,
                                                        localIndex num2dElems,
                                                        ArrayOfArraysView< localIndex const > const elem2dToEdges,
                                                        map< localIndex, localIndex > const & edgesTo2dFaces,
                                                        std::map< geos::localIndex, geos::localIndex > const & referenceCollocatedEdges )
{
  ArrayOfArrays< localIndex > m_2dFaceTo2dElems;
  // `tmp` contains the 2d face to 2d elements mappings as a `std` container.
  // Eventually, it's copied into an `LvArray` container.
  std::vector< std::vector< localIndex > > tmp( num2dFaces );
  for( auto i = 0; i < num2dElems; ++i )
  {
    for( auto const & e: elem2dToEdges[i] )
    {
      tmp[edgesTo2dFaces.at( referenceCollocatedEdges.at( e ) )].push_back( i );
    }
  }
  std::vector< localIndex > sizes;
  sizes.reserve( tmp.size() );
  for( std::vector< localIndex > const & t: tmp )
  {
    sizes.push_back( t.size() );
  }
  for( auto i = 0; i < m_2dFaceTo2dElems.size(); ++i )
  {
    m_2dFaceTo2dElems.clearArray( i );
  }
  m_2dFaceTo2dElems.resizeFromCapacities< serialPolicy >( sizes.size(), sizes.data() );

  for( std::size_t i = 0; i < tmp.size(); ++i )
  {
    for( std::size_t j = 0; j < tmp[i].size(); ++j )
    {
      m_2dFaceTo2dElems.emplaceBack( i, tmp[i][j] );
    }
  }

  return m_2dFaceTo2dElems;
}


void FaceElementSubRegion::fixSecondaryMappings( NodeManager const & nodeManager,
                                                 EdgeManager const & edgeManager,
                                                 FaceManager const & faceManager,
                                                 ElementRegionManager const & elemManager )
{
  arrayView1d< globalIndex const > const nl2g = nodeManager.localToGlobalMap();

  // First let's create the reference mappings for both nodes and edges.
  std::map< globalIndex, globalIndex > const referenceCollocatedNodes = buildReferenceCollocatedNodes( m_2dElemToCollocatedNodesBuckets );
  std::map< localIndex, localIndex > const referenceCollocatedEdges =
    buildReferenceCollocatedEdges( referenceCollocatedNodes, nl2g, edgeManager.nodeList(), m_toEdgesRelation.toViewConst(), edgeManager.ghostRank().toViewConst() );

  localIndex const num2dElems = this->size();
  localIndex const num2dFaces = LvArray::integerConversion< localIndex >( referenceCollocatedEdges.size() );

  // For the `m_2dFaceToEdge`, we can select any values that we want.
  // But then we need to be consistent...
  m_2dFaceToEdge.clear();
  m_2dFaceToEdge.reserve( num2dFaces );
  for( auto const & p: referenceCollocatedEdges )
  {
    globalIndex const & refEdge = p.second;
    m_2dFaceToEdge.emplace_back( refEdge );
  }

  // `m_edgesTo2dFaces` is computed by the simple inversion of `m_2dFaceToEdge`
  m_edgesTo2dFaces.clear();
  for( localIndex i = 0; i < num2dFaces; ++i )
  {
    m_edgesTo2dFaces[m_2dFaceToEdge[i]] = i;
  }

  // Mark 2d elements and their connections as "new" so they get considered during the stencil computations.
  // This is mainly due to the dynamic process of the fracture propagation and the legacy unique way to import the fracture
  // by splitting the mesh during the first steps of the simulations.
  m_newFaceElements = makeSortedArrayIota( num2dElems );
  m_recalculateConnectionsFor2dFaces = makeSortedArrayIota( num2dFaces );

  m_2dFaceTo2dElems = build2dFaceTo2dElems( num2dFaces, num2dElems, m_toEdgesRelation.toViewConst(), m_edgesTo2dFaces, referenceCollocatedEdges );

  // When a fracture element has only one (or less!) neighbor, let's try to find the other one.
  // The `ElemPath` provides all the information of a given face: obviously its face index,
  // but also the element index that touch the face, and the node indices of the face as well.
  struct ElemPath
  {
    localIndex er;
    localIndex esr;
    localIndex ei;
    localIndex face;
    std::vector< localIndex > nodes;

    bool operator<( ElemPath const & other ) const
    {
      return std::tie( er, esr, ei, face, nodes ) < std::tie( other.er, other.esr, other.ei, other.face, other.nodes );
    }
  };

  // We are building the mapping that connects all the reference (collocated) nodes of any face to the elements those nodes are touching.
  // Using this nodal information will let use reconnect the fracture 2d element to its 3d neighbor.
  std::map< std::set< globalIndex >, std::set< ElemPath > > faceRefNodesToElems;
  elemManager.forElementSubRegionsComplete< CellElementSubRegion >( [&]( localIndex const er,
                                                                         localIndex const esr,
                                                                         ElementRegionBase const & GEOS_UNUSED_PARAM( region ),
                                                                         CellElementSubRegion const & subRegion )
  {
    auto const & elemToFaces = subRegion.faceList().base();
    auto const & faceToNodes = faceManager.nodeList();
    for( localIndex ei = 0; ei < elemToFaces.size( 0 ); ++ei )
    {
      for( auto const & face: elemToFaces[ei] )
      {
        // A set of the global indices of the nodes of the face is used as the "signature" of the face nodes.
        std::set< globalIndex > nodesOfFace;
        for( localIndex const & n: faceToNodes[face] )
        {
          auto const it = referenceCollocatedNodes.find( nl2g[n] );
          if( it != referenceCollocatedNodes.cend() )
          {
            nodesOfFace.insert( it->second );
          }
          else
          {
            // If all the nodes are not found, it makes no sense to keep on considering the current face as a candidate.
            // So we can exit the loop.
            break;
          }
        }
        // We still double-check that all the nodes of the face were found,
        // even if there's no chance for this entry to successfully match any request.
        if( nodesOfFace.size() == LvArray::integerConversion< std::size_t >( faceToNodes[face].size() ) )
        {
          std::vector< localIndex > const nodes( faceToNodes[face].begin(), faceToNodes[face].end() );
          faceRefNodesToElems[nodesOfFace].insert( ElemPath{ er, esr, ei, face, nodes } );
        }
      }
    }
  } );

  // The `misMatches` array will contain fracture element that did not find all of its neighbors.
  // This is used to display a more precise error message.
  std::vector< localIndex > misMatches;
  // Here we loop over all the elements of the fracture.
  // When there's neighbor missing, we search for a face that would lie on the collocated nodes of the fracture element.
  for( int e2d = 0; e2d < num2dElems; ++e2d )
  {
    if( m_2dElemToElems.m_toElementIndex.sizeOfArray( e2d ) >= 2 )  // All the neighbors are known.
    {
      continue;
    }

    std::set< globalIndex > refNodes;
    if( m_toNodesRelation[e2d].size() != 0 )
    {
      for( localIndex const & n: m_toNodesRelation[e2d] )
      {
        globalIndex const & gn = nl2g[n];
        auto const it = referenceCollocatedNodes.find( gn );
        if( it != referenceCollocatedNodes.cend() )
        {
          refNodes.insert( it->second );
        }
      }
    }
    else if( m_ghostRank[e2d] < 0 )
    {
      for( integer ni = 0; ni < m_2dElemToCollocatedNodesBuckets[e2d].size(); ++ni )
      {
        array1d< globalIndex > const & bucket = m_2dElemToCollocatedNodesBuckets( e2d, ni );
        for( globalIndex const & gni: bucket )
        {
          auto const it = referenceCollocatedNodes.find( gni );
          if( it != referenceCollocatedNodes.cend() )
          {
            refNodes.insert( it->second );
          }
        }
      }
    }

    auto const match = faceRefNodesToElems.find( refNodes );
    if( match != faceRefNodesToElems.cend() )
    {
      for( ElemPath const & path: match->second )
      {
        // This `if` prevents from storing the same data twice.
        if( m_2dElemToElems.m_toElementIndex.sizeOfArray( e2d ) == 0 || m_2dElemToElems.m_toElementIndex[e2d][0] != path.ei )
        {
          m_2dElemToElems.m_toElementRegion.emplaceBack( e2d, path.er );
          m_2dElemToElems.m_toElementSubRegion.emplaceBack( e2d, path.esr );
          m_2dElemToElems.m_toElementIndex.emplaceBack( e2d, path.ei );
          m_toFacesRelation.emplaceBack( e2d, path.face );
          for( localIndex const & n: path.nodes )
          {
            m_toNodesRelation.emplaceBack( e2d, n );
          }
        }
      }
    }
  }

  GEOS_ERROR_IF( !misMatches.empty(),
                 "Fracture " << this->getName() << " has elements {" << stringutilities::join( misMatches, ", " ) << "} without two neighbors." );

  // Checking that each face has two neighboring elements.
  // If not, we pop up an error.
  std::vector< localIndex > isolatedFractureElements;
  for( int e2d = 0; e2d < num2dElems; ++e2d )
  {
    if( m_2dElemToElems.m_toElementIndex.sizeOfArray( e2d ) < 2 && m_ghostRank[e2d] < 0 )
    {
      isolatedFractureElements.push_back( e2d );
    }
  }
  GEOS_ERROR_IF( !isolatedFractureElements.empty(),
                 "Fracture " << this->getName() << " has elements {" << stringutilities::join( isolatedFractureElements, ", " ) << "} with less than two neighbors." );

  fixNeighborMappingsInconsistency( getName(), m_2dElemToElems, m_toFacesRelation );
}

void FaceElementSubRegion::inheritGhostRankFromParentFace( FaceManager const & faceManager,
                                                           std::set< localIndex > const & indices )
{
  arrayView1d< integer const > const & faceGhostRank = faceManager.ghostRank();
  for( localIndex const & index: indices )
  {
    m_ghostRank[index] = faceGhostRank[m_toFacesRelation[index][0]];
  }
}

std::set< std::set< globalIndex > > FaceElementSubRegion::getCollocatedNodes() const
{
  std::set< std::set< globalIndex > > result;

  for( localIndex e2d = 0; e2d < m_2dElemToCollocatedNodesBuckets.size(); ++e2d )
  {
    for( integer ni = 0; ni < m_2dElemToCollocatedNodesBuckets[e2d].size(); ++ni )
    {
      array1d< globalIndex > const & bucket = m_2dElemToCollocatedNodesBuckets( e2d, ni );
      std::set< globalIndex > const s( bucket.begin(), bucket.end() );
      result.insert( s );
    }
  }

  return result;
}

} /* namespace geos */<|MERGE_RESOLUTION|>--- conflicted
+++ resolved
@@ -283,7 +283,6 @@
   packedSize += bufferOps::Pack< DO_PACKING >( buffer, string( viewKeyStruct::surfaceElementsToCellRegionsString() ) );
   packedSize += bufferOps::Pack< DO_PACKING >( buffer,
                                                m_2dElemToElems,
-<<<<<<< HEAD
                                                packList,
                                                m_2dElemToElems.getElementRegionManager() );
 
@@ -291,15 +290,6 @@
   packedSize += bufferOps::Pack< DO_PACKING >( buffer,
                                                m_2dElemToCollocatedNodesBuckets.toViewConst(),
                                                packList,
-=======
-                                               packList,
-                                               m_2dElemToElems.getElementRegionManager() );
-
-  packedSize += bufferOps::Pack< DO_PACKING >( buffer, string( viewKeyStruct::elem2dToCollocatedNodesBucketsString() ) );
-  packedSize += bufferOps::Pack< DO_PACKING >( buffer,
-                                               m_2dElemToCollocatedNodesBuckets.toViewConst(),
-                                               packList,
->>>>>>> 77be7f66
                                                localToGlobal );
 
   return packedSize;
@@ -367,78 +357,6 @@
   return unPackedSize;
 }
 
-
-/**
- * @brief The two mappings @p elem2dToElems3d and @p elem2dToFaces have to be consistent
- * in the sense that each @p face for a given index must "belong" to @p 3d @p element at the same index.
- * @param[in] fractureName The name of the fracture for which we're checking the mapping consistency.
- * @param[in] elem2dToElems3d A mapping.
- * @param[inout] elem2dToFaces This mapping will be corrected if needed to match @p elem2dToElems3d.
- */
-void fixNeighborMappingsInconsistency( string const & fractureName,
-                                       OrderedVariableToManyElementRelation const & elem2dToElems3d,
-                                       FaceElementSubRegion::FaceMapType & elem2dToFaces )
-{
-  {
-    localIndex const num2dElems = elem2dToFaces.size();
-<<<<<<< HEAD
-    for( int e2d = 0; e2d < num2dElems; ++e2d )
-    {
-      auto const s = elem2dToFaces[e2d].size();
-      GEOS_ASSERT_EQ( elem2dToElems3d.m_toElementRegion[e2d].size(), s );
-      GEOS_ASSERT_EQ( elem2dToElems3d.m_toElementSubRegion[e2d].size(), s );
-      GEOS_ASSERT_EQ( elem2dToElems3d.m_toElementIndex[e2d].size(), s );
-
-      if( s != 2 )
-=======
-    GEOS_ASSERT_EQ( elem2dToElems3d[e2d].size(), num2dElems );
-    for( int e2d = 0; e2d < num2dElems; ++e2d )
-    {
-      std::set< localIndex > const sizes{
-        elem2dToFaces[e2d].size(),
-        elem2dToElems3d.m_toElementRegion[e2d].size(),
-        elem2dToElems3d.m_toElementSubRegion[e2d].size(),
-        elem2dToElems3d.m_toElementIndex[e2d].size()
-      };
-
-      if( sizes.size() != 1 || sizes.find( 2 ) == sizes.cend() )
->>>>>>> 77be7f66
-      {
-        continue;
-      }
-
-      localIndex const f0 = elem2dToFaces[e2d][0];
-      localIndex const er0 = elem2dToElems3d.m_toElementRegion[e2d][0];
-      localIndex const esr0 = elem2dToElems3d.m_toElementSubRegion[e2d][0];
-      localIndex const ei0 = elem2dToElems3d.m_toElementIndex[e2d][0];
-      auto const & faces0 = elem2dToElems3d.getElementRegionManager()->getRegion( er0 ).getSubRegion< CellElementSubRegion >( esr0 ).faceList()[ei0];
-
-      localIndex const f1 = elem2dToFaces[e2d][1];
-      localIndex const er1 = elem2dToElems3d.m_toElementRegion[e2d][1];
-      localIndex const esr1 = elem2dToElems3d.m_toElementSubRegion[e2d][1];
-      localIndex const ei1 = elem2dToElems3d.m_toElementIndex[e2d][1];
-      auto const & faces1 = elem2dToElems3d.getElementRegionManager()->getRegion( er1 ).getSubRegion< CellElementSubRegion >( esr1 ).faceList()[ei1];
-
-      bool const match00 = std::find( faces0.begin(), faces0.end(), f0 ) != faces0.end();
-      bool const match11 = std::find( faces1.begin(), faces1.end(), f1 ) != faces1.end();
-      bool const match01 = std::find( faces0.begin(), faces0.end(), f1 ) != faces0.end();
-      bool const match10 = std::find( faces1.begin(), faces1.end(), f0 ) != faces1.end();
-
-      bool const matchCrossed = !match00 && !match11 && match01 && match10;
-      bool const matchStraight = match00 && match11 && !match01 && !match10;
-
-      if( matchCrossed )
-      {
-        std::swap( elem2dToFaces[e2d][0], elem2dToFaces[e2d][1] );
-      }
-      else if( !matchStraight )
-      {
-        GEOS_ERROR( "Mapping neighbor inconsistency detected for fracture " << fractureName );
-      }
-    }
-  }
-}
-
 void FaceElementSubRegion::fixUpDownMaps( bool const clearIfUnmapped )
 {
   ObjectManagerBase::fixUpDownMaps( m_toNodesRelation,
@@ -453,378 +371,6 @@
                                     m_unmappedGlobalIndicesInToFaces,
                                     clearIfUnmapped );
 
-  fixNeighborMappingsInconsistency( getName(), m_2dElemToElems, m_toFacesRelation );
-}
-
-/**
- * @brief Returns a mapping that links any collocated node to the collocated node with the lowest index.
- * @param elem2dToCollocatedNodesBuckets All the collocated nodes buckets.
- * @return The computed mapping.
- * @details For each collocated node, the returned mapping will provide
- * the lowest id among all the collocated nodes sharing the same position.
- * That way, it's possible to know if two nodes are collocated of each other by checking if they share the same lowest id.
- */
-std::map< globalIndex, globalIndex > buildReferenceCollocatedNodes( ArrayOfArrays< array1d< globalIndex > > const & elem2dToCollocatedNodesBuckets )
-{
-  std::map< globalIndex, globalIndex > referenceCollocatedNodes;  // Will be returned.
-
-  // Since some 2d elem may share some nodes, some of the collocated nodes buckets will be duplicated.
-  // We want to remove this.
-  std::set< std::set< globalIndex > > uniqueCollocatedNodesBuckets;
-  for( localIndex e2d = 0; e2d < elem2dToCollocatedNodesBuckets.size(); ++e2d )
-  {
-    for( integer ni = 0; ni < elem2dToCollocatedNodesBuckets[e2d].size(); ++ni )
-    {
-      array1d< globalIndex > const & tmp = elem2dToCollocatedNodesBuckets( e2d, ni );
-      std::set< globalIndex > const tmp2( tmp.begin(), tmp.end() );
-      uniqueCollocatedNodesBuckets.insert( tmp2 );
-    }
-  }
-
-  // Now we can perform simple loops to compute the mapping.
-  for( std::set< globalIndex > const & bucket: uniqueCollocatedNodesBuckets )
-  {
-    globalIndex const & refNode = *std::min_element( bucket.cbegin(), bucket.cend() );
-    for( globalIndex const & n: bucket )
-    {
-      referenceCollocatedNodes[n] = refNode;
-    }
-  }
-
-  return referenceCollocatedNodes;
-}
-
-
-/**
- * @brief Returns a mapping that links any collocated edge to the collocated edge with the lowest index.
- * @param referenceCollocatedNodes The mapping that links any collocated node to its collocated node with the lowest index.
- * @param nl2g The local to glocal mapping for nodes.
- * @param edgeToNodes The edge to nodes mapping.
- * @param elem2dToEdges The 2d elem to edges mapping.
- * @param edgeGhostRanks The ghost rank of the edges.
- * @return The computed map.
-<<<<<<< HEAD
- * @details The key of the map (`std::pair< globalIndex, globalIndex >`) represents the global indices of two nodes.
- * Those two nodes are the lowest index of collocated nodes. As such, those two nodes may not form a @e existing edge.
- * But this trick lets us define some kind of @e hash that allows to compare the location of the edges:
- * edges sharing the same @e hash lie in the same position.
-=======
->>>>>>> 77be7f66
- */
-std::map< localIndex, localIndex > buildReferenceCollocatedEdges( std::map< globalIndex, globalIndex > const & referenceCollocatedNodes,
-                                                                  arrayView1d< globalIndex const > const nl2g,
-                                                                  EdgeManager::NodeMapType const & edgeToNodes,
-                                                                  ArrayOfArraysView< localIndex const > const elem2dToEdges,
-                                                                  arrayView1d< integer const > edgeGhostRanks )
-{
-  // `edgeIds` maps the nodes of the edges of the face element sub-region to its index.
-  std::map< std::pair< globalIndex, globalIndex >, localIndex > edgesIds;
-  for( int ei = 0; ei < elem2dToEdges.size(); ++ei )
-  {
-    for( localIndex const & edi: elem2dToEdges[ei] )
-    {
-      auto const nodes = edgeToNodes[edi];
-      GEOS_ASSERT_EQ( nodes.size(), 2 );
-      auto const p = std::minmax( { nl2g[nodes[0]], nl2g[nodes[1]] } );
-      edgesIds[p] = edi;
-    }
-  }
-
-<<<<<<< HEAD
-=======
-  // The key of the `collocatedEdgeBuckets` map (i.e. `std::pair< globalIndex, globalIndex >`) represents the global indices of two nodes.
-  // Those two nodes are the lowest index of collocated nodes. As such, those two nodes may not form an existing edge.
-  // But this trick lets us define some kind of _hash_ that allows to compare the location of the edges:
-  // edges sharing the same hash lie in the same position.
->>>>>>> 77be7f66
-  std::map< std::pair< globalIndex, globalIndex >, std::set< localIndex > > collocatedEdgeBuckets;
-  // The `collocatedEdgeIds` map gathers all the collocated edges together.
-  for( auto const & p: edgesIds )
-  {
-    std::pair< globalIndex, globalIndex > const & nodes = p.first;
-    localIndex const & edge = p.second;
-
-    auto it0 = referenceCollocatedNodes.find( nodes.first );
-    globalIndex const n0 = it0 != referenceCollocatedNodes.cend() ? it0->second : nodes.first;
-
-    auto it1 = referenceCollocatedNodes.find( nodes.second );
-    globalIndex const n1 = it1 != referenceCollocatedNodes.cend() ? it1->second : nodes.second;
-
-    std::pair< globalIndex, globalIndex > const edgeHash = std::minmax( n0, n1 );
-    collocatedEdgeBuckets[edgeHash].insert( edge );
-  }
-
-  std::map< localIndex, localIndex > referenceCollocatedEdges;
-
-  // We want to consider in priority the edges that are owned by the rank.
-  // So this comparator takes the ghost rank into account and favors lower values of the ghost rank.
-  auto comp = [=]( int e,
-                   int f ) -> bool
-  {
-    int const re = edgeGhostRanks[e] < 0 ? 0 : 1;
-    int const rf = edgeGhostRanks[f] < 0 ? 0 : 1;
-    return std::tie( re, e ) < std::tie( rf, f );
-  };
-
-  for( auto const & p: collocatedEdgeBuckets )
-  {
-    std::set< localIndex > const & collocatedEdges = p.second;
-    localIndex const refEdge = *std::min_element( collocatedEdges.cbegin(), collocatedEdges.cend(), comp );
-    for( localIndex const & collocatedEdge: collocatedEdges )
-    {
-      referenceCollocatedEdges[collocatedEdge] = refEdge;
-    }
-  }
-
-  return referenceCollocatedEdges;
-}
-
-
-/**
- * @brief Returns a SortedArray with sequentially increasing values, starting with value and repetitively evaluating ++value
- * @param newSize The size of the returned array.
- * @param value The starting value.
- * @return The filled array.
- */
-SortedArray< localIndex > makeSortedArrayIota( localIndex newSize, localIndex value = 0 )
-{
-  SortedArray< localIndex > result;
-  result.reserve( newSize );
-  for( localIndex i = value; i < value + newSize; ++i )
-  {
-    result.insert( i );
-  }
-  return result;
-}
-
-
-/**
- * @brief Builds the 2d face to 2d elements mapping.
- * @param num2dFaces The number of 2d faces.
- * @param num2dElems The number of 2d elements.
- * @param elem2dToEdges The 2d element (geometrical faces in 3d) to edges mapping.
- * @param edgesTo2dFaces The edges to 2d faces (geometrical edges in 3d) mapping.
- * @param referenceCollocatedEdges The mapping that, for a given edge index, returns the collocated edge with lowest index.
- * @return The computed mapping.
- */
-ArrayOfArrays< geos::localIndex > build2dFaceTo2dElems( std::size_t num2dFaces,
-                                                        localIndex num2dElems,
-                                                        ArrayOfArraysView< localIndex const > const elem2dToEdges,
-                                                        map< localIndex, localIndex > const & edgesTo2dFaces,
-                                                        std::map< geos::localIndex, geos::localIndex > const & referenceCollocatedEdges )
-{
-  ArrayOfArrays< localIndex > m_2dFaceTo2dElems;
-  // `tmp` contains the 2d face to 2d elements mappings as a `std` container.
-  // Eventually, it's copied into an `LvArray` container.
-  std::vector< std::vector< localIndex > > tmp( num2dFaces );
-  for( auto i = 0; i < num2dElems; ++i )
-  {
-    for( auto const & e: elem2dToEdges[i] )
-    {
-      tmp[edgesTo2dFaces.at( referenceCollocatedEdges.at( e ) )].push_back( i );
-    }
-  }
-  std::vector< localIndex > sizes;
-  sizes.reserve( tmp.size() );
-  for( std::vector< localIndex > const & t: tmp )
-  {
-    sizes.push_back( t.size() );
-  }
-  for( auto i = 0; i < m_2dFaceTo2dElems.size(); ++i )
-  {
-    m_2dFaceTo2dElems.clearArray( i );
-  }
-  m_2dFaceTo2dElems.resizeFromCapacities< serialPolicy >( sizes.size(), sizes.data() );
-
-  for( std::size_t i = 0; i < tmp.size(); ++i )
-  {
-    for( std::size_t j = 0; j < tmp[i].size(); ++j )
-    {
-      m_2dFaceTo2dElems.emplaceBack( i, tmp[i][j] );
-    }
-  }
-
-  return m_2dFaceTo2dElems;
-}
-
-
-void FaceElementSubRegion::fixSecondaryMappings( NodeManager const & nodeManager,
-                                                 EdgeManager const & edgeManager,
-                                                 FaceManager const & faceManager,
-                                                 ElementRegionManager const & elemManager )
-{
-  arrayView1d< globalIndex const > const nl2g = nodeManager.localToGlobalMap();
-
-  // First let's create the reference mappings for both nodes and edges.
-  std::map< globalIndex, globalIndex > const referenceCollocatedNodes = buildReferenceCollocatedNodes( m_2dElemToCollocatedNodesBuckets );
-  std::map< localIndex, localIndex > const referenceCollocatedEdges =
-    buildReferenceCollocatedEdges( referenceCollocatedNodes, nl2g, edgeManager.nodeList(), m_toEdgesRelation.toViewConst(), edgeManager.ghostRank().toViewConst() );
-
-  localIndex const num2dElems = this->size();
-  localIndex const num2dFaces = LvArray::integerConversion< localIndex >( referenceCollocatedEdges.size() );
-
-  // For the `m_2dFaceToEdge`, we can select any values that we want.
-  // But then we need to be consistent...
-  m_2dFaceToEdge.clear();
-  m_2dFaceToEdge.reserve( num2dFaces );
-  for( auto const & p: referenceCollocatedEdges )
-  {
-    globalIndex const & refEdge = p.second;
-    m_2dFaceToEdge.emplace_back( refEdge );
-  }
-
-  // `m_edgesTo2dFaces` is computed by the simple inversion of `m_2dFaceToEdge`
-  m_edgesTo2dFaces.clear();
-  for( localIndex i = 0; i < num2dFaces; ++i )
-  {
-    m_edgesTo2dFaces[m_2dFaceToEdge[i]] = i;
-  }
-
-  // Mark 2d elements and their connections as "new" so they get considered during the stencil computations.
-  // This is mainly due to the dynamic process of the fracture propagation and the legacy unique way to import the fracture
-  // by splitting the mesh during the first steps of the simulations.
-  m_newFaceElements = makeSortedArrayIota( num2dElems );
-  m_recalculateConnectionsFor2dFaces = makeSortedArrayIota( num2dFaces );
-
-  m_2dFaceTo2dElems = build2dFaceTo2dElems( num2dFaces, num2dElems, m_toEdgesRelation.toViewConst(), m_edgesTo2dFaces, referenceCollocatedEdges );
-
-  // When a fracture element has only one (or less!) neighbor, let's try to find the other one.
-  // The `ElemPath` provides all the information of a given face: obviously its face index,
-  // but also the element index that touch the face, and the node indices of the face as well.
-  struct ElemPath
-  {
-    localIndex er;
-    localIndex esr;
-    localIndex ei;
-    localIndex face;
-    std::vector< localIndex > nodes;
-
-    bool operator<( ElemPath const & other ) const
-    {
-      return std::tie( er, esr, ei, face, nodes ) < std::tie( other.er, other.esr, other.ei, other.face, other.nodes );
-    }
-  };
-
-  // We are building the mapping that connects all the reference (collocated) nodes of any face to the elements those nodes are touching.
-  // Using this nodal information will let use reconnect the fracture 2d element to its 3d neighbor.
-  std::map< std::set< globalIndex >, std::set< ElemPath > > faceRefNodesToElems;
-  elemManager.forElementSubRegionsComplete< CellElementSubRegion >( [&]( localIndex const er,
-                                                                         localIndex const esr,
-                                                                         ElementRegionBase const & GEOS_UNUSED_PARAM( region ),
-                                                                         CellElementSubRegion const & subRegion )
-  {
-    auto const & elemToFaces = subRegion.faceList().base();
-    auto const & faceToNodes = faceManager.nodeList();
-    for( localIndex ei = 0; ei < elemToFaces.size( 0 ); ++ei )
-    {
-      for( auto const & face: elemToFaces[ei] )
-      {
-        // A set of the global indices of the nodes of the face is used as the "signature" of the face nodes.
-        std::set< globalIndex > nodesOfFace;
-        for( localIndex const & n: faceToNodes[face] )
-        {
-          auto const it = referenceCollocatedNodes.find( nl2g[n] );
-          if( it != referenceCollocatedNodes.cend() )
-          {
-            nodesOfFace.insert( it->second );
-          }
-          else
-          {
-            // If all the nodes are not found, it makes no sense to keep on considering the current face as a candidate.
-            // So we can exit the loop.
-            break;
-          }
-        }
-        // We still double-check that all the nodes of the face were found,
-        // even if there's no chance for this entry to successfully match any request.
-        if( nodesOfFace.size() == LvArray::integerConversion< std::size_t >( faceToNodes[face].size() ) )
-        {
-          std::vector< localIndex > const nodes( faceToNodes[face].begin(), faceToNodes[face].end() );
-          faceRefNodesToElems[nodesOfFace].insert( ElemPath{ er, esr, ei, face, nodes } );
-        }
-      }
-    }
-  } );
-
-  // The `misMatches` array will contain fracture element that did not find all of its neighbors.
-  // This is used to display a more precise error message.
-  std::vector< localIndex > misMatches;
-  // Here we loop over all the elements of the fracture.
-  // When there's neighbor missing, we search for a face that would lie on the collocated nodes of the fracture element.
-  for( int e2d = 0; e2d < num2dElems; ++e2d )
-  {
-    if( m_2dElemToElems.m_toElementIndex.sizeOfArray( e2d ) >= 2 )  // All the neighbors are known.
-    {
-      continue;
-    }
-
-    std::set< globalIndex > refNodes;
-    if( m_toNodesRelation[e2d].size() != 0 )
-    {
-      for( localIndex const & n: m_toNodesRelation[e2d] )
-      {
-        globalIndex const & gn = nl2g[n];
-        auto const it = referenceCollocatedNodes.find( gn );
-        if( it != referenceCollocatedNodes.cend() )
-        {
-          refNodes.insert( it->second );
-        }
-      }
-    }
-    else if( m_ghostRank[e2d] < 0 )
-    {
-      for( integer ni = 0; ni < m_2dElemToCollocatedNodesBuckets[e2d].size(); ++ni )
-      {
-        array1d< globalIndex > const & bucket = m_2dElemToCollocatedNodesBuckets( e2d, ni );
-        for( globalIndex const & gni: bucket )
-        {
-          auto const it = referenceCollocatedNodes.find( gni );
-          if( it != referenceCollocatedNodes.cend() )
-          {
-            refNodes.insert( it->second );
-          }
-        }
-      }
-    }
-
-    auto const match = faceRefNodesToElems.find( refNodes );
-    if( match != faceRefNodesToElems.cend() )
-    {
-      for( ElemPath const & path: match->second )
-      {
-        // This `if` prevents from storing the same data twice.
-        if( m_2dElemToElems.m_toElementIndex.sizeOfArray( e2d ) == 0 || m_2dElemToElems.m_toElementIndex[e2d][0] != path.ei )
-        {
-          m_2dElemToElems.m_toElementRegion.emplaceBack( e2d, path.er );
-          m_2dElemToElems.m_toElementSubRegion.emplaceBack( e2d, path.esr );
-          m_2dElemToElems.m_toElementIndex.emplaceBack( e2d, path.ei );
-          m_toFacesRelation.emplaceBack( e2d, path.face );
-          for( localIndex const & n: path.nodes )
-          {
-            m_toNodesRelation.emplaceBack( e2d, n );
-          }
-        }
-      }
-    }
-  }
-
-  GEOS_ERROR_IF( !misMatches.empty(),
-                 "Fracture " << this->getName() << " has elements {" << stringutilities::join( misMatches, ", " ) << "} without two neighbors." );
-
-  // Checking that each face has two neighboring elements.
-  // If not, we pop up an error.
-  std::vector< localIndex > isolatedFractureElements;
-  for( int e2d = 0; e2d < num2dElems; ++e2d )
-  {
-    if( m_2dElemToElems.m_toElementIndex.sizeOfArray( e2d ) < 2 && m_ghostRank[e2d] < 0 )
-    {
-      isolatedFractureElements.push_back( e2d );
-    }
-  }
-  GEOS_ERROR_IF( !isolatedFractureElements.empty(),
-                 "Fracture " << this->getName() << " has elements {" << stringutilities::join( isolatedFractureElements, ", " ) << "} with less than two neighbors." );
-
-  fixNeighborMappingsInconsistency( getName(), m_2dElemToElems, m_toFacesRelation );
 }
 
 void FaceElementSubRegion::inheritGhostRankFromParentFace( FaceManager const & faceManager,
