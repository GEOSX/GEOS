/*
 * ------------------------------------------------------------------------------------------------------------
 * SPDX-License-Identifier: LGPL-2.1-only
 *
 * Copyright (c) 2018-2020 Lawrence Livermore National Security LLC
 * Copyright (c) 2018-2020 The Board of Trustees of the Leland Stanford Junior University
 * Copyright (c) 2018-2020 TotalEnergies
 * Copyright (c) 2019-     GEOSX Contributors
 * All rights reserved
 *
 * See top level LICENSE, COPYRIGHT, CONTRIBUTORS, NOTICE, and ACKNOWLEDGEMENTS files for details.
 * ------------------------------------------------------------------------------------------------------------
 */

#include "CellElementRegion.hpp"
#include "CellElementSubRegion.hpp"
#include "mesh/generators/CellBlockABC.hpp"

namespace geos
{
using namespace dataRepository;

CellElementRegion::CellElementRegion( string const & name, Group * const parent ):
  ElementRegionBase( name, parent )
{
  registerWrapper( viewKeyStruct::sourceCellBlockNamesString(), &m_cellBlockNames ).
<<<<<<< HEAD
    setRTTypeName( rtTypes::CustomTypes::groupNameRefArray ).
    setInputFlag( InputFlags::OPTIONAL );
=======
    setInputFlag( InputFlags::REQUIRED );
>>>>>>> c60be255

  registerWrapper( viewKeyStruct::coarseningRatioString(), &m_coarseningRatio ).
    setInputFlag( InputFlags::OPTIONAL );
}

CellElementRegion::~CellElementRegion()
{}

void CellElementRegion::generateMesh( Group const & cellBlocks )
{
  Group & elementSubRegions = this->getGroup( viewKeyStruct::elementSubRegions() );

  for( string const & cellBlockName : this->m_cellBlockNames )
  {
    CellElementSubRegion & subRegion = elementSubRegions.registerGroup< CellElementSubRegion >( cellBlockName );
    CellBlockABC const & source = cellBlocks.getGroup< CellBlockABC >( subRegion.getName() );
    subRegion.copyFromCellBlock( source );
  }
}

REGISTER_CATALOG_ENTRY( ObjectManagerBase, CellElementRegion, string const &, Group * const )

} /* namespace geos */<|MERGE_RESOLUTION|>--- conflicted
+++ resolved
@@ -24,12 +24,8 @@
   ElementRegionBase( name, parent )
 {
   registerWrapper( viewKeyStruct::sourceCellBlockNamesString(), &m_cellBlockNames ).
-<<<<<<< HEAD
     setRTTypeName( rtTypes::CustomTypes::groupNameRefArray ).
-    setInputFlag( InputFlags::OPTIONAL );
-=======
     setInputFlag( InputFlags::REQUIRED );
->>>>>>> c60be255
 
   registerWrapper( viewKeyStruct::coarseningRatioString(), &m_coarseningRatio ).
     setInputFlag( InputFlags::OPTIONAL );
