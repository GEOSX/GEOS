--- conflicted
+++ resolved
@@ -56,11 +56,8 @@
      generators/InternalWellboreGenerator.hpp
      generators/MeshGeneratorBase.hpp
      generators/ParMETISInterface.hpp
-<<<<<<< HEAD
      generators/ParticleMeshGenerator.hpp
-=======
      generators/PartitionDescriptor.hpp
->>>>>>> 357f6124
      generators/PrismUtilities.hpp
      generators/WellGeneratorBase.hpp
      mpiCommunications/CommID.hpp
@@ -132,11 +129,8 @@
      generators/InternalWellboreGenerator.cpp
      generators/MeshGeneratorBase.cpp
      generators/ParMETISInterface.cpp
-<<<<<<< HEAD
      generators/ParticleMeshGenerator.cpp
-=======
      generators/WellGeneratorBase.cpp
->>>>>>> 357f6124
      mpiCommunications/CommID.cpp
      mpiCommunications/CommunicationTools.cpp
      mpiCommunications/MPI_iCommData.cpp
