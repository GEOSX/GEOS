--- conflicted
+++ resolved
@@ -121,7 +121,6 @@
     list( APPEND dependencyList PAMELA )
 endif()
 
-<<<<<<< HEAD
 if( ENABLE_VTK )
     message(STATUS "Adding VTKMeshGenerator sources and headers")
     set( mesh_headers ${meshUtilities_headers} generators/VTKMeshGenerator.hpp )
@@ -132,18 +131,11 @@
     endif()
 endif()
 
-blt_add_library( NAME                  mesh
-                 SOURCES               ${mesh_sources}
-                 HEADERS               ${mesh_headers}
-                 DEPENDS_ON            ${dependencyList}
-                 OBJECT                ${GEOSX_BUILD_OBJ_LIBS}
-=======
 blt_add_library( NAME       mesh
                  SOURCES    ${mesh_sources}
                  HEADERS    ${mesh_headers}
                  DEPENDS_ON ${dependencyList}
                  OBJECT     ${GEOSX_BUILD_OBJ_LIBS}
->>>>>>> 9de537c1
                )
                
 target_include_directories( mesh PUBLIC ${CMAKE_SOURCE_DIR}/coreComponents )
