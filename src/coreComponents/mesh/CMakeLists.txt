# Specify all headers
set( mesh_headers
     BufferOps.hpp
     CellElementRegion.hpp
     CellElementSubRegion.hpp
     DomainPartition.hpp
     EdgeManager.hpp
     ElementRegionBase.hpp
     ElementRegionManager.hpp
     ElementSubRegionBase.hpp
     ElementType.hpp
     EmbeddedSurfaceNodeManager.hpp
     EmbeddedSurfaceSubRegion.hpp
     MeshFields.hpp
     FaceElementSubRegion.hpp
     FaceManager.hpp
     FieldIdentifiers.hpp
     InterObjectRelation.hpp
     MeshBody.hpp
     MeshForLoopInterface.hpp
     MeshLevel.hpp
     MeshManager.hpp
     MeshObjectPath.hpp
     NodeManager.hpp
     ObjectManagerBase.hpp
     generators/ParticleBlock.hpp
     generators/ParticleBlockManager.hpp
     ParticleManager.hpp
     ParticleRegion.hpp
     ParticleRegionBase.hpp
     ParticleSubRegion.hpp
     ParticleSubRegionBase.hpp
     generators/ParticleBlockABC.hpp
     ParticleType.hpp
     Perforation.hpp
     PerforationData.hpp
     PerforationFields.hpp
     SurfaceElementRegion.hpp
     SurfaceElementSubRegion.hpp
     ToElementRelation.hpp
     ToParticleRelation.hpp
     WellElementRegion.hpp
     WellElementSubRegion.hpp
     generators/CellBlock.hpp
     generators/CellBlockABC.hpp
     generators/CellBlockManager.hpp
     generators/CellBlockManagerABC.hpp
     generators/CellBlockUtilities.hpp
     generators/LineBlock.hpp
     generators/LineBlockABC.hpp
     generators/ExternalMeshGeneratorBase.hpp
     generators/FaceBlock.hpp
     generators/FaceBlockABC.hpp
     generators/InternalMeshGenerator.hpp
     generators/InternalWellGenerator.hpp
     generators/InternalWellboreGenerator.hpp
     generators/MeshGeneratorBase.hpp
     generators/ParMETISInterface.hpp
     generators/ParticleMeshGenerator.hpp
<<<<<<< HEAD
=======
     generators/PartitionDescriptor.hpp
>>>>>>> d85399d0
     generators/PrismUtilities.hpp
     generators/WellGeneratorABC.hpp
     generators/WellGeneratorBase.hpp
     mpiCommunications/CommID.hpp
     mpiCommunications/CommunicationTools.hpp
     mpiCommunications/MPI_iCommData.hpp
     mpiCommunications/NeighborCommunicator.hpp
     mpiCommunications/NeighborData.hpp
     mpiCommunications/PartitionBase.hpp
     mpiCommunications/SpatialPartition.hpp
     simpleGeometricObjects/Rectangle.hpp
     simpleGeometricObjects/Disc.hpp
     simpleGeometricObjects/CustomPolarObject.hpp
     simpleGeometricObjects/Box.hpp
     simpleGeometricObjects/Cylinder.hpp
     simpleGeometricObjects/GeometricObjectManager.hpp
     simpleGeometricObjects/SimpleGeometricObjectBase.hpp
     simpleGeometricObjects/PlanarGeometricObject.hpp
     simpleGeometricObjects/ThickPlane.hpp
     utilities/AverageOverQuadraturePointsKernel.hpp     
     utilities/CIcomputationKernel.hpp
     utilities/ComputationalGeometry.hpp
     utilities/MeshMapUtilities.hpp
     utilities/StructuredGridUtilities.hpp )

# Specify all sources
set( mesh_sources
     BufferOps.cpp
     CellElementRegion.cpp
     CellElementSubRegion.cpp
     DomainPartition.cpp
     EdgeManager.cpp
     ElementRegionBase.cpp
     ElementRegionManager.cpp
     ElementSubRegionBase.cpp
     EmbeddedSurfaceNodeManager.cpp
     EmbeddedSurfaceSubRegion.cpp
     FaceElementSubRegion.cpp
     FaceManager.cpp
     MeshBody.cpp
     MeshLevel.cpp
     MeshManager.cpp
     MeshObjectPath.cpp
     NodeManager.cpp
     ObjectManagerBase.cpp
     generators/ParticleBlock.cpp
     generators/ParticleBlockManager.cpp
     ParticleManager.cpp
     ParticleRegion.cpp
     ParticleRegionBase.cpp
     ParticleSubRegion.cpp
     ParticleSubRegionBase.cpp
     Perforation.cpp
     PerforationData.cpp
     SurfaceElementRegion.cpp
     SurfaceElementSubRegion.cpp
     ToElementRelation.cpp
     ToParticleRelation.cpp
     WellElementRegion.cpp
     WellElementSubRegion.cpp
     generators/CellBlock.cpp
     generators/CellBlockManager.cpp
     generators/CellBlockUtilities.cpp
     generators/LineBlock.cpp
     generators/ExternalMeshGeneratorBase.cpp
     generators/FaceBlock.cpp
     generators/InternalMeshGenerator.cpp
     generators/InternalWellGenerator.cpp
     generators/InternalWellboreGenerator.cpp
     generators/MeshGeneratorBase.cpp
     generators/ParMETISInterface.cpp
     generators/ParticleMeshGenerator.cpp
<<<<<<< HEAD
=======
     generators/WellGeneratorBase.cpp
>>>>>>> d85399d0
     mpiCommunications/CommID.cpp
     mpiCommunications/CommunicationTools.cpp
     mpiCommunications/MPI_iCommData.cpp
     mpiCommunications/NeighborCommunicator.cpp
     mpiCommunications/PartitionBase.cpp
     mpiCommunications/SpatialPartition.cpp
     simpleGeometricObjects/Rectangle.cpp
     simpleGeometricObjects/Disc.cpp
     simpleGeometricObjects/CustomPolarObject.cpp
     simpleGeometricObjects/Box.cpp
     simpleGeometricObjects/Cylinder.cpp
     simpleGeometricObjects/GeometricObjectManager.cpp
     simpleGeometricObjects/SimpleGeometricObjectBase.cpp
     simpleGeometricObjects/PlanarGeometricObject.cpp
     simpleGeometricObjects/ThickPlane.cpp
     utilities/ComputationalGeometry.cpp )

set( dependencyList ${parallelDeps} schema dataRepository constitutive finiteElement parmetis metis )

if( ENABLE_VTK )
    message(STATUS "Adding VTK readers")
    set( mesh_headers ${mesh_headers}
         generators/CollocatedNodes.hpp
         generators/VTKFaceBlockUtilities.hpp
         generators/VTKMeshGenerator.hpp
         generators/VTKMeshGeneratorTools.hpp
         generators/VTKWellGenerator.hpp
         generators/VTKUtilities.hpp
         )
    set( mesh_sources ${mesh_sources}
         generators/CollocatedNodes.cpp
         generators/VTKFaceBlockUtilities.cpp
         generators/VTKMeshGenerator.cpp
         generators/VTKMeshGeneratorTools.cpp
         generators/VTKWellGenerator.cpp
         generators/VTKUtilities.cpp
         )    
    list( APPEND dependencyList VTK::IOLegacy VTK::FiltersParallelDIY2 )
    if( ENABLE_MPI )
      list( APPEND dependencyList VTK::IOParallelXML VTK::ParallelMPI )
    endif()
endif()

if( ENABLE_SCOTCH )
    set( mesh_headers ${mesh_headers} generators/PTScotchInterface.hpp )
    set( mesh_sources ${mesh_sources} generators/PTScotchInterface.cpp )
    list( APPEND dependencyList ptscotch )
endif()

blt_add_library( NAME       mesh
                 SOURCES    ${mesh_sources}
                 HEADERS    ${mesh_headers}
                 DEPENDS_ON ${dependencyList}
                 OBJECT     ${GEOSX_BUILD_OBJ_LIBS} )

target_include_directories( mesh PUBLIC ${CMAKE_SOURCE_DIR}/coreComponents )

if( ENABLE_VTK )
    # Avoid compiling with nvcc which sometimes segfaults in debug
    set_source_files_properties( generators/VTKMeshGeneratorTools.cpp PROPERTIES LANGUAGE CXX )
endif()

if( GEOS_ENABLE_TESTS )
    add_subdirectory( unitTests )
endif( )
<|MERGE_RESOLUTION|>--- conflicted
+++ resolved
@@ -57,10 +57,7 @@
      generators/MeshGeneratorBase.hpp
      generators/ParMETISInterface.hpp
      generators/ParticleMeshGenerator.hpp
-<<<<<<< HEAD
-=======
      generators/PartitionDescriptor.hpp
->>>>>>> d85399d0
      generators/PrismUtilities.hpp
      generators/WellGeneratorABC.hpp
      generators/WellGeneratorBase.hpp
@@ -133,10 +130,7 @@
      generators/MeshGeneratorBase.cpp
      generators/ParMETISInterface.cpp
      generators/ParticleMeshGenerator.cpp
-<<<<<<< HEAD
-=======
      generators/WellGeneratorBase.cpp
->>>>>>> d85399d0
      mpiCommunications/CommID.cpp
      mpiCommunications/CommunicationTools.cpp
      mpiCommunications/MPI_iCommData.cpp
