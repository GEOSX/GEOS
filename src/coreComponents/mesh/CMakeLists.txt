#
# Specify all headers
#
set( mesh_headers
     BufferOps.hpp
<<<<<<< HEAD
=======
     CellBlock.hpp
     CellBlockManager.hpp
>>>>>>> 0e475f84
     CellElementRegion.hpp
     CellElementSubRegion.hpp
     DomainPartition.hpp
     EdgeManager.hpp
     ElementRegionBase.hpp
     ElementRegionManager.hpp
     ElementSubRegionBase.hpp
     ElementType.hpp
     EmbeddedSurfaceNodeManager.hpp
     EmbeddedSurfaceSubRegion.hpp
     ExtrinsicMeshData.hpp
     FaceElementSubRegion.hpp
     FaceManager.hpp
     InterObjectRelation.hpp
     MeshBody.hpp
     MeshForLoopInterface.hpp
     MeshLevel.hpp
     MeshManager.hpp
     NodeManager.hpp
     ObjectManagerBase.hpp
     Perforation.hpp
     PerforationData.hpp
     SurfaceElementRegion.hpp
     SurfaceElementSubRegion.hpp
     ToElementRelation.hpp
     WellElementRegion.hpp
<<<<<<< HEAD
     generators/CellBlock.hpp
     generators/CellBlockABC.hpp
     generators/CellBlockManager.hpp
     generators/CellBlockManagerABC.hpp
     generators/CellBlockUtilities.hpp
=======
     WellElementSubRegion.hpp
>>>>>>> 0e475f84
     generators/InternalMeshGenerator.hpp
     generators/InternalWellGenerator.hpp
     generators/InternalWellboreGenerator.hpp
     generators/MeshGeneratorBase.hpp
     mpiCommunications/CommID.hpp
     mpiCommunications/CommunicationTools.hpp
     mpiCommunications/MPI_iCommData.hpp
     mpiCommunications/NeighborCommunicator.hpp
     mpiCommunications/NeighborData.hpp
     mpiCommunications/PartitionBase.hpp
     mpiCommunications/SpatialPartition.hpp
     simpleGeometricObjects/BoundedPlane.hpp
     simpleGeometricObjects/Box.hpp
     simpleGeometricObjects/Cylinder.hpp
     simpleGeometricObjects/GeometricObjectManager.hpp
     simpleGeometricObjects/SimpleGeometricObjectBase.hpp
     simpleGeometricObjects/ThickPlane.hpp
     utilities/ComputationalGeometry.hpp
     utilities/MeshMapUtilities.hpp
     utilities/MeshUtilities.hpp
     utilities/StructuredGridUtilities.hpp
   )

#
# Specify all sources
<<<<<<< HEAD
set(mesh_sources
    BufferOps.cpp
    CellElementRegion.cpp
    CellElementSubRegion.cpp
    DomainPartition.cpp
    EdgeManager.cpp
    ElementSubRegionBase.cpp
    ElementRegionBase.cpp
    ElementRegionManager.cpp
    EmbeddedSurfaceSubRegion.cpp
    FaceElementSubRegion.cpp
    FaceManager.cpp
    MeshBody.cpp
    MeshLevel.cpp
    MeshManager.cpp
    NodeManager.cpp
    EmbeddedSurfaceNodeManager.cpp
    ObjectManagerBase.cpp
    PerforationData.cpp
    Perforation.cpp
    SurfaceElementRegion.cpp
    SurfaceElementSubRegion.cpp
    ToElementRelation.cpp
    WellElementRegion.cpp
    WellElementSubRegion.cpp
    generators/CellBlock.cpp
    generators/CellBlockManager.cpp
    generators/CellBlockUtilities.cpp
    generators/InternalMeshGenerator.cpp
    generators/InternalWellGenerator.cpp
    generators/InternalWellboreGenerator.cpp
    generators/MeshGeneratorBase.cpp
    mpiCommunications/CommID.cpp
    mpiCommunications/CommunicationTools.cpp
    mpiCommunications/MPI_iCommData.cpp
    mpiCommunications/NeighborCommunicator.cpp
    mpiCommunications/PartitionBase.cpp
    mpiCommunications/SpatialPartition.cpp
    simpleGeometricObjects/GeometricObjectManager.cpp
    simpleGeometricObjects/SimpleGeometricObjectBase.cpp
    simpleGeometricObjects/Box.cpp
    simpleGeometricObjects/Cylinder.cpp
    simpleGeometricObjects/ThickPlane.cpp
    simpleGeometricObjects/BoundedPlane.cpp
    utilities/ComputationalGeometry.cpp
    utilities/MeshUtilities.cpp
=======
#
set( mesh_sources
     AggregateElementSubRegion.cpp
     BufferOps.cpp
     CellBlock.cpp
     CellBlockManager.cpp
     CellElementRegion.cpp
     CellElementSubRegion.cpp
     DomainPartition.cpp
     EdgeManager.cpp
     ElementRegionBase.cpp
     ElementRegionManager.cpp
     ElementSubRegionBase.cpp
     EmbeddedSurfaceNodeManager.cpp
     EmbeddedSurfaceSubRegion.cpp
     FaceElementSubRegion.cpp
     FaceManager.cpp
     MeshBody.cpp
     MeshLevel.cpp
     MeshManager.cpp
     NodeManager.cpp
     ObjectManagerBase.cpp
     Perforation.cpp
     PerforationData.cpp
     SurfaceElementRegion.cpp
     SurfaceElementSubRegion.cpp
     ToElementRelation.cpp
     WellElementRegion.cpp
     WellElementSubRegion.cpp
     generators/InternalMeshGenerator.cpp
     generators/InternalWellGenerator.cpp
     generators/InternalWellboreGenerator.cpp
     generators/MeshGeneratorBase.cpp
     mpiCommunications/CommID.cpp
     mpiCommunications/CommunicationTools.cpp
     mpiCommunications/MPI_iCommData.cpp    
     mpiCommunications/NeighborCommunicator.cpp
     mpiCommunications/PartitionBase.cpp
     mpiCommunications/SpatialPartition.cpp
     simpleGeometricObjects/BoundedPlane.cpp
     simpleGeometricObjects/Box.cpp
     simpleGeometricObjects/Cylinder.cpp
     simpleGeometricObjects/GeometricObjectManager.cpp
     simpleGeometricObjects/SimpleGeometricObjectBase.cpp
     simpleGeometricObjects/ThickPlane.cpp
     utilities/ComputationalGeometry.cpp
     utilities/MeshUtilities.cpp
>>>>>>> 0e475f84
   )

set( dependencyList schema dataRepository constitutive metis )

if ( ENABLE_CUDA )
  set( dependencyList ${dependencyList} cuda )
endif()

if( ENABLE_PAMELA )
    message( STATUS "Adding PAMELAMeshGenerator sources and headers" )
    list( APPEND mesh_headers generators/PAMELAMeshGenerator.hpp )
    list( APPEND mesh_sources generators/PAMELAMeshGenerator.cpp )
    add_subdirectory( PAMELA )
    list( APPEND dependencyList PAMELA )
endif()

blt_add_library( NAME       mesh
                 SOURCES    ${mesh_sources}
                 HEADERS    ${mesh_headers}
                 DEPENDS_ON ${dependencyList}
                 OBJECT     ${GEOSX_BUILD_OBJ_LIBS}
               )
               
target_include_directories( mesh PUBLIC ${CMAKE_SOURCE_DIR}/coreComponents )

geosx_add_code_checks( PREFIX mesh
                       EXCLUDES PAMELA )<|MERGE_RESOLUTION|>--- conflicted
+++ resolved
@@ -1,13 +1,6 @@
-#
 # Specify all headers
-#
 set( mesh_headers
      BufferOps.hpp
-<<<<<<< HEAD
-=======
-     CellBlock.hpp
-     CellBlockManager.hpp
->>>>>>> 0e475f84
      CellElementRegion.hpp
      CellElementSubRegion.hpp
      DomainPartition.hpp
@@ -34,15 +27,12 @@
      SurfaceElementSubRegion.hpp
      ToElementRelation.hpp
      WellElementRegion.hpp
-<<<<<<< HEAD
+     WellElementSubRegion.hpp
      generators/CellBlock.hpp
      generators/CellBlockABC.hpp
      generators/CellBlockManager.hpp
      generators/CellBlockManagerABC.hpp
      generators/CellBlockUtilities.hpp
-=======
-     WellElementSubRegion.hpp
->>>>>>> 0e475f84
      generators/InternalMeshGenerator.hpp
      generators/InternalWellGenerator.hpp
      generators/InternalWellboreGenerator.hpp
@@ -66,9 +56,7 @@
      utilities/StructuredGridUtilities.hpp
    )
 
-#
 # Specify all sources
-<<<<<<< HEAD
 set(mesh_sources
     BufferOps.cpp
     CellElementRegion.cpp
@@ -115,55 +103,6 @@
     simpleGeometricObjects/BoundedPlane.cpp
     utilities/ComputationalGeometry.cpp
     utilities/MeshUtilities.cpp
-=======
-#
-set( mesh_sources
-     AggregateElementSubRegion.cpp
-     BufferOps.cpp
-     CellBlock.cpp
-     CellBlockManager.cpp
-     CellElementRegion.cpp
-     CellElementSubRegion.cpp
-     DomainPartition.cpp
-     EdgeManager.cpp
-     ElementRegionBase.cpp
-     ElementRegionManager.cpp
-     ElementSubRegionBase.cpp
-     EmbeddedSurfaceNodeManager.cpp
-     EmbeddedSurfaceSubRegion.cpp
-     FaceElementSubRegion.cpp
-     FaceManager.cpp
-     MeshBody.cpp
-     MeshLevel.cpp
-     MeshManager.cpp
-     NodeManager.cpp
-     ObjectManagerBase.cpp
-     Perforation.cpp
-     PerforationData.cpp
-     SurfaceElementRegion.cpp
-     SurfaceElementSubRegion.cpp
-     ToElementRelation.cpp
-     WellElementRegion.cpp
-     WellElementSubRegion.cpp
-     generators/InternalMeshGenerator.cpp
-     generators/InternalWellGenerator.cpp
-     generators/InternalWellboreGenerator.cpp
-     generators/MeshGeneratorBase.cpp
-     mpiCommunications/CommID.cpp
-     mpiCommunications/CommunicationTools.cpp
-     mpiCommunications/MPI_iCommData.cpp    
-     mpiCommunications/NeighborCommunicator.cpp
-     mpiCommunications/PartitionBase.cpp
-     mpiCommunications/SpatialPartition.cpp
-     simpleGeometricObjects/BoundedPlane.cpp
-     simpleGeometricObjects/Box.cpp
-     simpleGeometricObjects/Cylinder.cpp
-     simpleGeometricObjects/GeometricObjectManager.cpp
-     simpleGeometricObjects/SimpleGeometricObjectBase.cpp
-     simpleGeometricObjects/ThickPlane.cpp
-     utilities/ComputationalGeometry.cpp
-     utilities/MeshUtilities.cpp
->>>>>>> 0e475f84
    )
 
 set( dependencyList schema dataRepository constitutive metis )
