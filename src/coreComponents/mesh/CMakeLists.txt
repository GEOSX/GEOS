--- conflicted
+++ resolved
@@ -50,11 +50,8 @@
      generators/InternalWellboreGenerator.hpp
      generators/MeshGeneratorBase.hpp
      generators/ParMETISInterface.hpp
-<<<<<<< HEAD
      generators/ParticleMeshGenerator.hpp
-=======
      generators/PrismUtilities.hpp
->>>>>>> 3761021d
      mpiCommunications/CommID.hpp
      mpiCommunications/CommunicationTools.hpp
      mpiCommunications/MPI_iCommData.hpp
@@ -115,11 +112,8 @@
      generators/InternalWellboreGenerator.cpp
      generators/MeshGeneratorBase.cpp
      generators/ParMETISInterface.cpp
-<<<<<<< HEAD
      generators/ParticleMeshGenerator.cpp
-=======
      generators/PTScotchInterface.cpp
->>>>>>> 3761021d
      mpiCommunications/CommID.cpp
      mpiCommunications/CommunicationTools.cpp
      mpiCommunications/MPI_iCommData.cpp
