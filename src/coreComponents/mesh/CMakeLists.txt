--- conflicted
+++ resolved
@@ -115,11 +115,7 @@
      generators/InternalWellboreGenerator.cpp
      generators/MeshGeneratorBase.cpp
      generators/ParMETISInterface.cpp
-<<<<<<< HEAD
      generators/ParticleMeshGenerator.cpp
-     generators/PTScotchInterface.cpp
-=======
->>>>>>> b57efaaa
      mpiCommunications/CommID.cpp
      mpiCommunications/CommunicationTools.cpp
      mpiCommunications/MPI_iCommData.cpp
