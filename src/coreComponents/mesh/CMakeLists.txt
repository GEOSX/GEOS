# SPDX-License-Identifier: LGPL-2.1-only
#
# Copyright (c) 2016-2024 Lawrence Livermore National Security LLC
# Copyright (c) 2018-2024 TotalEnergies
# Copyright (c) 2018-2024 The Board of Trustees of the Leland Stanford Junior University
# Copyright (c) 2023-2024 Chevron
# Copyright (c) 2019-     GEOS/GEOSX Contributors
# All rights reserved
#
# See top level LICENSE, COPYRIGHT, CONTRIBUTORS, NOTICE, and ACKNOWLEDGEMENTS files for details.
#
#--------------------------------------------------------------------------------------------------

#[[
Package: mesh

Contains:
 - components allowing to import, store and access the mesh.
 - partitioning and communication tools (ParMETIS, Scotch and VTK interfaces).
 - GEOS components defining simple geometric objects.
 - basic geometric and mesh utilities.
#]]

#
# Specify all headers
#
set( mesh_headers
     BufferOps.hpp
     CellElementRegion.hpp
     CellElementRegionSelector.hpp
     CellElementSubRegion.hpp
     DomainPartition.hpp
     EdgeManager.hpp
     ElementRegionBase.hpp
     ElementRegionManager.hpp
     ElementSubRegionBase.hpp
     ElementType.hpp
     ExternalDataSourceBase.hpp
     ExternalDataSourceManager.hpp
     EmbeddedSurfaceNodeManager.hpp
     EmbeddedSurfaceSubRegion.hpp
     FaceElementSubRegion.hpp
     FaceManager.hpp
     FieldIdentifiers.hpp
     InterObjectRelation.hpp
     MeshBody.hpp
     MeshFields.hpp
     MeshForLoopInterface.hpp
     MeshLevel.hpp
     MeshManager.hpp
     MeshObjectPath.hpp
     NodeManager.hpp
     ObjectManagerBase.hpp
     ParticleManager.hpp
     ParticleRegion.hpp
     ParticleRegionBase.hpp
     ParticleSubRegion.hpp
     ParticleSubRegionBase.hpp
     ParticleType.hpp
     Perforation.hpp
     PerforationData.hpp
     PerforationFields.hpp
     SurfaceElementRegion.hpp
     SurfaceElementSubRegion.hpp
     ToElementRelation.hpp
     ToParticleRelation.hpp
     WellElementRegion.hpp
     WellElementSubRegion.hpp
     generators/CellBlock.hpp
     generators/CellBlockABC.hpp
     generators/CellBlockManager.hpp
     generators/CellBlockManagerABC.hpp
     generators/CellBlockUtilities.hpp
     generators/LineBlock.hpp
     generators/LineBlockABC.hpp
     generators/ExternalMeshGeneratorBase.hpp
     generators/FaceBlock.hpp
     generators/FaceBlockABC.hpp
     generators/InternalMeshGenerator.hpp
     generators/InternalWellGenerator.hpp
     generators/InternalWellboreGenerator.hpp
<<<<<<< HEAD
     generators/LineBlock.hpp
     generators/LineBlockABC.hpp
=======
     generators/MeshComponentBase.hpp
>>>>>>> 907fb3f2
     generators/MeshGeneratorBase.hpp
     generators/ParMETISInterface.hpp
     particleGenerators/ParticleBlock.hpp
     particleGenerators/ParticleBlockABC.hpp
     particleGenerators/ParticleBlockManager.hpp
     particleGenerators/ParticleBlockManagerABC.hpp
     particleGenerators/ParticleMeshGeneratorBase.hpp
     particleGenerators/ParticleMeshGenerator.hpp
     generators/PartitionDescriptor.hpp
     generators/PrismUtilities.hpp
     generators/Region.hpp
     generators/WellGeneratorBase.hpp
     mpiCommunications/CommID.hpp
     mpiCommunications/CommunicationTools.hpp
     mpiCommunications/MPI_iCommData.hpp
     mpiCommunications/NeighborCommunicator.hpp
     mpiCommunications/NeighborData.hpp
     mpiCommunications/PartitionBase.hpp
     mpiCommunications/SpatialPartition.hpp
     simpleGeometricObjects/Rectangle.hpp
     simpleGeometricObjects/Disc.hpp
     simpleGeometricObjects/CustomPolarObject.hpp
     simpleGeometricObjects/Box.hpp
     simpleGeometricObjects/CustomPolarObject.hpp
     simpleGeometricObjects/Cylinder.hpp
     simpleGeometricObjects/Disc.hpp
     simpleGeometricObjects/GeometricObjectManager.hpp
     simpleGeometricObjects/PlanarGeometricObject.hpp
     simpleGeometricObjects/Rectangle.hpp
     simpleGeometricObjects/SimpleGeometricObjectBase.hpp
     simpleGeometricObjects/PlanarGeometricObject.hpp
     simpleGeometricObjects/ThickPlane.hpp
     utilities/AverageOverQuadraturePointsKernel.hpp
     utilities/CIcomputationKernel.hpp
     utilities/ComputationalGeometry.hpp
     utilities/MeshMapUtilities.hpp
     utilities/StructuredGridUtilities.hpp )

#
# Specify all sources
#
set( mesh_sources
     BufferOps.cpp
     CellElementRegion.cpp
     CellElementRegionSelector.cpp
     CellElementSubRegion.cpp
     DomainPartition.cpp
     EdgeManager.cpp
     ElementRegionBase.cpp
     ElementRegionManager.cpp
     ElementSubRegionBase.cpp
     EmbeddedSurfaceNodeManager.cpp
     EmbeddedSurfaceSubRegion.cpp
     ExternalDataSourceBase.cpp
     ExternalDataSourceManager.cpp
     FaceElementSubRegion.cpp
     FaceManager.cpp
     MeshBody.cpp
     MeshLevel.cpp
     MeshManager.cpp
     MeshObjectPath.cpp
     NodeManager.cpp
     ObjectManagerBase.cpp
     particleGenerators/ParticleBlock.cpp
     particleGenerators/ParticleBlockManager.cpp
     ParticleManager.cpp
     ParticleRegion.cpp
     ParticleRegionBase.cpp
     ParticleSubRegion.cpp
     ParticleSubRegionBase.cpp
     Perforation.cpp
     PerforationData.cpp
     SurfaceElementRegion.cpp
     SurfaceElementSubRegion.cpp
     ToElementRelation.cpp
     ToParticleRelation.cpp
     WellElementRegion.cpp
     WellElementSubRegion.cpp
     generators/CellBlock.cpp
     generators/CellBlockManager.cpp
     generators/CellBlockUtilities.cpp
     generators/LineBlock.cpp
     generators/ExternalMeshGeneratorBase.cpp
     generators/FaceBlock.cpp
     generators/InternalMeshGenerator.cpp
     generators/InternalWellGenerator.cpp
     generators/InternalWellboreGenerator.cpp
<<<<<<< HEAD
     generators/LineBlock.cpp
     generators/MeshGeneratorBase.cpp
     generators/ParMETISInterface.cpp
     particleGenerators/ParticleMeshGeneratorBase.cpp
     particleGenerators/ParticleMeshGenerator.cpp
     generators/PartitionDescriptor.cpp
=======
     generators/MeshComponentBase.cpp
     generators/MeshGeneratorBase.cpp
     generators/ParMETISInterface.cpp
     generators/ParticleMeshGenerator.cpp
     generators/Region.cpp
>>>>>>> 907fb3f2
     generators/WellGeneratorBase.cpp
     mpiCommunications/CommID.cpp
     mpiCommunications/CommunicationTools.cpp
     mpiCommunications/MPI_iCommData.cpp
     mpiCommunications/NeighborCommunicator.cpp
     mpiCommunications/PartitionBase.cpp
     mpiCommunications/SpatialPartition.cpp
     simpleGeometricObjects/Rectangle.cpp
     simpleGeometricObjects/Disc.cpp
     simpleGeometricObjects/CustomPolarObject.cpp
     simpleGeometricObjects/Box.cpp
     simpleGeometricObjects/CustomPolarObject.cpp
     simpleGeometricObjects/Cylinder.cpp
     simpleGeometricObjects/Disc.cpp
     simpleGeometricObjects/GeometricObjectManager.cpp
     simpleGeometricObjects/PlanarGeometricObject.cpp
     simpleGeometricObjects/Rectangle.cpp
     simpleGeometricObjects/SimpleGeometricObjectBase.cpp
     simpleGeometricObjects/PlanarGeometricObject.cpp
     simpleGeometricObjects/ThickPlane.cpp
     utilities/ComputationalGeometry.cpp )

set( dependencyList ${parallelDeps} schema constitutive finiteElement parmetis metis )

if( ENABLE_VTK )
    message(STATUS "Adding VTK readers")
    set( mesh_headers ${mesh_headers}
         generators/CollocatedNodes.hpp
         generators/VTKFaceBlockUtilities.hpp
         generators/VTKHierarchicalDataSource.hpp
         generators/VTKMeshGenerator.hpp
         generators/VTKMeshGeneratorTools.hpp
         generators/VTKWellGenerator.hpp
         generators/VTKUtilities.hpp
         )
    set( mesh_sources ${mesh_sources}
         generators/CollocatedNodes.cpp
         generators/VTKFaceBlockUtilities.cpp
         generators/VTKHierarchicalDataSource.cpp
         generators/VTKMeshGenerator.cpp
         generators/VTKMeshGeneratorTools.cpp
         generators/VTKWellGenerator.cpp
         generators/VTKUtilities.cpp
         )
    list( APPEND dependencyList VTK::IOLegacy VTK::FiltersParallelDIY2 )
    if( ENABLE_MPI )
      list( APPEND dependencyList VTK::IOParallelXML VTK::ParallelMPI )
    endif()
endif()

if( ENABLE_SCOTCH )
    set( mesh_headers ${mesh_headers} generators/PTScotchInterface.hpp )
    set( mesh_sources ${mesh_sources} generators/PTScotchInterface.cpp )
    list( APPEND dependencyList ptscotch )
endif()

geos_decorate_link_dependencies( LIST decoratedDependencies
                                 DEPENDENCIES ${dependencyList} )

blt_add_library( NAME       mesh
                 SOURCES    ${mesh_sources}
                 HEADERS    ${mesh_headers}
                 DEPENDS_ON ${decoratedDependencies}
                 OBJECT     ${GEOS_BUILD_OBJ_LIBS}
                 SHARED     ${GEOS_BUILD_SHARED_LIBS}
               )

target_include_directories( mesh PUBLIC ${CMAKE_SOURCE_DIR}/coreComponents )

install( TARGETS mesh LIBRARY DESTINATION ${CMAKE_INSTALL_PREFIX}/lib )

if( ENABLE_VTK )
    # Avoid compiling with nvcc which sometimes segfaults in debug
    set_source_files_properties( generators/VTKMeshGeneratorTools.cpp PROPERTIES LANGUAGE CXX )
endif()

if( GEOS_ENABLE_TESTS )
    add_subdirectory( unitTests )
endif( )
<|MERGE_RESOLUTION|>--- conflicted
+++ resolved
@@ -79,12 +79,9 @@
      generators/InternalMeshGenerator.hpp
      generators/InternalWellGenerator.hpp
      generators/InternalWellboreGenerator.hpp
-<<<<<<< HEAD
+     generators/MeshComponentBase.hpp
      generators/LineBlock.hpp
      generators/LineBlockABC.hpp
-=======
-     generators/MeshComponentBase.hpp
->>>>>>> 907fb3f2
      generators/MeshGeneratorBase.hpp
      generators/ParMETISInterface.hpp
      particleGenerators/ParticleBlock.hpp
@@ -172,20 +169,14 @@
      generators/InternalMeshGenerator.cpp
      generators/InternalWellGenerator.cpp
      generators/InternalWellboreGenerator.cpp
-<<<<<<< HEAD
+     generators/MeshComponentBase.cpp
      generators/LineBlock.cpp
      generators/MeshGeneratorBase.cpp
      generators/ParMETISInterface.cpp
      particleGenerators/ParticleMeshGeneratorBase.cpp
      particleGenerators/ParticleMeshGenerator.cpp
+     generators/Region.cpp
      generators/PartitionDescriptor.cpp
-=======
-     generators/MeshComponentBase.cpp
-     generators/MeshGeneratorBase.cpp
-     generators/ParMETISInterface.cpp
-     generators/ParticleMeshGenerator.cpp
-     generators/Region.cpp
->>>>>>> 907fb3f2
      generators/WellGeneratorBase.cpp
      mpiCommunications/CommID.cpp
      mpiCommunications/CommunicationTools.cpp
