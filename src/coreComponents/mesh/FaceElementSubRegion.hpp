/*
 * ------------------------------------------------------------------------------------------------------------
 * SPDX-License-Identifier: LGPL-2.1-only
 *
 * Copyright (c) 2018-2019 Lawrence Livermore National Security LLC
 * Copyright (c) 2018-2019 The Board of Trustees of the Leland Stanford Junior University
 * Copyright (c) 2018-2019 Total, S.A
 * Copyright (c) 2019-     GEOSX Contributors
 * All right reserved
 *
 * See top level LICENSE, COPYRIGHT, CONTRIBUTORS, NOTICE, and ACKNOWLEDGEMENTS files for details.
 * ------------------------------------------------------------------------------------------------------------
 */

/**
 * @file FaceElementSubRegion.hpp
 */

#ifndef GEOSX_MESH_FACEELEMENTSUBREGION_HPP_
#define GEOSX_MESH_FACEELEMENTSUBREGION_HPP_

#include "ElementSubRegionBase.hpp"
#include "InterObjectRelation.hpp"
#include "ToElementRelation.hpp"

namespace geosx
{

/**
 * @class FaceElementSubRegion
 *
 * The FaceElementSubRegion class contains the functionality to support the concept of Elements that are comprised of
 * a face, or a pair of faces. This class which derives from ElementSubRegionBase, has specific connectivity maps and
 * and methods to support the specific geometry of an element comprised of a reduced dimensionality face element (i.e.
 * face area and aperture = volume)
 */
class FaceElementSubRegion : public ElementSubRegionBase
{
public:

  /// Face element to nodes map type
  using NodeMapType = InterObjectRelation< array1d< array1d< localIndex > > >;

  /// Face element to edges map type
  using EdgeMapType = InterObjectRelation< array1d< array1d< localIndex > > >;

  /// Face element to faces map type
  using FaceMapType = InterObjectRelation< array2d< localIndex > >;

  /**
   * @name Static factory catalog functions
   */
  ///@{

  /**
   * @brief Get catalog name.
   * @return the catalog name
   */
  static const string CatalogName()
  { return "FaceElementSubRegion"; }

  /**
   * @brief Get catalog name.
   * @return the catalog name
   */
  virtual const string getCatalogName() const override
  {
    return FaceElementSubRegion::CatalogName();
  }

  ///@}

  /**
   * @name Constructor / Destructor
   */
  ///@{

  /**
   * @brief Constructor.
   * @param name the group name
   * @param parent the parent group
   */
  FaceElementSubRegion( string const & name,
                        dataRepository::Group * const parent );

  virtual ~FaceElementSubRegion() override;

  ///@}

  /**
   * @name Geometry computation / Connectivity
   */
  ///@{

  virtual void CalculateElementGeometricQuantities( NodeManager const & nodeManager,
                                                    FaceManager const & faceManager ) override;
  /**
   * @brief Function to compute the geometric quantities of a specific face element.
   * @param index index of the face element
   * @param faceArea surface area of the face
   */
  void CalculateElementGeometricQuantities( localIndex const index,
                                            arrayView1d< real64 const > const & faceArea );

  /**
   * @brief Function to compute the geometric quantities of a specific face element.
   * @param k index of the face element
   * @param faceArea array of all surface areas
   * @param faceRotationMatrix array of all rotation matrix
   */
  void CalculateElementGeometricQuantities( localIndex const k,
                                            arrayView1d< real64 const > const & faceArea,
                                            arrayView3d< real64 const > const & faceRotationMatrix );

  virtual localIndex PackUpDownMapsSize( arrayView1d< localIndex const > const & packList ) const override;

  virtual localIndex PackUpDownMaps( buffer_unit_type * & buffer,
                                     arrayView1d< localIndex const > const & packList ) const override;

  virtual localIndex UnpackUpDownMaps( buffer_unit_type const * & buffer,
                                       localIndex_array & packList,
                                       bool const overwriteUpMaps,
                                       bool const overwriteDownMaps ) override;

  virtual void FixUpDownMaps( bool const clearIfUnmapped ) override;

  virtual void ViewPackingExclusionList( SortedArray< localIndex > & exclusionList ) const override;

  ///@}

  /**
   * @brief Function to set the ghostRank for a list of FaceElements and set them to the value of their bounding faces.
   * @param faceManager The face manager group
   * @param indices The list of indices to set value of ghostRank
   */
  void inheritGhostRankFromParentFace( FaceManager const * const faceManager,
                                       std::set< localIndex > const & indices );

  /**
   * @brief Struct containing the keys to all face element views.
   * @struct viewKeyStruct
   */
  struct viewKeyStruct : ElementSubRegionBase::viewKeyStruct
  {
    /// String key for the derivatives of the shape functions with respect to the reference configuration
    static constexpr auto dNdXString = "dNdX";

    /// String key for the derivative of the jacobian.
    static constexpr auto detJString = "detJ";

    static constexpr auto elementApertureString        = "elementAperture";

    /// Face element area string.
    static constexpr auto elementAreaString            = "elementArea";

    /// String for registering the elementRotationMatrix with the repository.
    static constexpr auto elementRotationMatrixString  = "elementRotationMatrix";

    /// Face element to cell regions map string.
    static constexpr auto faceElementsToCellRegionsString    = "fractureElementsToCellRegions";

    /// Face element to cell subregions map string.
    static constexpr auto faceElementsToCellSubRegionsString    = "fractureElementsToCellSubRegions";

    /// Face element to cell indices map string.
    static constexpr auto faceElementsToCellIndexString    = "fractureElementsToCellIndices";

    /// Mass creation string.
    constexpr static auto creationMassString = "creationMass";

#if GEOSX_USE_SEPARATION_COEFFICIENT

    /// Separation coefficient string.
    constexpr static auto separationCoeffString = "separationCoeff";

    /// dSepCoeffdAper string.
    constexpr static auto dSeparationCoeffdAperString = "dSeparationCoeffdAper";
#endif

  };

  virtual void setupRelatedObjectsInRelations( MeshLevel const * const mesh ) override;


  /**
   * @name Relation getters
   * @brief Getter functions for the various inter-object relations
   */
  ///@{

  /**
   * @brief Get the face element to nodes map.
   * @return the face element to node map
   */
  NodeMapType const & nodeList() const
  {
    return m_toNodesRelation;
  }

  /**
   * @copydoc nodeList() const
   */
  NodeMapType & nodeList()
  {
    return m_toNodesRelation;
  }

  /**
   * @brief Get the face element to edges map.
   * @return The face element to edge map
   */
  EdgeMapType const & edgeList() const
  {
    return m_toEdgesRelation;
  }

  /**
   * @copydoc edgeList() const
   */
  EdgeMapType & edgeList()
  {
    return m_toEdgesRelation;
  }

  /**
   * @brief Get the face element to faces map.
   * @return the face element to edges map
   */
  FaceMapType const & faceList() const
  {
    return m_toFacesRelation;
  }

  /**
   * @copydoc faceList() const
   */
  FaceMapType & faceList()
  {
    return m_toFacesRelation;
  }
  ///@}


  /**
   * @name Properties Getters
   * @brief Getters to face element properties.
   */
  ///@{

  /**
   * @brief Get the number of nodes per face element
   * @return the number of nodes per face element
   */
  //virtual localIndex numNodesPerElement( localIndex const k ) const override { return m_toNodesRelation[k].size(); }

  /**
   * @brief Get face element aperture.
   * @return the aperture of the face elements
   */
  arrayView1d< real64 > const & getElementAperture()       { return m_elementAperture; }

  /**
   * @copydoc getElementAperture()
   */
  arrayView1d< real64 const > const & getElementAperture() const { return m_elementAperture; }

  /**
   * @brief Get face element surface area.
   * @return the surface area of the face element
   */
  arrayView1d< real64 > const & getElementArea()       { return m_elementArea; }

  /**
   * @copydoc getElementArea()
   */
  arrayView1d< real64 const > const & getElementArea() const { return m_elementArea; }

<<<<<<< HEAD
  /**
   * @brief Get face element rotation matrix.
   * @return a list of all face element rotation matrixces.
   */
  arrayView1d< R2Tensor > const & getElementRotationMatrix()       { return m_elementRotationMatrix; }

  /**
   * @copydoc getElementRotationMatrix()
   */
  arrayView1d< R2Tensor const > const & getElementRotationMatrix() const { return m_elementRotationMatrix; }
=======
  arrayView3d< real64 > const & getElementRotationMatrix()       { return m_elementRotationMatrix; }
  arrayView3d< real64 const > const & getElementRotationMatrix() const { return m_elementRotationMatrix; }
>>>>>>> 2f05e6f1

#ifdef GEOSX_USE_SEPARATION_COEFFICIENT
  /**
   * @brief Get separation coefficient.
   * @return the separation coefficient
   */
  arrayView1d< real64 > const & getSeparationCoefficient()       { return m_separationCoefficient; }
  /**
   * @copydoc getSeparationCoefficient()
   */
  arrayView1d< real64 const > const & getSeparationCoefficient() const { return m_separationCoefficient; }
#endif

  ///@}

  /// Unmapped face elements to nodes map
  map< localIndex, array1d< globalIndex > > m_unmappedGlobalIndicesInToNodes;

  /// Unmapped face elements to edges map
  map< localIndex, array1d< globalIndex > > m_unmappedGlobalIndicesInToEdges;

  /// Unmapped face elements to faces map
  map< localIndex, array1d< globalIndex > > m_unmappedGlobalIndicesInToFaces;

  /// Map between the face elements and the cells
  FixedToManyElementRelation m_faceElementsToCells;

  /// List of the new face elements that have been generated
  SortedArray< localIndex > m_newFaceElements;

  /**
   * @brief @return The array of shape function derivatives.
   */
  array4d< real64 > & dNdX()
  { return m_dNdX; }

  /**
   * @brief @return The array of shape function derivatives.
   */
  arrayView4d< real64 const > const & dNdX() const
  { return m_dNdX.toViewConst(); }

  /**
   * @brief @return The array of jacobian determinantes.
   */
  array2d< real64 > & detJ()
  { return m_detJ; }

  /**
   * @brief @return The array of jacobian determinantes.
   */
  arrayView2d< real64 const > const & detJ() const
  { return m_detJ.toViewConst(); }

private:

  /**
   * @brief Pack element-to-node and element-to-face maps
   * @tparam the flag for the bufferOps::Pack function
   * @param buffer the buffer used in the bufferOps::Pack function
   * @param packList the packList used in the bufferOps::Pack function
   * @return the pack size
   */
  template< bool DOPACK >
  localIndex PackUpDownMapsPrivate( buffer_unit_type * & buffer,
                                    arrayView1d< localIndex const > const & packList ) const;

  /// The array of shape function derivaties.
  array4d< real64 > m_dNdX;

  /// The array of jacobian determinantes.
  array2d< real64 > m_detJ;

  /// Element-to-node relation
  NodeMapType m_toNodesRelation;

  /// Element-to-edge relation
  EdgeMapType m_toEdgesRelation;

  /// Element-to-face relation
  FaceMapType m_toFacesRelation;

  /// Member level field for the element center
  array1d< real64 > m_elementAperture;

  /// Member level field for the element center
  array1d< real64 > m_elementArea;

  /// The member level field for the element rotation matrix
  array3d< real64 > m_elementRotationMatrix;

#ifdef GEOSX_USE_SEPARATION_COEFFICIENT
  /// Separation coefficient
  array1d< real64 > m_separationCoefficient;
#endif

};

} /* namespace geosx */

#endif /* GEOSX_MESH_FACEELEMENTSUBREGION_HPP_ */<|MERGE_RESOLUTION|>--- conflicted
+++ resolved
@@ -275,21 +275,16 @@
    */
   arrayView1d< real64 const > const & getElementArea() const { return m_elementArea; }
 
-<<<<<<< HEAD
   /**
    * @brief Get face element rotation matrix.
    * @return a list of all face element rotation matrixces.
    */
-  arrayView1d< R2Tensor > const & getElementRotationMatrix()       { return m_elementRotationMatrix; }
+    arrayView3d< real64 > const & getElementRotationMatrix()       { return m_elementRotationMatrix; }
 
   /**
    * @copydoc getElementRotationMatrix()
    */
-  arrayView1d< R2Tensor const > const & getElementRotationMatrix() const { return m_elementRotationMatrix; }
-=======
-  arrayView3d< real64 > const & getElementRotationMatrix()       { return m_elementRotationMatrix; }
   arrayView3d< real64 const > const & getElementRotationMatrix() const { return m_elementRotationMatrix; }
->>>>>>> 2f05e6f1
 
 #ifdef GEOSX_USE_SEPARATION_COEFFICIENT
   /**
