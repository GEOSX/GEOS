--- conflicted
+++ resolved
@@ -322,14 +322,6 @@
   arrayView2d< real64 const > detJ() const
   { return m_detJ; }
 
-<<<<<<< HEAD
-  /**
-   * @brief Const accessor to the list of new face elements.
-   *
-   * @return a non mutable view of the sorted array of new face elements.
-   */
-  SortedArrayView< localIndex const > const newFaceElements() const {return m_newFaceElements.toViewConst(); }
-=======
   using ElementSubRegionBase::getElementType;
 
   /**
@@ -367,7 +359,6 @@
   {
     return m_2dElemToElems;
   }
->>>>>>> b3592de6
 
 private:
 
