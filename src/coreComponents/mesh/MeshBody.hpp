/*
 * ------------------------------------------------------------------------------------------------------------
 * SPDX-License-Identifier: LGPL-2.1-only
 *
 * Copyright (c) 2018-2020 Lawrence Livermore National Security LLC
 * Copyright (c) 2018-2020 The Board of Trustees of the Leland Stanford Junior University
 * Copyright (c) 2018-2020 TotalEnergies
 * Copyright (c) 2019-     GEOSX Contributors
 * All rights reserved
 *
 * See top level LICENSE, COPYRIGHT, CONTRIBUTORS, NOTICE, and ACKNOWLEDGEMENTS files for details.
 * ------------------------------------------------------------------------------------------------------------
 */

/**
 * @file MeshBody.hpp
 */

#ifndef GEOSX_MESH_MESHBODY_HPP_
#define GEOSX_MESH_MESHBODY_HPP_

#include "MeshLevel.hpp"


namespace geosx
{

class MeshLevel;

/**
 * @class MeshBody
 * @brief The class is used to manage mesh body
 */
class MeshBody : public dataRepository::Group
{
public:

  /**
   * @brief Constructor for MeshBody object
   * @param [in] name the name of this instantiation of MeshBody
   * @param [in] parent the parent group of this instantiation of MeshBody
   */
  MeshBody( string const & name,
            Group * const parent );

  /**
   * @brief Create a new mesh level
   * @param [in] newLevel index of the new mesh level
   * @return reference to the created MeshLevel
   */
  MeshLevel & createMeshLevel( localIndex const newLevel );

  /**
   * @brief Get the meshLevels group
   * @return reference to the meshLevels group.
   */
  Group & getMeshLevels() { return m_meshLevels; }
  /**
   * @copydoc getMeshLevels()
   */
  Group const & getMeshLevels() const { return m_meshLevels; }

  /**
   * @brief Get mesh level
   * @param [in] level index of the mesh level
   * @return reference to MeshLevel
   */
  MeshLevel & getMeshLevel( string const & level )
  { return m_meshLevels.getGroup< MeshLevel >( level ); }

  /**
   * @brief Get mesh level
   * @param [in] level index of the mesh level
   * @return reference to const MeshLevel
   */
  MeshLevel const & getMeshLevel( string const & level ) const
  { return m_meshLevels.getGroup< MeshLevel >( level ); }

  /**
   * @brief Get mesh level
   * @param [in] level index of the mesh level
   * @return pointer to MeshLevel
   */
  MeshLevel & getMeshLevel( localIndex const level )
  { return getMeshLevel( intToMeshLevelString( level ) ); }

  /**
   * @brief Get mesh level
   * @param [in] level index of the mesh level
   * @return pointer to const MeshLevel
   */
  MeshLevel const & getMeshLevel( localIndex const level ) const
  { return getMeshLevel( intToMeshLevelString( level ) ); }

  /**
   * @brief Apply the given functor to all meshLevels on this meshBody.
   * @tparam FUNCTION the type of functor to call
   * @param[in] function  the functor to call
   */
  template< typename FUNCTION >
  void forMeshLevels( FUNCTION && function ) const
  {
    m_meshLevels.forSubGroups< MeshLevel >( std::forward< FUNCTION >( function ) );
  }

  /**
   * @copydoc forMeshLevels(FUNCTION &&) const
   */
  template< typename FUNCTION >
  void forMeshLevels( FUNCTION && function )
  {
    m_meshLevels.forSubGroups< MeshLevel >( std::forward< FUNCTION >( function ) );
  }

  /**
   * @brief Set mesh length scale used to define an absolute length tolerance
   * @param [in] scale length scale
   */
  void setGlobalLengthScale( real64 scale );

  /**
   * @brief Get mesh length scale
   * @return value of mesh length scale
   */
  real64 getGlobalLengthScale() const
  {
    return m_globalLengthScale;
  }

  /**
   * @brief Data repository keys
   */
  struct viewKeysStruct
  {} viewKeys; ///< viewKeys

  /**
   * @brief Group keys
   */
  struct groupStructKeys
  {
    /// @return The key/string used to register/access the Group that contains the MeshLevel objects.
    static constexpr char const * meshLevelsString() { return "meshLevels"; }
  } groupKeys; ///< groupKeys
<<<<<<< HEAD

  /**
   * @brief flag for whether MeshBody has particles
   */
  bool m_hasParticles;
=======
>>>>>>> bb16d72e

private:
  Group & m_meshLevels;

  /// Mesh length scale used to define an absolute length tolerance
  /// The default value can be set to another value
  real64 m_globalLengthScale { 0. };


  static string intToMeshLevelString( localIndex const meshLevel );

};

} /* namespace geosx */

#endif /* GEOSX_MESH_MESHBODY_HPP_ */<|MERGE_RESOLUTION|>--- conflicted
+++ resolved
@@ -141,14 +141,11 @@
     /// @return The key/string used to register/access the Group that contains the MeshLevel objects.
     static constexpr char const * meshLevelsString() { return "meshLevels"; }
   } groupKeys; ///< groupKeys
-<<<<<<< HEAD
 
   /**
    * @brief flag for whether MeshBody has particles
    */
   bool m_hasParticles;
-=======
->>>>>>> bb16d72e
 
 private:
   Group & m_meshLevels;
