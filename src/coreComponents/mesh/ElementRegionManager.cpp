--- conflicted
+++ resolved
@@ -81,15 +81,9 @@
 
 Group * ElementRegionManager::createChild( string const & childKey, string const & childName )
 {
-<<<<<<< HEAD
   GEOS_ERROR_IF( getUserAvailableKeys().count( childKey ) == 0,
                  CatalogInterface::unknownTypeError( childKey, getDataContext(), getUserAvailableKeys() ) );
-  GEOS_LOG_RANK_0( "Adding Object " << childKey<<" named "<< childName<<" from ObjectManager::Catalog." );
-=======
-  GEOS_ERROR_IF( !(CatalogInterface::hasKeyName( childKey )),
-                 "KeyName ("<<childKey<<") not found in ObjectManager::Catalog" );
   GEOS_LOG_RANK_0( GEOS_FMT( "{}: adding {} {}", getName(), childKey, childName ) );
->>>>>>> 93f0252a
 
   Group & elementRegions = this->getGroup( ElementRegionManager::groupKeyStruct::elementRegionsGroup() );
   return &elementRegions.registerGroup( childName,
