--- conflicted
+++ resolved
@@ -192,13 +192,8 @@
     globalIndex const numWellElemsGlobal = MpiWrapper::sum( subRegion.size() );
 
     GEOS_ERROR_IF( numWellElemsGlobal != lineBlock.numElements(),
-<<<<<<< HEAD
-                   GEOS_FMT( "Invalid partitioning in well {}, subregion {}",
-                             lineBlock.getDataContext(), wellRegion.getDataContext() ) );
-=======
                    "Invalid partitioning in well " << lineBlock.getDataContext() <<
                    ", subregion " << subRegion.getDataContext() );
->>>>>>> 071b10cf
 
   } );
 
