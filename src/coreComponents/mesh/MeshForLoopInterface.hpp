--- conflicted
+++ resolved
@@ -129,6 +129,7 @@
   return sum.get();
 }
 
+
 template<typename NUMBER=real64,class EXEC_POLICY=elemPolicy,class REDUCE_POLICY=reducePolicy,typename LAMBDA=void>
 NUMBER sum_in_set(localIndex const * const indexList, const localIndex len, LAMBDA && body)
 {
@@ -141,10 +142,10 @@
   return sum.get();
 }
 
-template<typename NUMBER=real64,class EXEC_POLICY=elemPolicy, class REDUCE_POLICY=reducePolicy, typename LAMBDA=void>
-NUMBER sumOverElemsInMesh( MeshLevel const * const mesh, LAMBDA && lambdaBody)
-{
-  NUMBER sum = 0;
+template<class EXEC_POLICY=elemPolicy, class REDUCE_POLICY=reducePolicy, typename LAMBDA=void>
+real64 sumOverElemsInMesh( MeshLevel const * const mesh, LAMBDA && lambdaBody)
+{
+  real64 sum = 0.0;
 
   ElementRegionManager const * const elemManager = mesh->getElemManager();
 
@@ -158,251 +159,13 @@
         return lambdaBody(er,esr,index);
       };
 
-<<<<<<< HEAD
-      sum += sum_in_range<NUMBER,EXEC_POLICY,REDUCE_POLICY>(0, cellBlockSubRegion->size(), ebody);
-    }
-=======
       sum += sum_in_range<real64,EXEC_POLICY,REDUCE_POLICY>(0, elementSubRegion->size(), ebody);
     });
->>>>>>> 6660caee
   }
 
   return sum;
 }
 
-
-template<typename NUMBER=real64,class EXEC_POLICY=elemPolicy,class REDUCE_POLICY=reducePolicy,typename LAMBDA=void>
-NUMBER min_in_range(localIndex const begin, const localIndex end, LAMBDA && body)
-{
-  RAJA::ReduceMin<REDUCE_POLICY, NUMBER> minval(std::numeric_limits<NUMBER>::max());
-
-  forall_in_range(begin, end, GEOSX_LAMBDA (localIndex index) mutable -> void
-  {
-    minval.min(body(index));
-  });
-
-
-  return minval.get();
-}
-
-template<typename NUMBER=real64,class EXEC_POLICY=elemPolicy,class REDUCE_POLICY=reducePolicy,typename LAMBDA=void>
-NUMBER min_in_set(localIndex const * const indexList, const localIndex len, LAMBDA && body)
-{
-  RAJA::ReduceMin<REDUCE_POLICY, NUMBER> minval(std::numeric_limits<NUMBER>::max());
-  forall_in_set(indexList, GEOSX_LAMBDA (localIndex index) mutable -> void
-  {
-    minval.min(body(index));
-  });
-
-  return minval.get();
-}
-
-template<typename NUMBER=real64,class EXEC_POLICY=elemPolicy, class REDUCE_POLICY=reducePolicy, typename LAMBDA=void>
-NUMBER minOverElemsInMesh( MeshLevel const * const mesh, LAMBDA && lambdaBody)
-{
-  NUMBER minVal = std::numeric_limits<NUMBER>::max();
-
-  ElementRegionManager const * const elemManager = mesh->getElemManager();
-
-  for( localIndex er=0 ; er<elemManager->numRegions() ; ++er )
-  {
-    ElementRegion const * const elemRegion = elemManager->GetRegion(er);
-    for( localIndex esr=0 ; esr<elemRegion->numSubRegions() ; ++esr )
-    {
-      CellBlockSubRegion const * const cellBlockSubRegion = elemRegion->GetSubRegion(esr);
-
-      auto ebody = [=](localIndex index) mutable -> real64
-      {
-        return lambdaBody(er,esr,index);
-      };
-
-      minVal = std::min(minVal, min_in_range<NUMBER,EXEC_POLICY,REDUCE_POLICY>(0, cellBlockSubRegion->size(), ebody));
-    }
-  }
-
-  return minVal;
-}
-
-
-template<typename NUMBER=real64,class EXEC_POLICY=elemPolicy,class REDUCE_POLICY=reducePolicy,typename LAMBDA=void>
-NUMBER max_in_range(localIndex const begin, const localIndex end, LAMBDA && body)
-{
-  RAJA::ReduceMax<REDUCE_POLICY, NUMBER> maxval(std::numeric_limits<NUMBER>::min());
-
-  forall_in_range(begin, end, GEOSX_LAMBDA (localIndex index) mutable -> void
-  {
-    maxval.max(body(index));
-  });
-
-
-  return maxval.get();
-}
-
-template<typename NUMBER=real64,class EXEC_POLICY=elemPolicy,class REDUCE_POLICY=reducePolicy,typename LAMBDA=void>
-NUMBER max_in_set(localIndex const * const indexList, const localIndex len, LAMBDA && body)
-{
-  RAJA::ReduceMax<REDUCE_POLICY, NUMBER> maxval(std::numeric_limits<NUMBER>::min());
-  forall_in_set(indexList, GEOSX_LAMBDA (localIndex index) mutable -> void
-  {
-    maxval.max(body(index));
-  });
-
-  return maxval.get();
-}
-
-template<typename NUMBER=real64,class EXEC_POLICY=elemPolicy, class REDUCE_POLICY=reducePolicy, typename LAMBDA=void>
-NUMBER maxOverElemsInMesh( MeshLevel const * const mesh, LAMBDA && lambdaBody)
-{
-  NUMBER maxVal = std::numeric_limits<NUMBER>::min();
-
-  ElementRegionManager const * const elemManager = mesh->getElemManager();
-
-  for( localIndex er=0 ; er<elemManager->numRegions() ; ++er )
-  {
-    ElementRegion const * const elemRegion = elemManager->GetRegion(er);
-    for( localIndex esr=0 ; esr<elemRegion->numSubRegions() ; ++esr )
-    {
-      CellBlockSubRegion const * const cellBlockSubRegion = elemRegion->GetSubRegion(esr);
-
-      auto ebody = [=](localIndex index) mutable -> real64
-      {
-        return lambdaBody(er,esr,index);
-      };
-
-      maxVal = std::max(maxVal, max_in_range<NUMBER,EXEC_POLICY,REDUCE_POLICY>(0, cellBlockSubRegion->size(), ebody));
-    }
-  }
-
-  return maxVal;
-}
-
-
-template<typename NUMBER=real64,class EXEC_POLICY=elemPolicy,class REDUCE_POLICY=reducePolicy,typename LAMBDA=void>
-std::pair<NUMBER, localIndex>
-minloc_in_range(localIndex const begin, const localIndex end, LAMBDA && body)
-{
-  RAJA::ReduceMinLoc<REDUCE_POLICY, NUMBER> minval(std::numeric_limits<NUMBER>::max());
-
-  forall_in_range(begin, end, GEOSX_LAMBDA (localIndex index) mutable -> void
-  {
-    minval.minloc(body(index), index);
-  });
-
-
-  return std::make_pair(minval.get(), minval.getLoc());
-}
-
-template<typename NUMBER=real64,class EXEC_POLICY=elemPolicy,class REDUCE_POLICY=reducePolicy,typename LAMBDA=void>
-std::pair<NUMBER, localIndex>
-minloc_in_set(localIndex const * const indexList, const localIndex len, LAMBDA && body)
-{
-  RAJA::ReduceMinLoc<REDUCE_POLICY, NUMBER> minval(std::numeric_limits<NUMBER>::max());
-  forall_in_set(indexList, GEOSX_LAMBDA (localIndex index) mutable -> void
-  {
-    minval.minloc(body(index), index);
-  });
-
-  return std::make_pair(minval.get(), minval.getLoc());
-}
-
-template<typename NUMBER=real64,class EXEC_POLICY=elemPolicy, class REDUCE_POLICY=reducePolicy, typename LAMBDA=void>
-std::pair<NUMBER, std::tuple<localIndex,localIndex,localIndex>>
-minLocOverElemsInMesh( MeshLevel const * const mesh, LAMBDA && lambdaBody)
-{
-  NUMBER minVal = std::numeric_limits<NUMBER>::max();
-  localIndex minReg = -1, minSubreg = -1, minIndex = -1;
-
-  ElementRegionManager const * const elemManager = mesh->getElemManager();
-
-  for( localIndex er=0 ; er<elemManager->numRegions() ; ++er )
-  {
-    ElementRegion const * const elemRegion = elemManager->GetRegion(er);
-    for( localIndex esr=0 ; esr<elemRegion->numSubRegions() ; ++esr )
-    {
-      CellBlockSubRegion const * const cellBlockSubRegion = elemRegion->GetSubRegion(esr);
-
-      auto ebody = [=](localIndex index) mutable -> real64
-      {
-        return lambdaBody(er,esr,index);
-      };
-
-      auto ret = minloc_in_range<NUMBER,EXEC_POLICY,REDUCE_POLICY>(0, cellBlockSubRegion->size(), ebody);
-      if (ret.first < minVal)
-      {
-        minVal    = ret.first;
-        minReg    = er;
-        minSubreg = esr;
-        minIndex  = ret.second;
-      }
-    }
-  }
-
-  return std::make_pair(minVal, std::make_tuple(minReg, minSubreg, minIndex));
-}
-
-
-template<typename NUMBER=real64,class EXEC_POLICY=elemPolicy,class REDUCE_POLICY=reducePolicy,typename LAMBDA=void>
-std::pair<NUMBER, localIndex>
-maxloc_in_range(localIndex const begin, const localIndex end, LAMBDA && body)
-{
-  RAJA::ReduceMinLoc<REDUCE_POLICY, NUMBER> maxval(std::numeric_limits<NUMBER>::min());
-
-  forall_in_range(begin, end, GEOSX_LAMBDA (localIndex index) mutable -> void
-  {
-    maxval.maxloc(body(index), index);
-  });
-
-
-  return std::make_pair(maxval.get(), maxval.getLoc());
-}
-
-template<typename NUMBER=real64,class EXEC_POLICY=elemPolicy,class REDUCE_POLICY=reducePolicy,typename LAMBDA=void>
-std::pair<NUMBER, localIndex>
-maxloc_in_set(localIndex const * const indexList, const localIndex len, LAMBDA && body)
-{
-  RAJA::ReduceMaxLoc<REDUCE_POLICY, NUMBER> maxval(std::numeric_limits<NUMBER>::min());
-  forall_in_set(indexList, GEOSX_LAMBDA (localIndex index) mutable -> void
-  {
-    maxval.maxloc(body(index), index);
-  });
-
-  return std::make_pair(maxval.get(), maxval.getLoc());
-}
-
-template<typename NUMBER=real64,class EXEC_POLICY=elemPolicy, class REDUCE_POLICY=reducePolicy, typename LAMBDA=void>
-std::pair<NUMBER, std::tuple<localIndex,localIndex,localIndex>>
-maxLocOverElemsInMesh( MeshLevel const * const mesh, LAMBDA && lambdaBody)
-{
-  NUMBER maxVal = std::numeric_limits<NUMBER>::min();
-  localIndex maxReg = -1, maxSubreg = -1, maxIndex = -1;
-
-  ElementRegionManager const * const elemManager = mesh->getElemManager();
-
-  for( localIndex er=0 ; er<elemManager->numRegions() ; ++er )
-  {
-    ElementRegion const * const elemRegion = elemManager->GetRegion(er);
-    for( localIndex esr=0 ; esr<elemRegion->numSubRegions() ; ++esr )
-    {
-      CellBlockSubRegion const * const cellBlockSubRegion = elemRegion->GetSubRegion(esr);
-
-      auto ebody = [=](localIndex index) mutable -> real64
-      {
-        return lambdaBody(er,esr,index);
-      };
-
-      auto ret = maxloc_in_range<NUMBER,EXEC_POLICY,REDUCE_POLICY>(0, cellBlockSubRegion->size(), ebody);
-      if (ret.first > maxVal)
-      {
-        maxVal    = ret.first;
-        maxReg    = er;
-        maxSubreg = esr;
-        maxIndex  = ret.second;
-      }
-    }
-  }
-
-  return std::make_pair(maxVal, std::make_tuple(maxReg, maxSubreg, maxIndex));
-}
 
 }
 
