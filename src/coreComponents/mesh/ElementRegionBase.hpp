--- conflicted
+++ resolved
@@ -100,23 +100,16 @@
     return GetGroup( viewKeyStruct::elementSubRegions )->GetSubGroups();
   }
 
-<<<<<<< HEAD
 /**
  * @brief Get a collection of the subregions.
  * @return a collection of the subregions
  */
-=======
- /**
-  * @brief Get the subregions belonged to the current element region.
-  * @return reference to the group of element subregions
-  */
->>>>>>> 52ef8cf9
   subGroupMap const & GetSubRegions() const
   {
     return GetGroup( viewKeyStruct::elementSubRegions )->GetSubGroups();
   }
 
-<<<<<<< HEAD
+
 /**
  * @brief Get a pointer to a subregion by specifying its name.
  * @tparam SUBREGIONTYPE the type of the subregion
@@ -124,13 +117,6 @@
  * @return a pointer to the subregion
  * @note
  */
-=======
- /**
-  * @brief Get the subregions of the element region with the name.
-  * @param regionName the name of the region
-  * @return the group of thesubgreions
-  */
->>>>>>> 52ef8cf9
   template< typename SUBREGIONTYPE=ElementSubRegionBase >
   SUBREGIONTYPE const * GetSubRegion( string const & regionName ) const
   {
