--- conflicted
+++ resolved
@@ -115,11 +115,7 @@
 
 
 /**
-<<<<<<< HEAD
- * @brief Organize the duplicated nodes information as an @p LvArray::ArrayOfArrays.
-=======
  * @brief Organize the collocated nodes information as an @p LvArray::ArrayOfArrays.
->>>>>>> 77be7f66
  * @param cns The collocated nodes information.
  * @return An iterable of arrays. Each array containing the global indices of the nodes which are collocated of each others.
  */
@@ -181,11 +177,7 @@
                                                                                  ArrayOfArrays< globalIndex > const & nodes2dToCollocatedNodes )
 {
   ArrayOfArrays< array1d< globalIndex > > result;
-<<<<<<< HEAD
-  // Allocation
-=======
   // Allocation...
->>>>>>> 77be7f66
   result.resize( elem2dTo2dNodes.size() );
   for( localIndex e2d = 0; e2d < elem2dTo2dNodes.size(); ++e2d )
   {
@@ -198,20 +190,11 @@
       auto & dest = result( e2d, ni );
       localIndex const node = elem2dTo2dNodes[e2d][ni];
       auto const src = nodes2dToCollocatedNodes[node];
-      dest.reserve( src.size() );
-<<<<<<< HEAD
-      // Definition
-=======
       // ...Definition
->>>>>>> 77be7f66
       for( globalIndex const s: src )
       {
         dest.emplace_back( s );
       }
-<<<<<<< HEAD
-//      result( e2d, node ) = nodes2dToCollocatedNodes[node];
-=======
->>>>>>> 77be7f66
     }
   }
 
@@ -284,11 +267,7 @@
  * @param globalPtIds[in] The global point ids.
  * @param edges[in] The edges as computed by vtk.
  * @param collocatedNodes[in] The collocated nodes information.
-<<<<<<< HEAD
- * @param nodeToEdgesbin] The node to edges mapping.
-=======
  * @param nodeToEdges[in] The node to edges mapping.
->>>>>>> 77be7f66
  * @return The 2d face to 3d edge mapping.
  */
 array1d< localIndex > buildFace2dToEdge( vtkIdTypeArray const * globalPtIds,
@@ -605,11 +584,7 @@
   for( auto i = 0; i < l2g.size(); ++i )
   {
     // Note that `l2g.size()` is zero if `faceMeshGlobalIds` is 0 too.
-<<<<<<< HEAD
-    // This prevents from call a member on a null instance.
-=======
     // This prevents from calling a member on a null instance.
->>>>>>> 77be7f66
     l2g[i] = faceMeshCellGlobalIds->GetValue( i ) + cellGlobalOffset;
   }
 
