--- conflicted
+++ resolved
@@ -17,16 +17,9 @@
 #include "mesh/Perforation.hpp"
 #include "mesh/generators/LineBlockABC.hpp"
 #include "LvArray/src/genericTensorOps.hpp"
-<<<<<<< HEAD
-#include "common/TableLayout.hpp"
-#include "common/TableData.hpp"
-#include "common/TableFormatter.hpp"
-#include "codingUtilities/Section.hpp"
-=======
 #include "fileIO/Table/TableLayout.hpp"
 #include "fileIO/Table/TableData.hpp"
 #include "fileIO/Table/TableFormatter.hpp"
->>>>>>> 4738a910
 #include "common/Format.hpp"
 namespace geos
 {
@@ -561,15 +554,9 @@
   string const wellTitle = GEOS_FMT( "Well '{}' Element Table", getName() );
   TableLayout const tableWellLayout = TableLayout( {
       TableLayout::ColumnParam{"Element no.", TableLayout::Alignment::right},
-<<<<<<< HEAD
-      TableLayout::ColumnParam{"CoordX", TableLayout::Alignment::center},
-      TableLayout::ColumnParam{"CoordY", TableLayout::Alignment::center},
-      TableLayout::ColumnParam{"CoordZ", TableLayout::Alignment::center},
-=======
       TableLayout::ColumnParam{"CoordX", TableLayout::Alignment::right},
       TableLayout::ColumnParam{"CoordY", TableLayout::Alignment::right},
       TableLayout::ColumnParam{"CoordZ", TableLayout::Alignment::right},
->>>>>>> 4738a910
       TableLayout::ColumnParam{"Prev\nElement", TableLayout::Alignment::right},
       TableLayout::ColumnParam{"Next\nElement", TableLayout::Alignment::right},
     }, wellTitle );
