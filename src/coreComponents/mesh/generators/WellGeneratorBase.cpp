/*
 * ------------------------------------------------------------------------------------------------------------
 * SPDX-License-Identifier: LGPL-2.1-only
 *
 * Copyright (c) 2016-2024 Lawrence Livermore National Security LLC
 * Copyright (c) 2018-2024 TotalEnergies
 * Copyright (c) 2018-2024 The Board of Trustees of the Leland Stanford Junior University
 * Copyright (c) 2023-2024 Chevron
 * Copyright (c) 2019-     GEOS/GEOSX Contributors
 * All rights reserved
 *
 * See top level LICENSE, COPYRIGHT, CONTRIBUTORS, NOTICE, and ACKNOWLEDGEMENTS files for details.
 * ------------------------------------------------------------------------------------------------------------
 */

#include "WellGeneratorBase.hpp"
#include "mesh/mpiCommunications/CommunicationTools.hpp"
#include "mesh/Perforation.hpp"
#include "mesh/generators/LineBlockABC.hpp"
#include "LvArray/src/genericTensorOps.hpp"
#include "common/format/table/TableFormatter.hpp"
#include "common/format/Format.hpp"
namespace geos
{
using namespace dataRepository;

WellGeneratorBase::WellGeneratorBase( string const & name, Group * const parent ):
  MeshComponentBase( name, parent )
  , m_numPerforations( 0 )
  , m_numElemsPerSegment( 0 )
  , m_minSegmentLength( 1e-2 )
  , m_minElemLength( 1e-3 )
  , m_radius( 0 )
  , m_wellRegionName( "" )
  , m_wellControlsName( "" )
  , m_numElems( 0 )
  , m_numNodesPerElem( 2 )
  , m_numNodes( 0 )
  , m_nDims( 3 )
  , m_polylineHeadNodeId( -1 )
{
  registerWrapper( viewKeyStruct::radiusString(), &m_radius ).
    setInputFlag( InputFlags::REQUIRED ).
    setSizedFromParent( 0 ).
    setDescription( "Radius of the well [m]" );

  registerWrapper( viewKeyStruct::numElementsPerSegmentString(), &m_numElemsPerSegment ).
    setInputFlag( InputFlags::REQUIRED ).
    setSizedFromParent( 0 ).
    setDescription( "Number of well elements per polyline segment" );

  registerWrapper( viewKeyStruct::minSegmentLengthString(), &m_minSegmentLength ).
    setApplyDefaultValue( 1e-2 ).
    setInputFlag( InputFlags::OPTIONAL ).
    setRestartFlags( RestartFlags::NO_WRITE ).
    setDescription( "Minimum length of a well segment [m]" );

  registerWrapper( viewKeyStruct::minElementLengthString(), &m_minElemLength ).
    setApplyDefaultValue( 1e-3 ).
    setInputFlag( InputFlags::OPTIONAL ).
    setRestartFlags( RestartFlags::NO_WRITE ).
    setDescription( "Minimum length of a well element, computed as (segment length / number of elements per segment ) [m]" );

  registerWrapper( viewKeyStruct::wellRegionNameString(), &m_wellRegionName ).
    setInputFlag( InputFlags::REQUIRED ).
    setSizedFromParent( 0 ).
    setDescription( "Name of the well element region" );

  registerWrapper( viewKeyStruct::wellControlsNameString(), &m_wellControlsName ).
    setInputFlag( InputFlags::REQUIRED ).
    setSizedFromParent( 0 ).
    setDescription( "Name of the set of constraints associated with this well" );
}

Group * WellGeneratorBase::createChild( string const & childKey, string const & childName )
{
  GEOS_LOG_RANK_0( "Adding Well attribute: " << childKey << ", " << childName );
  const auto childTypes = { viewKeyStruct::perforationString() };
  GEOS_ERROR_IF( childKey != viewKeyStruct::perforationString(),
                 CatalogInterface::unknownTypeError( childKey, getDataContext(), childTypes ) );

<<<<<<< HEAD
  ++m_numPerforations;
  m_perforationList.emplace_back( childName );

  return &registerGroup< Perforation >( childName );
=======
    // keep track of the perforations that have been added
    m_perforationList.emplace_back( childName );
    GEOS_LOG_RANK_0( GEOS_FMT( "{}: adding {} {}", getName(), childKey, childName ) );
    return &registerGroup< Perforation >( childName );
  }
  else
  {
    GEOS_THROW( "Unrecognized node: " << childKey, InputError );
  }
  return nullptr;
>>>>>>> 93f0252a
}

void WellGeneratorBase::expandObjectCatalogs()
{
  createChild( viewKeyStruct::perforationString(), viewKeyStruct::perforationString() );
}

void WellGeneratorBase::generateWellGeometry( )
{
  fillPolylineDataStructure();

  // count the number of well elements to create
  m_numElems = m_numElemsPerSegment * m_segmentToPolyNodeMap.size( 0 );
  m_numNodes = m_numElems + 1;

  // resize the well element, node, and perforation arrays
  m_elemCenterCoords.resize( m_numElems, 3 );
  m_nextElemId.resize( m_numElems );
  m_prevElemId.resize( m_numElems );
  m_elemToNodesMap.resizeDimension< 0 >( m_numElems );
  m_elemToNodesMap.resizeDimension< 1 >( m_numNodesPerElem );
  m_elemVolume.resize( m_numElems );

  m_nodeDistFromHead.resize( m_numNodes );
  m_nodeCoords.resize( m_numNodes, 3 );

  m_perfCoords.resize( m_numPerforations, 3 );
  m_perfDistFromHead.resize( m_numPerforations );
  m_perfTransmissibility.resize( m_numPerforations );
  m_perfSkinFactor.resize( m_numPerforations );
  m_perfElemId.resize( m_numPerforations );

  // construct a reverse map from the polyline nodes to the segments
  constructPolylineNodeToSegmentMap();

  // detect the head polyline node based on depth
  findPolylineHeadNodeIndex();

  // compute the location and distance from top of the well elements
  discretizePolyline();

  // map the perforations to the well elements
  connectPerforationsToWellElements();

  // make sure that the perforation locations are valid
  checkPerforationLocationsValidity();

  if( getLogLevel() >= 1 && MpiWrapper::commRank() == 0 )
  {
    logInternalWell();
    logPerforationTable();
  }

}

void WellGeneratorBase::postInputInitialization()
{
  GEOS_THROW_IF( m_radius <= 0,
                 "Invalid " << viewKeyStruct::radiusString() << " in well " << getName(),
                 InputError );

  GEOS_THROW_IF( m_wellRegionName.empty(),
                 "Invalid well region name in well " << getName(),
                 InputError );

  GEOS_THROW_IF( m_wellControlsName.empty(),
                 "Invalid well constraint name in well " << getName(),
                 InputError );
}

void WellGeneratorBase::constructPolylineNodeToSegmentMap()
{
  m_polyNodeToSegmentMap.resize( m_polyNodeCoords.size( 0 ) );

  bool foundSmallElem = false;

  // loop over the segments
  for( globalIndex iseg = 0; iseg < m_segmentToPolyNodeMap.size( 0 ); ++iseg )
  {
    globalIndex const ipolyNode_a = m_segmentToPolyNodeMap[iseg][0];
    globalIndex const ipolyNode_b = m_segmentToPolyNodeMap[iseg][1];

    real64 vSeg[3] = LVARRAY_TENSOROPS_INIT_LOCAL_3( m_polyNodeCoords[ipolyNode_a] );
    LvArray::tensorOps::subtract< 3 >( vSeg, m_polyNodeCoords[ipolyNode_b] );

    real64 const segmentLength = LvArray::tensorOps::l2Norm< 3 >( vSeg );

    // various checks and warnings on the segment and element length
    GEOS_THROW_IF( segmentLength < m_minSegmentLength,
                   "Error in the topology of well '" << getName() <<
                   "': we detected a polyline segment measuring less than " << m_minSegmentLength << "m. \n" <<
                   "You can change the minimum segment length using the field " << viewKeyStruct::minSegmentLengthString(),
                   InputError );

    GEOS_THROW_IF( m_polyNodeCoords[ipolyNode_a][2] < m_polyNodeCoords[ipolyNode_b][2],
                   "Error in the topology of well '" << getName() <<
                   "': in the polyline, each segment must be going down. \n" <<
                   "This is not the case between polyline nodes " << m_polyNodeCoords[ipolyNode_a] << " and " << m_polyNodeCoords[ipolyNode_b],
                   InputError );

    if( segmentLength / m_numElemsPerSegment < m_minElemLength )
    {
      foundSmallElem = true;
    }

    // map the polyline node ids to the polyline segment ids
    m_polyNodeToSegmentMap[ipolyNode_a].insert( iseg );
    m_polyNodeToSegmentMap[ipolyNode_b].insert( iseg );
  }

  if( foundSmallElem )
  {
    GEOS_LOG_RANK_0( "\nWarning: the chosen number of well elements per polyline segment (" << m_numElemsPerSegment <<
                     ") leads to well elements measuring less than " << m_minElemLength << "m in the topology of well '" << getName() << "'.\n" <<
                     "The simulation can proceed like that, but small well elements may cause numerical issues, so it is something to keep an eye on.\n" <<
                     "You can get rid of this message by changing the field " << viewKeyStruct::minElementLengthString() );
  }
}

void WellGeneratorBase::findPolylineHeadNodeIndex()
{
  // we assume that the first *polyline segment* in the XML input is the well head segment
  globalIndex const wellHeadSegId = 0;

  // get the corresponding node indices
  globalIndex const ipolyNode_a = m_segmentToPolyNodeMap[wellHeadSegId][0];
  globalIndex const ipolyNode_b = m_segmentToPolyNodeMap[wellHeadSegId][1];

  // we determine which node is the head node based on depth
  // therefore here we throw an error if the well head segment is horizontal
  GEOS_THROW_IF( !(m_polyNodeCoords[ipolyNode_a][2] < m_polyNodeCoords[ipolyNode_b][2])
                 && !(m_polyNodeCoords[ipolyNode_a][2] > m_polyNodeCoords[ipolyNode_b][2]),
                 "The head polyline segment cannot be horizontal in well '" << getName()
                                                                            << "' since we use depth to determine which of its nodes is to head node of the well.\n"
                                                                            << "If you are trying to set up a horizontal well, please simply add a non-horizontal segment at the top of the well,"
                                                                            << " and this error will go away",
                 InputError );

  // detect the top node, assuming z oriented upwards
  m_polylineHeadNodeId =
    ( m_polyNodeCoords[ipolyNode_a][2] > m_polyNodeCoords[ipolyNode_b][2] )
    ? ipolyNode_a
    : ipolyNode_b;

  real64 const headZcoord = m_polyNodeCoords[m_polylineHeadNodeId][2];
  for( globalIndex inode = 0; inode < m_polyNodeCoords.size( 0 ); ++inode )
  {
    if( inode == m_polylineHeadNodeId )
    {
      continue;
    }
    real64 const currentZcoord = m_polyNodeCoords[inode][2];

    GEOS_THROW_IF( !(currentZcoord < headZcoord),
                   "Error in the topology of well '" << getName()
                                                     << "' since we found a well node that is above the head node",
                   InputError );
  }
}

void WellGeneratorBase::discretizePolyline()
{
  // initialize well elements and node ids
  globalIndex ipolyNodeTop  = m_polylineHeadNodeId;
  globalIndex iwelemCurrent = 0;
  globalIndex isegCurrent   = 0;

  // set the location of the first well node and distance from well head
  LvArray::tensorOps::copy< 3 >( m_nodeCoords[0], m_polyNodeCoords[ipolyNodeTop] );
  m_nodeDistFromHead[0] = 0.0;

  // note: this part of the code does not support well branching
  // TODO: check that there is only one branch
  // TODO: read wells with branching (already supported elsewhere in the code)

  // go through the well from top to bottom
  for( globalIndex is = 0; is < m_segmentToPolyNodeMap.size( 0 ); ++is )
  {

    GEOS_THROW_IF( isegCurrent == -1,
                   "Invalid segmentToNode map in well " << getName(),
                   InputError );

    globalIndex const ipolyNodeBottom = ( ipolyNodeTop == m_segmentToPolyNodeMap[isegCurrent][0] )
                                      ? m_segmentToPolyNodeMap[isegCurrent][1]
                                      : m_segmentToPolyNodeMap[isegCurrent][0];

    real64 vPoly[3] = LVARRAY_TENSOROPS_INIT_LOCAL_3( m_polyNodeCoords[ipolyNodeBottom] );
    LvArray::tensorOps::subtract< 3 >( vPoly, m_polyNodeCoords[ipolyNodeTop] );

    // add the well elements and well nodes corresponding to this polyline segment
    for( localIndex iw = 0; iw < m_numElemsPerSegment; ++iw )
    {

      // 1) set the element location, connectivity
      real64 const scaleCenter = (iw + 0.5) / static_cast< real64 >(m_numElemsPerSegment);
      LvArray::tensorOps::copy< 3 >( m_elemCenterCoords[iwelemCurrent], vPoly );
      LvArray::tensorOps::scale< 3 >( m_elemCenterCoords[iwelemCurrent], scaleCenter );
      LvArray::tensorOps::add< 3 >( m_elemCenterCoords[iwelemCurrent], m_polyNodeCoords[ipolyNodeTop] );

      GEOS_THROW_IF( iwelemCurrent >= m_numElems,
                     "Invalid well topology in well " << getName(),
                     InputError );

      globalIndex const iwelemTop    = iwelemCurrent - 1;
      globalIndex const iwelemBottom = iwelemCurrent + 1;
      m_nextElemId[iwelemCurrent] = iwelemTop;
      m_prevElemId[iwelemCurrent].resize( 1 );
      m_prevElemId[iwelemCurrent][0] = (iwelemBottom < m_numElems)
                                     ? iwelemBottom
                                     : -1;

      // 2) set the node properties
      globalIndex const iwellNodeTop    = iwelemCurrent;
      globalIndex const iwellNodeBottom = iwelemCurrent+1;
      m_elemToNodesMap[iwelemCurrent][LineBlockABC::NodeLocation::TOP]    = iwellNodeTop;
      m_elemToNodesMap[iwelemCurrent][LineBlockABC::NodeLocation::BOTTOM] = iwellNodeBottom;

      real64 const scaleBottom = (iw + 1.0) / m_numElemsPerSegment;
      LvArray::tensorOps::copy< 3 >( m_nodeCoords[iwellNodeBottom], vPoly );
      LvArray::tensorOps::scale< 3 >( m_nodeCoords[iwellNodeBottom], scaleBottom );
      LvArray::tensorOps::add< 3 >( m_nodeCoords[iwellNodeBottom], m_polyNodeCoords[ipolyNodeTop] );

      // 3) increment the distance from the well head to the bottom of current element
      real64 vWellElem[3] = LVARRAY_TENSOROPS_INIT_LOCAL_3( m_nodeCoords[iwellNodeBottom] );
      LvArray::tensorOps::subtract< 3 >( vWellElem, m_nodeCoords[iwellNodeTop] );
      m_nodeDistFromHead[iwellNodeBottom]  = LvArray::tensorOps::l2Norm< 3 >( vWellElem );
      m_nodeDistFromHead[iwellNodeBottom] += m_nodeDistFromHead[iwellNodeTop];

      // 4) set element volume
      m_elemVolume[iwelemCurrent] = LvArray::tensorOps::l2Norm< 3 >( vWellElem ) * M_PI * m_radius * m_radius;

      // 4) increment the element counter
      ++iwelemCurrent;
    }

    // then consider the next polyline segment
    ipolyNodeTop = ipolyNodeBottom;
    isegCurrent  = getNextSegmentIndex( isegCurrent, ipolyNodeTop );
  }

  // set the previous index for the bottom segment
  m_prevElemId[iwelemCurrent-1].resize( 1 );
  m_prevElemId[iwelemCurrent-1][0] = -1;

}


void WellGeneratorBase::connectPerforationsToWellElements()
{

  // assign a well element to each perforation
  for( globalIndex iperf = 0; iperf < m_numPerforations; ++iperf )
  {

    // get the perforation and its properties
    Perforation const & perf = this->getGroup< Perforation >( m_perforationList[iperf] );
    m_perfDistFromHead[iperf]  = perf.getDistanceFromWellHead();
    m_perfTransmissibility[iperf] = perf.getWellTransmissibility();
    m_perfSkinFactor[iperf] = perf.getWellSkinFactor();

    // search in all the elements of this well between head and bottom
    globalIndex iwelemTop    = 0;
    globalIndex iwelemBottom = m_numElems - 1;

    // check the validity of the perforation before starting
    real64 const wellLength = m_nodeDistFromHead[m_elemToNodesMap[iwelemBottom][LineBlockABC::NodeLocation::BOTTOM]];

    GEOS_THROW_IF( m_perfDistFromHead[iperf] > wellLength,
                   "Distance from perforation " << perf.getName() << " to head is larger than well polyline length for well " << getName() << "\n \n"
                                                << "Here is how the \"distanceFromHead\" keyword is used in the definition of the perforation location: \n"
                                                << "We start from the well head (top of the well) and we measure the linear distance along the well polyline as we go down the well.\n"
                                                << "When we reach the distanceFromHead specified by the user, we place a perforation on the well at this location of the polyline, and connect it to the reservoir element that contains this perforation",
                   InputError );

    // start binary search
    const globalIndex maxNumSteps = m_numElems + 1;
    globalIndex currentNumSteps = 0;
    while( iwelemTop < iwelemBottom )
    {
      globalIndex iwelemMid =
        static_cast< globalIndex >(floor( static_cast< real64 >(iwelemTop + iwelemBottom) / 2.0 ));
      real64 const headToBottomDist =
        m_nodeDistFromHead[m_elemToNodesMap[iwelemMid][LineBlockABC::NodeLocation::BOTTOM]];

      if( headToBottomDist < m_perfDistFromHead[iperf] )
      {
        iwelemTop = iwelemMid + 1;
      }
      else
      {
        iwelemBottom = iwelemMid;
      }

      GEOS_THROW_IF( currentNumSteps > maxNumSteps,
                     "Perforation " << perf.getName() << " cannot be mapped to a well element in well " << getName(),
                     InputError );

      currentNumSteps++;
    }

    // set the index of the matched element
    globalIndex iwelemMatched = iwelemTop;
    GEOS_THROW_IF( iwelemMatched >= m_numElems,
                   "Invalid topology in well " << getName(),
                   InputError );

    m_perfElemId[iperf] = iwelemMatched;

    // compute the physical location of the perforation
    globalIndex const inodeTop    = m_elemToNodesMap[iwelemMatched][LineBlockABC::NodeLocation::TOP];
    globalIndex const inodeBottom = m_elemToNodesMap[iwelemMatched][LineBlockABC::NodeLocation::BOTTOM];
    real64 const elemLength       = m_nodeDistFromHead[inodeBottom] - m_nodeDistFromHead[inodeTop];
    real64 const topToPerfDist    = m_perfDistFromHead[iperf] - m_nodeDistFromHead[inodeTop];

    GEOS_THROW_IF( (elemLength <= 0) || (topToPerfDist < 0),
                   "Invalid topology in well " << getName(),
                   InputError );

    LvArray::tensorOps::copy< 3 >( m_perfCoords[iperf], m_nodeCoords[inodeBottom] );
    LvArray::tensorOps::subtract< 3 >( m_perfCoords[iperf], m_nodeCoords[inodeTop] );
    LvArray::tensorOps::scale< 3 >( m_perfCoords[iperf], topToPerfDist / elemLength );
    LvArray::tensorOps::add< 3 >( m_perfCoords[iperf], m_nodeCoords[inodeTop] );

  }
}


globalIndex WellGeneratorBase::getNextSegmentIndex( globalIndex topSegId,
                                                    globalIndex currentPolyNodeId ) const
{
  globalIndex nextSegId = -1;

  // get the index of the two segments sharing this node
  for( auto is : m_polyNodeToSegmentMap[currentPolyNodeId] )
  {
    // if this is not equal to the current segId, we found the next segId
    if( is != topSegId )
    {
      nextSegId = is;
      break;
    }
  }

  return nextSegId;
}

void WellGeneratorBase::checkPerforationLocationsValidity()
{
  array1d< array1d< localIndex > > elemToPerfMap;
  elemToPerfMap.resize( m_numElems );

  for( globalIndex iperf = 0; iperf < m_numPerforations; ++iperf )
  {
    elemToPerfMap[m_perfElemId[iperf]].emplace_back( iperf );
  }

  // merge perforations to make sure that no well element is shared between two MPI domains
  // TODO: instead of merging perforations, split the well elements and do not change the physical location of the
  // perforation
  int const mpiSize = MpiWrapper::commSize( MPI_COMM_GEOS );
  if( mpiSize > 1 )
  {
    mergePerforations( elemToPerfMap );
  }

  for( globalIndex iwelem = 0; iwelem < m_numElems; ++iwelem )
  {
    // check that there is always a perforation in the last well element (otherwise, the problem is not well posed)
    for( localIndex iwelemPrev = 0; iwelemPrev < m_prevElemId[iwelem].size(); ++iwelemPrev )
    {
      GEOS_THROW_IF( m_prevElemId[iwelem][iwelemPrev] == -1 && elemToPerfMap[iwelem].size() == 0,
                     "The bottom element of well " << getName() << " does not have a perforation. "
                                                   << "This is needed to have a well-posed problem. \n\n"
                                                   << "Here are the two possible ways to solve this problem: \n\n"
                                                   << "1) Adding a perforation located close to the bottom of the well. "
                                                   << "To do that, compute the total length of the well polyline (by summing the length of the well segments defined by the keywords \"polylineNodeCoords\" and \"polylineSegmentConn\") "
                                                   << "and place a perforation whose \"distanceFromHead\" is slightly smaller than this total length. \n \n"
                                                   << "2) Shorten  the well polyline. "
                                                   << "To do that, reduce the length of the well polyline by shortening the segments defined by the keywords \"polylineNodeCoords\" and \"polylineSegmentConn\", or by removing a segment.",
                     InputError );
    }
  }
}

void WellGeneratorBase::mergePerforations( array1d< array1d< localIndex > > const & elemToPerfMap )
{

  for( globalIndex iwelem = 0; iwelem < m_numElems; ++iwelem )
  {
    // collect the indices of the elems with more that one perforation
    if( elemToPerfMap[iwelem].size() > 1 )
    {
      // find the perforation with the largest Peaceman index and keep its location
      globalIndex iperfMaxTransmissibility = elemToPerfMap[iwelem][0];
      real64 maxTransmissibility = m_perfTransmissibility[iperfMaxTransmissibility];
      for( localIndex ip = 1; ip < elemToPerfMap[iwelem].size(); ++ip )
      {
        if( m_perfTransmissibility[elemToPerfMap[iwelem][ip]] > maxTransmissibility )
        {
          iperfMaxTransmissibility = elemToPerfMap[iwelem][ip];
          maxTransmissibility = m_perfTransmissibility[iperfMaxTransmissibility];
        }
      }

      // assign the coordinates of the perf with the largest trans to the other perfs on this elem
      for( localIndex ip = 0; ip < elemToPerfMap[iwelem].size(); ++ip )
      {
        if( elemToPerfMap[iwelem][ip] == iperfMaxTransmissibility )
        {
          continue;
        }

        GEOS_LOG_RANK_0( "\n \nThe GEOSX wells currently have the following limitation in parallel: \n"
                         << "We cannot allow an element of the well mesh to have two or more perforations associated with it. \n"
                         << "So, in the present simulation, perforation #" << elemToPerfMap[iwelem][ip]
                         << " of well " << getName()
                         << " is moved from " << m_perfCoords[elemToPerfMap[iwelem][ip]]
                         << " to " << m_perfCoords[iperfMaxTransmissibility]
                         << " to make sure that no element of the well mesh has two perforations associated with it. \n"
                         << "To circumvent this issue, please increase the value of \"numElementsPerSegment\" that controls the number of (uniformly distributed) well mesh elements per segment of the well polyline. \n"
                         << "Our recommendation is to choose \"numElementsPerSegment\" such that each well mesh element has at most one perforation. \n\n" );
        LvArray::tensorOps::copy< 3 >( m_perfCoords[elemToPerfMap[iwelem][ip]], m_perfCoords[iperfMaxTransmissibility] );
      }
    }
  }
}

void WellGeneratorBase::logInternalWell() const
{
  TableData tableWellData;
  for( globalIndex iwelem = 0; iwelem < m_numElems; ++iwelem )
  {
    std::optional< globalIndex > nextElement;
    std::optional< globalIndex > prevElement;

    if( m_nextElemId[iwelem] >= 0 )
    {
      nextElement =  m_nextElemId[iwelem];
    }

    if( m_prevElemId[iwelem][0] >= 0 )
    {
      prevElement =  m_prevElemId[iwelem][0];
    }

    tableWellData.addRow( iwelem,
                          m_elemCenterCoords[iwelem][0],
                          m_elemCenterCoords[iwelem][1],
                          m_elemCenterCoords[iwelem][2],
                          prevElement,
                          nextElement );
  }

  string const wellTitle = GEOS_FMT( "Well '{}' Element Table", getName() );
  TableLayout const tableWellLayout = TableLayout( {
      TableLayout::ColumnParam{"Element no.", TableLayout::Alignment::right},
      TableLayout::ColumnParam{"CoordX", TableLayout::Alignment::right},
      TableLayout::ColumnParam{"CoordY", TableLayout::Alignment::right},
      TableLayout::ColumnParam{"CoordZ", TableLayout::Alignment::right},
      TableLayout::ColumnParam{"Prev\nElement", TableLayout::Alignment::right},
      TableLayout::ColumnParam{"Next\nElement", TableLayout::Alignment::right},
    }, wellTitle );

  TableTextFormatter const tableFormatter( tableWellLayout );
  GEOS_LOG_RANK_0( tableFormatter.toString( tableWellData ));
}

void WellGeneratorBase::logPerforationTable() const
{
  TableData tablePerfoData;
  for( globalIndex iperf = 0; iperf < m_numPerforations; ++iperf )
  {
    tablePerfoData.addRow( iperf, m_perfCoords[iperf], m_perfElemId[iperf] );
  }

  TableLayout const tableLayoutPerfo ( {"Perforation no.", "Coordinates", "Well element no."},
                                       GEOS_FMT( "Well '{}' Perforation Table", getName() ) );
  TableTextFormatter const tablePerfoLog( tableLayoutPerfo );
  GEOS_LOG_RANK_0( tablePerfoLog.toString( tablePerfoData ));
}

}<|MERGE_RESOLUTION|>--- conflicted
+++ resolved
@@ -79,23 +79,11 @@
   GEOS_ERROR_IF( childKey != viewKeyStruct::perforationString(),
                  CatalogInterface::unknownTypeError( childKey, getDataContext(), childTypes ) );
 
-<<<<<<< HEAD
   ++m_numPerforations;
   m_perforationList.emplace_back( childName );
+  GEOS_LOG_RANK_0( GEOS_FMT( "{}: adding {} {}", getName(), childKey, childName ) );
 
   return &registerGroup< Perforation >( childName );
-=======
-    // keep track of the perforations that have been added
-    m_perforationList.emplace_back( childName );
-    GEOS_LOG_RANK_0( GEOS_FMT( "{}: adding {} {}", getName(), childKey, childName ) );
-    return &registerGroup< Perforation >( childName );
-  }
-  else
-  {
-    GEOS_THROW( "Unrecognized node: " << childKey, InputError );
-  }
-  return nullptr;
->>>>>>> 93f0252a
 }
 
 void WellGeneratorBase::expandObjectCatalogs()
