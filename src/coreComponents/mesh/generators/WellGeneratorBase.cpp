--- conflicted
+++ resolved
@@ -550,20 +550,6 @@
                      nextElement );
   }
 
-<<<<<<< HEAD
-  string const wellTitle = GEOS_FMT( "Well '{}' Element Table", getName() );
-  TableLayout tableWellLayout(
-    {"Element no.",
-    "CoordX",
-    "CoordY",
-    "CoordZ",
-    "Prev\nElement",
-    "Next\nElement"} );
-  tableWellLayout.setTitle( wellTitle );
-
-  TableTextFormatter const tableFormatter( tableWellLayout );
-  GEOS_LOG_RANK_0( tableFormatter.toString( tableWellData ));
-=======
   TableLayout const wellLayout( GEOS_FMT( "Well '{}' Element Table", getName() ),
                                 {"Element no.",
                                  "CoordX",
@@ -574,7 +560,6 @@
 
   TableTextFormatter const wellFormatter( wellLayout );
   GEOS_LOG_RANK_0( wellFormatter.toString( wellData ));
->>>>>>> 63323669
 }
 
 void WellGeneratorBase::logPerforationTable() const
