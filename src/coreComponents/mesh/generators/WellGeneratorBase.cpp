--- conflicted
+++ resolved
@@ -572,13 +572,8 @@
     tablePerfoData.addRow( iperf, m_perfCoords[iperf], m_perfElemId[iperf] );
   }
 
-<<<<<<< HEAD
-  TableLayout tableLayoutPerfo ( {"Perforation no.", "Coordinates", "connected to"} );
-  tableLayoutPerfo.setTitle( GEOS_FMT( "Well '{}' Perforation Table", getName()));
-=======
   TableLayout const tableLayoutPerfo ( {"Perforation no.", "Coordinates", "Well element no."},
                                        GEOS_FMT( "Well '{}' Perforation Table", getName() ) );
->>>>>>> 0e726ceb
   TableTextFormatter const tablePerfoLog( tableLayoutPerfo );
   GEOS_LOG_RANK_0( tablePerfoLog.toString( tablePerfoData ));
 }
