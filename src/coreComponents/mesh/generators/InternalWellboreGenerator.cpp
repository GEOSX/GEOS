/*
 * ------------------------------------------------------------------------------------------------------------
 * SPDX-License-Identifier: LGPL-2.1-only
 *
 * Copyright (c) 2018-2020 Lawrence Livermore National Security LLC
 * Copyright (c) 2018-2020 The Board of Trustees of the Leland Stanford Junior University
 * Copyright (c) 2018-2020 TotalEnergies
 * Copyright (c) 2019-     GEOSX Contributors
 * All rights reserved
 *
 * See top level LICENSE, COPYRIGHT, CONTRIBUTORS, NOTICE, and ACKNOWLEDGEMENTS files for details.
 * ------------------------------------------------------------------------------------------------------------
 */

/**
 * @file InternalWellboreGenerator.cpp
 */

#include "InternalWellboreGenerator.hpp"

#include "mesh/DomainPartition.hpp"
#include "mesh/mpiCommunications/SpatialPartition.hpp"

namespace geos
{
using namespace dataRepository;

InternalWellboreGenerator::InternalWellboreGenerator( string const & name,
                                                      Group * const parent ):
  InternalMeshGenerator( name, parent ),
  m_trajectory(),
  m_cartesianOuterBoundary(),
  m_isFullAnnulus( false ),
  m_autoSpaceRadialElems(),
  m_radialCoords( this->m_setCoords[0] )
{

  getWrapper< array1d< real64 > >( viewKeyStruct::xCoordsString() ).
    setInputFlag( InputFlags::FALSE );

  getWrapper< array1d< real64 > >( viewKeyStruct::yCoordsString() ).
    setInputFlag( InputFlags::FALSE );

  getWrapper< array1d< integer > >( viewKeyStruct::xElemsString() ).
    setInputFlag( InputFlags::FALSE );

  getWrapper< array1d< integer > >( viewKeyStruct::yElemsString() ).
    setInputFlag( InputFlags::FALSE );


  registerWrapper( viewKeyStruct::radiusString(), &( m_vertices[0] ) ).
    setInputFlag( InputFlags::REQUIRED ).
    setDescription( "Wellbore radius" );

  registerWrapper( viewKeyStruct::thetaString(), &( m_vertices[1] ) ).
    setApplyDefaultValue( 360.0 ).
    setInputFlag( InputFlags::REQUIRED ).
    setDescription( "Tangent angle defining geometry size: 90 for quarter, 180 for half and 360 for full wellbore geometry" );

  registerWrapper( viewKeyStruct::rElemsString(), &( m_nElems[0] ) ).
    setApplyDefaultValue( 10 ).
    setSizedFromParent( 0 ).
    setInputFlag( InputFlags::REQUIRED ).
    setDescription( "Number of elements in the radial direction" );

  registerWrapper( viewKeyStruct::tElemsString(), &( m_nElems[1] ) ).
    setApplyDefaultValue( 40 ).
    setSizedFromParent( 0 ).
    setInputFlag( InputFlags::REQUIRED ).
    setDescription( "Number of elements in the tangent direction" );

  // TODO to enable the use of radial bias
  registerWrapper( viewKeyStruct::rBiasString(), &( m_nElemBias[0] ) ).
    setApplyDefaultValue( -0.8 ).
    setSizedFromParent( 0 ).
    setInputFlag( InputFlags::OPTIONAL ).
    setDescription( "Bias of element sizes in the radial direction" );

  registerWrapper( viewKeyStruct::trajectoryString(), &m_trajectory ).
    setSizedFromParent( 0 ).
    setInputFlag( InputFlags::OPTIONAL ).
    setDescription( "Coordinates defining the wellbore trajectory" );

  registerWrapper( viewKeyStruct::cartesianOuterBoundaryString(), &m_cartesianOuterBoundary ).
    setApplyDefaultValue( 1000000 ).
    setSizedFromParent( 0 ).
    setInputFlag( InputFlags::OPTIONAL ).
    setDescription( "Enforce a Cartesian aligned outer boundary on the outer "
                    "block starting with the radial block specified in this value" );

  registerWrapper( viewKeyStruct::cartesianMappingInnerRadiusString(), &m_cartesianMappingInnerRadius ).
    setApplyDefaultValue( 1e99 ).
    setSizedFromParent( 0 ).
    setInputFlag( InputFlags::OPTIONAL ).
    setDescription( "If using a Cartesian aligned outer boundary, this is inner "
                    "radius at which to start the mapping." );

  registerWrapper( viewKeyStruct::autoSpaceRadialElemsString(), &m_autoSpaceRadialElems ).
    setApplyDefaultValue( -1.0 ).
    setSizedFromParent( 0 ).
    setInputFlag( InputFlags::OPTIONAL ).
    setDescription( "Automatically set number and spacing of elements in the radial direction. "
                    "This overrides the values of nr!"
                    "Value in each block indicates factor to scale the radial increment."
                    "Larger numbers indicate larger radial elements." );

  registerWrapper( viewKeyStruct::hardRadialCoordsString(), &m_radialCoords ).
    setSizedFromParent( 0 ).
    setInputFlag( InputFlags::OPTIONAL ).
    setDescription( "Sets the radial spacing to specified values" );


}

void InternalWellboreGenerator::postProcessInput()
{

  GEOS_ERROR_IF( m_nElems[1].size() > 1,
                 getWrapperDataContext( viewKeyStruct::yElemsString() ) <<
                 ": Only one block in the theta direction is currently supported. " );

  GEOS_ERROR_IF( m_nElems[2].size() > 1,
                 getWrapperDataContext( viewKeyStruct::yElemsString() ) <<
                 ": Only one block in the z direction is currently supported. " );



  GEOS_ERROR_IF( m_trajectory.size( 0 ) != 2 || m_trajectory.size( 1 ) != 3,
                 getWrapperDataContext( viewKeyStruct::trajectoryString() ) <<
                 ": Input for trajectory should be specified in the form of "
                 "{ { xbottom, ybottom, zbottom }, { xtop, ytop, ztop } }." );

  // Project trajectory to bottom and top of the wellbore
  real64 trajectoryVector[3] = {0};
  for( int i=0; i<3; ++i )
  {
    trajectoryVector[i] = m_trajectory[1][i] - m_trajectory[0][i];
  }
  LvArray::tensorOps::normalize< 3 >( trajectoryVector );
  real64 const scaleb = ( m_vertices[2][0] - m_trajectory[0][2] ) / trajectoryVector[2];
  real64 const scalet = ( m_vertices[2][1] - m_trajectory[1][2] ) / trajectoryVector[2];
  for( int i=0; i<3; ++i )
  {
    m_trajectory[0][i] = m_trajectory[0][i] + scaleb * trajectoryVector[i];
    m_trajectory[1][i] = m_trajectory[1][i] + scalet * trajectoryVector[i];
  }

  arrayView1d< real64 const > const theta = m_vertices[1];
  real64 const dTheta = theta.back() - theta[0];

  // enable full annulus corrections if the mesh is 360 degrees
  if( dTheta >= 360.0 - 1e-99 )
  {
    m_isFullAnnulus = true;
  }

  // automatically set radial coordinates
  if( m_autoSpaceRadialElems.size() > 0 )
  {
    localIndex const numRadialBlocks = m_vertices[0].size() - 1;

    // loop over blocks in the radial direction (i-direction).
    for( localIndex iBlock=0; iBlock<numRadialBlocks; ++iBlock )
    {
      real64 const rInner = m_vertices[0][iBlock];
      real64 const rOuter = m_vertices[0][iBlock+1];

      // if we are on the first block, always insert the inner radius as the
      // fixed inner boundary.
      if( iBlock==0 )
      {
        m_radialCoords.emplace_back( rInner );
      }

      // Are we going to auto-size this block??
      if( m_autoSpaceRadialElems[iBlock] > 0 )
      {
        // We have to set the starting index for this block so that we skip any
        // values that are fixed from the last block when we scale the radial
        // coordinates.
        localIndex const startingIndex = m_radialCoords.size() - 1;

        // keep a count of actual number of radial elements...we will resize
        // the number of elements later.
        localIndex actualNumberOfRadialElements = 0;

        // This is the factor so that all the coordinates end up s.t. the inner
        // and outer radial coordinates are preserved.
        real64 scalingFactor = 0;

        // Loop over an excessive number of elements in the radial direction.
        // This bound needs to be more than we will end up with.
        for( localIndex i=0; i<(m_nElems[0][iBlock]+1)*100; ++i )
        {
          // approximate the theta direction size at i, and approximate the
          // radius at (i+1).
          real64 const t_i =  m_radialCoords.back() * ( 2 * M_PI * dTheta / 360 ) / m_nElems[1][0];
          real64 const r_ip1_0 = ( m_radialCoords.back() +  t_i );

          // approximate the theta direction size at the approximated radius.
          real64 const tElemSize_ip1_0 =  r_ip1_0 * ( 2 * M_PI * dTheta / 360 ) / m_nElems[1][0];

          // set the next radius a some combination of the inner and outer radius for this "element".
          constexpr real64 c = 0.5;
          real64 const r_ip1 = m_radialCoords.back() + m_autoSpaceRadialElems[iBlock] * ( ( 1.0 - c ) * t_i + c * tElemSize_ip1_0 );

          // if the radius of the next layer is bigger than rOuter, we figure
          // out where to cut off the layer.
          if( r_ip1 > rOuter )
          {
            real64 const overshoot = r_ip1 - rOuter;
            real64 const undershoot = rOuter - m_radialCoords.back();

            if( overshoot < undershoot )
            {
              // use and append the overshot value
              m_radialCoords.emplace_back( r_ip1 );
              actualNumberOfRadialElements = i+1;
              scalingFactor =  ( rOuter - rInner ) / ( r_ip1 - rInner );
            }
            else
            {
              // use the undershot value...throw away the overshot value.
              actualNumberOfRadialElements = i;
              scalingFactor = ( rOuter - rInner ) / ( m_radialCoords.back() - rInner );
            }
            break;
          }
          else
          {
            m_radialCoords.emplace_back( r_ip1 );
          }
        }

        // set the number of actual radial elements specified by the auto
        // spacing
        m_nElems[0][iBlock] = actualNumberOfRadialElements;

        // scale the coordinates to ensure they align with the inner and outer
        // radius of the block.
        for( localIndex i=startingIndex; i<m_radialCoords.size(); ++i )
        {
          m_radialCoords[i] = ( m_radialCoords[i] - rInner ) * scalingFactor + rInner;
        }
      }
      else
      {
        // even/fixed spacing option
        real64 min = m_vertices[0][iBlock];
        real64 max = m_vertices[0][iBlock+1];
        real64 const h = (max-min) / m_nElems[0][iBlock];
        localIndex const numNodes = m_nElems[0][iBlock] + 1;
        for( localIndex i=1; i<numNodes; ++i )
        {
          m_radialCoords.emplace_back( min +  i * h );
        }
      }
    }
  }


  GEOS_LOG_RANK_0( "Radial elements: "<<m_nElems[0] );
  GEOS_LOG_RANK_0( "Radial coordinates: "<<m_radialCoords );


  // if the cartesian outer boundary has been specified by the user
  bool const isCartesianOuterBoundarySpecified = m_cartesianOuterBoundary < 1000000;
  if( isCartesianOuterBoundarySpecified )
  {
<<<<<<< HEAD
    GEOS_ERROR_IF( m_cartesianOuterBoundary < 0,
                   getWrapperDataContext( viewKeyStruct::cartesianOuterBoundaryString() ) <<
                   " must be > 0" );
    real64 const innerLimit = m_vertices[0][m_cartesianOuterBoundary];
    real64 const outerLimit = m_vertices[0].size();
    GEOS_ERROR_IF( m_cartesianMappingInnerRadius > outerLimit && m_cartesianMappingInnerRadius < 1e98,
                   getWrapperDataContext( viewKeyStruct::cartesianMappingInnerRadiusString() ) <<
                   " must be inside the outer radius of the mesh" );

    GEOS_ERROR_IF_LT_MSG( m_cartesianMappingInnerRadius, innerLimit,
                          getWrapperDataContext( viewKeyStruct::cartesianMappingInnerRadiusString() ) <<
                          " must be outside the radius of the inner boundary of the region specified by " <<
                          getWrapperDataContext( viewKeyStruct::cartesianOuterBoundaryString() ) );

    if( m_cartesianMappingInnerRadius > 1e98 )
=======
    // step 1: check the input is valid
    GEOS_ERROR_IF( m_cartesianOuterBoundary < 0,
                   GEOS_FMT( "{} must be strictly larger than 0",
                             viewKeyStruct::cartesianOuterBoundaryString() ) );

    GEOS_ERROR_IF( m_cartesianOuterBoundary >= m_vertices[0].size()-1,
                   GEOS_FMT( "{} must be strictly smaller than the number of radial blocks (equal to {} here)",
                             viewKeyStruct::cartesianOuterBoundaryString(), m_vertices[0].size()-1 ) );

    // step 2: check that the cartesian inner radius is valid
    bool const isCartesianMappingInnerRadiusSpecified = m_cartesianMappingInnerRadius < 1e98;
    real64 const innerLimit = m_vertices[0][m_cartesianOuterBoundary];
    real64 const outerLimit = m_vertices[0][m_vertices[0].size()-1];
    GEOS_ERROR_IF( isCartesianMappingInnerRadiusSpecified &&
                   m_cartesianMappingInnerRadius > outerLimit,
                   GEOS_FMT( "{} must be inside the outer radius of the mesh",
                             viewKeyStruct::cartesianMappingInnerRadiusString() ) );

    GEOS_ERROR_IF( m_cartesianMappingInnerRadius < innerLimit,
                   GEOS_FMT( "{} must be outside the radius (equal to {}) of the inner boundary "
                             "of the region specified by {}",
                             viewKeyStruct::cartesianMappingInnerRadiusString(), innerLimit,
                             viewKeyStruct::cartesianOuterBoundaryString() ) );

    // step 3: if cartesianMappingInnerRadius has not been specified,
    // the inner radius is the input from cartesianMappingInnerRadius
    if( !isCartesianMappingInnerRadiusSpecified )
>>>>>>> 5fae7b61
    {
      m_cartesianMappingInnerRadius = innerLimit;
    }
  }

  InternalMeshGenerator::postProcessInput();
}

void InternalWellboreGenerator::reduceNumNodesForPeriodicBoundary( SpatialPartition & partition,
                                                                   integer ( & numNodesInDir )[3] )
{
  if( m_isFullAnnulus )
  {
    if( partition.m_Partitions[1] == 1 )
    {
      numNodesInDir[1] -= 1;
    }
    else if( partition.m_Partitions[1] > 1 )
    {
      partition.m_Periodic[1] = 1;
    }
  }

}

void InternalWellboreGenerator::
  setNodeGlobalIndicesOnPeriodicBoundary( SpatialPartition & partition,
                                          int ( & globalIJK )[3] )
{

  GEOS_UNUSED_VAR( partition );
  if( m_isFullAnnulus )
  {
    if( globalIJK[1] == m_nElems[1].back() + 1 )
    {
      globalIJK[1] = 0;
    }
  }
}

void InternalWellboreGenerator::setConnectivityForPeriodicBoundaries( int ( & globalIJK )[3],
                                                                      integer const ( &numNodesInDir )[3],
                                                                      int const ( &firstElemIndexInPartition )[3],
                                                                      localIndex ( & nodeOfBox )[8] )
{
  if( m_isFullAnnulus )
  {
    setConnectivityForPeriodicBoundary( 1,
                                        globalIJK,
                                        numNodesInDir,
                                        firstElemIndexInPartition,
                                        nodeOfBox );
  }
}

void InternalWellboreGenerator::coordinateTransformation( arrayView2d< real64, nodes::REFERENCE_POSITION_USD > X, std::map< string, SortedArray< localIndex > > & nodeSets )
{
  localIndex const numNodes = X.size( 0 );

  // Already existing
  SortedArray< localIndex > & xnegNodes = nodeSets.at( "xneg" );
  SortedArray< localIndex > & xposNodes = nodeSets.at( "xpos" );
  SortedArray< localIndex > & ynegNodes = nodeSets.at( "yneg" );
  SortedArray< localIndex > & yposNodes = nodeSets.at( "ypos" );
  // Created on the fly
  SortedArray< localIndex > & rnegNodes = nodeSets["rneg"];
  SortedArray< localIndex > & rposNodes = nodeSets["rpos"];
  SortedArray< localIndex > & tnegNodes = nodeSets["tneg"];
  SortedArray< localIndex > & tposNodes = nodeSets["tpos"];

  // Map to radial mesh
  for( localIndex a = 0; a < numNodes; ++a )
  {
    real64 const meshTheta = X[a][1] * M_PI / 180.0;
    int const meshAxis = static_cast< int >( round( meshTheta * 2.0 / M_PI ) );
    real64 const meshPhi = fabs( meshTheta - meshAxis * M_PI / 2.0 );
    real64 const meshRout = m_max[0] / cos( meshPhi );
    real64 meshRact = 0.0;

    if( X[a][0] > m_cartesianMappingInnerRadius )
    {
      real64 const cartesianScaling = ( meshRout - m_cartesianMappingInnerRadius ) / ( m_max[0] - m_cartesianMappingInnerRadius );
      meshRact = cartesianScaling * ( X[a][0] - m_cartesianMappingInnerRadius ) + m_cartesianMappingInnerRadius;
    }
    else
    {
      meshRact = X[a][0];
    }

    // Wellbore nodesets
    if( isEqual( X[a][0], m_min[0], m_coordinatePrecision ) )
    {
      rnegNodes.insert( a );
    }

    if( isEqual( X[a][0], m_max[0], m_coordinatePrecision ) )
    {
      rposNodes.insert( a );
    }

    if( isEqual( X[a][1], m_min[1], m_coordinatePrecision ) )
    {
      tnegNodes.insert( a );
    }
    if( isEqual( X[a][1], m_max[1], m_coordinatePrecision ) )
    {
      tposNodes.insert( a );
    }

    X[a][0] = meshRact * cos( meshTheta );
    X[a][1] = meshRact * sin( meshTheta );

    // Add mapped values to nodesets
    if( m_cartesianOuterBoundary<m_vertices[0].size() )
    {
      if( isEqual( X[a][0], -1 * m_max[0], m_coordinatePrecision ) )
      {
        xnegNodes.insert( a );
      }
      if( isEqual( X[a][0], m_max[0], m_coordinatePrecision ) )
      {
        xposNodes.insert( a );
      }
      if( isEqual( X[a][1], -1 * m_max[0], m_coordinatePrecision ) )
      {
        ynegNodes.insert( a );
      }
      if( isEqual( X[a][1], m_max[0], m_coordinatePrecision ) )
      {
        yposNodes.insert( a );
      }
    }
  }

  // Map to inclined wellbore
  {
    for( int localNodeIndex = 0; localNodeIndex < numNodes; ++localNodeIndex )
    {
      // Get Cartesian coordinates of a reference centered vertical wellbore
      real64 & xCoord = X( localNodeIndex, 0 );
      real64 & yCoord = X( localNodeIndex, 1 );
      real64 const & zCoord = X( localNodeIndex, 2 );

      // Compute cylindrical coordinates of a reference centered vertical wellbore
      real64 const rCoord = sqrt( xCoord * xCoord + yCoord * yCoord );

      {
        real64 tCoord = 0.0;

        if( rCoord < m_coordinatePrecision )
        {
          tCoord = 0.0;
        }
        else if( yCoord >= 0.0 )
        {
          tCoord = acos( xCoord/rCoord );
        }
        else
        {
          tCoord = 2.0 * M_PI - acos( xCoord/rCoord );
        }

        tCoord *= 180.0 / M_PI;

        // Radial distance of the outer square boundary of a reference centered vertical wellbore
        real64 const meshTheta = tCoord * M_PI / 180.0;
        int const meshAxis = static_cast< int >( round( meshTheta * 2.0 / M_PI ) );
        real64 const meshPhi = fabs( meshTheta - meshAxis * M_PI / 2.0 );
        real64 const meshRout = m_cartesianOuterBoundary < m_vertices[0].size() ? m_max[0] / cos( meshPhi ) : m_max[0];

        // Wellbore trajectory
        real64 const xTopCenter = m_trajectory[0][0];
        real64 const yTopCenter = m_trajectory[0][1];
        real64 const zTop = m_min[2];

        real64 const xBottomCenter = m_trajectory[1][0];
        real64 const yBottomCenter = m_trajectory[1][1];
        real64 const zBottom = m_max[2];

        real64 const dx = xBottomCenter - xTopCenter;
        real64 const dy = yBottomCenter - yTopCenter;
        real64 const dz = zBottom - zTop;
        real64 const dr = sqrt( dx*dx + dy*dy );
        real64 const dl = sqrt( dr*dr + dz*dz );

        // Azimuth of the wellbore from x-axis
        real64 theta0;

        if( dr < m_coordinatePrecision )
        {
          theta0 = 0.0;
        }
        else if( dy>=0.0 )
        {
          theta0 = acos( dx/dr );
        }
        else
        {
          theta0 = 2.0 * M_PI - acos( dx/dr );
        }

        // The horizontal section of an inclined wellbore is an ellipse
        // The principle directions of this ellipse are defined by dTheta = 0, and PI/2
        real64 const dTheta = meshTheta - theta0;
        real64 const tanDTheta = tan( dTheta );

        // Transform radial coordinate regarding the elliptical shape of the wellbore section in the horizontal plane
        // This transformation ensures that the outer square boundary is unchanged
        // TODO create a function in ComputationalGeometry class for this pure geometrical transformation
        real64 const transformCoeff = sqrt ( ( 1.0 + tanDTheta * tanDTheta )/( dz*dz/dl/dl + tanDTheta * tanDTheta ) );
        real64 const rCoordTransform = rCoord * ( ( meshRout - rCoord ) / ( meshRout - m_min[0] ) * ( transformCoeff - 1.0 ) + 1.0 );

        // Compute transformed cartesian coordinates
        xCoord = rCoordTransform * cos( meshTheta );
        yCoord = rCoordTransform * sin( meshTheta );

        // Moving the coordinate in the horizontal plane with respect to the center of the wellbore section
        // This transformation ensures that the ourter square boundary is unchanged
        real64 const zRatio = ( zCoord - zTop ) / ( zBottom -zTop );
        real64 const xCenter = xTopCenter + (xBottomCenter - xTopCenter) * zRatio;
        real64 const yCenter = yTopCenter + (yBottomCenter - yTopCenter) * zRatio;

        xCoord += xCenter * ( meshRout - rCoord ) / ( meshRout - m_min[0] * transformCoeff );
        yCoord += yCenter * ( meshRout - rCoord ) / ( meshRout - m_min[0] * transformCoeff );
      }
    }
  }
}

REGISTER_CATALOG_ENTRY( MeshGeneratorBase, InternalWellboreGenerator, string const &, Group * const )
} /* namespace geos */<|MERGE_RESOLUTION|>--- conflicted
+++ resolved
@@ -267,23 +267,6 @@
   bool const isCartesianOuterBoundarySpecified = m_cartesianOuterBoundary < 1000000;
   if( isCartesianOuterBoundarySpecified )
   {
-<<<<<<< HEAD
-    GEOS_ERROR_IF( m_cartesianOuterBoundary < 0,
-                   getWrapperDataContext( viewKeyStruct::cartesianOuterBoundaryString() ) <<
-                   " must be > 0" );
-    real64 const innerLimit = m_vertices[0][m_cartesianOuterBoundary];
-    real64 const outerLimit = m_vertices[0].size();
-    GEOS_ERROR_IF( m_cartesianMappingInnerRadius > outerLimit && m_cartesianMappingInnerRadius < 1e98,
-                   getWrapperDataContext( viewKeyStruct::cartesianMappingInnerRadiusString() ) <<
-                   " must be inside the outer radius of the mesh" );
-
-    GEOS_ERROR_IF_LT_MSG( m_cartesianMappingInnerRadius, innerLimit,
-                          getWrapperDataContext( viewKeyStruct::cartesianMappingInnerRadiusString() ) <<
-                          " must be outside the radius of the inner boundary of the region specified by " <<
-                          getWrapperDataContext( viewKeyStruct::cartesianOuterBoundaryString() ) );
-
-    if( m_cartesianMappingInnerRadius > 1e98 )
-=======
     // step 1: check the input is valid
     GEOS_ERROR_IF( m_cartesianOuterBoundary < 0,
                    GEOS_FMT( "{} must be strictly larger than 0",
@@ -311,7 +294,6 @@
     // step 3: if cartesianMappingInnerRadius has not been specified,
     // the inner radius is the input from cartesianMappingInnerRadius
     if( !isCartesianMappingInnerRadiusSpecified )
->>>>>>> 5fae7b61
     {
       m_cartesianMappingInnerRadius = innerLimit;
     }
