--- conflicted
+++ resolved
@@ -312,11 +312,7 @@
     }
     else if( partition.getPartitions()[1] > 1 )
     {
-<<<<<<< HEAD
-      partition.getPeriodic()[1] = 1;
-=======
       partition.setPeriodic( 1, 1 );
->>>>>>> 2564a745
     }
   }
 
