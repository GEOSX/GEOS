/*
 * ------------------------------------------------------------------------------------------------------------
 * SPDX-License-Identifier: LGPL-2.1-only
 *
 * Copyright (c) 2018-2020 Lawrence Livermore National Security LLC
 * Copyright (c) 2018-2020 The Board of Trustees of the Leland Stanford Junior University
 * Copyright (c) 2018-2020 TotalEnergies
 * Copyright (c) 2019-     GEOSX Contributors
 * All rights reserved
 *
 * See top level LICENSE, COPYRIGHT, CONTRIBUTORS, NOTICE, and ACKNOWLEDGEMENTS files for details.
 * ------------------------------------------------------------------------------------------------------------
 */

/**
 * @file InternalWellboreGenerator.cpp
 */

#include "InternalWellboreGenerator.hpp"

#include "mesh/DomainPartition.hpp"
#include "mesh/mpiCommunications/SpatialPartition.hpp"

namespace geosx
{
using namespace dataRepository;

InternalWellboreGenerator::InternalWellboreGenerator( string const & name,
                                                      Group * const parent ):
  InternalMeshGenerator( name, parent ),
  m_trajectory(),
  m_cartesianOuterBoundary(),
  m_isFullAnnulus( false ),
  m_autoSpaceRadialElems(),
  m_radialCoords( this->m_setCoords[0] )
{

  getWrapper< array1d< real64 > >( viewKeyStruct::xCoordsString() ).
    setInputFlag( InputFlags::FALSE );

  getWrapper< array1d< real64 > >( viewKeyStruct::yCoordsString() ).
    setInputFlag( InputFlags::FALSE );

  getWrapper< array1d< integer > >( viewKeyStruct::xElemsString() ).
    setInputFlag( InputFlags::FALSE );

  getWrapper< array1d< integer > >( viewKeyStruct::yElemsString() ).
    setInputFlag( InputFlags::FALSE );


  registerWrapper( viewKeyStruct::radiusString(), &( m_vertices[0] ) ).
    setInputFlag( InputFlags::REQUIRED ).
    setDescription( "Wellbore radius" );

  registerWrapper( viewKeyStruct::thetaString(), &( m_vertices[1] ) ).
    setApplyDefaultValue( 360.0 ).
    setInputFlag( InputFlags::REQUIRED ).
    setDescription( "Tangent angle defining geometry size: 90 for quarter, 180 for half and 360 for full wellbore geometry" );

  registerWrapper( viewKeyStruct::rElemsString(), &( m_nElems[0] ) ).
    setApplyDefaultValue( 10 ).
    setSizedFromParent( 0 ).
    setInputFlag( InputFlags::REQUIRED ).
    setDescription( "Number of elements in the radial direction" );

  registerWrapper( viewKeyStruct::tElemsString(), &( m_nElems[1] ) ).
    setApplyDefaultValue( 40 ).
    setSizedFromParent( 0 ).
    setInputFlag( InputFlags::REQUIRED ).
    setDescription( "Number of elements in the tangent direction" );

  // TODO to enable the use of radial bias
  registerWrapper( viewKeyStruct::rBiasString(), &( m_nElemBias[0] ) ).
    setApplyDefaultValue( -0.8 ).
    setSizedFromParent( 0 ).
    setInputFlag( InputFlags::OPTIONAL ).
    setDescription( "Bias of element sizes in the radial direction" );

  registerWrapper( viewKeyStruct::trajectoryString(), &m_trajectory ).
    setSizedFromParent( 0 ).
    setInputFlag( InputFlags::OPTIONAL ).
    setDescription( "Coordinates defining the wellbore trajectory" );

  registerWrapper( viewKeyStruct::cartesianOuterBoundaryString(), &m_cartesianOuterBoundary ).
    setApplyDefaultValue( 1000000 ).
    setSizedFromParent( 0 ).
    setInputFlag( InputFlags::OPTIONAL ).
    setDescription( "Enforce a Cartesian aligned outer boundary on the outer "
                    "block starting with the radial block specified in this value" );

  registerWrapper( viewKeyStruct::cartesianMappingInnerRadiusString(), &m_cartesianMappingInnerRadius ).
    setApplyDefaultValue( 1e99 ).
    setSizedFromParent( 0 ).
    setInputFlag( InputFlags::OPTIONAL ).
    setDescription( "If using a Cartesian aligned outer boundary, this is inner "
                    "radius at which to start the mapping." );

  registerWrapper( viewKeyStruct::autoSpaceRadialElemsString(), &m_autoSpaceRadialElems ).
    setApplyDefaultValue( -1.0 ).
    setSizedFromParent( 0 ).
    setInputFlag( InputFlags::OPTIONAL ).
    setDescription( "Automatically set number and spacing of elements in the radial direction. "
                    "This overrides the values of nr!"
                    "Value in each block indicates factor to scale the radial increment."
                    "Larger numbers indicate larger radial elements." );

  registerWrapper( viewKeyStruct::hardRadialCoordsString(), &m_radialCoords ).
    setSizedFromParent( 0 ).
    setInputFlag( InputFlags::OPTIONAL ).
    setDescription( "Sets the radial spacing to specified values" );


}

void InternalWellboreGenerator::postProcessInput()
{

  GEOSX_ERROR_IF( m_nElems[1].size() > 1,
                  "Only one block in the theta direction is currently supported. "
                  "This is specified by the nt keyword in InternalWellbore" );

  GEOSX_ERROR_IF( m_nElems[2].size() > 1,
                  "Only one block in the z direction is currently supported. "
                  "This is specified by the nz keyword in InternalWellbore" );



  GEOSX_ERROR_IF( m_trajectory.size( 0 ) != 2 || m_trajectory.size( 1 ) != 3,
                  "Input for trajectory should be specified in the form of "
                  "{ { xbottom, ybottom, zbottom }, { xtop, ytop, ztop } }." );

  // Project trajectory to bottom and top of the wellbore
  real64 trajectoryVector[3] = {0};
  for( int i=0; i<3; ++i )
  {
    trajectoryVector[i] = m_trajectory[1][i] - m_trajectory[0][i];
  }
  LvArray::tensorOps::normalize< 3 >( trajectoryVector );
  real64 const scaleb = ( m_vertices[2][0] - m_trajectory[0][2] ) / trajectoryVector[2];
  real64 const scalet = ( m_vertices[2][1] - m_trajectory[1][2] ) / trajectoryVector[2];
  for( int i=0; i<3; ++i )
  {
    m_trajectory[0][i] = m_trajectory[0][i] + scaleb * trajectoryVector[i];
    m_trajectory[1][i] = m_trajectory[1][i] + scalet * trajectoryVector[i];
  }

  arrayView1d< real64 const > const theta = m_vertices[1];
  real64 const dTheta = theta.back() - theta[0];

  // enable full annulus corrections if the mesh is 360 degrees
  if( dTheta >= 360.0 - 1e-99 )
  {
    m_isFullAnnulus = true;
  }

  // automatically set radial coordinates
  if( m_autoSpaceRadialElems.size() > 0 )
  {
    localIndex const numRadialBlocks = m_vertices[0].size() - 1;

    // loop over blocks in the radial direction (i-direction).
    for( localIndex iBlock=0; iBlock<numRadialBlocks; ++iBlock )
    {
      real64 const rInner = m_vertices[0][iBlock];
      real64 const rOuter = m_vertices[0][iBlock+1];

      // if we are on the first block, always insert the inner radius as the
      // fixed inner boundary.
      if( iBlock==0 )
      {
        m_radialCoords.emplace_back( rInner );
      }

      // Are we going to auto-size this block??
      if( m_autoSpaceRadialElems[iBlock] > 0 )
      {
        // We have to set the starting index for this block so that we skip any
        // values that are fixed from the last block when we scale the radial
        // coordinates.
        localIndex const startingIndex = m_radialCoords.size() - 1;

        // keep a count of actual number of radial elements...we will resize
        // the number of elements later.
        localIndex actualNumberOfRadialElements = 0;

        // This is the factor so that all the coordinates end up s.t. the inner
        // and outer radial coordinates are preserved.
        real64 scalingFactor = 0;

        // Loop over an excessive number of elements in the radial direction.
        // This bound needs to be more than we will end up with.
        for( localIndex i=0; i<(m_nElems[0][iBlock]+1)*100; ++i )
        {
          // approximate the theta direction size at i, and approximate the
          // radius at (i+1).
          real64 const t_i =  m_radialCoords.back() * ( 2 * M_PI * dTheta / 360 ) / m_nElems[1][0];
          real64 const r_ip1_0 = ( m_radialCoords.back() +  t_i );

          // approximate the theta direction size at the approximated radius.
          real64 const tElemSize_ip1_0 =  r_ip1_0 * ( 2 * M_PI * dTheta / 360 ) / m_nElems[1][0];

          // set the next radius a some combination of the inner and outer radius for this "element".
          constexpr real64 c = 0.5;
          real64 const r_ip1 = m_radialCoords.back() + m_autoSpaceRadialElems[iBlock] * ( ( 1.0 - c ) * t_i + c * tElemSize_ip1_0 );

          // if the radius of the next layer is bigger than rOuter, we figure
          // out where to cut off the layer.
          if( r_ip1 > rOuter )
          {
            real64 const overshoot = r_ip1 - rOuter;
            real64 const undershoot = rOuter - m_radialCoords.back();

            if( overshoot < undershoot )
            {
              // use and append the overshot value
              m_radialCoords.emplace_back( r_ip1 );
              actualNumberOfRadialElements = i+1;
              scalingFactor =  ( rOuter - rInner ) / ( r_ip1 - rInner );
            }
            else
            {
              // use the undershot value...throw away the overshot value.
              actualNumberOfRadialElements = i;
              scalingFactor = ( rOuter - rInner ) / ( m_radialCoords.back() - rInner );
            }
            break;
          }
          else
          {
            m_radialCoords.emplace_back( r_ip1 );
          }
        }

        // set the number of actual radial elements specified by the auto
        // spacing
        m_nElems[0][iBlock] = actualNumberOfRadialElements;

        // scale the coordinates to ensure they align with the inner and outer
        // radius of the block.
        for( localIndex i=startingIndex; i<m_radialCoords.size(); ++i )
        {
          m_radialCoords[i] = ( m_radialCoords[i] - rInner ) * scalingFactor + rInner;
        }
      }
      else
      {
        // even/fixed spacing option
        real64 min = m_vertices[0][iBlock];
        real64 max = m_vertices[0][iBlock+1];
        real64 const h = (max-min) / m_nElems[0][iBlock];
        localIndex const numNodes = m_nElems[0][iBlock] + 1;
        for( localIndex i=1; i<numNodes; ++i )
        {
          m_radialCoords.emplace_back( min +  i * h );
        }
      }
    }
  }


<<<<<<< HEAD
  GEOSX_LOG_RANK_0( "radial elements: "<<m_nElems[0] );
  GEOSX_LOG_RANK_0( "Radial Coordinates: "<<m_radialCoords );
=======
  GEOS_LOG_RANK_0( "Radial elements: "<<m_nElems[0] );
  GEOS_LOG_RANK_0( "Radial coordinates: "<<m_radialCoords );
>>>>>>> ef0b1314


  // if the cartesian outer boundary has been specified by the user
  bool const isCartesianOuterBoundarySpecified = m_cartesianOuterBoundary < 1000000;
  if( isCartesianOuterBoundarySpecified )
  {
<<<<<<< HEAD
    GEOSX_ERROR_IF( m_cartesianOuterBoundary < 0, "useCartesianOuterBoundary must be > 0" );
    real64 const innerLimit = m_vertices[0][m_cartesianOuterBoundary];
    real64 const outerLimit = m_vertices[0].size();
    GEOSX_ERROR_IF( m_cartesianMappingInnerRadius< 1e98 &&
                                                   m_cartesianMappingInnerRadius > outerLimit,
                    "cartesianMappingInnerRadius must be inside the outer radius of the mesh" );

    GEOSX_ERROR_IF( m_cartesianMappingInnerRadius < innerLimit,
                    "cartesianMappingInnerRadius must be outside the radius "
                    "of the inner boundary of the region specified by useCartesianOuterBoundary" );

    if( m_cartesianMappingInnerRadius > 1e98 )
=======
    // step 1: check the input is valid
    GEOS_ERROR_IF( m_cartesianOuterBoundary < 0,
                   GEOS_FMT( "{} must be strictly larger than 0",
                             viewKeyStruct::cartesianOuterBoundaryString() ) );

    GEOS_ERROR_IF( m_cartesianOuterBoundary >= m_vertices[0].size()-1,
                   GEOS_FMT( "{} must be strictly smaller than the number of radial blocks (equal to {} here)",
                             viewKeyStruct::cartesianOuterBoundaryString(), m_vertices[0].size()-1 ) );

    // step 2: check that the cartesian inner radius is valid
    bool const isCartesianMappingInnerRadiusSpecified = m_cartesianMappingInnerRadius < 1e98;
    real64 const innerLimit = m_vertices[0][m_cartesianOuterBoundary];
    real64 const outerLimit = m_vertices[0][m_vertices[0].size()-1];
    GEOS_ERROR_IF( isCartesianMappingInnerRadiusSpecified &&
                   m_cartesianMappingInnerRadius > outerLimit,
                   GEOS_FMT( "{} must be inside the outer radius of the mesh",
                             viewKeyStruct::cartesianMappingInnerRadiusString() ) );

    GEOS_ERROR_IF( m_cartesianMappingInnerRadius < innerLimit,
                   GEOS_FMT( "{} must be outside the radius (equal to {}) of the inner boundary "
                             "of the region specified by {}",
                             viewKeyStruct::cartesianMappingInnerRadiusString(), innerLimit,
                             viewKeyStruct::cartesianOuterBoundaryString() ) );

    // step 3: if cartesianMappingInnerRadius has not been specified,
    // the inner radius is the input from cartesianMappingInnerRadius
    if( !isCartesianMappingInnerRadiusSpecified )
>>>>>>> ef0b1314
    {
      m_cartesianMappingInnerRadius = innerLimit;
    }
  }

  InternalMeshGenerator::postProcessInput();
}

void InternalWellboreGenerator::reduceNumNodesForPeriodicBoundary( SpatialPartition & partition,
                                                                   integer ( & numNodesInDir )[3] )
{
  if( m_isFullAnnulus )
  {
    if( partition.m_Partitions[1] == 1 )
    {
      numNodesInDir[1] -= 1;
    }
    else if( partition.m_Partitions[1] > 1 )
    {
      partition.m_Periodic[1] = 1;
    }
  }

}

void InternalWellboreGenerator::
  setNodeGlobalIndicesOnPeriodicBoundary( SpatialPartition & partition,
                                          int ( & globalIJK )[3] )
{

  GEOSX_UNUSED_VAR( partition );
  if( m_isFullAnnulus )
  {
    if( globalIJK[1] == m_nElems[1].back() + 1 )
    {
      globalIJK[1] = 0;
    }
  }
}

void InternalWellboreGenerator::setConnectivityForPeriodicBoundaries( int ( & globalIJK )[3],
                                                                      integer const ( &numNodesInDir )[3],
                                                                      int const ( &firstElemIndexInPartition )[3],
                                                                      localIndex ( & nodeOfBox )[8] )
{
  if( m_isFullAnnulus )
  {
    setConnectivityForPeriodicBoundary( 1,
                                        globalIJK,
                                        numNodesInDir,
                                        firstElemIndexInPartition,
                                        nodeOfBox );
  }
}

void InternalWellboreGenerator::coordinateTransformation( arrayView2d< real64, nodes::REFERENCE_POSITION_USD > X, std::map< string, SortedArray< localIndex > > & nodeSets )
{
  localIndex const numNodes = X.size( 0 );

  // Already existing
  SortedArray< localIndex > & xnegNodes = nodeSets.at( "xneg" );
  SortedArray< localIndex > & xposNodes = nodeSets.at( "xpos" );
  SortedArray< localIndex > & ynegNodes = nodeSets.at( "yneg" );
  SortedArray< localIndex > & yposNodes = nodeSets.at( "ypos" );
  // Created on the fly
  SortedArray< localIndex > & rnegNodes = nodeSets["rneg"];
  SortedArray< localIndex > & rposNodes = nodeSets["rpos"];
  SortedArray< localIndex > & tnegNodes = nodeSets["tneg"];
  SortedArray< localIndex > & tposNodes = nodeSets["tpos"];

  // Map to radial mesh
  for( localIndex a = 0; a < numNodes; ++a )
  {
    real64 const meshTheta = X[a][1] * M_PI / 180.0;
    int const meshAxis = static_cast< int >( round( meshTheta * 2.0 / M_PI ) );
    real64 const meshPhi = fabs( meshTheta - meshAxis * M_PI / 2.0 );
    real64 const meshRout = m_max[0] / cos( meshPhi );
    real64 meshRact = 0.0;

    if( X[a][0] > m_cartesianMappingInnerRadius )
    {
      real64 const cartesianScaling = ( meshRout - m_cartesianMappingInnerRadius ) / ( m_max[0] - m_cartesianMappingInnerRadius );
      meshRact = cartesianScaling * ( X[a][0] - m_cartesianMappingInnerRadius ) + m_cartesianMappingInnerRadius;
    }
    else
    {
      meshRact = X[a][0];
    }

    // Wellbore nodesets
    if( isEqual( X[a][0], m_min[0], m_coordinatePrecision ) )
    {
      rnegNodes.insert( a );
    }

    if( isEqual( X[a][0], m_max[0], m_coordinatePrecision ) )
    {
      rposNodes.insert( a );
    }

    if( isEqual( X[a][1], m_min[1], m_coordinatePrecision ) )
    {
      tnegNodes.insert( a );
    }
    if( isEqual( X[a][1], m_max[1], m_coordinatePrecision ) )
    {
      tposNodes.insert( a );
    }

    X[a][0] = meshRact * cos( meshTheta );
    X[a][1] = meshRact * sin( meshTheta );

    // Add mapped values to nodesets
    if( m_cartesianOuterBoundary<m_vertices[0].size() )
    {
      if( isEqual( X[a][0], -1 * m_max[0], m_coordinatePrecision ) )
      {
        xnegNodes.insert( a );
      }
      if( isEqual( X[a][0], m_max[0], m_coordinatePrecision ) )
      {
        xposNodes.insert( a );
      }
      if( isEqual( X[a][1], -1 * m_max[0], m_coordinatePrecision ) )
      {
        ynegNodes.insert( a );
      }
      if( isEqual( X[a][1], m_max[0], m_coordinatePrecision ) )
      {
        yposNodes.insert( a );
      }
    }
  }

  // Map to inclined wellbore
  {
    for( int localNodeIndex = 0; localNodeIndex < numNodes; ++localNodeIndex )
    {
      // Get Cartesian coordinates of a reference centered vertical wellbore
      real64 & xCoord = X( localNodeIndex, 0 );
      real64 & yCoord = X( localNodeIndex, 1 );
      real64 const & zCoord = X( localNodeIndex, 2 );

      // Compute cylindrical coordinates of a reference centered vertical wellbore
      real64 const rCoord = sqrt( xCoord * xCoord + yCoord * yCoord );

      {
        real64 tCoord = 0.0;

        if( rCoord < m_coordinatePrecision )
        {
          tCoord = 0.0;
        }
        else if( yCoord >= 0.0 )
        {
          tCoord = acos( xCoord/rCoord );
        }
        else
        {
          tCoord = 2.0 * M_PI - acos( xCoord/rCoord );
        }

        tCoord *= 180.0 / M_PI;

        // Radial distance of the outer square boundary of a reference centered vertical wellbore
        real64 const meshTheta = tCoord * M_PI / 180.0;
        int const meshAxis = static_cast< int >( round( meshTheta * 2.0 / M_PI ) );
        real64 const meshPhi = fabs( meshTheta - meshAxis * M_PI / 2.0 );
        real64 const meshRout = m_cartesianOuterBoundary < m_vertices[0].size() ? m_max[0] / cos( meshPhi ) : m_max[0];

        // Wellbore trajectory
        real64 const xTopCenter = m_trajectory[0][0];
        real64 const yTopCenter = m_trajectory[0][1];
        real64 const zTop = m_min[2];

        real64 const xBottomCenter = m_trajectory[1][0];
        real64 const yBottomCenter = m_trajectory[1][1];
        real64 const zBottom = m_max[2];

        real64 const dx = xBottomCenter - xTopCenter;
        real64 const dy = yBottomCenter - yTopCenter;
        real64 const dz = zBottom - zTop;
        real64 const dr = sqrt( dx*dx + dy*dy );
        real64 const dl = sqrt( dr*dr + dz*dz );

        // Azimuth of the wellbore from x-axis
        real64 theta0;

        if( dr < m_coordinatePrecision )
        {
          theta0 = 0.0;
        }
        else if( dy>=0.0 )
        {
          theta0 = acos( dx/dr );
        }
        else
        {
          theta0 = 2.0 * M_PI - acos( dx/dr );
        }

        // The horizontal section of an inclined wellbore is an ellipse
        // The principle directions of this ellipse are defined by dTheta = 0, and PI/2
        real64 const dTheta = meshTheta - theta0;
        real64 const tanDTheta = tan( dTheta );

        // Transform radial coordinate regarding the elliptical shape of the wellbore section in the horizontal plane
        // This transformation ensures that the outer square boundary is unchanged
        // TODO create a function in ComputationalGeometry class for this pure geometrical transformation
        real64 const transformCoeff = sqrt ( ( 1.0 + tanDTheta * tanDTheta )/( dz*dz/dl/dl + tanDTheta * tanDTheta ) );
        real64 const rCoordTransform = rCoord * ( ( meshRout - rCoord ) / ( meshRout - m_min[0] ) * ( transformCoeff - 1.0 ) + 1.0 );

        // Compute transformed cartesian coordinates
        xCoord = rCoordTransform * cos( meshTheta );
        yCoord = rCoordTransform * sin( meshTheta );

        // Moving the coordinate in the horizontal plane with respect to the center of the wellbore section
        // This transformation ensures that the ourter square boundary is unchanged
        real64 const zRatio = ( zCoord - zTop ) / ( zBottom -zTop );
        real64 const xCenter = xTopCenter + (xBottomCenter - xTopCenter) * zRatio;
        real64 const yCenter = yTopCenter + (yBottomCenter - yTopCenter) * zRatio;

        xCoord += xCenter * ( meshRout - rCoord ) / ( meshRout - m_min[0] * transformCoeff );
        yCoord += yCenter * ( meshRout - rCoord ) / ( meshRout - m_min[0] * transformCoeff );
      }
    }
  }
}

REGISTER_CATALOG_ENTRY( MeshGeneratorBase, InternalWellboreGenerator, string const &, Group * const )
} /* namespace geosx */<|MERGE_RESOLUTION|>--- conflicted
+++ resolved
@@ -21,7 +21,7 @@
 #include "mesh/DomainPartition.hpp"
 #include "mesh/mpiCommunications/SpatialPartition.hpp"
 
-namespace geosx
+namespace geos
 {
 using namespace dataRepository;
 
@@ -115,19 +115,19 @@
 void InternalWellboreGenerator::postProcessInput()
 {
 
-  GEOSX_ERROR_IF( m_nElems[1].size() > 1,
-                  "Only one block in the theta direction is currently supported. "
-                  "This is specified by the nt keyword in InternalWellbore" );
-
-  GEOSX_ERROR_IF( m_nElems[2].size() > 1,
-                  "Only one block in the z direction is currently supported. "
-                  "This is specified by the nz keyword in InternalWellbore" );
-
-
-
-  GEOSX_ERROR_IF( m_trajectory.size( 0 ) != 2 || m_trajectory.size( 1 ) != 3,
-                  "Input for trajectory should be specified in the form of "
-                  "{ { xbottom, ybottom, zbottom }, { xtop, ytop, ztop } }." );
+  GEOS_ERROR_IF( m_nElems[1].size() > 1,
+                 "Only one block in the theta direction is currently supported. "
+                 "This is specified by the nt keyword in InternalWellbore" );
+
+  GEOS_ERROR_IF( m_nElems[2].size() > 1,
+                 "Only one block in the z direction is currently supported. "
+                 "This is specified by the nz keyword in InternalWellbore" );
+
+
+
+  GEOS_ERROR_IF( m_trajectory.size( 0 ) != 2 || m_trajectory.size( 1 ) != 3,
+                 "Input for trajectory should be specified in the form of "
+                 "{ { xbottom, ybottom, zbottom }, { xtop, ytop, ztop } }." );
 
   // Project trajectory to bottom and top of the wellbore
   real64 trajectoryVector[3] = {0};
@@ -258,33 +258,14 @@
   }
 
 
-<<<<<<< HEAD
-  GEOSX_LOG_RANK_0( "radial elements: "<<m_nElems[0] );
-  GEOSX_LOG_RANK_0( "Radial Coordinates: "<<m_radialCoords );
-=======
   GEOS_LOG_RANK_0( "Radial elements: "<<m_nElems[0] );
   GEOS_LOG_RANK_0( "Radial coordinates: "<<m_radialCoords );
->>>>>>> ef0b1314
 
 
   // if the cartesian outer boundary has been specified by the user
   bool const isCartesianOuterBoundarySpecified = m_cartesianOuterBoundary < 1000000;
   if( isCartesianOuterBoundarySpecified )
   {
-<<<<<<< HEAD
-    GEOSX_ERROR_IF( m_cartesianOuterBoundary < 0, "useCartesianOuterBoundary must be > 0" );
-    real64 const innerLimit = m_vertices[0][m_cartesianOuterBoundary];
-    real64 const outerLimit = m_vertices[0].size();
-    GEOSX_ERROR_IF( m_cartesianMappingInnerRadius< 1e98 &&
-                                                   m_cartesianMappingInnerRadius > outerLimit,
-                    "cartesianMappingInnerRadius must be inside the outer radius of the mesh" );
-
-    GEOSX_ERROR_IF( m_cartesianMappingInnerRadius < innerLimit,
-                    "cartesianMappingInnerRadius must be outside the radius "
-                    "of the inner boundary of the region specified by useCartesianOuterBoundary" );
-
-    if( m_cartesianMappingInnerRadius > 1e98 )
-=======
     // step 1: check the input is valid
     GEOS_ERROR_IF( m_cartesianOuterBoundary < 0,
                    GEOS_FMT( "{} must be strictly larger than 0",
@@ -312,7 +293,6 @@
     // step 3: if cartesianMappingInnerRadius has not been specified,
     // the inner radius is the input from cartesianMappingInnerRadius
     if( !isCartesianMappingInnerRadiusSpecified )
->>>>>>> ef0b1314
     {
       m_cartesianMappingInnerRadius = innerLimit;
     }
@@ -343,7 +323,7 @@
                                           int ( & globalIJK )[3] )
 {
 
-  GEOSX_UNUSED_VAR( partition );
+  GEOS_UNUSED_VAR( partition );
   if( m_isFullAnnulus )
   {
     if( globalIJK[1] == m_nElems[1].back() + 1 )
@@ -543,4 +523,4 @@
 }
 
 REGISTER_CATALOG_ENTRY( MeshGeneratorBase, InternalWellboreGenerator, string const &, Group * const )
-} /* namespace geosx */+} /* namespace geos */