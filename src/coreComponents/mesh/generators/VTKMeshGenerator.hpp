/*
 * ------------------------------------------------------------------------------------------------------------
 * SPDX-License-Identifier: LGPL-2.1-only
 *
 * Copyright (c) 2016-2024 Lawrence Livermore National Security LLC
 * Copyright (c) 2018-2024 TotalEnergies
 * Copyright (c) 2018-2024 The Board of Trustees of the Leland Stanford Junior University
 * Copyright (c) 2023-2024 Chevron
 * Copyright (c) 2019-     GEOS/GEOSX Contributors
 * All rights reserved
 *
 * See top level LICENSE, COPYRIGHT, CONTRIBUTORS, NOTICE, and ACKNOWLEDGEMENTS files for details.
 * ------------------------------------------------------------------------------------------------------------
 */

/**
 * @file VTKMeshGenerator.hpp
 */

#ifndef GEOS_MESH_GENERATORS_VTKMESHGENERATOR_HPP
#define GEOS_MESH_GENERATORS_VTKMESHGENERATOR_HPP

#include "mesh/generators/ExternalMeshGeneratorBase.hpp"
#include "mesh/generators/VTKUtilities.hpp"
#include "mesh/generators/VTKHierarchicalDataSource.hpp"
#include "mesh/mpiCommunications/SpatialPartition.hpp"
#include <vtkDataSet.h>

namespace geos
{

/**
 *  @class VTKMeshGenerator
 *  @brief The VTKMeshGenerator class provides a class implementation of VTK generated meshes.
 */
class VTKMeshGenerator : public ExternalMeshGeneratorBase
{
public:

  /**
   * @brief Main constructor for MeshGenerator base class.
   * @param[in] name of the VTKMeshGenerator object
   * @param[in] parent the parent Group pointer for the MeshGenerator object
   */
  VTKMeshGenerator( const string & name,
                    Group * const parent );

  /**
   * @brief Return the name of the VTKMeshGenerator in object Catalog.
   * @return string that contains the key name to VTKMeshGenerator in the Catalog
   */
  static string catalogName() { return "VTKMesh"; }

  /**
   * @brief Generate the mesh using the VTK library.
   * @param[inout] cellBlockManager the CellBlockManager that will receive the meshing information
   * @param[in] partition the number of domain in each direction (x,y,z) for InternalMesh only, not used here
   * @details This method leverages the VTK library to load the meshes.
   * The supported formats are the official VTK ones dedicated to
   * unstructured grids (.vtu, .pvtu and .vtk) and structured grids (.vts, .vti and .pvts).
   *
   * Please note that this mesh generator works only with a number of MPI processes than
   * can be decomposed into a power of 2.
   *
   * - If a .vtu, .vts, .vti or .vtk file is used, the root MPI process will load it.
   *   The mesh will be then redistribute among all the available MPI processes
   * - If a .pvtu or .pvts file is used, it means that the mesh is pre-partionned in the file system.
   *   The available MPI processes will load the pre-partionned mesh. The mesh will be then
   *   redistributed among ALL the available MPI processes.
   *
   * The properties on the mesh will be also and redistributed. The only compatible types are double and float.
   * The properties can be multi-dimensional.
   * The name of the properties has to have the right name in order to be used by GEOSX. For instance,
   * the property that stored the input porosity in GEOSX is named "referencePorosity", so the mesh has to have
   * a property names "referencePorosity".
   *
   * The regions are defined using a property called "attribute" that can be defined in the input mesh. This property
   * will be held by each volume elements. This method will created several CellBlocks, named using the combination
   * of the attribute index and the type of the element.
   * For instance, the cells of a mesh with two regions will hold the attribute "1", or "2". The CellBlocks will
   * be instantiated according to the attribute and the type of the cells. If the region "1" has wedges, tetrahedron
   * and hexahedron, three CellBlocks will be created names 1_tetrahedron, 1_wedges and 1_hexahedron.
   * The ElementRegions have to be be defined in the XML file.
   *
   * The node sets of surface are defined in the same way, using the same
   * property names "attribute" defined in the input mesh. The node sets will
   * hold a name that is just the attribute index. For instance, if a mesh has three
   * surfaces of interest, with triangles and/or quads holding an attribute value
   * of 1, 2 or 3, three node sets named "1", "2" and "3" will be instantiated by this method
   */
<<<<<<< HEAD

  virtual void fillCellBlockManager( CellBlockManager & cellBlockManager, array1d< int > const & partition ) override;
  // virtual void fillCellBlockManager( CellBlockManager & cellBlockManager, SpatialPartition & partition ) override; // develop branch
=======
  void fillCellBlockManager( CellBlockManager & cellBlockManager, SpatialPartition & partition ) override;
>>>>>>> 907fb3f2

  void importFieldOnArray( Block block,
                           string const & blockName,
                           string const & meshFieldName,
                           bool isMaterialField,
                           dataRepository::WrapperBase & wrapper ) const override;

  void freeResources() override;

protected:
  void postInputInitialization() override;

private:

  ///@cond DO_NOT_DOCUMENT
  struct viewKeyStruct
  {
    constexpr static char const * regionAttributeString() { return "regionAttribute"; }
    constexpr static char const * mainBlockNameString() { return "mainBlockName"; }
    constexpr static char const * faceBlockNamesString() { return "faceBlocks"; }
    constexpr static char const * nodesetNamesString() { return "nodesetNames"; }
    constexpr static char const * partitionRefinementString() { return "partitionRefinement"; }
    constexpr static char const * partitionMethodString() { return "partitionMethod"; }
    constexpr static char const * useGlobalIdsString() { return "useGlobalIds"; }
    constexpr static char const * dataSourceString() { return "dataSourceName"; }
    constexpr static char const * meshPathString() { return "meshPath"; }
  };

  struct groupKeyStruct
  {
    constexpr static char const * regionString() { return "VTKRegion"; }
  };
  /// @endcond

  void importVolumicFieldOnArray( string const & cellBlockName,
                                  string const & meshFieldName,
                                  bool isMaterialField,
                                  dataRepository::WrapperBase & wrapper ) const;

  void importSurfacicFieldOnArray( string const & faceBlockName,
                                   string const & meshFieldName,
                                   dataRepository::WrapperBase & wrapper ) const;

  /**
   * @brief The VTK mesh to be imported into GEOSX.
   * @note We keep this smart pointer as a member for use in @p importFields().
   */
  // TODO can we use unique_ptr to hold mesh?
  vtkSmartPointer< vtkDataSet > m_vtkMesh;

  /// Name of VTK dataset attribute used to mark regions
  string m_attributeName;

  /// Name of the main block to be imported (for multi-block files).
  string m_mainBlockName;

  /// Name of the face blocks to be imported (for multi-block files).
  array1d< string > m_faceBlockNames;

  /// Maps the face block name to its vtk mesh instance.
  std::map< string, vtkSmartPointer< vtkDataSet > > m_faceBlockMeshes;

  /// Names of VTK nodesets to import
  string_array m_nodesetNames;

  /// Number of graph partitioning refinement iterations
  integer m_partitionRefinement = 0;

  /// Whether global id arrays should be used, if available
  integer m_useGlobalIds = 0;

  /// Method (library) used to partition the mesh
  vtk::PartitionMethod m_partitionMethod = vtk::PartitionMethod::parmetis;

  /// Lists of VTK cell ids, organized by element type, then by region
  vtk::CellMapType m_cellMap;

  /// Repository name
  string m_dataSourceName;

  /// path to the mesh in the repository
  string m_meshPath;

  /// Repository of VTK objects
  VTKHierarchicalDataSource * m_dataSource;

};

} // namespace geos

#endif /* GEOS_MESH_GENERATORS_VTKMESHGENERATOR_HPP */<|MERGE_RESOLUTION|>--- conflicted
+++ resolved
@@ -88,13 +88,9 @@
    * surfaces of interest, with triangles and/or quads holding an attribute value
    * of 1, 2 or 3, three node sets named "1", "2" and "3" will be instantiated by this method
    */
-<<<<<<< HEAD
 
-  virtual void fillCellBlockManager( CellBlockManager & cellBlockManager, array1d< int > const & partition ) override;
+  void fillCellBlockManager( CellBlockManager & cellBlockManager, array1d< int > const & partition ) override;
   // virtual void fillCellBlockManager( CellBlockManager & cellBlockManager, SpatialPartition & partition ) override; // develop branch
-=======
-  void fillCellBlockManager( CellBlockManager & cellBlockManager, SpatialPartition & partition ) override;
->>>>>>> 907fb3f2
 
   void importFieldOnArray( Block block,
                            string const & blockName,
