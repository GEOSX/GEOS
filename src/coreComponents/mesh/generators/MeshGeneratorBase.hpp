--- conflicted
+++ resolved
@@ -5,11 +5,7 @@
  * Copyright (c) 2016-2024 Lawrence Livermore National Security LLC
  * Copyright (c) 2018-2024 Total, S.A
  * Copyright (c) 2018-2024 The Board of Trustees of the Leland Stanford Junior University
-<<<<<<< HEAD
- * Copyright (c) 2018-2024 Chevron
-=======
  * Copyright (c) 2023-2024 Chevron
->>>>>>> fe987d81
  * Copyright (c) 2019-     GEOS/GEOSX Contributors
  * All rights reserved
  *
@@ -24,12 +20,9 @@
 #ifndef GEOS_MESH_GENERATORS_MESHGENERATORBASE_HPP
 #define GEOS_MESH_GENERATORS_MESHGENERATORBASE_HPP
 
-<<<<<<< HEAD
 #include "PartitionDescriptor.hpp"
 #include "PartitionDescriptorABC.hpp"
-=======
-#include "mesh/mpiCommunications/SpatialPartition.hpp"
->>>>>>> fe987d81
+// #include "mesh/mpiCommunications/SpatialPartition.hpp"
 
 #include "dataRepository/Group.hpp"
 #include "dataRepository/WrapperBase.hpp"
@@ -64,11 +57,7 @@
                               Group * const parent );
 
   /// This function is used to expand any catalogs in the data structure
-<<<<<<< HEAD
-  void expandObjectCatalogs() override;
-=======
   virtual void expandObjectCatalogs() override;
->>>>>>> fe987d81
 
   /// using alias for templated Catalog meshGenerator type
   using CatalogInterface = dataRepository::CatalogInterface< MeshGeneratorBase, string const &, Group * const >;
@@ -92,11 +81,8 @@
    * @param parent The parent group of the CellBlockManager.
    * @param[in] partition The reference to spatial partition
    */
-<<<<<<< HEAD
   void generateMesh( Group & parent, array1d< int > const & partition );
-=======
-  void generateMesh( Group & parent, SpatialPartition & partition );
->>>>>>> fe987d81
+  // void generateMesh( Group & parent, SpatialPartition & partition ); // develop branch
 
   /**
    * @brief Describe which kind of block must be considered.
@@ -154,49 +140,45 @@
   /// Mapping from surfacic field source to GEOS field.
   std::map< string, string > m_surfacicFields;
 
-<<<<<<< HEAD
   /// The partition information
   PartitionDescriptor m_partition;
 
-=======
->>>>>>> fe987d81
 private:
   /**
    * @brief Fill the cellBlockManager object .
    * @param[inout] cellBlockManager the CellBlockManager that will receive the meshing information
-<<<<<<< HEAD
    * @param[in] partition The (x, y , y) MPI split (in case we need it)
    */
   virtual void fillCellBlockManager( CellBlockManager & cellBlockManager, array1d< int > const & partition ) = 0;
 
   void attachWellInfo( CellBlockManager & cellBlockManager );
-=======
-   * @param[in] partition The reference to spatial partition
-   */
-  virtual void fillCellBlockManager( CellBlockManager & cellBlockManager, SpatialPartition & partition )
-  {
-    GEOS_UNUSED_VAR( cellBlockManager );
-    GEOS_UNUSED_VAR( partition );
-    GEOS_ERROR( "Cell mesh generation not implemented for generator of this type" );
-  }
 
-  void attachWellInfo( CellBlockManager & cellBlockManager );
+// BEGIN DEVELOP BRANCH MERGE
+  //  * @param[in] partition The reference to spatial partition
+  //  */
+  // virtual void fillCellBlockManager( CellBlockManager & cellBlockManager, SpatialPartition & partition )
+  // {
+  //   GEOS_UNUSED_VAR( cellBlockManager );
+  //   GEOS_UNUSED_VAR( partition );
+  //   GEOS_ERROR( "Cell mesh generation not implemented for generator of this type" );
+  // }
 
-  /**
-   * @brief Fill the particleBlockManager object .
-   * @param[inout] particleBlockManager the particleBlockManager that will receive the meshing information
-   * @param[in] particleManager The reference to the particle manager
-   * @param[in] partition The reference to spatial partition
-   */
-  virtual void fillParticleBlockManager( ParticleBlockManager & particleBlockManager, ParticleManager & particleManager, SpatialPartition const & partition )
-  {
-    GEOS_UNUSED_VAR( particleBlockManager );
-    GEOS_UNUSED_VAR( particleManager );
-    GEOS_UNUSED_VAR( partition );
-    GEOS_ERROR( "Particle mesh generation not implemented for generator of this type" );
-  }
+  // void attachWellInfo( CellBlockManager & cellBlockManager );
 
->>>>>>> fe987d81
+  // /**
+  //  * @brief Fill the particleBlockManager object .
+  //  * @param[inout] particleBlockManager the particleBlockManager that will receive the meshing information
+  //  * @param[in] particleManager The reference to the particle manager
+  //  * @param[in] partition The reference to spatial partition
+  //  */
+  // virtual void fillParticleBlockManager( ParticleBlockManager & particleBlockManager, ParticleManager & particleManager, SpatialPartition const & partition )
+  // {
+  //   GEOS_UNUSED_VAR( particleBlockManager );
+  //   GEOS_UNUSED_VAR( particleManager );
+  //   GEOS_UNUSED_VAR( partition );
+  //   GEOS_ERROR( "Particle mesh generation not implemented for generator of this type" );
+  // }
+// END DEVELOP BRANCH MERGE
 };
 }
 
