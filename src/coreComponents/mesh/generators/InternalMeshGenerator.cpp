/*
 * ------------------------------------------------------------------------------------------------------------
 * SPDX-License-Identifier: LGPL-2.1-only
 *
 * Copyright (c) 2016-2024 Lawrence Livermore National Security LLC
 * Copyright (c) 2018-2024 Total, S.A
 * Copyright (c) 2018-2024 The Board of Trustees of the Leland Stanford Junior University
<<<<<<< HEAD
 * Copyright (c) 2018-2024 Chevron
=======
 * Copyright (c) 2023-2024 Chevron
>>>>>>> fe987d81
 * Copyright (c) 2019-     GEOS/GEOSX Contributors
 * All rights reserved
 *
 * See top level LICENSE, COPYRIGHT, CONTRIBUTORS, NOTICE, and ACKNOWLEDGEMENTS files for details.
 * ------------------------------------------------------------------------------------------------------------
 */

#include "InternalMeshGenerator.hpp"
#include "CellBlockManager.hpp"

#include "common/MpiWrapper.hpp"

#include "common/DataTypes.hpp"
<<<<<<< HEAD

#include "LvArray/src/tensorOps.hpp"
=======
>>>>>>> fe987d81

#include <cmath>

namespace geos
{
using namespace dataRepository;

InternalMeshGenerator::InternalMeshGenerator( string const & name, Group * const parent ):
  MeshGeneratorBase( name, parent ),
  m_dim( 3 ),
  m_min(),
  m_max(),
  m_coordinatePrecision( 1e-10 ),
  m_vertices{},
  m_nElems{},
  m_nElemBias{},
  m_setCoords{},
  m_periodic( 3 )
{
  registerWrapper( viewKeyStruct::xCoordsString(), &(m_vertices[0]) ).
    setInputFlag( InputFlags::REQUIRED ).
    setSizedFromParent( 0 ).
    setDescription( "x-coordinates of each mesh block vertex" );

  registerWrapper( viewKeyStruct::yCoordsString(), &(m_vertices[1]) ).
    setInputFlag( InputFlags::REQUIRED ).
    setSizedFromParent( 0 ).
    setDescription( "y-coordinates of each mesh block vertex" );

  registerWrapper( viewKeyStruct::zCoordsString(), &(m_vertices[2]) ).
    setInputFlag( InputFlags::REQUIRED ).
    setSizedFromParent( 0 ).
    setDescription( "z-coordinates of each mesh block vertex" );

  registerWrapper( viewKeyStruct::xElemsString(), &(m_nElems[0]) ).
    setInputFlag( InputFlags::REQUIRED ).
    setSizedFromParent( 0 ).
    setDescription( "Number of elements in the x-direction within each mesh block" );

  registerWrapper( viewKeyStruct::yElemsString(), &(m_nElems[1]) ).
    setInputFlag( InputFlags::REQUIRED ).
    setSizedFromParent( 0 ).
    setDescription( "Number of elements in the y-direction within each mesh block" );

  registerWrapper( viewKeyStruct::zElemsString(), &(m_nElems[2]) ).
    setInputFlag( InputFlags::REQUIRED ).
    setSizedFromParent( 0 ).
    setDescription( "Number of elements in the z-direction within each mesh block" );

  registerWrapper( viewKeyStruct::xBiasString(), &(m_nElemBias[0]) ).
    setApplyDefaultValue( 1.0 ).
    setSizedFromParent( 0 ).
    setInputFlag( InputFlags::OPTIONAL ).
    setDescription( "Bias of element sizes in the x-direction within each mesh block (dx_left=(1+b)*L/N, dx_right=(1-b)*L/N)" );

  registerWrapper( viewKeyStruct::yBiasString(), &(m_nElemBias[1]) ).
    setApplyDefaultValue( 1.0 ).
    setSizedFromParent( 0 ).
    setInputFlag( InputFlags::OPTIONAL ).
    setDescription( "Bias of element sizes in the y-direction within each mesh block (dy_left=(1+b)*L/N, dx_right=(1-b)*L/N)" );

  registerWrapper( viewKeyStruct::zBiasString(), &(m_nElemBias[2]) ).
    setApplyDefaultValue( 1.0 ).
    setSizedFromParent( 0 ).
    setInputFlag( InputFlags::OPTIONAL ).
    setDescription( "Bias of element sizes in the z-direction within each mesh block (dz_left=(1+b)*L/N, dz_right=(1-b)*L/N)" );

  registerWrapper( viewKeyStruct::cellBlockNamesString(), &m_regionNames ).
    setRTTypeName( rtTypes::CustomTypes::groupNameRefArray ).
    setInputFlag( InputFlags::REQUIRED ).
    setSizedFromParent( 0 ).
    setDescription( "Names of each mesh block" );

  registerWrapper( viewKeyStruct::elementTypesString(), &m_elementType ).
    setInputFlag( InputFlags::REQUIRED ).
    setSizedFromParent( 0 ).
    setDescription( GEOS_FMT( "Element types of each mesh block. Use \"C3D8\" for linear brick element. Possible values are: {}.",
                              stringutilities::join( EnumStrings< ElementType >::get(), ", " ) ) );

  registerWrapper( viewKeyStruct::trianglePatternString(), &m_trianglePattern ).
    setApplyDefaultValue( 0 ).
    setInputFlag( InputFlags::OPTIONAL ).
    setDescription( "Pattern by which to decompose the hex mesh into wedges" );

  registerWrapper( viewKeyStruct::positionToleranceString(), &m_coordinatePrecision ).
    setApplyDefaultValue( 1e-10 ).
    setInputFlag( InputFlags::OPTIONAL ).
    setRestartFlags( RestartFlags::NO_WRITE ).
    setDescription( "A position tolerance to verify if a node belong to a nodeset" );

  registerWrapper( viewKeyStruct::periodicString(), &m_periodic ).
    setApplyDefaultValue( 0 ).
    setInputFlag( InputFlags::OPTIONAL ).
    setRestartFlags( RestartFlags::NO_WRITE ).
    setDescription( "Flag for periodicity in each direction" );
}

static int getNumElemPerBox( ElementType const elementType )
{
  switch( elementType )
  {
    case ElementType::Triangle:      return 2;
    case ElementType::Quadrilateral: return 1;
    case ElementType::Tetrahedron:   return 6;
    case ElementType::Wedge:         return 2;
    case ElementType::Pyramid:       return 6;
    case ElementType::Hexahedron:    return 1;
    default:
    {
      GEOS_THROW( "Unsupported element type " << elementType, InputError );
      return 0;
    }
  }
}

void InternalMeshGenerator::postInputInitialization()
{
  m_dim = getElementDim( EnumStrings< ElementType >::fromString( m_elementType[0] ) );

  // Should this have the size of the problem as enforced by m_dim?
  if( m_periodic.size() == 0 ){
    m_periodic.resize( 3 );
    LvArray::tensorOps::fill< 3 >(m_periodic, 0);
  }
  else
  {
    GEOS_ERROR_IF( m_periodic.size() !=3, "Periodic flags must have size 3" );
  }

  {
    // Check for vertex/element matching
    bool failFlag = false;
    for( int i=0; i<m_dim; ++i )
    {
      failFlag += ( m_nElems[i].size() != m_vertices[i].size()-1 );
    }
    if( failFlag )
    {
      GEOS_ERROR( getDataContext() << ": vertex/element mismatch.\n" << generalMeshErrorAdvice );
    }

    // If specified, check to make sure bias values have the correct length
    for( int i=0; i<m_dim; ++i )
    {
      if( m_nElemBias[i].size() > 0 )
      {
        failFlag += ( m_nElems[i].size() != m_nElemBias[i].size() );
      }
    }
    if( failFlag )
    {
      GEOS_ERROR( getDataContext() << ": element/bias mismatch.\n" << generalMeshErrorAdvice );
    }
  }

  m_numElePerBox.resize( m_nElems[0].size() * m_nElems[1].size() * m_nElems[2].size());

  if( m_elementType.size() != m_numElePerBox.size() )
  {
    if( m_elementType.size() == 1 )
    {
      string const elementType = m_elementType[0];
      m_elementType.resizeDefault( m_numElePerBox.size(), elementType );
    }
    else
    {
      GEOS_ERROR( getDataContext() << ": InternalMeshGenerator: The number of element types is inconsistent" <<
                  " with the number of total cell blocks.\n" << generalMeshErrorAdvice );
    }
  }

  for( localIndex i = 0; i < LvArray::integerConversion< localIndex >( m_elementType.size() ); ++i )
  {
    try
    {
      m_numElePerBox[i] = getNumElemPerBox( EnumStrings< ElementType >::fromString( m_elementType[i] ) );
    } catch( InputError const & e )
    {
      WrapperBase const & wrapper = getWrapperBase( viewKeyStruct::elementTypesString() );
      throw InputError( e, "InternalMesh " + wrapper.getDataContext().toString() +
                        ", element index = " + std::to_string( i ) + ": " );
    }
  }

  {
    localIndex numBlocks = 1;
    for( int i=0; i<m_dim; ++i )
    {
      numBlocks *= m_nElems[i].size();
    }
    if( numBlocks != m_regionNames.size() )
    {
      if( m_regionNames.size() == 1 )
      {
        string const regionName = m_regionNames[0];
        m_regionNames.resizeDefault( numBlocks, regionName );
      }
      else
      {
        GEOS_ERROR( getDataContext() << ": Incorrect number of regionLayout entries specified." );
      }
    }
  }

  for( int i=0; i<3; ++i )
  {
    m_min[i] = m_vertices[i].front();
    m_max[i] = m_vertices[i].back();
  }

  for( int dir=0; dir<3; ++dir )
  {
    m_firstElemIndexForBlock[dir].resize( m_nElems[dir].size() );
    m_lastElemIndexForBlock[dir].resize( m_nElems[dir].size() );
    m_firstElemIndexForBlock[dir][0] = 0;
    m_lastElemIndexForBlock[dir][0] = m_nElems[dir][0]-1;
    for( int block=1; block<m_nElems[dir].size(); ++block )
    {
      m_firstElemIndexForBlock[dir][block] = m_lastElemIndexForBlock[dir][block-1] + 1;
      m_lastElemIndexForBlock[dir][block] = m_firstElemIndexForBlock[dir][block] + m_nElems[dir][block]-1;
    }
  }

  m_fPerturb = 0.0;
}

/**
 * @brief Get the label mapping of element vertices indexes onto node indexes for a type of element.
 * @param[in] elementType the element type
 * @param[in] index ndim-spatialized Element index.
 * @param[in] iEle the index of Element begin processed
 * @param[out] nodeIDInBox array to map element vertices index to node indexes
 * @param[in] size the number of node on the element
 */
static void getElemToNodesRelationInBox( ElementType const elementType,
                                         integer const trianglePattern,
                                         int const (&index)[3],
                                         int const & iEle,
                                         int (& nodeIDInBox)[8],
                                         int const node_size )

{
  switch( elementType )
  {
    case ElementType::Hexahedron:
    {
      nodeIDInBox[0] = 0;
      nodeIDInBox[1] = 1;
      nodeIDInBox[2] = 3;
      nodeIDInBox[3] = 2;
      nodeIDInBox[4] = 4;
      nodeIDInBox[5] = 5;
      nodeIDInBox[6] = 7;
      nodeIDInBox[7] = 6;
      break;
    }
    case ElementType::Wedge:
    {
      if( trianglePattern == 0 )
      {
        if( ( index[0] + index[1] ) % 2 == 1 )
        {
          if( iEle % 2 == 0 )
          {
            nodeIDInBox[0] = 6;
            nodeIDInBox[1] = 2;
            nodeIDInBox[2] = 4;
            nodeIDInBox[3] = 0;
            nodeIDInBox[4] = 7;
            nodeIDInBox[5] = 3;
            nodeIDInBox[6] = 7;
            nodeIDInBox[7] = 3;
          }
          else
          {
            nodeIDInBox[0] = 5;
            nodeIDInBox[1] = 1;
            nodeIDInBox[2] = 4;
            nodeIDInBox[3] = 0;
            nodeIDInBox[4] = 6;
            nodeIDInBox[5] = 2;
            nodeIDInBox[6] = 6;
            nodeIDInBox[7] = 2;
          }
        }
        else
        {
          if( iEle % 2 == 0 )
          {
            nodeIDInBox[0] = 5;
            nodeIDInBox[1] = 1;
            nodeIDInBox[2] = 4;
            nodeIDInBox[3] = 0;
            nodeIDInBox[4] = 7;
            nodeIDInBox[5] = 3;
            nodeIDInBox[6] = 7;
            nodeIDInBox[7] = 3;
          }
          else
          {
            nodeIDInBox[0] = 5;
            nodeIDInBox[1] = 1;
            nodeIDInBox[2] = 7;
            nodeIDInBox[3] = 3;
            nodeIDInBox[4] = 6;
            nodeIDInBox[5] = 2;
            nodeIDInBox[6] = 6;
            nodeIDInBox[7] = 2;
          }
        }
      }
      else if( trianglePattern == 1 )
      {
        if( index[1] % 2 == 0 )
        {
          if( iEle % 2 == 0 )
          {
            nodeIDInBox[0] = 5;
            nodeIDInBox[1] = 1;
            nodeIDInBox[2] = 4;
            nodeIDInBox[3] = 0;
            nodeIDInBox[4] = 6;
            nodeIDInBox[5] = 2;
            nodeIDInBox[6] = 6;
            nodeIDInBox[7] = 2;
          }
          else
          {
            nodeIDInBox[0] = 6;
            nodeIDInBox[1] = 2;
            nodeIDInBox[2] = 4;
            nodeIDInBox[3] = 0;
            nodeIDInBox[4] = 7;
            nodeIDInBox[5] = 3;
            nodeIDInBox[6] = 7;
            nodeIDInBox[7] = 3;
          }
        }
        else
        {
          if( iEle % 2 == 0 )
          {
            nodeIDInBox[0] = 5;
            nodeIDInBox[1] = 1;
            nodeIDInBox[2] = 4;
            nodeIDInBox[3] = 0;
            nodeIDInBox[4] = 7;
            nodeIDInBox[5] = 3;
            nodeIDInBox[6] = 7;
            nodeIDInBox[7] = 3;
          }
          else
          {
            nodeIDInBox[0] = 5;
            nodeIDInBox[1] = 1;
            nodeIDInBox[2] = 7;
            nodeIDInBox[3] = 3;
            nodeIDInBox[4] = 6;
            nodeIDInBox[5] = 2;
            nodeIDInBox[6] = 6;
            nodeIDInBox[7] = 2;
          }
        }
      }
      break;
    }
    case ElementType::Quadrilateral:
    {
      nodeIDInBox[0] = 0;
      nodeIDInBox[1] = 1;
      nodeIDInBox[2] = 3;
      nodeIDInBox[3] = 2;
      break;
    }
    case ElementType::Triangle:
    {
      if( trianglePattern == 0 )
      {
        if( ( index[0] + index[1] ) % 2 == 1 )
        {
          if( iEle % 2 == 0 )
          {
            nodeIDInBox[0] = 0;
            nodeIDInBox[1] = 2;
            nodeIDInBox[2] = 3;
          }
          else
          {
            nodeIDInBox[0] = 0;
            nodeIDInBox[1] = 1;
            nodeIDInBox[2] = 2;
          }
        }
        else
        {
          if( iEle % 2 == 0 )
          {
            nodeIDInBox[0] = 0;
            nodeIDInBox[1] = 1;
            nodeIDInBox[2] = 3;
          }
          else
          {
            nodeIDInBox[0] = 1;
            nodeIDInBox[1] = 2;
            nodeIDInBox[2] = 3;
          }
        }
      }
      else if( trianglePattern == 1 )
      {
        if( index[1] % 2 == 0 )
        {
          if( iEle % 2 == 0 )
          {
            nodeIDInBox[0] = 0;
            nodeIDInBox[1] = 1;
            nodeIDInBox[2] = 2;
          }
          else
          {
            nodeIDInBox[0] = 2;
            nodeIDInBox[1] = 3;
            nodeIDInBox[2] = 0;
          }
        }
        else
        {
          if( iEle % 2 == 0 )
          {
            nodeIDInBox[0] = 0;
            nodeIDInBox[1] = 1;
            nodeIDInBox[2] = 3;
          }
          else
          {
            nodeIDInBox[0] = 1;
            nodeIDInBox[1] = 2;
            nodeIDInBox[2] = 3;
          }
        }
      }
      break;
    }
    case ElementType::Tetrahedron:
    {
      int mapBoxTet[8][6][4] =
      {
        {
          { 0, 3, 7, 6 },
          { 0, 7, 4, 6 },
          { 0, 5, 1, 6 },
          { 0, 4, 5, 6 },
          { 0, 1, 2, 6 },
          { 0, 2, 3, 6 }
        },
        {
          { 1, 5, 6, 7 },
          { 1, 6, 2, 7 },
          { 0, 4, 1, 7 },
          { 1, 4, 5, 7 },
          { 0, 1, 3, 7 },
          { 1, 2, 3, 7 }
        },
        {
          { 0, 3, 4, 2 },
          { 3, 7, 4, 2 },
          { 0, 4, 1, 2 },
          { 1, 4, 5, 2 },
          { 4, 7, 6, 2 },
          { 4, 6, 5, 2 }
        },
        {
          { 1, 5, 2, 3 },
          { 2, 5, 6, 3 },
          { 0, 5, 1, 3 },
          { 0, 4, 5, 3 },
          { 4, 7, 5, 3 },
          { 5, 7, 6, 3 }
        },
        {
          { 0, 3, 4, 5 },
          { 3, 7, 4, 5 },
          { 3, 6, 7, 5 },
          { 3, 2, 6, 5 },
          { 3, 0, 1, 5 },
          { 1, 2, 3, 5 }
        },
        {
          { 1, 5, 2, 4 },
          { 2, 5, 6, 4 },
          { 2, 6, 7, 4 },
          { 2, 7, 3, 4 },
          { 0, 2, 3, 4 },
          { 0, 1, 2, 4 }
        },
        {
          { 0, 7, 4, 1 },
          { 0, 3, 7, 1 },
          { 2, 7, 3, 1 },
          { 2, 6, 7, 1 },
          { 4, 7, 5, 1 },
          { 5, 7, 6, 1 }
        },
        {
          { 1, 5, 6, 0 },
          { 1, 6, 2, 0 },
          { 2, 6, 3, 0 },
          { 3, 6, 7, 0 },
          { 4, 6, 5, 0 },
          { 4, 7, 6, 0 }
        }
      };

      int mapBoxType[2][2][2];
      mapBoxType[0][0][0] = 0;
      mapBoxType[1][0][0] = 1;
      mapBoxType[0][0][1] = 2;
      mapBoxType[1][0][1] = 3;
      mapBoxType[0][1][0] = 4;
      mapBoxType[1][1][0] = 5;
      mapBoxType[0][1][1] = 6;
      mapBoxType[1][1][1] = 7;

      int boxType = mapBoxType[index[0] % 2][index[1] % 2][index[2] % 2];
      for( int i = 0; i < node_size; ++i )
      {
        nodeIDInBox[i] = mapBoxTet[boxType][iEle][i];
      }
      break;
    }
    default:
    {
      GEOS_ERROR( "InternalMeshGenerator: unsupported element type " << elementType << ".\n" << generalMeshErrorAdvice );
    }
  }
}

<<<<<<< HEAD
void InternalMeshGenerator::fillCellBlockManager( CellBlockManager & cellBlockManager, array1d< int > const & partition )
=======
void InternalMeshGenerator::fillCellBlockManager( CellBlockManager & cellBlockManager, SpatialPartition & partition )
>>>>>>> fe987d81
{
  GEOS_MARK_FUNCTION;
  
  //Needs to be set before addNeighbors call that occurs in SpatialPartition::setSizes
  m_partition.setPeriodic( m_periodic );

<<<<<<< HEAD
  m_partition.setPartitions( partition );
=======
>>>>>>> fe987d81
  // Partition based on even spacing to get load balance
  // Partition geometrical boundaries will be corrected in the end.
  {
    m_min[0] = m_vertices[0].front();
    m_min[1] = m_vertices[1].front();
    m_min[2] = m_vertices[2].front();

    m_max[0] = m_vertices[0].back();
    m_max[1] = m_vertices[1].back();
    m_max[2] = m_vertices[2].back();

<<<<<<< HEAD
    m_partition.setSizes( m_min, m_max );
=======
    partition.setSizes( m_min, m_max );
>>>>>>> fe987d81
  }

  // Make sure that the node manager fields are initialized
  auto & nodeSets = cellBlockManager.getNodeSets();

  real64 size[3] = LVARRAY_TENSOROPS_INIT_LOCAL_3( m_max );
  LvArray::tensorOps::subtract< 3 >( size, m_min );
  cellBlockManager.setGlobalLength( LvArray::tensorOps::l2Norm< 3 >( size ) );

//  bool isRadialWithOneThetaPartition = false;

  // This should probably handled elsewhere:
  int aa = 0;
  for( auto & cellBlockName : m_regionNames )
  {
    CellBlock & cellBlock = cellBlockManager.registerCellBlock( cellBlockName );
    cellBlock.setElementType( EnumStrings< ElementType >::fromString( m_elementType[aa++] ) );
  }

  SortedArray< localIndex > & xnegNodes = nodeSets["xneg"];
  SortedArray< localIndex > & xposNodes = nodeSets["xpos"];
  SortedArray< localIndex > & ynegNodes = nodeSets["yneg"];
  SortedArray< localIndex > & yposNodes = nodeSets["ypos"];
  SortedArray< localIndex > & znegNodes = nodeSets["zneg"];
  SortedArray< localIndex > & zposNodes = nodeSets["zpos"];
  SortedArray< localIndex > & allNodes = nodeSets["all"];

  // Find elemCenters for even uniform element sizes
  array1d< array1d< real64 > > elemCenterCoords( 3 );
  for( int dim = 0; dim < m_dim; ++dim )
  {
    m_numElemsTotal[dim] = 0;
    for( int block = 0; block < m_nElems[dim].size(); ++block )
    {
      m_numElemsTotal[dim] += m_nElems[dim][block];
    }
<<<<<<< HEAD
    array1d< int > const parts = m_partition.getPartitions();
=======
    array1d< int > const & parts = partition.getPartitions();
>>>>>>> fe987d81
    GEOS_ERROR_IF( parts[dim] > m_numElemsTotal[dim], "Number of partitions in a direction should not exceed the number of elements in that direction" );

    elemCenterCoords[dim].resize( m_numElemsTotal[dim] );
    array1d< real64 > elemCenterCoordsLocal( m_numElemsTotal[dim] );
    for( integer k = 0; k < m_numElemsTotal[dim]; ++k )
    {
      elemCenterCoordsLocal[k] = m_min[dim] + ( m_max[dim] - m_min[dim] ) * ( k + 0.5 ) / m_numElemsTotal[dim];
    }
    MpiWrapper::allReduce( elemCenterCoordsLocal.data(),
                           elemCenterCoords[dim].data(),
                           m_numElemsTotal[dim],
                           MPI_MAX,
                           MPI_COMM_GEOS );
  }

  // Find starting/ending index
  // Get the first and last indices in this partition each direction
  integer firstElemIndexInPartition[3] = { -1, -1, -1 };
  integer lastElemIndexInPartition[3] = { -2, -2, -2 };

  for( int dim = 0; dim < m_dim; ++dim )
  {
    //    firstElemIndexInPartition[i] = -1;
    //    lastElemIndexInPartition[i] = -2;
    for( int k = 0; k < m_numElemsTotal[dim]; ++k )
    {
<<<<<<< HEAD
      if( m_partition.isCoordInPartition( elemCenterCoords[dim][k], dim ) )
=======
      if( partition.isCoordInPartition( elemCenterCoords[dim][k], dim ) )
>>>>>>> fe987d81
      {
        firstElemIndexInPartition[dim] = k;
        break;
      }
    }

    if( firstElemIndexInPartition[dim] > -1 )
    {
      for( int k = firstElemIndexInPartition[dim]; k < m_numElemsTotal[dim]; ++k )
      {
<<<<<<< HEAD
        if( m_partition.isCoordInPartition( elemCenterCoords[dim][k], dim ) )
=======
        if( partition.isCoordInPartition( elemCenterCoords[dim][k], dim ) )
>>>>>>> fe987d81
        {
          lastElemIndexInPartition[dim] = k;
        }
      }
    }
  }

  // Calculate number of elements in this partition from each region, and the
  // total number of nodes

  std::map< string, int > numElemsInRegions;
  std::map< string, ElementType > elemTypeInRegions;

  array1d< integer > firstElemIndexForBlockInPartition[3];
  array1d< integer > lastElemIndexForBlockInPartition[3];

  for( int dim = 0; dim < 3; ++dim )
  {
    firstElemIndexForBlockInPartition[dim] = m_firstElemIndexForBlock[dim];
    lastElemIndexForBlockInPartition[dim] = m_lastElemIndexForBlock[dim];

    for( integer block = 0; block < m_nElems[dim].size(); ++block )
    {
      if( firstElemIndexForBlockInPartition[dim][block] > lastElemIndexInPartition[dim] ||
          lastElemIndexForBlockInPartition[dim][block] < firstElemIndexInPartition[dim] )
      {
        firstElemIndexForBlockInPartition[dim][block] = -1;
        lastElemIndexForBlockInPartition[dim][block] = -2;
      }
      else
      {
        if( firstElemIndexForBlockInPartition[dim][block] < firstElemIndexInPartition[dim] )
        {
          firstElemIndexForBlockInPartition[dim][block] = firstElemIndexInPartition[dim];
        }
        if( lastElemIndexForBlockInPartition[dim][block] > lastElemIndexInPartition[dim] )
        {
          lastElemIndexForBlockInPartition[dim][block] = lastElemIndexInPartition[dim];
        }
      }
    }
  }

  // TODO This needs to be rewritten for dimensions lower than 3.
  localIndex regionOffset = 0;
  for( integer kblock = 0; kblock < m_nElems[2].size(); ++kblock )
  {
    for( integer jblock = 0; jblock < m_nElems[1].size(); ++jblock )
    {
      for( integer iblock = 0; iblock < m_nElems[0].size(); ++iblock, ++regionOffset )
      {
        numElemsInRegions[ m_regionNames[ regionOffset ] ] = 0;
        elemTypeInRegions[ m_regionNames[ regionOffset ] ] = ElementType::Quadrilateral;
      }
    }
  }

  regionOffset = 0;
  {
    localIndex iR = 0;
    for( integer kblock = 0; kblock < m_nElems[2].size(); ++kblock )
    {
      for( integer jblock = 0; jblock < m_nElems[1].size(); ++jblock )
      {
        for( integer iblock = 0; iblock < m_nElems[0].size(); ++iblock, ++regionOffset, ++iR )
        {
          integer numElemsInRegion = 1;
          numElemsInRegion *= lastElemIndexForBlockInPartition[0][iblock] - firstElemIndexForBlockInPartition[0][iblock] + 1;

          if( m_dim > 1 )
          {
            numElemsInRegion *= lastElemIndexForBlockInPartition[1][jblock] - firstElemIndexForBlockInPartition[1][jblock] + 1;
          }
          if( m_dim > 2 )
          {
            numElemsInRegion *= lastElemIndexForBlockInPartition[2][kblock] - firstElemIndexForBlockInPartition[2][kblock] + 1;
          }

          numElemsInRegion *= m_numElePerBox[iR];
          numElemsInRegions[ m_regionNames[ regionOffset ] ] += numElemsInRegion;
          elemTypeInRegions[ m_regionNames[ regionOffset ] ] = EnumStrings< ElementType >::fromString( m_elementType[iR] );
        }
      }
    }
  }

  localIndex numNodes = 1;
  integer numNodesInDir[3] = { 1, 1, 1 };
  for( int dim = 0; dim < m_dim; ++dim )
  {
    numNodesInDir[dim] = lastElemIndexInPartition[dim] - firstElemIndexInPartition[dim] + 2;
  }
  reduceNumNodesForPeriodicBoundary( m_partition, numNodesInDir );
  numNodes = numNodesInDir[0] * numNodesInDir[1] * numNodesInDir[2];

  cellBlockManager.setNumNodes( numNodes );

  arrayView2d< real64, nodes::REFERENCE_POSITION_USD > X = cellBlockManager.getNodePositions();

  arrayView1d< globalIndex > const nodeLocalToGlobal = cellBlockManager.getNodeLocalToGlobal();

  {
    localIndex localNodeIndex = 0;
    for( integer k = 0; k < numNodesInDir[2]; ++k )
    {
      for( integer j = 0; j < numNodesInDir[1]; ++j )
      {
        for( integer i = 0; i < numNodesInDir[0]; ++i )
        {
          integer globalIJK[3] = { i, j, k };

          for( int dim = 0; dim < m_dim; ++dim )
          {
            globalIJK[dim] += firstElemIndexInPartition[dim];
          }

          getNodePosition( globalIJK, m_trianglePattern, X[localNodeIndex] );

          // Alter global node map for radial mesh
          setNodeGlobalIndicesOnPeriodicBoundary( globalIJK );

          nodeLocalToGlobal[localNodeIndex] = nodeGlobalIndex( globalIJK );

          // Cartesian-specific nodesets
          if( isCartesian() )
          {
            if( isEqual( X( localNodeIndex, 0 ), m_min[0], m_coordinatePrecision ) )
            {
              xnegNodes.insert( localNodeIndex );
            }
            if( isEqual( X( localNodeIndex, 0 ), m_max[0], m_coordinatePrecision ) )
            {
              xposNodes.insert( localNodeIndex );
            }
            if( isEqual( X( localNodeIndex, 1 ), m_min[1], m_coordinatePrecision ) )
            {
              ynegNodes.insert( localNodeIndex );
            }
            if( isEqual( X( localNodeIndex, 1 ), m_max[1], m_coordinatePrecision ) )
            {
              yposNodes.insert( localNodeIndex );
            }
          }

          // General nodesets
          if( isEqual( X( localNodeIndex, 2 ), m_min[2], m_coordinatePrecision ) )
          {
            znegNodes.insert( localNodeIndex );
          }
          if( isEqual( X( localNodeIndex, 2 ), m_max[2], m_coordinatePrecision ) )
          {
            zposNodes.insert( localNodeIndex );
          }
          allNodes.insert( localNodeIndex );

          ++localNodeIndex;
        }
      }
    }
  }

  {
    array1d< integer > numElements;
    array1d< string > elementRegionNames;
    std::map< string, localIndex > localElemIndexInRegion;

    for( auto const & numElemsInRegion : numElemsInRegions )
    {
      numElements.emplace_back( numElemsInRegion.second );
      elementRegionNames.emplace_back( numElemsInRegion.first );
      localElemIndexInRegion[numElemsInRegion.first] = 0;
    }

    cellBlockManager.resize( numElements, elementRegionNames );

    // Assign global numbers to elementsl
    regionOffset = 0;
    SortedArray< string > processedRegionNames;
    localIndex iR = 0;

    // Reset the number of nodes in each dimension in case of periodic BCs so the element firstNodeIndex
    //  calculation is correct? Not actually needed in parallel since we still have ghost nodes in that case and
    //  the count has not been altered due to periodicity.
    auto const periodic = m_partition.getPeriodic();
    if( std::any_of( periodic.begin(), periodic.end(), []( int & dimPeriodic ) { return dimPeriodic == 1; } ) )
    {
      for( int i = 0; i < m_dim; ++i )
      {
        numNodesInDir[i] = lastElemIndexInPartition[i] - firstElemIndexInPartition[i] + 2;
      }
      numNodes = numNodesInDir[0] * numNodesInDir[1] * numNodesInDir[2];
    }

    for( integer kblock = 0; kblock < m_nElems[2].size(); ++kblock )
    {
      for( integer jblock = 0; jblock < m_nElems[1].size(); ++jblock )
      {
        for( integer iblock = 0; iblock < m_nElems[0].size(); ++iblock, ++regionOffset, ++iR )
        {
          ElementType const elementType = EnumStrings< ElementType >::fromString( m_elementType[iR] );

          CellBlock & cellBlock = cellBlockManager.getCellBlock( m_regionNames[regionOffset] );
          int const numNodesPerElem = LvArray::integerConversion< int >( cellBlock.numNodesPerElement());
          integer nodeIDInBox[ 8 ];

          arrayView2d< localIndex, cells::NODE_MAP_USD > elemsToNodes = cellBlock.getElemToNode();
          arrayView1d< globalIndex > const & elemLocalToGlobal = cellBlock.localToGlobalMap();

          integer numElemsInDirForBlock[3] =
          { lastElemIndexForBlockInPartition[0][iblock] - firstElemIndexForBlockInPartition[0][iblock] + 1,
            lastElemIndexForBlockInPartition[1][jblock] - firstElemIndexForBlockInPartition[1][jblock] + 1,
            lastElemIndexForBlockInPartition[2][kblock] - firstElemIndexForBlockInPartition[2][kblock] + 1 };

          for( integer k = 0; k < numElemsInDirForBlock[2]; ++k )
          {
            for( integer j = 0; j < numElemsInDirForBlock[1]; ++j )
            {
              for( integer i = 0; i < numElemsInDirForBlock[0]; ++i )
              {
                integer globalIJK[3] =
                { i + firstElemIndexForBlockInPartition[0][iblock],
                  j + firstElemIndexForBlockInPartition[1][jblock],
                  k + firstElemIndexForBlockInPartition[2][kblock] };

                localIndex const firstNodeIndex = ( globalIJK[0] - firstElemIndexInPartition[0] )
                                                  + numNodesInDir[0] * ( globalIJK[1] - firstElemIndexInPartition[1] )
                                                  + numNodesInDir[0] * numNodesInDir[1] * ( globalIJK[2] - firstElemIndexInPartition[2] );
                localIndex nodeOfBox[8];

                if( elementType == ElementType::Quadrilateral || elementType == ElementType::Triangle )
                {
                  nodeOfBox[0] = firstNodeIndex;
                  nodeOfBox[1] = numNodesInDir[1] * numNodesInDir[2] + firstNodeIndex;
                  nodeOfBox[2] = numNodesInDir[1] * numNodesInDir[2] + numNodesInDir[2] + firstNodeIndex;
                  nodeOfBox[3] = numNodesInDir[2] + firstNodeIndex;
                }
                else
                {
                  localIndex const stride[3] = { 1, numNodesInDir[0], numNodesInDir[0] * numNodesInDir[1] };

                  nodeOfBox[0] = firstNodeIndex;
                  nodeOfBox[1] = nodeOfBox[0] + stride[0];
                  nodeOfBox[2] = nodeOfBox[1] + stride[1];
                  nodeOfBox[3] = nodeOfBox[0] + stride[1];

                  nodeOfBox[4] = nodeOfBox[0] + stride[2];
                  nodeOfBox[5] = nodeOfBox[1] + stride[2];
                  nodeOfBox[6] = nodeOfBox[2] + stride[2];
                  nodeOfBox[7] = nodeOfBox[3] + stride[2];

                  //               7___________________ 6
                  //               /                   /|
                  //              /                   / |
                  //             /                   /  |
                  //           4/__________________5/   |
                  //            |                   |   |
                  //            |                   |   |
                  //            |                   |   |
                  //            |                   |   |
                  //            |                   |   |
                  //            |   3               |   /2        z
                  //            |                   |  /          |   y
                  //            |                   | /           |  /
                  //            |___________________|/            | /
                  //            0                   1             |/____ x

                }


                // Fix local connectivity for single theta (y) partition (radial meshes only)

                setConnectivityForPeriodicBoundaries( globalIJK,
                                                      numNodesInDir,
                                                      firstElemIndexInPartition,
                                                      nodeOfBox );

                for( int iEle = 0; iEle < m_numElePerBox[iR]; ++iEle )
                {
                  localIndex & localElemIndex = localElemIndexInRegion[ m_regionNames[ regionOffset ] ];
                  elemLocalToGlobal[localElemIndex] = elemGlobalIndex( globalIJK ) * m_numElePerBox[iR] + iEle;

                  getElemToNodesRelationInBox( elementType,
                                               m_trianglePattern,
                                               globalIJK,
                                               iEle,
                                               nodeIDInBox,
                                               numNodesPerElem );

                  for( localIndex iN = 0; iN < numNodesPerElem; ++iN )
                  {
                    elemsToNodes[localElemIndex][iN] = nodeOfBox[nodeIDInBox[iN]];
                  }
                  ++localElemIndex;
                }
              }
            }
          }
        }
      }
    }
  }

  // Node perturbation
  if( m_fPerturb > 0 )
  {

    for( localIndex iN = 0; iN != numNodes; ++iN )
    {

      for( int i = 0; i < m_dim; ++i )
      {
        if( X[iN][i] > m_min[i] && X[iN][i] < m_max[i] )
        {
          // This ensures that the perturbation pattern is unaffected by domain
          srand( LvArray::integerConversion< int >( nodeLocalToGlobal[iN] ) + m_randSeed + i );

          X[iN][i] += ( ( m_max[i] - m_min[i] ) / m_numElemsTotal[i] ) * ( ( rand() * 1.0 ) / RAND_MAX - 0.5 ) * 2 * m_fPerturb;
        }
      }
    }
  }

  if( std::fabs( m_skewAngle ) > 0.0 )
  {
    for( localIndex iN = 0; iN != numNodes; ++iN )
    {
      X[iN][0] -= ( X[iN][1] - m_skewCenter[1] ) * std::tan( m_skewAngle );
    }
  }

  coordinateTransformation( X, nodeSets );

  cellBlockManager.buildMaps();

  GEOS_LOG_RANK_0( GEOS_FMT( "{}: total number of nodes = {}", getName(),
                             ( m_numElemsTotal[0] + 1 ) * ( m_numElemsTotal[1] + 1 ) * ( m_numElemsTotal[2] + 1 ) ) );
  GEOS_LOG_RANK_0( GEOS_FMT( "{}: total number of elems = {}", getName(),
                             m_numElemsTotal[0] * m_numElemsTotal[1] * m_numElemsTotal[2] ) );
}

void
InternalMeshGenerator::
  setConnectivityForPeriodicBoundary( int const component,
                                      int const (&globalIJK)[3],
                                      integer const (&numNodesInDir)[3],
                                      int const (&firstElemIndexInPartition)[3],
                                      localIndex (& nodeOfBox)[8] )
{
  GEOS_ERROR_IF( component != 1, "Connectivity for periodic boundary implemented for the 1-component only" );

  // Condition is:
  // 1) element is last index in component direction
  // 2) first local element in component partition is zero
  if( ( globalIJK[component] == m_numElemsTotal[component] - 1 ) &&
      ( firstElemIndexInPartition[component] == 0) )
  {
    // Last set of nodes
    int modGlobalIJK[3] = { globalIJK[0], globalIJK[1], globalIJK[2] };
    modGlobalIJK[component] = 0;
    localIndex const firstNodeIndex = ( modGlobalIJK[0] - firstElemIndexInPartition[0] )
                                      + numNodesInDir[0] * ( modGlobalIJK[1] - firstElemIndexInPartition[1] )
                                      + numNodesInDir[0] * numNodesInDir[1] * ( modGlobalIJK[2] - firstElemIndexInPartition[2] );

    nodeOfBox[3] = firstNodeIndex;
    nodeOfBox[2] = nodeOfBox[3] + 1;
    nodeOfBox[7] = nodeOfBox[3] + numNodesInDir[0] * numNodesInDir[1];
    nodeOfBox[6] = nodeOfBox[7] + 1;
  }
}

REGISTER_CATALOG_ENTRY( MeshGeneratorBase, InternalMeshGenerator, string const &, Group * const )
} /* namespace geos */<|MERGE_RESOLUTION|>--- conflicted
+++ resolved
@@ -5,11 +5,7 @@
  * Copyright (c) 2016-2024 Lawrence Livermore National Security LLC
  * Copyright (c) 2018-2024 Total, S.A
  * Copyright (c) 2018-2024 The Board of Trustees of the Leland Stanford Junior University
-<<<<<<< HEAD
- * Copyright (c) 2018-2024 Chevron
-=======
  * Copyright (c) 2023-2024 Chevron
->>>>>>> fe987d81
  * Copyright (c) 2019-     GEOS/GEOSX Contributors
  * All rights reserved
  *
@@ -23,11 +19,6 @@
 #include "common/MpiWrapper.hpp"
 
 #include "common/DataTypes.hpp"
-<<<<<<< HEAD
-
-#include "LvArray/src/tensorOps.hpp"
-=======
->>>>>>> fe987d81
 
 #include <cmath>
 
@@ -566,21 +557,15 @@
   }
 }
 
-<<<<<<< HEAD
 void InternalMeshGenerator::fillCellBlockManager( CellBlockManager & cellBlockManager, array1d< int > const & partition )
-=======
-void InternalMeshGenerator::fillCellBlockManager( CellBlockManager & cellBlockManager, SpatialPartition & partition )
->>>>>>> fe987d81
+void InternalMeshGenerator::fillCellBlockManager( CellBlockManager & cellBlockManager, SpatialPartition & partition ) // develop branch
 {
   GEOS_MARK_FUNCTION;
   
   //Needs to be set before addNeighbors call that occurs in SpatialPartition::setSizes
   m_partition.setPeriodic( m_periodic );
 
-<<<<<<< HEAD
   m_partition.setPartitions( partition );
-=======
->>>>>>> fe987d81
   // Partition based on even spacing to get load balance
   // Partition geometrical boundaries will be corrected in the end.
   {
@@ -592,11 +577,8 @@
     m_max[1] = m_vertices[1].back();
     m_max[2] = m_vertices[2].back();
 
-<<<<<<< HEAD
     m_partition.setSizes( m_min, m_max );
-=======
-    partition.setSizes( m_min, m_max );
->>>>>>> fe987d81
+    // partition.setSizes( m_min, m_max ); // develop branch
   }
 
   // Make sure that the node manager fields are initialized
@@ -633,11 +615,8 @@
     {
       m_numElemsTotal[dim] += m_nElems[dim][block];
     }
-<<<<<<< HEAD
     array1d< int > const parts = m_partition.getPartitions();
-=======
-    array1d< int > const & parts = partition.getPartitions();
->>>>>>> fe987d81
+    // array1d< int > const & parts = partition.getPartitions(); // develop branch
     GEOS_ERROR_IF( parts[dim] > m_numElemsTotal[dim], "Number of partitions in a direction should not exceed the number of elements in that direction" );
 
     elemCenterCoords[dim].resize( m_numElemsTotal[dim] );
@@ -664,11 +643,8 @@
     //    lastElemIndexInPartition[i] = -2;
     for( int k = 0; k < m_numElemsTotal[dim]; ++k )
     {
-<<<<<<< HEAD
       if( m_partition.isCoordInPartition( elemCenterCoords[dim][k], dim ) )
-=======
-      if( partition.isCoordInPartition( elemCenterCoords[dim][k], dim ) )
->>>>>>> fe987d81
+      // if( partition.isCoordInPartition( elemCenterCoords[dim][k], dim ) ) // develop branch
       {
         firstElemIndexInPartition[dim] = k;
         break;
@@ -679,11 +655,8 @@
     {
       for( int k = firstElemIndexInPartition[dim]; k < m_numElemsTotal[dim]; ++k )
       {
-<<<<<<< HEAD
         if( m_partition.isCoordInPartition( elemCenterCoords[dim][k], dim ) )
-=======
-        if( partition.isCoordInPartition( elemCenterCoords[dim][k], dim ) )
->>>>>>> fe987d81
+        // if( partition.isCoordInPartition( elemCenterCoords[dim][k], dim ) ) // develop branch
         {
           lastElemIndexInPartition[dim] = k;
         }
