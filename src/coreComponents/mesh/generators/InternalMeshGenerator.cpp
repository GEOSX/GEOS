--- conflicted
+++ resolved
@@ -562,7 +562,7 @@
   GEOS_MARK_FUNCTION;
   
   //Needs to be set before addNeighbors call that occurs in SpatialPartition::setSizes
-  partition.setPeriodic( m_periodic );
+  m_partition.setPeriodic( m_periodic );
 
   m_partition.setPartitions( partition );
   // Partition based on even spacing to get load balance
@@ -827,7 +827,7 @@
 
     cellBlockManager.resize( numElements, elementRegionNames );
 
-    // Assign global numbers to elements
+    // Assign global numbers to elementsl
     regionOffset = 0;
     SortedArray< string > processedRegionNames;
     localIndex iR = 0;
@@ -835,12 +835,8 @@
     // Reset the number of nodes in each dimension in case of periodic BCs so the element firstNodeIndex
     //  calculation is correct? Not actually needed in parallel since we still have ghost nodes in that case and
     //  the count has not been altered due to periodicity.
-<<<<<<< HEAD
-    if( std::any_of( m_periodic.begin(), m_periodic.end(), []( int & dimPeriodic ) { return dimPeriodic == 1; } ) )
-=======
     auto const periodic = m_partition.getPeriodic();
     if( std::any_of( periodic.begin(), periodic.end(), []( int & dimPeriodic ) { return dimPeriodic == 1; } ) )
->>>>>>> 2564a745
     {
       for( int i = 0; i < m_dim; ++i )
       {
