/*
 * ------------------------------------------------------------------------------------------------------------
 * SPDX-License-Identifier: LGPL-2.1-only
 *
 * Copyright (c) 2016-2024 Lawrence Livermore National Security LLC
 * Copyright (c) 2018-2024 Total, S.A
 * Copyright (c) 2018-2024 The Board of Trustees of the Leland Stanford Junior University
<<<<<<< HEAD
 * Copyright (c) 2018-2024 Chevron
=======
 * Copyright (c) 2023-2024 Chevron
>>>>>>> fe987d81
 * Copyright (c) 2019-     GEOS/GEOSX Contributors
 * All rights reserved
 *
 * See top level LICENSE, COPYRIGHT, CONTRIBUTORS, NOTICE, and ACKNOWLEDGEMENTS files for details.
 * ------------------------------------------------------------------------------------------------------------
 */

#include "MeshGeneratorBase.hpp"
#include "mesh/generators/CellBlockManager.hpp"
<<<<<<< HEAD
=======
#include "mesh/generators/ParticleBlockManager.hpp"
>>>>>>> fe987d81

namespace geos
{
using namespace dataRepository;

MeshGeneratorBase::MeshGeneratorBase( string const & name, Group * const parent ):
  Group( name, parent )
{
  setInputFlags( InputFlags::OPTIONAL_NONUNIQUE );
}

Group * MeshGeneratorBase::createChild( string const & childKey, string const & childName )
{
  GEOS_LOG_RANK_0( "Adding Mesh attribute: " << childKey << ", " << childName );
  std::unique_ptr< WellGeneratorBase > wellGen = WellGeneratorBase::CatalogInterface::factory( childKey, childName, this );
  return &this->registerGroup< WellGeneratorBase >( childName, std::move( wellGen ) );
}

void MeshGeneratorBase::expandObjectCatalogs()
{
  // During schema generation, register one of each type derived from WellGeneratorBase here
  for( auto & catalogIter: WellGeneratorBase::getCatalog())
  {
    createChild( catalogIter.first, catalogIter.first );
  }
}

MeshGeneratorBase::CatalogInterface::CatalogType & MeshGeneratorBase::getCatalog()
{
  static MeshGeneratorBase::CatalogInterface::CatalogType catalog;
  return catalog;
}

<<<<<<< HEAD
void MeshGeneratorBase::generateMesh( Group & parent, array1d< int > const & partition )
{
  CellBlockManager & cellBlockManager = parent.registerGroup< CellBlockManager >( keys::cellManager );
  fillCellBlockManager( cellBlockManager, partition );
  this->attachWellInfo( cellBlockManager );
=======
void MeshGeneratorBase::generateMesh( Group & parent, SpatialPartition & partition )
{
  MeshBody & meshBody = dynamic_cast< MeshBody & >( parent );
  if( meshBody.hasParticles() )
  {
    ParticleBlockManager & particleBlockManager = parent.registerGroup< ParticleBlockManager >( keys::particleManager );

    MeshLevel & meshLevel0 = meshBody.getBaseDiscretization();
    ParticleManager & particleManager = meshLevel0.getParticleManager();

    fillParticleBlockManager( particleBlockManager, particleManager, partition );
  }
  else
  {
    CellBlockManager & cellBlockManager = parent.registerGroup< CellBlockManager >( keys::cellManager );

    fillCellBlockManager( cellBlockManager, partition );

    this->attachWellInfo( cellBlockManager );
  }
>>>>>>> fe987d81
}

void MeshGeneratorBase::attachWellInfo( CellBlockManager & cellBlockManager )
{
  forSubGroups< WellGeneratorBase >( [&]( WellGeneratorBase & wellGen ) {
    wellGen.generateWellGeometry( );
    LineBlock & lb = cellBlockManager.registerLineBlock( wellGen.getWellRegionName() );
    lb.setNumElements( wellGen.numElements() );
    lb.setElemCoords( wellGen.getElemCoords() );
    lb.setNextElemIndex( wellGen.getNextElemIndex() );
    lb.setPrevElemIndices( wellGen.getPrevElemIndices() );
    lb.setElemToNodesMap( wellGen.getElemToNodesMap() );
    lb.setElemVolume( wellGen.getElemVolume() );
    lb.setElementRadius( wellGen.getElementRadius() );
    lb.setNumNodes( wellGen.numNodes() );
    lb.setNodeCoords( wellGen.getNodeCoords() );
    lb.setNumPerforations( wellGen.numPerforations() );
    lb.setPerfCoords( wellGen.getPerfCoords() );
    lb.setPerfTransmissibility( wellGen.getPerfTransmissibility() );
    lb.setPerfSkinFactor( wellGen.getPerfSkinFactor() );
    lb.setPerfElemIndex( wellGen.getPerfElemIndex() );
    lb.setWellControlsName( wellGen.getWellControlsName() );
    lb.setWellGeneratorName( wellGen.getName() );
<<<<<<< HEAD
=======

>>>>>>> fe987d81
  } );
}
}<|MERGE_RESOLUTION|>--- conflicted
+++ resolved
@@ -5,11 +5,7 @@
  * Copyright (c) 2016-2024 Lawrence Livermore National Security LLC
  * Copyright (c) 2018-2024 Total, S.A
  * Copyright (c) 2018-2024 The Board of Trustees of the Leland Stanford Junior University
-<<<<<<< HEAD
- * Copyright (c) 2018-2024 Chevron
-=======
  * Copyright (c) 2023-2024 Chevron
->>>>>>> fe987d81
  * Copyright (c) 2019-     GEOS/GEOSX Contributors
  * All rights reserved
  *
@@ -19,10 +15,7 @@
 
 #include "MeshGeneratorBase.hpp"
 #include "mesh/generators/CellBlockManager.hpp"
-<<<<<<< HEAD
-=======
-#include "mesh/generators/ParticleBlockManager.hpp"
->>>>>>> fe987d81
+#include "mesh/generators/ParticleBlockManager.hpp" // developer branch
 
 namespace geos
 {
@@ -56,34 +49,33 @@
   return catalog;
 }
 
-<<<<<<< HEAD
 void MeshGeneratorBase::generateMesh( Group & parent, array1d< int > const & partition )
 {
   CellBlockManager & cellBlockManager = parent.registerGroup< CellBlockManager >( keys::cellManager );
   fillCellBlockManager( cellBlockManager, partition );
   this->attachWellInfo( cellBlockManager );
-=======
-void MeshGeneratorBase::generateMesh( Group & parent, SpatialPartition & partition )
-{
-  MeshBody & meshBody = dynamic_cast< MeshBody & >( parent );
-  if( meshBody.hasParticles() )
-  {
-    ParticleBlockManager & particleBlockManager = parent.registerGroup< ParticleBlockManager >( keys::particleManager );
 
-    MeshLevel & meshLevel0 = meshBody.getBaseDiscretization();
-    ParticleManager & particleManager = meshLevel0.getParticleManager();
+// void MeshGeneratorBase::generateMesh( Group & parent, SpatialPartition & partition )
+// {
+//   MeshBody & meshBody = dynamic_cast< MeshBody & >( parent );
+//   if( meshBody.hasParticles() )
+//   {
+//     ParticleBlockManager & particleBlockManager = parent.registerGroup< ParticleBlockManager >( keys::particleManager );
 
-    fillParticleBlockManager( particleBlockManager, particleManager, partition );
-  }
-  else
-  {
-    CellBlockManager & cellBlockManager = parent.registerGroup< CellBlockManager >( keys::cellManager );
+//     MeshLevel & meshLevel0 = meshBody.getBaseDiscretization();
+//     ParticleManager & particleManager = meshLevel0.getParticleManager();
 
-    fillCellBlockManager( cellBlockManager, partition );
+//     fillParticleBlockManager( particleBlockManager, particleManager, partition );
+//   }
+//   else
+//   {
+//     CellBlockManager & cellBlockManager = parent.registerGroup< CellBlockManager >( keys::cellManager );
 
-    this->attachWellInfo( cellBlockManager );
-  }
->>>>>>> fe987d81
+//     fillCellBlockManager( cellBlockManager, partition );
+
+//     this->attachWellInfo( cellBlockManager );
+//   }
+// >>>>>>> develop
 }
 
 void MeshGeneratorBase::attachWellInfo( CellBlockManager & cellBlockManager )
@@ -107,10 +99,6 @@
     lb.setPerfElemIndex( wellGen.getPerfElemIndex() );
     lb.setWellControlsName( wellGen.getWellControlsName() );
     lb.setWellGeneratorName( wellGen.getName() );
-<<<<<<< HEAD
-=======
-
->>>>>>> fe987d81
   } );
 }
 }