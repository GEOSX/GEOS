/*
 * ------------------------------------------------------------------------------------------------------------
 * SPDX-License-Identifier: LGPL-2.1-only
 *
 * Copyright (c) 2018-2020 Lawrence Livermore National Security LLC
 * Copyright (c) 2018-2020 The Board of Trustees of the Leland Stanford Junior University
 * Copyright (c) 2018-2020 TotalEnergies
 * Copyright (c) 2019-     GEOSX Contributors
 * All rights reserved
 *
 * See top level LICENSE, COPYRIGHT, CONTRIBUTORS, NOTICE, and ACKNOWLEDGEMENTS files for details.
 * ------------------------------------------------------------------------------------------------------------
 */

/*
 * @file InternalWellGenerator.hpp
 *
 */

#ifndef GEOS_MESH_GENERATORS_INTERNALWELLGENERATOR_HPP_
#define GEOS_MESH_GENERATORS_INTERNALWELLGENERATOR_HPP_

#include "WellGeneratorBase.hpp"

#include "dataRepository/Group.hpp"
#include "codingUtilities/Utilities.hpp"
#include "common/DataTypes.hpp"


namespace geos
{

/**
 * @class InternalWellGenerator
 *
 * This class processes the data of a single well from the XML and generates the well geometry
 */
class InternalWellGenerator : public WellGeneratorBase
{
public:


  /**
   * @name Constructor / Destructor
   */
  ///@{

  /**
   * @brief Constructor.
   * @param name name of the object in the data hierarchy.
   * @param parent pointer to the parent group in the data hierarchy.
   */
  InternalWellGenerator( const string & name,
                         Group * const parent );

  /**
   * @brief Get the catalog name.
   * @return the name of this type in the catalog
   */
  static string catalogName() { return "InternalWell"; }

  ///@}

<<<<<<< HEAD
  /**
   * @name Getters / Setters
   */
  ///@{

  // getters for element data

  /**
   * @brief Get the global number of well elements.
   * @return the global number of elements
   */
  globalIndex numElements() const override { return m_numElems; }

  /**
   * @brief Getter to the Segment to PolyNode mapping
   * @return The Segment to PolyNode mapping as a 2D array
   */
  const array2d< globalIndex > & getSegmentToPolyNodeMap() const override { return m_segmentToPolyNodeMap; };

  /**
   * @brief Get the number of nodes per well element
   * @return the number of nodes per well element
   */
  globalIndex numNodesPerElement() const override { return m_numNodesPerElem; }

  /**
   * @brief Get the Coordinates of the polyline nodes
   * @return the Coordinates of the polyline nodes
   */
  const array2d< real64 > & getPolyNodeCoord() const override { return m_polyNodeCoords; }

  /**
   * @return The minimum segment length
   */
  real64 getMinSegmentLength() const override { return m_minSegmentLength; }

  /**
   * @return The minimum element length
   */
  real64 getMinElemLength() const override { return m_minElemLength; }

  /**
   * @brief Get the physical location of the centers of well elements.
   * @return list of center locations of the well elements
   */
  arrayView2d< real64 const > getElemCoords() const override { return m_elemCenterCoords; }

  /**
   * @brief Get the global indices mapping an element to the next.
   * @return list providing the global index of the next element for each element
   */
  arrayView1d< globalIndex const > getNextElemIndex() const override { return m_nextElemId; }

  /**
   * @brief Get the global indices mapping an element to the previous ones.
   * @return list providing the global indices of the previous elements for each element
   */
  arrayView1d< arrayView1d< globalIndex const > const > getPrevElemIndices() const override { return m_prevElemId.toNestedViewConst(); }

  /**
   * @brief Get the global indices of the well nodes nodes connected to each element.
   * @return list providing the global index of the well nodes for each well element
   */
  arrayView2d< globalIndex const > getElemToNodesMap() const override { return m_elemToNodesMap; }

  /**
   * @brief Get the volume of the well elements.
   * @return list of volumes of the well elements
   */
  arrayView1d< real64 const > getElemVolume() const override { return m_elemVolume; }

  /**
   * @brief Get the radius in the well.
   * @return the radius in the well
   */
  real64 getElementRadius() const override { return m_radius; }

  // getters for node data

  /**
   * @brief Get the global number of well nodes.
   * @return the global number of nodes
   */
  globalIndex numNodes() const override { return m_numNodes; }

  /**
   * @brief Get the physical location of the centers of well elements.
   * @return list of center locations of the well elements
   */
  arrayView2d< real64 const > getNodeCoords() const override { return m_nodeCoords; }

  // getters for perforation data

  /**
   * @brief Get the locations of the perforations.
   * @return list of locations of all the perforations on the well
   */
  arrayView2d< real64 const > getPerfCoords() const override { return m_perfCoords; }

  /**
   * @brief Get the well transmissibility at the perforations.
   * @return list of well transmissibility at all the perforations on the well
   */
  arrayView1d< real64 const > getPerfTransmissibility() const override { return m_perfTransmissibility; }

  /**
   * @brief Get the well skin factor at the perforations.
   * @return list of well skin factor at all the perforations on the well
   */
  arrayView1d< real64 const > getPerfSkinFactor() const override { return m_perfSkinFactor; }

  /**
   * @brief Get the global indices of the well elements connected to each perforation.
   * @return list providing the global index of the connected well element for each perforation
   */
  arrayView1d< globalIndex const > getPerfElemIndex() const override { return m_perfElemId; }

  /**
   * @returns The number of physical dimensions
   */
  int getPhysicalDimensionsNumber() const override { return m_nDims; }

  ///@}

  const string getWellRegionName() const override { return m_wellRegionName; }
  const string getWellControlsName() const override { return m_wellControlsName; }



=======
>>>>>>> 63ad3e91
protected:
  /**
   * @brief This function provides capability to post process input values prior to
   * any other initialization operations.
   */
<<<<<<< HEAD
  void postProcessInput() override final;

private:

  /**
   * @name Helper functions to construct the geometry of the well
   */
  ///@{

  /**
   * @brief Map each polyline node to the polyline segment(s) it is connected to.
   */
  void constructPolylineNodeToSegmentMap();

  /**
   * @brief Find the head node of the well (i.e., top node of the polyline).
   */
  void findPolylineHeadNodeIndex();

  /**
   * @brief Discretize the polyline by placing well elements.
   */
  void discretizePolyline();

  /**
   * @brief Map each perforation to a well element.
   */
  void connectPerforationsToWellElements();

  /**
   * @brief Make sure that the perforation locations are valid:
   *   - for partitioning purposes
   *   - to have a well-posed problem
   */
  void checkPerforationLocationsValidity();

  /**
   * @brief Merge perforations on the elements with multiple perforations.
   */
  void mergePerforations( array1d< array1d< localIndex > > const & elemToPerfMap );

  /**
   * @brief At a given node, find the next segment going in the direction of the bottom of the well.
   * @param[in] topSegId index of the top segment
   * @param[in] currentNodeId index of the current node
   */
  globalIndex getNextSegmentIndex( globalIndex topSegId,
                                   globalIndex currentNodeId ) const;

  ///@}

  /// @cond DO_NOT_DOCUMENT
  void debugWellGeometry() const;
  /// @endcond

  // XML Input

  /// Connectivity between the polyline nodes
  array2d< globalIndex > m_segmentToPolyNodeMap;

  /// Number of well elements per polyline interval
  int m_numElemsPerSegment;

  /// Min segment length
  real64 m_minSegmentLength;

  /// Min well element length
  real64 m_minElemLength;

  /// Radius area of the well (assumed to be valid for the entire well)
  real64 m_radius;

  /// Name of the corresponding well region
  string m_wellRegionName;

  /// Name of the constraints associated with this well
  string m_wellControlsName;



  // Geometry of the well (later passed to the WellElementSubRegion)

  // well element data

  /// Global number of well elements
  globalIndex m_numElems;

  /// Physical location of the center of the well element
  array2d< real64 > m_elemCenterCoords;

  /// Global index of the next well element
  array1d< globalIndex > m_nextElemId;

  /// Global indices of the prev well elements (maybe need multiple prevs for branching)
  array1d< array1d< globalIndex > > m_prevElemId;

  /// Connectivity between elements and nodes
  array2d< globalIndex > m_elemToNodesMap;

  /// Volume of well elements
  array1d< real64 > m_elemVolume;


  // well node data

  /// Number of nodes per well element
  globalIndex const m_numNodesPerElem;

  /// Global number of well nodes
  globalIndex m_numNodes;

  /// Physical location of the nodes
  array2d< real64 > m_nodeCoords;

  // perforation data

  /// Absolute physical location of the perforation
  array2d< real64 > m_perfCoords;

  /// Well Peaceman index at the perforation
  array1d< real64 > m_perfTransmissibility;

  /// Skin Factor at the perforation
  array1d< real64 > m_perfSkinFactor;

  /// Global index of the well element
  array1d< globalIndex > m_perfElemId;



  // Auxiliary data

  // Number of physical dimensions
  const int m_nDims;

  /// Coordinates of the polyline nodes
  array2d< real64 > m_polyNodeCoords;

  /// Map from the polyline nodes to the polyline nodes
  array1d< SortedArray< globalIndex > > m_polyNodeToSegmentMap;

  /// Index of the node at the well head
  globalIndex m_polylineHeadNodeId;

  /// Physical location of the polyline node wrt to well head
  array1d< real64 > m_nodeDistFromHead;

  // Perforation data

  /// Physical location of the perforation wrt to well head
  array1d< real64 > m_perfDistFromHead;
=======
  void postProcessInput() override;
>>>>>>> 63ad3e91

};
}
#endif /* GEOS_MESH_GENERATORS_INTERNALWELLGENERATOR_HPP_ */<|MERGE_RESOLUTION|>--- conflicted
+++ resolved
@@ -61,298 +61,12 @@
 
   ///@}
 
-<<<<<<< HEAD
-  /**
-   * @name Getters / Setters
-   */
-  ///@{
-
-  // getters for element data
-
-  /**
-   * @brief Get the global number of well elements.
-   * @return the global number of elements
-   */
-  globalIndex numElements() const override { return m_numElems; }
-
-  /**
-   * @brief Getter to the Segment to PolyNode mapping
-   * @return The Segment to PolyNode mapping as a 2D array
-   */
-  const array2d< globalIndex > & getSegmentToPolyNodeMap() const override { return m_segmentToPolyNodeMap; };
-
-  /**
-   * @brief Get the number of nodes per well element
-   * @return the number of nodes per well element
-   */
-  globalIndex numNodesPerElement() const override { return m_numNodesPerElem; }
-
-  /**
-   * @brief Get the Coordinates of the polyline nodes
-   * @return the Coordinates of the polyline nodes
-   */
-  const array2d< real64 > & getPolyNodeCoord() const override { return m_polyNodeCoords; }
-
-  /**
-   * @return The minimum segment length
-   */
-  real64 getMinSegmentLength() const override { return m_minSegmentLength; }
-
-  /**
-   * @return The minimum element length
-   */
-  real64 getMinElemLength() const override { return m_minElemLength; }
-
-  /**
-   * @brief Get the physical location of the centers of well elements.
-   * @return list of center locations of the well elements
-   */
-  arrayView2d< real64 const > getElemCoords() const override { return m_elemCenterCoords; }
-
-  /**
-   * @brief Get the global indices mapping an element to the next.
-   * @return list providing the global index of the next element for each element
-   */
-  arrayView1d< globalIndex const > getNextElemIndex() const override { return m_nextElemId; }
-
-  /**
-   * @brief Get the global indices mapping an element to the previous ones.
-   * @return list providing the global indices of the previous elements for each element
-   */
-  arrayView1d< arrayView1d< globalIndex const > const > getPrevElemIndices() const override { return m_prevElemId.toNestedViewConst(); }
-
-  /**
-   * @brief Get the global indices of the well nodes nodes connected to each element.
-   * @return list providing the global index of the well nodes for each well element
-   */
-  arrayView2d< globalIndex const > getElemToNodesMap() const override { return m_elemToNodesMap; }
-
-  /**
-   * @brief Get the volume of the well elements.
-   * @return list of volumes of the well elements
-   */
-  arrayView1d< real64 const > getElemVolume() const override { return m_elemVolume; }
-
-  /**
-   * @brief Get the radius in the well.
-   * @return the radius in the well
-   */
-  real64 getElementRadius() const override { return m_radius; }
-
-  // getters for node data
-
-  /**
-   * @brief Get the global number of well nodes.
-   * @return the global number of nodes
-   */
-  globalIndex numNodes() const override { return m_numNodes; }
-
-  /**
-   * @brief Get the physical location of the centers of well elements.
-   * @return list of center locations of the well elements
-   */
-  arrayView2d< real64 const > getNodeCoords() const override { return m_nodeCoords; }
-
-  // getters for perforation data
-
-  /**
-   * @brief Get the locations of the perforations.
-   * @return list of locations of all the perforations on the well
-   */
-  arrayView2d< real64 const > getPerfCoords() const override { return m_perfCoords; }
-
-  /**
-   * @brief Get the well transmissibility at the perforations.
-   * @return list of well transmissibility at all the perforations on the well
-   */
-  arrayView1d< real64 const > getPerfTransmissibility() const override { return m_perfTransmissibility; }
-
-  /**
-   * @brief Get the well skin factor at the perforations.
-   * @return list of well skin factor at all the perforations on the well
-   */
-  arrayView1d< real64 const > getPerfSkinFactor() const override { return m_perfSkinFactor; }
-
-  /**
-   * @brief Get the global indices of the well elements connected to each perforation.
-   * @return list providing the global index of the connected well element for each perforation
-   */
-  arrayView1d< globalIndex const > getPerfElemIndex() const override { return m_perfElemId; }
-
-  /**
-   * @returns The number of physical dimensions
-   */
-  int getPhysicalDimensionsNumber() const override { return m_nDims; }
-
-  ///@}
-
-  const string getWellRegionName() const override { return m_wellRegionName; }
-  const string getWellControlsName() const override { return m_wellControlsName; }
-
-
-
-=======
->>>>>>> 63ad3e91
 protected:
   /**
    * @brief This function provides capability to post process input values prior to
    * any other initialization operations.
    */
-<<<<<<< HEAD
-  void postProcessInput() override final;
-
-private:
-
-  /**
-   * @name Helper functions to construct the geometry of the well
-   */
-  ///@{
-
-  /**
-   * @brief Map each polyline node to the polyline segment(s) it is connected to.
-   */
-  void constructPolylineNodeToSegmentMap();
-
-  /**
-   * @brief Find the head node of the well (i.e., top node of the polyline).
-   */
-  void findPolylineHeadNodeIndex();
-
-  /**
-   * @brief Discretize the polyline by placing well elements.
-   */
-  void discretizePolyline();
-
-  /**
-   * @brief Map each perforation to a well element.
-   */
-  void connectPerforationsToWellElements();
-
-  /**
-   * @brief Make sure that the perforation locations are valid:
-   *   - for partitioning purposes
-   *   - to have a well-posed problem
-   */
-  void checkPerforationLocationsValidity();
-
-  /**
-   * @brief Merge perforations on the elements with multiple perforations.
-   */
-  void mergePerforations( array1d< array1d< localIndex > > const & elemToPerfMap );
-
-  /**
-   * @brief At a given node, find the next segment going in the direction of the bottom of the well.
-   * @param[in] topSegId index of the top segment
-   * @param[in] currentNodeId index of the current node
-   */
-  globalIndex getNextSegmentIndex( globalIndex topSegId,
-                                   globalIndex currentNodeId ) const;
-
-  ///@}
-
-  /// @cond DO_NOT_DOCUMENT
-  void debugWellGeometry() const;
-  /// @endcond
-
-  // XML Input
-
-  /// Connectivity between the polyline nodes
-  array2d< globalIndex > m_segmentToPolyNodeMap;
-
-  /// Number of well elements per polyline interval
-  int m_numElemsPerSegment;
-
-  /// Min segment length
-  real64 m_minSegmentLength;
-
-  /// Min well element length
-  real64 m_minElemLength;
-
-  /// Radius area of the well (assumed to be valid for the entire well)
-  real64 m_radius;
-
-  /// Name of the corresponding well region
-  string m_wellRegionName;
-
-  /// Name of the constraints associated with this well
-  string m_wellControlsName;
-
-
-
-  // Geometry of the well (later passed to the WellElementSubRegion)
-
-  // well element data
-
-  /// Global number of well elements
-  globalIndex m_numElems;
-
-  /// Physical location of the center of the well element
-  array2d< real64 > m_elemCenterCoords;
-
-  /// Global index of the next well element
-  array1d< globalIndex > m_nextElemId;
-
-  /// Global indices of the prev well elements (maybe need multiple prevs for branching)
-  array1d< array1d< globalIndex > > m_prevElemId;
-
-  /// Connectivity between elements and nodes
-  array2d< globalIndex > m_elemToNodesMap;
-
-  /// Volume of well elements
-  array1d< real64 > m_elemVolume;
-
-
-  // well node data
-
-  /// Number of nodes per well element
-  globalIndex const m_numNodesPerElem;
-
-  /// Global number of well nodes
-  globalIndex m_numNodes;
-
-  /// Physical location of the nodes
-  array2d< real64 > m_nodeCoords;
-
-  // perforation data
-
-  /// Absolute physical location of the perforation
-  array2d< real64 > m_perfCoords;
-
-  /// Well Peaceman index at the perforation
-  array1d< real64 > m_perfTransmissibility;
-
-  /// Skin Factor at the perforation
-  array1d< real64 > m_perfSkinFactor;
-
-  /// Global index of the well element
-  array1d< globalIndex > m_perfElemId;
-
-
-
-  // Auxiliary data
-
-  // Number of physical dimensions
-  const int m_nDims;
-
-  /// Coordinates of the polyline nodes
-  array2d< real64 > m_polyNodeCoords;
-
-  /// Map from the polyline nodes to the polyline nodes
-  array1d< SortedArray< globalIndex > > m_polyNodeToSegmentMap;
-
-  /// Index of the node at the well head
-  globalIndex m_polylineHeadNodeId;
-
-  /// Physical location of the polyline node wrt to well head
-  array1d< real64 > m_nodeDistFromHead;
-
-  // Perforation data
-
-  /// Physical location of the perforation wrt to well head
-  array1d< real64 > m_perfDistFromHead;
-=======
   void postProcessInput() override;
->>>>>>> 63ad3e91
 
 };
 }
