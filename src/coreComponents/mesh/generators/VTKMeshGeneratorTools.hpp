--- conflicted
+++ resolved
@@ -5,11 +5,7 @@
  * Copyright (c) 2016-2024 Lawrence Livermore National Security LLC
  * Copyright (c) 2018-2024 Total, S.A
  * Copyright (c) 2018-2024 The Board of Trustees of the Leland Stanford Junior University
-<<<<<<< HEAD
- * Copyright (c) 2018-2024 Chevron
-=======
  * Copyright (c) 2023-2024 Chevron
->>>>>>> fe987d81
  * Copyright (c) 2019-     GEOS/GEOSX Contributors
  * All rights reserved
  *
@@ -31,11 +27,7 @@
 #include <mpi.h>
 
 // NOTE: do NOT include anything from GEOS here.
-<<<<<<< HEAD
-// In particular, nothing that directly or transitively includes "common/Format.hpp".
-=======
 // In particular, nothing that directly or transitively includes "common/format/Format.hpp".
->>>>>>> fe987d81
 // The reason is "diy2" library includes an older version of {fmt} than the one used by GEOS.
 // Collision of includes leads to all kinds of impossible to fix compilation errors.
 // Thankfully, no link errors, owing to namespace versioning employed by {fmt}.
