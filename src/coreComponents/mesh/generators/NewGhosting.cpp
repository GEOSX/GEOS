/*
 * ------------------------------------------------------------------------------------------------------------
 * SPDX-License-Identifier: LGPL-2.1-only
 *
 * Copyright (c) 2018-2020 Lawrence Livermore National Security LLC
 * Copyright (c) 2018-2020 The Board of Trustees of the Leland Stanford Junior University
 * Copyright (c) 2018-2020 TotalEnergies
 * Copyright (c) 2019-     GEOSX Contributors
 * All rights reserved
 *
 * See top level LICENSE, COPYRIGHT, CONTRIBUTORS, NOTICE, and ACKNOWLEDGEMENTS files for details.
 * ------------------------------------------------------------------------------------------------------------
 */

#include "NewGhosting.hpp"

#include "NewGlobalNumbering.hpp"

#include "BuildPods.hpp"

#include "Pods.hpp"

#include "Indices.hpp"

#include "common/MpiWrapper.hpp"
#include "common/DataTypes.hpp"

#include <Tpetra_Map.hpp>
#include <Tpetra_CrsMatrix.hpp>
#include <Teuchos_Comm.hpp>
#include <TpetraExt_MatrixMatrix.hpp>
#include <MatrixMarket_Tpetra.hpp>

#include <vtkCellData.h>
#include <vtkPointData.h>

#include <nlohmann/json.hpp>

using json = nlohmann::json;

#include <algorithm>
#include <utility>

namespace geos::ghosting
{

struct MaxGlbIdcs
{
  NodeGlbIdx nodes;
  EdgeGlbIdx edges;
  FaceGlbIdx faces;
  CellGlbIdx cells;
};

void to_json( json & j,
              const MaxGlbIdcs & mo )
{
  j = json{ { "nodes", mo.nodes },
            { "edges", mo.edges },
            { "faces", mo.faces },
            { "cells", mo.cells } };
}

void g( void * in,
        void * inout,
        int * len,
        MPI_Datatype * dataType )
{
  GEOS_ASSERT_EQ( *len, 1 );

  MaxGlbIdcs const * i = reinterpret_cast<MaxGlbIdcs const *>(in);
  MaxGlbIdcs * io = reinterpret_cast<MaxGlbIdcs *>(inout);

  io->nodes = std::max( i->nodes, io->nodes );
  io->edges = std::max( i->edges, io->edges );
  io->faces = std::max( i->faces, io->faces );
  io->cells = std::max( i->cells, io->cells );
}

MaxGlbIdcs gatherOffset( vtkSmartPointer< vtkDataSet > mesh,
                         EdgeGlbIdx const & maxEdgeId,
                         FaceGlbIdx const & maxFaceId )
{
<<<<<<< HEAD
  // MaxGlbIdcs is just a struct of the 4 index types (ints under the hood)
  // edge and face max (global) index values are passed in, 
  // we use a little lambda below to get the node and cell max indices
  MaxGlbIdcs offsets{ NodeGlbIdx{ 0 }, maxEdgeId, maxFaceId, CellGlbIdx{ 0 } };

=======
>>>>>>> 025a1322
  auto const extract = []( vtkDataArray * globalIds ) -> vtkIdType
  {
    vtkIdTypeArray * gids = vtkIdTypeArray::FastDownCast( globalIds );
    Span< vtkIdType > const s( (vtkIdType *) gids->GetPointer( 0 ), gids->GetNumberOfTuples() );
    return *std::max_element( s.begin(), s.end() );
  };

  MaxGlbIdcs const offsets{ NodeGlbIdx{ extract( mesh->GetPointData()->GetGlobalIds() ) },
                            maxEdgeId,
                            maxFaceId,
                            CellGlbIdx{ extract( mesh->GetCellData()->GetGlobalIds() ) } };

  // I would have to look in detail about what these MPI lines do,
  // But im fairly sure they are just handling type stuff so that you can do communications
  // with the MaxGlbIdcs type
  // Otherwise, use `MPI_Type_create_struct`.
  static_assert( std::is_same_v< NodeGlbIdx::UnderlyingType, EdgeGlbIdx::UnderlyingType > );
  static_assert( std::is_same_v< NodeGlbIdx::UnderlyingType, FaceGlbIdx::UnderlyingType > );
  static_assert( std::is_same_v< NodeGlbIdx::UnderlyingType, CellGlbIdx::UnderlyingType > );

//  MPI_Datatype const underlying = internal::getMpiType< NodeGlbIdx::UnderlyingType >();
  MPI_Datatype t;
//  MPI_Type_contiguous( sizeof( MatrixOffsets ) / sizeof( underlying ), underlying, &t );
  MPI_Type_contiguous( 4, MPI_LONG_LONG_INT, &t );
  MPI_Type_commit( &t );

  MPI_Op op;
  MPI_Op_create( g, true, &op );

  // Do an allReduce so that every rank knows the max index for (nodes, edges, faces, cells)
  // g is the custom reduction function which takes max for each (nodes, edges, faces, cells)
  MaxGlbIdcs result( offsets );

  MPI_Allreduce( &offsets, &result, 1, t, op, MPI_COMM_WORLD );

  return result;
}

void to_json( json & j,
              const EdgeInfo & v )  // For display
{
  j = json{ { "index", v.index },
            { "start", v.start } };
}

void to_json( json & j,
              const FaceInfo & v )  // For display
{
  j = json{ { "index",     v.index },
            { "isFlipped", v.isFlipped },
            { "start",     v.start } };
}

void to_json( json & j,
              const MeshGraph & v )  // For display
{
  j = json{ { "c2f", v.f2e },
            { "f2e", v.f2e },
            { "e2n", v.e2n },
            { "n2pos", v.n2pos } };
}


std::map< NodeGlbIdx, vtkIdType > buildNgiToVtk( vtkSmartPointer< vtkDataSet > mesh )
{
  std::map< NodeGlbIdx, vtkIdType > res;

  vtkIdTypeArray const * globalPtIds = vtkIdTypeArray::FastDownCast( mesh->GetPointData()->GetGlobalIds() );

  for( vtkIdType i = 0; i < mesh->GetNumberOfPoints(); ++i )
  {
    res[NodeGlbIdx{ globalPtIds->GetValue( i ) }] = i;
  }

  return res;
}

/**
 * @brief Builds the graph information for the owned elements only.
 * @param mesh
 * @param buckets
 * @param offsets
 * @param curRank
 * @return The tuple of first the owned geometrical quantities (ie keys are owned)
 * and second the geometrical quantities that are present on the rank but not owned.
 */
std::tuple< MeshGraph, MeshGraph > buildMeshGraph( vtkSmartPointer< vtkDataSet > mesh,  // TODO give a sub-mesh?
                                                   Buckets const & buckets,
                                                   BucketOffsets const & offsets,
                                                   MpiRank curRank )
{
  // MeshGraph (defined in BuildPods.hpp) is just a struct of maps which map: 
  // cell global index to vector of entries of type (face global index, extra stuff defining orientation of face) for each of the adjacent faces
  // face global index to vector of entries of type (edge global index plus orientation) for each of the adjacent edges
  // edge global index to tuple of node global indices
  // node global index to 3d array of position
  // We distinguish between the owned data and the present data
  // present data is stuff that is owned by another rank, but is already present on the current rank because of the boundary exchange done previously.
  // Note that present just includes the 2D boundary between ranks, we still need the cell info, the other faces, edges, nodes which make up that cell
  // (and further if we wanted deeper ghosting)
  MeshGraph owned, present;

  // Any (node, edge, face, cell) is owned by the lowest rank on which it appears
  // so we define a lambda to compute if the current rank owns some piece of data
  auto const isCurrentRankOwning = [&curRank]( std::set< MpiRank > const & ranks ) -> bool
  {
    return curRank == *std::min_element( std::cbegin( ranks ), std::cend( ranks ) );
  };

  // Get the nodal positions for nodes on current rank mesh and store in appropriate MeshGraph (owned/present)
  std::map< NodeGlbIdx, vtkIdType > const n2vtk = buildNgiToVtk( mesh );
  for( auto const & [ranks, nodes]: buckets.nodes )
  {
    std::map< NodeGlbIdx, std::array< double, 3 > > & n2pos = isCurrentRankOwning( ranks ) ? owned.n2pos : present.n2pos;
    for( NodeGlbIdx const & ngi: nodes )
    {
      double const * pos = mesh->GetPoint( n2vtk.at( ngi ) );
      n2pos[ngi] = { pos[0], pos[1], pos[2] };
    }
  }

  // Loop through edge data and assign to the owned/present graph
  for( auto const & [ranks, edges]: buckets.edges )
  {
    auto & e2n = isCurrentRankOwning( ranks ) ? owned.e2n : present.e2n;
    // im not sure why this is a 'hack', this seems like the way I would do it
    // namely get the edge offset for this bucket, then count upwards in global Id for each edge in bucket
    EdgeGlbIdx egi = offsets.edges.at( ranks );  // TODO hack 
    for( Edge const & edge: edges )
    {
      e2n[egi] = edge;
      ++egi;
    }
  }
  // The `e2n` is a mapping for all the geometrical entities, not only the one owned like `result.e2n`.
  // TODO check that it is really useful.
  std::map< EdgeGlbIdx, std::tuple< NodeGlbIdx, NodeGlbIdx > > e2n;
  for( auto const & m: { owned.e2n, present.e2n } )
  {
    e2n.insert( std::cbegin( m ), std::cend( m ) );
  }

  // Simple inversion of the e2n (which didnt care about ownership) to a node2edge (which therefore also doesnt care about ownership)
  // this is used in constructing the face2edge data below
  std::map< std::tuple< NodeGlbIdx, NodeGlbIdx >, EdgeGlbIdx > n2e;
  for( auto const & [e, n]: e2n )
  {
    n2e[n] = e;  // TODO what about ownership?
  }

  // Loop through the face data to assign to owned/present graph
  for( auto const & [ranks, faces]: buckets.faces )
  {
    auto & f2e = isCurrentRankOwning( ranks ) ? owned.f2e : present.f2e;

    // grab initial index for faces in this bucket and then loop over these faces
    FaceGlbIdx fgi = offsets.faces.at( ranks );
    for( Face face: faces )  // Intentional copy for the future `emplace_back`.
    {
      face.emplace_back( face.front() );  // Trick to build the edges. Namely you need to build the edge that connects the last node to the first
      for( std::size_t i = 0; i < face.size() - 1; ++i )
      {
        // An edge is just the pair of node global indices, plus a boolean telling you the order
        // This is placed into an EdgeInfo struct (defined in buildPods.hpp, but its just this info)
        NodeGlbIdx const & n0 = face[i], & n1 = face[i + 1];
        std::pair< NodeGlbIdx, NodeGlbIdx > const p0 = std::make_pair( n0, n1 );
        std::pair< NodeGlbIdx, NodeGlbIdx > const p1 = std::minmax( n0, n1 );
        EdgeInfo const info = { n2e.at( p1 ), std::uint8_t{ p0 != p1 } }; // n2e is used to get the edge global index from the node global indices
        f2e[fgi].emplace_back( info ); // assign data to proper graph
      }
      ++fgi; // increment the offset for the bucket
    }
  }

  // create a map from node global indices to face global index which does not care about ownership, similar to n2e above
  // this will be used in generating cell2face data, like how n2e was used in generating face2edge
  std::map< std::vector< NodeGlbIdx >, FaceGlbIdx > n2f;
  for( auto const & [ranks, faces]: buckets.faces )
  {
    FaceGlbIdx fgi = offsets.faces.at( ranks );
    for( Face const & face: faces )  // TODO hack
    {
      n2f[face] = fgi;
      ++fgi;
    }
  }

  vtkIdTypeArray const * globalPtIds = vtkIdTypeArray::FastDownCast( mesh->GetPointData()->GetGlobalIds() );
  vtkIdTypeArray const * globalCellIds = vtkIdTypeArray::FastDownCast( mesh->GetCellData()->GetGlobalIds() );  // TODO do the mapping beforehand
  for( vtkIdType c = 0; c < mesh->GetNumberOfCells(); ++c )
  {
    vtkCell * cell = mesh->GetCell( c );
    CellGlbIdx const gci{ globalCellIds->GetValue( c ) };
    // TODO copy paste?
    for( auto f = 0; f < cell->GetNumberOfFaces(); ++f )
    {
      // for each of the faces in the cell, get the global ids of the nodes
      vtkCell * face = cell->GetFace( f );
      vtkIdList * pids = face->GetPointIds();
      std::vector< NodeGlbIdx > faceNodes( pids->GetNumberOfIds() );
      for( std::size_t i = 0; i < faceNodes.size(); ++i )
      {
        vtkIdType const nli = face->GetPointId( i );
        vtkIdType const ngi = globalPtIds->GetValue( nli );
        faceNodes[i] = NodeGlbIdx{ ngi };
      }

      // these nodes will be in the vtk ordering, we want a consistent ordering for each face
      // reorderFaceNodes (defined in NewGlobalNumbering) does this by starting with the smallest node index,
      // and then iterating in the direction of the smaller of its neighbors
      bool isFlipped;
      std::uint8_t start;
      std::vector< NodeGlbIdx > const reorderedFaceNodes = reorderFaceNodes( faceNodes, isFlipped, start );

      // add the face data to the vector for this cell in owned graph.
      // note there will never be any 'present' cells, as the earlier exchange only communicates the 2D boundary btwn ranks
      // note we are using the n2f built above to go from the vector of nodes (properly ordered) to the face global ID
      owned.c2f[gci].emplace_back( FaceInfo{ n2f.at( reorderedFaceNodes ), isFlipped, start } );
    }
  }

  GEOS_ASSERT( std::empty( present.c2f ) );

  return { owned, present };
}

//using TriLocIdx = fluent::NamedType< localIndex, struct TagTriLocIdx, fluent::Arithmetic, fluent::ImplicitlyConvertibleTo >;
//using TriGlbIdx = fluent::NamedType< globalIndex, struct TagTriGlbIdx, fluent::Arithmetic, fluent::ImplicitlyConvertibleTo >;
//template<>
//struct ::std::is_signed< TriLocIdx > : ::std::is_signed< typename TriLocIdx::UnderlyingType >
//{
//};

using TriLocIdx = localIndex;
using TriGlbIdx = globalIndex;

using TriMap = Tpetra::Map< TriLocIdx, TriGlbIdx >;
// We use matrices of integers for some of our usages
// But it seems that Tpetra wants *signed* integers (at least the way we install it).
// Consider using *unsigned* integers if you manage to make it work/link.
using TriScalarInt = std::int32_t;
using TriCrsMatrix = Tpetra::CrsMatrix< TriScalarInt , TriLocIdx, TriGlbIdx >;
using TriDblCrsMatrix = Tpetra::CrsMatrix< double, TriLocIdx, TriGlbIdx >;
using TriComm = Teuchos::Comm< int >;

template< typename T, typename... ARGS >
Teuchos::RCP< T > make_rcp( ARGS && ... args )
{
  return Teuchos::rcp( new T( std::forward< ARGS >( args )... ) );
}

void to_json( json & j,
              const GhostSend & v )
{
  j = json{ { "nodes", v.nodes },
            { "edges", v.edges },
            { "faces", v.faces },
            { "cells", v.cells } };
}

void to_json( json & j,
              const GhostRecv & v )
{
  j = json{ { "nodes", v.nodes },
            { "edges", v.edges },
            { "faces", v.faces },
            { "cells", v.cells } };
}


TriCrsMatrix multiply( int commSize,
                       TriCrsMatrix const & indicator,
                       TriCrsMatrix const & upward )
{
  Teuchos::RCP< TriMap const > ownedMap = upward.getRowMap();
  Teuchos::RCP< TriMap const > mpiMap = indicator.getRangeMap();

  // row j of indicator was just ones in columns corresponding to present entities on rank j
  // row i of upward was constructed as having nonzeros in the columns of entities on which the entity corresponding to row i directly depended 

  // Begin graph traversal by matrix matrix multiplying
  // Trilinos matrix matrix multiply https://docs.trilinos.org/dev/packages/tpetra/doc/html/namespaceTpetra_1_1MatrixMatrix.html#a4c3132fa56ba6d5b071f053486529111

  // Upward (n -> e -> f -> c) 

  // u0_0 (num_entities x num_rank) = upward (num_entities x num_entities) * indicator^T (num_entities x num_rank)
  // Using the `upward` interpretation, multiplying upward by each column of indicator^T would give 
  // a column vector noting the all the faces in the global mesh which contain the edges owned by that rank, all the global cells which contain the owned faces, etc
  // These are the colums of the result `result_u0_0`
  TriCrsMatrix result_u0_0( ownedMap, commSize );
  Tpetra::MatrixMatrix::Multiply( upward, false, indicator, true, result_u0_0, false );
  result_u0_0.fillComplete( mpiMap, ownedMap );
  Tpetra::MatrixMarket::Writer< TriCrsMatrix >::writeSparseFile( "/tmp/matrices/result-0.mat", result_u0_0 );

  // We repeat this process to make sure we catch all the dependencies, but im not convinced once isnt enough
  // In theory, you iterate until the matrix stops changing
  // TODO: test this hypothesis
  // TODO: you might also be able to just do one multiplication with upward + upward^T to do everything at once, but perhaps decoding becomes an issue
  TriCrsMatrix result_u0_1( ownedMap, commSize );
  Tpetra::MatrixMatrix::Multiply( upward, false, result_u0_0, false, result_u0_1, false );
  result_u0_1.fillComplete( mpiMap, ownedMap );
  Tpetra::MatrixMarket::Writer< TriCrsMatrix >::writeSparseFile( "/tmp/matrices/result-1.mat", result_u0_1 );

  TriCrsMatrix result_u0_2( ownedMap, commSize );
  Tpetra::MatrixMatrix::Multiply( upward, false, result_u0_1, false, result_u0_2, false );
  result_u0_2.fillComplete( mpiMap, ownedMap );
  Tpetra::MatrixMarket::Writer< TriCrsMatrix >::writeSparseFile( "/tmp/matrices/result-2.mat", result_u0_2 );

  // Now we know, for each rank, all the geometrical quantities in the global mesh which include something from that rank

  // Downward (c -> f -> e -> n)
  // Note that we still need to do a traversal in the "opposite direction"
  // Consider starting with some edge, and applying the process above. 
  // You will recover the faces containing it, and the cells which contain those
  // What you wont get, for example, is any other (faces, edges, nodes) in that cell
  // Thus we repeat the process with downward = upward^T
  TriCrsMatrix result_d0_0( ownedMap, commSize );
  Tpetra::MatrixMatrix::Multiply( upward, true, result_u0_2, false, result_d0_0, false );
  result_d0_0.fillComplete( mpiMap, ownedMap );
  Tpetra::MatrixMarket::Writer< TriCrsMatrix >::writeSparseFile( "/tmp/matrices/result-4.mat", result_d0_0 );

  TriCrsMatrix result_d0_1( ownedMap, commSize );
  Tpetra::MatrixMatrix::Multiply( upward, true, result_d0_0, false, result_d0_1, false );
  result_d0_1.fillComplete( mpiMap, ownedMap );
  Tpetra::MatrixMarket::Writer< TriCrsMatrix >::writeSparseFile( "/tmp/matrices/result-5.mat", result_d0_1 );

  TriCrsMatrix result_d0_2( ownedMap, commSize );
  Tpetra::MatrixMatrix::Multiply( upward, true, result_d0_1, false, result_d0_2, false );
  result_d0_2.fillComplete( mpiMap, ownedMap );
  Tpetra::MatrixMarket::Writer< TriCrsMatrix >::writeSparseFile( "/tmp/matrices/result-6.mat", result_d0_2 );

  MpiWrapper::barrier();

  // Now we know, for each rank, the set of all global geometric entities which are included by any geometric entity that includes something from that rank
  // (what a mouthful)
  // Note that we have NOT made a distinction between present and owned on the rank though

  return result_d0_2;
}

// Helper class which converts between matrix indices and (node, edge, face, cell) indices. 
// The matrix rows/cols represent all the nodes, then all the edges, then all the faces, then all the cells
// so conversion just means adding/subtracting the proper offsets
class FindGeometricalType
{
public:
  enum Geom
  {
    NODE,
    EDGE,
    FACE,
    CELL
  };

  FindGeometricalType( NodeGlbIdx const & maxNodeGlbIdx,
                       EdgeGlbIdx const & maxEdgeGlbIdx,
                       FaceGlbIdx const & maxFaceGlbIdx,
                       CellGlbIdx const & maxCellGlbIdx )
    : m_edgeOffset( intConv< int >( maxNodeGlbIdx.get() + 1 ) ),
      m_faceOffset( intConv< int >( m_edgeOffset + TriGlbIdx( maxEdgeGlbIdx.get() ) + TriGlbIdx( 1 ) ) ),
      m_cellOffset( intConv< int >( m_faceOffset + TriGlbIdx( maxFaceGlbIdx.get() ) + TriGlbIdx( 1 ) ) ),
      m_numEntries( intConv< int >( m_cellOffset + TriGlbIdx( maxCellGlbIdx.get() ) + TriGlbIdx( 1 ) ) )
  { }

  [[nodiscard]] TriGlbIdx numEntries() const
  {
    return m_numEntries;
  }

  [[nodiscard]] Geom getGeometricalType( TriGlbIdx const & index ) const
  {
    if( index < m_edgeOffset )
    {
      return Geom::NODE;
    }
    else if( index < m_faceOffset )
    {
      return Geom::EDGE;
    }
    else if( index < m_cellOffset )
    {
      return Geom::FACE;
    }
    else
    {
      return Geom::CELL;
    }
  }

  [[nodiscard]] NodeGlbIdx toNodeGlbIdx( TriGlbIdx const & index ) const
  {
    return NodeGlbIdx{ intConv< NodeGlbIdx::UnderlyingType >( index ) };
  }

  [[nodiscard]] EdgeGlbIdx toEdgeGlbIdx( TriGlbIdx const & index ) const
  {
    return EdgeGlbIdx{ intConv< EdgeGlbIdx::UnderlyingType >( index - m_edgeOffset ) };
  }

  [[nodiscard]] FaceGlbIdx toFaceGlbIdx( TriGlbIdx const & index ) const
  {
    return FaceGlbIdx{ intConv< FaceGlbIdx::UnderlyingType >( index - m_faceOffset ) };
  }

  [[nodiscard]] CellGlbIdx toCellGlbIdx( TriGlbIdx const & index ) const
  {
    return CellGlbIdx{ intConv< CellGlbIdx::UnderlyingType >( index - m_cellOffset ) };
  }

  [[nodiscard]] TriGlbIdx fromNodeGlbIdx( NodeGlbIdx const & ngi ) const
  {
    return TriGlbIdx( ngi.get() );
  }

  [[nodiscard]] TriGlbIdx fromEdgeGlbIdx( EdgeGlbIdx const & egi ) const
  {
    return TriGlbIdx( egi.get() ) + m_edgeOffset;
  }

  [[nodiscard]] TriGlbIdx fromFaceGlbIdx( FaceGlbIdx const & fgi ) const
  {
    return TriGlbIdx( fgi.get() ) + m_faceOffset;
  }

  [[nodiscard]] TriGlbIdx fromCellGlbIdx( CellGlbIdx const & cgi ) const
  {
    return TriGlbIdx( cgi.get() ) + m_cellOffset;
  }

private:
  TriGlbIdx const m_edgeOffset;
  TriGlbIdx const m_faceOffset;
  TriGlbIdx const m_cellOffset;
  TriGlbIdx const m_numEntries;
};

// Helper function to encode geometrical information into ints which can be entered into adjacency matrix
// For example, a face is connected to multiple edges, so in the face row, there will be a nonzero entry in the col for each edge
// But if we just put a 1 in each we lose the information like what order the edges were in and what order the nodes were in
// So instead we put in a value such that we can reconstruct this info if needed later
// For encoding the edges within a face, N = 2, basis = NumEdges, array = {start node (0,1), index of edge within face},
// so that result = start_node*numEdges+index_in_face
// For encoding faces within a cell, N = 3, basis = numFaces,  array =  { isFlipped, start_index, index of face in cell },
// so that result = (isFlipped*numFaces + start_index)*numFaces + index_in_cell
template< std::uint8_t N >
std::size_t encode( std::size_t const & basis,
                    std::array< std::size_t, N > const & array )
{
  std::size_t result = 0;
  for( auto i = 0; i < N; ++i )
  {
    result *= basis;
    result += array[i];
  }
  return result;
}

template< std::uint8_t N >
std::array< std::size_t, N > decode( std::size_t const & basis,
                                     std::size_t const & input )
{
  std::array< std::size_t, N > result, pows;

  for( std::size_t i = 0, j = N - 1, pow = 1; i < N; ++i, --j )
  {
    pows[j] = pow;
    pow *= basis;
  }

  std::size_t dec = input;
  for( auto i = 0; i < N; ++i )
  {
    std::lldiv_t const div = std::lldiv( dec, pows[i] );
    result[i] = div.quot;
    dec = div.rem;
  }
  return result;
}

// Structure which describes the adjacency matrix for the mesh graph with the data on current rank
struct Adjacency
{
  std::vector< TriGlbIdx > ownedNodesIdcs;
  std::vector< TriGlbIdx > ownedGlbIdcs;
  std::vector< TriGlbIdx > presentGlbIdcs;
  Teuchos::Array< std::size_t > numEntriesPerRow;
  std::vector< std::vector< TriGlbIdx > > indices;
  std::vector< std::vector< TriScalarInt > > values;
};

// Function to populate the adjacency struct defined directly above
// Note that we really build I+A, as in the end we will essentially be doing graph traversal by multiplying by (I+A)^n, ((I+A)^T)^n
// Including I gives you everything in the graph 'up to' n steps away, without it you only get things 'exactly' n steps away
Adjacency buildAdjacency( MeshGraph const & owned,
                          MeshGraph const & present,
                          FindGeometricalType const & convert )
{
  Adjacency adjacency;

  // Num matrix indices owned by the current rank, and the num indices corresponding to the 'present' data
  std::size_t const numOwned = std::size( owned.n2pos ) + std::size( owned.e2n ) + std::size( owned.f2e ) + std::size( owned.c2f );
  std::size_t const numOther = std::size( present.n2pos ) + std::size( present.e2n ) + std::size( present.f2e );

  // Aliases for the data in adjacency
  std::vector< TriGlbIdx > & ownedNodesIdcs = adjacency.ownedNodesIdcs;
  std::vector< TriGlbIdx > & ownedGlbIdcs = adjacency.ownedGlbIdcs;
  std::vector< TriGlbIdx > & presentGlbIdcs = adjacency.presentGlbIdcs;
  Teuchos::Array< std::size_t > & numEntriesPerRow = adjacency.numEntriesPerRow;
  std::vector< std::vector< TriGlbIdx > > & indices = adjacency.indices;
  std::vector< std::vector< TriScalarInt > > & values = adjacency.values;

  // we can go ahead and set sizes for the current rank matrix data
  ownedNodesIdcs.reserve( std::size( owned.n2pos ) );
  ownedGlbIdcs.reserve( numOwned );
  presentGlbIdcs.reserve( numOther );
  numEntriesPerRow.reserve( numOwned );
  indices.reserve( numOwned );
  values.reserve( numOwned );

  // fill the matrix index data for the 'present' gemetrical entities (nodes, edges, faces)
  // Note that here we just note the indices, we dont fill any matrix entry or anything
  // The filling of the matrix entries is done by the owning rank
  for( auto const & [ngi, _]: present.n2pos )
  {
    presentGlbIdcs.emplace_back( convert.fromNodeGlbIdx( ngi ) );
  }
  for( auto const & [egi, _]: present.e2n )
  {
    presentGlbIdcs.emplace_back( convert.fromEdgeGlbIdx( egi ) );
  }
  for( auto const & [fgi, _]: present.f2e )
  {
    presentGlbIdcs.emplace_back( convert.fromFaceGlbIdx( fgi ) );
  }
<<<<<<< HEAD
  std::sort( std::begin( otherGlbIdcs ), std::end( otherGlbIdcs ) ); // I think that the data in n2pos, e2n, f2e was not necessarily sorted, should double check this as sorting caused a bug in owned data
  GEOS_ASSERT_EQ( numOther, std::size( otherGlbIdcs ) ); // ensure we added the correct amount of stuff
=======
  std::sort( std::begin( presentGlbIdcs ), std::end( presentGlbIdcs ) );
  GEOS_ASSERT_EQ( numOther, std::size( presentGlbIdcs ) );
>>>>>>> 025a1322

  // Now do owned data
  for( auto const & [ngi, _]: owned.n2pos )
  {
    // Nodes depend on no other geometrical entity,
    // so we only have one entry `1` in the diagonal of the matrix,
    // because we add the identity to the adjacency matrix.
    TriGlbIdx const i = convert.fromNodeGlbIdx( ngi );
    ownedNodesIdcs.emplace_back( i );
    ownedGlbIdcs.emplace_back( i );
    numEntriesPerRow.push_back( 0 + 1 );  // `+1` comes from the diagonal
    indices.emplace_back( 1, ownedGlbIdcs.back() );
    values.emplace_back( 1, ownedGlbIdcs.back() );
  }
  for( auto const & [egi, nodes]: owned.e2n )
  {
    // Edges always depend on exactly 2 nodes, so this value can be hard coded.
    // Also, edges have two different direction (starting from one point of the other).
    // To keep the symmetry with the faces (see below),
    // - we store the local index (0 or 1) to express this information.
    // - we store the number of underlying nodes (2) on the diagonal.
    size_t constexpr numNodes = std::tuple_size_v< decltype( nodes ) >; // should always be 2

    // This rank owns this row of the matrix
    ownedGlbIdcs.emplace_back( convert.fromEdgeGlbIdx( egi ) );

    numEntriesPerRow.push_back( numNodes + 1 );  // `+1` comes from the diagonal
    
    // for the row correxponding to this edge global index, have entries in col corresponding to the
    // node global indices it connects, and an entry on the diagonal
    indices.emplace_back( std::vector< TriGlbIdx >{ convert.fromNodeGlbIdx( std::get< 0 >( nodes ) ),
                                                    convert.fromNodeGlbIdx( std::get< 1 >( nodes ) ),
                                                    ownedGlbIdcs.back() } );
    // Note that when storing a value that can be `0`, we always add `1`,
    // (for edges but also later for faces and cells),
    // to be sure that there will always be some a noticeable figure where we need one.
    values.emplace_back( std::vector< TriScalarInt >{ 0 + 1, 1 + 1, numNodes } );
  }
  for( auto const & [fgi, edges]: owned.f2e )
  {
    // Faces point to multiple edges, but their edges can be flipped w.r.t. the canonical edges
    // (ie minimal node global index comes first).
    // In order not to lose this information (held by an `EdgeInfo` instance), we serialise
    // - the `EdgeInfo` instance, (recall `EdgeInfo` is just struct with edge global ID and start node (0,1), see BuildPods.hpp)
    // - plus the order in which the edges are appearing,
    // as an integer and store it as an entry in the matrix.
    // On the diagonal, we'll store the number of edges of the face.
    std::size_t const numEdges = std::size( edges );

    // This rank owns this row of the matrix
    ownedGlbIdcs.emplace_back( convert.fromFaceGlbIdx( fgi ) );

    numEntriesPerRow.push_back( numEdges + 1 );  // `+1` comes from the diagonal

    // go ahead and add a vector of the correct size to represent the col indices and values for this row of the matrix (not yet populated)
    std::vector< TriGlbIdx > & ind = indices.emplace_back( numEntriesPerRow.back() );
    std::vector< TriScalarInt > & val = values.emplace_back( numEntriesPerRow.back() );

    // populate the data for this row of the matrix
    for( std::size_t i = 0; i < numEdges; ++i )
    {
      // col index is just obtained from edge global id in EdgeInfo for this edge
      EdgeInfo const & edgeInfo = edges[i];
      ind[i] = convert.fromEdgeGlbIdx( edgeInfo.index );
      // use a single int for each edge col index to represent if the edge is flipped and position of edge in face
      // in this case v = 1 + start_node*numEdges + index_in_face (again add 1 so that zero indexing becomes 1 indexing)
      std::size_t const v = 1 + encode< 2 >( numEdges, { edgeInfo.start, i } );
      val[i] = intConv< TriScalarInt >( v );
    }
    // Add diagonal data
    ind.back() = ownedGlbIdcs.back();
    val.back() = intConv< TriScalarInt >( numEdges );
  }
  for( auto const & [cgi, faces]: owned.c2f )
  {
    // The same comment as for faces and edges applies for cells and faces (see above).
    // The main differences being that
    // - the `FaceInfo` as a little more information, 
    //     (recall FaceInfo is a struct which holds the global face index, the starting node index, and boolean telling which direction the nodes should be traversed)
    // - the diagonal stores the type of the cell which conveys the number of face, nodes, ordering... (note this is still a TODO, right now its just numFaces)
    std::size_t const numFaces = std::size( faces );

    // This rank owns this row of the matrix
    ownedGlbIdcs.emplace_back( convert.fromCellGlbIdx( cgi ) );

    numEntriesPerRow.push_back( numFaces + 1 );  // `+1` comes from the diagonal

    // go ahead and add a vector of the correct size to represent the col indices and values for this row of the matrix (not yet populated)
    std::vector< TriGlbIdx > & ind = indices.emplace_back( numEntriesPerRow.back() );
    std::vector< TriScalarInt > & val = values.emplace_back( numEntriesPerRow.back() );

    // populate the data for this row of the matrix
    for( std::size_t i = 0; i < numFaces; ++i )
    {
      // col index is just gotten from the global id in FaceInfo for this face
      FaceInfo const & faceInfo = faces[i];
      ind[i] = convert.fromFaceGlbIdx( faceInfo.index );

      // Encode data with a single int like above, but now int tells us start_node, direction (flipped), and position of face in cell
      // in this case v = 1 + (isFlipped*numFaces + start_index)*numFaces + index_in_cell (again add 1 so that zero indexing becomes 1 indexing)
      std::size_t const v = 1 + encode< 3 >( numFaces, { faceInfo.isFlipped, faceInfo.start, i } );
      val[i] = intConv< TriScalarInt >( v );
    }
    // add diagonal data
    ind.back() = ownedGlbIdcs.back();
    val.back() = intConv< TriScalarInt >( numFaces );  // TODO This should be Hex and the not the number of faces...
  }

  GEOS_ASSERT_EQ( numOwned, std::size( ownedGlbIdcs ) );
  GEOS_ASSERT_EQ( numOwned, intConv< std::size_t >( numEntriesPerRow.size() ) );
  GEOS_ASSERT_EQ( numOwned, std::size( indices ) );
  GEOS_ASSERT_EQ( numOwned, std::size( values ) );
  for( std::size_t i = 0; i < numOwned; ++i )
  {
    GEOS_ASSERT_EQ( indices[i].size(), std::size_t( numEntriesPerRow[i] ) );
  }

  return adjacency;
}

std::tuple< MeshGraph, GhostRecv, GhostSend > performGhosting( MeshGraph const & owned,
                                                               MeshGraph const & present,
                                                               MaxGlbIdcs const & gis,
                                                               MpiRank curRank )
{
  // Trilinos tools package smart reference counting pointer, see
  // https://docs.trilinos.org/dev/packages/teuchos/doc/html/classTeuchos_1_1RCP.html#details
  // https://docs.trilinos.org/dev/packages/teuchos/doc/html/RefCountPtrBeginnersGuideSAND.pdf
  using Teuchos::RCP;

  // instantiate class which converts between matrix index and (node, edge, face, cell) index
  // the max global indices of (node, edge, face, cell) describe where we change geometrical elements in the matrix indices,
  // where all the geometrical entities are stacked one after the other
  FindGeometricalType const convert( gis.nodes, gis.edges, gis.faces, gis.cells );
  using Geom = FindGeometricalType::Geom;

  std::size_t const n = convert.numEntries();  // Total number of entries in the graph.

  // Build the adjacency matrix data for this rank (each rank fills in the values for geometry that it 'owns', but notes the geometry that is 'present')
  Adjacency const adjacency = buildAdjacency( owned, present, convert );
  std::size_t const numOwned = std::size( adjacency.ownedGlbIdcs );
<<<<<<< HEAD
  std::size_t const numOther = std::size( adjacency.otherGlbIdcs ); // Corresponds to the `present` geometrical entities
=======
  std::size_t const numPresent = std::size( adjacency.presentGlbIdcs );
>>>>>>> 025a1322

  // Aliases
  std::vector< TriGlbIdx > const & ownedNodesIdcs = adjacency.ownedNodesIdcs;
  std::vector< TriGlbIdx > const & ownedGlbIdcs = adjacency.ownedGlbIdcs;
  std::vector< TriGlbIdx > const & presentGlbIdcs = adjacency.presentGlbIdcs;
  Teuchos::Array< std::size_t > const & numEntriesPerRow = adjacency.numEntriesPerRow;
  std::vector< std::vector< TriGlbIdx > > const & indices = adjacency.indices;
  std::vector< std::vector< TriScalarInt > > const  & values = adjacency.values;

  // Makes a Trilinos tools MPI communicator and return smart pointer to it
  RCP< TriComm const > const comm = make_rcp< Teuchos::MpiComm< int > const >( MPI_COMM_GEOSX );
  // Makes a const TriMap, passing the arguments to the constructor of TriMap, returns smart pointer to it 
  // note TriMap = Tpetra::Map< TriLocIdx, TriGlbIdx >, created using this constructor https://docs.trilinos.org/dev/packages/tpetra/doc/html/classTpetra_1_1Map.html#a4a21c6654fc9fb6db05644a52cc0128d
  // Ultimately just collecting who owns what parts of the global matrix
  auto const ownedMap = make_rcp< TriMap const >( Tpetra::global_size_t( n ), ownedGlbIdcs.data(), TriLocIdx( numOwned ), TriGlbIdx{ 0 }, comm );

  // The `upward` matrix offers a representation of the graph connections.
  // The matrix is square. Each size being the number of geometrical entities.
  // The matrix is just the assembed, global adjacency.
  // Note that the matrix will end up being lower triangular, and banded because edge rows only have nonzeros in the node columns, faces only have nonzeros with edges, etc
  // Quick note on why we call it upward:
  // Consider a vector where we put a 1 in the row corresponding to some edge with matrix index i. 
  // Then multiply upward times this vector. The result has nonzeros in the same row I (because we filled the diagonal of the matrix)
  // and also any other rows where column i had nonzeros, which is exactly the indices of the faces containing the edge.
  // Note TriCrsMatrix = Tpetra::CrsMatrix< TriScalarInt , TriLocIdx, TriGlbIdx >; https://docs.trilinos.org/dev/packages/tpetra/doc/html/classTpetra_1_1CrsMatrix.html
  TriCrsMatrix upward( ownedMap, numEntriesPerRow() );

  // Fill the global matrix rows that this rank owns 
  //(note that this is where the sorting things I mentioned above becomes an issue, if you reorder only the ownedGlobalIDs you assign the wrong rows)
  for( std::size_t i = 0; i < numOwned; ++i )
  {
    std::vector< TriGlbIdx > const & rowIndices = indices[i];
    std::vector< TriScalarInt > const & rowValues = values[i];
    GEOS_ASSERT_EQ( std::size( rowIndices ), numEntriesPerRow[i] );
    GEOS_ASSERT_EQ( std::size( rowValues ), numEntriesPerRow[i] );
    //https://docs.trilinos.org/dev/packages/tpetra/doc/html/classTpetra_1_1CrsMatrix.html#a8d4784081c59f27391ad825c4dae5e86
    upward.insertGlobalValues( ownedGlbIdcs[i], TriLocIdx( std::size( rowIndices ) ), rowValues.data(), rowIndices.data() );
  }

  // Signal that we are done changing the values/structure of the global adjacency matrix
  // https://docs.trilinos.org/dev/packages/tpetra/doc/html/classTpetra_1_1CrsMatrix.html#aa985b225a24d2f74602e25b38b4430af
  upward.fillComplete( ownedMap, ownedMap );

  // Note this can cause some issues if /tmp doesnt exist, etc (at least it did in my codespace)
  Tpetra::MatrixMarket::Writer< TriCrsMatrix >::writeSparseFile( "/tmp/matrices/upward.mat", upward );

  int const commSize( MpiWrapper::commSize() );

  // Now we are going to build the various other matrices which will be used in conjunction with the adjacency to ghost

  // Now let's build the domain indicator matrix.
  // It's rectangular, number of rows being the number of MPI ranks (so each rank builds its row),
  // number of columns being the number of nodes in the mesh graph, ie the number of geometrical entities in the mesh.
  // It contains one for every time the geometrical entity is present on the rank.
<<<<<<< HEAD
  // By present, we do not mean that the ranks owns it: just that it's already available on the rank.
  auto const mpiMap = make_rcp< TriMap const >( Tpetra::global_size_t( commSize ), TriGlbIdx{ 0 }, comm );  // Let the current rank get the appropriate index in this map, total size is just num ranks.
  TriCrsMatrix indicator( mpiMap, numOwned + numOther );

  // ones is a vector of size numOwned of 1s, a vector of size numOther of 1s, or a vector with a single entry of 1, whichever is biggest
  // this is just a little trick to ensure you have a long enough vector or 1 to enter into the matrix
  std::vector< TriScalarInt > const ones( std::max( { numOwned, numOther, std::size_t( 1 ) } ), 1 );

  // Insert into the row corresponding to my rank, putting ones in column for every owned and present geometrical entity
  indicator.insertGlobalValues( TriGlbIdx( curRank.get() ), TriLocIdx( numOwned ), ones.data(), ownedGlbIdcs.data() );
  indicator.insertGlobalValues( TriGlbIdx( curRank.get() ), TriLocIdx( numOther ), ones.data(), otherGlbIdcs.data() );
  indicator.fillComplete( ownedMap, mpiMap ); // Done modifying the entries/structure of matrix
=======
  // By present, we do not meant that the ranks owns it: just that it's already available on the rank.
  auto const mpiMap = make_rcp< TriMap const >( Tpetra::global_size_t( commSize ), TriGlbIdx{ 0 }, comm );  // Let the current rank get the appropriate index in this map.
  TriCrsMatrix indicator( mpiMap, numOwned + numPresent );

  std::vector< TriScalarInt > const ones( std::max( { numOwned, numPresent, std::size_t( 1 ) } ), 1 );
  indicator.insertGlobalValues( TriGlbIdx( curRank.get() ), TriLocIdx( numOwned ), ones.data(), ownedGlbIdcs.data() );
  indicator.insertGlobalValues( TriGlbIdx( curRank.get() ), TriLocIdx( numPresent ), ones.data(), presentGlbIdcs.data() );
  indicator.fillComplete( ownedMap, mpiMap );
>>>>>>> 025a1322

  // The `ownership` matrix is a diagonal square matrix.
  // Each size being the number of geometrical entities (so same size as adjacency).
  // The value of the diagonal term will be the owning rank.
  // By means of matrix multiplications, it will be possible to exchange the ownerships information across the ranks.
  // TODO Could we use an Epetra_Vector as a diagonal matrix?
  std::vector< TriScalarInt > myRank( 1, curRank.get() );
  TriCrsMatrix ownership( ownedMap, 1 );
  for( TriGlbIdx const & i: ownedGlbIdcs )
  {
    ownership.insertGlobalValues( i, TriLocIdx{ 1 }, myRank.data(), &i );
  }
  ownership.fillComplete( ownedMap, ownedMap );
  Tpetra::MatrixMarket::Writer< TriCrsMatrix >::writeSparseFile( "/tmp/matrices/ownership.mat", ownership );

  // Log some info on these last 2 matrices created for debugging
  if( curRank == 0_mpi )
  {
    GEOS_LOG_RANK( "indicator.NumGlobalCols() = " << indicator.getGlobalNumCols() );
    GEOS_LOG_RANK( "indicator.NumGlobalRows() = " << indicator.getGlobalNumRows() );
    GEOS_LOG_RANK( "ownership.NumGlobalCols() = " << ownership.getGlobalNumCols() );
    GEOS_LOG_RANK( "ownership.NumGlobalRows() = " << ownership.getGlobalNumRows() );
  }
  Tpetra::MatrixMarket::Writer< TriCrsMatrix >::writeSparseFile( "/tmp/matrices/indicator.mat", indicator );

  // The `ghostingFootprint` matrix is rectangular,
  // the number of columns being the number of MPI ranks,
  // the number of rows being the number of nodes in the mesh graph, ie the total number of mesh geometric quantities
  // (So it is the same size as the transpose of the domain indicator matrix)
  //
  // For any MPI rank (ie column), a non-zero entry in a row means
  // that the corresponding geometrical entry has to be eventually present onto the rank
  // for the ghosting to be effective.
  //
  // From `ghostingFootprint` we can extract where the current rank has to send any owned graph node.
  // Computed using the custom multiply function defined above,
  // which does the equivalent of graph tranversal by repeated multiplications of upward and upward^T
  TriCrsMatrix ghostingFootprint( multiply( commSize, indicator, upward ) );
  ghostingFootprint.resumeFill();
  ghostingFootprint.setAllToScalar( 1. ); // We put `1` everywhere there's a non-zero entry, so we'll be able to compose with the `ownership` matrix.
  ghostingFootprint.fillComplete( mpiMap, ownedMap );
  Tpetra::MatrixMarket::Writer< TriCrsMatrix >::writeSparseFile( "/tmp/matrices/ghostingFootprint.mat", ghostingFootprint );

  // FIXME TODO WARNING From `ghostingFootprint` extract where I have to send
  // Then, perform the ghostingFootprint * ownership matrix multiplication,
  // so I get to know from whom I'll receive.

  // just some output for sanity checks
  if( curRank == 0_mpi )
  {
    GEOS_LOG_RANK( "ghosted->NumGlobalCols() = " << ghostingFootprint.getGlobalNumCols() );
    GEOS_LOG_RANK( "ghosted->NumGlobalRows() = " << ghostingFootprint.getGlobalNumRows() );
  }

  // The `ghostExchange` matrix is rectangular,
  // the number of columns being the number of nodes in the mesh graph, ie the total number of mesh geometric quantities
  // the number of rows being the number of MPI ranks.
  // ghostExchange (num_ranks x num_entities) = ghostingFootprint^T (num_ranks x num_entities) * ownership (num_entities x num_entities, diagonal)
  // recall that ghostExchange has all the nonzeros set to 1
  // diagonal matrix just multiplies each col of ghostingFootprint^T (row of ghostingFootprint) by the corresponding diagonal entry
  // So each column of ghostExchange will have nonzeros which are all the same value, with the value being the rank owning that entity
  // Thus the nonzeros in row i tell us the ranks which own the entities "adjacent" to the entities on rank i
  //
  // As the result of the multiplication between the `ghostingFootprint` matrix and the `ownership` matrix,
  // for each row owned (ie at the current MPI rank index),
  // the value of the `ghostExchange` matrix term will provide the actual owning rank for all the needed geometric entities.
  //
  // From `ghostExchange` we can extract which other rank will send to the current rank any graph node.
  TriCrsMatrix ghostExchange( mpiMap, 10000 ); // TODO having `0` there should be working! We need to get a better estimate of number of entries
  Tpetra::MatrixMatrix::Multiply( ghostingFootprint, true, ownership, false, ghostExchange, false );
  ghostExchange.fillComplete( ownedMap, mpiMap );

  // TODO Do I have to work with `ghostingFootprint` if I already have `ghostExchange` which may convey more information?
  // As we shall see, below we go back to working with ghostingFootprint
  // TODO Maybe because of the ownership of the ranks: one is also the "scaled" transposed of the other.

  // debug output
  if( curRank == 0_mpi )
  {
    GEOS_LOG_RANK( "ghostExchange->NumGlobalCols() = " << ghostExchange.getGlobalNumCols() );
    GEOS_LOG_RANK( "ghostExchange->NumGlobalRows() = " << ghostExchange.getGlobalNumRows() );
  }
  Tpetra::MatrixMarket::Writer< TriCrsMatrix >::writeSparseFile( "/tmp/matrices/ghostInfo.mat", ghostExchange );

  // Now, for each of the entities owned by this current rank, we collect all the other ranks to which this entity is sent

  // GhostSend defined in BuildPods.hpp, 
  // struct of maps for each (node, edge, face, cell) giving the set of ranks each entity (given by node, edge, face, cell global index) must be sent to
  GhostSend send;
  
  // temp data structures used in process
  std::size_t extracted = 0;
  Teuchos::Array< TriScalarInt > extractedValues;
  Teuchos::Array< TriGlbIdx > extractedIndices;

  // Loop over the owned indiced in global matrix (owned geometric entities)
  for( TriGlbIdx const & index: ownedGlbIdcs )
  {
    // get the number of ranks which needed this entity and resize our temp data storage
    std::size_t const length = ghostingFootprint.getNumEntriesInGlobalRow( index );
    extractedValues.resize( length ); // note we never actually use the values, just needed the indices where the nonzeros were
    extractedIndices.resize( length );
    // copy data into temp https://docs.trilinos.org/dev/packages/tpetra/doc/html/classTpetra_1_1RowMatrix.html#a5fd9651c8e5d1cc7dead6cadac342978
    ghostingFootprint.getGlobalRowCopy( index, extractedIndices(), extractedValues(), extracted );
    GEOS_ASSERT_EQ( extracted, length );

    // neighbors will be the set of mpi ranks which need this entity
    std::set< MpiRank > neighbors;

    // the ranks are the columns of ghostingFootprint, we just extracted the nonzeros
    for( std::size_t i = 0; i < extracted; ++i )
    {
      MpiRank const rank( extractedIndices[i] );
      if( rank != curRank )
      {
        neighbors.insert( rank );
      }
    }

    // if this entity is not needed by anyone else, great, we're done
    if( std::empty( neighbors ) )
    {
      continue;
    }

    // if there ranks which need this entity, we convert the global matrix index back to the (node, edge, face cell) global index
    // and add to the GhostSend struct
    switch( convert.getGeometricalType( index ) )
    {
      case Geom::NODE:
      {
        send.nodes.emplace( convert.toNodeGlbIdx( index ), std::move( neighbors ) );
        break;
      }
      case Geom::EDGE:
      {
        send.edges.emplace( convert.toEdgeGlbIdx( index ), std::move( neighbors ) );
        break;
      }
      case Geom::FACE:
      {
        send.faces.emplace( convert.toFaceGlbIdx( index ), std::move( neighbors ) );
        break;
      }
      case Geom::CELL:
      {
        send.cells.emplace( convert.toCellGlbIdx( index ), std::move( neighbors ) );
        break;
      }
      default:
      {
        GEOS_ERROR( "Internal error" );
      }
    }
  } // end loop over owned entities

  // Now we can look at the dual problem, namely for this current rank, what data is needed from other ranks
  // Now we also have to pay attention to what non-owned data was already present on the rank

  // Note that we are back to working with ghostExchange, not ghostingFootprint
  // recall that the nonzeros in each row of this matrix told us which other ranks' data was needed for the current row rank
  std::size_t const numNeededIndices = ghostExchange.getNumEntriesInGlobalRow( TriGlbIdx( curRank.get() ) );

  // copy into same temp vars as above
  extractedValues.resize( numNeededIndices );
  extractedIndices.resize( numNeededIndices );
  ghostExchange.getGlobalRowCopy( TriGlbIdx( curRank.get() ), extractedIndices(), extractedValues(), extracted );
  GEOS_ASSERT_EQ( extracted, numNeededIndices );

  // create a set containing the indices needed, i.e. the geometric entities belonging to other ranks (we use a set so we can later use set operations)
  std::set< TriGlbIdx > const allNeededIndices( std::cbegin( extractedIndices ), std::cend( extractedIndices ) );

  std::set< TriGlbIdx > receivedIndices;  // The graph nodes that my neighbors will send me.
  {
    std::set< TriGlbIdx > const tmp( std::cbegin( ownedGlbIdcs ), std::cend( ownedGlbIdcs ) );
    std::set_difference( std::cbegin( allNeededIndices ), std::cend( allNeededIndices ),
                         std::cbegin( tmp ), std::cend( tmp ),
                         std::inserter( receivedIndices, std::end( receivedIndices ) ) );
  }
  // of course, some of these indices were already communicated, they were the `present` data
  std::vector< TriGlbIdx > notPresentIndices;  // The graphs nodes that are nor owned neither present by/on the current rank.
  std::set_difference( std::cbegin( receivedIndices ), std::cend( receivedIndices ),
                       std::cbegin( presentGlbIdcs ), std::cend( presentGlbIdcs ),
                       std::back_inserter( notPresentIndices ) );

  // a bit below we will see that we need to actually send the positions of the ghosted nodes (everything else is just indices so far)
  // so here we go through the notPresentIndices and make note of which are nodes (as opposed to edges, faces, cells)
  std::vector< TriGlbIdx > notPresentNodes;
  std::copy_if( std::cbegin( notPresentIndices ), std::cend( notPresentIndices ),
                std::back_inserter( notPresentNodes ), [&]( TriGlbIdx const & i )
                {
                  return convert.getGeometricalType( i ) == Geom::NODE;
                } );
  

  // Finally we can construct our received entity information
  // GhostRecv defined in BuildPods.hpp, 
  // struct of maps for each (node, edge, face, cell) giving the rank each entity (given by node, edge, face, cell global index) is coming from
  GhostRecv recv;
  for( std::size_t i = 0; i < extracted; ++i )
  {
    // matrix index of required entity
    TriGlbIdx const & index = extractedIndices[i];

    // Note this is not notPresentIndices, as information which is defined on geometric entities 
    // which happen to already be present will still need to be communicated in the future
    if( receivedIndices.find( index ) == std::cend( receivedIndices ) )  // TODO make a map `receivedIndices -> mpi rank`
    {
      continue;
    }

    // get the owning rank of the required entity
    MpiRank const sender( extractedValues[i] ); // finally making use of the values from ghostExchange

    // convert matrix index to geometry index and populate GhostRecv
    switch( convert.getGeometricalType( index ) )
    {
      case Geom::NODE:
      {
        recv.nodes[convert.toNodeGlbIdx( index )] = sender;
        break;
      }
      case Geom::EDGE:
      {
        recv.edges[convert.toEdgeGlbIdx( index )] = sender;
        break;
      }
      case Geom::FACE:
      {
        recv.faces[convert.toFaceGlbIdx( index )] = sender;
        break;
      }
      case Geom::CELL:
      {
        recv.cells[convert.toCellGlbIdx( index )] = sender;
        break;
      }
      default:
      {
        GEOS_ERROR( "Internal error" );
      }
    }
  }

 // debug output
//  if( curRank == 1_mpi or curRank == 2_mpi )
//  {
//    GEOS_LOG_RANK( "recv.edges = " << json( recv.edges ) );
//    GEOS_LOG_RANK( "send.edges = " << json( send.edges ) );
//  }

  // At this point, each rank knows what it has to send and to whom and what it is going to receive from the other ranks.
  //
  // The remaining action is about
  // - retrieving the additional graph information
  //   for the new geometrical quantities that will be sent by the neighbors.
  // - retrieving the positions of the ghosted nodes:
  //   knowing the index of the nodes is not enough.
  //
  // In order to do that, we build the `missingIndicator` matrix, which is rectangular:
  // - The number of columns is the number of graph nodes in the mesh graph, ie the total number of geometrical entities in the mesh.
  // - The number of rows is the total number of graph nodes that are missing on ranks.
  //   For me this was confusing, as its a little different from what we've done before
  //   Each rank is missing some quantity of mesh entities, and we are going to MpiAllreduce to get the total across all ranks, and this is the number of rows in the global matrix
  //   Its going to be incredible sparse, in fact only one nonzero per row marking the index of the entity in the graph
  //   Note that the same quantity can be missing on multiple ranks, and that's handled.
  // - The non-zero terms equal `1`, meaning that a given quantity (column) is missing on a given rank (row, each rank owns a chunk of rows).
  //
  // Combining `missingIndicator` with the adjacency matrix which conveys a lot of connections information,
  // we'll be able to create the final `missingIndices` matrix,
  // with `range` and `domain` maps (MPI ranks ownerships and offsets) are appropriately defined
  // such that the rows will be available to any ranks that need them (nothing more, nothing less).
  //
  // To get the `missingNodePos` matrix which will convey the ghosted nodes positions that are missing on the rank,
  // we first create a specific `missingNodesIndicator` matrix, which is alike `missingIndicator` but only for the nodes.
  // We could have used `missingIndicator` and ditched the superfluous information,
  // but the node positions are reals, where the connections are integers.
  // As long as we're using `Epetra`, where the type of matrix term is `double`, this makes no critical difference.
  // But when we switch to `Tpetra`, where we can select the type of the matrix term (and therefore use integers where we need integers),
  // this may have become an issue.
  // So the work has been done to separate `missingIndicator` and `missingNodesIndicator`.
  //
  // `missingNodesIndicator` is a rectangular like `missingIndicator`:
  // - The number of columns is the number of graph nodes in the mesh graph
  //   that actually are physical nodes in the mesh.
  // - The number of rows is the total number of graph nodes (that actually are physical nodes in the mesh) that are missing on ranks.
  // - The non-zero terms equal `1`, meaning that a given quantity (column) is missing on a given rank (row).

  // Group together the number of missing mesh entities and the number of missing mesh nodes in particular for this rank
  std::size_t const numLocMissingCompound[2] = { std::size( notPresentIndices ), std::size( notPresentNodes ) };
  // Now we can communicate to get the sum over missing entities and missing mesh nodes over all the ranks with simple reduction
  std::size_t numGlbMissingCompound[2] = { 0, 0 };
  MpiWrapper::allReduce( numLocMissingCompound, numGlbMissingCompound, 2, MPI_SUM );

  // break the above back into individual variables now that parallel reduction is done
  std::size_t const & numLocMissingIndices = numLocMissingCompound[0];
  std::size_t const & numLocMissingNodes = numLocMissingCompound[1];
  Tpetra::global_size_t const numGlbMissingIndices = numGlbMissingCompound[0];
  Tpetra::global_size_t const numGlbMissingNodes = numGlbMissingCompound[1];

  std::size_t const numGlbNodes = gis.nodes.get() + 1;  // TODO Use strongly typed integers, note gis was the input variable desribing global index offsets
  std::size_t const numOwnedNodes = std::size( ownedNodesIdcs );  // TODO Use strongly typed integers

  // Now we are going to make new ownership maps for the new matrices describing missing indices/nodes
  // Different constructor, just using sizes
  // https://docs.trilinos.org/dev/packages/tpetra/doc/html/classTpetra_1_1Map.html#a7984262c1e6ab71ad3717fd96ed76052
  auto const missingIndicesMap = make_rcp< TriMap const >( numGlbMissingIndices, numGlbMissingIndices, TriGlbIdx{ 0 }, comm ); // TODO: Should second one be local??
  auto const missingNodesMap = make_rcp< TriMap const >( numGlbMissingNodes, numLocMissingNodes, TriGlbIdx{ 0 }, comm );

  // Following information is needed to compute the global row.
<<<<<<< HEAD
  // https://docs.trilinos.org/dev/packages/tpetra/doc/html/classTpetra_1_1Map.html#a0124c1b96f046c824123fb0ff5a9c978
  // getting the index in the global matrix corresponding to local index 0 on current rank
  TriGlbIdx const missingIndicesOffset = missingIndicesMap->getGlobalElement( TriLocIdx{ 0 } );  // TODO Hocus Pocus
  TriGlbIdx const missingNodesOffset = missingNodesMap->getGlobalElement( TriLocIdx{ 0 } );  // TODO Hocus Pocus
=======
  TriGlbIdx const missingIndicesOffset = missingIndicesMap->getGlobalElement( TriLocIdx{ 0 } );  // Let trilinos provide the offset.
  TriGlbIdx const missingNodesOffset = missingNodesMap->getGlobalElement( TriLocIdx{ 0 } );  // Let trilinos provide the offset.
>>>>>>> 025a1322

  // Indicator matrix for the all the missing quantities (nodes, edges, faces and cells).
  TriCrsMatrix missingIndicator( missingIndicesMap, 1 );
  for( std::size_t i = 0; i < numLocMissingIndices; ++i )
  {
    // every row corresponds to a missing entity on this rank
    // simply insert a 1 into the column of the entity given by notPresentIndices
    // note each rank owns a chunk of consecutive rows
    // https://docs.trilinos.org/dev/packages/tpetra/doc/html/classTpetra_1_1CrsMatrix.html#a8d4784081c59f27391ad825c4dae5e86
    missingIndicator.insertGlobalValues( missingIndicesOffset + TriGlbIdx( i ), TriLocIdx( 1 ), ones.data(), &notPresentIndices[i] ); // note we are re-using ones from wayy back, just need a pointer to something with 1
  }
  missingIndicator.fillComplete( ownedMap, missingIndicesMap );

  // Now build `missingIndices` which will contain the missing connectivity information. Same size as missingIndicator
  // missingIndices (num_global_missing_indices x num_entities) = missingIndicator (num_global_missing_indices x num_entities) * upward (num_entities x num_entities)
  // every row of missingIndicator just had a 1 in the column which denotes the missing entity, upward is or adjacency matrix
  // Similar to how if we do upward * (col indicator vector) we go up the topological chain (1 in edge slot yields faces containing edge)
  // when we do (indicator row vector) * upward we get the row of upward corresponding to the indicated column, i.e. the indicated mesh entitiy and everything it depends on
  // so if the indicator was on a face, you would get back the edges it is composed of as these are the nonzeros in the result vector
  // So the full matrix just has this for every row, where each row is one of the missing entities for one of the ranks
  // Complete tangent (sort of) - these pictures always help me with the visualizations of matrix omultiplcations that are very helpful here: https://dzone.com/articles/visualizing-matrix
  TriCrsMatrix missingIndices( missingIndicesMap, 1000 ); // TODO having `0` there should be working! (epetra could dynamically resize) This is the same TODO as before, need a way to tell tpetra how many nonzeros
  Tpetra::MatrixMatrix::Multiply( missingIndicator, false, upward, false, missingIndices, false );
  missingIndices.fillComplete( ownedMap, missingIndicesMap );

  // Now we can repeat the process but only consider the nodes, as discussed before
  // Indicator matrix only for the nodes.
  // Note that it should be an integer matrix full of ones,
  // but it's a double matrix because it's going to be multiplied by a double matrix (nodal coordinates).
  TriDblCrsMatrix missingNodesIndicator( missingNodesMap, 1 );
  for( std::size_t i = 0; i < numLocMissingNodes; ++i )
  {
    double const o = 1.;
    missingNodesIndicator.insertGlobalValues( missingNodesOffset + TriGlbIdx( i ), TriLocIdx( 1 ), &o, &notPresentNodes[i] );
  }
  auto const ownedNodesMap = make_rcp< TriMap const >( Tpetra::global_size_t( numGlbNodes ), ownedNodesIdcs.data(), TriLocIdx( numOwnedNodes ), TriGlbIdx{ 0 }, comm );
  missingNodesIndicator.fillComplete( ownedNodesMap, missingNodesMap );

  // The `nodePositions` matrix is rectangular.
  // - Its number of rows is the total number of nodes in the mesh.
  // - Its number of columns is 3: the x, y, and z coordinates of the nodes.
  TriDblCrsMatrix nodePositions( ownedNodesMap, 3 );
  std::vector< TriGlbIdx > const zot{ TriGlbIdx( 0 ), TriGlbIdx( 1 ), TriGlbIdx( 2 ) };  // zot: zero, one, two.

  // each rank fills the nodePositions for the nodes it owns
  for( auto const & [ngi, pos]: owned.n2pos )
  {
    nodePositions.insertGlobalValues( convert.fromNodeGlbIdx( ngi ), TriLocIdx( 3 ), pos.data(), zot.data() );
  }
  auto const threeMap = make_rcp< TriMap const >( Tpetra::global_size_t( 3 ), TriGlbIdx( 0 ), comm );
  nodePositions.fillComplete( threeMap, ownedNodesMap );

  // `missingNodePos` will contain the missing node positions.
  // Analogous to missingIndices, each row is a node missing from one of the ranks, and the cols are the position of that node
  TriDblCrsMatrix missingNodePos( missingNodesMap, 1000 ); // TODO having `0` there should be working! Same TODO for sizing
  Tpetra::MatrixMatrix::Multiply( missingNodesIndicator, false, nodePositions, false, missingNodePos, false );
  missingNodePos.fillComplete( threeMap, missingNodesMap );

  // Okie dokie, with all that we can finally construct the last output, which is the MeshGraph corresponding to ghosted info
  // (recall we already had MeshGraphs for the owned and present info)
  // (and recall a MeshGraph is just a struct of maps which take you from node/edge/face/cell global index to its data,
  //  ex: face global id maps to a vector of edges, each of which are encoded by EdgeInfo (so it has id, start node))
  // Notice that this information is exactly what is in missingIndices and missingNodePos!
  // Moreoever, we will be able to get back 'all' the information by decoding the entries of missingIndices!
  MeshGraph ghosts;
  Teuchos::Array< double > extractedNodePos( 3 );

  // Loop over the missing mesh entities
  for( std::size_t i = 0; i < numLocMissingIndices; ++i )
  {
    // This is the missing entity that will be ghosted, this will be the key in one of the ghosted maps
    TriGlbIdx const index = notPresentIndices[i];
    Geom const geometricalType = convert.getGeometricalType( index );

    // get the number of entities the missing one depends on (downward, c -> f -> e -> n)
    std::size_t const length = missingIndices.getNumEntriesInGlobalRow( missingIndicesOffset + TriGlbIdx( i ) );

    // reuse same temp vars from before to store the row data
    extractedValues.resize( length );
    extractedIndices.resize( length );
    missingIndices.getGlobalRowCopy( missingIndicesOffset + TriGlbIdx( i ), extractedIndices(), extractedValues(), extracted );
    GEOS_ASSERT_EQ( extracted, length );

    if( geometricalType == Geom::NODE )
    {
      // The case of nodes is a bit different from the other cases,
      // because nodes do not rely on other geometrical quantities,
      // but we need to extract the position of the node instead.
      // In order to extract these positions, we use the other matrix `missingNodePos`.
      GEOS_ASSERT_EQ( length, 1 );
      std::size_t const lengthPos = missingNodePos.getNumEntriesInGlobalRow( missingNodesOffset + TriGlbIdx( i ) );
      GEOS_ASSERT_EQ( lengthPos, 3 );
      extractedIndices.resize( lengthPos );
      missingNodePos.getGlobalRowCopy( missingNodesOffset + TriGlbIdx( i ), extractedIndices(), extractedNodePos(), extracted );
      GEOS_ASSERT_EQ( extracted, lengthPos );
      std::array< double, 3 > & pos = ghosts.n2pos[convert.toNodeGlbIdx( index )];
      for( auto dim = 0; dim < 3; ++dim )
      {
        pos[extractedIndices[dim]] = extractedNodePos[dim];
      }
      continue;
    }

    // Now we are either edge, face, or cell

    // Find the index of the current missing entity in the data from the row of the matrix
    auto const cit = std::find( std::cbegin( extractedIndices ), std::cend( extractedIndices ), index ); // I kind of think it should always be the last one, since upward is (lower) triangular
    // Get the diagonal value
    std::size_t const numGeomQuantitiesIdx = intConv< std::size_t >( std::distance( std::cbegin( extractedIndices ), cit ) );
    TriScalarInt const & numGeomQuantities = extractedValues[numGeomQuantitiesIdx];
    GEOS_ASSERT_EQ( extracted, intConv< std::size_t >( numGeomQuantities + 1 ) ); // extracted is the output from Tilinos telling you how many entries were pulled out when we copy row

    switch( geometricalType )
    {
      case Geom::EDGE:
      {
        TriScalarInt const & numNodes = numGeomQuantities;  // Alias
        GEOS_ASSERT_EQ( numNodes, 2 ); // an edge always has 2 nodes
        std::array< NodeGlbIdx, 2 > order{};

        // loop over the entries extracted from the row of the matrix
        for( std::size_t ii = 0; ii < extracted; ++ii )
        {
          // skip diagonal
          if( ii == numGeomQuantitiesIdx )
          {
            continue;
          }

          // use `order` to store [start node index, end node index]
          NodeGlbIdx const ngi = convert.toNodeGlbIdx( extractedIndices[ii] );
          TriScalarInt const ord = extractedValues[ii] - 1;
          GEOS_ASSERT( ord == 0 or ord == 1 );
          order[ord] = ngi;
        }
        GEOS_ASSERT_EQ( std::size( order ), intConv< std::size_t >( numNodes ) );
        // populate this info into ghosts
        EdgeGlbIdx const egi = convert.toEdgeGlbIdx( index );
        std::tuple< NodeGlbIdx, NodeGlbIdx > & tmp = ghosts.e2n[egi];
        std::get< 0 >( tmp ) = order[0];
        std::get< 1 >( tmp ) = order[1];
        break;
      }
      case Geom::FACE:
      {
        TriScalarInt const & numEdges = numGeomQuantities;  // Alias
        std::map< integer, EdgeInfo > order;

        // loop over the entries extracted from the row of the matrix
        for( std::size_t ii = 0; ii < extracted; ++ii )
        {
          // skip diagonal
          if( ii == numGeomQuantitiesIdx )
          {
            continue;
          }

          // get the edge global index and decode the matrix entry to get each edge's start node and the edges index in the face
          EdgeGlbIdx const egi = convert.toEdgeGlbIdx( extractedIndices[ii] );
          // array is [start node, index within face]
          std::array< std::size_t, 2 > const decoded = decode< 2 >( numEdges, extractedValues[ii] - 1 );
          // `order` holds all the edge infos in the order the edges appeared in the original face
          order[decoded[1]] = { egi, intConv< std::uint8_t >( decoded[0] ) };
          GEOS_ASSERT( decoded[0] == 0 or decoded[0] == 1 );
        }
        GEOS_ASSERT_EQ( std::size( order ), intConv< std::size_t >( numEdges ) );

        // use face global index and `order` to populate ghosts
        FaceGlbIdx const fgi = convert.toFaceGlbIdx( index );
        std::vector< EdgeInfo > & tmp = ghosts.f2e[fgi];
        tmp.resize( numEdges );
        for( auto const & [ord, edgeInfo]: order )
        {
          tmp[ord] = edgeInfo;
        }
//        GEOS_LOG_RANK( "faces ; index, extIndices, extValues, order = " << index << " | " << json( extIndices ) << " | " << json( extValues ) << " | " << json( order ) );
        break;
      }
      case Geom::CELL:
      {
        TriScalarInt const & numFaces = numGeomQuantities;  // Alias // TODO This should receive the cell type instead.
        std::map< integer, FaceInfo > order;

        // loop over the entries extracted from the row of the matrix
        for( std::size_t ii = 0; ii < extracted; ++ii )
        {
          // skip diagonal
          if( ii == numGeomQuantitiesIdx )
          {
            continue;
          }

          // get the face global index and decode the entries to get isFlipped, start index, and index of face within cell
          FaceGlbIdx const fgi = convert.toFaceGlbIdx( extractedIndices[ii] );
          // array is [isFlipped, start index, and index of face within cell]
          std::array< std::size_t, 3 > const decoded = decode< 3 >( numFaces, extractedValues[ii] - 1 );
          // `order` holds the face info in the order the faces appeared in the original cell
          order[decoded[2]] = { fgi, intConv< bool >( decoded[0] ), intConv< std::uint8_t >( decoded[1] ) };
        }
        GEOS_ASSERT_EQ( std::size( order ), intConv< std::size_t >( numFaces ) );

        // use cell global index and `order` to populate ghosts
        CellGlbIdx const cgi = convert.toCellGlbIdx( index );
        std::vector< FaceInfo > & tmp = ghosts.c2f[cgi];
        tmp.resize( numFaces );
        for( auto const & [ord, faceInfo]: order )
        {
          tmp[ord] = faceInfo;
        }
        break;
      }
      default:
      {
        GEOS_ERROR( "Internal error in performGhosting. Could not recognize geometric type of mesh entity" );
      }
    }
  }

//  if( curRank == 2_mpi )
//  {
//    GEOS_LOG_RANK( "neighboringConnexions = " << json( ghosts ) );
//    std::map< MpiRank, std::set< CellGlbIdx > > tmp;
//    for( auto const & [geom, rk]: ownerships.cells )
//    {
//      tmp[rk].insert( geom );
//    }
//    for( auto const & [rk, geom]: tmp )
//    {
//      GEOS_LOG_RANK( "ghost geom = " << rk << ": " << json( geom ) );
//    }
//  }
//  GEOS_LOG_RANK( "my final neighbors are " << json( ownerships.neighbors ) );

//  if( curRank == 1_mpi )
//  {
//    GEOS_LOG_RANK( "ghosts_n2ps = " << json( ghosts.n2pos ) );
//  }

<<<<<<< HEAD
  // Now we are done!!!

  return { std::move( ghosts ), std::move( recv ), std::move( send ) };
=======
  return { ghosts, recv, send };
>>>>>>> 025a1322
}

void doTheNewGhosting( vtkSmartPointer< vtkDataSet > mesh,
                       std::set< MpiRank > const & neighbors,
                       MeshMappingImpl & meshMappings )
{

  // First step in ghosting is to have each rank create the global IDs for each entry appearing on it
  // buckets is a group of maps from sets of mpi ranks to shared (nodes, edges, faces)
  // offsets has the same keys but the values are now the global index for the first entry in the bucket
  // the rest of the items in a bucket are numered sequentially following the value of offset
  auto const [buckets, offsets] = doTheNewGlobalNumbering( mesh, neighbors );

  // Now we exchange the data with our neighbors.
  MpiRank const curRank{ MpiWrapper::commRank() };

  GEOS_LOG_RANK( "offsets on rank " << curRank << " -> " << json( offsets ) );

  // Now we grab the biggest global indices for each (nodes, edges, faces, cells) as this will help build the adjacency matrix
  // gatherOffset does an allReduce of max indices on each rank
  // note we use the extra entry in the offsets for the next rank which specifies where it starts to get the max index on this rank
  // so we dont have to do any extra counting or anything in the current rank buckets
  MpiRank const nextRank = curRank + 1_mpi;
  MaxGlbIdcs const matrixOffsets = gatherOffset( mesh, offsets.edges.at( { nextRank } ) - 1_egi, offsets.faces.at( { nextRank } ) - 1_fgi );
  std::cout << "matrixOffsets on rank " << curRank << " -> " << json( matrixOffsets ) << std::endl;

  // Now we build to data to describe the mesh data on the current rank. 
  // owned and present are struct of maps which map: 
  // cell global index to vector of entries of type (face global index, extra stuff defining orientation of face) for each of the adjacent faces
  // face global index to vector of entries of type (edge global index plus orientation) for each of the adjacent edges
  // edge global index to tuple of node global indices
  // node global index to 3d array of position
  auto const [owned, present] = buildMeshGraph( mesh, buckets, offsets, curRank );  // TODO change into buildOwnedMeshGraph?
//  if( curRank == 1_mpi )
//  {
//    GEOS_LOG_RANK( "My owned is " << json( owned ) );
//    GEOS_LOG_RANK( "My present is " << json( present ) );
//  }
//  MpiWrapper::barrier();

  // Next do the actual ghosting - i.e. figure out the information each rank must send to and receive from other ranks
  // This is where we use parallel linear algebra package (right now, Trilinos) to build an adjacency matrix for the entire mesh (treated as a graph)
  // By doing some clever matrix products we can figure out which ranks need what automagically
  // `ghosts` is also a MeshGraph like owned and present, but described the geometric entities which are ghosted onto the rank from another owner
  // recv and send are of type GhostRecv and GhostSend (in BuildPods.hpp) and describe what (nodes, edges, faces, cells) each rank needs to receive from and send to others
  auto const [ghosts, recv, send] = performGhosting( owned, present, matrixOffsets, curRank );

  // Finally, we use everything we have to populate the mappings that interface with the rest of GEOS
  // Note that we have already done the ghosting, so these mappings are set once and for all
  // Unlike previous implementation, where we populated these based on the current rank info, and then tried to fix any inconsistencies with ghosting
  // output is the populated meshMappings, which contains node manager, edge manager, etc. as well as the ghost send/recv
  buildPods( owned, present, ghosts, recv, send, meshMappings );
}

void doTheNewGhosting( vtkSmartPointer< vtkDataSet > mesh,
                       std::set< int > const & neighbors,
                       MeshMappingImpl & meshMappings )
{
  std::set< MpiRank > neighbors_;
  for( int const & rank: neighbors )
  {
    neighbors_.insert( MpiRank{ rank } );
  }
  GEOS_LOG_RANK( "my initial neighbors are " << json( neighbors_ ) );

  return doTheNewGhosting( mesh, neighbors_, meshMappings );
}

}  // end of namespace geos::ghosting<|MERGE_RESOLUTION|>--- conflicted
+++ resolved
@@ -81,14 +81,6 @@
                          EdgeGlbIdx const & maxEdgeId,
                          FaceGlbIdx const & maxFaceId )
 {
-<<<<<<< HEAD
-  // MaxGlbIdcs is just a struct of the 4 index types (ints under the hood)
-  // edge and face max (global) index values are passed in, 
-  // we use a little lambda below to get the node and cell max indices
-  MaxGlbIdcs offsets{ NodeGlbIdx{ 0 }, maxEdgeId, maxFaceId, CellGlbIdx{ 0 } };
-
-=======
->>>>>>> 025a1322
   auto const extract = []( vtkDataArray * globalIds ) -> vtkIdType
   {
     vtkIdTypeArray * gids = vtkIdTypeArray::FastDownCast( globalIds );
@@ -96,6 +88,9 @@
     return *std::max_element( s.begin(), s.end() );
   };
 
+  // MaxGlbIdcs is just a struct of the 4 index types (ints under the hood)
+  // edge and face max (global) index values are passed in, 
+  // we use a little lambda to get the node and cell max indices
   MaxGlbIdcs const offsets{ NodeGlbIdx{ extract( mesh->GetPointData()->GetGlobalIds() ) },
                             maxEdgeId,
                             maxFaceId,
@@ -623,13 +618,9 @@
   {
     presentGlbIdcs.emplace_back( convert.fromFaceGlbIdx( fgi ) );
   }
-<<<<<<< HEAD
-  std::sort( std::begin( otherGlbIdcs ), std::end( otherGlbIdcs ) ); // I think that the data in n2pos, e2n, f2e was not necessarily sorted, should double check this as sorting caused a bug in owned data
-  GEOS_ASSERT_EQ( numOther, std::size( otherGlbIdcs ) ); // ensure we added the correct amount of stuff
-=======
-  std::sort( std::begin( presentGlbIdcs ), std::end( presentGlbIdcs ) );
-  GEOS_ASSERT_EQ( numOther, std::size( presentGlbIdcs ) );
->>>>>>> 025a1322
+
+  std::sort( std::begin( presentGlbIdcs ), std::end( presentGlbIdcs ) ); // I think that the data in n2pos, e2n, f2e was not necessarily sorted, should double check this as sorting caused a bug in owned data
+  GEOS_ASSERT_EQ( numOther, std::size( presentGlbIdcs ) ); // ensure we added the correct amount of stuff
 
   // Now do owned data
   for( auto const & [ngi, _]: owned.n2pos )
@@ -771,11 +762,7 @@
   // Build the adjacency matrix data for this rank (each rank fills in the values for geometry that it 'owns', but notes the geometry that is 'present')
   Adjacency const adjacency = buildAdjacency( owned, present, convert );
   std::size_t const numOwned = std::size( adjacency.ownedGlbIdcs );
-<<<<<<< HEAD
-  std::size_t const numOther = std::size( adjacency.otherGlbIdcs ); // Corresponds to the `present` geometrical entities
-=======
   std::size_t const numPresent = std::size( adjacency.presentGlbIdcs );
->>>>>>> 025a1322
 
   // Aliases
   std::vector< TriGlbIdx > const & ownedNodesIdcs = adjacency.ownedNodesIdcs;
@@ -830,29 +817,17 @@
   // It's rectangular, number of rows being the number of MPI ranks (so each rank builds its row),
   // number of columns being the number of nodes in the mesh graph, ie the number of geometrical entities in the mesh.
   // It contains one for every time the geometrical entity is present on the rank.
-<<<<<<< HEAD
-  // By present, we do not mean that the ranks owns it: just that it's already available on the rank.
-  auto const mpiMap = make_rcp< TriMap const >( Tpetra::global_size_t( commSize ), TriGlbIdx{ 0 }, comm );  // Let the current rank get the appropriate index in this map, total size is just num ranks.
-  TriCrsMatrix indicator( mpiMap, numOwned + numOther );
-
-  // ones is a vector of size numOwned of 1s, a vector of size numOther of 1s, or a vector with a single entry of 1, whichever is biggest
-  // this is just a little trick to ensure you have a long enough vector or 1 to enter into the matrix
-  std::vector< TriScalarInt > const ones( std::max( { numOwned, numOther, std::size_t( 1 ) } ), 1 );
-
-  // Insert into the row corresponding to my rank, putting ones in column for every owned and present geometrical entity
-  indicator.insertGlobalValues( TriGlbIdx( curRank.get() ), TriLocIdx( numOwned ), ones.data(), ownedGlbIdcs.data() );
-  indicator.insertGlobalValues( TriGlbIdx( curRank.get() ), TriLocIdx( numOther ), ones.data(), otherGlbIdcs.data() );
-  indicator.fillComplete( ownedMap, mpiMap ); // Done modifying the entries/structure of matrix
-=======
   // By present, we do not meant that the ranks owns it: just that it's already available on the rank.
   auto const mpiMap = make_rcp< TriMap const >( Tpetra::global_size_t( commSize ), TriGlbIdx{ 0 }, comm );  // Let the current rank get the appropriate index in this map.
   TriCrsMatrix indicator( mpiMap, numOwned + numPresent );
 
+  // ones is a vector of size numOwned of 1s, a vector of size numOther of 1s, or a vector with a single entry of 1, whichever is biggest
+  // this is just a little trick to ensure you have a long enough vector or 1 to enter into the matrix
   std::vector< TriScalarInt > const ones( std::max( { numOwned, numPresent, std::size_t( 1 ) } ), 1 );
+  
   indicator.insertGlobalValues( TriGlbIdx( curRank.get() ), TriLocIdx( numOwned ), ones.data(), ownedGlbIdcs.data() );
   indicator.insertGlobalValues( TriGlbIdx( curRank.get() ), TriLocIdx( numPresent ), ones.data(), presentGlbIdcs.data() );
   indicator.fillComplete( ownedMap, mpiMap );
->>>>>>> 025a1322
 
   // The `ownership` matrix is a diagonal square matrix.
   // Each size being the number of geometrical entities (so same size as adjacency).
@@ -1163,15 +1138,10 @@
   auto const missingNodesMap = make_rcp< TriMap const >( numGlbMissingNodes, numLocMissingNodes, TriGlbIdx{ 0 }, comm );
 
   // Following information is needed to compute the global row.
-<<<<<<< HEAD
   // https://docs.trilinos.org/dev/packages/tpetra/doc/html/classTpetra_1_1Map.html#a0124c1b96f046c824123fb0ff5a9c978
   // getting the index in the global matrix corresponding to local index 0 on current rank
-  TriGlbIdx const missingIndicesOffset = missingIndicesMap->getGlobalElement( TriLocIdx{ 0 } );  // TODO Hocus Pocus
-  TriGlbIdx const missingNodesOffset = missingNodesMap->getGlobalElement( TriLocIdx{ 0 } );  // TODO Hocus Pocus
-=======
   TriGlbIdx const missingIndicesOffset = missingIndicesMap->getGlobalElement( TriLocIdx{ 0 } );  // Let trilinos provide the offset.
   TriGlbIdx const missingNodesOffset = missingNodesMap->getGlobalElement( TriLocIdx{ 0 } );  // Let trilinos provide the offset.
->>>>>>> 025a1322
 
   // Indicator matrix for the all the missing quantities (nodes, edges, faces and cells).
   TriCrsMatrix missingIndicator( missingIndicesMap, 1 );
@@ -1410,13 +1380,8 @@
 //    GEOS_LOG_RANK( "ghosts_n2ps = " << json( ghosts.n2pos ) );
 //  }
 
-<<<<<<< HEAD
   // Now we are done!!!
-
-  return { std::move( ghosts ), std::move( recv ), std::move( send ) };
-=======
   return { ghosts, recv, send };
->>>>>>> 025a1322
 }
 
 void doTheNewGhosting( vtkSmartPointer< vtkDataSet > mesh,
