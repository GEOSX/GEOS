/*
 * ------------------------------------------------------------------------------------------------------------
 * SPDX-License-Identifier: LGPL-2.1-only
 *
 * Copyright (c) 2016-2024 Lawrence Livermore National Security LLC
 * Copyright (c) 2018-2024 TotalEnergies
 * Copyright (c) 2018-2024 The Board of Trustees of the Leland Stanford Junior University
 * Copyright (c) 2023-2024 Chevron
 * Copyright (c) 2019-     GEOS/GEOSX Contributors
 * All rights reserved
 *
 * See top level LICENSE, COPYRIGHT, CONTRIBUTORS, NOTICE, and ACKNOWLEDGEMENTS files for details.
 * ------------------------------------------------------------------------------------------------------------
 */

/**
 * @file VTKMeshGenerator.cpp
 */

#include "VTKMeshGenerator.hpp"

#include "mesh/ExternalDataSourceManager.hpp"
#include "mesh/generators/VTKFaceBlockUtilities.hpp"
#include "mesh/generators/VTKMeshGeneratorTools.hpp"
#include "mesh/generators/CellBlockManager.hpp"
#include "mesh/generators/Region.hpp"
#include "common/DataTypes.hpp"

#include <vtkXMLUnstructuredGridWriter.h>
#include <vtkAppendFilter.h>
#include <vtkDataSet.h>
#include <vtkCellData.h>

namespace geos
{
using namespace dataRepository;

VTKMeshGenerator::VTKMeshGenerator( string const & name,
                                    Group * const parent )
  : ExternalMeshGeneratorBase( name, parent ),
  m_dataSource( nullptr )
{
  getWrapperBase( ExternalMeshGeneratorBase::viewKeyStruct::filePathString()).
    setInputFlag( InputFlags::OPTIONAL );

  registerWrapper( viewKeyStruct::regionAttributeString(), &m_attributeName ).
    setRTTypeName( rtTypes::CustomTypes::groupNameRef ).
    setInputFlag( InputFlags::OPTIONAL ).
    setApplyDefaultValue( "attribute" ).
    setDescription( "Name of the VTK cell attribute to use as region marker" );

  registerWrapper( viewKeyStruct::nodesetNamesString(), &m_nodesetNames ).
    setRTTypeName( rtTypes::CustomTypes::groupNameRefArray ).
    setInputFlag( InputFlags::OPTIONAL ).
    setDescription( "Names of the VTK nodesets to import" );

  registerWrapper( viewKeyStruct::mainBlockNameString(), &m_mainBlockName ).
    setRTTypeName( rtTypes::CustomTypes::groupNameRef ).
    setInputFlag( InputFlags::OPTIONAL ).
    setDefaultValue( "main" ).
    setDescription( "For multi-block files, name of the 3d mesh block." );

  registerWrapper( viewKeyStruct::faceBlockNamesString(), &m_faceBlockNames ).
    setRTTypeName( rtTypes::CustomTypes::groupNameRefArray ).
    setInputFlag( InputFlags::OPTIONAL ).
    setDescription( "For multi-block files, names of the face mesh block." );

  registerWrapper( viewKeyStruct::partitionRefinementString(), &m_partitionRefinement ).
    setInputFlag( InputFlags::OPTIONAL ).
    setApplyDefaultValue( 1 ).
    setDescription( "Number of partitioning refinement iterations (defaults to 1, recommended value)."
                    "A value of 0 disables graph partitioning and keeps simple kd-tree partitions (not recommended). "
                    "Values higher than 1 may lead to slightly improved partitioning, but yield diminishing returns." );

  registerWrapper( viewKeyStruct::partitionMethodString(), &m_partitionMethod ).
    setInputFlag( InputFlags::OPTIONAL ).
    setDescription( "Method (library) used to partition the mesh" );

  registerWrapper( viewKeyStruct::useGlobalIdsString(), &m_useGlobalIds ).
    setInputFlag( InputFlags::OPTIONAL ).
    setApplyDefaultValue( 0 ).
    setDescription( "Controls the use of global IDs in the input file for cells and points."
                    " If set to 0 (default value), the GlobalId arrays in the input mesh are used if available, and generated otherwise."
                    " If set to a negative value, the GlobalId arrays in the input mesh are not used, and generated global Ids are automatically generated."
                    " If set to a positive value, the GlobalId arrays in the input mesh are used and required, and the simulation aborts if they are not available" );

<<<<<<< HEAD
  addLogLevel< logInfo::VTKSteps >();
=======
  registerWrapper( viewKeyStruct::dataSourceString(), &m_dataSourceName ).
    setInputFlag( InputFlags::OPTIONAL ).
    setDescription( "Name of the VTK data source" );
}

void VTKMeshGenerator::postInputInitialization()
{
  ExternalMeshGeneratorBase::postInputInitialization();

  GEOS_ERROR_IF( !this->m_filePath.empty() && !m_dataSourceName.empty(),
                 getDataContext() << ": Access to the mesh via file or data source are mutually exclusive. "
                                     "You can't set " << viewKeyStruct::dataSourceString() << " or " << viewKeyStruct::meshPathString() << " and " <<
                 ExternalMeshGeneratorBase::viewKeyStruct::filePathString() );

  if( !m_dataSourceName.empty())
  {
    ExternalDataSourceManager & externalDataManager = this->getGroupByPath< ExternalDataSourceManager >( "/Problem/ExternalDataSource" );

    m_dataSource = externalDataManager.getGroupPointer< VTKHierarchicalDataSource >( m_dataSourceName );

    GEOS_THROW_IF( m_dataSource == nullptr,
                   getDataContext() << ": VTK Data Object Source not found: " << m_dataSourceName,
                   InputError );

    m_dataSource->open();
  }

>>>>>>> 93f0252a
}

void VTKMeshGenerator::fillCellBlockManager( CellBlockManager & cellBlockManager, SpatialPartition & partition )
{
  // TODO refactor void MeshGeneratorBase::generateMesh( DomainPartition & domain )
  GEOS_MARK_FUNCTION;

  MPI_Comm const comm = MPI_COMM_GEOS;
  vtkSmartPointer< vtkMultiProcessController > controller = vtk::getController();
  vtkMultiProcessController::SetGlobalController( controller );

  {
<<<<<<< HEAD
    GEOS_LOG_LEVEL_INFO_RANK_0( logInfo::VTKSteps, "  reading the dataset..." );
    vtk::AllMeshes allMeshes = vtk::loadAllMeshes( m_filePath, m_mainBlockName, m_faceBlockNames );
    GEOS_LOG_LEVEL_INFO_RANK_0( logInfo::VTKSteps, "  redistributing mesh..." );
=======
    vtk::AllMeshes allMeshes;

    GEOS_LOG_LEVEL_RANK_0( 2, GEOS_FMT( "{} '{}': reading the dataset...", catalogName(), getName() ) );

    if( !m_filePath.empty())
    {
      GEOS_LOG_RANK_0( GEOS_FMT( "{} '{}': reading mesh from {}", catalogName(), getName(), m_filePath ) );
      allMeshes = vtk::loadAllMeshes( m_filePath, m_mainBlockName, m_faceBlockNames );
    }
    else if( !m_dataSourceName.empty())
    {
      if( MpiWrapper::commRank() == 0 )
      {
        std::vector< vtkSmartPointer< vtkPartitionedDataSet > > partitions;
        vtkNew< vtkAppendFilter > appender;
        appender->MergePointsOn();
        for( auto & [key, value] : this->getSubGroups())
        {
          Region const & region = this->getGroup< Region >( key );

          string path = region.getWrapper< string >( Region::viewKeyStruct::pathInRepositoryString()).reference();
          integer region_id = region.getWrapper< integer >( Region::viewKeyStruct::idString()).reference();

          GEOS_LOG_RANK_0( GEOS_FMT( "{} '{}': reading partition from {}", catalogName(), getName(), path ) );
          vtkPartitionedDataSet * p = m_dataSource->search( path );

          //load the grid
          vtkDataObject * block = p->GetPartition( 0 );
          if( block->IsA( "vtkDataSet" ) )
          {
            vtkSmartPointer< vtkDataSet > dataset = vtkDataSet::SafeDownCast( block );

            vtkIntArray * arr = vtkIntArray::New();
            arr->SetName( m_attributeName.c_str());
            arr->SetNumberOfComponents( 1 );
            arr->SetNumberOfTuples( dataset->GetNumberOfCells());

            arr->FillValue( region_id );

            dataset->GetCellData()->AddArray( arr );
            appender->AddInputDataObject( dataset );
          }
        }
        appender->Update();
        vtkUnstructuredGrid * result = vtkUnstructuredGrid::SafeDownCast( appender->GetOutputDataObject( 0 ) );
        allMeshes.setMainMesh( result );

        //DEBUG code
        vtkNew< vtkXMLUnstructuredGridWriter > writer;
        writer->SetFileName( "tmp_output.vtu" );
        writer->SetInputData( result );
        writer->Write();
      }
      else
      {
        vtkUnstructuredGrid * result = vtkUnstructuredGrid::New();
        allMeshes.setMainMesh( result );
      }
    }

    GEOS_LOG_LEVEL_RANK_0( 2, GEOS_FMT( "{} '{}': redistributing mesh...", catalogName(), getName() ) );
>>>>>>> 93f0252a
    vtk::AllMeshes redistributedMeshes =
      vtk::redistributeMeshes( getLogLevel(), allMeshes.getMainMesh(), allMeshes.getFaceBlocks(), comm, m_partitionMethod, m_partitionRefinement, m_useGlobalIds );
    m_vtkMesh = redistributedMeshes.getMainMesh();
    m_faceBlockMeshes = redistributedMeshes.getFaceBlocks();
<<<<<<< HEAD
    GEOS_LOG_LEVEL_INFO_RANK_0( logInfo::VTKSteps, "  finding neighbor ranks..." );
    std::vector< vtkBoundingBox > boxes = vtk::exchangeBoundingBoxes( *m_vtkMesh, comm );
    std::vector< int > const neighbors = vtk::findNeighborRanks( std::move( boxes ) );
    partition.setMetisNeighborList( std::move( neighbors ) );
    GEOS_LOG_LEVEL_INFO_RANK_0( logInfo::VTKSteps, "  done!" );
=======
    GEOS_LOG_LEVEL_RANK_0( 2, GEOS_FMT( "{} '{}': finding neighbor ranks...", catalogName(), getName() ) );
    std::vector< vtkBoundingBox > boxes = vtk::exchangeBoundingBoxes( *m_vtkMesh, comm );
    std::vector< int > const neighbors = vtk::findNeighborRanks( std::move( boxes ) );
    partition.setMetisNeighborList( std::move( neighbors ) );
    GEOS_LOG_LEVEL_RANK_0( 2, GEOS_FMT( "{} '{}': done!", catalogName(), getName() ) );
>>>>>>> 93f0252a
  }
  GEOS_LOG_RANK_0( GEOS_FMT( "{} '{}': generating GEOS mesh data structure", catalogName(), getName() ) );


<<<<<<< HEAD
  GEOS_LOG_LEVEL_INFO_RANK_0( logInfo::VTKSteps, "  preprocessing..." );
  m_cellMap = vtk::buildCellMap( *m_vtkMesh, m_attributeName );

  GEOS_LOG_LEVEL_INFO_RANK_0( logInfo::VTKSteps, "  writing nodes..." );
  cellBlockManager.setGlobalLength( writeNodes( getLogLevel(), *m_vtkMesh, m_nodesetNames, cellBlockManager, this->m_translate, this->m_scale ) );

  GEOS_LOG_LEVEL_INFO_RANK_0( logInfo::VTKSteps, "  writing cells..." );
  writeCells( getLogLevel(), *m_vtkMesh, m_cellMap, cellBlockManager );

  GEOS_LOG_LEVEL_INFO_RANK_0( logInfo::VTKSteps, "  writing surfaces..." );
  writeSurfaces( getLogLevel(), *m_vtkMesh, m_cellMap, cellBlockManager );

  GEOS_LOG_LEVEL_INFO_RANK_0( logInfo::VTKSteps, "  building connectivity maps..." );
=======
  GEOS_LOG_LEVEL_RANK_0( 2, GEOS_FMT( "{} '{}': preprocessing...", catalogName(), getName() ) );
  m_cellMap = vtk::buildCellMap( *m_vtkMesh, m_attributeName );

  GEOS_LOG_LEVEL_RANK_0( 2, GEOS_FMT( "{} '{}': writing nodes...", catalogName(), getName() ) );
  cellBlockManager.setGlobalLength( writeNodes( getLogLevel(), *m_vtkMesh, m_nodesetNames, cellBlockManager, this->m_translate, this->m_scale ) );

  GEOS_LOG_LEVEL_RANK_0( 2, GEOS_FMT( "{} '{}': writing cells...", catalogName(), getName() ) );
  writeCells( getLogLevel(), *m_vtkMesh, m_cellMap, cellBlockManager );

  GEOS_LOG_LEVEL_RANK_0( 2, GEOS_FMT( "{} '{}': writing surfaces...", catalogName(), getName() ) );
  writeSurfaces( getLogLevel(), *m_vtkMesh, m_cellMap, cellBlockManager );

  GEOS_LOG_LEVEL_RANK_0( 2, GEOS_FMT( "{} '{}': building connectivity maps...", catalogName(), getName() ) );
>>>>>>> 93f0252a
  cellBlockManager.buildMaps();

  for( auto const & [name, mesh]: m_faceBlockMeshes )
  {
    vtk::importFractureNetwork( name, mesh, m_vtkMesh, cellBlockManager );
  }

<<<<<<< HEAD
  GEOS_LOG_LEVEL_INFO_RANK_0( logInfo::VTKSteps, "  done!" );
=======
  GEOS_LOG_LEVEL_RANK_0( 2, GEOS_FMT( "{} '{}': done!", catalogName(), getName() ) );
>>>>>>> 93f0252a
  vtk::printMeshStatistics( *m_vtkMesh, m_cellMap, comm );
}

void VTKMeshGenerator::importVolumicFieldOnArray( string const & cellBlockName,
                                                  string const & meshFieldName,
                                                  bool isMaterialField,
                                                  dataRepository::WrapperBase & wrapper ) const
{
  for( auto const & typeRegions: m_cellMap )
  {
    // Restrict data import to 3D cells
    if( getElementDim( typeRegions.first ) == 3 )
    {
      for( auto const & regionCells: typeRegions.second )
      {
        string const currentCellBlockName = vtk::buildCellBlockName( typeRegions.first, regionCells.first );
        // We don't know how the user mapped cell blocks to regions, so we must check all of them
        if( cellBlockName != currentCellBlockName )
        {
          continue;
        }

        vtkDataArray * vtkArray = vtk::findArrayForImport( *m_vtkMesh, meshFieldName );
        if( isMaterialField )
        {
          return vtk::importMaterialField( regionCells.second, vtkArray, wrapper );
        }
        else
        {
          return vtk::importRegularField( regionCells.second, vtkArray, wrapper );
        }
      }
    }
  }

  GEOS_ERROR( "Could not import field \"" << meshFieldName << "\" from cell block \"" << cellBlockName << "\"." );
}


void VTKMeshGenerator::importSurfacicFieldOnArray( string const & faceBlockName,
                                                   string const & meshFieldName,
                                                   dataRepository::WrapperBase & wrapper ) const
{
  // Note that there is no additional work w.r.t. the cells on which we want to import the fields,
  // because the face blocks are heterogeneous.
  // We always take the whole data, we do not select cell type by cell type.
  vtkSmartPointer< vtkDataSet > faceMesh = m_faceBlockMeshes.at( faceBlockName );

  // I've noticed that there may be some issues when reading empty arrays (empty, not nulls).
  // It looks like we may be reading above the limits of the array; ghosting is surely at stake here.
  if( faceMesh->GetNumberOfCells() == 0 )
  {
    return;
  }

  if( vtk::hasArray( *faceMesh, meshFieldName ) )
  {
    vtkDataArray * vtkArray = vtk::findArrayForImport( *faceMesh, meshFieldName );
    return vtk::importRegularField( vtkArray, wrapper );
  }

  GEOS_ERROR( "Could not import field \"" << meshFieldName << "\" from face block \"" << faceBlockName << "\"." );
}


void VTKMeshGenerator::importFieldOnArray( Block block,
                                           string const & blockName,
                                           string const & meshFieldName,
                                           bool isMaterialField,
                                           dataRepository::WrapperBase & wrapper ) const
{
  GEOS_ASSERT_MSG( m_vtkMesh, "Must call generateMesh() before importFields()" );

  switch( block )
  {
    case MeshGeneratorBase::Block::VOLUMIC:
      return importVolumicFieldOnArray( blockName, meshFieldName, isMaterialField, wrapper );
    case MeshGeneratorBase::Block::SURFACIC:
    case MeshGeneratorBase::Block::LINEIC:
      return importSurfacicFieldOnArray( blockName, meshFieldName, wrapper );
  }
}

void VTKMeshGenerator::freeResources()
{
  m_vtkMesh = nullptr;
  m_cellMap.clear();
  m_faceBlockMeshes.clear();
}


REGISTER_CATALOG_ENTRY( MeshGeneratorBase, VTKMeshGenerator, string const &, Group * const )

} // namespace geos<|MERGE_RESOLUTION|>--- conflicted
+++ resolved
@@ -84,9 +84,8 @@
                     " If set to a negative value, the GlobalId arrays in the input mesh are not used, and generated global Ids are automatically generated."
                     " If set to a positive value, the GlobalId arrays in the input mesh are used and required, and the simulation aborts if they are not available" );
 
-<<<<<<< HEAD
   addLogLevel< logInfo::VTKSteps >();
-=======
+
   registerWrapper( viewKeyStruct::dataSourceString(), &m_dataSourceName ).
     setInputFlag( InputFlags::OPTIONAL ).
     setDescription( "Name of the VTK data source" );
@@ -114,7 +113,6 @@
     m_dataSource->open();
   }
 
->>>>>>> 93f0252a
 }
 
 void VTKMeshGenerator::fillCellBlockManager( CellBlockManager & cellBlockManager, SpatialPartition & partition )
@@ -126,12 +124,12 @@
   vtkSmartPointer< vtkMultiProcessController > controller = vtk::getController();
   vtkMultiProcessController::SetGlobalController( controller );
 
-  {
-<<<<<<< HEAD
+  GEOS_LOG_RANK_0( GEOS_FMT( "{} '{}': reading mesh from {}", catalogName(), getName(), m_filePath ) );
+  {
     GEOS_LOG_LEVEL_INFO_RANK_0( logInfo::VTKSteps, "  reading the dataset..." );
     vtk::AllMeshes allMeshes = vtk::loadAllMeshes( m_filePath, m_mainBlockName, m_faceBlockNames );
     GEOS_LOG_LEVEL_INFO_RANK_0( logInfo::VTKSteps, "  redistributing mesh..." );
-=======
+  {
     vtk::AllMeshes allMeshes;
 
     GEOS_LOG_LEVEL_RANK_0( 2, GEOS_FMT( "{} '{}': reading the dataset...", catalogName(), getName() ) );
@@ -193,57 +191,32 @@
     }
 
     GEOS_LOG_LEVEL_RANK_0( 2, GEOS_FMT( "{} '{}': redistributing mesh...", catalogName(), getName() ) );
->>>>>>> 93f0252a
     vtk::AllMeshes redistributedMeshes =
       vtk::redistributeMeshes( getLogLevel(), allMeshes.getMainMesh(), allMeshes.getFaceBlocks(), comm, m_partitionMethod, m_partitionRefinement, m_useGlobalIds );
     m_vtkMesh = redistributedMeshes.getMainMesh();
     m_faceBlockMeshes = redistributedMeshes.getFaceBlocks();
-<<<<<<< HEAD
-    GEOS_LOG_LEVEL_INFO_RANK_0( logInfo::VTKSteps, "  finding neighbor ranks..." );
+    GEOS_LOG_LEVEL_INFO_RANK_0( logInfo::VTKSteps, GEOS_FMT( "{} '{}': finding neighbor ranks...", catalogName(), getName() ) );
     std::vector< vtkBoundingBox > boxes = vtk::exchangeBoundingBoxes( *m_vtkMesh, comm );
     std::vector< int > const neighbors = vtk::findNeighborRanks( std::move( boxes ) );
     partition.setMetisNeighborList( std::move( neighbors ) );
-    GEOS_LOG_LEVEL_INFO_RANK_0( logInfo::VTKSteps, "  done!" );
-=======
-    GEOS_LOG_LEVEL_RANK_0( 2, GEOS_FMT( "{} '{}': finding neighbor ranks...", catalogName(), getName() ) );
-    std::vector< vtkBoundingBox > boxes = vtk::exchangeBoundingBoxes( *m_vtkMesh, comm );
-    std::vector< int > const neighbors = vtk::findNeighborRanks( std::move( boxes ) );
-    partition.setMetisNeighborList( std::move( neighbors ) );
-    GEOS_LOG_LEVEL_RANK_0( 2, GEOS_FMT( "{} '{}': done!", catalogName(), getName() ) );
->>>>>>> 93f0252a
+    GEOS_LOG_LEVEL_INFO_RANK_0( logInfo::VTKSteps, GEOS_FMT( "{} '{}': done!", catalogName(), getName() ) );
   }
   GEOS_LOG_RANK_0( GEOS_FMT( "{} '{}': generating GEOS mesh data structure", catalogName(), getName() ) );
 
 
-<<<<<<< HEAD
-  GEOS_LOG_LEVEL_INFO_RANK_0( logInfo::VTKSteps, "  preprocessing..." );
+  GEOS_LOG_LEVEL_INFO_RANK_0( logInfo::VTKSteps, GEOS_FMT( "{} '{}': preprocessing...", catalogName(), getName() ) );
   m_cellMap = vtk::buildCellMap( *m_vtkMesh, m_attributeName );
 
-  GEOS_LOG_LEVEL_INFO_RANK_0( logInfo::VTKSteps, "  writing nodes..." );
+  GEOS_LOG_LEVEL_INFO_RANK_0( logInfo::VTKSteps, GEOS_FMT( "{} '{}': writing nodes...", catalogName(), getName() ) );
   cellBlockManager.setGlobalLength( writeNodes( getLogLevel(), *m_vtkMesh, m_nodesetNames, cellBlockManager, this->m_translate, this->m_scale ) );
 
-  GEOS_LOG_LEVEL_INFO_RANK_0( logInfo::VTKSteps, "  writing cells..." );
+  GEOS_LOG_LEVEL_INFO_RANK_0( logInfo::VTKSteps, GEOS_FMT( "{} '{}': writing cells...", catalogName(), getName() ) );
   writeCells( getLogLevel(), *m_vtkMesh, m_cellMap, cellBlockManager );
 
-  GEOS_LOG_LEVEL_INFO_RANK_0( logInfo::VTKSteps, "  writing surfaces..." );
+  GEOS_LOG_LEVEL_INFO_RANK_0( logInfo::VTKSteps, GEOS_FMT( "{} '{}': writing surfaces...", catalogName(), getName() ) );
   writeSurfaces( getLogLevel(), *m_vtkMesh, m_cellMap, cellBlockManager );
 
-  GEOS_LOG_LEVEL_INFO_RANK_0( logInfo::VTKSteps, "  building connectivity maps..." );
-=======
-  GEOS_LOG_LEVEL_RANK_0( 2, GEOS_FMT( "{} '{}': preprocessing...", catalogName(), getName() ) );
-  m_cellMap = vtk::buildCellMap( *m_vtkMesh, m_attributeName );
-
-  GEOS_LOG_LEVEL_RANK_0( 2, GEOS_FMT( "{} '{}': writing nodes...", catalogName(), getName() ) );
-  cellBlockManager.setGlobalLength( writeNodes( getLogLevel(), *m_vtkMesh, m_nodesetNames, cellBlockManager, this->m_translate, this->m_scale ) );
-
-  GEOS_LOG_LEVEL_RANK_0( 2, GEOS_FMT( "{} '{}': writing cells...", catalogName(), getName() ) );
-  writeCells( getLogLevel(), *m_vtkMesh, m_cellMap, cellBlockManager );
-
-  GEOS_LOG_LEVEL_RANK_0( 2, GEOS_FMT( "{} '{}': writing surfaces...", catalogName(), getName() ) );
-  writeSurfaces( getLogLevel(), *m_vtkMesh, m_cellMap, cellBlockManager );
-
-  GEOS_LOG_LEVEL_RANK_0( 2, GEOS_FMT( "{} '{}': building connectivity maps...", catalogName(), getName() ) );
->>>>>>> 93f0252a
+  GEOS_LOG_LEVEL_INFO_RANK_0( logInfo::VTKSteps, GEOS_FMT( "{} '{}': building connectivity maps...", catalogName(), getName() ) );
   cellBlockManager.buildMaps();
 
   for( auto const & [name, mesh]: m_faceBlockMeshes )
@@ -251,11 +224,7 @@
     vtk::importFractureNetwork( name, mesh, m_vtkMesh, cellBlockManager );
   }
 
-<<<<<<< HEAD
-  GEOS_LOG_LEVEL_INFO_RANK_0( logInfo::VTKSteps, "  done!" );
-=======
-  GEOS_LOG_LEVEL_RANK_0( 2, GEOS_FMT( "{} '{}': done!", catalogName(), getName() ) );
->>>>>>> 93f0252a
+  GEOS_LOG_LEVEL_INFO_RANK_0( logInfo::VTKSteps, GEOS_FMT( "{} '{}': done!", catalogName(), getName() ) );
   vtk::printMeshStatistics( *m_vtkMesh, m_cellMap, comm );
 }
 
