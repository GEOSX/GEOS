/*
 * ------------------------------------------------------------------------------------------------------------
 * SPDX-License-Identifier: LGPL-2.1-only
 *
 * Copyright (c) 2018-2020 Lawrence Livermore National Security LLC
 * Copyright (c) 2018-2020 The Board of Trustees of the Leland Stanford Junior University
 * Copyright (c) 2018-2020 Total, S.A
 * Copyright (c) 2019-     GEOSX Contributors
 * All rights reserved
 *
 * See top level LICENSE, COPYRIGHT, CONTRIBUTORS, NOTICE, and ACKNOWLEDGEMENTS files for details.
 * ------------------------------------------------------------------------------------------------------------
 */

/**
 * @file VTKMeshGenerator.cpp
 */

#include "VTKMeshGenerator.hpp"

#include "common/DataTypes.hpp"
#include "common/DataLayouts.hpp"
#include "common/MpiWrapper.hpp"
#include "common/TypeDispatch.hpp"
#include "mesh/DomainPartition.hpp"
#include "mesh/MeshBody.hpp"
#include "mesh/generators/CellBlockManager.hpp"
#include "mesh/generators/VTKMeshGeneratorTools.hpp"
#include "mesh/mpiCommunications/CommunicationTools.hpp"

#include <vtkBoundingBox.h>
#include <vtkUnstructuredGrid.h>

#include <unordered_set>

namespace geosx
{
using namespace dataRepository;


VTKMeshGenerator::VTKMeshGenerator( string const & name,
                                    Group * const parent )
  : ExternalMeshGeneratorBase( name, parent )
{
  registerWrapper( viewKeyStruct::regionAttributeString(), &m_attributeName ).
    setInputFlag( InputFlags::OPTIONAL ).
    setApplyDefaultValue( "attribute" ).
    setDescription( "Name of the VTK cell attribute to use as region marker" );

  registerWrapper( viewKeyStruct::nodesetNamesString(), &m_nodesetNames ).
    setInputFlag( InputFlags::OPTIONAL ).
    setDescription( "Names of the VTK nodesets to import" );

  registerWrapper( viewKeyStruct::partitionRefinementString(), &m_partitionRefinement ).
    setInputFlag( InputFlags::OPTIONAL ).
    setApplyDefaultValue( 1 ).
    setDescription( "Number of partitioning refinement iterations (defaults to 1, recommended value)."
                    "A value of 0 disables graph partitioning and keeps simple kd-tree partitions (not recommended). "
                    "Values higher than 1 may lead to slightly improved partitioning, but yield diminishing returns." );

  registerWrapper( viewKeyStruct::partitionMethodString(), &m_partitionMethod ).
    setInputFlag( InputFlags::OPTIONAL ).
    setDescription( "Method (library) used to partition the mesh" );

<<<<<<< HEAD
  vtkNew< vtkPartitionedDataSet > result;
  result->SetNumberOfPartitions( LvArray::integerConversion< unsigned int >( numParts ) );

  vtkNew< vtkExtractCells > extractor;
  extractor->SetInputDataObject( &mesh );

  for( localIndex p = 0; p < numParts; ++p )
  {
    arraySlice1d< vtkIdType const > const cells = cellsLists[p];
    if( cells.size() > 0 )
    {
      extractor->SetCellIds( cells.dataIfContiguous(), LvArray::integerConversion< vtkIdType >( cells.size() ) );
      extractor->Update();

      vtkNew< vtkUnstructuredGrid > ug;
      ug->ShallowCopy( extractor->GetOutputDataObject( 0 ) );
      result->SetPartition( LvArray::integerConversion< unsigned int >( p ), ug );
    }
  }
  return result;
}

vtkSmartPointer< vtkDataSet >
redistributeByCellGraph( vtkDataSet & mesh,
                         VTKMeshGenerator::PartitionMethod const method,
                         MPI_Comm const comm,
                         int const numRefinements )
{
  GEOSX_MARK_FUNCTION;

  int64_t const numElems = mesh.GetNumberOfCells();
  int64_t const numProcs = MpiWrapper::commSize( comm );

  // Compute `elemdist` parameter (element range owned by each rank)
  array1d< int64_t > const elemDist( numProcs + 1 );
  {
    array1d< int64_t > elemCounts;
    MpiWrapper::allGather( numElems, elemCounts, comm );
    std::partial_sum( elemCounts.begin(), elemCounts.end(), elemDist.begin() + 1 );
  }

  // Use int64_t here to match ParMETIS' idx_t
  ArrayOfArrays< pmet_idx_t, pmet_idx_t > const elemToNodes = buildElemToNodes< pmet_idx_t >( mesh );
  ArrayOfArrays< pmet_idx_t, pmet_idx_t > const graph = parmetis::meshToDual( elemToNodes.toViewConst(), elemDist, comm, 3 );

  array1d< pmet_idx_t > const newParts = [&]()
  {
    switch( method )
    {
      case VTKMeshGenerator::PartitionMethod::parmetis:
      {
        return parmetis::partition( graph.toViewConst(), elemDist, numProcs, comm, numRefinements );
      }
      case VTKMeshGenerator::PartitionMethod::ptscotch:
      {
#ifdef GEOSX_USE_SCOTCH
        GEOSX_WARNING_IF( numRefinements > 0, "Partition refinement is not supported by 'ptscotch' partitioning method" );
        return ptscotch::partition( graph.toViewConst(), numProcs, comm );
#else
        GEOSX_THROW( "GEOSX must be built with Scotch support (ENABLE_SCOTCH=ON) to use 'ptscotch' partitioning method", InputError );
#endif
      }
      default:
      {
        GEOSX_THROW( "Unknown partition method", InputError );
      }
    }
  }();
  vtkSmartPointer< vtkPartitionedDataSet > const splitMesh = splitMeshByPartition( mesh, numProcs, newParts.toViewConst() );
  return vtk::redistribute( *splitMesh, MPI_COMM_GEOSX );
}

vtkSmartPointer< vtkDataSet >
redistributeByKdTree( vtkDataSet & mesh )
{
  GEOSX_MARK_FUNCTION;

  // Use a VTK filter which employs a kd-tree partition internally
  vtkNew< vtkRedistributeDataSetFilter > rdsf;
  rdsf->SetInputDataObject( &mesh );
  rdsf->SetNumberOfPartitions( MpiWrapper::commSize() );
  rdsf->Update();
  return vtkDataSet::SafeDownCast( rdsf->GetOutputDataObject( 0 ) );
}

/**
 * @brief Compute the rank neighbor candidate list.
 * @param[in] boundingBoxes the bounding boxes used by the VTK partitioner for all ranks
 * @return the list of neighboring MPI ranks, will be updated
 */
std::vector< int >
findNeighborRanks( std::vector< vtkBoundingBox > boundingBoxes )
{
  int const numParts = LvArray::integerConversion< int >( boundingBoxes.size() );
  int const thisRank = MpiWrapper::commRank();

  // Inflate boxes to detect intersections more reliably
  double constexpr inflateFactor = 1.01;
  for( vtkBoundingBox & box : boundingBoxes )
  {
    box.ScaleAboutCenter( inflateFactor );
  }

  std::vector< int > neighbors;
  for( int i = 0; i < numParts; ++i )
  {
    if( i != thisRank && boundingBoxes[thisRank].Intersects( boundingBoxes[i] ) )
    {
      neighbors.push_back( i );
    }
  }

  return neighbors;
=======
  registerWrapper( viewKeyStruct::useGlobalIdsString(), &m_useGlobalIds ).
    setInputFlag( InputFlags::OPTIONAL ).
    setApplyDefaultValue( 0 ).
    setDescription( "Controls the use of global IDs in the input file for cells and points."
                    " If set to 0 (default value), the GlobalId arrays in the input mesh are used if available, and generated otherwise."
                    " If set to a negative value, the GlobalId arrays in the input mesh are not used, and generated global Ids are automatically generated."
                    " If set to a positive value, the GlobalId arrays in the input mesh are used and required, and the simulation aborts if they are not available" );
>>>>>>> 86bc7133
}

void VTKMeshGenerator::generateMesh( DomainPartition & domain )
{
  // TODO refactor void MeshGeneratorBase::generateMesh( DomainPartition & domain )
  GEOSX_MARK_FUNCTION;

  MPI_Comm const comm = MPI_COMM_GEOSX;
  vtkSmartPointer< vtkMultiProcessController > controller = vtk::getController();
  vtkMultiProcessController::SetGlobalController( controller );

  GEOSX_LOG_RANK_0( GEOSX_FMT( "{} '{}': reading mesh from {}", catalogName(), getName(), m_filePath ) );
  {
    GEOSX_LOG_LEVEL_RANK_0( 2, "  reading the dataset..." );
    vtkSmartPointer< vtkDataSet > loadedMesh = vtk::loadMesh( m_filePath );
    GEOSX_LOG_LEVEL_RANK_0( 2, "  redistributing mesh..." );
    m_vtkMesh = vtk::redistributeMesh( *loadedMesh, comm, m_partitionMethod, m_partitionRefinement, m_useGlobalIds );
    GEOSX_LOG_LEVEL_RANK_0( 2, "  finding neighbor ranks..." );
    std::vector< vtkBoundingBox > boxes = vtk::exchangeBoundingBoxes( *m_vtkMesh, comm );
    std::vector< int > const neighbors = vtk::findNeighborRanks( std::move( boxes ) );
    domain.getMetisNeighborList().insert( neighbors.begin(), neighbors.end() );
    GEOSX_LOG_LEVEL_RANK_0( 2, "  done!" );
  }

  GEOSX_LOG_RANK_0( GEOSX_FMT( "{} '{}': generating GEOSX mesh data structure", catalogName(), getName() ) );

  MeshBody & meshBody = domain.getMeshBodies().registerGroup< MeshBody >( this->getName() );
  meshBody.createMeshLevel( 0 );

  CellBlockManager & cellBlockManager = meshBody.registerGroup< CellBlockManager >( keys::cellManager );

  GEOSX_LOG_LEVEL_RANK_0( 2, "  preprocessing..." );
  m_cellMap = vtk::buildCellMap( *m_vtkMesh, m_attributeName );

  GEOSX_LOG_LEVEL_RANK_0( 2, "  writing nodes..." );
  real64 const globalLength = writeNodes( *m_vtkMesh, m_nodesetNames, cellBlockManager, this->m_translate, this->m_scale );
  meshBody.setGlobalLengthScale( globalLength );

  GEOSX_LOG_LEVEL_RANK_0( 2, "  writing cells..." );
  writeCells( *m_vtkMesh, m_cellMap, cellBlockManager );

  GEOSX_LOG_LEVEL_RANK_0( 2, "  writing surfaces..." );
  writeSurfaces( *m_vtkMesh, m_cellMap, cellBlockManager );

  GEOSX_LOG_LEVEL_RANK_0( 2, "  building connectivity maps..." );
  cellBlockManager.buildMaps();

  GEOSX_LOG_LEVEL_RANK_0( 2, "  done!" );
  vtk::printMeshStatistics( *m_vtkMesh, m_cellMap, comm );
}

void VTKMeshGenerator::importFields( DomainPartition & domain ) const
{
  // GEOSX_LOG_RANK_0( GEOSX_FMT( "{} '{}': importing field data from mesh dataset", catalogName(), getName() ) );
  GEOSX_ASSERT_MSG( m_vtkMesh, "Must call generateMesh() before importFields()" );

  // TODO Having CellElementSubRegion and ConstitutiveBase... here in a pure geometric module is problematic.
  ElementRegionManager & elemManager = domain.getMeshBody( this->getName() ).getBaseDiscretization().getElemManager();

  std::vector< vtkDataArray * > const srcArrays = vtk::findArraysForImport( *m_vtkMesh, m_fieldsToImport );

  FieldIdentifiers fieldsToBeSync;

  for( auto const & typeRegions : m_cellMap )
  {
    // Restrict data import to 3D cells
    if( getElementDim( typeRegions.first ) == 3 )
    {
      for( auto const & regionCells: typeRegions.second )
      {
        importFieldOnCellElementSubRegion( regionCells.first,
                                           typeRegions.first,
                                           regionCells.second,
                                           elemManager,
                                           m_fieldNamesInGEOSX,
                                           srcArrays,
                                           fieldsToBeSync );
      }
    }
  }

  CommunicationTools::getInstance().synchronizeFields( fieldsToBeSync,
                                                       domain.getMeshBody( this->getName() ).getBaseDiscretization(),
                                                       domain.getNeighbors(),
                                                       false );
}

void VTKMeshGenerator::freeResources()
{
  m_vtkMesh = nullptr;
  m_cellMap.clear();
}

REGISTER_CATALOG_ENTRY( MeshGeneratorBase, VTKMeshGenerator, string const &, Group * const )

} // namespace geosx<|MERGE_RESOLUTION|>--- conflicted
+++ resolved
@@ -62,121 +62,6 @@
     setInputFlag( InputFlags::OPTIONAL ).
     setDescription( "Method (library) used to partition the mesh" );
 
-<<<<<<< HEAD
-  vtkNew< vtkPartitionedDataSet > result;
-  result->SetNumberOfPartitions( LvArray::integerConversion< unsigned int >( numParts ) );
-
-  vtkNew< vtkExtractCells > extractor;
-  extractor->SetInputDataObject( &mesh );
-
-  for( localIndex p = 0; p < numParts; ++p )
-  {
-    arraySlice1d< vtkIdType const > const cells = cellsLists[p];
-    if( cells.size() > 0 )
-    {
-      extractor->SetCellIds( cells.dataIfContiguous(), LvArray::integerConversion< vtkIdType >( cells.size() ) );
-      extractor->Update();
-
-      vtkNew< vtkUnstructuredGrid > ug;
-      ug->ShallowCopy( extractor->GetOutputDataObject( 0 ) );
-      result->SetPartition( LvArray::integerConversion< unsigned int >( p ), ug );
-    }
-  }
-  return result;
-}
-
-vtkSmartPointer< vtkDataSet >
-redistributeByCellGraph( vtkDataSet & mesh,
-                         VTKMeshGenerator::PartitionMethod const method,
-                         MPI_Comm const comm,
-                         int const numRefinements )
-{
-  GEOSX_MARK_FUNCTION;
-
-  int64_t const numElems = mesh.GetNumberOfCells();
-  int64_t const numProcs = MpiWrapper::commSize( comm );
-
-  // Compute `elemdist` parameter (element range owned by each rank)
-  array1d< int64_t > const elemDist( numProcs + 1 );
-  {
-    array1d< int64_t > elemCounts;
-    MpiWrapper::allGather( numElems, elemCounts, comm );
-    std::partial_sum( elemCounts.begin(), elemCounts.end(), elemDist.begin() + 1 );
-  }
-
-  // Use int64_t here to match ParMETIS' idx_t
-  ArrayOfArrays< pmet_idx_t, pmet_idx_t > const elemToNodes = buildElemToNodes< pmet_idx_t >( mesh );
-  ArrayOfArrays< pmet_idx_t, pmet_idx_t > const graph = parmetis::meshToDual( elemToNodes.toViewConst(), elemDist, comm, 3 );
-
-  array1d< pmet_idx_t > const newParts = [&]()
-  {
-    switch( method )
-    {
-      case VTKMeshGenerator::PartitionMethod::parmetis:
-      {
-        return parmetis::partition( graph.toViewConst(), elemDist, numProcs, comm, numRefinements );
-      }
-      case VTKMeshGenerator::PartitionMethod::ptscotch:
-      {
-#ifdef GEOSX_USE_SCOTCH
-        GEOSX_WARNING_IF( numRefinements > 0, "Partition refinement is not supported by 'ptscotch' partitioning method" );
-        return ptscotch::partition( graph.toViewConst(), numProcs, comm );
-#else
-        GEOSX_THROW( "GEOSX must be built with Scotch support (ENABLE_SCOTCH=ON) to use 'ptscotch' partitioning method", InputError );
-#endif
-      }
-      default:
-      {
-        GEOSX_THROW( "Unknown partition method", InputError );
-      }
-    }
-  }();
-  vtkSmartPointer< vtkPartitionedDataSet > const splitMesh = splitMeshByPartition( mesh, numProcs, newParts.toViewConst() );
-  return vtk::redistribute( *splitMesh, MPI_COMM_GEOSX );
-}
-
-vtkSmartPointer< vtkDataSet >
-redistributeByKdTree( vtkDataSet & mesh )
-{
-  GEOSX_MARK_FUNCTION;
-
-  // Use a VTK filter which employs a kd-tree partition internally
-  vtkNew< vtkRedistributeDataSetFilter > rdsf;
-  rdsf->SetInputDataObject( &mesh );
-  rdsf->SetNumberOfPartitions( MpiWrapper::commSize() );
-  rdsf->Update();
-  return vtkDataSet::SafeDownCast( rdsf->GetOutputDataObject( 0 ) );
-}
-
-/**
- * @brief Compute the rank neighbor candidate list.
- * @param[in] boundingBoxes the bounding boxes used by the VTK partitioner for all ranks
- * @return the list of neighboring MPI ranks, will be updated
- */
-std::vector< int >
-findNeighborRanks( std::vector< vtkBoundingBox > boundingBoxes )
-{
-  int const numParts = LvArray::integerConversion< int >( boundingBoxes.size() );
-  int const thisRank = MpiWrapper::commRank();
-
-  // Inflate boxes to detect intersections more reliably
-  double constexpr inflateFactor = 1.01;
-  for( vtkBoundingBox & box : boundingBoxes )
-  {
-    box.ScaleAboutCenter( inflateFactor );
-  }
-
-  std::vector< int > neighbors;
-  for( int i = 0; i < numParts; ++i )
-  {
-    if( i != thisRank && boundingBoxes[thisRank].Intersects( boundingBoxes[i] ) )
-    {
-      neighbors.push_back( i );
-    }
-  }
-
-  return neighbors;
-=======
   registerWrapper( viewKeyStruct::useGlobalIdsString(), &m_useGlobalIds ).
     setInputFlag( InputFlags::OPTIONAL ).
     setApplyDefaultValue( 0 ).
@@ -184,7 +69,6 @@
                     " If set to 0 (default value), the GlobalId arrays in the input mesh are used if available, and generated otherwise."
                     " If set to a negative value, the GlobalId arrays in the input mesh are not used, and generated global Ids are automatically generated."
                     " If set to a positive value, the GlobalId arrays in the input mesh are used and required, and the simulation aborts if they are not available" );
->>>>>>> 86bc7133
 }
 
 void VTKMeshGenerator::generateMesh( DomainPartition & domain )
