--- conflicted
+++ resolved
@@ -5,11 +5,7 @@
  * Copyright (c) 2016-2024 Lawrence Livermore National Security LLC
  * Copyright (c) 2018-2024 Total, S.A
  * Copyright (c) 2018-2024 The Board of Trustees of the Leland Stanford Junior University
-<<<<<<< HEAD
- * Copyright (c) 2018-2024 Chevron
-=======
  * Copyright (c) 2023-2024 Chevron
->>>>>>> fe987d81
  * Copyright (c) 2019-     GEOS/GEOSX Contributors
  * All rights reserved
  *
@@ -23,19 +19,10 @@
 
 #include "VTKMeshGenerator.hpp"
 
-<<<<<<< HEAD
-#include "VTKFaceBlockUtilities.hpp"
-#include "VTKMeshGeneratorTools.hpp"
-#include "CellBlockManager.hpp"
-
-#include "common/DataTypes.hpp"
-#include "common/GeosxMacros.hpp"
-=======
 #include "mesh/generators/VTKFaceBlockUtilities.hpp"
 #include "mesh/generators/VTKMeshGeneratorTools.hpp"
 #include "mesh/generators/CellBlockManager.hpp"
 #include "common/DataTypes.hpp"
->>>>>>> fe987d81
 
 #include <vtkXMLUnstructuredGridWriter.h>
 
@@ -90,11 +77,8 @@
                     " If set to a positive value, the GlobalId arrays in the input mesh are used and required, and the simulation aborts if they are not available" );
 }
 
-<<<<<<< HEAD
 void VTKMeshGenerator::fillCellBlockManager( CellBlockManager & cellBlockManager, array1d< int > const & GEOS_UNUSED_PARAM( partition ) )
-=======
-void VTKMeshGenerator::fillCellBlockManager( CellBlockManager & cellBlockManager, SpatialPartition & partition )
->>>>>>> fe987d81
+// void VTKMeshGenerator::fillCellBlockManager( CellBlockManager & cellBlockManager, SpatialPartition & partition ) // develop branch
 {
   // TODO refactor void MeshGeneratorBase::generateMesh( DomainPartition & domain )
   GEOS_MARK_FUNCTION;
@@ -115,11 +99,7 @@
     GEOS_LOG_LEVEL_RANK_0( 2, "  finding neighbor ranks..." );
     std::vector< vtkBoundingBox > boxes = vtk::exchangeBoundingBoxes( *m_vtkMesh, comm );
     std::vector< int > const neighbors = vtk::findNeighborRanks( std::move( boxes ) );
-<<<<<<< HEAD
-    m_partition.setMetisNeighborList( std::move( neighbors ) );
-=======
     partition.setMetisNeighborList( std::move( neighbors ) );
->>>>>>> fe987d81
     GEOS_LOG_LEVEL_RANK_0( 2, "  done!" );
   }
   GEOS_LOG_RANK_0( GEOS_FMT( "{} '{}': generating GEOSX mesh data structure", catalogName(), getName() ) );
