--- conflicted
+++ resolved
@@ -195,12 +195,8 @@
                                m_useGlobalIds );
     m_vtkMesh = redistributedMeshes.getMainMesh();
     m_faceBlockMeshes = redistributedMeshes.getFaceBlocks();
-<<<<<<< HEAD
     m_embeddedSurfaceBlockMeshes = redistributedMeshes.getEmbeddedSurfaceBlocks();
-    GEOS_LOG_LEVEL_RANK_0( 2, "  finding neighbor ranks..." );
-=======
     GEOS_LOG_LEVEL_RANK_0( 2, GEOS_FMT( "{} '{}': finding neighbor ranks...", catalogName(), getName() ) );
->>>>>>> ab079a48
     std::vector< vtkBoundingBox > boxes = vtk::exchangeBoundingBoxes( *m_vtkMesh, comm );
     std::vector< int > const neighbors = vtk::findNeighborRanks( std::move( boxes ) );
     partition.setMetisNeighborList( std::move( neighbors ) );
