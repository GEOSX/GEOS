/*
 * ------------------------------------------------------------------------------------------------------------
 * SPDX-License-Identifier: LGPL-2.1-only
 *
 * Copyright (c) 2018-2020 Lawrence Livermore National Security LLC
 * Copyright (c) 2018-2020 The Board of Trustees of the Leland Stanford Junior University
 * Copyright (c) 2018-2020 Total, S.A
 * Copyright (c) 2019-     GEOSX Contributors
 * All rights reserved
 *
 * See top level LICENSE, COPYRIGHT, CONTRIBUTORS, NOTICE, and ACKNOWLEDGEMENTS files for details.
 * ------------------------------------------------------------------------------------------------------------
 */

/**
 * @file VTKMeshGenerator.cpp
 */

#include "VTKMeshGenerator.hpp"

#include "common/DataTypes.hpp"
#include "common/DataLayouts.hpp"
#include "common/MpiWrapper.hpp"
#include "common/TypeDispatch.hpp"
#include "mesh/DomainPartition.hpp"
#include "mesh/MeshBody.hpp"
#include "mesh/generators/CellBlockManager.hpp"
#include "mesh/generators/VTKMeshGeneratorTools.hpp"
#include "mesh/generators/ParMETISInterface.hpp"
#include "mesh/mpiCommunications/CommunicationTools.hpp"

#include <vtkArrayDispatch.h>
#include <vtkBoundingBox.h>
#include <vtkCellData.h>
#include <vtkExtractCells.h>
#include <vtkGenerateGlobalIds.h>
#include <vtkPartitionedDataSet.h>
#include <vtkPointData.h>
#include <vtkRedistributeDataSetFilter.h>
#include <vtkSmartPointer.h>
#include <vtkUnstructuredGrid.h>
#include <vtkUnstructuredGridReader.h>
#include <vtkXMLPUnstructuredGridReader.h>
#include <vtkXMLUnstructuredGridReader.h>

#ifdef GEOSX_USE_MPI
#include <vtkMPIController.h>
#include <vtkMPI.h>
#else
#include <vtkDummyController.h>
#endif

#include <numeric>
#include <unordered_set>

namespace geosx
{
using namespace dataRepository;


VTKMeshGenerator::VTKMeshGenerator( string const & name,
                                    Group * const parent )
  : ExternalMeshGeneratorBase( name, parent )
{
  registerWrapper( viewKeyStruct::regionAttributeString(), &m_attributeName ).
    setInputFlag( InputFlags::OPTIONAL ).
    setApplyDefaultValue( "attribute" ).
    setDescription( "Name of the VTK cell attribute to use as region marker" );

  registerWrapper( viewKeyStruct::partitionRefinementString(), &m_partitionRefinement ).
    setInputFlag( InputFlags::OPTIONAL ).
    setApplyDefaultValue( 1 ).
    setDescription( "Number of partitioning refinement iterations (defaults to 1, recommended value)."
                    "A value of 0 disables graph partitioning and keeps simple kd-tree partitions (not recommended). "
                    "Values higher than 1 may lead to slightly improved partitioning, but yield diminishing returns." );
}

namespace vtk
{

/**
 * @brief Return a VTK controller for multiprocessing.
 */
vtkSmartPointer< vtkMultiProcessController > getController()
{
#ifdef GEOSX_USE_MPI
  vtkNew< vtkMPIController > controller;
  vtkMPICommunicatorOpaqueComm vtkGeosxComm( &MPI_COMM_GEOSX );
  vtkNew< vtkMPICommunicator > communicator;
  communicator->InitializeExternal( &vtkGeosxComm );
  controller->SetCommunicator( communicator );
#else
  vtkNew< vtkDummyController > controller;
#endif
  return controller;
}

/**
 * @brief Load the VTK file into the VTK data structure
 * @param[in] filePath the Path of the file to load
 */
vtkSmartPointer< vtkUnstructuredGrid >
loadMesh( Path const & filePath )
{
  string const extension = filePath.extension();
  vtkSmartPointer< vtkUnstructuredGrid > loadedMesh;

  if( extension == "pvtu" )
  {
    auto const vtkUgReader = vtkSmartPointer< vtkXMLPUnstructuredGridReader >::New();
    vtkUgReader->SetFileName( filePath.c_str() );
    vtkUgReader->UpdateInformation();
    vtkUgReader->UpdatePiece( MpiWrapper::commRank(), MpiWrapper::commSize(), 0 );
    loadedMesh = vtkUgReader->GetOutput();

    // TODO: Apply vtkStaticCleanUnstructuredGrid, once it is included in the next VTK release.
    //       https://gitlab.kitware.com/vtk/vtk/-/blob/master/Filters/Core/vtkStaticCleanUnstructuredGrid.h
    //       This removes duplicate points, either present in the dataset, or resulting from merging pieces.
  }
  else
  {
    if( MpiWrapper::commRank() == 0 )
    {
      auto const read = [&]( auto const vtkUgReader )
      {
        vtkUgReader->SetFileName( filePath.c_str() );
        vtkUgReader->Update();
        return vtkUgReader->GetOutput();
      };

      if( extension == "vtk" )
      {
        loadedMesh = read( vtkSmartPointer< vtkUnstructuredGridReader >::New() );
      }
      else if( extension == "vtu" )
      {
        loadedMesh = read( vtkSmartPointer< vtkXMLUnstructuredGridReader >::New() );
      }
      else
      {
        GEOSX_ERROR( extension << " is not a recognized extension for VTKMesh. Please use .vtk, .vtu or .pvtu." );
      }
    }
    else
    {
      loadedMesh = vtkSmartPointer< vtkUnstructuredGrid >::New();
    }
  }

  return loadedMesh;
}

template< typename INDEX_TYPE, typename POLICY >
ArrayOfArrays< INDEX_TYPE, INDEX_TYPE >
buildElemToNodesImpl( vtkUnstructuredGrid & mesh )
{
  localIndex const numCells = LvArray::integerConversion< localIndex >( mesh.GetNumberOfCells() );
  array1d< INDEX_TYPE > nodeCounts( numCells );
  vtkCellArray & cells = *mesh.GetCells();

  // GetCellSize() is always thread-safe, can run in parallel
  forAll< parallelHostPolicy >( numCells, [nodeCounts = nodeCounts.toView(), &cells] ( localIndex const cellIdx )
  {
    nodeCounts[cellIdx] = LvArray::integerConversion< INDEX_TYPE >( cells.GetCellSize( cellIdx ) );
  } );

  ArrayOfArrays< INDEX_TYPE, INDEX_TYPE > elemToNodes;
  elemToNodes.template resizeFromCapacities< parallelHostPolicy >( numCells, nodeCounts.data() );

  vtkIdTypeArray const & globalPointId = *vtkIdTypeArray::FastDownCast( mesh.GetPointData()->GetGlobalIds() );

  // GetCellAtId() is conditionally thread-safe, use POLICY argument
  forAll< POLICY >( numCells, [&cells, &globalPointId, elemToNodes = elemToNodes.toView()] ( localIndex const cellIdx )
  {
    vtkIdType numPts;
    vtkIdType const * points;
    cells.GetCellAtId( cellIdx, numPts, points );
    for( int a = 0; a < numPts; ++a )
    {
      vtkIdType const pointIdx = globalPointId.GetValue( points[a] );
      elemToNodes.emplaceBack( cellIdx, LvArray::integerConversion< INDEX_TYPE >( pointIdx ) );
    }
  } );

  return elemToNodes;
}

template< typename INDEX_TYPE >
ArrayOfArrays< INDEX_TYPE, INDEX_TYPE >
buildElemToNodes( vtkUnstructuredGrid & mesh )
{
  // According to VTK docs, IsStorageShareable() indicates whether pointers extracted via
  // vtkCellArray::GetCellAtId() are pointers into internal storage rather than temp buffer
  // and thus results can be used in a thread-safe way.
  return mesh.GetCells()->IsStorageShareable()
       ? buildElemToNodesImpl< INDEX_TYPE, parallelHostPolicy >( mesh )
       : buildElemToNodesImpl< INDEX_TYPE, serialPolicy >( mesh );
}

template< typename PART_INDEX >
vtkSmartPointer< vtkPartitionedDataSet >
splitMeshByPartition( vtkUnstructuredGrid & mesh,
                      PART_INDEX const numParts,
                      arrayView1d< PART_INDEX const > const & part )
{
  array1d< localIndex > cellCounts( numParts );
  forAll< parallelHostPolicy >( part.size(), [part, cellCounts = cellCounts.toView()] ( localIndex const cellIdx )
  {
    RAJA::atomicInc< parallelHostAtomic >( &cellCounts[part[cellIdx]] );
  } );

  ArrayOfArrays< vtkIdType > cellsLists;
  cellsLists.resizeFromCapacities< serialPolicy >( numParts, cellCounts.data() );

  forAll< parallelHostPolicy >( part.size(), [part, cellsLists = cellsLists.toView()] ( localIndex const cellIdx )
  {
    cellsLists.emplaceBackAtomic< parallelHostAtomic >( LvArray::integerConversion< localIndex >( part[cellIdx] ),
                                                        LvArray::integerConversion< vtkIdType >( cellIdx ) );
  } );

  vtkNew< vtkPartitionedDataSet > result;
  result->SetNumberOfPartitions( LvArray::integerConversion< unsigned int >( numParts ) );

  vtkNew< vtkExtractCells > extractor;
  extractor->SetInputDataObject( &mesh );

  for( localIndex p = 0; p < numParts; ++p )
  {
    arraySlice1d< vtkIdType const > const cells = cellsLists[p];
    if( cells.size() > 0 )
    {
      extractor->SetCellIds( cells.dataIfContiguous(), LvArray::integerConversion< vtkIdType >( cells.size() ) );
      extractor->Update();

      vtkNew< vtkUnstructuredGrid > ug;
      ug->ShallowCopy( extractor->GetOutputDataObject( 0 ) );
      result->SetPartition( LvArray::integerConversion< unsigned int >( p ), ug );
    }
  }
  return result;
}

vtkSmartPointer< vtkUnstructuredGrid >
redistributeByCellGraph( vtkUnstructuredGrid & mesh,
                         MPI_Comm const comm,
                         int const numRefinements )
{
  GEOSX_MARK_FUNCTION;

  // Use int64_t here to match ParMETIS' idx_t
  ArrayOfArrays< int64_t, int64_t > const elemToNodes = buildElemToNodes< int64_t >( mesh );
  int64_t const numProcs = MpiWrapper::commSize( comm );
  array1d< int64_t > const newParts = parmetis::partMeshKway( elemToNodes.toViewConst(), comm, 3, numRefinements );
  vtkSmartPointer< vtkPartitionedDataSet > const splitMesh = splitMeshByPartition( mesh, numProcs, newParts.toViewConst() );
  return vtk::redistribute( *splitMesh, MPI_COMM_GEOSX );
}

vtkSmartPointer< vtkUnstructuredGrid >
redistributeByKdTree( vtkUnstructuredGrid & mesh )
{
  GEOSX_MARK_FUNCTION;

  // Use a VTK filter which employs a kd-tree partition internally
  vtkNew< vtkRedistributeDataSetFilter > rdsf;
  rdsf->SetInputDataObject( &mesh );
  rdsf->SetNumberOfPartitions( MpiWrapper::commSize() );
  rdsf->Update();
  return vtkUnstructuredGrid::SafeDownCast( rdsf->GetOutputDataObject( 0 ) );
}

/**
 * @brief Compute the rank neighbor candidate list.
 * @param[in] boundingBoxes the bounding boxes used by the VTK partitioner for all ranks
 * @return the list of neighboring MPI ranks, will be updated
 */
std::vector< int >
findNeighborRanks( std::vector< vtkBoundingBox > boundingBoxes )
{
  int const numParts = LvArray::integerConversion< int >( boundingBoxes.size() );
  int const thisRank = MpiWrapper::commRank();

  // Inflate boxes to detect intersections more reliably
  double constexpr inflateFactor = 1.01;
  for( vtkBoundingBox & box : boundingBoxes )
  {
    box.ScaleAboutCenter( inflateFactor );
  }

  std::vector< int > neighbors;
  for( int i = 0; i < numParts; ++i )
  {
    if( i != thisRank && boundingBoxes[thisRank].Intersects( boundingBoxes[i] ) )
    {
      neighbors.push_back( i );
    }
  }

  return neighbors;
}

/**
 * @brief Generate global point/cell IDs and redistribute the mesh among MPI ranks.
 * @param[in] loadedMesh the mesh that was loaded on one or several MPI ranks
 * @param[in] comm the MPI communicator
 * @param[in] partitionRefinement number of graph partitioning refinement cycles
 */
vtkSmartPointer< vtkUnstructuredGrid >
redistributeMesh( vtkUnstructuredGrid & loadedMesh,
                  MPI_Comm const comm,
                  int const partitionRefinement )
{
  GEOSX_MARK_FUNCTION;

  // Generate global IDs for vertices and cells
  vtkNew< vtkGenerateGlobalIds > generator;
  generator->SetInputDataObject( &loadedMesh );
  generator->Update();
  vtkSmartPointer< vtkUnstructuredGrid > mesh =
    vtkUnstructuredGrid::SafeDownCast( generator->GetOutputDataObject( 0 ) );

  // Determine if redistribution is required
  vtkIdType const minCellsOnAnyRank = MpiWrapper::min( loadedMesh.GetNumberOfCells(), comm );
  if( minCellsOnAnyRank == 0 )
  {
    // Redistribute the mesh over all ranks using simple octree partitions
    mesh = redistributeByKdTree( *mesh );
  }

  // Redistribute the mesh again using higher-quality graph partitioner
  if( partitionRefinement > 0 )
  {
    mesh = redistributeByCellGraph( *mesh, comm, partitionRefinement - 1 );
  }

  return mesh;
}

/**
 * @brief Gathers all the data from all ranks, merge them, sort them, and remove duplicates.
 * @tparam T Type of the exchanged data.
 * @param data The data to be exchanged.
 * @return The merged data.
 * @note This function makes MPI calls.
 */
template< typename T >
std::vector< T > collectUniqueValues( std::vector< T > const & data )
{
  // Exchange the sizes of the data across all ranks.
  array1d< int > dataSizes( MpiWrapper::commSize() );
  MpiWrapper::allGather( LvArray::integerConversion< int >( data.size() ), dataSizes, MPI_COMM_GEOSX );
  // `totalDataSize` contains the total data size across all the MPI ranks.
  int const totalDataSize = std::accumulate( dataSizes.begin(), dataSizes.end(), 0 );

  // Once the MPI exchange is done, `allData` will contain all the data of all the MPI ranks.
  // We want all ranks to get all the data. But each rank may have a different size of information.
  // Therefore, we use `allgatherv` that does not impose the same size across ranks like `allgather` does.
  std::vector< T > allData( totalDataSize );
  // `displacements` is the offset (relative to the receive buffer) to store the data for each rank.
  std::vector< int > displacements( MpiWrapper::commSize(), 0 );
  std::partial_sum( dataSizes.begin(), dataSizes.end() - 1, displacements.begin() + 1 );
  MpiWrapper::allgatherv( data.data(), data.size(), allData.data(), dataSizes.data(), displacements.data(), MPI_COMM_GEOSX );

  // Finalizing by sorting, removing duplicates and trimming the result vector at the proper size.
  std::sort( allData.begin(), allData.end() );
  auto newEnd = std::unique( allData.begin(), allData.end() );
  allData.erase( newEnd, allData.end() );

  return allData;
}

/**
 * @brief Get the GEOSX element type
 * @param[in] cellType The vtk cell type
 * @return The GEOSX element type
 */
ElementType convertVtkToGeosxElementType( VTKCellType const cellType )
{
  switch( cellType )
  {
    case VTK_VERTEX:     return ElementType::Vertex;
    case VTK_LINE:       return ElementType::Line;
    case VTK_TRIANGLE:   return ElementType::Triangle;
    case VTK_QUAD:       return ElementType::Quadrilateral;
    case VTK_POLYGON:    return ElementType::Polygon;
    case VTK_TETRA:      return ElementType::Tetrahedron;
    case VTK_PYRAMID:    return ElementType::Pyramid;
    case VTK_WEDGE:      return ElementType::Wedge;
    case VTK_HEXAHEDRON: return ElementType::Hexahedron;
    case VTK_POLYHEDRON: return ElementType::Polyhedron;
    default:
    {
      GEOSX_ERROR( cellType << " is not a recognized cell type to be used with the VTKMeshGenerator" );
    }
  }
  return ElementType::Polyhedron;
}

std::map< ElementType, std::vector< vtkIdType > >
splitCellsByType( vtkUnstructuredGrid & mesh )
{
  std::map< ElementType, std::vector< vtkIdType > > typeToCells;
  vtkIdType const numCells = mesh.GetNumberOfCells();

  // Count the number of each cell type
  std::array< size_t, numElementTypes() > cellTypeCounts{};
  for( vtkIdType c = 0; c < numCells; c++ )
  {
    ElementType const elemType = convertVtkToGeosxElementType( static_cast< VTKCellType >( mesh.GetCellType( c ) ) );
    ++cellTypeCounts[static_cast< integer >( elemType )];
  }

  // Allocate space to hold cell id lists by type
  std::array< std::vector< vtkIdType >, numElementTypes() > cellListsByType;
  for( integer t = 0; t < numElementTypes(); ++t )
  {
    cellListsByType[t].reserve( cellTypeCounts[t] );
  }

  // Collect cell lists for each type (using array for speed in a hot loop)
  for( vtkIdType c = 0; c < numCells; c++ )
  {
    ElementType const elemType = convertVtkToGeosxElementType( static_cast< VTKCellType >( mesh.GetCellType( c ) ) );
    cellListsByType[static_cast< integer >( elemType )].push_back( c );
  }

  // Convert from array to map while also performing some checks
  for( integer t = 0; t < numElementTypes(); ++t )
  {
    // Avoid creating unneeded map entries that will show up in statistics
    if( cellListsByType[t].empty() )
    {
      continue;
    }

    ElementType const type = static_cast< ElementType >( t );
    switch( getElementDim( type ) )
    {
      case 0:
      case 1:
      {
        // Ignore vertex/line elements for now; maybe later we can import well polylines here
        break;
      }
      case 2:
      {
        // Merge all 2D elements together as polygons (we don't track their shapes).
        std::vector< vtkIdType > & surfaceCells = typeToCells[ ElementType::Polygon ];
        surfaceCells.insert( surfaceCells.end(), cellListsByType[t].begin(), cellListsByType[t].end() );
        break;
      }
      case 3:
      {
        // Collect 3D elements as is
        typeToCells.emplace( type, std::move( cellListsByType[t] ) );
        break;
      }
      default:
      {
        GEOSX_ERROR( "Invalid element dimension: " << getElementDim( type ) );
      }
    }
  }

  return typeToCells;
}

VTKMeshGenerator::CellMapType
splitCellsByTypeAndAttribute( std::map< ElementType, std::vector< vtkIdType > > & typeToCells,
                              vtkDataArray * const attributeDataArray )
{
  VTKMeshGenerator::CellMapType typeToAttributeToCells;
  for( auto & t2c : typeToCells )
  {
    ElementType const elemType = t2c.first;
    std::vector< vtkIdType > & cells = t2c.second;
    std::unordered_map< int, std::vector< vtkIdType > > & attributeToCells = typeToAttributeToCells[elemType];

    if( attributeDataArray == nullptr )
    {
      attributeToCells.emplace( -1, std::move( cells ) );
    }
    else
    {
      GEOSX_ERROR_IF_NE_MSG( attributeDataArray->GetNumberOfComponents(), 1,
                             "Invalid number of components in attribute array" );
      vtkArrayDispatch::Dispatch::Execute( attributeDataArray, [&]( auto const * attributeArray )
      {
        using ArrayType = TYPEOFPTR( attributeArray );
        vtkDataArrayAccessor< ArrayType > attribute( attributeArray );
        std::unordered_map< int, size_t > cellCounts;
        for( vtkIdType c: cells )
        {
          int const region = static_cast< int >( attribute.Get( c, 0 ) );
          ++cellCounts[region];
        }
        for( auto const & count : cellCounts )
        {
          attributeToCells[count.first].reserve( count.second );
        }
        for( vtkIdType c: cells )
        {
          int const region = static_cast< int >( attribute.Get( c, 0 ) );
          attributeToCells[region].push_back( c );
        }
      } );
    }
  }
  return typeToAttributeToCells;
}

void extendCellMapWithRemoteKeys( VTKMeshGenerator::CellMapType & cellMap )
{
  // Gather all element types encountered on any rank and enrich the local collection
  std::vector< ElementType > allElementTypes = collectUniqueValues( mapKeys( cellMap ) );
  std::vector< int > allCellAttributes;
  for( auto const & typeRegions : cellMap )
  {
    if( getElementDim( typeRegions.first ) == 3 )
    {
      std::vector< int > const attrs = mapKeys( typeRegions.second );
      allCellAttributes.insert( allCellAttributes.end(), attrs.begin(), attrs.end() );
    }
  }
  allCellAttributes = collectUniqueValues( allCellAttributes );

  for( ElementType const elemType : allElementTypes )
  {
    if( getElementDim( elemType ) == 3 )
    {
      for( int attrValue: allCellAttributes )
      {
        // This code inserts an empty element list if one was not present
        cellMap[elemType][attrValue];
      }
    }
  }

  // Treat surfaces separately - and avoid inadvertently creating a map entry for polygons
  std::vector< int > const surfaceAttributes = cellMap.count( ElementType::Polygon ) > 0
                                             ? mapKeys( cellMap.at( ElementType::Polygon ) )
                                             : std::vector< int >();
  std::vector< int > allSurfaceAttributes = collectUniqueValues( surfaceAttributes );
  for( int attrValue: allSurfaceAttributes )
  {
    cellMap[ElementType::Polygon][attrValue];
  }
}

/**
 * @brief Collect lists of VTK cell indices organized by type and attribute value.
 * @param[in] mesh the vtkUnstructuredGrid that is loaded
 * @param[in] attributeName name of the VTK data array containing the attribute, if any
 * @return A map from element type to a map of attribute to the associated cell ids for the current rank.
 *         The map contains entries for all types and attribute values across all MPI ranks,
 *         even if there are no cells on current rank (then the list will be empty).
 */
VTKMeshGenerator::CellMapType
buildCellMap( vtkUnstructuredGrid & mesh,
              string const & attributeName )
{
  // First, pass through all VTK cells and split them int sub-lists based on type.
  std::map< ElementType, std::vector< vtkIdType > > typeToCells = splitCellsByType( mesh );

  // Now, actually split into groups according to region attribute, if present
  vtkDataArray * const attributeDataArray =
    vtkDataArray::FastDownCast( mesh.GetCellData()->GetAbstractArray( attributeName.c_str() ) );

  VTKMeshGenerator::CellMapType cellMap =
    splitCellsByTypeAndAttribute( typeToCells, attributeDataArray );

  // Gather all element types encountered on any rank and enrich the local collection
  extendCellMapWithRemoteKeys( cellMap );

  return cellMap;
}

std::vector< int > getGeosxToVtkNodeOrdering( ElementType const elemType )
{
  switch( elemType )
  {
    case ElementType::Vertex:        return { 0 };
    case ElementType::Line:          return { 0, 1 };
    case ElementType::Triangle:      return { 0, 1, 2 };
    case ElementType::Quadrilateral: return { 0, 1, 2, 3 }; // TODO check
    case ElementType::Polygon:       return { 0, 1, 2, 3, 4, 5, 6, 7, 8 }; // TODO
    case ElementType::Tetrahedron:   return { 0, 1, 2, 3 };
    case ElementType::Pyramid:       return { 0, 1, 3, 2, 4 };
    case ElementType::Wedge:         return { 0, 3, 2, 5, 1, 4 };
    case ElementType::Hexahedron:    return { 0, 1, 3, 2, 4, 5, 7, 6 };
    case ElementType::Polyhedron:    return { 0, 1, 2, 3, 4, 5, 6, 7, 8, 9, 10, 11, 12 }; // TODO
  }
  return {};
}

/**
 * @brief Fill @p cellBlock with the appropriate nodes and local/global mappings.
 * @param[in] elemType the vtk cell type for cells of the CellBlock being written
 * @param[in] cellIds the cell indexes of cell type \p cellType within this region
 * @param[in] mesh the vtkUnstructuredGrid that is loaded
 * @param[in,out] cellBlock The cell block to be written
 */
void fillCellBlock( vtkUnstructuredGrid & mesh,
                    ElementType const elemType,
                    std::vector< vtkIdType > const & cellIds,
                    CellBlock & cellBlock )
{
  localIndex const numNodesPerElement = cellBlock.numNodesPerElement();
  arrayView2d< localIndex, cells::NODE_MAP_USD > const cellToVertex = cellBlock.getElemToNode();
  arrayView1d< globalIndex > const & localToGlobal = cellBlock.localToGlobalMap();

  std::vector< int > const nodeOrder = getGeosxToVtkNodeOrdering( elemType );
  vtkIdTypeArray const * const globalCellId = vtkIdTypeArray::FastDownCast( mesh.GetCellData()->GetGlobalIds() );
  GEOSX_ERROR_IF( !cellIds.empty() && globalCellId == nullptr, "Global cell IDs have not been generated" );

  // Writing connectivity and Local to Global
  localIndex cellCount = 0;
  for( vtkIdType c: cellIds )
  {
    vtkCell * const currentCell = mesh.GetCell( c );
    for( localIndex v = 0; v < numNodesPerElement; v++ )
    {
      cellToVertex[cellCount][v] = currentCell->GetPointId( nodeOrder[v] );
    }
    localToGlobal[cellCount++] = globalCellId->GetValue( c );
  }
}

/**
 * @brief Returns a string describing the element.
 * @param[in] type The element type.
 * @return The name.
 * @warning This information will be visible in the input file... Consider refactoring with great care.
 */
string getElementTypeName( ElementType const type )
{
  switch( type )
  {
    case ElementType::Hexahedron:  return "hexahedra";
    case ElementType::Tetrahedron: return "tetrahedra";
    case ElementType::Wedge:       return "wedges";
    case ElementType::Pyramid:     return "pyramids";
    case ElementType::Polyhedron:  return "polyhedra";
    default:
    {
      GEOSX_ERROR( "Element type '" << type << "' is not supported" );
      return {};
    }
  }
}

/**
 * @brief Builds the cell block name.
 * @param[in] elementName The element name.
 * @param[in] regionId The region Id.
 * @return The name.
 * @warning This name will be visible in the input file... Consider refactoring with great care.
 */
string buildCellBlockName( ElementType const type, int const regionId )
{
  GEOSX_ERROR_IF_LT_MSG( regionId, -1, "Invalid region id" );
  string const cellTypeName = getElementTypeName( type );
  return regionId != -1 ? std::to_string( regionId ) + "_" + cellTypeName : cellTypeName;
}

/**
 * @brief Collect a set of material field names registered in a subregion.
 * @param subRegion the target subregion
 * @return a set of wrapper names
 */
std::unordered_set< string > getMaterialWrapperNames( ElementSubRegionBase const & subRegion )
{
  using namespace constitutive;
  std::unordered_set< string > materialWrapperNames;
  subRegion.getConstitutiveModels().forSubGroups< ConstitutiveBase >( [&]( ConstitutiveBase const & material )
  {
    material.forWrappers( [&]( WrapperBase const & wrapper )
    {
      if( wrapper.sizedFromParent() )
      {
        materialWrapperNames.insert( ConstitutiveBase::makeFieldName( material.getName(), wrapper.getName() ) );
      }
    } );
  } );
  return materialWrapperNames;
}

/**
 * @brief Imports 2d and 3d arrays from @p vtkArray to @p wrapper, only for @p cellIds
 * @param cellIds The cells for which we should copy the data.
 * @param vtkArray The source.
 * @param wrapper The destination.
 */
void importMaterialField( std::vector< vtkIdType > const & cellIds,
                          vtkDataArray * vtkArray,
                          WrapperBase & wrapper )
{
  // Scalar material fields are stored as 2D arrays, vector/tensor are 3D
  using ImportTypes = types::ArrayTypes< types::RealTypes, types::DimsRange< 2, 3 > >;
  types::dispatch( ImportTypes{}, wrapper.getTypeId(), true, [&]( auto array )
  {
    using ArrayType = decltype( array );
    Wrapper< ArrayType > & wrapperT = Wrapper< ArrayType >::cast( wrapper );
    auto const view = wrapperT.reference().toView();

    localIndex const numComponentsSrc = LvArray::integerConversion< localIndex >( vtkArray->GetNumberOfComponents() );
    localIndex const numComponentsDst = wrapperT.numArrayComp() / view.size( 1 );
    GEOSX_ERROR_IF_NE_MSG( numComponentsDst, numComponentsSrc,
                           "Mismatch in number of components for field " << vtkArray->GetName() );

    vtkArrayDispatch::DispatchByValueType< vtkArrayDispatch::Reals >::Execute( vtkArray, [&]( auto const * srcArray )
    {
      vtkDataArrayAccessor< TYPEOFPTR( srcArray ) > data( srcArray );
      localIndex cellCount = 0;
      for( vtkIdType cellIdx : cellIds )
      {
        for( localIndex q = 0; q < view.size( 1 ); ++q )
        {
          // The same value is copied for all quadrature points.
          LvArray::forValuesInSlice( view[cellCount][q], [&, componentIdx = 0]( auto & val ) mutable
          {
            val = data.Get( cellIdx, componentIdx++ );
          } );
        }
        ++cellCount;
      }
    } );
  } );
}

/**
 * @brief Imports 1d and 2d arrays from @p vtkArray to @p wrapper, only for @p cellIds
 * @param cellIds The cells for which we should copy the data.
 * @param vtkArray The source.
 * @param wrapper The destination.
 */
void importRegularField( std::vector< vtkIdType > const & cellIds,
                         vtkDataArray * vtkArray,
                         WrapperBase & wrapper )
{
  using ImportTypes = types::ArrayTypes< types::RealTypes, types::DimsRange< 1, 2 > >;
  types::dispatch( ImportTypes{}, wrapper.getTypeId(), true, [&]( auto dstArray )
  {
    using ArrayType = decltype( dstArray );
    Wrapper< ArrayType > & wrapperT = Wrapper< ArrayType >::cast( wrapper );
    auto const view = wrapperT.reference().toView();

    localIndex const numComponentsSrc = LvArray::integerConversion< localIndex >( vtkArray->GetNumberOfComponents() );
    localIndex const numComponentsDst = wrapperT.numArrayComp();
    GEOSX_ERROR_IF_NE_MSG( numComponentsDst, numComponentsSrc,
                           "Mismatch in number of components for field " << vtkArray->GetName() );

    vtkArrayDispatch::DispatchByValueType< vtkArrayDispatch::Reals >::Execute( vtkArray, [&]( auto const * srcArray )
    {
      vtkDataArrayAccessor< TYPEOFPTR( srcArray ) > data( srcArray );
      localIndex cellCount = 0;
      for( vtkIdType cellIdx : cellIds )
      {
        LvArray::forValuesInSlice( view[cellCount], [&, componentIdx = 0]( auto & val ) mutable
        {
          val = data.Get( cellIdx, componentIdx++ );
        } );
        ++cellCount;
      }
    } );
  } );
}

void printMeshStatistics( vtkUnstructuredGrid & mesh,
                          VTKMeshGenerator::CellMapType const & cellMap,
                          MPI_Comm const comm )
{
  int const rank = MpiWrapper::commRank( comm );
  int const size = MpiWrapper::commSize( comm );

  vtkIdTypeArray const & globalPointId = *vtkIdTypeArray::FastDownCast( mesh.GetPointData()->GetGlobalIds() );
  RAJA::ReduceMax< parallelHostReduce, globalIndex > maxGlobalNode( -1 );
  forAll< parallelHostPolicy >( mesh.GetNumberOfPoints(), [&globalPointId, maxGlobalNode]( vtkIdType const k )
  {
    maxGlobalNode.max( globalPointId.GetValue( k ) );
  } );
  globalIndex const numGlobalNodes = MpiWrapper::max( maxGlobalNode.get(), comm ) + 1;

  localIndex numLocalElems = 0;
  globalIndex numGlobalElems = 0;
  std::map< ElementType, globalIndex > elemCounts;

  for( auto const & typeToCells : cellMap )
  {
    localIndex const localElemsOfType =
      std::accumulate( typeToCells.second.begin(), typeToCells.second.end(), localIndex{},
                       []( auto const s, auto const & region ) { return s + region.second.size(); } );
    numLocalElems += localElemsOfType;

    globalIndex const globalElemsOfType = MpiWrapper::sum( globalIndex{ localElemsOfType }, comm );
    numGlobalElems += globalElemsOfType;
    elemCounts[typeToCells.first] = globalElemsOfType;
  }

  localIndex const minLocalElems = MpiWrapper::min( numLocalElems );
  localIndex const maxLocalElems = MpiWrapper::max( numLocalElems );
  localIndex const avgLocalElems = LvArray::integerConversion< localIndex >( numGlobalElems / size );

  if( rank == 0 )
  {
    int const widthGlobal = static_cast< int >( std::log10( std::max( numGlobalElems, numGlobalNodes ) ) + 1 );
    GEOSX_LOG( GEOSX_FMT( "Number of nodes: {:>{}}", numGlobalNodes, widthGlobal ) );
    GEOSX_LOG( GEOSX_FMT( "Number of elems: {:>{}}", numGlobalElems, widthGlobal ) );
    for( auto const & typeCount: elemCounts )
    {
      GEOSX_LOG( GEOSX_FMT( "{:>15}: {:>{}}", toString( typeCount.first ), typeCount.second, widthGlobal ) );
    }

    int const widthLocal = static_cast< int >( std::log10( maxLocalElems ) + 1 );
    GEOSX_LOG( GEOSX_FMT( "Load balancing: {1:>{0}} {2:>{0}} {3:>{0}}\n"
                          "(element/rank): {4:>{0}} {5:>{0}} {6:>{0}}",
                          widthLocal, "min", "avg", "max",
                          minLocalElems, avgLocalElems, maxLocalElems ) );
  }
}

/**
 * @brief Collect the data to be imported.
 * @return A list of pointers to VTK data arrays.
 */
std::vector< vtkDataArray * >
findArraysForImport( vtkUnstructuredGrid & mesh,
                     arrayView1d< string const > const & srcFieldNames )
{
  std::vector< vtkDataArray * > arrays;
  vtkCellData & cellData = *mesh.GetCellData();

  for( string const & sourceName : srcFieldNames )
  {
    vtkAbstractArray * const curArray = cellData.GetAbstractArray( sourceName.c_str() );
    GEOSX_THROW_IF( curArray == nullptr,
                    GEOSX_FMT( "Source field '{}' not found in dataset", sourceName ),
                    InputError );

    int const dataType = curArray->GetDataType();
    GEOSX_ERROR_IF( dataType != VTK_FLOAT && dataType != VTK_DOUBLE,
                    GEOSX_FMT( "Source field '{}' has unsupported type: {} (expected floating point type)",
                               sourceName, curArray->GetDataTypeAsString() ) );
    arrays.push_back( vtkDataArray::SafeDownCast( curArray ) );
  }

  return arrays;
}

} // namespace vtk

void VTKMeshGenerator::
  importFieldOnCellElementSubRegion( int const regionId,
                                     ElementType const elemType,
                                     std::vector< vtkIdType > const & cellIds,
                                     ElementRegionManager & elemManager,
                                     arrayView1d< string const > const & fieldNames,
                                     std::vector< vtkDataArray * > const & srcArrays,
                                     FieldIdentifiers & fieldsToBeSync ) const
{
  string const cellBlockName = vtk::buildCellBlockName( elemType, regionId );

  elemManager.forElementSubRegionsComplete< CellElementSubRegion >( [&]( localIndex,
                                                                         localIndex,
                                                                         ElementRegionBase const & region,
                                                                         CellElementSubRegion & subRegion )
  {
    // We don't know how the user mapped cell blocks to regions, so we must check all of them
    if( subRegion.getName() != cellBlockName )
    {
      return;
    }
    std::unordered_set< string > const materialWrapperNames = vtk::getMaterialWrapperNames( subRegion );

    // Writing properties
    for( localIndex i = 0; i < fieldNames.size(); ++i )
    {
      // Get source
      vtkDataArray * vtkArray = srcArrays[i];

      // Find destination
      string const wrapperName = fieldNames[i];
      if( !subRegion.hasWrapper( wrapperName ) )
      {
        // Skip - the user may have not enabled a particular physics model/solver on this dstRegion.
        GEOSX_LOG_LEVEL_RANK_0( 1, GEOSX_FMT( "Skipping import of {} -> {} on {}/{} (field not found)",
                                              vtkArray->GetName(), wrapperName, region.getName(), subRegion.getName() ) );

        fieldsToBeSync.addElementFields( {wrapperName}, {region.getName()} );
        continue;
      }
      WrapperBase & wrapper = subRegion.getWrapperBase( wrapperName );

      GEOSX_LOG_LEVEL_RANK_0( 1, GEOSX_FMT( "Importing field {} -> {} on {}/{}",
                                            vtkArray->GetName(), wrapperName, region.getName(), subRegion.getName() ) );

      if( materialWrapperNames.count( wrapperName ) > 0 && wrapper.numArrayDims() > 1 )
      {
        vtk::importMaterialField( cellIds, vtkArray, wrapper );
      }
      else
      {
        vtk::importRegularField( cellIds, vtkArray, wrapper );
      }
    }
  } );
}

void VTKMeshGenerator::importFields( DomainPartition & domain ) const
{
  GEOSX_LOG_RANK_0( GEOSX_FMT( "{} '{}': importing field data from mesh dataset", catalogName(), getName() ) );
  GEOSX_ASSERT_MSG( m_vtkMesh, "Must call generateMesh() before importFields()" );

  // TODO Having CellElementSubRegion and ConstitutiveBase... here in a pure geometric module is problematic.
  ElementRegionManager & elemManager = domain.getMeshBody( this->getName() ).getMeshLevel( MeshLevel::groupStructKeys::baseDiscretizationString() ).getElemManager();

  std::vector< vtkDataArray * > const srcArrays = vtk::findArraysForImport( *m_vtkMesh, m_fieldsToImport );

  FieldIdentifiers fieldsToBeSync;

  for( auto const & typeRegions : m_cellMap )
  {
    // Restrict data import to 3D cells
    if( getElementDim( typeRegions.first ) == 3 )
    {
      for( auto const & regionCells: typeRegions.second )
      {
        importFieldOnCellElementSubRegion( regionCells.first,
                                           typeRegions.first,
                                           regionCells.second,
                                           elemManager,
                                           m_fieldNamesInGEOSX,
                                           srcArrays,
                                           fieldsToBeSync );
      }
    }
  }

<<<<<<< HEAD
  CommunicationTools::getInstance().synchronizeFields( { { "elems", m_fieldNamesInGEOSX } },
                                                       domain.getMeshBody( this->getName() ).getMeshLevel( MeshLevel::groupStructKeys::baseDiscretizationString() ),
=======
  CommunicationTools::getInstance().synchronizeFields( fieldsToBeSync,
                                                       domain.getMeshBody( this->getName() ).getMeshLevel( 0 ),
>>>>>>> dcaf8102
                                                       domain.getNeighbors(),
                                                       false );
}

real64 VTKMeshGenerator::writeNodes( CellBlockManager & cellBlockManager ) const
{
  localIndex const numPts = LvArray::integerConversion< localIndex >( m_vtkMesh->GetNumberOfPoints() );
  cellBlockManager.setNumNodes( numPts );

  // Writing the points
  arrayView1d< globalIndex > const nodeLocalToGlobal = cellBlockManager.getNodeLocalToGlobal();
  arrayView2d< real64, nodes::REFERENCE_POSITION_USD > const X = cellBlockManager.getNodePositions();

  std::unordered_set< globalIndex > nodeGlobalIds;
  nodeGlobalIds.reserve( numPts );

  vtkIdTypeArray const & globalPointId = *vtkIdTypeArray::FastDownCast( m_vtkMesh->GetPointData()->GetGlobalIds() );
  forAll< serialPolicy >( numPts, [&, X, nodeLocalToGlobal]( localIndex const k )
  {
    double point[3];
    m_vtkMesh->GetPoint( k, point );
    LvArray::tensorOps::add< 3 >( point, m_translate );
    LvArray::tensorOps::hadamardProduct< 3 >( X[k], point, m_scale );
    globalIndex const pointGlobalID = globalPointId.GetValue( k );
    nodeLocalToGlobal[k] = pointGlobalID;

    // TODO: remove this check once the input mesh is cleaned of duplicate points via a filter
    //       and make launch policy parallel again
    GEOSX_ERROR_IF( nodeGlobalIds.count( pointGlobalID ) > 0,
                    GEOSX_FMT( "Duplicate point detected: globalID = {}\n"
                               "Consider cleaning the dataset in Paraview using 'Clean to grid' filter.\n"
                               "Make sure partitionRefinement is set to 1 or higher (this may help).",
                               pointGlobalID ) );
    nodeGlobalIds.insert( pointGlobalID );
  } );

  // Generate the "all" set
  array1d< localIndex > allNodes( numPts );
  std::iota( allNodes.begin(), allNodes.end(), 0 );
  SortedArray< localIndex > & allNodeSet = cellBlockManager.getNodeSets()[ "all" ];
  allNodeSet.insert( allNodes.begin(), allNodes.end() );

  constexpr real64 minReal = LvArray::NumericLimits< real64 >::min;
  constexpr real64 maxReal = LvArray::NumericLimits< real64 >::max;
  real64 xMin[3] = { maxReal, maxReal, maxReal };
  real64 xMax[3] = { minReal, minReal, minReal };

  vtkBoundingBox bb( m_vtkMesh->GetBounds() );
  if( bb.IsValid() )
  {
    bb.GetMinPoint( xMin );
    bb.GetMaxPoint( xMax );
  }

  MpiWrapper::min< real64 >( xMin, xMin, MPI_COMM_GEOSX );
  MpiWrapper::max< real64 >( xMax, xMax, MPI_COMM_GEOSX );
  LvArray::tensorOps::subtract< 3 >( xMax, xMin );
  return LvArray::tensorOps::l2Norm< 3 >( xMax );
}

/**
 * @brief Build all the cell blocks.
 * @param[in] mesh the vtkUnstructuredGrid that is loaded
 * @param[in] regionsHex map from region index to the hexahedron indexes in this region
 * @param[in] regionsTetra map from region index to the tetra indexes in this region
 * @param[in] regionsWedges map from region index to the wedges indexes in this region
 * @param[in] regionsPyramids map from region index to the pyramids indexes in this region
 * @param[out] cellBlockManager The instance that stores the cell blocks.
 */
void VTKMeshGenerator::writeCells( CellBlockManager & cellBlockManager ) const
{
  // Creates a new cell block for each region and for each type of cell.
  for( auto const & typeRegions : m_cellMap )
  {
    ElementType const elemType = typeRegions.first;
    if( getElementDim( elemType ) != 3 )
    {
      continue;
    }
    std::unordered_map< int, std::vector< vtkIdType > > const & regionIdToCellIds = typeRegions.second;
    for( auto const & regionCells : regionIdToCellIds )
    {
      int const regionId = regionCells.first;
      std::vector< vtkIdType > const & cellIds = regionCells.second;

      string const cellBlockName = vtk::buildCellBlockName( elemType, regionId );
      GEOSX_LOG_LEVEL_RANK_0( 1, "Importing cell block " << cellBlockName );

      // Create and resize the cell block.
      CellBlock & cellBlock = cellBlockManager.registerCellBlock( cellBlockName );
      cellBlock.setElementType( elemType );
      cellBlock.resize( LvArray::integerConversion< localIndex >( cellIds.size() ) );

      vtk::fillCellBlock( *m_vtkMesh, elemType, cellIds, cellBlock );
    }
  }
}

/**
 * @brief Build the "surface" node sets from the surface information.
 * @param[in] mesh The vtkUnstructuredGrid that is loaded
 * @param[in] surfacesIdsToCellsIds Map from the surfaces index to the list of cells in this surface in this rank.
 * @param[out] cellBlockManager The instance that stores the node sets.
 * @note @p surfacesIdsToCellsIds will contain all the surface ids across all the MPI ranks, but only its cell ids.
 * If the current MPI rank has no cell id for a given surface, then an empty set will be created.
 */
void VTKMeshGenerator::writeSurfaces( CellBlockManager & cellBlockManager ) const
{
  if( m_cellMap.count( ElementType::Polygon ) == 0 )
  {
    return;
  }
  std::map< string, SortedArray< localIndex > > & nodeSets = cellBlockManager.getNodeSets();

  for( auto const & surfaceCells: m_cellMap.at( ElementType::Polygon ) )
  {
    int const surfaceId = surfaceCells.first;
    std::vector< vtkIdType > const & cellIds = surfaceCells.second;
    string const surfaceName = std::to_string( surfaceId );
    GEOSX_LOG_LEVEL_RANK_0( 1, "Importing surface " << surfaceName );

    // Get or create all surfaces (even those which are empty in this rank)
    SortedArray< localIndex > & curNodeSet = nodeSets[ surfaceName ];

    for( vtkIdType const c : cellIds )
    {
      vtkCell * const currentCell = m_vtkMesh->GetCell( c );
      for( int v = 0; v < currentCell->GetNumberOfPoints(); ++v )
      {
        curNodeSet.insert( currentCell->GetPointId( v ) );
      }
    }
  }
}

void VTKMeshGenerator::generateMesh( DomainPartition & domain )
{
  // TODO refactor void MeshGeneratorBase::generateMesh( DomainPartition & domain )
  GEOSX_MARK_FUNCTION;

  MPI_Comm const comm = MPI_COMM_GEOSX;
  vtkSmartPointer< vtkMultiProcessController > controller = vtk::getController();
  vtkMultiProcessController::SetGlobalController( controller );

  GEOSX_LOG_RANK_0( GEOSX_FMT( "{} '{}': reading mesh from {}", catalogName(), getName(), m_filePath ) );
  {
    GEOSX_LOG_LEVEL_RANK_0( 2, "  reading the dataset..." );
    vtkSmartPointer< vtkUnstructuredGrid > loadedMesh = vtk::loadMesh( m_filePath );
    GEOSX_LOG_LEVEL_RANK_0( 2, "  redistributing mesh..." );
    m_vtkMesh = vtk::redistributeMesh( *loadedMesh, comm, m_partitionRefinement );
    GEOSX_LOG_LEVEL_RANK_0( 2, "  finding neighbor ranks..." );
    std::vector< vtkBoundingBox > boxes = vtk::exchangeBoundingBoxes( *m_vtkMesh, comm );
    std::vector< int > const neighbors = vtk::findNeighborRanks( std::move( boxes ) );
    domain.getMetisNeighborList().insert( neighbors.begin(), neighbors.end() );
    GEOSX_LOG_LEVEL_RANK_0( 2, "  done!" );
  }

  GEOSX_LOG_RANK_0( GEOSX_FMT( "{} '{}': generating GEOSX mesh data structure", catalogName(), getName() ) );

  MeshBody & meshBody = domain.getMeshBodies().registerGroup< MeshBody >( this->getName() );
  meshBody.createMeshLevel( 0 );

  CellBlockManager & cellBlockManager = meshBody.registerGroup< CellBlockManager >( keys::cellManager );

  GEOSX_LOG_LEVEL_RANK_0( 2, "  preprocessing..." );
  m_cellMap = vtk::buildCellMap( *m_vtkMesh, m_attributeName );

  GEOSX_LOG_LEVEL_RANK_0( 2, "  writing nodes..." );
  real64 const globalLength = writeNodes( cellBlockManager );
  meshBody.setGlobalLengthScale( globalLength );

  GEOSX_LOG_LEVEL_RANK_0( 2, "  writing cells..." );
  writeCells( cellBlockManager );

  GEOSX_LOG_LEVEL_RANK_0( 2, "  writing surfaces..." );
  writeSurfaces( cellBlockManager );

  GEOSX_LOG_LEVEL_RANK_0( 2, "  building connectivity maps..." );
  cellBlockManager.buildMaps();

  GEOSX_LOG_LEVEL_RANK_0( 2, "  done!" );
  vtk::printMeshStatistics( *m_vtkMesh, m_cellMap, comm );
}

void VTKMeshGenerator::freeResources()
{
  m_vtkMesh = nullptr;
  m_cellMap.clear();
}

REGISTER_CATALOG_ENTRY( MeshGeneratorBase, VTKMeshGenerator, string const &, Group * const )

} // namespace geosx<|MERGE_RESOLUTION|>--- conflicted
+++ resolved
@@ -935,13 +935,8 @@
     }
   }
 
-<<<<<<< HEAD
-  CommunicationTools::getInstance().synchronizeFields( { { "elems", m_fieldNamesInGEOSX } },
+  CommunicationTools::getInstance().synchronizeFields( fieldsToBeSync,
                                                        domain.getMeshBody( this->getName() ).getMeshLevel( MeshLevel::groupStructKeys::baseDiscretizationString() ),
-=======
-  CommunicationTools::getInstance().synchronizeFields( fieldsToBeSync,
-                                                       domain.getMeshBody( this->getName() ).getMeshLevel( 0 ),
->>>>>>> dcaf8102
                                                        domain.getNeighbors(),
                                                        false );
 }
