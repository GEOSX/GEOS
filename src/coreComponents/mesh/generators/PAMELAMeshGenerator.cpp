--- conflicted
+++ resolved
@@ -282,11 +282,7 @@
   Group & meshBodies = domain.getMeshBodies();
   MeshBody & meshBody = meshBodies.registerGroup< MeshBody >( this->getName() );
   //TODO for the moment we only consider on mesh level "Level0"
-<<<<<<< HEAD
-  meshBody.getMeshLevels().registerGroup< MeshLevel >( "Level0" );
-=======
   meshBody.createMeshLevel( 0 );
->>>>>>> bb16d72e
 
   CellBlockManager & cellBlockManager = meshBody.registerGroup< CellBlockManager >( keys::cellManager );
 
