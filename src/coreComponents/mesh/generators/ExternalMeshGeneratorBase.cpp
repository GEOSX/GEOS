/*
 * ------------------------------------------------------------------------------------------------------------
 * SPDX-License-Identifier: LGPL-2.1-only
 *
 * Copyright (c) 2016-2024 Lawrence Livermore National Security LLC
 * Copyright (c) 2018-2024 Total, S.A
 * Copyright (c) 2018-2024 The Board of Trustees of the Leland Stanford Junior University
<<<<<<< HEAD
 * Copyright (c) 2018-2024 Chevron
=======
 * Copyright (c) 2023-2024 Chevron
>>>>>>> fe987d81
 * Copyright (c) 2019-     GEOS/GEOSX Contributors
 * All rights reserved
 *
 * See top level LICENSE, COPYRIGHT, CONTRIBUTORS, NOTICE, and ACKNOWLEDGEMENTS files for details.
 * ------------------------------------------------------------------------------------------------------------
 */

#include "ExternalMeshGeneratorBase.hpp"

namespace geos
{

using namespace dataRepository;

ExternalMeshGeneratorBase::ExternalMeshGeneratorBase( string const & name,
                                                      dataRepository::Group * const parent )
  : MeshGeneratorBase( name, parent )
{
  enableLogLevelInput();

  registerWrapper( viewKeyStruct::filePathString(), &m_filePath ).
    setInputFlag( InputFlags::REQUIRED ).
    setRestartFlags( RestartFlags::NO_WRITE ).
    setDescription( "Path to the mesh file" );

  registerWrapper( viewKeyStruct::translateString(), &m_translate ).
    setInputFlag( InputFlags::OPTIONAL ).
    setApplyDefaultValue( { 0.0, 0.0, 0.0 } ).
    setDescription( "Translate the coordinates of the vertices by a given vector (prior to scaling)" );

  registerWrapper( viewKeyStruct::scaleString(), &m_scale ).
    setInputFlag( InputFlags::OPTIONAL ).
    setApplyDefaultValue( { 1.0, 1.0, 1.0 } ).
    setDescription( "Scale the coordinates of the vertices by given scale factors (after translation)" );

  registerWrapper( viewKeyStruct::volumicFieldsToImportString(), &m_volumicFieldsToImport ).
    setRTTypeName( rtTypes::CustomTypes::groupNameRefArray ).
    setInputFlag( InputFlags::OPTIONAL ).
    setDescription( "Volumic fields to be imported from the external mesh file" );

<<<<<<< HEAD
  registerWrapper( viewKeyStruct::volumicFieldsInGEOSXString(), &m_volumicFieldsInGEOSX ).
=======
  registerWrapper( viewKeyStruct::volumicFieldsInGEOSString(), &m_volumicFieldsInGEOS ).
>>>>>>> fe987d81
    setRTTypeName( rtTypes::CustomTypes::groupNameRefArray ).
    setInputFlag( InputFlags::OPTIONAL ).
    setDescription( "Names of the volumic fields in GEOS to import into" );

  registerWrapper( viewKeyStruct::surfacicFieldsToImportString(), &m_surfacicFieldsToImport ).
    setRTTypeName( rtTypes::CustomTypes::groupNameRefArray ).
    setInputFlag( InputFlags::OPTIONAL ).
    setDescription( "Surfacic fields to be imported from the external mesh file" );

<<<<<<< HEAD
  registerWrapper( viewKeyStruct::surfacicFieldsInGEOSXString(), &m_surfacicFieldsInGEOSX ).
=======
  registerWrapper( viewKeyStruct::surfacicFieldsInGEOSString(), &m_surfacicFieldsInGEOS ).
>>>>>>> fe987d81
    setRTTypeName( rtTypes::CustomTypes::groupNameRefArray ).
    setInputFlag( InputFlags::OPTIONAL ).
    setDescription( "Names of the surfacic fields in GEOS to import into" );
}

void ExternalMeshGeneratorBase::postInputInitialization()
{
  auto const checkSizes = [this]( arrayView1d< string const > from, arrayView1d< string const > to,
                                  string const & fromKey, string const & toKey )
  {
    GEOS_THROW_IF_NE_MSG( from.size(), to.size(),
                          getWrapperDataContext( fromKey ) <<
                          " and " << getWrapperDataContext( toKey ) <<
                          " must contain the same number of values.",
                          InputError );
  };
  checkSizes( m_volumicFieldsToImport, m_volumicFieldsInGEOS, viewKeyStruct::volumicFieldsToImportString(), viewKeyStruct::volumicFieldsInGEOSString() );
  checkSizes( m_surfacicFieldsToImport, m_surfacicFieldsInGEOS, viewKeyStruct::surfacicFieldsToImportString(), viewKeyStruct::surfacicFieldsInGEOSString() );

  auto const checkDuplicates = [this]( arrayView1d< string const > v, string const & key )
  {
    std::set< string > const tmp{ v.begin(), v.end() };
    bool const hasDuplicates = tmp.size() != LvArray::integerConversion< std::size_t >( v.size() );

    GEOS_THROW_IF( hasDuplicates,
                   getWrapperDataContext( key ) << ": '" << stringutilities::join( v, ", " ) <<
                   "' already present in list of fields to import.",
                   InputError );
  };
<<<<<<< HEAD
  checkDuplicates( m_volumicFieldsInGEOSX, viewKeyStruct::volumicFieldsInGEOSXString() );
  checkDuplicates( m_surfacicFieldsInGEOSX, viewKeyStruct::surfacicFieldsInGEOSXString() );
=======
  checkDuplicates( m_volumicFieldsInGEOS, viewKeyStruct::volumicFieldsInGEOSString() );
  checkDuplicates( m_surfacicFieldsInGEOS, viewKeyStruct::surfacicFieldsInGEOSString() );
>>>>>>> fe987d81

  // Building the fields mapping from the two separated input/output vectors.
  auto const buildMapping = [&]( arrayView1d< string const > from,
                                 arrayView1d< string const > to ) -> std::map< string, string >
  {
    std::map< string, string > mapping;
    for( int i = 0; i < from.size(); i++ )
    {
      mapping[from[i]] = to[i];
    }
    return mapping;
  };

  MeshGeneratorBase::m_volumicFields = buildMapping( m_volumicFieldsToImport.toViewConst(), m_volumicFieldsInGEOS.toViewConst() );
  MeshGeneratorBase::m_surfacicFields = buildMapping( m_surfacicFieldsToImport.toViewConst(), m_surfacicFieldsInGEOS.toViewConst() );
}

} // namespace geos<|MERGE_RESOLUTION|>--- conflicted
+++ resolved
@@ -5,11 +5,7 @@
  * Copyright (c) 2016-2024 Lawrence Livermore National Security LLC
  * Copyright (c) 2018-2024 Total, S.A
  * Copyright (c) 2018-2024 The Board of Trustees of the Leland Stanford Junior University
-<<<<<<< HEAD
- * Copyright (c) 2018-2024 Chevron
-=======
  * Copyright (c) 2023-2024 Chevron
->>>>>>> fe987d81
  * Copyright (c) 2019-     GEOS/GEOSX Contributors
  * All rights reserved
  *
@@ -50,11 +46,7 @@
     setInputFlag( InputFlags::OPTIONAL ).
     setDescription( "Volumic fields to be imported from the external mesh file" );
 
-<<<<<<< HEAD
-  registerWrapper( viewKeyStruct::volumicFieldsInGEOSXString(), &m_volumicFieldsInGEOSX ).
-=======
   registerWrapper( viewKeyStruct::volumicFieldsInGEOSString(), &m_volumicFieldsInGEOS ).
->>>>>>> fe987d81
     setRTTypeName( rtTypes::CustomTypes::groupNameRefArray ).
     setInputFlag( InputFlags::OPTIONAL ).
     setDescription( "Names of the volumic fields in GEOS to import into" );
@@ -64,11 +56,7 @@
     setInputFlag( InputFlags::OPTIONAL ).
     setDescription( "Surfacic fields to be imported from the external mesh file" );
 
-<<<<<<< HEAD
-  registerWrapper( viewKeyStruct::surfacicFieldsInGEOSXString(), &m_surfacicFieldsInGEOSX ).
-=======
   registerWrapper( viewKeyStruct::surfacicFieldsInGEOSString(), &m_surfacicFieldsInGEOS ).
->>>>>>> fe987d81
     setRTTypeName( rtTypes::CustomTypes::groupNameRefArray ).
     setInputFlag( InputFlags::OPTIONAL ).
     setDescription( "Names of the surfacic fields in GEOS to import into" );
@@ -98,13 +86,8 @@
                    "' already present in list of fields to import.",
                    InputError );
   };
-<<<<<<< HEAD
-  checkDuplicates( m_volumicFieldsInGEOSX, viewKeyStruct::volumicFieldsInGEOSXString() );
-  checkDuplicates( m_surfacicFieldsInGEOSX, viewKeyStruct::surfacicFieldsInGEOSXString() );
-=======
   checkDuplicates( m_volumicFieldsInGEOS, viewKeyStruct::volumicFieldsInGEOSString() );
   checkDuplicates( m_surfacicFieldsInGEOS, viewKeyStruct::surfacicFieldsInGEOSString() );
->>>>>>> fe987d81
 
   // Building the fields mapping from the two separated input/output vectors.
   auto const buildMapping = [&]( arrayView1d< string const > from,
