--- conflicted
+++ resolved
@@ -633,11 +633,7 @@
   }
   else
   {
-<<<<<<< HEAD
-    GEOS_LOG_RANK( "Generating global Ids from VTK mesh" );
-=======
     GEOS_LOG_RANK_0( "Generating global Ids from VTK mesh" );
->>>>>>> 28b413ac
     output = generateGlobalIDs( mesh );
   }
 
