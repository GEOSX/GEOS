--- conflicted
+++ resolved
@@ -605,12 +605,7 @@
   elemDist[lastRank + 1] += globalNumFracCells;
 
   // Use pmet_idx_t here to match ParMETIS' pmet_idx_t
-<<<<<<< HEAD
-  // The `elemToNodes` mapping binds element indices, local to the rank.
-  // to the global indices of their support nodes.
-=======
   // The `elemToNodes` mapping binds element indices (local to the rank) to the global indices of their support nodes.
->>>>>>> 77be7f66
   ArrayOfArrays< pmet_idx_t, pmet_idx_t > const elemToNodes = buildElemToNodes< pmet_idx_t >( input );
   ArrayOfArrays< pmet_idx_t, pmet_idx_t > const graph = parmetis::meshToDual( elemToNodes.toViewConst(), elemDist, comm, 3 );
 
