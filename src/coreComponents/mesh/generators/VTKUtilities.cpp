/*
 * ------------------------------------------------------------------------------------------------------------
 * SPDX-License-Identifier: LGPL-2.1-only
 *
 * Copyright (c) 2016-2024 Lawrence Livermore National Security LLC
 * Copyright (c) 2018-2024 Total, S.A
 * Copyright (c) 2018-2024 The Board of Trustees of the Leland Stanford Junior University
<<<<<<< HEAD
 * Copyright (c) 2018-2024 Chevron
=======
 * Copyright (c) 2023-2024 Chevron
>>>>>>> fe987d81
 * Copyright (c) 2019-     GEOS/GEOSX Contributors
 * All rights reserved
 *
 * See top level LICENSE, COPYRIGHT, CONTRIBUTORS, NOTICE, and ACKNOWLEDGEMENTS files for details.
 * ------------------------------------------------------------------------------------------------------------
 */


#include "mesh/generators/CollocatedNodes.hpp"
#include "mesh/generators/VTKMeshGeneratorTools.hpp"
#include "mesh/generators/VTKUtilities.hpp"
<<<<<<< HEAD
#include "mesh/utilities/ComputationalGeometry.hpp"
=======
>>>>>>> fe987d81

#include "mesh/generators/ParMETISInterface.hpp"
#ifdef GEOS_USE_SCOTCH
#include "mesh/generators/PTScotchInterface.hpp"
#endif

#include "common/TypeDispatch.hpp"

<<<<<<< HEAD
#include "LvArray/src/tensorOps.hpp"

=======
>>>>>>> fe987d81
#include <vtkArrayDispatch.h>
#include <vtkBoundingBox.h>
#include <vtkCellData.h>
#include <vtkDataArray.h>
#include <vtkDataSetReader.h>
#include <vtkExtractCells.h>
#include <vtkGenerateGlobalIds.h>
#include <vtkImageData.h>
#include <vtkInformation.h>
#include <vtkInformationStringKey.h>
#include <vtkMultiBlockDataSet.h>
#include <vtkNew.h>
#include <vtkPartitionedDataSet.h>
#include <vtkPointData.h>
#include <vtkPolyData.h>
#include <vtkPolyDataReader.h>
#include <vtkRectilinearGrid.h>
#include <vtkRectilinearGridReader.h>
#include <vtkRedistributeDataSetFilter.h>
#include <vtkStructuredGrid.h>
#include <vtkStructuredGridReader.h>
#include <vtkStructuredPoints.h>
#include <vtkStructuredPointsReader.h>
#include <vtkUnstructuredGridReader.h>
#include <vtkXMLImageDataReader.h>
#include <vtkXMLMultiBlockDataReader.h>
#include <vtkXMLPImageDataReader.h>
#include <vtkXMLPolyDataReader.h>
#include <vtkXMLPPolyDataReader.h>
#include <vtkXMLPRectilinearGridReader.h>
#include <vtkXMLPStructuredGridReader.h>
#include <vtkXMLPUnstructuredGridReader.h>
#include <vtkXMLRectilinearGridReader.h>
#include <vtkXMLStructuredGridReader.h>
#include <vtkXMLUnstructuredGridReader.h>

#ifdef GEOS_USE_MPI
#include <vtkMPIController.h>
#include <vtkMPI.h>
#else
#include <vtkDummyController.h>
#endif

#include <numeric>

namespace geos
{
using namespace dataRepository;

namespace vtk
{

/**
 * @brief Supported VTK Mesh file extensions
 */
enum class VTKMeshExtension : integer
{
  vtm,  ///< XML multi-block container
  vtk,  ///< Legacy serial format
  vtu,  ///< XML serial vtkUnstructuredGrid (unstructured)
  vtr,  ///< XML serial vtkRectilinearGrid (structured)
  vts,  ///< XML serial vtkStructuredGrid (structured)
  vti,  ///< XML serial vtkImageData (structured)
  vtp,  ///< XML serial vtkPolyData
  pvtu, ///< XML parallel vtkUnstructuredGrid (unstructured)
  pvtr, ///< XML parallel vtkRectilinearGrid (structured)
  pvts, ///< XML parallel vtkStructuredGrid (structured)
  pvti, ///< XML parallel vtkImageData (structured)
  pvtp, ///< XML parallel vtkPolyData
};

/// Strings for VTKMeshGenerator::VTKMeshExtension enumeration
ENUM_STRINGS( VTKMeshExtension,
              "vtm",
              "vtk",
              "vtu",
              "vtr",
              "vts",
              "vti",
              "vtp",
              "pvtu",
              "pvtr",
              "pvts",
              "pvti",
              "pvtp" );

/**
 * @brief Supported VTK legacy dataset types
 */
enum class VTKLegacyDatasetType : integer
{
  structuredPoints, ///< Structured points (structured)
  structuredGrid,   ///< Structured grid (structured)
  unstructuredGrid, ///< Unstructured grid (unstructured)
  rectilinearGrid,  ///< Rectilinear grid (structured)
  polyData,         ///< PolyData
};

/// Strings for VTKMeshGenerator::VTKLegacyDatasetType enumeration
ENUM_STRINGS( VTKLegacyDatasetType,
              "structuredPoints",
              "structuredGrid",
              "unstructuredGrid",
              "rectilinearGrid",
              "polyData" );

/**
 * @brief Gathers all the data from all ranks, merge them, sort them, and remove duplicates.
 * @tparam T Type of the exchanged data.
 * @param data The data to be exchanged.
 * @return The merged data.
 * @note This function makes MPI calls.
 */
template< typename T >
std::vector< T > collectUniqueValues( std::vector< T > const & data )
{
  // Exchange the sizes of the data across all ranks.
  array1d< int > dataSizes( MpiWrapper::commSize() );
  MpiWrapper::allGather( LvArray::integerConversion< int >( data.size() ), dataSizes, MPI_COMM_GEOS );
  // `totalDataSize` contains the total data size across all the MPI ranks.
  int const totalDataSize = std::accumulate( dataSizes.begin(), dataSizes.end(), 0 );

  // Once the MPI exchange is done, `allData` will contain all the data of all the MPI ranks.
  // We want all ranks to get all the data. But each rank may have a different size of information.
  // Therefore, we use `allgatherv` that does not impose the same size across ranks like `allgather` does.
  std::vector< T > allData( totalDataSize );
  // `displacements` is the offset (relative to the receive buffer) to store the data for each rank.
  std::vector< int > displacements( MpiWrapper::commSize(), 0 );
  std::partial_sum( dataSizes.begin(), dataSizes.end() - 1, displacements.begin() + 1 );
  MpiWrapper::allgatherv( data.data(), data.size(), allData.data(), dataSizes.data(), displacements.data(), MPI_COMM_GEOS );

  // Finalizing by sorting, removing duplicates and trimming the result vector at the proper size.
  std::sort( allData.begin(), allData.end() );
  auto newEnd = std::unique( allData.begin(), allData.end() );
  allData.erase( newEnd, allData.end() );

  return allData;
}

/**
 * @brief Check it the vtk grid is a (supported) structured mesh
 * @param[in] mesh a vtk grid
 * @return @p true if i@p mesh is structured; @p false otehrwise
 */
bool isMeshStructured( vtkSmartPointer< vtkDataSet > mesh )
{
  if( mesh->IsA( "vtkStructuredPoints" ) )
  {
    return true;
  }
  else if( mesh->IsA( "vtkStructuredGrid" ) )
  {
    return true;
  }
  else if( mesh->IsA( "vtkRectilinearGrid" ) )
  {
    return true;
  }
  else if( mesh->IsA( "vtkImageData" ) )
  {
    return true;
  }
  else
  {
    return false;
  }
}


/**
 * @brief Generate global point and cell ids
 *
 * @param[in] mesh a vtk grid
 * @return the vtk grid with global ids attributes
 */
vtkSmartPointer< vtkDataSet >
generateGlobalIDs( vtkSmartPointer< vtkDataSet > mesh )
{
  GEOS_MARK_FUNCTION;

  vtkNew< vtkGenerateGlobalIds > generator;
  generator->SetInputDataObject( mesh );
  generator->Update();
  return vtkDataSet::SafeDownCast( generator->GetOutputDataObject( 0 ) );
}


/**
 * @brief Get the Cell Array object
 * @details Replaces GetCells() that exist only in vtkUnstructuredGrid
 * @param[in] mesh a vtk grid
 * @return an array of cells
 */
vtkSmartPointer< vtkCellArray > getCellArray( vtkSmartPointer< vtkDataSet > mesh )
{
  vtkSmartPointer< vtkCellArray > cells = vtkSmartPointer< vtkCellArray >::New();
  if( mesh->IsA( "vtkUnstructuredGrid" ) )
  {
    cells = vtkUnstructuredGrid::SafeDownCast( mesh )->GetCells();
  }
  else if( isMeshStructured( mesh ) )
  {
    // All cells are either hexahedra or voxels
    vtkIdType const numCells = mesh->GetNumberOfCells();
    cells->AllocateExact( numCells, 8 * numCells );
    for( vtkIdType c = 0; c < numCells; ++c )
    {
      cells->InsertNextCell( mesh->GetCell( c ));
    }
  }
  else
  {
    GEOS_ERROR( "Unsupported mesh format" );
  }
  return cells;
}


/**
 * @brief Build the element to nodes mappings for all the @p meshes.
 * @tparam INDEX_TYPE The indexing type that will be used by the toolbox that will perfomrn the parallel split.
 * @tparam POLICY The computational policy (parallel/serial)
 * @param meshes All the meshes involved (volumic and surfacic (for fractures))
 * @param cells The vtk cell array.
 * @return The mapping.
 */
template< typename INDEX_TYPE, typename POLICY >
ArrayOfArrays< INDEX_TYPE, INDEX_TYPE >
buildElemToNodesImpl( AllMeshes & meshes,
                      vtkSmartPointer< vtkCellArray > const & cells )
{
  localIndex const num3dCells = LvArray::integerConversion< localIndex >( meshes.getMainMesh()->GetNumberOfCells() );

  localIndex num2dCells = 0;
  std::map< string, CollocatedNodes > collocatedNodesMap;
  for( auto & [fractureName, fractureMesh]: meshes.getFaceBlocks() )
  {
    num2dCells += fractureMesh->GetNumberOfCells();
    collocatedNodesMap.insert( { fractureName, CollocatedNodes( fractureName, fractureMesh, false ) } );
  }
  localIndex const numCells = num3dCells + num2dCells;
  array1d< INDEX_TYPE > nodeCounts( numCells );

  // GetCellSize() is always thread-safe, can run in parallel
  forAll< parallelHostPolicy >( num3dCells, [nodeCounts = nodeCounts.toView(), &cells] ( localIndex const cellIdx )
  {
    nodeCounts[cellIdx] = LvArray::integerConversion< INDEX_TYPE >( cells->GetCellSize( cellIdx ) );
  } );

  localIndex offset = num3dCells;
  for( auto & [fractureName, fractureMesh]: meshes.getFaceBlocks() )
  {
    CollocatedNodes const & collocatedNodes = collocatedNodesMap.at( fractureName );
    forAll< parallelHostPolicy >( fractureMesh->GetNumberOfCells(), [&, nodeCounts = nodeCounts.toView(), fracture = fractureMesh.Get()] ( localIndex const cellIdx )
    {
      nodeCounts[cellIdx + offset] = 0;
      // We are doing a very strict allocation because some TPLs rely on not having any over allocation.
      for( vtkIdType const pointId: *fracture->GetCell( cellIdx )->GetPointIds() )
      {
        nodeCounts[cellIdx + offset] += collocatedNodes[pointId].size();
      }
    } );
    offset += fractureMesh->GetNumberOfCells();
  }

  ArrayOfArrays< INDEX_TYPE, INDEX_TYPE > elemToNodes;
  elemToNodes.template resizeFromCapacities< parallelHostPolicy >( numCells, nodeCounts.data() );

  vtkIdTypeArray const & globalPointId = *vtkIdTypeArray::FastDownCast( meshes.getMainMesh()->GetPointData()->GetGlobalIds() );

  // GetCellAtId() is conditionally thread-safe, use POLICY argument
  forAll< POLICY >( num3dCells, [&cells, &globalPointId, elemToNodes = elemToNodes.toView()] ( localIndex const cellIdx )
  {
    vtkIdType numPts;
    vtkIdType const * points;
    cells->GetCellAtId( cellIdx, numPts, points );
    for( int a = 0; a < numPts; ++a )
    {
      vtkIdType const pointIdx = globalPointId.GetValue( points[a] );
      elemToNodes.emplaceBack( cellIdx, LvArray::integerConversion< INDEX_TYPE >( pointIdx ) );
    }
  } );

  offset = num3dCells;  // Restarting the loop from the beginning.
  for( auto & [fractureName, fractureMesh]: meshes.getFaceBlocks() )
  {
    CollocatedNodes const & collocatedNodes = collocatedNodesMap.at( fractureName );
    for( vtkIdType i = 0; i < fractureMesh->GetNumberOfCells(); ++i )
    {
      for( vtkIdType const pointId: *fractureMesh->GetCell( i )->GetPointIds() )
      {
        for( vtkIdType const & tmp: collocatedNodes[pointId] )
        {
          elemToNodes.emplaceBack( offset + i, tmp );
        }
      }
    }
    offset += fractureMesh->GetNumberOfCells();
  }

  return elemToNodes;
}


/**
 * @brief Build the element to nodes mappings for all the @p meshes.
 * @tparam INDEX_TYPE The indexing type that will be used by the toolbox that will perfomrn the parallel split.
 * @param meshes All the meshes involved (volumic and surfacic (for fractures))l
 * @return The mapping.
 */
template< typename INDEX_TYPE >
ArrayOfArrays< INDEX_TYPE, INDEX_TYPE >
buildElemToNodes( AllMeshes & meshes )
{
  vtkSmartPointer< vtkCellArray > const & cells = vtk::getCellArray( meshes.getMainMesh() );
  // According to VTK docs, IsStorageShareable() indicates whether pointers extracted via
  // vtkCellArray::GetCellAtId() are pointers into internal storage rather than temp buffer
  // and thus results can be used in a thread-safe way.
  return cells->IsStorageShareable()
         ? buildElemToNodesImpl< INDEX_TYPE, parallelHostPolicy >( meshes, cells )
         : buildElemToNodesImpl< INDEX_TYPE, serialPolicy >( meshes, cells );
}

/**
 * @brief Split a mesh by partionning it
 *
 * @tparam PART_INDEX the type of the partition indexes
 * @param mesh an input mesh
 * @param numParts The number of the process
 * @param part an array of target partitions for each element in local mesh
 * @return A collection of vtkUnstructuredGrid, one for each target partition/rank.
 * If no data is to be split for a given partition, then the returned vtkUnstructuredGrid for this rank will be empty.
 * @details Splits @p mesh according to the @p part information. Each target partition gets separated into
 * its own vtkUnstructuredGrid returned as part of the vtkPartitionedDataSet.
 */
template< typename PART_INDEX >
vtkSmartPointer< vtkPartitionedDataSet >
splitMeshByPartition( vtkSmartPointer< vtkDataSet > mesh,
                      PART_INDEX const numParts,
                      arrayView1d< PART_INDEX const > const & part )
{
  array1d< localIndex > cellCounts( numParts );
  forAll< parallelHostPolicy >( part.size(), [part, cellCounts = cellCounts.toView()] ( localIndex const cellIdx )
  {
    RAJA::atomicInc< parallelHostAtomic >( &cellCounts[part[cellIdx]] );
  } );

  ArrayOfArrays< vtkIdType > cellsLists;
  cellsLists.resizeFromCapacities< serialPolicy >( numParts, cellCounts.data() );

  forAll< parallelHostPolicy >( part.size(), [part, cellsLists = cellsLists.toView()] ( localIndex const cellIdx )
  {
    cellsLists.emplaceBackAtomic< parallelHostAtomic >( LvArray::integerConversion< localIndex >( part[cellIdx] ),
                                                        LvArray::integerConversion< vtkIdType >( cellIdx ) );
  } );

  vtkNew< vtkPartitionedDataSet > result;
  result->SetNumberOfPartitions( LvArray::integerConversion< unsigned int >( numParts ) );

  vtkNew< vtkExtractCells > extractor;
  extractor->SetInputDataObject( mesh );

  for( localIndex p = 0; p < numParts; ++p )
  {
    arraySlice1d< vtkIdType const > const cells = cellsLists[p];

    extractor->SetCellIds( cells.dataIfContiguous(), LvArray::integerConversion< vtkIdType >( cells.size() ) );
    extractor->Update();

    vtkNew< vtkUnstructuredGrid > ug;
    ug->ShallowCopy( extractor->GetOutputDataObject( 0 ) );
    result->SetPartition( LvArray::integerConversion< unsigned int >( p ), ug );
  }
  return result;
}

vtkSmartPointer< vtkMultiProcessController > getController()
{
#ifdef GEOS_USE_MPI
  vtkNew< vtkMPIController > controller;
  vtkMPICommunicatorOpaqueComm vtkGeosxComm( &MPI_COMM_GEOS );
  vtkNew< vtkMPICommunicator > communicator;
  communicator->InitializeExternal( &vtkGeosxComm );
  controller->SetCommunicator( communicator );
#else
  vtkNew< vtkDummyController > controller;
#endif
  return controller;
}

VTKLegacyDatasetType getVTKLegacyDatasetType( vtkSmartPointer< vtkDataSetReader > const vtkGridReader,
                                              Path const & filePath )
{
  vtkGridReader->SetFileName( filePath.c_str() );

  if( vtkGridReader->IsFileStructuredPoints() )
  {
    return VTKLegacyDatasetType::structuredPoints;
  }
  else if( vtkGridReader->IsFileStructuredGrid() )
  {
    return VTKLegacyDatasetType::structuredGrid;
  }
  else if( vtkGridReader->IsFileUnstructuredGrid() )
  {
    return VTKLegacyDatasetType::unstructuredGrid;
  }
  else if( vtkGridReader->IsFileRectilinearGrid() )
  {
    return VTKLegacyDatasetType::rectilinearGrid;
  }
  else if( vtkGridReader->IsFilePolyData())
  {
    return VTKLegacyDatasetType::polyData;
  }
  else
  {
    GEOS_ERROR( "Unsupported legacy VTK dataset format.\nLegacy supported formats are: " <<
                EnumStrings< VTKLegacyDatasetType >::concat( ", " ) << '.' );
  }
  return {};
}

vtkSmartPointer< vtkDataSet >
loadMesh( Path const & filePath,
          string const & blockName,
          int readerRank = 0 )
{
  string const extension = filePath.extension();

  auto const parallelRead = [&]( auto const vtkGridReader )
  {
    using GridType = TYPEOFPTR( vtkGridReader->GetOutput() );
    vtkGridReader->SetFileName( filePath.c_str() );
    vtkGridReader->UpdateInformation();
    vtkGridReader->UpdatePiece( MpiWrapper::commRank(), MpiWrapper::commSize(), 0 );
    return vtkSmartPointer< GridType >( vtkGridReader->GetOutput() );
  };

  auto const serialRead = [&]( auto const vtkGridReader )
  {
    using GridType = TYPEOFPTR( vtkGridReader->GetOutput() );
    if( MpiWrapper::commRank() == readerRank )
    {
      vtkGridReader->SetFileName( filePath.c_str() );
      vtkGridReader->Update();
      return vtkSmartPointer< GridType >( vtkGridReader->GetOutput() );
    }
    else
    {
      return vtkSmartPointer< GridType >::New();
    }
  };

  switch( EnumStrings< VTKMeshExtension >::fromString( extension ) )
  {
    case VTKMeshExtension::vtm:
    {
      if( MpiWrapper::commRank() == readerRank )
      {
        // The multi-block format is a container of multiple datasets (or even of other containers).
        // We must navigate this multi-block to extract the relevant information.
        auto reader = vtkSmartPointer< vtkXMLMultiBlockDataReader >::New();
        reader->SetFileName( filePath.c_str() );
        reader->Update();
        vtkCompositeDataSet * compositeDataSet = reader->GetOutput();
        if( !compositeDataSet->IsA( "vtkMultiBlockDataSet" ) )
        {
          GEOS_ERROR( "Unsupported vtk multi-block format in file \"" << filePath << "\".\n" <<
                      generalMeshErrorAdvice );
        }
        vtkMultiBlockDataSet * multiBlockDataSet = vtkMultiBlockDataSet::SafeDownCast( compositeDataSet );

        // Looking for the _first_ block that matches the requested name.
        // No check is performed to validate that there is not name duplication.
        for( unsigned int i = 0; i < multiBlockDataSet->GetNumberOfBlocks(); ++i )
        {
          string const dataSetName = multiBlockDataSet->GetMetaData( i )->Get( multiBlockDataSet->NAME() );
          if( dataSetName == blockName )
          {
            vtkDataObject * block = multiBlockDataSet->GetBlock( i );
            if( block->IsA( "vtkDataSet" ) )
            {
              vtkSmartPointer< vtkDataSet > mesh = vtkDataSet::SafeDownCast( block );
              return mesh;
            }
          }
        }
        GEOS_ERROR( "Could not find mesh \"" << blockName << "\" in multi-block vtk file \"" << filePath << "\".\n" <<
                    generalMeshErrorAdvice );
        return {};
      }
      else
      {
        return vtkSmartPointer< vtkUnstructuredGrid >::New();
      }
    }
    case VTKMeshExtension::vtk:
    {
      VTKLegacyDatasetType const datasetType = getVTKLegacyDatasetType( vtkSmartPointer< vtkDataSetReader >::New(),
                                                                        filePath );
      switch( datasetType )
      {
        case VTKLegacyDatasetType::structuredPoints: return serialRead( vtkSmartPointer< vtkStructuredPointsReader >::New() );
        case VTKLegacyDatasetType::structuredGrid:   return serialRead( vtkSmartPointer< vtkStructuredGridReader >::New() );
        case VTKLegacyDatasetType::unstructuredGrid: return serialRead( vtkSmartPointer< vtkUnstructuredGridReader >::New() );
        case VTKLegacyDatasetType::rectilinearGrid:  return serialRead( vtkSmartPointer< vtkRectilinearGridReader >::New() );
        case VTKLegacyDatasetType::polyData:         return serialRead( vtkSmartPointer< vtkPolyDataReader >::New() );
      }
      break;
    }
    case VTKMeshExtension::vtu: return serialRead( vtkSmartPointer< vtkXMLUnstructuredGridReader >::New() );
    case VTKMeshExtension::vtr: return serialRead( vtkSmartPointer< vtkXMLRectilinearGridReader >::New() );
    case VTKMeshExtension::vts: return serialRead( vtkSmartPointer< vtkXMLStructuredGridReader >::New() );
    case VTKMeshExtension::vti: return serialRead( vtkSmartPointer< vtkXMLImageDataReader >::New() );
    case VTKMeshExtension::vtp: return serialRead( vtkSmartPointer< vtkXMLPolyDataReader >::New() );
    case VTKMeshExtension::pvtu:
    {
      return parallelRead( vtkSmartPointer< vtkXMLPUnstructuredGridReader >::New() );
      // TODO: Apply vtkStaticCleanUnstructuredGrid, once it is included in the next VTK release.
      //       https://gitlab.kitware.com/vtk/vtk/-/blob/master/Filters/Core/vtkStaticCleanUnstructuredGrid.h
      //       This removes duplicate points, either present in the dataset, or resulting from merging pieces.
    }
    case VTKMeshExtension::pvts: return parallelRead( vtkSmartPointer< vtkXMLPStructuredGridReader >::New() );
    case VTKMeshExtension::pvtr: return parallelRead( vtkSmartPointer< vtkXMLPRectilinearGridReader >::New() );
    case VTKMeshExtension::pvti: return parallelRead( vtkSmartPointer< vtkXMLPImageDataReader >::New() );
    case VTKMeshExtension::pvtp: return parallelRead( vtkSmartPointer< vtkXMLPPolyDataReader >::New() );
    default:
    {
      GEOS_ERROR( extension << " is not a recognized extension for VTKMesh. Please use ." << EnumStrings< VTKMeshExtension >::concat( ", ." ) );
      break;
    }
  }

  return {};
}


AllMeshes loadAllMeshes( Path const & filePath,
                         string const & mainBlockName,
                         array1d< string > const & faceBlockNames )
{
  int const lastRank = MpiWrapper::commSize() - 1;
  vtkSmartPointer< vtkDataSet > main = loadMesh( filePath, mainBlockName );
  std::map< string, vtkSmartPointer< vtkDataSet > > faces;

  for( string const & faceBlockName: faceBlockNames )
  {
    faces[faceBlockName] = loadMesh( filePath, faceBlockName, lastRank );
  }

  return AllMeshes( main, faces );
}


/**
 * @brief Redistributes the mesh using cell graphds methods (ParMETIS or PTScotch)
 *
 * @param[in] mesh a vtk grid
 * @param[in] method the partitionning method
 * @param[in] comm the MPI communicator
 * @param[in] numRefinements the number of refinements for PTScotch
 * @return the vtk grid redistributed
 */
AllMeshes redistributeByCellGraph( AllMeshes & input,
                                   PartitionMethod const method,
                                   MPI_Comm const comm,
                                   int const numRefinements )
{
  GEOS_MARK_FUNCTION;

  pmet_idx_t const numElems = input.getMainMesh()->GetNumberOfCells();
  pmet_idx_t const numRanks = MpiWrapper::commSize( comm );
  int const rank = MpiWrapper::commRank( comm );
  int const lastRank = numRanks - 1;
  bool const isLastMpiRank = rank == lastRank;

  // Value at each index (i.e. MPI rank) of `elemDist` gives the first element index of the MPI rank.
  // It's assumed that MPI ranks spans continuous numbers of elements.
  // Thus, the number of elements of each rank can be deduced by subtracting
  // the values between two consecutive ranks. To be able to do this even for the last rank,
  // a last additional value is appended, and the size of the array is then the comm size plus 1.
  array1d< pmet_idx_t > const elemDist( numRanks + 1 );
  {
    array1d< pmet_idx_t > elemCounts;
    MpiWrapper::allGather( numElems, elemCounts, comm );
    std::partial_sum( elemCounts.begin(), elemCounts.end(), elemDist.begin() + 1 );
  }

  vtkIdType localNumFracCells = 0;
  if( isLastMpiRank ) // Let's add artificially the fracture to the last rank (for numbering reasons).
  {
    // Adding one fracture element
    for( auto const & fracture: input.getFaceBlocks() )
    {
      localNumFracCells += fracture.second->GetNumberOfCells();
    }
  }
  vtkIdType globalNumFracCells = localNumFracCells;
  MpiWrapper::broadcast( globalNumFracCells, lastRank, comm );
  elemDist[lastRank + 1] += globalNumFracCells;

  // Use pmet_idx_t here to match ParMETIS' pmet_idx_t
  // The `elemToNodes` mapping binds element indices (local to the rank) to the global indices of their support nodes.
  ArrayOfArrays< pmet_idx_t, pmet_idx_t > const elemToNodes = buildElemToNodes< pmet_idx_t >( input );
  ArrayOfArrays< pmet_idx_t, pmet_idx_t > const graph = parmetis::meshToDual( elemToNodes.toViewConst(), elemDist, comm, 3 );

  // `newParts` will contain the target rank (i.e. partition) for each of the elements of the current rank.
  array1d< pmet_idx_t > newPartitions = [&]()
  {
    switch( method )
    {
      case PartitionMethod::parmetis:
      {
        return parmetis::partition( graph.toViewConst(), elemDist, numRanks, comm, numRefinements );
      }
      case PartitionMethod::ptscotch:
      {
#ifdef GEOS_USE_SCOTCH
        GEOS_WARNING_IF( numRefinements > 0, "Partition refinement is not supported by 'ptscotch' partitioning method" );
        return ptscotch::partition( graph.toViewConst(), numRanks, comm );
#else
        GEOS_THROW( "GEOSX must be built with Scotch support (ENABLE_SCOTCH=ON) to use 'ptscotch' partitioning method", InputError );
#endif
      }
      default:
      {
        GEOS_THROW( "Unknown partition method", InputError );
      }
    }
  }();

  // Extract the partition information related to the fracture mesh.
  std::map< string, array1d< pmet_idx_t > > newFracturePartitions;
  vtkIdType fracOffset = input.getMainMesh()->GetNumberOfCells();
  for( auto const & nf: input.getFaceBlocks() )
  {
    vtkSmartPointer< vtkDataSet > fracture = nf.second;

    localIndex const numFracCells = fracture->GetNumberOfCells();
    array1d< pmet_idx_t > tmp( numFracCells );
    std::copy( newPartitions.begin() + fracOffset, newPartitions.begin() + fracOffset + numFracCells, tmp.begin() );
    newFracturePartitions[nf.first] = tmp;
    fracOffset += numFracCells;
  }
  // Now do the same for the 3d mesh, simply by trimming the fracture information.
  newPartitions.resize( newPartitions.size() - localNumFracCells );

  // Now, perform the final steps: first, a new split following the new partitions.
  // Then those newly split meshes will be redistributed across the ranks.

  // First for the main 3d mesh...
  vtkSmartPointer< vtkPartitionedDataSet > const splitMesh = splitMeshByPartition( input.getMainMesh(), numRanks, newPartitions.toViewConst() );
<<<<<<< HEAD
  vtkSmartPointer< vtkUnstructuredGrid > finalMesh = vtk::redistribute( *splitMesh, MPI_COMM_GEOSX );
=======
  vtkSmartPointer< vtkUnstructuredGrid > finalMesh = vtk::redistribute( *splitMesh, MPI_COMM_GEOS );
>>>>>>> fe987d81
  // ... and then for the fractures.
  std::map< string, vtkSmartPointer< vtkDataSet > > finalFractures;
  for( auto const & [fractureName, fracture]: input.getFaceBlocks() )
  {
    vtkSmartPointer< vtkPartitionedDataSet > const splitFracMesh = splitMeshByPartition( fracture, numRanks, newFracturePartitions[fractureName].toViewConst() );
<<<<<<< HEAD
    vtkSmartPointer< vtkUnstructuredGrid > const finalFracMesh = vtk::redistribute( *splitFracMesh, MPI_COMM_GEOSX );
=======
    vtkSmartPointer< vtkUnstructuredGrid > const finalFracMesh = vtk::redistribute( *splitFracMesh, MPI_COMM_GEOS );
>>>>>>> fe987d81
    finalFractures[fractureName] = finalFracMesh;
  }

  return AllMeshes( finalMesh, finalFractures );
}

/**
 * @brief Redistributes the mesh using a Kd-Tree
 *
 * @param[in] mesh a vtk grid
 * @return the vtk grid redistributed
 */
vtkSmartPointer< vtkDataSet >
redistributeByKdTree( vtkDataSet & mesh )
{
  GEOS_MARK_FUNCTION;

  // Use a VTK filter which employs a kd-tree partition internally
  vtkNew< vtkRedistributeDataSetFilter > rdsf;
  rdsf->SetInputDataObject( &mesh );
  rdsf->SetNumberOfPartitions( MpiWrapper::commSize() );
  rdsf->Update();
  return vtkDataSet::SafeDownCast( rdsf->GetOutputDataObject( 0 ) );
}

std::vector< int >
findNeighborRanks( std::vector< vtkBoundingBox > boundingBoxes )
{
  int const numParts = LvArray::integerConversion< int >( boundingBoxes.size() );
  int const thisRank = MpiWrapper::commRank();

  // Inflate boxes to detect intersections more reliably
  double constexpr inflateFactor = 1.01;
  for( vtkBoundingBox & box : boundingBoxes )
  {
    box.ScaleAboutCenter( inflateFactor );
  }

  std::vector< int > neighbors;
  for( int i = 0; i < numParts; ++i )
  {
    if( i != thisRank && boundingBoxes[thisRank].Intersects( boundingBoxes[i] ) )
    {
      neighbors.push_back( i );
    }
  }

  return neighbors;
}


vtkSmartPointer< vtkDataSet > manageGlobalIds( vtkSmartPointer< vtkDataSet > mesh, int useGlobalIds, bool isFractured )
{
  auto hasGlobalIds = []( vtkSmartPointer< vtkDataSet > m ) -> bool
  {
    return m->GetPointData()->GetGlobalIds() != nullptr && m->GetCellData()->GetGlobalIds() != nullptr;
  };

  {
    // Add global ids on the fly if needed
    int const me = hasGlobalIds( mesh );
    int everyone;
<<<<<<< HEAD
    MpiWrapper::allReduce( &me, &everyone, 1, MPI_MAX, MPI_COMM_GEOSX );
=======
    MpiWrapper::allReduce( &me, &everyone, 1, MPI_MAX, MPI_COMM_GEOS );
>>>>>>> fe987d81

    if( everyone and not me )
    {
      mesh->GetPointData()->SetGlobalIds( vtkIdTypeArray::New() );
      mesh->GetCellData()->SetGlobalIds( vtkIdTypeArray::New() );
    }
  }

  vtkSmartPointer< vtkDataSet > output;
  bool const globalIdsAvailable = hasGlobalIds( mesh );
  if( useGlobalIds > 0 && !globalIdsAvailable )
  {
    GEOS_ERROR( "Global IDs strictly required (useGlobalId > 0) but unavailable. Set useGlobalIds to 0 to build them automatically." );
  }
  else if( useGlobalIds >= 0 && globalIdsAvailable )
  {
    output = mesh;
    vtkIdTypeArray const * const globalCellId = vtkIdTypeArray::FastDownCast( output->GetCellData()->GetGlobalIds() );
    vtkIdTypeArray const * const globalPointId = vtkIdTypeArray::FastDownCast( output->GetPointData()->GetGlobalIds() );
    GEOS_ERROR_IF( globalCellId->GetNumberOfComponents() != 1 && globalCellId->GetNumberOfTuples() != output->GetNumberOfCells(),
                   "Global cell IDs are invalid. Check the array or enable automatic generation (useGlobalId < 0).\n" <<
                   generalMeshErrorAdvice );
    GEOS_ERROR_IF( globalPointId->GetNumberOfComponents() != 1 && globalPointId->GetNumberOfTuples() != output->GetNumberOfPoints(),
                   "Global cell IDs are invalid. Check the array or enable automatic generation (useGlobalId < 0).\n" <<
                   generalMeshErrorAdvice );

    GEOS_LOG_RANK_0( "Using global Ids defined in VTK mesh" );
  }
  else
  {
    GEOS_ERROR_IF( isFractured, "Automatic generation of global IDs for fractured meshes is disabled. Please split with  mesh_doctor. \n" << generalMeshErrorAdvice );

    GEOS_LOG_RANK_0( "Generating global Ids from VTK mesh" );
    output = generateGlobalIDs( mesh );
  }

  return output;
}

/**
 * @brief This function tries to make sure that no MPI rank is empty
 *
 * @param[in] mesh a vtk grid
 * @param[in] comm the MPI communicator
 * @return the vtk grid redistributed
 */
vtkSmartPointer< vtkDataSet >
ensureNoEmptyRank( vtkSmartPointer< vtkDataSet > mesh,
                   MPI_Comm const comm )
{
  GEOS_MARK_FUNCTION;

  // step 1: figure out who is a donor and who is a recipient
  localIndex const numElems = LvArray::integerConversion< localIndex >( mesh->GetNumberOfCells() );
  integer const numProcs = MpiWrapper::commSize( comm );

  array1d< localIndex > elemCounts( numProcs );
  MpiWrapper::allGather( numElems, elemCounts, comm );

  SortedArray< integer > recipientRanks;
  array1d< integer > donorRanks;
  recipientRanks.reserve( numProcs );
  donorRanks.reserve( numProcs );

  for( integer iRank = 0; iRank < numProcs; ++iRank )
  {
    if( elemCounts[iRank] == 0 )
    {
      recipientRanks.insert( iRank );
    }
    else if( elemCounts[iRank] > 1 ) // need at least two elems to be a donor
    {
      donorRanks.emplace_back( iRank );
    }
  }

  // step 2: at this point, we need to determine the donors and which cells they donate

  // First we sort the donor in order of the number of elems they contain
  std::stable_sort( donorRanks.begin(), donorRanks.end(),
                    [&elemCounts] ( auto i1, auto i2 )
  { return elemCounts[i1] > elemCounts[i2]; } );

  // Then, if my position is "i" in the donorRanks array, I will send half of my elems to the i-th recipient
  integer const myRank = MpiWrapper::commRank();
  auto const pos = std::find( donorRanks.begin(), donorRanks.end(), myRank );
  bool const isDonor = ( pos != donorRanks.end() );

  // step 3: my rank was selected to donate cells, let's proceed
  // we need to make a distinction between two configurations

  array1d< localIndex > newParts( numElems );
  newParts.setValues< parallelHostPolicy >( myRank );

  // step 3.1: donorRanks.size() >= recipientRanks.size()
  // we use a strategy that preserves load balancing
  if( isDonor && donorRanks.size() >= recipientRanks.size() )
  {
    auto const myPosition = std::distance( donorRanks.begin(), pos );
    if( myPosition < recipientRanks.size() )
    {
      integer const recipientRank = recipientRanks[myPosition];
      for( localIndex iElem = numElems/2; iElem < numElems; ++iElem )
      {
        newParts[iElem] = recipientRank; // I donate half of my cells
      }
    }
  }
  // step 3.2: donorRanks.size() < recipientRanks.size()
  // this is the unhappy path: we don't care anymore about load balancing at this stage
  // we just want the simulation to run and count on ParMetis/PTScotch to restore load balancing
  else if( isDonor && donorRanks.size() < recipientRanks.size() )
  {
    auto const myPosition = std::distance( donorRanks.begin(), pos );
    localIndex firstRecipientPosition = 0;
    for( integer iRank = 0; iRank < myPosition; ++iRank )
    {
      firstRecipientPosition += elemCounts[donorRanks[iRank]] - 1;
    }
    if( firstRecipientPosition < recipientRanks.size() )
    {
      bool const isLastDonor = myPosition == donorRanks.size() - 1;
      localIndex const lastRecipientPosition = firstRecipientPosition + numElems - 1;
      GEOS_THROW_IF( isLastDonor && ( lastRecipientPosition < recipientRanks.size() ),
                     "The current implementation is unable to guarantee that all ranks have at least one element",
                     std::runtime_error );

      for( localIndex iElem = 1; iElem < numElems; ++iElem ) // I only keep my first element
      {
        // this is the brute force approach
        // each donor donates all its elems except the first one
        localIndex const recipientPosition = firstRecipientPosition + iElem - 1;
        if( recipientPosition < recipientRanks.size() )
        {
          newParts[iElem] = recipientRanks[recipientPosition];
        }
      }
    }
<<<<<<< HEAD
  }

  GEOS_LOG_RANK_0_IF( donorRanks.size() < recipientRanks.size(),
                      "\nWarning! We strongly encourage the use of partitionRefinement > 5 for this number of MPI ranks \n" );

  vtkSmartPointer< vtkPartitionedDataSet > const splitMesh = splitMeshByPartition( mesh, numProcs, newParts.toViewConst() );
  return vtk::redistribute( *splitMesh, MPI_COMM_GEOSX );
}


AllMeshes
redistributeMeshes( integer const logLevel,
                    vtkSmartPointer< vtkDataSet > loadedMesh,
                    std::map< string, vtkSmartPointer< vtkDataSet > > & namesToFractures,
                    MPI_Comm const comm,
                    PartitionMethod const method,
                    int const partitionRefinement,
                    int const useGlobalIds )
{
  GEOS_MARK_FUNCTION;

  std::vector< vtkSmartPointer< vtkDataSet > > fractures;
  for( auto & nameToFracture: namesToFractures )
  {
    fractures.push_back( nameToFracture.second );
  }

=======
  }

  GEOS_LOG_RANK_0_IF( donorRanks.size() < recipientRanks.size(),
                      "\nWarning! We strongly encourage the use of partitionRefinement > 5 for this number of MPI ranks \n" );

  vtkSmartPointer< vtkPartitionedDataSet > const splitMesh = splitMeshByPartition( mesh, numProcs, newParts.toViewConst() );
  return vtk::redistribute( *splitMesh, MPI_COMM_GEOS );
}


AllMeshes
redistributeMeshes( integer const logLevel,
                    vtkSmartPointer< vtkDataSet > loadedMesh,
                    std::map< string, vtkSmartPointer< vtkDataSet > > & namesToFractures,
                    MPI_Comm const comm,
                    PartitionMethod const method,
                    int const partitionRefinement,
                    int const useGlobalIds )
{
  GEOS_MARK_FUNCTION;

  std::vector< vtkSmartPointer< vtkDataSet > > fractures;
  for( auto & nameToFracture: namesToFractures )
  {
    fractures.push_back( nameToFracture.second );
  }

>>>>>>> fe987d81
  // Generate global IDs for vertices and cells, if needed
  vtkSmartPointer< vtkDataSet > mesh = manageGlobalIds( loadedMesh, useGlobalIds, !std::empty( fractures ) );

  if( MpiWrapper::commRank( comm ) != ( MpiWrapper::commSize( comm ) - 1 ) )
  {
    for( auto nameToFracture: namesToFractures )
    {
      GEOS_ASSERT_EQ( nameToFracture.second->GetNumberOfCells(), 0 );
    }
  }

  // Determine if redistribution is required
  vtkIdType const minCellsOnAnyRank = MpiWrapper::min( mesh->GetNumberOfCells(), comm );
  if( minCellsOnAnyRank == 0 )
  {
    // Redistribute the mesh over all ranks using simple octree partitions
    mesh = redistributeByKdTree( *mesh );
  }

  // Check if a rank does not have a cell after the redistribution
  // If this is the case, we need a fix otherwise the next redistribution will fail
  // We expect this function to only be called in some pathological cases
  if( MpiWrapper::min( mesh->GetNumberOfCells(), comm ) == 0 )
  {
    mesh = ensureNoEmptyRank( mesh, comm );
  }

  AllMeshes result;
  // Redistribute the mesh again using higher-quality graph partitioner
  if( partitionRefinement > 0 )
  {
    AllMeshes input( mesh, namesToFractures );
    result = redistributeByCellGraph( input, method, comm, partitionRefinement - 1 );
  }
  else
  {
    result.setMainMesh( mesh );
    result.setFaceBlocks( namesToFractures );
<<<<<<< HEAD
  }

  // Logging some information about the redistribution.
  {
    string const pattern = "{}: {}";
    std::vector< string > messages;
    messages.push_back( GEOS_FMT( pattern, "Local mesh size", result.getMainMesh()->GetNumberOfCells() ) );
    for( auto const & [faceName, faceMesh]: result.getFaceBlocks() )
    {
      messages.push_back( GEOS_FMT( pattern, faceName, faceMesh->GetNumberOfCells() ) );
    }
    if( logLevel >= 5 )
    {
      GEOS_LOG_RANK( stringutilities::join( messages, ", " ) );
    }
  }

=======
  }

  // Logging some information about the redistribution.
  {
    string const pattern = "{}: {}";
    std::vector< string > messages;
    messages.push_back( GEOS_FMT( pattern, "Local mesh size", result.getMainMesh()->GetNumberOfCells() ) );
    for( auto const & [faceName, faceMesh]: result.getFaceBlocks() )
    {
      messages.push_back( GEOS_FMT( pattern, faceName, faceMesh->GetNumberOfCells() ) );
    }
    if( logLevel >= 5 )
    {
      GEOS_LOG_RANK( stringutilities::join( messages, ", " ) );
    }
  }

>>>>>>> fe987d81
  return result;
}

/**
 * @brief Identify the GEOSX type of the polyhedron
 *
 * @param cell The vtk cell VTK_POLYHEDRON
 * @return The geos element type associated to VTK_POLYHEDRON
 */
geos::ElementType buildGeosxPolyhedronType( vtkCell * const cell )
{
  GEOS_ERROR_IF_NE_MSG( cell->GetCellType(), VTK_POLYHEDRON, "Input for polyhedronType() must be a VTK_POLYHEDRON." );

  localIndex const numFaces = cell->GetNumberOfFaces();
  localIndex numTriangles = 0;
  localIndex numQuads = 0;

  // Compute the number of triangles and quads
  for( localIndex iFace = 0; iFace < numFaces; ++iFace )
  {
    localIndex numFaceNodes = cell->GetFace( iFace )->GetNumberOfPoints();
    if( numFaceNodes == 3 )
    {
      numTriangles++;
    }
    if( numFaceNodes == 4 )
    {
      numQuads++;
    }
  }

  if( numTriangles == 4 && numFaces == 4 )
  {
    return geos::ElementType::Tetrahedron;
  }

  if( numQuads == 6 && numFaces == 6 )
  {
    return geos::ElementType::Hexahedron;
  }

  if( numTriangles == 2 && numQuads == 3 && numFaces == 5 )
  {
    return geos::ElementType::Wedge;
  }

  if( numTriangles == 4 && numQuads == 1 && numFaces == 5 )
  {
    return geos::ElementType::Pyramid;
  }

  if( numFaces - numQuads != 2 )
  {
    return geos::ElementType::Polyhedron;
  }

  // Check if the polyhedron is a prism
  // quadsPoints contains points defining all the quads
  // noQuadsPoints contains points defining all the faces which are not quad
  set< localIndex > quadsPoints;
  set< localIndex > noQuadsPoints;
  for( localIndex iFace = 0; iFace < numFaces; ++iFace )
  {
    vtkCell *cellFace = cell->GetFace( iFace );
    if( cellFace->GetNumberOfPoints() == 4 )
    {
      for( localIndex iPoint = 0; iPoint < 4; ++iPoint )
      {
        quadsPoints.insert( cellFace->GetPointId( iPoint ) );
      }
    }
    else
    {
      for( localIndex iPoint = 0; iPoint < cellFace->GetNumberOfPoints(); ++iPoint )
      {
        noQuadsPoints.insert( cellFace->GetPointId( iPoint ) );
      }
    }
  }

  if( quadsPoints != noQuadsPoints )
  {
    return geos::ElementType::Polyhedron;
  }

  // The polyhedron is a prism
  switch( numQuads )
  {
    case 5:  return geos::ElementType::Prism5;
    case 6:  return geos::ElementType::Prism6;
    case 7:  return geos::ElementType::Prism7;
    case 8:  return geos::ElementType::Prism8;
    case 9:  return geos::ElementType::Prism9;
    case 10: return geos::ElementType::Prism10;
    case 11: return geos::ElementType::Prism11;
    default:
    {
      GEOS_ERROR( "Prism with " << numQuads << " sides is not supported.\n" << generalMeshErrorAdvice );
      return{};
    }
  }
}

/**
 * @brief Get the GEOSX element type
 * @param[in] cell The vtk cell type
 * @return The GEOSX element type
 */
ElementType convertVtkToGeosxElementType( vtkCell *cell )
{
  switch( cell->GetCellType() )
  {
    case VTK_VERTEX:           return ElementType::Vertex;
    case VTK_LINE:             return ElementType::Line;
    case VTK_TRIANGLE:         return ElementType::Triangle;
    case VTK_QUAD:             return ElementType::Quadrilateral;
    case VTK_POLYGON:          return ElementType::Polygon;
    case VTK_TETRA:            return ElementType::Tetrahedron;
    case VTK_PYRAMID:          return ElementType::Pyramid;
    case VTK_WEDGE:            return ElementType::Wedge;
    case VTK_VOXEL:            return ElementType::Hexahedron;
    case VTK_HEXAHEDRON:       return ElementType::Hexahedron;
    case VTK_PENTAGONAL_PRISM: return ElementType::Prism5;
    case VTK_HEXAGONAL_PRISM:  return ElementType::Prism6;
    case VTK_POLYHEDRON:       return buildGeosxPolyhedronType( cell );
    default:
    {
      GEOS_ERROR( cell->GetCellType() << " is not a recognized cell type to be used with the VTKMeshGenerator.\n" <<
                  generalMeshErrorAdvice );
      return {};
    }
  }
}

/**
 * @brief Split and arrange the cells of a grid by type
 *
 * @param[in] mesh a vtk grid
 * @return a map of cells grouped by type
 */
std::map< ElementType, std::vector< vtkIdType > >
splitCellsByType( vtkDataSet & mesh )
{
  std::map< ElementType, std::vector< vtkIdType > > typeToCells;
  vtkIdType const numCells = mesh.GetNumberOfCells();

  // Count the number of each cell type
  std::array< size_t, numElementTypes() > cellTypeCounts{};
  for( vtkIdType c = 0; c < numCells; c++ )
  {
    ElementType const elemType = convertVtkToGeosxElementType( mesh.GetCell( c ) );
    ++cellTypeCounts[static_cast< integer >( elemType )];
  }

  // Allocate space to hold cell id lists by type
  std::array< std::vector< vtkIdType >, numElementTypes() > cellListsByType;
  for( integer t = 0; t < numElementTypes(); ++t )
  {
    cellListsByType[t].reserve( cellTypeCounts[t] );
  }

  // Collect cell lists for each type (using array for speed in a hot loop)
  for( vtkIdType c = 0; c < numCells; c++ )
  {
    ElementType const elemType = convertVtkToGeosxElementType( mesh.GetCell( c ) );
    cellListsByType[static_cast< integer >( elemType )].push_back( c );
  }

  // Convert from array to map while also performing some checks
  for( integer t = 0; t < numElementTypes(); ++t )
  {
    // Avoid creating unneeded map entries that will show up in statistics
    if( cellListsByType[t].empty() )
    {
      continue;
    }

    ElementType const type = static_cast< ElementType >( t );
    switch( getElementDim( type ) )
    {
      case 0:
      case 1:
      {
        // Ignore vertex/line elements for now; maybe later we can import well polylines here
        break;
      }
      case 2:
      {
        // Merge all 2D elements together as polygons (we don't track their shapes).
        std::vector< vtkIdType > & surfaceCells = typeToCells[ ElementType::Polygon ];
        surfaceCells.insert( surfaceCells.end(), cellListsByType[t].begin(), cellListsByType[t].end() );
        break;
      }
      case 3:
      {
        // Collect 3D elements as is
        typeToCells.emplace( type, std::move( cellListsByType[t] ) );
        break;
      }
      default:
      {
        GEOS_ERROR( "Invalid element dimension: " << getElementDim( type ) );
      }
    }
  }

  return typeToCells;
}

/**
 * @brief Split and arrange the cells of a grid according to an attribute
 *
 * @param[in] typeToCells a map of cells grouped by type
 * @param attributeDataArray an attribute
 * @return a map of cell lists grouped by type
 */
CellMapType
splitCellsByTypeAndAttribute( std::map< ElementType, std::vector< vtkIdType > > & typeToCells,
                              vtkDataArray * const attributeDataArray )
{
  CellMapType typeToAttributeToCells;
  for( auto & t2c : typeToCells )
  {
    ElementType const elemType = t2c.first;
    std::vector< vtkIdType > & cells = t2c.second;
    std::unordered_map< int, std::vector< vtkIdType > > & attributeToCells = typeToAttributeToCells[elemType];

    if( attributeDataArray == nullptr )
    {
      attributeToCells.emplace( -1, std::move( cells ) );
    }
    else
    {
      GEOS_ERROR_IF_NE_MSG( attributeDataArray->GetNumberOfComponents(), 1,
                            "Invalid number of components in attribute array" );
      vtkArrayDispatch::Dispatch::Execute( attributeDataArray, [&]( auto const * attributeArray )
      {
        using ArrayType = TYPEOFPTR( attributeArray );
        vtkDataArrayAccessor< ArrayType > attribute( attributeArray );
        std::unordered_map< int, size_t > cellCounts;
        for( vtkIdType c: cells )
        {
          int const region = static_cast< int >( attribute.Get( c, 0 ) );
          ++cellCounts[region];
        }
        for( auto const & count : cellCounts )
        {
          attributeToCells[count.first].reserve( count.second );
        }
        for( vtkIdType c: cells )
        {
          int const region = static_cast< int >( attribute.Get( c, 0 ) );
          attributeToCells[region].push_back( c );
        }
      } );
    }
  }
  return typeToAttributeToCells;
}

/**
 * @brief Gather all element types encountered on any rank and enrich the local collection
 *
 * @param[in] cellMap a map of cell lists grouped by type
 */
void extendCellMapWithRemoteKeys( CellMapType & cellMap )
{
  // Gather all element types encountered on any rank and enrich the local collection
  std::vector< ElementType > allElementTypes = collectUniqueValues( mapKeys( cellMap ) );
  std::vector< int > allCellAttributes;
  for( auto const & typeRegions : cellMap )
  {
    if( getElementDim( typeRegions.first ) == 3 )
    {
      std::vector< int > const attrs = mapKeys( typeRegions.second );
      allCellAttributes.insert( allCellAttributes.end(), attrs.begin(), attrs.end() );
    }
  }
  allCellAttributes = collectUniqueValues( allCellAttributes );

  for( ElementType const elemType : allElementTypes )
  {
    if( getElementDim( elemType ) == 3 )
    {
      for( int attrValue: allCellAttributes )
      {
        // This code inserts an empty element list if one was not present
        cellMap[elemType][attrValue];
      }
    }
  }

  // Treat surfaces separately - and avoid inadvertently creating a map entry for polygons
  std::vector< int > const surfaceAttributes = cellMap.count( ElementType::Polygon ) > 0
                                             ? mapKeys( cellMap.at( ElementType::Polygon ) )
                                             : std::vector< int >();
  std::vector< int > allSurfaceAttributes = collectUniqueValues( surfaceAttributes );
  for( int attrValue: allSurfaceAttributes )
  {
    cellMap[ElementType::Polygon][attrValue];
  }
}

/**
 * @brief Get the tetrahedron node ordering from a VTK_POLYHEDRON
 *
 * @param cell The vtk cell, type VTK_POLYHEDRON
 * @return The node ordering
 */
std::vector< localIndex > getTetrahedronNodeOrderingFromPolyhedron( vtkCell * const cell )
{
  GEOS_ERROR_IF_NE_MSG( cell->GetCellType(), VTK_POLYHEDRON, "Input must be a VTK_POLYHEDRON." );

  real64 vectorA[3];
  real64 vectorB[3];
  real64 vectorC[3];
  real64 vectorN[3];
  vtkPoints *cellPoint = cell->GetPoints();

  // Check if the orientation is correct
  for( localIndex i = 0; i < 3; ++i )
  {
    vectorA[i] = cellPoint->GetPoint( 1 )[i] - cellPoint->GetPoint( 0 )[i];
    vectorB[i] = cellPoint->GetPoint( 2 )[i] - cellPoint->GetPoint( 0 )[i];
    vectorC[i] = cellPoint->GetPoint( 3 )[i] - cellPoint->GetPoint( 0 )[i];
  }

  LvArray::tensorOps::crossProduct( vectorN, vectorA, vectorB );

  if( LvArray::tensorOps::AiBi< 3 >( vectorN, vectorC ) > 0 )
  {
    // The orientation is correct
    return { 0, 1, 2, 3 };
  }
  else
  {
    // The orientation is incorrect, renumber nodes
    return { 0, 2, 1, 3 };
  }
}

/**
 * @brief Get the hexahedron node ordering from a VTK_POLYHEDRON
 *
 * @param cell The vtk cell, type VTK_POLYHEDRON
 * @return The node ordering
 *
 * It could be possible to use getPrismNodeOrderingFromPolyhedron< 4 > with additional
 * permutations. But at this point computationalGeometry::prismVolume< NUM_SIDES >
 * is not ready.
 */
std::vector< localIndex > getHexahedronNodeOrderingFromPolyhedron( vtkCell * const cell )
{
  GEOS_ERROR_IF_NE_MSG( cell->GetCellType(), VTK_POLYHEDRON, "Input must be a VTK_POLYHEDRON." );

  localIndex iFace;
  std::vector< localIndex > nodeOrder( 8 );

  // Generate global to local map
  std::unordered_map< localIndex, localIndex > G2L;
  for( localIndex iPoint = 0; iPoint < 8; ++iPoint )
  {
    G2L[cell->GetPointId( iPoint )] = iPoint;
  }

  // Assuming the input parameters are correct, take the first quad
  iFace = 0;

  // Get global pointIds for the first quad
  vtkCell *cellFace = cell->GetFace( iFace );
  nodeOrder[0] = cellFace->GetPointId( 0 );
  nodeOrder[1] = cellFace->GetPointId( 1 );
  nodeOrder[2] = cellFace->GetPointId( 3 );
  nodeOrder[3] = cellFace->GetPointId( 2 );

  // Generate the global pointIds for the opposit quad using the edges connecting the two bases
  for( localIndex iEdge = 0; iEdge < 12; ++iEdge )
  {
    auto edgeNode0 = cell->GetEdge( iEdge )->GetPointId( 0 );
    auto edgeNode1 = cell->GetEdge( iEdge )->GetPointId( 1 );
    auto it0 = std::find( &nodeOrder[0], &nodeOrder[4], edgeNode0 );
    auto it1 = std::find( &nodeOrder[0], &nodeOrder[4], edgeNode1 );

    if( it0 != &nodeOrder[4] && it1 == &nodeOrder[4] )
    {
      nodeOrder[ 4 + std::distance( &nodeOrder[0], it0 ) ] = edgeNode1;
    }

    if( it0 == &nodeOrder[4] && it1 != &nodeOrder[4] )
    {
      nodeOrder[ 4 + std::distance( &nodeOrder[0], it1 ) ] = edgeNode0;
    }
  }

  // Convert global numbering to local numbering
  for( localIndex iPoint = 0; iPoint < 8; ++iPoint )
  {
    nodeOrder[iPoint] = G2L.at( nodeOrder[iPoint] );
  }

  real64 Xlocal[8][3];
  for( localIndex iPoint = 0; iPoint < 8; ++iPoint )
  {
    std::copy_n( cell->GetPoints()->GetPoint( nodeOrder[iPoint] ), 3, Xlocal[iPoint] );
  }
  real64 const cellVolume = computationalGeometry::hexahedronVolume( Xlocal );

  // If cell volume is negative swap the quads
  if( cellVolume < 0 )
  {
    std::rotate( nodeOrder.begin(), nodeOrder.begin()+4, nodeOrder.end());
  }

  return nodeOrder;
}

/**
 * @brief Get the wedge node ordering from a VTK_POLYHEDRON
 *
 * @param cell The vtk cell, type VTK_POLYHEDRON
 * @return The node ordering
 *
 * It could be possible to use getPrismNodeOrderingFromPolyhedron< 3 > with additional
 * permutations. But at this point computationalGeometry::prismVolume< NUM_SIDES >
 * is not ready.
 */
std::vector< localIndex > getWedgeNodeOrderingFromPolyhedron( vtkCell * const cell )
{
  GEOS_ERROR_IF_NE_MSG( cell->GetCellType(), VTK_POLYHEDRON, "Input must be a VTK_POLYHEDRON." );

  localIndex iFace;
  std::vector< localIndex > nodeTri0( 3 );
  std::vector< localIndex > nodeTri1( 3 );
  std::vector< localIndex > nodeOrder( 6 );

  // Generate global to local map
  std::unordered_map< localIndex, localIndex > G2L;
  for( localIndex iPoint = 0; iPoint < 6; ++iPoint )
  {
    G2L[cell->GetPointId( iPoint )] = iPoint;
  }

  // Assuming the input parameters are correct, identify one of the triangles
  localIndex const numFaces = cell->GetNumberOfFaces();
  for( iFace = 0; iFace < numFaces; ++iFace )
  {
    if( cell->GetFace( iFace )->GetNumberOfPoints() == 3 )
    {
      break;
    }
  }

  GEOS_ERROR_IF( iFace == numFaces, "Invalid wedge.\n" << generalMeshErrorAdvice );

  // Get global pointIds for the first triangle
  for( localIndex i = 0; i < 3; ++i )
  {
    nodeTri0[i] = cell->GetFace( iFace )->GetPointId( i );
  }

  // Generate the global pointIds for the second triangle using the edges connecting the two triangles
  for( localIndex iEdge = 0; iEdge < 9; ++iEdge )
  {
    auto edgeNode0 = cell->GetEdge( iEdge )->GetPointId( 0 );
    auto edgeNode1 = cell->GetEdge( iEdge )->GetPointId( 1 );
    auto it0 = std::find( &nodeTri0[0], &nodeTri0[3], edgeNode0 );
    auto it1 = std::find( &nodeTri0[0], &nodeTri0[3], edgeNode1 );

    if( it0 != &nodeTri0[3] && it1 == &nodeTri0[3] )
    {
      nodeTri1[std::distance( &nodeTri0[0], it0 )] = edgeNode1;
    }

    if( it0 == &nodeTri0[3] && it1 != &nodeTri0[3] )
    {
      nodeTri1[std::distance( &nodeTri0[0], it1 )] = edgeNode0;
    }
  }

  // Convert global numbering to local numbering
  for( int iPoint = 0; iPoint < 3; ++iPoint )
  {
    nodeTri0[iPoint] = G2L.at( nodeTri0[iPoint] );
    nodeTri1[iPoint] = G2L.at( nodeTri1[iPoint] );
  }

  // Set nodes numbering
  nodeOrder[0] = nodeTri0[0];
  nodeOrder[1] = nodeTri1[0];
  nodeOrder[2] = nodeTri0[1];
  nodeOrder[3] = nodeTri1[1];
  nodeOrder[4] = nodeTri0[2];
  nodeOrder[5] = nodeTri1[2];

  // Compute cell volume
  real64 Xlocal[6][3];
  for( localIndex iPoint = 0; iPoint < 6; ++iPoint )
  {
    std::copy_n( cell->GetPoints()->GetPoint( nodeOrder[iPoint] ), 3, Xlocal[iPoint] );
  }
  real64 const cellVolume = computationalGeometry::wedgeVolume( Xlocal );

  // If cell volume is negative reorder nodes
  if( cellVolume < 0 )
  {
    nodeOrder[0] = nodeTri0[0];
    nodeOrder[1] = nodeTri1[0];
    nodeOrder[2] = nodeTri0[2];
    nodeOrder[3] = nodeTri1[2];
    nodeOrder[4] = nodeTri0[1];
    nodeOrder[5] = nodeTri1[1];
  }

  return nodeOrder;
}

/**
 * @brief Get the pyramid node ordering from a VTK_POLYHEDRON
 *
 * @param cell The vtk cell, type VTK_POLYHEDRON
 * @return The node ordering
 */
std::vector< localIndex > getPyramidNodeOrderingFromPolyhedron( vtkCell * const cell )
{
  GEOS_ERROR_IF_NE_MSG( cell->GetCellType(), VTK_POLYHEDRON, "Input must be a VTK_POLYHEDRON." );

  localIndex iPoint;
  localIndex iFace;
  std::vector< localIndex > nodeOrder( 5 );

  // Generate global to local map
  std::unordered_map< localIndex, localIndex > G2L;
  for( iPoint = 0; iPoint < 5; ++iPoint )
  {
    G2L[cell->GetPointId( iPoint )] = iPoint;
  }

  // Assuming the input parameters are correct, identify the base
  localIndex const numFaces = cell->GetNumberOfFaces();
  for( iFace = 0; iFace < numFaces; ++iFace )
  {
    if( cell->GetFace( iFace )->GetNumberOfPoints() == 4 )
    {
      break;
    }
  }

  GEOS_ERROR_IF( iFace == numFaces, "Invalid pyramid.\n" << generalMeshErrorAdvice );

  // Get global pointIds for the base
  vtkCell * cellFace = cell->GetFace( iFace );
  nodeOrder[0] = cellFace->GetPointId( 0 );
  nodeOrder[1] = cellFace->GetPointId( 1 );
  nodeOrder[2] = cellFace->GetPointId( 3 );
  nodeOrder[3] = cellFace->GetPointId( 2 );

  // Identify the missing node
  iPoint = 0;
  while( std::find( &nodeOrder[0], &nodeOrder[4], cell->GetPointId( iPoint ) ) != &nodeOrder[4] )
  {
    iPoint++;
  }

  // Add it to nodeOrder
  nodeOrder[4] = cell->GetPointId( iPoint );

  // Convert global numbering to local numbering
  for( iPoint = 0; iPoint < 5; ++iPoint )
  {
    nodeOrder[iPoint] = G2L.at( nodeOrder[iPoint] );
  }

  // Compute cell volume
  real64 Xlocal[5][3];
  for( iPoint = 0; iPoint < 5; ++iPoint )
  {
    std::copy_n( cell->GetPoints()->GetPoint( nodeOrder[iPoint] ), 3, Xlocal[iPoint] );
  }
  real64 const cellVolume = computationalGeometry::pyramidVolume( Xlocal );

  // If cell volume is negative swap two nodes from the base
  if( cellVolume < 0 )
  {
    std::swap( nodeOrder[1], nodeOrder[2] );
  }

  return nodeOrder;
}

/**
 * @brief Get the prism node ordering from a VTK_POLYHEDRON
 *
 * @tparam NUM_SIDES number of sides of the prism
 * @param cell The vtk cell, type VTK_POLYHEDRON
 * @return The node ordering
 */
template< integer NUM_SIDES >
std::vector< localIndex > getPrismNodeOrderingFromPolyhedron( vtkCell * const cell )
{
  GEOS_ERROR_IF_NE_MSG( cell->GetCellType(), VTK_POLYHEDRON, "Input must be a VTK_POLYHEDRON." );

  localIndex iFace;
  std::vector< localIndex > nodeOrder( 2*NUM_SIDES );

  // Generate global to local map
  std::unordered_map< localIndex, localIndex > G2L;
  for( localIndex iPoint = 0; iPoint < cell->GetNumberOfPoints(); ++iPoint )
  {
    G2L[cell->GetPointId( iPoint )] = iPoint;
  }

  // Assuming the input parameters are correct, identify one of the bases
  localIndex const numFaces = cell->GetNumberOfFaces();
  for( iFace = 0; iFace < numFaces; ++iFace )
  {
    if( cell->GetFace( iFace )->GetNumberOfPoints() == NUM_SIDES )
    {
      break;
    }
  }

  GEOS_ERROR_IF( iFace == numFaces, "Invalid prism.\n" << generalMeshErrorAdvice );

  // Get global pointIds for the first base
  vtkCell *cellFace = cell->GetFace( iFace );
  for( localIndex iPoint = 0; iPoint < NUM_SIDES; ++iPoint )
  {
    nodeOrder[iPoint] = cellFace->GetPointId( iPoint );
  }

  // Generate the global pointIds for the second base using the edges connecting the two bases
  localIndex numEdges = cell->GetNumberOfEdges();
  for( localIndex iEdge = 0; iEdge < numEdges; ++iEdge )
  {
    auto edgeNode0 = cell->GetEdge( iEdge )->GetPointId( 0 );
    auto edgeNode1 = cell->GetEdge( iEdge )->GetPointId( 1 );
    auto it0 = std::find( &nodeOrder[0], &nodeOrder[NUM_SIDES], edgeNode0 );
    auto it1 = std::find( &nodeOrder[0], &nodeOrder[NUM_SIDES], edgeNode1 );

    if( it0 != &nodeOrder[NUM_SIDES] && it1 == &nodeOrder[NUM_SIDES] )
    {
      nodeOrder[NUM_SIDES + std::distance( &nodeOrder[0], it0 )] = edgeNode1;
    }

    if( it0 == &nodeOrder[NUM_SIDES] && it1 != &nodeOrder[NUM_SIDES] )
    {
      nodeOrder[NUM_SIDES + std::distance( &nodeOrder[0], it1 )] = edgeNode0;
    }
  }

  // Convert global numbering to local numbering
  for( localIndex iPoint = 0; iPoint < 2*NUM_SIDES; ++iPoint )
  {
    nodeOrder[iPoint] = G2L.at( nodeOrder[iPoint] );
  }

  // Compute cell volume
  real64 Xlocal[2*NUM_SIDES][3];
  for( localIndex iPoint = 0; iPoint < 2*NUM_SIDES; ++iPoint )
  {
    std::copy_n( cell->GetPoints()->GetPoint( nodeOrder[iPoint] ), 3, Xlocal[iPoint] );
  }
  real64 const cellVolume = computationalGeometry::prismVolume< NUM_SIDES >( Xlocal );

  // If cell volume is negative swap the bases
  if( cellVolume < 0 )
  {
    std::rotate( nodeOrder.begin(), nodeOrder.begin()+NUM_SIDES, nodeOrder.end());
  }

  return nodeOrder;
}

CellMapType buildCellMap( vtkDataSet & mesh, string const & attributeName )
{

  // First, pass through all VTK cells and split them int sub-lists based on type.
  std::map< ElementType, std::vector< vtkIdType > > typeToCells = splitCellsByType( mesh );

  // Now, actually split into groups according to region attribute, if present
  vtkDataArray * const attributeDataArray =
    vtkDataArray::FastDownCast( mesh.GetCellData()->GetAbstractArray( attributeName.c_str() ) );

  CellMapType cellMap =
    splitCellsByTypeAndAttribute( typeToCells, attributeDataArray );

  // Gather all element types encountered on any rank and enrich the local collection
  extendCellMapWithRemoteKeys( cellMap );

  return cellMap;
}

bool vtkToGeosxNodeOrderingExists( ElementType const elemType )
{
  switch( elemType )
  {
    case ElementType::Vertex:
    case ElementType::Line:
    case ElementType::Triangle:
    case ElementType::Quadrilateral:
    case ElementType::Tetrahedron:
    case ElementType::Pyramid:
    case ElementType::Wedge:
    case ElementType::Hexahedron:
    case ElementType::Prism5:
    case ElementType::Prism6:
    {
      return true;
    }
    default:
    {
      return false;
    }
  }
}

std::vector< int > getVtkToGeosxNodeOrdering( ElementType const elemType )
{
  switch( elemType )
  {
    case ElementType::Vertex:        return { 0 };
    case ElementType::Line:          return { 0, 1 };
    case ElementType::Triangle:      return { 0, 1, 2 };
    case ElementType::Quadrilateral: return { 0, 1, 2, 3 };  // TODO check (QUAD vs. PIXEL)
    case ElementType::Tetrahedron:   return { 0, 1, 2, 3 };
    case ElementType::Pyramid:       return { 0, 1, 3, 2, 4 };
    case ElementType::Wedge:         return { 0, 3, 2, 5, 1, 4 };
    case ElementType::Hexahedron:    return { 0, 1, 3, 2, 4, 5, 7, 6 };
    case ElementType::Prism5:        return { 0, 1, 2, 3, 4, 5, 6, 7, 8, 9 };
    case ElementType::Prism6:        return { 0, 1, 2, 3, 4, 5, 6, 7, 8, 9, 10, 11 };
    default:
    {
      GEOS_ERROR( "Cannot get vtk to geos node ordering based on geos element type " << elemType );
      break;
    }
  }
  return {};
}

std::vector< int > getVtkToGeosxNodeOrdering( VTKCellType const vtkType )
{
  switch( vtkType )
  {
    case VTK_VERTEX:           return getVtkToGeosxNodeOrdering( ElementType::Vertex );
    case VTK_LINE:             return getVtkToGeosxNodeOrdering( ElementType::Line );
    case VTK_TRIANGLE:         return getVtkToGeosxNodeOrdering( ElementType::Triangle );
    case VTK_QUAD:             return getVtkToGeosxNodeOrdering( ElementType::Quadrilateral );
    case VTK_TETRA:            return getVtkToGeosxNodeOrdering( ElementType::Tetrahedron );
    case VTK_PYRAMID:          return getVtkToGeosxNodeOrdering( ElementType::Pyramid );
    case VTK_WEDGE:            return getVtkToGeosxNodeOrdering( ElementType::Wedge );
    case VTK_VOXEL:            return { 0, 1, 2, 3, 4, 5, 6, 7 };
    case VTK_HEXAHEDRON:       return getVtkToGeosxNodeOrdering( ElementType::Hexahedron );
    case VTK_PENTAGONAL_PRISM: return getVtkToGeosxNodeOrdering( ElementType::Prism5 );
    case VTK_HEXAGONAL_PRISM:  return getVtkToGeosxNodeOrdering( ElementType::Prism6 );
    default:
    {
      GEOS_ERROR( "Cannot get vtk to geos node ordering based on vtk cell type " << vtkType );
      break;
    }
  }
  return {};
}

std::vector< int > getVtkToGeosxPolyhedronNodeOrdering( ElementType const elemType,
                                                        vtkCell *cell )
{
  GEOS_ERROR_IF_NE_MSG( cell->GetCellType(), VTK_POLYHEDRON, "Input must be a VTK_POLYHEDRON." );
  switch( elemType )
  {
    case ElementType::Tetrahedron: return getTetrahedronNodeOrderingFromPolyhedron( cell );
    case ElementType::Pyramid:     return getPyramidNodeOrderingFromPolyhedron( cell );
    case ElementType::Wedge:       return getWedgeNodeOrderingFromPolyhedron( cell );
    case ElementType::Hexahedron:  return getHexahedronNodeOrderingFromPolyhedron( cell );
    case ElementType::Prism5:      return getPrismNodeOrderingFromPolyhedron< 5 >( cell );
    case ElementType::Prism6:      return getPrismNodeOrderingFromPolyhedron< 6 >( cell );
    case ElementType::Prism7:      return getPrismNodeOrderingFromPolyhedron< 7 >( cell );
    case ElementType::Prism8:      return getPrismNodeOrderingFromPolyhedron< 8 >( cell );
    case ElementType::Prism9:      return getPrismNodeOrderingFromPolyhedron< 9 >( cell );
    case ElementType::Prism10:     return getPrismNodeOrderingFromPolyhedron< 10 >( cell );
    case ElementType::Prism11:     return getPrismNodeOrderingFromPolyhedron< 11 >( cell );
    default:
    {
      GEOS_ERROR( "Unsupported VTK polyhedral cell" );
      break;
    }
  }
  return {};
}

/**
 * @brief Fill @p cellBlock with the appropriate nodes and local/global mappings.
 * @param[in] cellIds the cell indexes of cell type \p cellType within this region
 * @param[in] mesh the vtkUnstructuredGrid or vtkStructuredGrid that is loaded
 * @param[in,out] cellBlock The cell block to be written
 */
void fillCellBlock( vtkDataSet & mesh,
                    std::vector< vtkIdType > const & cellIds,
                    CellBlock & cellBlock )
{
  localIndex const numNodesPerElement = cellBlock.numNodesPerElement();
  arrayView2d< localIndex, cells::NODE_MAP_USD > const cellToVertex = cellBlock.getElemToNode();
  arrayView1d< globalIndex > const & localToGlobal = cellBlock.localToGlobalMap();
  vtkIdTypeArray const * const globalCellId = vtkIdTypeArray::FastDownCast( mesh.GetCellData()->GetGlobalIds() );
  GEOS_ERROR_IF( !cellIds.empty() && globalCellId == nullptr, "Global cell IDs have not been generated" );

  localIndex cellCount = 0;
  auto const writeCell = [&]( vtkIdType const c, vtkCell * const cell, auto const & nodeOrder )
  {
    for( localIndex v = 0; v < numNodesPerElement; v++ )
    {
      cellToVertex[cellCount][v] = cell->GetPointId( nodeOrder[v] );
    }
    localToGlobal[cellCount++] = globalCellId->GetValue( c );
  };

  // Writing connectivity and Local to Global
  ElementType const elemType = cellBlock.getElementType();
  std::vector< int > const nodeOrderFixed = vtkToGeosxNodeOrderingExists( elemType )
                                          ? getVtkToGeosxNodeOrdering( elemType )
                                          : std::vector< int >();
  std::vector< int > const nodeOrderVoxel = ( elemType == ElementType::Hexahedron)
                                          ? getVtkToGeosxNodeOrdering( VTK_VOXEL )
                                          : std::vector< int >();

  for( vtkIdType c: cellIds )
  {
    vtkCell * const cell = mesh.GetCell( c );
    VTKCellType const vtkType = static_cast< VTKCellType >( cell->GetCellType() );
    switch( vtkType )
    {
      case VTK_POLYHEDRON:
      {
        writeCell( c, cell, getVtkToGeosxPolyhedronNodeOrdering( elemType, cell ) );
        break;
      }
      case VTK_VOXEL:
      {
        writeCell( c, cell, nodeOrderVoxel );
        break;
      }
      default:
      {
        writeCell( c, cell, nodeOrderFixed );
        break;
      }
    }
  }
}

<<<<<<< HEAD
/**
 * @brief Returns a string describing the element.
 * @param[in] type The element type.
 * @return The name.
 * @warning This information will be visible in the input file... Consider refactoring with great care.
 */
string getElementTypeName( ElementType const type )
{
  switch( type )
  {
    case ElementType::Hexahedron:  return "hexahedra";
    case ElementType::Tetrahedron: return "tetrahedra";
    case ElementType::Wedge:       return "wedges";
    case ElementType::Pyramid:     return "pyramids";
    case ElementType::Prism5:      return "pentagonalPrisms";
    case ElementType::Prism6:      return "hexagonalPrisms";
    case ElementType::Prism7:      return "heptagonalPrisms";
    case ElementType::Prism8:      return "octagonalPrisms";
    case ElementType::Prism9:      return "nonagonalPrisms";
    case ElementType::Prism10:     return "decagonalPrisms";
    case ElementType::Prism11:     return "hendecagonalPrisms";
    case ElementType::Polyhedron:  return "polyhedra";
    default:
    {
      GEOS_ERROR( "Element type '" << type << "' is not supported" );
      return {};
    }
  }
}

=======
>>>>>>> fe987d81
void importMaterialField( std::vector< vtkIdType > const & cellIds,
                          vtkDataArray * vtkArray,
                          WrapperBase & wrapper )
{
  // Scalar material fields are stored as 2D arrays, vector/tensor are 3D
  using ImportTypes = types::ListofTypeList< types::ArrayTypes< types::RealTypes, types::DimsRange< 2, 3 > > >;
  types::dispatch( ImportTypes{}, [&]( auto tupleOfTypes )
  {
    using ArrayType = camp::first< decltype( tupleOfTypes ) >;
    Wrapper< ArrayType > & wrapperT = Wrapper< ArrayType >::cast( wrapper );
    auto const view = wrapperT.reference().toView();

    localIndex const numComponentsSrc = LvArray::integerConversion< localIndex >( vtkArray->GetNumberOfComponents() );
    localIndex const numComponentsDst = wrapperT.numArrayComp() / view.size( 1 );
    GEOS_ERROR_IF_NE_MSG( numComponentsDst, numComponentsSrc,
                          "Mismatch in number of components for field " << vtkArray->GetName() );

    vtkArrayDispatch::DispatchByValueType< vtkArrayDispatch::Reals >::Execute( vtkArray, [&]( auto const * srcArray )
    {
      vtkDataArrayAccessor< TYPEOFPTR( srcArray ) > data( srcArray );
      localIndex cellCount = 0;
      for( vtkIdType cellIdx : cellIds )
      {
        for( localIndex q = 0; q < view.size( 1 ); ++q )
        {
          // The same value is copied for all quadrature points.
          LvArray::forValuesInSlice( view[cellCount][q], [&, componentIdx = 0]( auto & val ) mutable
          {
            val = data.Get( cellIdx, componentIdx++ );
          } );
        }
        ++cellCount;
      }
    } );
  }, wrapper );
}

void importRegularField( std::vector< vtkIdType > const & cellIds,
                         vtkDataArray * vtkArray,
                         WrapperBase & wrapper )
{
  using ImportTypes = types::ListofTypeList< types::ArrayTypes< types::RealTypes, types::DimsRange< 1, 2 > > >;
  types::dispatch( ImportTypes{}, [&]( auto tupleOfTypes )
  {
    using ArrayType = camp::first< decltype( tupleOfTypes ) >;
    Wrapper< ArrayType > & wrapperT = Wrapper< ArrayType >::cast( wrapper );
    auto const view = wrapperT.reference().toView();

    localIndex const numComponentsSrc = LvArray::integerConversion< localIndex >( vtkArray->GetNumberOfComponents() );
    localIndex const numComponentsDst = wrapperT.numArrayComp();
    GEOS_ERROR_IF_NE_MSG( numComponentsDst, numComponentsSrc,
                          "Mismatch in number of components for field " << vtkArray->GetName() );

    vtkArrayDispatch::DispatchByValueType< vtkArrayDispatch::Reals >::Execute( vtkArray, [&]( auto const * srcArray )
    {
      vtkDataArrayAccessor< TYPEOFPTR( srcArray ) > data( srcArray );
      localIndex cellCount = 0;
      for( vtkIdType cellIdx : cellIds )
      {
        LvArray::forValuesInSlice( view[cellCount], [&, componentIdx = 0]( auto & val ) mutable
        {
          val = data.Get( cellIdx, componentIdx++ );
        } );
        ++cellCount;
      }
    } );
  }, wrapper );
}


void importRegularField( vtkDataArray * vtkArray,
                         WrapperBase & wrapper )
{
  std::vector< vtkIdType > cellIds( wrapper.size() );
  std::iota( cellIds.begin(), cellIds.end(), 0 );
  return importRegularField( cellIds, vtkArray, wrapper );
}


void printMeshStatistics( vtkDataSet & mesh,
                          CellMapType const & cellMap,
                          MPI_Comm const comm )
{
  int const rank = MpiWrapper::commRank( comm );
  int const size = MpiWrapper::commSize( comm );

  vtkIdTypeArray const & globalPointId = *vtkIdTypeArray::FastDownCast( mesh.GetPointData()->GetGlobalIds() );
  RAJA::ReduceMax< parallelHostReduce, globalIndex > maxGlobalNode( -1 );
  forAll< parallelHostPolicy >( mesh.GetNumberOfPoints(), [&globalPointId, maxGlobalNode]( vtkIdType const k )
  {
    maxGlobalNode.max( globalPointId.GetValue( k ) );
  } );
  globalIndex const numGlobalNodes = MpiWrapper::max( maxGlobalNode.get(), comm ) + 1;

  localIndex numLocalElems = 0;
  globalIndex numGlobalElems = 0;
  std::map< ElementType, globalIndex > elemCounts;

  for( auto const & typeToCells : cellMap )
  {
    localIndex const localElemsOfType =
      std::accumulate( typeToCells.second.begin(), typeToCells.second.end(), localIndex{},
                       []( auto const s, auto const & region ) { return s + region.second.size(); } );
    numLocalElems += localElemsOfType;

    globalIndex const globalElemsOfType = MpiWrapper::sum( globalIndex{ localElemsOfType }, comm );
    numGlobalElems += globalElemsOfType;
    elemCounts[typeToCells.first] = globalElemsOfType;
  }

  localIndex const minLocalElems = MpiWrapper::min( numLocalElems );
  localIndex const maxLocalElems = MpiWrapper::max( numLocalElems );
  localIndex const avgLocalElems = LvArray::integerConversion< localIndex >( numGlobalElems / size );

  if( rank == 0 )
  {
    int const widthGlobal = static_cast< int >( std::log10( std::max( numGlobalElems, numGlobalNodes ) ) + 1 );
    GEOS_LOG( GEOS_FMT( "Number of nodes: {:>{}}", numGlobalNodes, widthGlobal ) );
    GEOS_LOG( GEOS_FMT( "  Number of elems: {:>{}}", numGlobalElems, widthGlobal ) );
    for( auto const & typeCount: elemCounts )
    {
      GEOS_LOG( GEOS_FMT( "{:>17}: {:>{}}", toString( typeCount.first ), typeCount.second, widthGlobal ) );
    }

    int const widthLocal = static_cast< int >( std::log10( maxLocalElems ) + 1 );
    GEOS_LOG( GEOS_FMT( "Load balancing: {1:>{0}} {2:>{0}} {3:>{0}}\n"
                        "(element/rank): {4:>{0}} {5:>{0}} {6:>{0}}",
                        widthLocal, "min", "avg", "max",
                        minLocalElems, avgLocalElems, maxLocalElems ) );
  }
}

vtkDataArray *
findArrayForImport( vtkDataSet & mesh,
                    string const & sourceName )
{
  vtkCellData & cellData = *mesh.GetCellData();

  vtkAbstractArray * const curArray = cellData.GetAbstractArray( sourceName.c_str() );
  GEOS_THROW_IF( curArray == nullptr,
                 GEOS_FMT( "Source field '{}' not found in dataset", sourceName ),
                 InputError );

  int const dataType = curArray->GetDataType();
  GEOS_ERROR_IF( dataType != VTK_FLOAT && dataType != VTK_DOUBLE,
                 GEOS_FMT( "Source field '{}' has unsupported type: {} (expected floating point type)",
                           sourceName, curArray->GetDataTypeAsString() ) );
  return vtkDataArray::SafeDownCast( curArray );
}

bool hasArray( vtkDataSet & mesh, string const & sourceName )
{
  return mesh.GetCellData()->GetAbstractArray( sourceName.c_str() ) != nullptr;
}

/**
 * @brief Builds the cell block name.
 * @param[in] type The element name.
 * @param[in] regionId The region Id.
 * @return The name.
 * @warning This name will be visible in the input file... Consider refactoring with great care.
 */
string buildCellBlockName( ElementType const type, int const regionId )
{
  GEOS_ERROR_IF_LT_MSG( regionId, -1, "Invalid region id" );
  string const cellTypeName = getElementTypeName( type );
  return regionId != -1 ? std::to_string( regionId ) + "_" + cellTypeName : cellTypeName;
}

} // namespace vtk


/**
 * @brief Build node sets
 *
 * @param[in] logLevel the log level
 * @param[in] mesh The vtkUnstructuredGrid or vtkStructuredGrid that is loaded
 * @param[in] nodesetNames An array of the node sets names
 * @param[in] cellBlockManager The instance that stores the node sets.
 */
void importNodesets( integer const logLevel,
                     vtkDataSet & mesh,
                     string_array & nodesetNames,
                     CellBlockManager & cellBlockManager )
{
  auto & nodeSets = cellBlockManager.getNodeSets();
  localIndex const numPoints = LvArray::integerConversion< localIndex >( mesh.GetNumberOfPoints() );

  for( int i=0; i < nodesetNames.size(); ++i )
  {
    GEOS_LOG_RANK_0_IF( logLevel >= 2, "    " + nodesetNames[i] );

    vtkAbstractArray * const curArray = mesh.GetPointData()->GetAbstractArray( nodesetNames[i].c_str() );
    GEOS_THROW_IF( curArray == nullptr,
                   GEOS_FMT( "Target nodeset '{}' not found in mesh", nodesetNames[i] ),
                   InputError );
    vtkTypeInt64Array const & nodesetMask = *vtkTypeInt64Array::FastDownCast( curArray );

    SortedArray< localIndex > & targetNodeset = nodeSets[ nodesetNames[i] ];
    for( localIndex j=0; j < numPoints; ++j )
    {
      if( nodesetMask.GetValue( j ) == 1 )
      {
        targetNodeset.insert( j );
      }
    }
  }
}

real64 writeNodes( integer const logLevel,
                   vtkDataSet & mesh,
                   string_array & nodesetNames,
                   CellBlockManager & cellBlockManager,
                   const geos::R1Tensor & translate,
                   const geos::R1Tensor & scale )
{
  localIndex const numPts = LvArray::integerConversion< localIndex >( mesh.GetNumberOfPoints() );
  cellBlockManager.setNumNodes( numPts );

  // Writing the points
  arrayView1d< globalIndex > const nodeLocalToGlobal = cellBlockManager.getNodeLocalToGlobal();
  arrayView2d< real64, nodes::REFERENCE_POSITION_USD > const X = cellBlockManager.getNodePositions();

  std::unordered_set< globalIndex > nodeGlobalIds;
  nodeGlobalIds.reserve( numPts );

  vtkIdTypeArray const & globalPointId = *vtkIdTypeArray::FastDownCast( mesh.GetPointData()->GetGlobalIds() );
  forAll< serialPolicy >( numPts, [&, X, nodeLocalToGlobal]( localIndex const k )
  {
    double point[3];
    mesh.GetPoint( k, point );
    LvArray::tensorOps::add< 3 >( point, translate );
    LvArray::tensorOps::hadamardProduct< 3 >( X[k], point, scale );
    globalIndex const pointGlobalID = globalPointId.GetValue( k );
    nodeLocalToGlobal[k] = pointGlobalID;

    // TODO: remove this check once the input mesh is cleaned of duplicate points via a filter
    //       and make launch policy parallel again
    GEOS_ERROR_IF( nodeGlobalIds.count( pointGlobalID ) > 0,
                   GEOS_FMT( "At least one duplicate point detected (globalID = {}).\n"
                             "Potential fixes :\n- Make sure partitionRefinement is set to 1 or higher.\n"
                             "- {}",
                             pointGlobalID, generalMeshErrorAdvice ) );
    nodeGlobalIds.insert( pointGlobalID );
  } );

  // Generate the "all" set
  array1d< localIndex > allNodes( numPts );
  std::iota( allNodes.begin(), allNodes.end(), 0 );
  SortedArray< localIndex > & allNodeSet = cellBlockManager.getNodeSets()[ "all" ];
  allNodeSet.insert( allNodes.begin(), allNodes.end() );

  // Import remaining nodesets
  importNodesets( logLevel, mesh, nodesetNames, cellBlockManager );

  constexpr real64 minReal = LvArray::NumericLimits< real64 >::min;
  constexpr real64 maxReal = LvArray::NumericLimits< real64 >::max;
  real64 xMin[3] = { maxReal, maxReal, maxReal };
  real64 xMax[3] = { minReal, minReal, minReal };

  vtkBoundingBox bb( mesh.GetBounds() );
  if( bb.IsValid() )
  {
    bb.GetMinPoint( xMin );
    bb.GetMaxPoint( xMax );
  }

  MpiWrapper::min< real64 >( xMin, xMin, MPI_COMM_GEOS );
  MpiWrapper::max< real64 >( xMax, xMax, MPI_COMM_GEOS );
  LvArray::tensorOps::subtract< 3 >( xMax, xMin );
  return LvArray::tensorOps::l2Norm< 3 >( xMax );
}

void writeCells( integer const logLevel,
                 vtkDataSet & mesh,
                 const geos::vtk::CellMapType & cellMap,
                 CellBlockManager & cellBlockManager )
{
  // Creates a new cell block for each region and for each type of cell.
  for( auto const & typeRegions : cellMap )
  {
    ElementType const elemType = typeRegions.first;
    if( getElementDim( elemType ) != 3 )
    {
      continue;
    }
    std::unordered_map< int, std::vector< vtkIdType > > const & regionIdToCellIds = typeRegions.second;
    for( auto const & regionCells : regionIdToCellIds )
    {
      int const regionId = regionCells.first;
      std::vector< vtkIdType > const & cellIds = regionCells.second;

      string const cellBlockName = vtk::buildCellBlockName( elemType, regionId );
      GEOS_LOG_RANK_0_IF( logLevel >= 1, "Importing cell block " << cellBlockName );

      // Create and resize the cell block.
      CellBlock & cellBlock = cellBlockManager.registerCellBlock( cellBlockName, regionId );
      cellBlock.setElementType( elemType );
      cellBlock.resize( LvArray::integerConversion< localIndex >( cellIds.size() ) );

      vtk::fillCellBlock( mesh, cellIds, cellBlock );
    }
  }
}

void writeSurfaces( integer const logLevel,
                    vtkDataSet & mesh,
                    const geos::vtk::CellMapType & cellMap,
                    CellBlockManager & cellBlockManager )
{
  if( cellMap.count( ElementType::Polygon ) == 0 )
  {
    return;
  }
  std::map< string, SortedArray< localIndex > > & nodeSets = cellBlockManager.getNodeSets();

  for( auto const & surfaceCells: cellMap.at( ElementType::Polygon ) )
  {
    int const surfaceId = surfaceCells.first;
    std::vector< vtkIdType > const & cellIds = surfaceCells.second;
    string const surfaceName = std::to_string( surfaceId );
    GEOS_LOG_RANK_0_IF( logLevel >= 1, "Importing surface " << surfaceName );

    // Get or create all surfaces (even those which are empty in this rank)
    SortedArray< localIndex > & curNodeSet = nodeSets[ surfaceName ];

    for( vtkIdType const c : cellIds )
    {
      vtkCell * const currentCell = mesh.GetCell( c );
      for( int v = 0; v < currentCell->GetNumberOfPoints(); ++v )
      {
        curNodeSet.insert( currentCell->GetPointId( v ) );
      }
    }
  }
}


} // namespace geos<|MERGE_RESOLUTION|>--- conflicted
+++ resolved
@@ -5,11 +5,7 @@
  * Copyright (c) 2016-2024 Lawrence Livermore National Security LLC
  * Copyright (c) 2018-2024 Total, S.A
  * Copyright (c) 2018-2024 The Board of Trustees of the Leland Stanford Junior University
-<<<<<<< HEAD
- * Copyright (c) 2018-2024 Chevron
-=======
  * Copyright (c) 2023-2024 Chevron
->>>>>>> fe987d81
  * Copyright (c) 2019-     GEOS/GEOSX Contributors
  * All rights reserved
  *
@@ -21,10 +17,6 @@
 #include "mesh/generators/CollocatedNodes.hpp"
 #include "mesh/generators/VTKMeshGeneratorTools.hpp"
 #include "mesh/generators/VTKUtilities.hpp"
-<<<<<<< HEAD
-#include "mesh/utilities/ComputationalGeometry.hpp"
-=======
->>>>>>> fe987d81
 
 #include "mesh/generators/ParMETISInterface.hpp"
 #ifdef GEOS_USE_SCOTCH
@@ -33,11 +25,6 @@
 
 #include "common/TypeDispatch.hpp"
 
-<<<<<<< HEAD
-#include "LvArray/src/tensorOps.hpp"
-
-=======
->>>>>>> fe987d81
 #include <vtkArrayDispatch.h>
 #include <vtkBoundingBox.h>
 #include <vtkCellData.h>
@@ -691,21 +678,13 @@
 
   // First for the main 3d mesh...
   vtkSmartPointer< vtkPartitionedDataSet > const splitMesh = splitMeshByPartition( input.getMainMesh(), numRanks, newPartitions.toViewConst() );
-<<<<<<< HEAD
-  vtkSmartPointer< vtkUnstructuredGrid > finalMesh = vtk::redistribute( *splitMesh, MPI_COMM_GEOSX );
-=======
   vtkSmartPointer< vtkUnstructuredGrid > finalMesh = vtk::redistribute( *splitMesh, MPI_COMM_GEOS );
->>>>>>> fe987d81
   // ... and then for the fractures.
   std::map< string, vtkSmartPointer< vtkDataSet > > finalFractures;
   for( auto const & [fractureName, fracture]: input.getFaceBlocks() )
   {
     vtkSmartPointer< vtkPartitionedDataSet > const splitFracMesh = splitMeshByPartition( fracture, numRanks, newFracturePartitions[fractureName].toViewConst() );
-<<<<<<< HEAD
-    vtkSmartPointer< vtkUnstructuredGrid > const finalFracMesh = vtk::redistribute( *splitFracMesh, MPI_COMM_GEOSX );
-=======
     vtkSmartPointer< vtkUnstructuredGrid > const finalFracMesh = vtk::redistribute( *splitFracMesh, MPI_COMM_GEOS );
->>>>>>> fe987d81
     finalFractures[fractureName] = finalFracMesh;
   }
 
@@ -768,11 +747,7 @@
     // Add global ids on the fly if needed
     int const me = hasGlobalIds( mesh );
     int everyone;
-<<<<<<< HEAD
-    MpiWrapper::allReduce( &me, &everyone, 1, MPI_MAX, MPI_COMM_GEOSX );
-=======
     MpiWrapper::allReduce( &me, &everyone, 1, MPI_MAX, MPI_COMM_GEOS );
->>>>>>> fe987d81
 
     if( everyone and not me )
     {
@@ -911,14 +886,13 @@
         }
       }
     }
-<<<<<<< HEAD
   }
 
   GEOS_LOG_RANK_0_IF( donorRanks.size() < recipientRanks.size(),
                       "\nWarning! We strongly encourage the use of partitionRefinement > 5 for this number of MPI ranks \n" );
 
   vtkSmartPointer< vtkPartitionedDataSet > const splitMesh = splitMeshByPartition( mesh, numProcs, newParts.toViewConst() );
-  return vtk::redistribute( *splitMesh, MPI_COMM_GEOSX );
+  return vtk::redistribute( *splitMesh, MPI_COMM_GEOS );
 }
 
 
@@ -939,35 +913,6 @@
     fractures.push_back( nameToFracture.second );
   }
 
-=======
-  }
-
-  GEOS_LOG_RANK_0_IF( donorRanks.size() < recipientRanks.size(),
-                      "\nWarning! We strongly encourage the use of partitionRefinement > 5 for this number of MPI ranks \n" );
-
-  vtkSmartPointer< vtkPartitionedDataSet > const splitMesh = splitMeshByPartition( mesh, numProcs, newParts.toViewConst() );
-  return vtk::redistribute( *splitMesh, MPI_COMM_GEOS );
-}
-
-
-AllMeshes
-redistributeMeshes( integer const logLevel,
-                    vtkSmartPointer< vtkDataSet > loadedMesh,
-                    std::map< string, vtkSmartPointer< vtkDataSet > > & namesToFractures,
-                    MPI_Comm const comm,
-                    PartitionMethod const method,
-                    int const partitionRefinement,
-                    int const useGlobalIds )
-{
-  GEOS_MARK_FUNCTION;
-
-  std::vector< vtkSmartPointer< vtkDataSet > > fractures;
-  for( auto & nameToFracture: namesToFractures )
-  {
-    fractures.push_back( nameToFracture.second );
-  }
-
->>>>>>> fe987d81
   // Generate global IDs for vertices and cells, if needed
   vtkSmartPointer< vtkDataSet > mesh = manageGlobalIds( loadedMesh, useGlobalIds, !std::empty( fractures ) );
 
@@ -1006,7 +951,6 @@
   {
     result.setMainMesh( mesh );
     result.setFaceBlocks( namesToFractures );
-<<<<<<< HEAD
   }
 
   // Logging some information about the redistribution.
@@ -1024,25 +968,6 @@
     }
   }
 
-=======
-  }
-
-  // Logging some information about the redistribution.
-  {
-    string const pattern = "{}: {}";
-    std::vector< string > messages;
-    messages.push_back( GEOS_FMT( pattern, "Local mesh size", result.getMainMesh()->GetNumberOfCells() ) );
-    for( auto const & [faceName, faceMesh]: result.getFaceBlocks() )
-    {
-      messages.push_back( GEOS_FMT( pattern, faceName, faceMesh->GetNumberOfCells() ) );
-    }
-    if( logLevel >= 5 )
-    {
-      GEOS_LOG_RANK( stringutilities::join( messages, ", " ) );
-    }
-  }
-
->>>>>>> fe987d81
   return result;
 }
 
@@ -1892,39 +1817,6 @@
   }
 }
 
-<<<<<<< HEAD
-/**
- * @brief Returns a string describing the element.
- * @param[in] type The element type.
- * @return The name.
- * @warning This information will be visible in the input file... Consider refactoring with great care.
- */
-string getElementTypeName( ElementType const type )
-{
-  switch( type )
-  {
-    case ElementType::Hexahedron:  return "hexahedra";
-    case ElementType::Tetrahedron: return "tetrahedra";
-    case ElementType::Wedge:       return "wedges";
-    case ElementType::Pyramid:     return "pyramids";
-    case ElementType::Prism5:      return "pentagonalPrisms";
-    case ElementType::Prism6:      return "hexagonalPrisms";
-    case ElementType::Prism7:      return "heptagonalPrisms";
-    case ElementType::Prism8:      return "octagonalPrisms";
-    case ElementType::Prism9:      return "nonagonalPrisms";
-    case ElementType::Prism10:     return "decagonalPrisms";
-    case ElementType::Prism11:     return "hendecagonalPrisms";
-    case ElementType::Polyhedron:  return "polyhedra";
-    default:
-    {
-      GEOS_ERROR( "Element type '" << type << "' is not supported" );
-      return {};
-    }
-  }
-}
-
-=======
->>>>>>> fe987d81
 void importMaterialField( std::vector< vtkIdType > const & cellIds,
                           vtkDataArray * vtkArray,
                           WrapperBase & wrapper )
