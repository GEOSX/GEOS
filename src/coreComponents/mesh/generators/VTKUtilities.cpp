--- conflicted
+++ resolved
@@ -612,9 +612,8 @@
 {
   GEOS_MARK_FUNCTION;
 
-<<<<<<< HEAD
-  int64_t const numElems = mesh.GetNumberOfCells();
-  int64_t const numRanks = MpiWrapper::commSize( comm );
+  pmet_idx_t const numElems = mesh.GetNumberOfCells();
+  pmet_idx_t const numRanks = MpiWrapper::commSize( comm );
   int const rank = MpiWrapper::commRank( comm );
   int const lastRank = numRanks - 1;
   bool const isLastMpiRank = rank == lastRank;
@@ -624,14 +623,7 @@
   // Thus, the number of elements of each rank can be deduced by subtracting
   // the values between two consecutive ranks. To be able to do this even for the last rank,
   // a last additional value is appended, and the size of the array is then the comm size plus 1.
-  array1d< int64_t > const elemDist( numRanks + 1 );
-=======
-  pmet_idx_t const numElems = mesh.GetNumberOfCells();
-  pmet_idx_t const numProcs = MpiWrapper::commSize( comm );
-
-  // Compute `elemdist` parameter (element range owned by each rank)
-  array1d< pmet_idx_t > const elemDist( numProcs + 1 );
->>>>>>> 75e8d7a6
+  array1d< pmet_idx_t > const elemDist( numRanks + 1 );
   {
     array1d< pmet_idx_t > elemCounts;
     MpiWrapper::allGather( numElems, elemCounts, comm );
@@ -652,22 +644,14 @@
   MpiWrapper::broadcast( globalNumFracCells, lastRank, comm );
   elemDist[lastRank + 1] += globalNumFracCells;
 
-<<<<<<< HEAD
-  // Use int64_t here to match ParMETIS' idx_t
+  // Use pmet_idx_t here to match ParMETIS' pmet_idx_t
   // The `elemToNodes` mapping binds element indices, local to the rank.
   // to the global indices of their support nodes.
-  ArrayOfArrays< int64_t, int64_t > const elemToNodes = buildElemToNodes< int64_t >( mesh, fractures );
-  ArrayOfArrays< int64_t, int64_t > const graph = parmetis::meshToDual( elemToNodes.toViewConst(), elemDist, comm, 3 );
+  ArrayOfArrays< pmet_idx_t, pmet_idx_t > const elemToNodes = buildElemToNodes< pmet_idx_t >( mesh, fractures );
+  ArrayOfArrays< pmet_idx_t, pmet_idx_t > const graph = parmetis::meshToDual( elemToNodes.toViewConst(), elemDist, comm, 3 );
 
   // `newParts` will contain the target rank (i.e. partition) for each of the elements of the current rank.
-  array1d< int64_t > newPartitions = [&]()
-=======
-  // Use pmet_idx_t here to match ParMETIS' pmet_idx_t
-  ArrayOfArrays< pmet_idx_t, pmet_idx_t > const elemToNodes = buildElemToNodes< pmet_idx_t >( mesh );
-  ArrayOfArrays< pmet_idx_t, pmet_idx_t > const graph = parmetis::meshToDual( elemToNodes.toViewConst(), elemDist, comm, 3 );
-
-  array1d< pmet_idx_t > const newParts = [&]()
->>>>>>> 75e8d7a6
+  array1d< pmet_idx_t > newPartitions = [&]()
   {
     switch( method )
     {
