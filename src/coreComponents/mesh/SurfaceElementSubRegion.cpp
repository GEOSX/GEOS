/*
 * ------------------------------------------------------------------------------------------------------------
 * SPDX-License-Identifier: LGPL-2.1-only
 *
 * Copyright (c) 2016-2024 Lawrence Livermore National Security LLC
 * Copyright (c) 2018-2024 Total, S.A
 * Copyright (c) 2018-2024 The Board of Trustees of the Leland Stanford Junior University
<<<<<<< HEAD
 * Copyright (c) 2018-2024 Chevron
=======
 * Copyright (c) 2023-2024 Chevron
>>>>>>> fe987d81
 * Copyright (c) 2019-     GEOS/GEOSX Contributors
 * All rights reserved
 *
 * See top level LICENSE, COPYRIGHT, CONTRIBUTORS, NOTICE, and ACKNOWLEDGEMENTS files for details.
 * ------------------------------------------------------------------------------------------------------------
 */


/**
 * @file SurfaceElementSubRegion.cpp
 */


#include "SurfaceElementSubRegion.hpp"
#include "ElementRegionManager.hpp"
#include "MeshFields.hpp"

namespace geos
{

using namespace dataRepository;

SurfaceElementSubRegion::SurfaceElementSubRegion( string const & name,
                                                  dataRepository::Group * const parent ):
  ElementSubRegionBase( name, parent ),
  m_2dElemToElems(),
  m_unmappedGlobalIndicesInToNodes(),
  m_toNodesRelation(),
  m_toEdgesRelation(),
  m_elementAperture(),
  m_elementArea(),
  m_normalVector(),
  m_tangentVector1(),
  m_tangentVector2()
{
  registerWrapper( viewKeyStruct::nodeListString(), &m_toNodesRelation ).
    setDescription( "Map to the nodes attached to each SurfaceElement." );

  registerWrapper( viewKeyStruct::edgeListString(), &m_toEdgesRelation ).
    setDescription( "Map to the edges attached to each SurfaceElement." );

  registerWrapper( viewKeyStruct::surfaceElementsToCellRegionsString(), &m_2dElemToElems.m_toElementRegion ).
    setPlotLevel( PlotLevel::NOPLOT ).
    setDescription( "A map of face element local indices to the cell local indices" );

  registerWrapper( viewKeyStruct::surfaceElementsToCellSubRegionsString(), &m_2dElemToElems.m_toElementSubRegion ).
    setPlotLevel( PlotLevel::NOPLOT ).
    setDescription( "A map of face element local indices to the cell local indices" );

  registerWrapper( viewKeyStruct::surfaceElementsToCellIndexString(), &m_2dElemToElems.m_toElementIndex ).
    setPlotLevel( PlotLevel::NOPLOT ).
    setDescription( "A map of face element local indices to the cell local indices" );

<<<<<<< HEAD
  registerWrapper< real64_array >( viewKeyStruct::creationMassString() ).
    setApplyDefaultValue( 0.0 ).
    setPlotLevel( dataRepository::PlotLevel::LEVEL_1 ).
    setDescription( "The amount of remaining mass that was introduced when the SurfaceElement was created." );
=======
  registerField( fields::elementAperture{}, &m_elementAperture );

  registerField( fields::elementArea{}, &m_elementArea );

  registerField( fields::normalVector{}, &m_normalVector ).
    reference().resizeDimension< 1 >( 3 );

  registerField( fields::tangentVector1{}, &m_tangentVector1 ).
    reference().resizeDimension< 1 >( 3 );

  registerField( fields::tangentVector2{}, &m_tangentVector2 ).
    reference().resizeDimension< 1 >( 3 );
>>>>>>> fe987d81

  registerField( fields::elementAperture{}, &m_elementAperture );

  registerField( fields::elementArea{}, &m_elementArea );

  registerField( fields::normalVector{}, &m_normalVector ).
    reference().resizeDimension< 1 >( 3 );

  registerField( fields::tangentVector1{}, &m_tangentVector1 ).
    reference().resizeDimension< 1 >( 3 );

  registerField( fields::tangentVector2{}, &m_tangentVector2 ).
    reference().resizeDimension< 1 >( 3 );

  excludeWrappersFromPacking( { viewKeyStruct::nodeListString(),
                                viewKeyStruct::edgeListString(),
                                viewKeyStruct::surfaceElementsToCellRegionsString(),
                                viewKeyStruct::surfaceElementsToCellSubRegionsString(),
                                viewKeyStruct::surfaceElementsToCellIndexString() } );

  // TODO there has to be a cleaner way than this.
  m_2dElemToElems.setElementRegionManager( dynamicCast< ElementRegionManager & >( getParent().getParent().getParent().getParent() ) );

}

SurfaceElementSubRegion::~SurfaceElementSubRegion()
{}

} /* namespace geos */<|MERGE_RESOLUTION|>--- conflicted
+++ resolved
@@ -5,11 +5,7 @@
  * Copyright (c) 2016-2024 Lawrence Livermore National Security LLC
  * Copyright (c) 2018-2024 Total, S.A
  * Copyright (c) 2018-2024 The Board of Trustees of the Leland Stanford Junior University
-<<<<<<< HEAD
- * Copyright (c) 2018-2024 Chevron
-=======
  * Copyright (c) 2023-2024 Chevron
->>>>>>> fe987d81
  * Copyright (c) 2019-     GEOS/GEOSX Contributors
  * All rights reserved
  *
@@ -63,12 +59,6 @@
     setPlotLevel( PlotLevel::NOPLOT ).
     setDescription( "A map of face element local indices to the cell local indices" );
 
-<<<<<<< HEAD
-  registerWrapper< real64_array >( viewKeyStruct::creationMassString() ).
-    setApplyDefaultValue( 0.0 ).
-    setPlotLevel( dataRepository::PlotLevel::LEVEL_1 ).
-    setDescription( "The amount of remaining mass that was introduced when the SurfaceElement was created." );
-=======
   registerField( fields::elementAperture{}, &m_elementAperture );
 
   registerField( fields::elementArea{}, &m_elementArea );
@@ -81,7 +71,6 @@
 
   registerField( fields::tangentVector2{}, &m_tangentVector2 ).
     reference().resizeDimension< 1 >( 3 );
->>>>>>> fe987d81
 
   registerField( fields::elementAperture{}, &m_elementAperture );
 
