/*
 * ------------------------------------------------------------------------------------------------------------
 * SPDX-License-Identifier: LGPL-2.1-only
 *
 * Copyright (c) 2018-2020 Lawrence Livermore National Security LLC
 * Copyright (c) 2018-2020 The Board of Trustees of the Leland Stanford Junior University
 * Copyright (c) 2018-2020 TotalEnergies
 * Copyright (c) 2019-     GEOSX Contributors
 * All rights reserved
 *
 * See top level LICENSE, COPYRIGHT, CONTRIBUTORS, NOTICE, and ACKNOWLEDGEMENTS files for details.
 * ------------------------------------------------------------------------------------------------------------
 */

/**
 * @file EdgeManager.hpp
 */

#ifndef GEOS_MESH_EDGEMANAGER_HPP_
#define GEOS_MESH_EDGEMANAGER_HPP_

#include "mesh/ObjectManagerBase.hpp"
#include "mesh/generators/CellBlockManagerABC.hpp"
#include "InterObjectRelation.hpp"
#include "ToElementRelation.hpp"
#include "LvArray/src/tensorOps.hpp"


namespace geos
{
class FaceManager;
class NodeManager;

/**
 * @class EdgeManager
 * @brief This class provides an interface to ObjectManagerBase in order to manage edge data.
 * @details An edge is bounded by two nodes. This class aims to manage all the edges of every
 * cell elements in a DomainPartition.
 */

class EdgeManager : public ObjectManagerBase
{
public:

  /// EdgeToNode map type
  using NodeMapType = FixedOneToManyRelation;

  /// EdgeToFace map type
  using FaceMapType = InterObjectRelation< ArrayOfSets< localIndex > >;

  /**
   * @name Static Factory Catalog Functions
   */
  ///@{

  /**
   * @return the string representing the edge manager name in the catalog
   */
  static string catalogName()
  { return "EdgeManager"; }


  /**
   * @brief Getter used to access the edge manager catalog name.
   * @return the edge manager catalog name
   */
  virtual string getCatalogName() const override
  { return catalogName(); }

  ///@}

  /**
   * @brief Oversize the Face mapping by this amount for each edge (hardcoded)
   * @return extra space for each edge of the EdgetoFace map
   *
   * @note Value forwarding is due to refactoring.
   */
  static constexpr localIndex faceMapOverallocation()
  { return CellBlockManagerABC::faceMapExtraSpacePerEdge(); }

  /**
   * @name Constructors/destructors
   */
  ///@{

  /**
   * @brief main constructor for EdgeManager Objects
   * @param[in] name the name of the EdgeManager object in the repository
   * @param[in] parent the parent group of the EdgeManager object being constructed
   */
  EdgeManager( string const & name,
               Group * const parent );

  ///@}

  /**
   * @brief Resize the EdgeManager object and all it members.
   * @details the size of the EdgeMananager is the number of edges
   * in the domain.
   * @param[in] newSize the new number of edges.
   */
  virtual void resize( localIndex const newSize ) override;

  /**
   * @brief Set the node of the domain boundary object.
   * @param[in] faceManager The reference of the face manager.
   */
<<<<<<< HEAD
  void setDomainBoundaryObjects( FaceManager const & faceManager,
                                 ElementRegionManager const & elemRegionManager );
=======
  void setDomainBoundaryObjects( FaceManager const & faceManager );
>>>>>>> f678a44e

  /**
   * @brief Set external edges.
   * @details external edges are the edges on the faces which are external
   * @param[in] faceManager the face manager to obtain external face
   */
  void setIsExternal( FaceManager const & faceManager );

  /**
   * @brief Build sets from the node sets
   * @param[in] nodeManager The node manager that will provide the node sets.
   */
  void buildSets( NodeManager const & nodeManager );

  /**
   * @brief Copies the edges to (nodes|faces) mappings from @p cellBlockManager.
   * @param[in] cellBlockManager Provides the mappings.
   * @param[in] isBaseMeshLevel flag that indicates if we are operating on the base mesh level or on another mesh level
   */
  void setGeometricalRelations( CellBlockManagerABC const & cellBlockManager, bool isBaseMeshLevel );

  /**
   * @brief Link the current manager to other managers.
   * @param[in] nodeManager The node manager instance.
   * @param[in] faceManager The face manager instance.
   *
   * @note the @p EdgeManager do not hold any information related to the regions nor to the elements.
   * This is why the element region manager is not provided.
   */
  void setupRelatedObjectsInRelations( NodeManager const & nodeManager,
                                       FaceManager const & faceManager );

  /**
   * @brief Build faces-to-edges and nodes-to-edges relation maps.
   * @param[in] numNodes number of nodes
   * @param[in] faceToNodeMap manager face-to-nodes map
   * @param[in] faceToEdgeMap manager face-to-edges map
   */
  void buildEdges( localIndex const numNodes,
                   ArrayOfArraysView< localIndex const > const & faceToNodeMap,
                   ArrayOfArrays< localIndex > & faceToEdgeMap );


  /**
   * @brief Build a vector containing all the global indices of each nodes of each edges
   * @param[in] nodeManager the nodeManager object.
   * @return an array of pairs of each edge's nodes globalIndices
   */
  virtual ArrayOfSets< globalIndex >
  extractMapFromObjectForAssignGlobalIndexNumbers( ObjectManagerBase const & nodeManager ) override;

  /**
   * @brief Compute the future size of a packed list.
   * @details Packed data are meant to be communicated to other MPI ranks
   * @param[in] packList the list of edge indices to be packed
   * @return The size of the packed list
   */
  virtual localIndex packUpDownMapsSize( arrayView1d< localIndex const > const & packList ) const override;

  /**
   * @brief Pack an array of edge indices in a buffer.
   * @details Packed data are meant to be communicated to other MPI ranks
   * @param[in,out] buffer a buffer to pack the edge index data into
   * @param[in] packList the indices of edge to pack
   * @return The size of the packed array
   */
  virtual localIndex packUpDownMaps( buffer_unit_type * & buffer,
                                     arrayView1d< localIndex const > const & packList ) const override;

  /**
   * @brief Unpack a buffer to an array of indices that has been packed.
   * @details Packed data are meant to be communicated to other MPI ranks
   * @param[in] buffer buffer containing the packed indices
   * @param[in,out] packList the array of local index to be unpacked
   * @param[in] overwriteUpMaps boolean to state if the Up maps should be overwritten
   * @param[in] overwriteDownMaps boolean to state if the Downs maps should be overwritten
   * @return The size of the unpacked array
   */
  virtual localIndex unpackUpDownMaps( buffer_unit_type const * & buffer,
                                       localIndex_array & packList,
                                       bool const overwriteUpMaps,
                                       bool const overwriteDownMaps ) override;

  /**
   * @brief Call fixUpDownMaps of the class ObjectManagerBase for nodes-to-edges and nodes-to-faces relation maps.
   * @param[in] clearIfUnmapped boolean to indicate if the unmaped indices should be removed or not
   */
  void fixUpDownMaps( bool const clearIfUnmapped );

  /**
   * @brief Compress all nodes-to-faces relation maps
   * so that the values of each array are contiguous with no extra capacity in between.
   */
  void compressRelationMaps();

  /**
   * @brief Clean up the edges-to-faces mapping with respect to a new list of edges.
   * @param[in] receivedEdges the new list of edges indices
   * @param[in] facesToEdges map to go from faces to edges
   */
  void depopulateUpMaps( std::set< localIndex > const & receivedEdges,
                         ArrayOfArraysView< localIndex const > const & facesToEdges );

  /**
   * @brief Check if edge \p edgeIndex contains node \p nodeIndex
   * @param[in] edgeIndex local index of the edge
   * @param[in] nodeIndex local index of the node
   * @return boolean : true if the node \p nodeIndex is part of the edge \p edgeIndex; false otherwise
   */
  bool hasNode( const localIndex edgeIndex, const localIndex nodeIndex ) const;

  /**
   * @brief Calculate the center of an edge given its index.
   * @tparam OUT_VECTOR type of output
   * @param edgeIndex index of the edge
   * @param X array view of nodes associated with the edge
   * @param edgeCenter output vector containing coordinate of the edge center
   */
  template< typename OUT_VECTOR >
  void calculateCenter( localIndex const edgeIndex,
                        arrayView2d< real64 const, nodes::REFERENCE_POSITION_USD > const & X,
                        OUT_VECTOR && edgeCenter ) const;

  /**
   * @brief Calculate the edge segment.
   * @tparam OUT_VECTOR type of output
   * @param edgeIndex index of the edge
   * @param X array view of the nodes associated with the NodeManager of current domain
   * @param edgeVector output vector containing edge segment
   */
  template< typename OUT_VECTOR >
  void calculateLength( localIndex const edgeIndex,
                        arrayView2d< real64 const, nodes::REFERENCE_POSITION_USD > const & X,
                        OUT_VECTOR && edgeVector ) const;

  /**
   * @name viewKeyStruct/groupKeyStruct
   */
  ///@{

  /**
   * @struct viewKeyStruct
   * @brief Container of keys needed to access the data of the class member
   */
  struct viewKeyStruct : ObjectManagerBase::viewKeyStruct
  {
    /// @cond DO_NOT_DOCUMENT
    static constexpr char const * nodeListString() { return "nodeList"; }
    static constexpr char const * faceListString() { return "faceList"; }
    static constexpr char const * elementRegionListString() { return "elemRegionList"; }
    static constexpr char const * elementSubRegionListString() { return "elemSubRegionList"; }
    static constexpr char const * elementListString() { return "elemList"; }

    dataRepository::ViewKey nodesList             = { nodeListString() };
    dataRepository::ViewKey faceList              = { faceListString() };
    dataRepository::ViewKey elementRegionList     = { elementRegionListString() };
    dataRepository::ViewKey elementSubRegionList  = { elementSubRegionListString() };
    dataRepository::ViewKey elementList           = { elementListString() };
    /// @endcond
  }
  /// viewKeys
  viewKeys;

  ///}@

  /**
   * @name Getters for stored value.
   */
  ///@{

  /**
   * @brief Get a node list.
   * @return reference to the list of edge to node relation
   */
  NodeMapType & nodeList()       { return m_toNodesRelation; }

  /**
   * @brief Provide an accessor to an immutable node list.
   * @return reference to the list of edge to node relation
   */
  NodeMapType const & nodeList() const { return m_toNodesRelation; }

  /**
   * @brief Get a reference to a node list
   * @param[in] edgeIndex local index of the edge
   * @param[in] nodeIndex local index of the node
   * @return a reference of the index of the edge to node relation
   */
  localIndex & nodeList( localIndex const edgeIndex, localIndex const nodeIndex )
  { return m_toNodesRelation( edgeIndex, nodeIndex ); }

  /**
   * @brief Get a node list
   * @param[in] edgeIndex local index of the edge
   * @param[in] nodeIndex local index of the node
   * @return a reference of the index of the edge to node relation
   */
  localIndex nodeList( localIndex const edgeIndex, localIndex const nodeIndex ) const
  { return m_toNodesRelation( edgeIndex, nodeIndex ); }

  /**
   * @brief Get the edge-to-face relation
   * @return A FaceMapType
   */
  FaceMapType & faceList()       { return m_toFacesRelation; }

  /**
   * @brief Get an immutable accessor to the edge-to-face relation
   * @return An immutable FaceMapType
   */
  FaceMapType const & faceList() const { return m_toFacesRelation; }

  ///@}

private:

  /// Map for the edges-to-nodes relation
  NodeMapType m_toNodesRelation;

  /// Map for the edges-to-faces relation
  FaceMapType m_toFacesRelation;

  /// Unmaped edge indices (those that are not in the nodes-to-edges relation map)
  map< localIndex, array1d< globalIndex > > m_unmappedGlobalIndicesInToNodes;

  /// Unmaped edge indices (those that are not in the faces-to-edges relation map)
  map< localIndex, SortedArray< globalIndex > > m_unmappedGlobalIndicesInToFaces;

  /**
   * @brief function to pack the upward and downward pointing maps.
   * @tparam DO_PACKING template argument to determine whether or not to pack the buffer. If false, the buffer is not
   *                    packed and the function returns the size of the packing that would have occurred if set to TRUE.
   * @param buffer the buffer to pack data into
   * @param packList the indices of nodes that should be packed.
   * @return size of data packed in terms of number of chars
   */
  template< bool DO_PACKING >
  localIndex packUpDownMapsImpl( buffer_unit_type * & buffer,
                                 arrayView1d< localIndex const > const & packList ) const;

};

template< typename OUT_VECTOR >
inline void EdgeManager::calculateCenter( localIndex const edgeIndex,
                                          arrayView2d< real64 const, nodes::REFERENCE_POSITION_USD > const & X,
                                          OUT_VECTOR && edgeCenter ) const
{
  LvArray::tensorOps::copy< 3 >( edgeCenter, X[m_toNodesRelation[edgeIndex][0]] );
  LvArray::tensorOps::add< 3 >( edgeCenter, X[m_toNodesRelation[edgeIndex][1]] );
  LvArray::tensorOps::scale< 3 >( edgeCenter, 0.5 );
}

template< typename OUT_VECTOR >
inline void EdgeManager::calculateLength( localIndex const edgeIndex,
                                          arrayView2d< real64 const, nodes::REFERENCE_POSITION_USD > const & X,
                                          OUT_VECTOR && edgeSegment ) const
{
  LvArray::tensorOps::copy< 3 >( edgeSegment, X[m_toNodesRelation[edgeIndex][1]] );
  LvArray::tensorOps::subtract< 3 >( edgeSegment, X[m_toNodesRelation[edgeIndex][0]] );
}

}
#endif /* GEOS_MESH_EDGEMANAGER_HPP_ */<|MERGE_RESOLUTION|>--- conflicted
+++ resolved
@@ -105,12 +105,7 @@
    * @brief Set the node of the domain boundary object.
    * @param[in] faceManager The reference of the face manager.
    */
-<<<<<<< HEAD
-  void setDomainBoundaryObjects( FaceManager const & faceManager,
-                                 ElementRegionManager const & elemRegionManager );
-=======
   void setDomainBoundaryObjects( FaceManager const & faceManager );
->>>>>>> f678a44e
 
   /**
    * @brief Set external edges.
