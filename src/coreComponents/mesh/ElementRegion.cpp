--- conflicted
+++ resolved
@@ -283,12 +283,7 @@
   forCellBlocks([&]( CellBlockSubRegion * subRegion )
     {
       feSpace->ApplySpaceToTargetCells(subRegion);
-<<<<<<< HEAD
-
-//      feSpace->CalculateShapeFunctionGradients( X, subRegion);
-=======
       feSpace->CalculateShapeFunctionGradients( X, subRegion);
->>>>>>> 5ec37e8e
     });
   }
 }
