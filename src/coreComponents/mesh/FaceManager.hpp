/*
 * ------------------------------------------------------------------------------------------------------------
 * SPDX-License-Identifier: LGPL-2.1-only
 *
 * Copyright (c) 2018-2019 Lawrence Livermore National Security LLC
 * Copyright (c) 2018-2019 The Board of Trustees of the Leland Stanford Junior University
 * Copyright (c) 2018-2019 Total, S.A
 * Copyright (c) 2019-     GEOSX Contributors
 * All right reserved
 *
 * See top level LICENSE, COPYRIGHT, CONTRIBUTORS, NOTICE, and ACKNOWLEDGMENTS files for details.
 * ------------------------------------------------------------------------------------------------------------
 */

/**
 * @file FaceManager.hpp
 */

#ifndef GEOSX_MESH_FACEMANAGER_HPP_
#define GEOSX_MESH_FACEMANAGER_HPP_

#include "ToElementRelation.hpp"
#include "managers/ObjectManagerBase.hpp"

namespace geosx
{

class NodeManager;
class ElementRegionManager;
class CellElementSubRegion;

/**
 * @class FaceManager
 * @brief The FaceManager class provides an interface to ObjectManagerBase in order to manage face data.
 *
 * The FaceManager class manages the face data using face indexed or keyed containers.
 * This means that each field is stored in a way where each container entry
 * corresponds to a face.
 */
class FaceManager : public ObjectManagerBase
{
public:

  /// FaceToNode map type
  using NodeMapType = InterObjectRelation< ArrayOfArrays< localIndex > >;

  /// FaceToEdge map type
  using EdgeMapType = InterObjectRelation< ArrayOfArrays< localIndex > >;

  /// FaceToElement map type
  using ElemMapType = FixedToManyElementRelation;

  /**
   * @name Static Factory Catalog Functions
   */
  ///@{

  /**
   * @brief Return the name of the FaceManager in the object catalog.
   * @return string that contains the catalog name of the FaceManager
   */
  static const string CatalogName()
  { return "FaceManager"; }

  /**
   * @brief Provide a virtual access to CatalogName().
   * @return string that contains the catalog name of the FaceManager
   */
  virtual const string getCatalogName() const override
  { return FaceManager::CatalogName(); }
 ///@}

  /**
   * @brief Get the default number of node per face in node list
   * @return the default number of node per face in node list
   */
  static localIndex nodeMapExtraSpacePerFace()
  { return 4; }
  
  /**
   * @brief Get the default number of edge per face in edge list
   * @return the default number of edge per face in edge list
   */
  static localIndex edgeMapExtraSpacePerFace()
  { return 4; }

  /**
   * @name Constructors/destructor
   */
  ///@{

  /**
   * @brief Main Constructor for FaceManager
   * @param[in] name the name of FaceManager
   * @param[in] parent the parent Group object of FaceManager
   */
  FaceManager( string const & name, Group * const parent );
  
  /**
   * @brief Destructor override from ObjectManager
   */
  virtual ~FaceManager() override;
  
  /**
   * @brief Deleted default constructor
   */
  FaceManager() = delete;
  
  /**
   * @brief Deleted copy constructor
   */
  FaceManager( FaceManager const & ) = delete;
  
  
  /**
   * @brief Deleted move constructor
   */
 FaceManager( FaceManager && ) = delete;

  ///@}

  /**
   * @brief Extend base class resize method resizing  m_nodeList, m_edgeList member containers.
   * @details the \p newSize of this FaceManager is the number of faces it will contain
   * @param[in] newsize new size the FaceManager.
   */
  virtual void resize( localIndex const newsize ) override;
  
 /**
  * @brief Build faces in filling face-to-node and face-to-element mappings.
  * @param[in] nodeManager mesh node manager
  * @param[in] elemManager element manager
  */
  void BuildFaces( NodeManager * const nodeManager, ElementRegionManager * const elemManager );

 /**
  * @brief Compute faces center, area and normal.
  * @param[in] nodeManager NodeManager associated with the current DomainPartition
  */
  void computeGeometry( NodeManager const * const nodeManager );

  /**
   * @brief Return the number of nodes of the faces with the greatest number of nodes.
   * @return the maximum number of nodes a face have
   */
  localIndex getMaxFaceNodes() const;
  
 /**
  * @brief Sort all faces nodes counterclockwisely in m_nodeList.
  * @param[in] nodeManager node manager allowing access to face nodes coordinates
  * @param[in] elemManager element manager allowing access to the cell elements
  */
  void SortAllFaceNodes( NodeManager const * const nodeManager,
                         ElementRegionManager const * const elemManager );
  
  /**
   * @brief Reorder face nodes to be labeled counter-clockwise resulting in outgoing normal.
   * @param[in] X array view of mesh nodes coordinates
   * @param[in] elemCenter coordinate of the element center
   * @param[in,out] faceNodes reordered local label list of nodes
   * @param[in] numFaceNodes number of nodes for the face
   */
  void SortFaceNodes( arrayView2d< real64 const, nodes::REFERENCE_POSITION_USD > const & X,
                      arraySlice1d< real64 const > const elementCenter,
                      localIndex * const faceNodes,
                      localIndex const numFaceNodes );

  /**
   * @brief Flag face and nodes'face with at least one element on the boundary.
   * @param[in] nodeManager manager of mesh nodes
   */
  void SetDomainBoundaryObjects( NodeManager * const nodeManager );
  
  /**
   * @brief Flag faces on boundary or external to the DomainPartition.
   */
  void SetIsExternal();
  
  /**
   * @name Packing methods
   */

  ///@{

  /**
   * @brief Create an array listing all excluded local face indices values.
   * @param [in,out] exclusionList Sorted array with excluded local faces indices
   */
  virtual void ViewPackingExclusionList( SortedArray< localIndex > & exclusionList ) const override;
  
  /**
   * @brief Calculate the size that a list would have if it were packed, but without actually packing it.
   * @details Packed data are meant to be communicated to other MPI ranks
   * @param[in] packList the list of node indices that we wish to get the size of after packing
   * @return the size of packList if it were packed
   * @note This function does not perform any packing, it just evaluates and returns the possible packed size.
   */
  virtual localIndex PackUpDownMapsSize( arrayView1d< localIndex const > const & packList ) const override;

  /**
   * @brief Pack an array of node indices into a buffer.
   * @details Packed data are meant to be communicated to other MPI ranks
   * @param[in,out] buffer buffer to pack the node index data into
   * @param[in] packList the indices of nodes that should be packed
   * @return a localIndex value representing the size of the packed data
   */
  virtual localIndex PackUpDownMaps( buffer_unit_type * & buffer,
                                     arrayView1d< localIndex const > const & packList ) const override;

  /**
   * @brief Unpack a buffer to an array of node indices.
   * @details Packed data are meant to be communicated to other MPI ranks
   * @param [in] buffer buffer with the packed data
   * @param [inout] packList an array of localIndex values that we wish to unpack to
   * @param [in] overwriteUpMaps boolean: true to overwrite the previous Up maps
   * @param [in] overwriteDownMaps boolean: true to overwrite the previous Down maps
   * @return a localIndex value representing the size of the unpacked list
   */
  virtual localIndex UnpackUpDownMaps( buffer_unit_type const * & buffer,
                                       localIndex_array & packList,
                                       bool const overwriteUpMaps,
                                       bool const overwriteDownMaps ) override;

  /**
   * @brief Call FixUpDownMaps for nodes-to-edges and nodes-to-faces maps.
   * @details Packed data are meant to be communicated to other MPI ranks
   * @param [in] clearIfUnmapped boolean: true to remove if it is not mapped
   */
  void FixUpDownMaps( bool const clearIfUnmapped );

  ///@}

  /**
   * @brief Compress FaceManager face-to-node and face-to-edge containers so that the values of
   * each array are contiguous with no extra capacity in between.
   * @note The method used here on each arrays (compress) does not free any memory.
   */
  void compressRelationMaps();
  
  /**
   * @brief Enforce child faces and parent faces to have opposite normals.
   * @param[in] targetIndices set of face indices for which the enforcement has to be done
   */
  virtual void enforceStateFieldConsistencyPostTopologyChange( std::set< localIndex > const & targetIndices ) override;
  
  /**
   * @brief Clean up the mappings from faces to element index, region, subregion on a new (updated) list of faces, in order to keep only relevant mappings.
   * @param [in] receivedFaces the new list of target node indices
   * @param [in] elemRegionManager Element Region Manager
   */
  void depopulateUpMaps( std::set< localIndex > const & receivedFaces,
                         ElementRegionManager const & elemRegionManager );
  

  //void SetGlobalIndexFromCompositionalObject( ObjectManagerBase const * const compositionalObject );

  /**
   * @brief Extract a face-to-nodes map with global indexed for boundary faces.
   * @param[in] nodeManager mesh nodeManager
   * @param[out] faceToNodes face-to-node map
   */
  virtual void ExtractMapFromObjectForAssignGlobalIndexNumbers( ObjectManagerBase const * const nodeManager,
                                                   std::vector< std::vector< globalIndex > > & faceToNodes ) override;

  /**
    * @name viewKeyStruct/groupKeyStruct
    */
  ///@{

  /**
   *  @struct viewKeysStruct
   *  @brief struct containing the view access keys to be bound with class data member
   */
  struct viewKeyStruct : ObjectManagerBase::viewKeyStruct

  {
    /// @cond DO_NOT_DOCUMENT
    static constexpr auto nodeListString              = "nodeList";
    static constexpr auto edgeListString              = "edgeList";
    static constexpr auto elementRegionListString     = "elemRegionList";
    static constexpr auto elementSubRegionListString  = "elemSubRegionList";
    static constexpr auto elementListString           = "elemList";
    constexpr static auto faceAreaString = "faceArea";
    constexpr static auto faceCenterString = "faceCenter";
    constexpr static auto faceNormalString = "faceNormal";
    constexpr static auto faceRotationMatrixString = "faceRotationMatrix";

    dataRepository::ViewKey nodeList              = { nodeListString };
    dataRepository::ViewKey edgeList              = { edgeListString };
    dataRepository::ViewKey elementRegionList     = { elementRegionListString };
    dataRepository::ViewKey elementSubRegionList  = { elementSubRegionListString };
    dataRepository::ViewKey elementList           = { elementListString };
    /// @endcond
  }
  /// viewKeys
  viewKeys;



 /**
  * @struct groupKeyStruct
  * @brief  contains added group access keys to be bound with class in group hierarchy
  */
  struct groupKeyStruct : ObjectManagerBase::groupKeyStruct
  {}
  /// groupKeys
  groupKeys;

  ///@}

<<<<<<< HEAD
 /**
  * @name Accessors for FaceManager fixed data
  */
  ///@{
  
  /**
   * @brief Get the constant upper limit for number of faces per Node.
   * @return constant expression of the max number of faces per node
   */
  constexpr int maxFacesPerNode() const { return 100; }
  
  /**
   * @brief Get a mutable accessor to a table containing all the face area.
   * @details this table is mutable so it can be used to compute
   * or modify the face area in this FaceManager
   * @return a table containing all the face area
   */
  array1d< real64 > & faceArea()       { return m_faceArea; }
  
  /**
   * @brief Get an immutable accessor to a table containing all the face area.
   * @return an immutable table containing all the face area
   */
  array1d< real64 > const & faceArea() const { return m_faceArea; }

  /**
   * @brief Get a mutable asscessor to a table containing all the face centers.
   * @details this table is mutable so it can be used to compute
   * or modify the face centers in this FaceManager
   * @return a table containing all the face centers
   */
  array1d< R1Tensor > & faceCenter()       { return m_faceCenter; }
  
  /**
   * @brief Get an immutable accessor to a table containing all the face centers.
   * @return an immutable table containing all the face centers
   */
  array1d< R1Tensor > const & faceCenter() const { return m_faceCenter; }

  /**
   * @brief Get a mutable accessor to a table containing all the face normals.
   * @details this table is mutable so it can be used to compute
   * or modify the face normals in this FaceManager
   * @return a table containing all the face normals
   */
  array1d< R1Tensor > & faceNormal()       { return m_faceNormal; }
  
  /**
   * @brief Get an immutable accessor to a table containing all the face normals.
   * @return an immutable table containing all the face normals
   */
  array1d< R1Tensor > const & faceNormal() const { return m_faceNormal; }

  /**
   * @brief Get a mutable accessor to a table containing all the face rotationa matrix.
   * @return a table containing all the face rotation matrixes
   */
  array1d< R2Tensor > & faceRotationMatrix()       { return m_faceRotationMatrix; }

  /**
   * @brief Get an immutable accessor to a table containig all the face rotation matrix.
   * @return constant reference to the list of all face rotation matrixes.
   */
  array1d< R2Tensor > const & faceRotationMatrix() const { return m_faceRotationMatrix; }
=======
  arrayView1d< real64 const > const & faceArea() const { return m_faceArea; }

  arrayView2d< real64 const > const & faceCenter() const { return m_faceCenter; }

  arrayView2d< real64 > const & faceNormal() { return m_faceNormal; }
  arrayView2d< real64 const > const & faceNormal() const { return m_faceNormal; }

  arrayView3d< real64 const > const & faceRotationMatrix() const { return m_faceRotationMatrix; }
>>>>>>> 2f05e6f1

  /**
   * @brief Get a mutable accessor to a map containing the list of each nodes for each faces.
   * @return non-const reference to a map containing the list of each nodes for each faces
   */
  NodeMapType & nodeList()                    { return m_nodeList; }
  
  /**
   * @brief Get an immutable accessor to a map containing the list of each nodes for each faces
   * @return const reference to a map containing the list of each nodes for each faces
   */
  NodeMapType const & nodeList() const { return m_nodeList; }

  /**
   * @brief Get a mutable accessor to a map containing the list of each edges for each faces
   * @return non-const reference to a map containing the list of each edges for each faces
   */
  EdgeMapType & edgeList()       { return m_edgeList; }
  
  /**
   * @brief Get an immutable accessor to a map containing the list of each edges for each faces.
   * @return const reference to a map containing the list of each edges for each faces
   */
  EdgeMapType const & edgeList() const { return m_edgeList; }

<<<<<<< HEAD
  /**
   * @brief Get a mutable accessor to the faces-to-ElementRegion relation.
   * @return non-const reference to faces-to-ElementRegion relation
   */
  array2d< localIndex > & elementRegionList()       { return m_toElements.m_toElementRegion; }
  
  /**
   * @brief Get an immutable accessor to the faces-to-ElementRegion relation.
   * @return const reference to nodes-to-ElementRegion relation
   */
  array2d< localIndex > const & elementRegionList() const { return m_toElements.m_toElementRegion; }
  
  /**
   * @brief Get a mutable accessor to the faces-to-ElementSubRegion relation.
   * @return non-const reference to faces-to-ElementSubRegion relation
   */
  array2d< localIndex > & elementSubRegionList()       { return m_toElements.m_toElementSubRegion; }
  
  /**
   * @brief Get an immutable accessor to the faces-to-ElementSubRegion relation.
   * @return const reference to faces-to-ElementSubRegion relation
   */
  array2d< localIndex > const & elementSubRegionList() const { return m_toElements.m_toElementSubRegion; }

  /**
   * @brief Get a mutable accessor to the faces-to-element-index relation.
   * @return non-const reference to faces-to-element-index relation
   */
  array2d< localIndex > & elementList()       { return m_toElements.m_toElementIndex; }
  
  /**
   * @brief Get an imutable accessor to the faces-to-element-index relation.
   * @return const reference to faces-to-elements relation
   */
  array2d< localIndex > const & elementList() const { return m_toElements.m_toElementIndex; }
=======
  arrayView2d< localIndex > const & elementRegionList() { return m_toElements.m_toElementRegion; }
  arrayView2d< localIndex const > const & elementRegionList() const { return m_toElements.m_toElementRegion; }

  arrayView2d< localIndex > const & elementSubRegionList() { return m_toElements.m_toElementSubRegion; }
  arrayView2d< localIndex const > const & elementSubRegionList() const { return m_toElements.m_toElementSubRegion; }

  arrayView2d< localIndex > const & elementList() { return m_toElements.m_toElementIndex; }
  arrayView2d< localIndex const > const & elementList() const { return m_toElements.m_toElementIndex; }
>>>>>>> 2f05e6f1

  /**
   * @brief Get a mutable accessor to the faces-to-element-index relation.
   * @details The returned ElemMapType gives access, for one face
   * to the element index, the element sub region, and the element region.
   * @return non-const reference to faces-to-element-index relation
   */
  ElemMapType & toElementRelation()       { return m_toElements; }
  
  /**
   * @brief Get an immutable accessor to the faces-to-element-index relation.
   * @details The returned ElemMapType gives access, for one face
   * to the element index, the element sub region, and the element region.
   * @return non-const reference to faces-to-element-index relation
   */
  ElemMapType const & toElementRelation() const { return m_toElements; }
  
  ///}@

private:
  
  /**
   * @brief Pack the upward and downward pointing maps.
   * @tparam DOPACK template argument to determine whether or not to pack the buffer. If false, the buffer is not
   *                packed and the function returns the size of the packing that would have occurred if set to TRUE.
   * @param[inout] buffer the buffer to pack data into
   * @param[in] packList the indices of faces that should be packed.
   * @return size of data packed in terms of number of chars
   */
  template< bool DOPACK >
  localIndex PackUpDownMapsPrivate( buffer_unit_type * & buffer,
                                    arrayView1d< localIndex const > const & packList ) const;

  /// face keyed map containing face-to-node relation
  NodeMapType m_nodeList;
  
  /// face keyed map containing face-to-edge relation
  EdgeMapType m_edgeList;
  
  /// face keyed map containing face-to-element relation
  ElemMapType m_toElements;

  /// map of global to local indices for nodes
  map< localIndex, array1d< globalIndex > > m_unmappedGlobalIndicesInToNodes;
  
  /// map of global  to local  indices for edges
  map< localIndex, array1d< globalIndex > > m_unmappedGlobalIndicesInToEdges;

  /// list of faces area
  array1d< real64 > m_faceArea;
<<<<<<< HEAD
  
  /// list of faces center
  array1d< R1Tensor > m_faceCenter;
  
  /// list of faces normal
  array1d< R1Tensor > m_faceNormal;

  // list of the rotation matrix to switch from the fracture (n,t1,t2) to the element reference (x,y,z) system.
  array1d< R2Tensor > m_faceRotationMatrix;
=======
  array2d< real64 > m_faceCenter;
  array2d< real64 > m_faceNormal;
  array3d< real64 > m_faceRotationMatrix;
>>>>>>> 2f05e6f1

  /// constant expression of the maximum number of nodes per faces
  constexpr static int MAX_FACE_NODES = 9;

};

}
#endif /* FACEMANAGERT_H_ */<|MERGE_RESOLUTION|>--- conflicted
+++ resolved
@@ -308,7 +308,6 @@
 
   ///@}
 
-<<<<<<< HEAD
  /**
   * @name Accessors for FaceManager fixed data
   */
@@ -332,21 +331,13 @@
    * @brief Get an immutable accessor to a table containing all the face area.
    * @return an immutable table containing all the face area
    */
-  array1d< real64 > const & faceArea() const { return m_faceArea; }
-
-  /**
-   * @brief Get a mutable asscessor to a table containing all the face centers.
-   * @details this table is mutable so it can be used to compute
-   * or modify the face centers in this FaceManager
-   * @return a table containing all the face centers
-   */
-  array1d< R1Tensor > & faceCenter()       { return m_faceCenter; }
+  arrayView1d< real64 const > const & faceArea() const { return m_faceArea; }
   
   /**
    * @brief Get an immutable accessor to a table containing all the face centers.
    * @return an immutable table containing all the face centers
    */
-  array1d< R1Tensor > const & faceCenter() const { return m_faceCenter; }
+  arrayView2d< real64 const > const & faceCenter() const { return m_faceCenter; }
 
   /**
    * @brief Get a mutable accessor to a table containing all the face normals.
@@ -354,35 +345,19 @@
    * or modify the face normals in this FaceManager
    * @return a table containing all the face normals
    */
-  array1d< R1Tensor > & faceNormal()       { return m_faceNormal; }
+  arrayView2d< real64 > const & faceNormal() { return m_faceNormal; }
   
   /**
    * @brief Get an immutable accessor to a table containing all the face normals.
    * @return an immutable table containing all the face normals
    */
-  array1d< R1Tensor > const & faceNormal() const { return m_faceNormal; }
-
-  /**
-   * @brief Get a mutable accessor to a table containing all the face rotationa matrix.
-   * @return a table containing all the face rotation matrixes
-   */
-  array1d< R2Tensor > & faceRotationMatrix()       { return m_faceRotationMatrix; }
+  arrayView2d< real64 const > const & faceNormal() const { return m_faceNormal; }
 
   /**
    * @brief Get an immutable accessor to a table containig all the face rotation matrix.
    * @return constant reference to the list of all face rotation matrixes.
    */
-  array1d< R2Tensor > const & faceRotationMatrix() const { return m_faceRotationMatrix; }
-=======
-  arrayView1d< real64 const > const & faceArea() const { return m_faceArea; }
-
-  arrayView2d< real64 const > const & faceCenter() const { return m_faceCenter; }
-
-  arrayView2d< real64 > const & faceNormal() { return m_faceNormal; }
-  arrayView2d< real64 const > const & faceNormal() const { return m_faceNormal; }
-
   arrayView3d< real64 const > const & faceRotationMatrix() const { return m_faceRotationMatrix; }
->>>>>>> 2f05e6f1
 
   /**
    * @brief Get a mutable accessor to a map containing the list of each nodes for each faces.
@@ -408,52 +383,41 @@
    */
   EdgeMapType const & edgeList() const { return m_edgeList; }
 
-<<<<<<< HEAD
   /**
    * @brief Get a mutable accessor to the faces-to-ElementRegion relation.
    * @return non-const reference to faces-to-ElementRegion relation
    */
-  array2d< localIndex > & elementRegionList()       { return m_toElements.m_toElementRegion; }
+   arrayView2d< localIndex > const & elementRegionList() { return m_toElements.m_toElementRegion; }
   
   /**
    * @brief Get an immutable accessor to the faces-to-ElementRegion relation.
    * @return const reference to nodes-to-ElementRegion relation
    */
-  array2d< localIndex > const & elementRegionList() const { return m_toElements.m_toElementRegion; }
+   arrayView2d< localIndex const > const & elementRegionList() const { return m_toElements.m_toElementRegion; }
   
   /**
    * @brief Get a mutable accessor to the faces-to-ElementSubRegion relation.
    * @return non-const reference to faces-to-ElementSubRegion relation
    */
-  array2d< localIndex > & elementSubRegionList()       { return m_toElements.m_toElementSubRegion; }
+   arrayView2d< localIndex > const & elementSubRegionList() { return m_toElements.m_toElementSubRegion; }
   
   /**
    * @brief Get an immutable accessor to the faces-to-ElementSubRegion relation.
    * @return const reference to faces-to-ElementSubRegion relation
    */
-  array2d< localIndex > const & elementSubRegionList() const { return m_toElements.m_toElementSubRegion; }
+   arrayView2d< localIndex const > const & elementSubRegionList() const { return m_toElements.m_toElementSubRegion; }
 
   /**
    * @brief Get a mutable accessor to the faces-to-element-index relation.
    * @return non-const reference to faces-to-element-index relation
    */
-  array2d< localIndex > & elementList()       { return m_toElements.m_toElementIndex; }
+   arrayView2d< localIndex > const & elementList() { return m_toElements.m_toElementIndex; }
   
   /**
    * @brief Get an imutable accessor to the faces-to-element-index relation.
    * @return const reference to faces-to-elements relation
    */
-  array2d< localIndex > const & elementList() const { return m_toElements.m_toElementIndex; }
-=======
-  arrayView2d< localIndex > const & elementRegionList() { return m_toElements.m_toElementRegion; }
-  arrayView2d< localIndex const > const & elementRegionList() const { return m_toElements.m_toElementRegion; }
-
-  arrayView2d< localIndex > const & elementSubRegionList() { return m_toElements.m_toElementSubRegion; }
-  arrayView2d< localIndex const > const & elementSubRegionList() const { return m_toElements.m_toElementSubRegion; }
-
-  arrayView2d< localIndex > const & elementList() { return m_toElements.m_toElementIndex; }
-  arrayView2d< localIndex const > const & elementList() const { return m_toElements.m_toElementIndex; }
->>>>>>> 2f05e6f1
+   arrayView2d< localIndex const > const & elementList() const { return m_toElements.m_toElementIndex; }
 
   /**
    * @brief Get a mutable accessor to the faces-to-element-index relation.
@@ -504,21 +468,13 @@
 
   /// list of faces area
   array1d< real64 > m_faceArea;
-<<<<<<< HEAD
-  
+
   /// list of faces center
-  array1d< R1Tensor > m_faceCenter;
-  
+  array2d< real64 > m_faceCenter;
   /// list of faces normal
-  array1d< R1Tensor > m_faceNormal;
-
+  array2d< real64 > m_faceNormal;
   // list of the rotation matrix to switch from the fracture (n,t1,t2) to the element reference (x,y,z) system.
-  array1d< R2Tensor > m_faceRotationMatrix;
-=======
-  array2d< real64 > m_faceCenter;
-  array2d< real64 > m_faceNormal;
   array3d< real64 > m_faceRotationMatrix;
->>>>>>> 2f05e6f1
 
   /// constant expression of the maximum number of nodes per faces
   constexpr static int MAX_FACE_NODES = 9;
