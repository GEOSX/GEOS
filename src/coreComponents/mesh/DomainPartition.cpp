--- conflicted
+++ resolved
@@ -402,106 +402,6 @@
             fillStats( rankStats, RankMeshStats::Elem, subRegion );
           } );
 
-<<<<<<< HEAD
-        // get the number of local and ghost entities for each type
-        auto const [ numLocalNodes, numGhostNodes ] = numberOfEntities( meshLevel.getNodeManager() );
-        real64 const nodeRatio = ( numLocalNodes + numGhostNodes ) > 0 ? real64( numLocalNodes ) / real64( numLocalNodes + numGhostNodes ) : -1.0;
-        auto const [ numLocalEdges, numGhostEdges ] = numberOfEntities( meshLevel.getEdgeManager() );
-        real64 const edgeRatio = ( numLocalEdges + numGhostEdges ) > 0 ? real64( numLocalEdges ) / real64( numLocalEdges + numGhostEdges ) : -1.0;
-        auto const [ numLocalFaces, numGhostFaces ] = numberOfEntities( meshLevel.getFaceManager() );
-        real64 const faceRatio = ( numLocalFaces + numGhostFaces ) > 0 ? real64( numLocalFaces ) / real64( numLocalFaces + numGhostFaces ) : -1.0;
-
-        localIndex numLocalElems = 0;
-        localIndex numGhostElems = 0;
-        meshLevel.getElemManager().forElementSubRegions< CellElementSubRegion >( [&]( CellElementSubRegion const & subRegion )
-        {
-          auto [ numLocalElemsInSubRegion, numGhostElemsInSubRegion ] = numberOfEntities( subRegion );
-          numLocalElems += numLocalElemsInSubRegion;
-          numGhostElems += numGhostElemsInSubRegion;
-        } );
-        real64 const elemRatio = ( numLocalElems + numGhostElems ) > 0 ? real64( numLocalElems ) / real64( numLocalElems + numGhostElems ) : -1.0;
-
-        localIndex const values[8] = { numLocalNodes, numGhostNodes, numLocalEdges, numGhostEdges, numLocalFaces, numGhostFaces, numLocalElems, numGhostElems };
-        localIndex minValues[8] = {0};
-        localIndex maxValues[8] = {0};
-        MpiWrapper::allReduce( Span< localIndex const >( values ), Span< localIndex >( minValues ), MpiWrapper::Reduction::Min, MPI_COMM_WORLD );
-        MpiWrapper::allReduce( Span< localIndex const >( values ), Span< localIndex >( maxValues ), MpiWrapper::Reduction::Max, MPI_COMM_WORLD );
-        localIndex const minNumLocalNodes = minValues[0];
-        localIndex const maxNumLocalNodes = maxValues[0];
-        localIndex const minNumGhostNodes = minValues[1];
-        localIndex const maxNumGhostNodes = maxValues[1];
-        localIndex const minNumLocalEdges = minValues[2];
-        localIndex const maxNumLocalEdges = maxValues[2];
-        localIndex const minNumGhostEdges = minValues[3];
-        localIndex const maxNumGhostEdges = maxValues[3];
-        localIndex const minNumLocalFaces = minValues[4];
-        localIndex const maxNumLocalFaces = maxValues[4];
-        localIndex const minNumGhostFaces = minValues[5];
-        localIndex const maxNumGhostFaces = maxValues[5];
-        localIndex const minNumLocalElems = minValues[6];
-        localIndex const maxNumLocalElems = maxValues[6];
-        localIndex const minNumGhostElems = minValues[7];
-        localIndex const maxNumGhostElems = maxValues[7];
-
-        real64 const ratios[4] = { nodeRatio, edgeRatio, faceRatio, elemRatio };
-        real64 minRatios[4] = {0};
-        real64 maxRatios[4] = {0};
-        MpiWrapper::allReduce( Span< real64 const >( ratios ), Span< real64 >( minRatios ), MpiWrapper::Reduction::Min, MPI_COMM_WORLD );
-        MpiWrapper::allReduce( Span< real64 const >( ratios ), Span< real64 >( maxRatios ), MpiWrapper::Reduction::Max, MPI_COMM_WORLD );
-        real64 const minNodeRatio = minRatios[0];
-        real64 const maxNodeRatio = maxRatios[0];
-        real64 const minEdgeRatio = minRatios[1];
-        real64 const maxEdgeRatio = maxRatios[1];
-        real64 const minFaceRatio = minRatios[2];
-        real64 const maxFaceRatio = maxRatios[2];
-        real64 const minElemRatio = minRatios[3];
-        real64 const maxElemRatio = maxRatios[3];
-
-        GEOS_LOG_RANK_0( "  MeshBody: " + meshBody.getName() + " MeshLevel: " + meshLevel.getName() + "\n" );
-        GEOS_LOG_RANK_0( "  |------------------------------------------------------------------------------------------------------------------------------------------------|" );
-        GEOS_LOG_RANK_0( "  |                |             Nodes             |             Edges             |             Faces             |             Elems             |" );
-        GEOS_LOG_RANK_0( "  |------------------------------------------------------------------------------------------------------------------------------------------------|" );
-        GEOS_LOG_RANK_0( GEOS_FMT( "  |min(local/total)|             {:4.2f}              |             {:4.2f}              |             {:4.2f}              |             {:4.2f}              | ",
-                                   minNodeRatio,
-                                   minEdgeRatio,
-                                   minFaceRatio,
-                                   minElemRatio ) );
-        GEOS_LOG_RANK_0( GEOS_FMT( "  |max(local/total)|             {:4.2f}              |             {:4.2f}              |             {:4.2f}              |             {:4.2f}              | ",
-                                   maxNodeRatio,
-                                   maxEdgeRatio,
-                                   maxFaceRatio,
-                                   maxElemRatio ) );
-        GEOS_LOG_RANK_0( "  |------------------------------------------------------------------------------------------------------------------------------------------------|" );
-        GEOS_LOG_RANK_0( "  |      Rank      |     local     |     ghost     |     local     |     ghost     |     local     |     ghost     |     local     |     ghost     |" );
-        GEOS_LOG_RANK_0( "  |----------------|---------------|---------------|---------------|---------------|---------------|---------------|---------------|---------------|" );
-
-
-        GEOS_LOG_RANK_0( GEOS_FMT( "  |            min | {:>13} | {:>13} | {:>13} | {:>13} | {:>13} | {:>13} | {:>13} | {:>13} |",
-                                   stringutilities::addCommaSeparators( minNumLocalNodes ),
-                                   stringutilities::addCommaSeparators( minNumGhostNodes ),
-                                   stringutilities::addCommaSeparators( minNumLocalEdges ),
-                                   stringutilities::addCommaSeparators( minNumGhostEdges ),
-                                   stringutilities::addCommaSeparators( minNumLocalFaces ),
-                                   stringutilities::addCommaSeparators( minNumGhostFaces ),
-                                   stringutilities::addCommaSeparators( minNumLocalElems ),
-                                   stringutilities::addCommaSeparators( minNumGhostElems ) ) );
-
-        GEOS_LOG_RANK_0( GEOS_FMT( "  |            max | {:>13} | {:>13} | {:>13} | {:>13} | {:>13} | {:>13} | {:>13} | {:>13} |",
-                                   stringutilities::addCommaSeparators( maxNumLocalNodes ),
-                                   stringutilities::addCommaSeparators( maxNumGhostNodes ),
-                                   stringutilities::addCommaSeparators( maxNumLocalEdges ),
-                                   stringutilities::addCommaSeparators( maxNumGhostEdges ),
-                                   stringutilities::addCommaSeparators( maxNumLocalFaces ),
-                                   stringutilities::addCommaSeparators( maxNumGhostFaces ),
-                                   stringutilities::addCommaSeparators( maxNumLocalElems ),
-                                   stringutilities::addCommaSeparators( maxNumGhostElems ) ) );
-
-        GEOS_LOG_RANK_0( "  |------------------------------------------------------------------------------------------------------------------------------------------------|" );
-
-        // output in rank order
-        int const thisRank = MpiWrapper::commRank();
-        for( int rank=0; rank<MpiWrapper::commSize(); ++rank )
-=======
           computeRatios( rankStats );
 
           MpiWrapper::gather( rankStats, allRankStats, 0 );
@@ -509,7 +409,6 @@
 
 
         if( MpiWrapper::commRank() == 0 )
->>>>>>> 18e0c4e8
         {
           TableLayout const layout( "Mesh partitioning over ranks",
                                     {TableLayout::Column()
