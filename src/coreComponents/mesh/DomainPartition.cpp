/*
 * ------------------------------------------------------------------------------------------------------------
 * SPDX-License-Identifier: LGPL-2.1-only
 *
 * Copyright (c) 2016-2024 Lawrence Livermore National Security LLC
 * Copyright (c) 2018-2024 Total, S.A
 * Copyright (c) 2018-2024 The Board of Trustees of the Leland Stanford Junior University
<<<<<<< HEAD
 * Copyright (c) 2018-2024 Chevron
=======
 * Copyright (c) 2023-2024 Chevron
>>>>>>> fe987d81
 * Copyright (c) 2019-     GEOS/GEOSX Contributors
 * All rights reserved
 *
 * See top level LICENSE, COPYRIGHT, CONTRIBUTORS, NOTICE, and ACKNOWLEDGEMENTS files for details.
 * ------------------------------------------------------------------------------------------------------------
 */

/**
 * @file DomainPartition.cpp
 */

#include "DomainPartition.hpp"

#include "common/DataTypes.hpp"
#include "common/TimingMacros.hpp"
#include "constitutive/ConstitutiveManager.hpp"
#include "mesh/ObjectManagerBase.hpp"
#include "mesh/mpiCommunications/CommunicationTools.hpp"
#include "mesh/mpiCommunications/SpatialPartition.hpp"


namespace geos
{
using namespace dataRepository;

DomainPartition::DomainPartition( string const & name,
                                  Group * const parent ):
  Group( name, parent )
{
  this->registerWrapper( "Neighbors", &m_neighbors ).
    setRestartFlags( RestartFlags::NO_WRITE ).
    setSizedFromParent( false );

  // this->registerWrapper< SpatialPartition, PartitionBase >( keys::partitionManager ).
  //   setRestartFlags( RestartFlags::WRITE ). //RestartFlags::NO_WRITE ).
  //   setSizedFromParent( false );

  registerGroup< SpatialPartition >( groupKeys.partitionManager );
  registerGroup( groupKeys.meshBodies );
  registerGroup< constitutive::ConstitutiveManager >( groupKeys.constitutiveManager );
}


DomainPartition::~DomainPartition()
{}

void DomainPartition::initializationOrder( string_array & order )
{
  SortedArray< string > usedNames;
  {
    order.emplace_back( string( groupKeysStruct::constitutiveManagerString() ) );
    usedNames.insert( groupKeysStruct::constitutiveManagerString() );
  }

  {
    order.emplace_back( string( groupKeysStruct::meshBodiesString() ) );
    usedNames.insert( groupKeysStruct::meshBodiesString() );
  }


  for( auto const & subGroup : this->getSubGroups() )
  {
    if( usedNames.count( subGroup.first ) == 0 )
    {
      order.emplace_back( subGroup.first );
    }
  }
}

void DomainPartition::setupBaseLevelMeshGlobalInfo()
{
  GEOS_MARK_FUNCTION;

#if defined(GEOS_USE_MPI)
<<<<<<< HEAD
  // PartitionBase & partition1 = getReference< PartitionBase >( groupKeys.partitionManager ); //keys::partitionManager );
  // SpatialPartition & partition = dynamic_cast< SpatialPartition & >(partition1);
  SpatialPartition & partition = dynamic_cast< SpatialPartition & >( getGroup( groupKeys.partitionManager ) );
=======
  PartitionBase & partition1 = getReference< PartitionBase >( keys::partitionManager );
  SpatialPartition & partition = dynamic_cast< SpatialPartition & >(partition1);
>>>>>>> fe987d81

  const std::set< int > metisNeighborList = partition.getMetisNeighborList();
  if( metisNeighborList.empty() )
  {
<<<<<<< HEAD
=======

>>>>>>> fe987d81
    //get communicator, rank, and coordinates
    MPI_Comm cartcomm;
    {
      int reorder = 0;
<<<<<<< HEAD
      MpiWrapper::cartCreate( MPI_COMM_GEOSX, 3, partition.getPartitions().data(), partition.getPeriodic().data(), reorder, &cartcomm );
=======
      MpiWrapper::cartCreate( MPI_COMM_GEOS, 3, partition.getPartitions().data(), partition.m_Periodic.data(), reorder, &cartcomm );
>>>>>>> fe987d81
      GEOS_ERROR_IF( cartcomm == MPI_COMM_NULL, "Fail to run MPI_Cart_create and establish communications" );
    }
    int const rank = MpiWrapper::commRank( MPI_COMM_GEOS );
    int nsdof = 3;

    MpiWrapper::cartCoords( cartcomm, rank, nsdof, partition.getCoords().data() );

    int ncoords[3];
    addNeighbors( 0, cartcomm, ncoords );

    MpiWrapper::commFree( cartcomm );
  }
  else
  {
    for( integer const neighborRank : metisNeighborList )
    {
      m_neighbors.emplace_back( neighborRank );
    }
  }

  // Create an array of the first neighbors.
  array1d< int > firstNeighborRanks;
  for( NeighborCommunicator const & neighbor : m_neighbors )
  {
    firstNeighborRanks.emplace_back( neighbor.neighborRank() );
  }

  int neighborsTag = 54;

  // Send this list of neighbors to all neighbors.
  std::vector< MPI_Request > requests( m_neighbors.size(), MPI_REQUEST_NULL );

  for( std::size_t i = 0; i < m_neighbors.size(); ++i )
  {
    MpiWrapper::iSend( firstNeighborRanks.toView(), m_neighbors[ i ].neighborRank(), neighborsTag, MPI_COMM_GEOS, &requests[ i ] );
  }

  // This set will contain the second (neighbor of) neighbors ranks.
  std::set< int > secondNeighborRanks;

  array1d< int > neighborOfNeighborRanks;
  for( std::size_t i = 0; i < m_neighbors.size(); ++i )
  {
    MpiWrapper::recv( neighborOfNeighborRanks, m_neighbors[ i ].neighborRank(), neighborsTag, MPI_COMM_GEOS, MPI_STATUS_IGNORE );

    // Insert the neighbors of the current neighbor into the set of second neighbors.
    secondNeighborRanks.insert( neighborOfNeighborRanks.begin(), neighborOfNeighborRanks.end() );
  }

  // Remove yourself and all the first neighbors from the second neighbors.
  secondNeighborRanks.erase( MpiWrapper::commRank() );
  for( NeighborCommunicator const & neighbor : m_neighbors )
  {
    secondNeighborRanks.erase( neighbor.neighborRank() );
  }

  for( integer const neighborRank : secondNeighborRanks )
  {
    m_neighbors.emplace_back( neighborRank );
  }

  MpiWrapper::waitAll( requests.size(), requests.data(), MPI_STATUSES_IGNORE );

#endif

  forMeshBodies( [&]( MeshBody & meshBody )
  {
    if( !meshBody.hasParticles() ) // Currently, particle-based mesh bodies do not construct their
                                   // own domain decomposition. MPM borrows that of the grid.
    {
      MeshLevel & meshLevel = meshBody.getBaseDiscretization();

      NodeManager & nodeManager = meshLevel.getNodeManager();
      FaceManager & faceManager = meshLevel.getFaceManager();
      EdgeManager & edgeManager = meshLevel.getEdgeManager();

      nodeManager.setMaxGlobalIndex();
      for( NeighborCommunicator const & neighbor : m_neighbors )
      {
        neighbor.addNeighborGroupToMesh( meshLevel );
      }

      CommunicationTools::getInstance().assignGlobalIndices( faceManager,
                                                             nodeManager,
                                                             m_neighbors );

      CommunicationTools::getInstance().assignGlobalIndices( edgeManager,
                                                             nodeManager,
                                                             m_neighbors );

<<<<<<< HEAD
      // CC: Add check if there even are any periodic boundaries?
      // TODO: If GEOS_USE_MPI flag is set off this will throw compile error since partition is not included
      partition.setPeriodicDomainBoundaryObjects( meshBody,
                                                  nodeManager,
                                                  edgeManager,
                                                  faceManager );


=======
>>>>>>> fe987d81
      CommunicationTools::getInstance().findMatchedPartitionBoundaryObjects( faceManager,
                                                                             m_neighbors );

      CommunicationTools::getInstance().findMatchedPartitionBoundaryObjects( edgeManager,
                                                                             m_neighbors );

      // w.r.t. edges and faces, finding the matching nodes between partitions is a bit trickier.
      // Because for contact mechanics and fractures, some nodes can be collocated.
      // And the fracture elements will point to those nodes.
      // While they are not the _same_ nodes (which is the criterion for edges and faces),
      // we still want those collocated nodes to be exchanged between the ranks.
      // This is why we gather some additional information: what are those collocated nodes
      // and also what are the nodes that we require but are not present on the current rank!
      std::set< std::set< globalIndex > > collocatedNodesBuckets;
      std::set< globalIndex > requestedNodes;
      meshLevel.getElemManager().forElementSubRegions< FaceElementSubRegion >(
        [&, g2l = &nodeManager.globalToLocalMap()]( FaceElementSubRegion const & subRegion )
      {
        ArrayOfArraysView< array1d< globalIndex > const > const buckets = subRegion.get2dElemToCollocatedNodesBuckets();
        for( localIndex e2d = 0; e2d < buckets.size(); ++e2d )
        {
          for( integer ni = 0; ni < buckets.sizeOfArray( e2d ); ++ni )
          {
            array1d< globalIndex > const & bucket = buckets( e2d, ni );
            std::set< globalIndex > tmp( bucket.begin(), bucket.end() );
            collocatedNodesBuckets.insert( tmp );

            for( globalIndex const gni: bucket )
            {
              auto const it = g2l->find( gni );
              if( it == g2l->cend() )
              {
                requestedNodes.insert( gni );
              }
            }
          }
        }
      } );

      CommunicationTools::getInstance().findMatchedPartitionBoundaryNodes( nodeManager,
                                                                           m_neighbors,
                                                                           collocatedNodesBuckets,
                                                                           requestedNodes );
    }
  } );
}


void DomainPartition::setupCommunications( bool use_nonblocking )
{
  forMeshBodies( [&]( MeshBody & meshBody )
  {
    meshBody.forMeshLevels( [&]( MeshLevel & meshLevel )
    {
      if( !meshBody.hasParticles() ) // Currently, particle-based mesh bodies do not construct their
                                     // own domain decomposition. MPM borrows that of the grid.
      {
        if( meshLevel.getName() == MeshBody::groupStructKeys::baseDiscretizationString() )
        {
          NodeManager & nodeManager = meshLevel.getNodeManager();
          FaceManager & faceManager = meshLevel.getFaceManager();

          CommunicationTools::getInstance().setupGhosts( meshLevel, m_neighbors, use_nonblocking );
          faceManager.sortAllFaceNodes( nodeManager, meshLevel.getElemManager() );
          faceManager.computeGeometry( nodeManager );
        }
        else if( !meshLevel.isShallowCopyOf( meshBody.getMeshLevels().getGroup< MeshLevel >( 0 )) )
        {
          for( NeighborCommunicator const & neighbor : m_neighbors )
          {
            neighbor.addNeighborGroupToMesh( meshLevel );
          }
          NodeManager & nodeManager = meshLevel.getNodeManager();
          FaceManager & faceManager = meshLevel.getFaceManager();

          CommunicationTools::getInstance().findMatchedPartitionBoundaryObjects( faceManager, m_neighbors );
          CommunicationTools::getInstance().findMatchedPartitionBoundaryObjects( nodeManager, m_neighbors );
          CommunicationTools::getInstance().setupGhosts( meshLevel, m_neighbors, use_nonblocking );
        }
        else
        {
          GEOS_LOG_LEVEL_RANK_0( 3, "No communication setup is needed since it is a shallow copy of the base discretization." );
        }
      }
    } );
  } );
}

void DomainPartition::addNeighbors( const unsigned int idim,
                                    MPI_Comm & cartcomm,
                                    int * ncoords )
{  
  // PartitionBase & partition1 = getReference< PartitionBase >( keys::partitionManager );
  SpatialPartition & partition = dynamic_cast< SpatialPartition & >( getGroup( groupKeys.partitionManager ) ); // partition1);

  if( idim == nsdof )
  {
    bool me = true;
    for( int i = 0; i < nsdof; i++ )
    {
      if( ncoords[i] != partition.getCoords()( i ))
      {
        me = false;
        break;
      }
    }
    int const neighborRank = MpiWrapper::cartRank( cartcomm, ncoords );
    if( !me && !std::any_of( m_neighbors.begin(), m_neighbors.end(), [=]( NeighborCommunicator const & nn ) { return nn.neighborRank( ) == neighborRank; } ) )
    {
      m_neighbors.emplace_back( NeighborCommunicator( neighborRank ) );
    }
  }
  else
  {
    const int dim = partition.getPartitions()( LvArray::integerConversion< localIndex >( idim ));
<<<<<<< HEAD
    const bool periodic = partition.getPeriodic()( LvArray::integerConversion< localIndex >( idim ));
=======
    const bool periodic = partition.m_Periodic( LvArray::integerConversion< localIndex >( idim ));
>>>>>>> fe987d81
    for( int i = -1; i < 2; i++ )
    {
      ncoords[idim] = partition.getCoords()( LvArray::integerConversion< localIndex >( idim )) + i;
      bool ok = true;
      if( periodic )
      {
        if( ncoords[idim] < 0 )
          ncoords[idim] = dim - 1;
        else if( ncoords[idim] >= dim )
          ncoords[idim] = 0;
      }
      else
      {
        ok = ncoords[idim] >= 0 && ncoords[idim] < dim;
      }
      if( ok )
      {
        addNeighbors( idim + 1, cartcomm, ncoords );
      }
    }
  }
}

void DomainPartition::outputPartitionInformation() const
{

  auto numberOfEntities = []( ObjectManagerBase const & objectManager )
  {
    return std::make_pair( objectManager.getNumberOfLocalIndices(), objectManager.getNumberOfGhosts() );
  };

  GEOS_LOG_RANK_0( "MPI Partition information:" );

  forMeshBodies( [&]( MeshBody const & meshBody )
  {
    meshBody.getMeshLevels().forSubGroupsIndex< MeshLevel >( [&]( int const level, MeshLevel const & meshLevel )
    {
      if( level!=0 )
      {

        // get the number of local and ghost entities for each type
        auto const [ numLocalNodes, numGhostNodes ] = numberOfEntities( meshLevel.getNodeManager() );
        real64 const nodeRatio = ( numLocalNodes + numGhostNodes ) > 0 ? real64( numLocalNodes ) / real64( numLocalNodes + numGhostNodes ) : -1.0;
        auto const [ numLocalEdges, numGhostEdges ] = numberOfEntities( meshLevel.getEdgeManager() );
        real64 const edgeRatio = ( numLocalEdges + numGhostEdges ) > 0 ? real64( numLocalEdges ) / real64( numLocalEdges + numGhostEdges ) : -1.0;
        auto const [ numLocalFaces, numGhostFaces ] = numberOfEntities( meshLevel.getFaceManager() );
        real64 const faceRatio = ( numLocalFaces + numGhostFaces ) > 0 ? real64( numLocalFaces ) / real64( numLocalFaces + numGhostFaces ) : -1.0;

        localIndex numLocalElems = 0;
        localIndex numGhostElems = 0;
        meshLevel.getElemManager().forElementSubRegions< CellElementSubRegion >( [&]( CellElementSubRegion const & subRegion )
        {
          auto [ numLocalElemsInSubRegion, numGhostElemsInSubRegion ] = numberOfEntities( subRegion );
          numLocalElems += numLocalElemsInSubRegion;
          numGhostElems += numGhostElemsInSubRegion;
        } );
        real64 const elemRatio = ( numLocalElems + numGhostElems ) > 0 ? real64( numLocalElems ) / real64( numLocalElems + numGhostElems ) : -1.0;

        localIndex const values[8] = { numLocalNodes, numGhostNodes, numLocalEdges, numGhostEdges, numLocalFaces, numGhostFaces, numLocalElems, numGhostElems };
        localIndex minValues[8] = {0};
        localIndex maxValues[8] = {0};
        MpiWrapper::allReduce( values, minValues, 8, MPI_MIN, MPI_COMM_WORLD );
        MpiWrapper::allReduce( values, maxValues, 8, MPI_MAX, MPI_COMM_WORLD );
        localIndex const minNumLocalNodes = minValues[0];
        localIndex const maxNumLocalNodes = maxValues[0];
        localIndex const minNumGhostNodes = minValues[1];
        localIndex const maxNumGhostNodes = maxValues[1];
        localIndex const minNumLocalEdges = minValues[2];
        localIndex const maxNumLocalEdges = maxValues[2];
        localIndex const minNumGhostEdges = minValues[3];
        localIndex const maxNumGhostEdges = maxValues[3];
        localIndex const minNumLocalFaces = minValues[4];
        localIndex const maxNumLocalFaces = maxValues[4];
        localIndex const minNumGhostFaces = minValues[5];
        localIndex const maxNumGhostFaces = maxValues[5];
        localIndex const minNumLocalElems = minValues[6];
        localIndex const maxNumLocalElems = maxValues[6];
        localIndex const minNumGhostElems = minValues[7];
        localIndex const maxNumGhostElems = maxValues[7];

        real64 const ratios[4] = { nodeRatio, edgeRatio, faceRatio, elemRatio };
        real64 minRatios[4] = {0};
        real64 maxRatios[4] = {0};
        MpiWrapper::allReduce( ratios, minRatios, 4, MPI_MIN, MPI_COMM_WORLD );
        MpiWrapper::allReduce( ratios, maxRatios, 4, MPI_MAX, MPI_COMM_WORLD );
        real64 const minNodeRatio = minRatios[0];
        real64 const maxNodeRatio = maxRatios[0];
        real64 const minEdgeRatio = minRatios[1];
        real64 const maxEdgeRatio = maxRatios[1];
        real64 const minFaceRatio = minRatios[2];
        real64 const maxFaceRatio = maxRatios[2];
        real64 const minElemRatio = minRatios[3];
        real64 const maxElemRatio = maxRatios[3];

        GEOS_LOG_RANK_0( "  MeshBody: " + meshBody.getName() + " MeshLevel: " + meshLevel.getName() + "\n" );
        GEOS_LOG_RANK_0( "  |------------------------------------------------------------------------------------------------------------------------------------------------|" );
        GEOS_LOG_RANK_0( "  |                |             Nodes             |             Edges             |             Faces             |             Elems             |" );
        GEOS_LOG_RANK_0( "  |------------------------------------------------------------------------------------------------------------------------------------------------|" );
        GEOS_LOG_RANK_0( GEOS_FMT( "  |min(local/total)|             {:4.2f}              |             {:4.2f}              |             {:4.2f}              |             {:4.2f}              | ",
                                   minNodeRatio,
                                   minEdgeRatio,
                                   minFaceRatio,
                                   minElemRatio ) );
        GEOS_LOG_RANK_0( GEOS_FMT( "  |max(local/total)|             {:4.2f}              |             {:4.2f}              |             {:4.2f}              |             {:4.2f}              | ",
                                   maxNodeRatio,
                                   maxEdgeRatio,
                                   maxFaceRatio,
                                   maxElemRatio ) );
        GEOS_LOG_RANK_0( "  |------------------------------------------------------------------------------------------------------------------------------------------------|" );
        GEOS_LOG_RANK_0( "  |      Rank      |     local     |     ghost     |     local     |     ghost     |     local     |     ghost     |     local     |     ghost     |" );
        GEOS_LOG_RANK_0( "  |----------------|---------------|---------------|---------------|---------------|---------------|---------------|---------------|---------------|" );


        GEOS_LOG_RANK_0( GEOS_FMT( "  |            min | {:>13} | {:>13} | {:>13} | {:>13} | {:>13} | {:>13} | {:>13} | {:>13} |",
                                   stringutilities::addCommaSeparators( minNumLocalNodes ),
                                   stringutilities::addCommaSeparators( minNumGhostNodes ),
                                   stringutilities::addCommaSeparators( minNumLocalEdges ),
                                   stringutilities::addCommaSeparators( minNumGhostEdges ),
                                   stringutilities::addCommaSeparators( minNumLocalFaces ),
                                   stringutilities::addCommaSeparators( minNumGhostFaces ),
                                   stringutilities::addCommaSeparators( minNumLocalElems ),
                                   stringutilities::addCommaSeparators( minNumGhostElems ) ) );

        GEOS_LOG_RANK_0( GEOS_FMT( "  |            max | {:>13} | {:>13} | {:>13} | {:>13} | {:>13} | {:>13} | {:>13} | {:>13} |",
                                   stringutilities::addCommaSeparators( maxNumLocalNodes ),
                                   stringutilities::addCommaSeparators( maxNumGhostNodes ),
                                   stringutilities::addCommaSeparators( maxNumLocalEdges ),
                                   stringutilities::addCommaSeparators( maxNumGhostEdges ),
                                   stringutilities::addCommaSeparators( maxNumLocalFaces ),
                                   stringutilities::addCommaSeparators( maxNumGhostFaces ),
                                   stringutilities::addCommaSeparators( maxNumLocalElems ),
                                   stringutilities::addCommaSeparators( maxNumGhostElems ) ) );

        GEOS_LOG_RANK_0( "  |------------------------------------------------------------------------------------------------------------------------------------------------|" );

        // output in rank order
        int const thisRank = MpiWrapper::commRank();
        for( int rank=0; rank<MpiWrapper::commSize(); ++rank )
        {
          if( rank == thisRank )
          {
            GEOS_LOG( GEOS_FMT( "  | {:14} | {:>13} | {:>13} | {:>13} | {:>13} | {:>13} | {:>13} | {:>13} | {:>13} | ",
                                rank,
                                stringutilities::addCommaSeparators( numLocalNodes ),
                                stringutilities::addCommaSeparators( numGhostNodes ),
                                stringutilities::addCommaSeparators( numLocalEdges ),
                                stringutilities::addCommaSeparators( numGhostEdges ),
                                stringutilities::addCommaSeparators( numLocalFaces ),
                                stringutilities::addCommaSeparators( numGhostFaces ),
                                stringutilities::addCommaSeparators( numLocalElems ),
                                stringutilities::addCommaSeparators( numGhostElems ) ) );
          }
          MpiWrapper::barrier();
        }
        MpiWrapper::barrier();
        GEOS_LOG_RANK_0( "  |------------------------------------------------------------------------------------------------------------------------------------------------|" );
      }
    } );
  }

                 );

}

} /* namespace geos */<|MERGE_RESOLUTION|>--- conflicted
+++ resolved
@@ -5,11 +5,7 @@
  * Copyright (c) 2016-2024 Lawrence Livermore National Security LLC
  * Copyright (c) 2018-2024 Total, S.A
  * Copyright (c) 2018-2024 The Board of Trustees of the Leland Stanford Junior University
-<<<<<<< HEAD
- * Copyright (c) 2018-2024 Chevron
-=======
  * Copyright (c) 2023-2024 Chevron
->>>>>>> fe987d81
  * Copyright (c) 2019-     GEOS/GEOSX Contributors
  * All rights reserved
  *
@@ -84,31 +80,18 @@
   GEOS_MARK_FUNCTION;
 
 #if defined(GEOS_USE_MPI)
-<<<<<<< HEAD
   // PartitionBase & partition1 = getReference< PartitionBase >( groupKeys.partitionManager ); //keys::partitionManager );
   // SpatialPartition & partition = dynamic_cast< SpatialPartition & >(partition1);
   SpatialPartition & partition = dynamic_cast< SpatialPartition & >( getGroup( groupKeys.partitionManager ) );
-=======
-  PartitionBase & partition1 = getReference< PartitionBase >( keys::partitionManager );
-  SpatialPartition & partition = dynamic_cast< SpatialPartition & >(partition1);
->>>>>>> fe987d81
 
   const std::set< int > metisNeighborList = partition.getMetisNeighborList();
   if( metisNeighborList.empty() )
   {
-<<<<<<< HEAD
-=======
-
->>>>>>> fe987d81
     //get communicator, rank, and coordinates
     MPI_Comm cartcomm;
     {
       int reorder = 0;
-<<<<<<< HEAD
-      MpiWrapper::cartCreate( MPI_COMM_GEOSX, 3, partition.getPartitions().data(), partition.getPeriodic().data(), reorder, &cartcomm );
-=======
-      MpiWrapper::cartCreate( MPI_COMM_GEOS, 3, partition.getPartitions().data(), partition.m_Periodic.data(), reorder, &cartcomm );
->>>>>>> fe987d81
+      MpiWrapper::cartCreate( MPI_COMM_GEOS, 3, partition.getPartitions().data(), partition.getPeriodic().data(), reorder, &cartcomm );
       GEOS_ERROR_IF( cartcomm == MPI_COMM_NULL, "Fail to run MPI_Cart_create and establish communications" );
     }
     int const rank = MpiWrapper::commRank( MPI_COMM_GEOS );
@@ -199,7 +182,6 @@
                                                              nodeManager,
                                                              m_neighbors );
 
-<<<<<<< HEAD
       // CC: Add check if there even are any periodic boundaries?
       // TODO: If GEOS_USE_MPI flag is set off this will throw compile error since partition is not included
       partition.setPeriodicDomainBoundaryObjects( meshBody,
@@ -208,8 +190,6 @@
                                                   faceManager );
 
 
-=======
->>>>>>> fe987d81
       CommunicationTools::getInstance().findMatchedPartitionBoundaryObjects( faceManager,
                                                                              m_neighbors );
 
@@ -325,11 +305,7 @@
   else
   {
     const int dim = partition.getPartitions()( LvArray::integerConversion< localIndex >( idim ));
-<<<<<<< HEAD
     const bool periodic = partition.getPeriodic()( LvArray::integerConversion< localIndex >( idim ));
-=======
-    const bool periodic = partition.m_Periodic( LvArray::integerConversion< localIndex >( idim ));
->>>>>>> fe987d81
     for( int i = -1; i < 2; i++ )
     {
       ncoords[idim] = partition.getCoords()( LvArray::integerConversion< localIndex >( idim )) + i;
