/*
 * ------------------------------------------------------------------------------------------------------------
 * SPDX-License-Identifier: LGPL-2.1-only
 *
 * Copyright (c) 2016-2024 Lawrence Livermore National Security LLC
 * Copyright (c) 2018-2024 Total, S.A
 * Copyright (c) 2018-2024 The Board of Trustees of the Leland Stanford Junior University
 * Copyright (c) 2018-2024 Chevron
 * Copyright (c) 2019-     GEOS/GEOSX Contributors
 * All rights reserved
 *
 * See top level LICENSE, COPYRIGHT, CONTRIBUTORS, NOTICE, and ACKNOWLEDGEMENTS files for details.
 * ------------------------------------------------------------------------------------------------------------
 */

/**
 * @file DomainPartition.cpp
 */

#include "DomainPartition.hpp"

#include "common/DataTypes.hpp"
#include "common/TimingMacros.hpp"
#include "constitutive/ConstitutiveManager.hpp"
#include "mesh/ObjectManagerBase.hpp"
#include "mesh/mpiCommunications/CommunicationTools.hpp"
#include "mesh/mpiCommunications/SpatialPartition.hpp"



namespace geos
{
using namespace dataRepository;

DomainPartition::DomainPartition( string const & name,
                                  Group * const parent ):
  Group( name, parent )
{
  this->registerWrapper( "Neighbors", &m_neighbors ).
    setRestartFlags( RestartFlags::NO_WRITE ).
    setSizedFromParent( false );

  // this->registerWrapper< SpatialPartition, PartitionBase >( keys::partitionManager ).
  //   setRestartFlags( RestartFlags::WRITE ). //RestartFlags::NO_WRITE ).
  //   setSizedFromParent( false );

  registerGroup< SpatialPartition >( groupKeys.partitionManager );
  registerGroup( groupKeys.meshBodies );
  registerGroup< constitutive::ConstitutiveManager >( groupKeys.constitutiveManager );
}


DomainPartition::~DomainPartition()
{}

void DomainPartition::initializationOrder( string_array & order )
{
  SortedArray< string > usedNames;
  {
    order.emplace_back( string( groupKeysStruct::constitutiveManagerString() ) );
    usedNames.insert( groupKeysStruct::constitutiveManagerString() );
  }

  {
    order.emplace_back( string( groupKeysStruct::meshBodiesString() ) );
    usedNames.insert( groupKeysStruct::meshBodiesString() );
  }


  for( auto const & subGroup : this->getSubGroups() )
  {
    if( usedNames.count( subGroup.first ) == 0 )
    {
      order.emplace_back( subGroup.first );
    }
  }
}

void DomainPartition::setupBaseLevelMeshGlobalInfo()
{
  GEOS_MARK_FUNCTION;

<<<<<<< HEAD
#if defined(GEOSX_USE_MPI)
  // PartitionBase & partition1 = getReference< PartitionBase >( groupKeys.partitionManager ); //keys::partitionManager );
  // SpatialPartition & partition = dynamic_cast< SpatialPartition & >(partition1);
  SpatialPartition & partition = dynamic_cast< SpatialPartition & >( getGroup( groupKeys.partitionManager ) );
=======
#if defined(GEOS_USE_MPI)
  PartitionBase & partition1 = getReference< PartitionBase >( keys::partitionManager );
  SpatialPartition & partition = dynamic_cast< SpatialPartition & >(partition1);
>>>>>>> 18db0140

  const std::set< int > metisNeighborList = partition.getMetisNeighborList();
  if( metisNeighborList.empty() )
  {
    //get communicator, rank, and coordinates
    MPI_Comm cartcomm;
    {
      int reorder = 0;
      MpiWrapper::cartCreate( MPI_COMM_GEOSX, 3, partition.getPartitions().data(), partition.getPeriodic().data(), reorder, &cartcomm );
      GEOS_ERROR_IF( cartcomm == MPI_COMM_NULL, "Fail to run MPI_Cart_create and establish communications" );
    }
    int const rank = MpiWrapper::commRank( MPI_COMM_GEOSX );
    int nsdof = 3;

    MpiWrapper::cartCoords( cartcomm, rank, nsdof, partition.getCoords().data() );

    int ncoords[3];
    addNeighbors( 0, cartcomm, ncoords );

    MpiWrapper::commFree( cartcomm );
  }
  else
  {
    for( integer const neighborRank : metisNeighborList )
    {
      m_neighbors.emplace_back( neighborRank );
    }
  }

  // Create an array of the first neighbors.
  array1d< int > firstNeighborRanks;
  for( NeighborCommunicator const & neighbor : m_neighbors )
  {
    firstNeighborRanks.emplace_back( neighbor.neighborRank() );
  }

  int neighborsTag = 54;

  // Send this list of neighbors to all neighbors.
  std::vector< MPI_Request > requests( m_neighbors.size(), MPI_REQUEST_NULL );

  for( std::size_t i = 0; i < m_neighbors.size(); ++i )
  {
    MpiWrapper::iSend( firstNeighborRanks.toView(), m_neighbors[ i ].neighborRank(), neighborsTag, MPI_COMM_GEOSX, &requests[ i ] );
  }

  // This set will contain the second (neighbor of) neighbors ranks.
  std::set< int > secondNeighborRanks;

  array1d< int > neighborOfNeighborRanks;
  for( std::size_t i = 0; i < m_neighbors.size(); ++i )
  {
    MpiWrapper::recv( neighborOfNeighborRanks, m_neighbors[ i ].neighborRank(), neighborsTag, MPI_COMM_GEOSX, MPI_STATUS_IGNORE );

    // Insert the neighbors of the current neighbor into the set of second neighbors.
    secondNeighborRanks.insert( neighborOfNeighborRanks.begin(), neighborOfNeighborRanks.end() );
  }

  // Remove yourself and all the first neighbors from the second neighbors.
  secondNeighborRanks.erase( MpiWrapper::commRank() );
  for( NeighborCommunicator const & neighbor : m_neighbors )
  {
    secondNeighborRanks.erase( neighbor.neighborRank() );
  }

  for( integer const neighborRank : secondNeighborRanks )
  {
    m_neighbors.emplace_back( neighborRank );
  }

  MpiWrapper::waitAll( requests.size(), requests.data(), MPI_STATUSES_IGNORE );

#endif

  forMeshBodies( [&]( MeshBody & meshBody )
  {
    if( !meshBody.hasParticles() ) // Currently, particle-based mesh bodies do not construct their
                                   // own domain decomposition. MPM borrows that of the grid.
    {
      MeshLevel & meshLevel = meshBody.getBaseDiscretization();

      NodeManager & nodeManager = meshLevel.getNodeManager();
      FaceManager & faceManager = meshLevel.getFaceManager();
      EdgeManager & edgeManager = meshLevel.getEdgeManager();

      nodeManager.setMaxGlobalIndex();
      for( NeighborCommunicator const & neighbor : m_neighbors )
      {
        neighbor.addNeighborGroupToMesh( meshLevel );
      }

      CommunicationTools::getInstance().assignGlobalIndices( faceManager,
                                                             nodeManager,
                                                             m_neighbors );

      CommunicationTools::getInstance().assignGlobalIndices( edgeManager,
                                                             nodeManager,
                                                             m_neighbors );

      // CC: Add check if there even are any periodic boundaries?
      // TODO: If GEOS_USE_MPI flag is set off this will throw compile error since partition is not included
      partition.setPeriodicDomainBoundaryObjects( meshBody,
                                                  nodeManager,
                                                  edgeManager,
                                                  faceManager );


      CommunicationTools::getInstance().findMatchedPartitionBoundaryObjects( faceManager,
                                                                             m_neighbors );

      CommunicationTools::getInstance().findMatchedPartitionBoundaryObjects( edgeManager,
                                                                             m_neighbors );

      // w.r.t. edges and faces, finding the matching nodes between partitions is a bit trickier.
      // Because for contact mechanics and fractures, some nodes can be collocated.
      // And the fracture elements will point to those nodes.
      // While they are not the _same_ nodes (which is the criterion for edges and faces),
      // we still want those collocated nodes to be exchanged between the ranks.
      // This is why we gather some additional information: what are those collocated nodes
      // and also what are the nodes that we require but are not present on the current rank!
      std::set< std::set< globalIndex > > collocatedNodesBuckets;
      std::set< globalIndex > requestedNodes;
      meshLevel.getElemManager().forElementSubRegions< FaceElementSubRegion >(
        [&, g2l = &nodeManager.globalToLocalMap()]( FaceElementSubRegion const & subRegion )
      {
        ArrayOfArraysView< array1d< globalIndex > const > const buckets = subRegion.get2dElemToCollocatedNodesBuckets();
        for( localIndex e2d = 0; e2d < buckets.size(); ++e2d )
        {
          for( integer ni = 0; ni < buckets.sizeOfArray( e2d ); ++ni )
          {
            array1d< globalIndex > const & bucket = buckets( e2d, ni );
            std::set< globalIndex > tmp( bucket.begin(), bucket.end() );
            collocatedNodesBuckets.insert( tmp );

            for( globalIndex const gni: bucket )
            {
              auto const it = g2l->find( gni );
              if( it == g2l->cend() )
              {
                requestedNodes.insert( gni );
              }
            }
          }
        }
      } );

      CommunicationTools::getInstance().findMatchedPartitionBoundaryNodes( nodeManager,
                                                                           m_neighbors,
                                                                           collocatedNodesBuckets,
                                                                           requestedNodes );
    }
  } );
}


void DomainPartition::setupCommunications( bool use_nonblocking )
{
  forMeshBodies( [&]( MeshBody & meshBody )
  {
    meshBody.forMeshLevels( [&]( MeshLevel & meshLevel )
    {
      if( !meshBody.hasParticles() ) // Currently, particle-based mesh bodies do not construct their
                                     // own domain decomposition. MPM borrows that of the grid.
      {
        if( meshLevel.getName() == MeshBody::groupStructKeys::baseDiscretizationString() )
        {
          NodeManager & nodeManager = meshLevel.getNodeManager();
          FaceManager & faceManager = meshLevel.getFaceManager();

          CommunicationTools::getInstance().setupGhosts( meshLevel, m_neighbors, use_nonblocking );
          faceManager.sortAllFaceNodes( nodeManager, meshLevel.getElemManager() );
          faceManager.computeGeometry( nodeManager );
        }
        else if( !meshLevel.isShallowCopyOf( meshBody.getMeshLevels().getGroup< MeshLevel >( 0 )) )
        {
          for( NeighborCommunicator const & neighbor : m_neighbors )
          {
            neighbor.addNeighborGroupToMesh( meshLevel );
          }
          NodeManager & nodeManager = meshLevel.getNodeManager();
          FaceManager & faceManager = meshLevel.getFaceManager();

          CommunicationTools::getInstance().findMatchedPartitionBoundaryObjects( faceManager, m_neighbors );
          CommunicationTools::getInstance().findMatchedPartitionBoundaryObjects( nodeManager, m_neighbors );
          CommunicationTools::getInstance().setupGhosts( meshLevel, m_neighbors, use_nonblocking );
        }
        else
        {
          GEOS_LOG_LEVEL_RANK_0( 3, "No communication setup is needed since it is a shallow copy of the base discretization." );
        }
      }
    } );
  } );
}

void DomainPartition::addNeighbors( const unsigned int idim,
                                    MPI_Comm & cartcomm,
                                    int * ncoords )
{  
  // PartitionBase & partition1 = getReference< PartitionBase >( keys::partitionManager );
  SpatialPartition & partition = dynamic_cast< SpatialPartition & >( getGroup( groupKeys.partitionManager ) ); // partition1);

  if( idim == nsdof )
  {
    bool me = true;
    for( int i = 0; i < nsdof; i++ )
    {
      if( ncoords[i] != partition.getCoords()( i ))
      {
        me = false;
        break;
      }
    }
    int const neighborRank = MpiWrapper::cartRank( cartcomm, ncoords );
    if( !me && !std::any_of( m_neighbors.begin(), m_neighbors.end(), [=]( NeighborCommunicator const & nn ) { return nn.neighborRank( ) == neighborRank; } ) )
    {
      m_neighbors.emplace_back( NeighborCommunicator( neighborRank ) );
    }
  }
  else
  {
    const int dim = partition.getPartitions()( LvArray::integerConversion< localIndex >( idim ));
    const bool periodic = partition.getPeriodic()( LvArray::integerConversion< localIndex >( idim ));
    for( int i = -1; i < 2; i++ )
    {
      ncoords[idim] = partition.getCoords()( LvArray::integerConversion< localIndex >( idim )) + i;
      bool ok = true;
      if( periodic )
      {
        if( ncoords[idim] < 0 )
          ncoords[idim] = dim - 1;
        else if( ncoords[idim] >= dim )
          ncoords[idim] = 0;
      }
      else
      {
        ok = ncoords[idim] >= 0 && ncoords[idim] < dim;
      }
      if( ok )
      {
        addNeighbors( idim + 1, cartcomm, ncoords );
      }
    }
  }
}

} /* namespace geos */<|MERGE_RESOLUTION|>--- conflicted
+++ resolved
@@ -80,16 +80,10 @@
 {
   GEOS_MARK_FUNCTION;
 
-<<<<<<< HEAD
 #if defined(GEOSX_USE_MPI)
   // PartitionBase & partition1 = getReference< PartitionBase >( groupKeys.partitionManager ); //keys::partitionManager );
   // SpatialPartition & partition = dynamic_cast< SpatialPartition & >(partition1);
   SpatialPartition & partition = dynamic_cast< SpatialPartition & >( getGroup( groupKeys.partitionManager ) );
-=======
-#if defined(GEOS_USE_MPI)
-  PartitionBase & partition1 = getReference< PartitionBase >( keys::partitionManager );
-  SpatialPartition & partition = dynamic_cast< SpatialPartition & >(partition1);
->>>>>>> 18db0140
 
   const std::set< int > metisNeighborList = partition.getMetisNeighborList();
   if( metisNeighborList.empty() )
