/*
 * ------------------------------------------------------------------------------------------------------------
 * SPDX-License-Identifier: LGPL-2.1-only
 *
 * Copyright (c) 2018-2020 Lawrence Livermore National Security LLC
 * Copyright (c) 2018-2020 The Board of Trustees of the Leland Stanford Junior University
 * Copyright (c) 2018-2020 TotalEnergies
 * Copyright (c) 2019-     GEOSX Contributors
 * All rights reserved
 *
 * See top level LICENSE, COPYRIGHT, CONTRIBUTORS, NOTICE, and ACKNOWLEDGEMENTS files for details.
 * ------------------------------------------------------------------------------------------------------------
 */

/**
 * @file DomainPartition.cpp
 */

#include "DomainPartition.hpp"

#include "common/DataTypes.hpp"
#include "common/TimingMacros.hpp"
#include "constitutive/ConstitutiveManager.hpp"
#include "mesh/ObjectManagerBase.hpp"
#include "mesh/mpiCommunications/CommunicationTools.hpp"
#include "mesh/mpiCommunications/SpatialPartition.hpp"



namespace geos
{
using namespace dataRepository;

DomainPartition::DomainPartition( string const & name,
                                  Group * const parent ):
  Group( name, parent )
{
  this->registerWrapper( "Neighbors", &m_neighbors ).
    setRestartFlags( RestartFlags::NO_WRITE ).
    setSizedFromParent( false );

  this->registerWrapper< SpatialPartition, PartitionBase >( keys::partitionManager ).
    setRestartFlags( RestartFlags::NO_WRITE ).
    setSizedFromParent( false );

  registerGroup( groupKeys.meshBodies );
  registerGroup< constitutive::ConstitutiveManager >( groupKeys.constitutiveManager );
}


DomainPartition::~DomainPartition()
{}

void DomainPartition::initializationOrder( string_array & order )
{
  SortedArray< string > usedNames;
  {
    order.emplace_back( string( groupKeysStruct::constitutiveManagerString() ) );
    usedNames.insert( groupKeysStruct::constitutiveManagerString() );
  }

  {
    order.emplace_back( string( groupKeysStruct::meshBodiesString() ) );
    usedNames.insert( groupKeysStruct::meshBodiesString() );
  }


  for( auto const & subGroup : this->getSubGroups() )
  {
    if( usedNames.count( subGroup.first ) == 0 )
    {
      order.emplace_back( subGroup.first );
    }
  }
}

void DomainPartition::setupBaseLevelMeshGlobalInfo()
{
  GEOS_MARK_FUNCTION;

#if defined(GEOSX_USE_MPI)

  if( m_metisNeighborList.empty() )
  {
    PartitionBase & partition1 = getReference< PartitionBase >( keys::partitionManager );
    SpatialPartition & partition = dynamic_cast< SpatialPartition & >(partition1);

    //get communicator, rank, and coordinates
    MPI_Comm cartcomm;
    {
      int reorder = 0;
      MpiWrapper::cartCreate( MPI_COMM_GEOSX, 3, partition.m_Partitions.data(), partition.m_Periodic.data(), reorder, &cartcomm );
      GEOS_ERROR_IF( cartcomm == MPI_COMM_NULL, "Fail to run MPI_Cart_create and establish communications" );
    }
    int const rank = MpiWrapper::commRank( MPI_COMM_GEOSX );
    int nsdof = 3;

    MpiWrapper::cartCoords( cartcomm, rank, nsdof, partition.m_coords.data() );

    int ncoords[3];
    addNeighbors( 0, cartcomm, ncoords );

    MpiWrapper::commFree( cartcomm );
  }
  else
  {
    for( integer const neighborRank : m_metisNeighborList )
    {
      m_neighbors.emplace_back( neighborRank );
    }
  }

  // Create an array of the first neighbors.
  array1d< int > firstNeighborRanks;
  for( NeighborCommunicator const & neighbor : m_neighbors )
  {
    firstNeighborRanks.emplace_back( neighbor.neighborRank() );
  }

  int neighborsTag = 54;

  // Send this list of neighbors to all neighbors.
  std::vector< MPI_Request > requests( m_neighbors.size(), MPI_REQUEST_NULL );

  for( std::size_t i = 0; i < m_neighbors.size(); ++i )
  {
    MpiWrapper::iSend( firstNeighborRanks.toView(), m_neighbors[ i ].neighborRank(), neighborsTag, MPI_COMM_GEOSX, &requests[ i ] );
  }

  // This set will contain the second (neighbor of) neighbors ranks.
  std::set< int > secondNeighborRanks;

  array1d< int > neighborOfNeighborRanks;
  for( std::size_t i = 0; i < m_neighbors.size(); ++i )
  {
    MpiWrapper::recv( neighborOfNeighborRanks, m_neighbors[ i ].neighborRank(), neighborsTag, MPI_COMM_GEOSX, MPI_STATUS_IGNORE );

    // Insert the neighbors of the current neighbor into the set of second neighbors.
    secondNeighborRanks.insert( neighborOfNeighborRanks.begin(), neighborOfNeighborRanks.end() );
  }

  // Remove yourself and all the first neighbors from the second neighbors.
  secondNeighborRanks.erase( MpiWrapper::commRank() );
  for( NeighborCommunicator const & neighbor : m_neighbors )
  {
    secondNeighborRanks.erase( neighbor.neighborRank() );
  }

  for( integer const neighborRank : secondNeighborRanks )
  {
    m_neighbors.emplace_back( neighborRank );
  }

  MpiWrapper::waitAll( requests.size(), requests.data(), MPI_STATUSES_IGNORE );

#endif

  forMeshBodies( [&]( MeshBody & meshBody )
  {
<<<<<<< HEAD
    if( !meshBody.hasParticles() ) // Currently, particle-based mesh bodies do not construct their
                                   // own domain decomposition. MPM borrows that of the grid.
    {
      MeshLevel & meshLevel = meshBody.getBaseDiscretization();

      for( NeighborCommunicator const & neighbor : m_neighbors )
      {
        neighbor.addNeighborGroupToMesh( meshLevel );
      }

      NodeManager & nodeManager = meshLevel.getNodeManager();
      FaceManager & faceManager = meshLevel.getFaceManager();
      EdgeManager & edgeManager = meshLevel.getEdgeManager();

      nodeManager.setMaxGlobalIndex();
=======
    MeshLevel & meshLevel = meshBody.getBaseDiscretization();

    NodeManager & nodeManager = meshLevel.getNodeManager();
    FaceManager & faceManager = meshLevel.getFaceManager();
    EdgeManager & edgeManager = meshLevel.getEdgeManager();

    nodeManager.setMaxGlobalIndex();
    for( NeighborCommunicator const & neighbor : m_neighbors )
    {
      neighbor.addNeighborGroupToMesh( meshLevel );
    }
>>>>>>> 33f3f4d1

      CommunicationTools::getInstance().assignGlobalIndices( faceManager,
                                                             nodeManager,
                                                             m_neighbors );

      CommunicationTools::getInstance().assignGlobalIndices( edgeManager,
                                                             nodeManager,
                                                             m_neighbors );

      CommunicationTools::getInstance().findMatchedPartitionBoundaryObjects( faceManager,
                                                                             m_neighbors );

<<<<<<< HEAD
      CommunicationTools::getInstance().findMatchedPartitionBoundaryObjects( nodeManager,
                                                                             m_neighbors );

      CommunicationTools::getInstance().setupGhosts( meshLevel, m_neighbors, use_nonblocking );

      faceManager.sortAllFaceNodes( nodeManager, meshLevel.getElemManager() );
      faceManager.computeGeometry( nodeManager );

//      meshBody.forMeshLevels( [&]( MeshLevel & meshLevel )
//      {} );
    }
=======
    CommunicationTools::getInstance().findMatchedPartitionBoundaryObjects( nodeManager,
                                                                           m_neighbors );
  } );
}


void DomainPartition::setupCommunications( bool use_nonblocking )
{
  forMeshBodies( [&]( MeshBody & meshBody )
  {
    meshBody.forMeshLevels( [&]( MeshLevel & meshLevel )
    {
      if( meshLevel.getName() == MeshBody::groupStructKeys::baseDiscretizationString() )
      {
        NodeManager & nodeManager = meshLevel.getNodeManager();
        FaceManager & faceManager = meshLevel.getFaceManager();

        CommunicationTools::getInstance().setupGhosts( meshLevel, m_neighbors, use_nonblocking );
        faceManager.sortAllFaceNodes( nodeManager, meshLevel.getElemManager() );
        faceManager.computeGeometry( nodeManager );
      }
      else if( !meshLevel.isShallowCopyOf( meshBody.getMeshLevels().getGroup< MeshLevel >( 0 )) )
      {
        for( NeighborCommunicator const & neighbor : m_neighbors )
        {
          neighbor.addNeighborGroupToMesh( meshLevel );
        }
        NodeManager & nodeManager = meshLevel.getNodeManager();
        FaceManager & faceManager = meshLevel.getFaceManager();

        CommunicationTools::getInstance().findMatchedPartitionBoundaryObjects( faceManager, m_neighbors );
        CommunicationTools::getInstance().findMatchedPartitionBoundaryObjects( nodeManager, m_neighbors );
        CommunicationTools::getInstance().setupGhosts( meshLevel, m_neighbors, use_nonblocking );
      }
      else
      {
        GEOS_LOG_LEVEL_RANK_0( 3, "No communication setup is needed since it is a shallow copy of the base discretization." );
      }
    } );
>>>>>>> 33f3f4d1
  } );
}

void DomainPartition::addNeighbors( const unsigned int idim,
                                    MPI_Comm & cartcomm,
                                    int * ncoords )
{
  PartitionBase & partition1 = getReference< PartitionBase >( keys::partitionManager );
  SpatialPartition & partition = dynamic_cast< SpatialPartition & >(partition1);

  if( idim == nsdof )
  {
    bool me = true;
    for( int i = 0; i < nsdof; i++ )
    {
      if( ncoords[i] != partition.m_coords( i ))
      {
        me = false;
        break;
      }
    }
    int const neighborRank = MpiWrapper::cartRank( cartcomm, ncoords );
    if( !me && !std::any_of( m_neighbors.begin(), m_neighbors.end(), [=]( NeighborCommunicator const & nn ) { return nn.neighborRank( ) == neighborRank; } ) )
    {
      m_neighbors.emplace_back( NeighborCommunicator( neighborRank ) );
    }
  }
  else
  {
    const int dim = partition.m_Partitions( LvArray::integerConversion< localIndex >( idim ));
    const bool periodic = partition.m_Periodic( LvArray::integerConversion< localIndex >( idim ));
    for( int i = -1; i < 2; i++ )
    {
      ncoords[idim] = partition.m_coords( LvArray::integerConversion< localIndex >( idim )) + i;
      bool ok = true;
      if( periodic )
      {
        if( ncoords[idim] < 0 )
          ncoords[idim] = dim - 1;
        else if( ncoords[idim] >= dim )
          ncoords[idim] = 0;
      }
      else
      {
        ok = ncoords[idim] >= 0 && ncoords[idim] < dim;
      }
      if( ok )
      {
        addNeighbors( idim + 1, cartcomm, ncoords );
      }
    }
  }
}

} /* namespace geos */<|MERGE_RESOLUTION|>--- conflicted
+++ resolved
@@ -157,35 +157,20 @@
 
   forMeshBodies( [&]( MeshBody & meshBody )
   {
-<<<<<<< HEAD
     if( !meshBody.hasParticles() ) // Currently, particle-based mesh bodies do not construct their
                                    // own domain decomposition. MPM borrows that of the grid.
     {
       MeshLevel & meshLevel = meshBody.getBaseDiscretization();
-
-      for( NeighborCommunicator const & neighbor : m_neighbors )
-      {
-        neighbor.addNeighborGroupToMesh( meshLevel );
-      }
 
       NodeManager & nodeManager = meshLevel.getNodeManager();
       FaceManager & faceManager = meshLevel.getFaceManager();
       EdgeManager & edgeManager = meshLevel.getEdgeManager();
 
       nodeManager.setMaxGlobalIndex();
-=======
-    MeshLevel & meshLevel = meshBody.getBaseDiscretization();
-
-    NodeManager & nodeManager = meshLevel.getNodeManager();
-    FaceManager & faceManager = meshLevel.getFaceManager();
-    EdgeManager & edgeManager = meshLevel.getEdgeManager();
-
-    nodeManager.setMaxGlobalIndex();
-    for( NeighborCommunicator const & neighbor : m_neighbors )
-    {
-      neighbor.addNeighborGroupToMesh( meshLevel );
-    }
->>>>>>> 33f3f4d1
+      for( NeighborCommunicator const & neighbor : m_neighbors )
+      {
+        neighbor.addNeighborGroupToMesh( meshLevel );
+      }
 
       CommunicationTools::getInstance().assignGlobalIndices( faceManager,
                                                              nodeManager,
@@ -198,21 +183,8 @@
       CommunicationTools::getInstance().findMatchedPartitionBoundaryObjects( faceManager,
                                                                              m_neighbors );
 
-<<<<<<< HEAD
       CommunicationTools::getInstance().findMatchedPartitionBoundaryObjects( nodeManager,
                                                                              m_neighbors );
-
-      CommunicationTools::getInstance().setupGhosts( meshLevel, m_neighbors, use_nonblocking );
-
-      faceManager.sortAllFaceNodes( nodeManager, meshLevel.getElemManager() );
-      faceManager.computeGeometry( nodeManager );
-
-//      meshBody.forMeshLevels( [&]( MeshLevel & meshLevel )
-//      {} );
-    }
-=======
-    CommunicationTools::getInstance().findMatchedPartitionBoundaryObjects( nodeManager,
-                                                                           m_neighbors );
   } );
 }
 
@@ -244,13 +216,12 @@
         CommunicationTools::getInstance().findMatchedPartitionBoundaryObjects( faceManager, m_neighbors );
         CommunicationTools::getInstance().findMatchedPartitionBoundaryObjects( nodeManager, m_neighbors );
         CommunicationTools::getInstance().setupGhosts( meshLevel, m_neighbors, use_nonblocking );
-      }
+    }
       else
       {
         GEOS_LOG_LEVEL_RANK_0( 3, "No communication setup is needed since it is a shallow copy of the base discretization." );
       }
     } );
->>>>>>> 33f3f4d1
   } );
 }
 
