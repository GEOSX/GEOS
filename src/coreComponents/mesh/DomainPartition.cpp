--- conflicted
+++ resolved
@@ -328,26 +328,7 @@
     return std::make_pair( objectManager.getNumberOfLocalIndices(), objectManager.getNumberOfGhosts() );
   };
 
-<<<<<<< HEAD
-  auto addCommaSeparators = []( localIndex const num )
-  {
-    std::string const numStr = std::to_string( num );
-    std::string result;
-    for( std::size_t i = 0; i < numStr.size(); ++i )
-    {
-      result += numStr[i];
-      if( ( numStr.size() - i - 1 ) % 3 == 0 && i != numStr.size() - 1 )
-      {
-        result += ",";
-      }
-    }
-    return result;
-  };
-
-  GEOS_LOG_RANK_0( "\nMPI Partition information:" );
-=======
   GEOS_LOG_RANK_0( "MPI Partition information:" );
->>>>>>> e9492b53
 
   forMeshBodies( [&]( MeshBody const & meshBody )
   {
