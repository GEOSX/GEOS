--- conflicted
+++ resolved
@@ -189,11 +189,7 @@
     // And the fracture elements will point to those nodes.
     // While they are not the _same_ nodes (which is the criterion for edges and faces),
     // we still want those collocated nodes to be exchanged between the ranks.
-<<<<<<< HEAD
-    // This is what we gather some additional information: what are those collocated nodes
-=======
     // This is why we gather some additional information: what are those collocated nodes
->>>>>>> 77be7f66
     // and also what are the nodes that we require but are not present on the current rank!
     std::set< std::set< globalIndex > > collocatedNodesBuckets;
     std::set< globalIndex > requestedNodes;
