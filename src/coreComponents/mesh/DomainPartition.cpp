/*
 * ------------------------------------------------------------------------------------------------------------
 * SPDX-License-Identifier: LGPL-2.1-only
 *
 * Copyright (c) 2016-2024 Lawrence Livermore National Security LLC
 * Copyright (c) 2018-2024 Total, S.A
 * Copyright (c) 2018-2024 The Board of Trustees of the Leland Stanford Junior University
 * Copyright (c) 2023-2024 Chevron
 * Copyright (c) 2019-     GEOS/GEOSX Contributors
 * All rights reserved
 *
 * See top level LICENSE, COPYRIGHT, CONTRIBUTORS, NOTICE, and ACKNOWLEDGEMENTS files for details.
 * ------------------------------------------------------------------------------------------------------------
 */

/**
 * @file DomainPartition.cpp
 */

#include "DomainPartition.hpp"
#include "common/format/table/TableData.hpp"
#include "common/format/table/TableFormatter.hpp"
#include "common/format/table/TableLayout.hpp"

#include "common/DataTypes.hpp"
#include "common/TimingMacros.hpp"
#include "constitutive/ConstitutiveManager.hpp"
#include "mesh/ObjectManagerBase.hpp"
#include "mesh/mpiCommunications/CommunicationTools.hpp"
#include "mesh/mpiCommunications/SpatialPartition.hpp"


namespace geos
{
using namespace dataRepository;

DomainPartition::DomainPartition( string const & name,
                                  Group * const parent ):
  Group( name, parent )
{
  this->registerWrapper( "Neighbors", &m_neighbors ).
    setRestartFlags( RestartFlags::NO_WRITE ).
    setSizedFromParent( false );

  this->registerWrapper< SpatialPartition, PartitionBase >( keys::partitionManager ).
    setRestartFlags( RestartFlags::NO_WRITE ).
    setSizedFromParent( false );

  registerGroup( groupKeys.meshBodies );
  registerGroup< constitutive::ConstitutiveManager >( groupKeys.constitutiveManager );
}


DomainPartition::~DomainPartition()
{}

void DomainPartition::initializationOrder( string_array & order )
{
  SortedArray< string > usedNames;
  {
    order.emplace_back( string( groupKeysStruct::constitutiveManagerString() ) );
    usedNames.insert( groupKeysStruct::constitutiveManagerString() );
  }

  {
    order.emplace_back( string( groupKeysStruct::meshBodiesString() ) );
    usedNames.insert( groupKeysStruct::meshBodiesString() );
  }


  for( auto const & subGroup : this->getSubGroups() )
  {
    if( usedNames.count( subGroup.first ) == 0 )
    {
      order.emplace_back( subGroup.first );
    }
  }
}

void DomainPartition::setupBaseLevelMeshGlobalInfo()
{
  GEOS_MARK_FUNCTION;

#if defined(GEOS_USE_MPI)
  PartitionBase & partition1 = getReference< PartitionBase >( keys::partitionManager );
  SpatialPartition & partition = dynamic_cast< SpatialPartition & >(partition1);

  const std::set< int > metisNeighborList = partition.getMetisNeighborList();
  if( metisNeighborList.empty() )
  {

    //get communicator, rank, and coordinates
    MPI_Comm cartcomm;
    {
      int reorder = 0;
      MpiWrapper::cartCreate( MPI_COMM_GEOS, 3, partition.getPartitions().data(), partition.m_Periodic.data(), reorder, &cartcomm );
      GEOS_ERROR_IF( cartcomm == MPI_COMM_NULL, "Fail to run MPI_Cart_create and establish communications" );
    }
    int const rank = MpiWrapper::commRank( MPI_COMM_GEOS );
    int nsdof = 3;

    MpiWrapper::cartCoords( cartcomm, rank, nsdof, partition.m_coords.data() );

    int ncoords[3];
    addNeighbors( 0, cartcomm, ncoords );

    MpiWrapper::commFree( cartcomm );
  }
  else
  {
    for( integer const neighborRank : metisNeighborList )
    {
      m_neighbors.emplace_back( neighborRank );
    }
  }

  // Create an array of the first neighbors.
  array1d< int > firstNeighborRanks;
  for( NeighborCommunicator const & neighbor : m_neighbors )
  {
    firstNeighborRanks.emplace_back( neighbor.neighborRank() );
  }

  int neighborsTag = 54;

  // Send this list of neighbors to all neighbors.
  std::vector< MPI_Request > requests( m_neighbors.size(), MPI_REQUEST_NULL );

  for( std::size_t i = 0; i < m_neighbors.size(); ++i )
  {
    MpiWrapper::iSend( firstNeighborRanks.toView(), m_neighbors[ i ].neighborRank(), neighborsTag, MPI_COMM_GEOS, &requests[ i ] );
  }

  // This set will contain the second (neighbor of) neighbors ranks.
  std::set< int > secondNeighborRanks;

  array1d< int > neighborOfNeighborRanks;
  for( std::size_t i = 0; i < m_neighbors.size(); ++i )
  {
    MpiWrapper::recv( neighborOfNeighborRanks, m_neighbors[ i ].neighborRank(), neighborsTag, MPI_COMM_GEOS, MPI_STATUS_IGNORE );

    // Insert the neighbors of the current neighbor into the set of second neighbors.
    secondNeighborRanks.insert( neighborOfNeighborRanks.begin(), neighborOfNeighborRanks.end() );
  }

  // Remove yourself and all the first neighbors from the second neighbors.
  secondNeighborRanks.erase( MpiWrapper::commRank() );
  for( NeighborCommunicator const & neighbor : m_neighbors )
  {
    secondNeighborRanks.erase( neighbor.neighborRank() );
  }

  for( integer const neighborRank : secondNeighborRanks )
  {
    m_neighbors.emplace_back( neighborRank );
  }

  MpiWrapper::waitAll( requests.size(), requests.data(), MPI_STATUSES_IGNORE );

#endif

  forMeshBodies( [&]( MeshBody & meshBody )
  {
    if( !meshBody.hasParticles() ) // Currently, particle-based mesh bodies do not construct their
                                   // own domain decomposition. MPM borrows that of the grid.
    {
      MeshLevel & meshLevel = meshBody.getBaseDiscretization();

      NodeManager & nodeManager = meshLevel.getNodeManager();
      FaceManager & faceManager = meshLevel.getFaceManager();
      EdgeManager & edgeManager = meshLevel.getEdgeManager();

      nodeManager.setMaxGlobalIndex();
      for( NeighborCommunicator const & neighbor : m_neighbors )
      {
        neighbor.addNeighborGroupToMesh( meshLevel );
      }

      CommunicationTools::getInstance().assignGlobalIndices( faceManager,
                                                             nodeManager,
                                                             m_neighbors );

      CommunicationTools::getInstance().assignGlobalIndices( edgeManager,
                                                             nodeManager,
                                                             m_neighbors );

      CommunicationTools::getInstance().findMatchedPartitionBoundaryObjects( faceManager,
                                                                             m_neighbors );

      CommunicationTools::getInstance().findMatchedPartitionBoundaryObjects( edgeManager,
                                                                             m_neighbors );

      // w.r.t. edges and faces, finding the matching nodes between partitions is a bit trickier.
      // Because for contact mechanics and fractures, some nodes can be collocated.
      // And the fracture elements will point to those nodes.
      // While they are not the _same_ nodes (which is the criterion for edges and faces),
      // we still want those collocated nodes to be exchanged between the ranks.
      // This is why we gather some additional information: what are those collocated nodes
      // and also what are the nodes that we require but are not present on the current rank!
      std::set< std::set< globalIndex > > collocatedNodesBuckets;
      std::set< globalIndex > requestedNodes;
      meshLevel.getElemManager().forElementSubRegions< FaceElementSubRegion >(
        [&, g2l = &nodeManager.globalToLocalMap()]( FaceElementSubRegion const & subRegion )
      {
        ArrayOfArraysView< array1d< globalIndex > const > const buckets = subRegion.get2dElemToCollocatedNodesBuckets();
        for( localIndex e2d = 0; e2d < buckets.size(); ++e2d )
        {
          for( integer ni = 0; ni < buckets.sizeOfArray( e2d ); ++ni )
          {
            array1d< globalIndex > const & bucket = buckets( e2d, ni );
            std::set< globalIndex > tmp( bucket.begin(), bucket.end() );
            collocatedNodesBuckets.insert( tmp );

            for( globalIndex const gni: bucket )
            {
              auto const it = g2l->find( gni );
              if( it == g2l->cend() )
              {
                requestedNodes.insert( gni );
              }
            }
          }
        }
      } );

      CommunicationTools::getInstance().findMatchedPartitionBoundaryNodes( nodeManager,
                                                                           m_neighbors,
                                                                           collocatedNodesBuckets,
                                                                           requestedNodes );
    }
  } );
}


void DomainPartition::setupCommunications( bool use_nonblocking )
{
  forMeshBodies( [&]( MeshBody & meshBody )
  {
    meshBody.forMeshLevels( [&]( MeshLevel & meshLevel )
    {
      if( !meshBody.hasParticles() ) // Currently, particle-based mesh bodies do not construct their
                                     // own domain decomposition. MPM borrows that of the grid.
      {
        if( meshLevel.getName() == MeshBody::groupStructKeys::baseDiscretizationString() )
        {
          NodeManager & nodeManager = meshLevel.getNodeManager();
          FaceManager & faceManager = meshLevel.getFaceManager();

          CommunicationTools::getInstance().setupGhosts( meshLevel, m_neighbors, use_nonblocking );
          faceManager.sortAllFaceNodes( nodeManager, meshLevel.getElemManager() );
          faceManager.computeGeometry( nodeManager );
        }
        else if( !meshLevel.isShallowCopyOf( meshBody.getMeshLevels().getGroup< MeshLevel >( 0 )) )
        {
          for( NeighborCommunicator const & neighbor : m_neighbors )
          {
            neighbor.addNeighborGroupToMesh( meshLevel );
          }
          NodeManager & nodeManager = meshLevel.getNodeManager();
          FaceManager & faceManager = meshLevel.getFaceManager();

          CommunicationTools::getInstance().findMatchedPartitionBoundaryObjects( faceManager, m_neighbors );
          CommunicationTools::getInstance().findMatchedPartitionBoundaryObjects( nodeManager, m_neighbors );
          CommunicationTools::getInstance().setupGhosts( meshLevel, m_neighbors, use_nonblocking );
        }
        else
        {
          GEOS_LOG_LEVEL_RANK_0( 3, "No communication setup is needed since it is a shallow copy of the base discretization." );
        }
      }
    } );
  } );
}

void DomainPartition::addNeighbors( const unsigned int idim,
                                    MPI_Comm & cartcomm,
                                    int * ncoords )
{
  PartitionBase & partition1 = getReference< PartitionBase >( keys::partitionManager );
  SpatialPartition & partition = dynamic_cast< SpatialPartition & >(partition1);

  if( idim == nsdof )
  {
    bool me = true;
    for( int i = 0; i < nsdof; i++ )
    {
      if( ncoords[i] != partition.m_coords( i ))
      {
        me = false;
        break;
      }
    }
    int const neighborRank = MpiWrapper::cartRank( cartcomm, ncoords );
    if( !me && !std::any_of( m_neighbors.begin(), m_neighbors.end(), [=]( NeighborCommunicator const & nn ) { return nn.neighborRank( ) == neighborRank; } ) )
    {
      m_neighbors.emplace_back( NeighborCommunicator( neighborRank ) );
    }
  }
  else
  {
    const int dim = partition.getPartitions()( LvArray::integerConversion< localIndex >( idim ));
    const bool periodic = partition.m_Periodic( LvArray::integerConversion< localIndex >( idim ));
    for( int i = -1; i < 2; i++ )
    {
      ncoords[idim] = partition.m_coords( LvArray::integerConversion< localIndex >( idim )) + i;
      bool ok = true;
      if( periodic )
      {
        if( ncoords[idim] < 0 )
          ncoords[idim] = dim - 1;
        else if( ncoords[idim] >= dim )
          ncoords[idim] = 0;
      }
      else
      {
        ok = ncoords[idim] >= 0 && ncoords[idim] < dim;
      }
      if( ok )
      {
        addNeighbors( idim + 1, cartcomm, ncoords );
      }
    }
  }
}

void DomainPartition::outputPartitionInformation() const
{
  auto numberOfEntities = []( ObjectManagerBase const & objectManager )
  {
    return std::make_pair( objectManager.getNumberOfLocalIndices(), objectManager.getNumberOfGhosts() );
  };

  GEOS_LOG_RANK_0( "MPI Partition information:" );

  forMeshBodies( [&]( MeshBody const & meshBody )
  {
    meshBody.getMeshLevels().forSubGroupsIndex< MeshLevel >( [&]( int const level, MeshLevel const & meshLevel )
    {
      if( level!=0 )
      {

        // get the number of local and ghost entities for each type
        auto const [ numLocalNodes, numGhostNodes ] = numberOfEntities( meshLevel.getNodeManager() );
        real64 const nodeRatio = ( numLocalNodes + numGhostNodes ) > 0 ? real64( numLocalNodes ) / real64( numLocalNodes + numGhostNodes ) : -1.0;
        auto const [ numLocalEdges, numGhostEdges ] = numberOfEntities( meshLevel.getEdgeManager() );
        real64 const edgeRatio = ( numLocalEdges + numGhostEdges ) > 0 ? real64( numLocalEdges ) / real64( numLocalEdges + numGhostEdges ) : -1.0;
        auto const [ numLocalFaces, numGhostFaces ] = numberOfEntities( meshLevel.getFaceManager() );
        real64 const faceRatio = ( numLocalFaces + numGhostFaces ) > 0 ? real64( numLocalFaces ) / real64( numLocalFaces + numGhostFaces ) : -1.0;

        localIndex numLocalElems = 0;
        localIndex numGhostElems = 0;
        meshLevel.getElemManager().forElementSubRegions< CellElementSubRegion >( [&]( CellElementSubRegion const & subRegion )
        {
          auto [ numLocalElemsInSubRegion, numGhostElemsInSubRegion ] = numberOfEntities( subRegion );
          numLocalElems += numLocalElemsInSubRegion;
          numGhostElems += numGhostElemsInSubRegion;
        } );
        real64 const elemRatio = ( numLocalElems + numGhostElems ) > 0 ? real64( numLocalElems ) / real64( numLocalElems + numGhostElems ) : -1.0;

        localIndex const values[8] = { numLocalNodes, numGhostNodes, numLocalEdges, numGhostEdges, numLocalFaces, numGhostFaces, numLocalElems, numGhostElems };
        localIndex minValues[8] = {0};
        localIndex maxValues[8] = {0};
        MpiWrapper::allReduce( values, minValues, 8, MPI_MIN, MPI_COMM_WORLD );
        MpiWrapper::allReduce( values, maxValues, 8, MPI_MAX, MPI_COMM_WORLD );
        localIndex const minNumLocalNodes = minValues[0];
        localIndex const maxNumLocalNodes = maxValues[0];
        localIndex const minNumGhostNodes = minValues[1];
        localIndex const maxNumGhostNodes = maxValues[1];
        localIndex const minNumLocalEdges = minValues[2];
        localIndex const maxNumLocalEdges = maxValues[2];
        localIndex const minNumGhostEdges = minValues[3];
        localIndex const maxNumGhostEdges = maxValues[3];
        localIndex const minNumLocalFaces = minValues[4];
        localIndex const maxNumLocalFaces = maxValues[4];
        localIndex const minNumGhostFaces = minValues[5];
        localIndex const maxNumGhostFaces = maxValues[5];
        localIndex const minNumLocalElems = minValues[6];
        localIndex const maxNumLocalElems = maxValues[6];
        localIndex const minNumGhostElems = minValues[7];
        localIndex const maxNumGhostElems = maxValues[7];

        real64 const ratios[4] = { nodeRatio, edgeRatio, faceRatio, elemRatio };
        real64 minRatios[4] = {0};
        real64 maxRatios[4] = {0};
        MpiWrapper::allReduce( ratios, minRatios, 4, MPI_MIN, MPI_COMM_WORLD );
        MpiWrapper::allReduce( ratios, maxRatios, 4, MPI_MAX, MPI_COMM_WORLD );
        real64 const minNodeRatio = minRatios[0];
        real64 const maxNodeRatio = maxRatios[0];
        real64 const minEdgeRatio = minRatios[1];
        real64 const maxEdgeRatio = maxRatios[1];
        real64 const minFaceRatio = minRatios[2];
        real64 const maxFaceRatio = maxRatios[2];
        real64 const minElemRatio = minRatios[3];
        real64 const maxElemRatio = maxRatios[3];

        GEOS_LOG_RANK_0( "  MeshBody: " + meshBody.getName() + " MeshLevel: " + meshLevel.getName() + "\n" );
<<<<<<< HEAD

        TableLayout layoutPartition( "Rank",
                                     {" ",
                                      TableLayout::Column()
                                        .setName( "Nodes" )
                                        .addSubColumns( {  "Locales", "Ghost" } ),
                                      TableLayout::Column()
                                        .setName( "Edges" )
                                        .addSubColumns( {  "Locales", "Ghost" } ),
                                      TableLayout::Column()
                                        .setName( "Faces" )
                                        .addSubColumns( {  "Locales", "Ghost" } ),
                                      TableLayout::Column()
                                        .setName( "Elems" )
                                        .addSubColumns( {  "Locales", "Ghost" } )} );
       // layoutPartition.setMargin( TableLayout::MarginValue::large ).disableLineBreak();

        TableData dataPartition;
        dataPartition.addRow( "min",
                              addCommaSeparators( minNumLocalNodes ),
                              addCommaSeparators( minNumGhostNodes ),
                              addCommaSeparators( minNumLocalEdges ),
                              addCommaSeparators( minNumGhostEdges ),
                              addCommaSeparators( minNumLocalFaces ),
                              addCommaSeparators( minNumGhostFaces ),
                              addCommaSeparators( minNumLocalElems ),
                              addCommaSeparators( minNumGhostElems ));
        dataPartition.addRow( "max",
                              addCommaSeparators( maxNumLocalNodes ),
                              addCommaSeparators( maxNumGhostNodes ),
                              addCommaSeparators( maxNumLocalEdges ),
                              addCommaSeparators( maxNumGhostEdges ),
                              addCommaSeparators( maxNumLocalFaces ),
                              addCommaSeparators( maxNumGhostFaces ),
                              addCommaSeparators( maxNumLocalElems ),
                              addCommaSeparators( maxNumGhostElems ));
=======
        GEOS_LOG_RANK_0( "  |------------------------------------------------------------------------------------------------------------------------------------------------|" );
        GEOS_LOG_RANK_0( "  |                |             Nodes             |             Edges             |             Faces             |             Elems             |" );
        GEOS_LOG_RANK_0( "  |------------------------------------------------------------------------------------------------------------------------------------------------|" );
        GEOS_LOG_RANK_0( GEOS_FMT( "  |min(local/total)|             {:4.2f}              |             {:4.2f}              |             {:4.2f}              |             {:4.2f}              | ",
                                   minNodeRatio,
                                   minEdgeRatio,
                                   minFaceRatio,
                                   minElemRatio ) );
        GEOS_LOG_RANK_0( GEOS_FMT( "  |max(local/total)|             {:4.2f}              |             {:4.2f}              |             {:4.2f}              |             {:4.2f}              | ",
                                   maxNodeRatio,
                                   maxEdgeRatio,
                                   maxFaceRatio,
                                   maxElemRatio ) );
        GEOS_LOG_RANK_0( "  |------------------------------------------------------------------------------------------------------------------------------------------------|" );
        GEOS_LOG_RANK_0( "  |      Rank      |     local     |     ghost     |     local     |     ghost     |     local     |     ghost     |     local     |     ghost     |" );
        GEOS_LOG_RANK_0( "  |----------------|---------------|---------------|---------------|---------------|---------------|---------------|---------------|---------------|" );


        GEOS_LOG_RANK_0( GEOS_FMT( "  |            min | {:>13} | {:>13} | {:>13} | {:>13} | {:>13} | {:>13} | {:>13} | {:>13} |",
                                   stringutilities::addCommaSeparators( minNumLocalNodes ),
                                   stringutilities::addCommaSeparators( minNumGhostNodes ),
                                   stringutilities::addCommaSeparators( minNumLocalEdges ),
                                   stringutilities::addCommaSeparators( minNumGhostEdges ),
                                   stringutilities::addCommaSeparators( minNumLocalFaces ),
                                   stringutilities::addCommaSeparators( minNumGhostFaces ),
                                   stringutilities::addCommaSeparators( minNumLocalElems ),
                                   stringutilities::addCommaSeparators( minNumGhostElems ) ) );

        GEOS_LOG_RANK_0( GEOS_FMT( "  |            max | {:>13} | {:>13} | {:>13} | {:>13} | {:>13} | {:>13} | {:>13} | {:>13} |",
                                   stringutilities::addCommaSeparators( maxNumLocalNodes ),
                                   stringutilities::addCommaSeparators( maxNumGhostNodes ),
                                   stringutilities::addCommaSeparators( maxNumLocalEdges ),
                                   stringutilities::addCommaSeparators( maxNumGhostEdges ),
                                   stringutilities::addCommaSeparators( maxNumLocalFaces ),
                                   stringutilities::addCommaSeparators( maxNumGhostFaces ),
                                   stringutilities::addCommaSeparators( maxNumLocalElems ),
                                   stringutilities::addCommaSeparators( maxNumGhostElems ) ) );

        GEOS_LOG_RANK_0( "  |------------------------------------------------------------------------------------------------------------------------------------------------|" );
>>>>>>> b56762c2

        // output in rank order
        int const thisRank = MpiWrapper::commRank();
        for( int rank=0; rank<MpiWrapper::commSize(); ++rank )
        {
          if( rank == thisRank )
          {
<<<<<<< HEAD
            dataPartition.addRow( rank,
                                  addCommaSeparators( numLocalNodes ),
                                  addCommaSeparators( numGhostNodes ),
                                  addCommaSeparators( numLocalEdges ),
                                  addCommaSeparators( numGhostEdges ),
                                  addCommaSeparators( numLocalFaces ),
                                  addCommaSeparators( numGhostFaces ),
                                  addCommaSeparators( numLocalElems ),
                                  addCommaSeparators( numGhostElems ));
=======
            GEOS_LOG( GEOS_FMT( "  | {:14} | {:>13} | {:>13} | {:>13} | {:>13} | {:>13} | {:>13} | {:>13} | {:>13} | ",
                                rank,
                                stringutilities::addCommaSeparators( numLocalNodes ),
                                stringutilities::addCommaSeparators( numGhostNodes ),
                                stringutilities::addCommaSeparators( numLocalEdges ),
                                stringutilities::addCommaSeparators( numGhostEdges ),
                                stringutilities::addCommaSeparators( numLocalFaces ),
                                stringutilities::addCommaSeparators( numGhostFaces ),
                                stringutilities::addCommaSeparators( numLocalElems ),
                                stringutilities::addCommaSeparators( numGhostElems ) ) );
>>>>>>> b56762c2
          }
          MpiWrapper::barrier();
        }
        MpiWrapper::barrier();
        TableTextFormatter logPartition( layoutPartition );
        GEOS_LOG_RANK_0( logPartition.toString( dataPartition ));

        TableLayout layoutPartitionRatio( {"Rank", "Nodes ", "Edges ", "Faces ", "Elems "} );
        layoutPartitionRatio.setMargin( TableLayout::MarginValue::large );

        TableData dataPartitionRatio;
        dataPartitionRatio.addRow( "min(local/total)",
                                   minNodeRatio,
                                   minEdgeRatio,
                                   minFaceRatio,
                                   minElemRatio );
        dataPartitionRatio.addRow( "min(local/total)",
                                   maxNodeRatio,
                                   maxEdgeRatio,
                                   maxFaceRatio,
                                   maxElemRatio );

        TableTextFormatter logPartitionRation( layoutPartitionRatio );
        GEOS_LOG_RANK_0( logPartitionRation.toString( dataPartitionRatio ));
      }
    } );
  }
                 );

}

} /* namespace geos */<|MERGE_RESOLUTION|>--- conflicted
+++ resolved
@@ -394,7 +394,6 @@
         real64 const maxElemRatio = maxRatios[3];
 
         GEOS_LOG_RANK_0( "  MeshBody: " + meshBody.getName() + " MeshLevel: " + meshLevel.getName() + "\n" );
-<<<<<<< HEAD
 
         TableLayout layoutPartition( "Rank",
                                      {" ",
@@ -431,47 +430,6 @@
                               addCommaSeparators( maxNumGhostFaces ),
                               addCommaSeparators( maxNumLocalElems ),
                               addCommaSeparators( maxNumGhostElems ));
-=======
-        GEOS_LOG_RANK_0( "  |------------------------------------------------------------------------------------------------------------------------------------------------|" );
-        GEOS_LOG_RANK_0( "  |                |             Nodes             |             Edges             |             Faces             |             Elems             |" );
-        GEOS_LOG_RANK_0( "  |------------------------------------------------------------------------------------------------------------------------------------------------|" );
-        GEOS_LOG_RANK_0( GEOS_FMT( "  |min(local/total)|             {:4.2f}              |             {:4.2f}              |             {:4.2f}              |             {:4.2f}              | ",
-                                   minNodeRatio,
-                                   minEdgeRatio,
-                                   minFaceRatio,
-                                   minElemRatio ) );
-        GEOS_LOG_RANK_0( GEOS_FMT( "  |max(local/total)|             {:4.2f}              |             {:4.2f}              |             {:4.2f}              |             {:4.2f}              | ",
-                                   maxNodeRatio,
-                                   maxEdgeRatio,
-                                   maxFaceRatio,
-                                   maxElemRatio ) );
-        GEOS_LOG_RANK_0( "  |------------------------------------------------------------------------------------------------------------------------------------------------|" );
-        GEOS_LOG_RANK_0( "  |      Rank      |     local     |     ghost     |     local     |     ghost     |     local     |     ghost     |     local     |     ghost     |" );
-        GEOS_LOG_RANK_0( "  |----------------|---------------|---------------|---------------|---------------|---------------|---------------|---------------|---------------|" );
-
-
-        GEOS_LOG_RANK_0( GEOS_FMT( "  |            min | {:>13} | {:>13} | {:>13} | {:>13} | {:>13} | {:>13} | {:>13} | {:>13} |",
-                                   stringutilities::addCommaSeparators( minNumLocalNodes ),
-                                   stringutilities::addCommaSeparators( minNumGhostNodes ),
-                                   stringutilities::addCommaSeparators( minNumLocalEdges ),
-                                   stringutilities::addCommaSeparators( minNumGhostEdges ),
-                                   stringutilities::addCommaSeparators( minNumLocalFaces ),
-                                   stringutilities::addCommaSeparators( minNumGhostFaces ),
-                                   stringutilities::addCommaSeparators( minNumLocalElems ),
-                                   stringutilities::addCommaSeparators( minNumGhostElems ) ) );
-
-        GEOS_LOG_RANK_0( GEOS_FMT( "  |            max | {:>13} | {:>13} | {:>13} | {:>13} | {:>13} | {:>13} | {:>13} | {:>13} |",
-                                   stringutilities::addCommaSeparators( maxNumLocalNodes ),
-                                   stringutilities::addCommaSeparators( maxNumGhostNodes ),
-                                   stringutilities::addCommaSeparators( maxNumLocalEdges ),
-                                   stringutilities::addCommaSeparators( maxNumGhostEdges ),
-                                   stringutilities::addCommaSeparators( maxNumLocalFaces ),
-                                   stringutilities::addCommaSeparators( maxNumGhostFaces ),
-                                   stringutilities::addCommaSeparators( maxNumLocalElems ),
-                                   stringutilities::addCommaSeparators( maxNumGhostElems ) ) );
-
-        GEOS_LOG_RANK_0( "  |------------------------------------------------------------------------------------------------------------------------------------------------|" );
->>>>>>> b56762c2
 
         // output in rank order
         int const thisRank = MpiWrapper::commRank();
@@ -479,7 +437,6 @@
         {
           if( rank == thisRank )
           {
-<<<<<<< HEAD
             dataPartition.addRow( rank,
                                   addCommaSeparators( numLocalNodes ),
                                   addCommaSeparators( numGhostNodes ),
@@ -489,18 +446,6 @@
                                   addCommaSeparators( numGhostFaces ),
                                   addCommaSeparators( numLocalElems ),
                                   addCommaSeparators( numGhostElems ));
-=======
-            GEOS_LOG( GEOS_FMT( "  | {:14} | {:>13} | {:>13} | {:>13} | {:>13} | {:>13} | {:>13} | {:>13} | {:>13} | ",
-                                rank,
-                                stringutilities::addCommaSeparators( numLocalNodes ),
-                                stringutilities::addCommaSeparators( numGhostNodes ),
-                                stringutilities::addCommaSeparators( numLocalEdges ),
-                                stringutilities::addCommaSeparators( numGhostEdges ),
-                                stringutilities::addCommaSeparators( numLocalFaces ),
-                                stringutilities::addCommaSeparators( numGhostFaces ),
-                                stringutilities::addCommaSeparators( numLocalElems ),
-                                stringutilities::addCommaSeparators( numGhostElems ) ) );
->>>>>>> b56762c2
           }
           MpiWrapper::barrier();
         }
