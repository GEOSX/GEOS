/*
 * ------------------------------------------------------------------------------------------------------------
 * SPDX-License-Identifier: LGPL-2.1-only
 *
 * Copyright (c) 2018-2020 Lawrence Livermore National Security LLC
 * Copyright (c) 2018-2020 The Board of Trustees of the Leland Stanford Junior University
 * Copyright (c) 2018-2020 TotalEnergies
 * Copyright (c) 2019-     GEOSX Contributors
 * All rights reserved
 *
 * See top level LICENSE, COPYRIGHT, CONTRIBUTORS, NOTICE, and ACKNOWLEDGEMENTS files for details.
 * ------------------------------------------------------------------------------------------------------------
 */

/**
 * @file DomainPartition.cpp
 */

#include "DomainPartition.hpp"

#include "common/DataTypes.hpp"
#include "common/TimingMacros.hpp"
#include "constitutive/ConstitutiveManager.hpp"
#include "mesh/ObjectManagerBase.hpp"
#include "mesh/mpiCommunications/CommunicationTools.hpp"
#include "mesh/mpiCommunications/SpatialPartition.hpp"



namespace geosx
{
using namespace dataRepository;

DomainPartition::DomainPartition( string const & name,
                                  Group * const parent ):
  Group( name, parent )
{
  this->registerWrapper( "Neighbors", &m_neighbors ).
    setRestartFlags( RestartFlags::NO_WRITE ).
    setSizedFromParent( false );

  this->registerWrapper< SpatialPartition, PartitionBase >( keys::partitionManager ).
    setRestartFlags( RestartFlags::NO_WRITE ).
    setSizedFromParent( false );

  registerGroup( groupKeys.meshBodies );
  registerGroup< constitutive::ConstitutiveManager >( groupKeys.constitutiveManager );
}


DomainPartition::~DomainPartition()
{}

void DomainPartition::initializationOrder( string_array & order )
{
  SortedArray< string > usedNames;
  {
    order.emplace_back( keys::ConstitutiveManager );
    usedNames.insert( keys::ConstitutiveManager );
  }

  {
    order.emplace_back( string( groupKeysStruct::meshBodiesString() ) );
    usedNames.insert( groupKeysStruct::meshBodiesString() );
  }


  for( auto const & subGroup : this->getSubGroups() )
  {
    if( usedNames.count( subGroup.first ) == 0 )
    {
      order.emplace_back( subGroup.first );
    }
  }
}

<<<<<<< HEAD

//void DomainPartition::generateSets()
//{
//  GEOSX_MARK_FUNCTION;
//
//  MeshLevel & mesh = this->getMeshBody( 0 ).getMeshLevel( 1 );
//  NodeManager const & nodeManager = mesh.getNodeManager();
//
//  dataRepository::Group const & nodeSets = nodeManager.sets();
//
//  map< string, array1d< bool > > nodeInSet; // map to contain indicator of whether a node is in a set.
//  string_array setNames; // just a holder for the names of the sets
//
//  // loop over all wrappers and fill the nodeIndSet arrays for each set
//  for( auto & wrapper : nodeSets.wrappers() )
//  {
//    string const & name = wrapper.second->getName();
//    nodeInSet[name].resize( nodeManager.size() );
//    nodeInSet[name].setValues< serialPolicy >( false );
//
//    if( nodeSets.hasWrapper( name ) )
//    {
//      setNames.emplace_back( name );
//      SortedArrayView< localIndex const > const & set = nodeSets.getReference< SortedArray< localIndex > >( name );
//      for( localIndex const a : set )
//      {
//        nodeInSet[name][a] = true;
//      }
//    }
//  }
//
//
//  ElementRegionManager & elementRegionManager = mesh.getElemManager();
//  elementRegionManager.forElementSubRegions( [&]( auto & subRegion )
//  {
//    dataRepository::Group & elementSets = subRegion.sets();
//
//    auto const & elemToNodeMap = subRegion.nodeList();
//
//    for( string const & setName : setNames )
//    {
//      arrayView1d< bool const > const nodeInCurSet = nodeInSet[setName];
//
//      SortedArray< localIndex > & targetSet = elementSets.registerWrapper< SortedArray< localIndex > >( setName ).reference();
//      for( localIndex k = 0; k < subRegion.size(); ++k )
//      {
//        localIndex const numNodes = subRegion.numNodesPerElement( k );
//
//        localIndex elementInSet = true;
//        for( localIndex i = 0; i < numNodes; ++i )
//        {
//          if( !nodeInCurSet( elemToNodeMap[ k ][ i ] ) )
//          {
//            elementInSet = false;
//            break;
//          }
//        }
//
//        if( elementInSet )
//        {
//          targetSet.insert( k );
//        }
//      }
//    }
//  } );
//}


=======
>>>>>>> 71c695da
void DomainPartition::setupCommunications( bool use_nonblocking )
{
  GEOSX_MARK_FUNCTION;

#if defined(GEOSX_USE_MPI)
  if( m_metisNeighborList.empty() )
  {
    PartitionBase & partition1 = getReference< PartitionBase >( keys::partitionManager );
    SpatialPartition & partition = dynamic_cast< SpatialPartition & >(partition1);

    //get communicator, rank, and coordinates
    MPI_Comm cartcomm;
    {
      int reorder = 0;
      MpiWrapper::cartCreate( MPI_COMM_GEOSX, 3, partition.m_Partitions.data(), partition.m_Periodic.data(), reorder, &cartcomm );
      GEOSX_ERROR_IF( cartcomm == MPI_COMM_NULL, "Fail to run MPI_Cart_create and establish communications" );
    }
    int const rank = MpiWrapper::commRank( MPI_COMM_GEOSX );
    int nsdof = 3;

    MpiWrapper::cartCoords( cartcomm, rank, nsdof, partition.m_coords.data() );

    int ncoords[3];
    addNeighbors( 0, cartcomm, ncoords );

    MpiWrapper::commFree( cartcomm );
  }
  else
  {
    for( integer const neighborRank : m_metisNeighborList )
    {
      m_neighbors.emplace_back( NeighborCommunicator( neighborRank ) );
    }
  }

  // Create an array of the first neighbors.
  array1d< int > firstNeighborRanks;
  for( NeighborCommunicator const & neighbor : m_neighbors )
  {
    firstNeighborRanks.emplace_back( neighbor.neighborRank() );
  }

  int neighborsTag = 54;

  // Send this list of neighbors to all neighbors.
  std::vector< MPI_Request > requests( m_neighbors.size() );
  for( std::size_t i = 0; i < m_neighbors.size(); ++i )
  {
    MpiWrapper::iSend( firstNeighborRanks.toViewConst(), m_neighbors[ i ].neighborRank(), neighborsTag, MPI_COMM_GEOSX, &requests[ i ] );
  }

  // This set will contain the second (neighbor of) neighbors ranks.
  std::set< int > secondNeighborRanks;

  array1d< int > neighborOfNeighborRanks;
  for( std::size_t i = 0; i < m_neighbors.size(); ++i )
  {
    MpiWrapper::recv( neighborOfNeighborRanks, m_neighbors[ i ].neighborRank(), neighborsTag, MPI_COMM_GEOSX, MPI_STATUS_IGNORE );

    // Insert the neighbors of the current neighbor into the set of second neighbors.
    secondNeighborRanks.insert( neighborOfNeighborRanks.begin(), neighborOfNeighborRanks.end() );
  }

  // Remove yourself and all the first neighbors from the second neighbors.
  secondNeighborRanks.erase( MpiWrapper::commRank() );
  for( NeighborCommunicator const & neighbor : m_neighbors )
  {
    secondNeighborRanks.erase( neighbor.neighborRank() );
  }

  for( integer const neighborRank : secondNeighborRanks )
  {
    m_neighbors.emplace_back( NeighborCommunicator( neighborRank ) );
  }

  MpiWrapper::waitAll( requests.size(), requests.data(), MPI_STATUSES_IGNORE );

#endif

  MeshLevel & meshLevel = getMeshBody( 0 ).getMeshLevel( 0 );

  for( NeighborCommunicator const & neighbor : m_neighbors )
  {
    neighbor.addNeighborGroupToMesh( meshLevel );
  }

  NodeManager & nodeManager = meshLevel.getNodeManager();
  FaceManager & faceManager = meshLevel.getFaceManager();
  EdgeManager & edgeManager = meshLevel.getEdgeManager();

  nodeManager.setMaxGlobalIndex();

  CommunicationTools::getInstance().assignGlobalIndices( faceManager, nodeManager, m_neighbors );

  CommunicationTools::getInstance().assignGlobalIndices( edgeManager, nodeManager, m_neighbors );

  CommunicationTools::getInstance().findMatchedPartitionBoundaryObjects( faceManager,
                                                                         m_neighbors );

  CommunicationTools::getInstance().findMatchedPartitionBoundaryObjects( nodeManager,
                                                                         m_neighbors );

  CommunicationTools::getInstance().setupGhosts( meshLevel, m_neighbors, use_nonblocking );

  faceManager.sortAllFaceNodes( nodeManager, meshLevel.getElemManager() );
  faceManager.computeGeometry( nodeManager );
}

void DomainPartition::addNeighbors( const unsigned int idim,
                                    MPI_Comm & cartcomm,
                                    int * ncoords )
{
  PartitionBase & partition1 = getReference< PartitionBase >( keys::partitionManager );
  SpatialPartition & partition = dynamic_cast< SpatialPartition & >(partition1);

  if( idim == nsdof )
  {
    bool me = true;
    for( int i = 0; i < nsdof; i++ )
    {
      if( ncoords[i] != partition.m_coords( i ))
      {
        me = false;
        break;
      }
    }
    int const neighborRank = MpiWrapper::cartRank( cartcomm, ncoords );
    if( !me && !std::any_of( m_neighbors.begin(), m_neighbors.end(), [=]( NeighborCommunicator const & nn ) { return nn.neighborRank( ) == neighborRank; } ) )
    {
      m_neighbors.emplace_back( NeighborCommunicator( neighborRank ) );
    }
  }
  else
  {
    const int dim = partition.m_Partitions( LvArray::integerConversion< localIndex >( idim ));
    const bool periodic = partition.m_Periodic( LvArray::integerConversion< localIndex >( idim ));
    for( int i = -1; i < 2; i++ )
    {
      ncoords[idim] = partition.m_coords( LvArray::integerConversion< localIndex >( idim )) + i;
      bool ok = true;
      if( periodic )
      {
        if( ncoords[idim] < 0 )
          ncoords[idim] = dim - 1;
        else if( ncoords[idim] >= dim )
          ncoords[idim] = 0;
      }
      else
      {
        ok = ncoords[idim] >= 0 && ncoords[idim] < dim;
      }
      if( ok )
      {
        addNeighbors( idim + 1, cartcomm, ncoords );
      }
    }
  }
}

} /* namespace geosx */<|MERGE_RESOLUTION|>--- conflicted
+++ resolved
@@ -74,77 +74,6 @@
   }
 }
 
-<<<<<<< HEAD
-
-//void DomainPartition::generateSets()
-//{
-//  GEOSX_MARK_FUNCTION;
-//
-//  MeshLevel & mesh = this->getMeshBody( 0 ).getMeshLevel( 1 );
-//  NodeManager const & nodeManager = mesh.getNodeManager();
-//
-//  dataRepository::Group const & nodeSets = nodeManager.sets();
-//
-//  map< string, array1d< bool > > nodeInSet; // map to contain indicator of whether a node is in a set.
-//  string_array setNames; // just a holder for the names of the sets
-//
-//  // loop over all wrappers and fill the nodeIndSet arrays for each set
-//  for( auto & wrapper : nodeSets.wrappers() )
-//  {
-//    string const & name = wrapper.second->getName();
-//    nodeInSet[name].resize( nodeManager.size() );
-//    nodeInSet[name].setValues< serialPolicy >( false );
-//
-//    if( nodeSets.hasWrapper( name ) )
-//    {
-//      setNames.emplace_back( name );
-//      SortedArrayView< localIndex const > const & set = nodeSets.getReference< SortedArray< localIndex > >( name );
-//      for( localIndex const a : set )
-//      {
-//        nodeInSet[name][a] = true;
-//      }
-//    }
-//  }
-//
-//
-//  ElementRegionManager & elementRegionManager = mesh.getElemManager();
-//  elementRegionManager.forElementSubRegions( [&]( auto & subRegion )
-//  {
-//    dataRepository::Group & elementSets = subRegion.sets();
-//
-//    auto const & elemToNodeMap = subRegion.nodeList();
-//
-//    for( string const & setName : setNames )
-//    {
-//      arrayView1d< bool const > const nodeInCurSet = nodeInSet[setName];
-//
-//      SortedArray< localIndex > & targetSet = elementSets.registerWrapper< SortedArray< localIndex > >( setName ).reference();
-//      for( localIndex k = 0; k < subRegion.size(); ++k )
-//      {
-//        localIndex const numNodes = subRegion.numNodesPerElement( k );
-//
-//        localIndex elementInSet = true;
-//        for( localIndex i = 0; i < numNodes; ++i )
-//        {
-//          if( !nodeInCurSet( elemToNodeMap[ k ][ i ] ) )
-//          {
-//            elementInSet = false;
-//            break;
-//          }
-//        }
-//
-//        if( elementInSet )
-//        {
-//          targetSet.insert( k );
-//        }
-//      }
-//    }
-//  } );
-//}
-
-
-=======
->>>>>>> 71c695da
 void DomainPartition::setupCommunications( bool use_nonblocking )
 {
   GEOSX_MARK_FUNCTION;
