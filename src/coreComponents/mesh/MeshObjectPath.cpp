/*
 * ------------------------------------------------------------------------------------------------------------
 * SPDX-License-Identifier: LGPL-2.1-only
 *
 * Copyright (c) 2018-2020 Lawrence Livermore National Security LLC
 * Copyright (c) 2018-2020 The Board of Trustees of the Leland Stanford Junior University
 * Copyright (c) 2018-2020 TotalEnergies
 * Copyright (c) 2019-     GEOSX Contributors
 * All rights reserved
 *
 * See top level LICENSE, COPYRIGHT, CONTRIBUTORS, NOTICE, and ACKNOWLEDGEMENTS files for details.
 * ------------------------------------------------------------------------------------------------------------
 */

/**
 * @file MeshObjectPath.cpp
 */

#include "MeshObjectPath.hpp"
#include "MeshBody.hpp"

#include <fnmatch.h>

namespace geosx
{

namespace
{
MeshObjectPath::ObjectTypes extractObjectType( string const & path )
{
  MeshObjectPath::ObjectTypes objectType = MeshObjectPath::ObjectTypes::invalid;
  if( path.find( MeshLevel::groupStructKeys::nodeManagerString() ) != std::string::npos )
  {
    objectType = MeshObjectPath::ObjectTypes::nodes;
  }
  else if( path.find( MeshLevel::groupStructKeys::edgeManagerString() ) != std::string::npos )
  {
    objectType = MeshObjectPath::ObjectTypes::edges;
  }
  else if( path.find( MeshLevel::groupStructKeys::faceManagerString() ) != std::string::npos )
  {
    objectType = MeshObjectPath::ObjectTypes::faces;
  }
  else if( path.find( MeshLevel::groupStructKeys::elemManagerString() ) != std::string::npos )
  {
    objectType = MeshObjectPath::ObjectTypes::elems;
  }
  return objectType;
}

}

MeshObjectPath::MeshObjectPath( string const path,
                                dataRepository::Group const & meshBodies ):
  m_objectType( extractObjectType( path ) ),
  m_pathPermutations()
{
  processPath( path, meshBodies );
}


std::vector< string >
MeshObjectPath::fillPathTokens( string const & path,
                                dataRepository::Group const & meshBodies ) const
{
  std::vector< string > pathTokens = stringutilities::tokenize< std::vector< string > >( path, "/" );

  // find where the object specification is in the path
  auto findObjectIndex = [&]() -> int
  {
    for( size_t a=0; a<pathTokens.size(); ++a )
    {
      if( pathTokens[a] == EnumStrings< ObjectTypes >::toString( m_objectType ) )
      {
        return a;
      }
    }
    return -1;
  };

  int objectIndex = findObjectIndex();

<<<<<<< HEAD
  GEOSX_ERROR_IF( objectIndex==-1,
                  GEOSX_FMT( "Path ({}) does not contain a valid object type. "
                             "Must contain one of ({},{},{},{})",
                             path,
                             MeshLevel::groupStructKeys::nodeManagerString(),
                             MeshLevel::groupStructKeys::edgeManagerString(),
                             MeshLevel::groupStructKeys::faceManagerString(),
                             MeshLevel::groupStructKeys::elemManagerString() ) );
=======
  GEOS_THROW_IF( objectIndex==-1,
                 GEOS_FMT( "Path {} does not contain a valid object type. "
                           "It must contain one of the following: {}, {}, {}, {}",
                           path,
                           MeshLevel::groupStructKeys::nodeManagerString(),
                           MeshLevel::groupStructKeys::edgeManagerString(),
                           MeshLevel::groupStructKeys::faceManagerString(),
                           MeshLevel::groupStructKeys::elemManagerString() ),
                 InputError );
>>>>>>> ef0b1314

  // No MeshBody or MeshLevels were specified. add all of them
  if( objectIndex==0 )
  {
    pathTokens.insert( pathTokens.begin(), "{*}" );
    pathTokens.insert( pathTokens.begin(), "{*}" );
  }
  // MeshBody OR MeshLevel specified. Check which one, and add all of the other.
  else if( objectIndex==1 )
  {
    string const unidentifiedName = pathTokens[0];
    // if the MeshBody is specified, add all MeshLevels
    if( meshBodies.hasGroup( unidentifiedName ) )
    {
      pathTokens.insert( pathTokens.begin(), unidentifiedName );
      pathTokens.insert( pathTokens.begin()+1, "{*}" );
    }
    // It wasn't the MeshBody that was specified, it was the MeshLevel?? Check and add.
    else
    {
      pathTokens.insert( pathTokens.begin(), "{*}" );

      // searching if the mesh level exists
      bool levelNameFound = false;
      meshBodies.forSubGroups< MeshBody >( [&]( MeshBody const & meshBody )
      {
        meshBody.forMeshLevels( [&]( MeshLevel const & meshLevel )
        {
          levelNameFound |= ( unidentifiedName==meshLevel.getName() );
        } );
      } );

<<<<<<< HEAD
      GEOSX_ERROR_IF( !levelNameFound,
                      GEOSX_FMT( "Path ({}) specifies an invalid MeshBody or MeshLevel. ",
                                 "existing MeshBodies: MeshLevels /n",
                                 path,
                                 existingMeshBodyAndLevel ) );
=======
      if( !levelNameFound )
      {
        string existingMeshBodiesAndLevels;
        meshBodies.forSubGroups< MeshBody >( [&]( MeshBody const & meshBody )
        {
          std::vector< string > meshLevelsNames;
          existingMeshBodiesAndLevels += "  MeshBody "+meshBody.getName() + ": { ";
          meshBody.forMeshLevels( [&]( MeshLevel const & meshLevel )
          {
            meshLevelsNames.push_back( meshLevel.getName() );
          } );
          existingMeshBodiesAndLevels += stringutilities::join( meshLevelsNames, ", " ) + " }\n";
        } );

        GEOS_THROW( GEOS_FMT( "Path {0} specifies an invalid MeshBody or MeshLevel. ",
                              "existing MeshBodies: \n{1}\n",
                              path,
                              existingMeshBodiesAndLevels ),
                    InputError );
      }
>>>>>>> ef0b1314
      pathTokens.insert( pathTokens.begin()+1, unidentifiedName );
    }
  }

  // checks to make sure we have properly inserted thus far
  objectIndex = findObjectIndex();
  size_t targetTokenLength = pathTokens.size();

<<<<<<< HEAD
  GEOSX_ERROR_IF_NE_MSG( objectIndex, 2,
                         "Filling of MeshBody and/or MeshLevel in path has failed. Object Index should be 2" );

  GEOSX_ERROR_IF( targetTokenLength < 2,
                  "Filling of MeshBody and/or MeshLevel in path has failed. targetTokenLength should be greater than 2" );
=======
  GEOS_THROW_IF_NE_MSG( objectIndex, 2,
                        "Filling of MeshBody and/or MeshLevel in path has failed. Object Index should be 2",
                        InputError );

  GEOS_THROW_IF( targetTokenLength < 2,
                 "Filling of MeshBody and/or MeshLevel in path has failed. targetTokenLength should be greater than 2",
                 InputError );
>>>>>>> ef0b1314

  // now we need to fill in any missing region/subregion specifications.

  if( m_objectType == ObjectTypes::elems )
  {
    // there are no regions specified
    if( targetTokenLength == 3 )
    {
      pathTokens.push_back( "{*}" );
      pathTokens.push_back( "{*}" );
    }
    // there are no subregions specified
    else if( targetTokenLength == 4 )
    {
      pathTokens.push_back( "{*}" );
    }
  }


  for( size_t a=0; a<pathTokens.size(); ++a )
  {
    pathTokens[a].erase( std::remove( pathTokens[a].begin(), pathTokens[a].end(), '{' ), pathTokens[a].end());
    pathTokens[a].erase( std::remove( pathTokens[a].begin(), pathTokens[a].end(), '}' ), pathTokens[a].end());
  }

  return pathTokens;
}


template< typename SUBNODE >
static SUBNODE & insertPathNode( std::map< string, SUBNODE > & node, string const & name )
{
  return node[ name ];
}

static string & insertPathNode( std::vector< string > & node, string & name )
{
  node.push_back( name );
  return name;
}


template< typename TYPE, typename NODETYPE, typename CALLBACK >
void processTokenRecursive( dataRepository::Group const & parentGroup,
                            string const & pathToken,
                            NODETYPE & node,
                            CALLBACK && cbfunc )
{
  std::vector< string > namesInRepository;
  parentGroup.forSubGroups< TYPE >( [&]( TYPE const & group )
  {
    namesInRepository.emplace_back( group.getName() );
  } );

<<<<<<< HEAD
  for( string const & inputEntry : stringutilities::tokenize< std::vector< string > >( pathToken, " " ) )
=======
  GEOS_THROW_IF( namesInRepository.empty(),
                 GEOS_FMT( "{0} doesn't have any children.", parentGroup.getName()),
                 InputError );

  for( string const & inputEntry : stringutilities::tokenize( pathToken, " " ) )
>>>>>>> ef0b1314
  {
    bool foundMatch = false;
    for( string const & candidateName : namesInRepository )
    {
      string name = candidateName;
      int const fnmatchResult = fnmatch( inputEntry.c_str(), candidateName.c_str(), 0 );
      if( fnmatchResult != FNM_NOMATCH )
      {
        auto & subNode = insertPathNode( node, name );
        foundMatch=true;
        // recursive call
        cbfunc( parentGroup.getGroup< TYPE >( name ),
                subNode );

      }
    }
<<<<<<< HEAD
    GEOSX_ERROR_IF( !foundMatch,
                    GEOSX_FMT( "Specified name ({0}) did not find a match with a object in group ({1}). "
                               "Objects that are present in ({1}) are:\n{2}",
                               inputEntry,
                               parentGroup.getName(),
                               stringutilities::join( namesInRepository, ", " ) ) );
=======
    GEOS_THROW_IF( !foundMatch,
                   GEOS_FMT( "{0} doesn't have a child named {1}.\n"
                             "{0} have the following children: {{ {2} }}",
                             parentGroup.getName(),
                             inputEntry,
                             stringutilities::join( namesInRepository, ", " ) ),
                   InputError );
>>>>>>> ef0b1314
  }
}


void MeshObjectPath::processPathTokens( std::vector< string > const & pathTokens,
                                        dataRepository::Group const & meshBodies )
{

  processTokenRecursive< MeshBody >( meshBodies,
                                     pathTokens[0],
                                     m_pathPermutations,
                                     [this, &pathTokens] ( MeshBody const & meshBody,
                                                           std::map< string, std::map< string, std::vector< string > > > & meshBodyNode )
  {
    dataRepository::Group const & meshLevels = meshBody.getMeshLevels();
    processTokenRecursive< MeshLevel >( meshLevels,
                                        pathTokens[1],
                                        meshBodyNode,
                                        [this, &pathTokens]( MeshLevel const & meshLevel,
                                                             std::map< string, std::vector< string > > & meshLevelNode )
    {
      if( m_objectType == ObjectTypes::elems )
      {
        dataRepository::Group const & elemRegionGroup = meshLevel.getElemManager().getGroup( ElementRegionManager::groupKeyStruct::elementRegionsGroup() );
        processTokenRecursive< ElementRegionBase >( elemRegionGroup,
                                                    pathTokens[3],
                                                    meshLevelNode,
                                                    [&]( ElementRegionBase const & elemRegion,
                                                         std::vector< string > & elemRegionNode )
        {
          dataRepository::Group const & elemSubRegionGroup = elemRegion.getGroup( ElementRegionBase::viewKeyStruct::elementSubRegions() );
          processTokenRecursive< ElementSubRegionBase >( elemSubRegionGroup,
                                                         pathTokens[4],
                                                         elemRegionNode,
                                                         [&]( ElementSubRegionBase const &,
                                                              string & )
          {} );
        } );
      }
    } );
  } );
}


void MeshObjectPath::processPath( string const objectPath,
                                  dataRepository::Group const & meshBodies )
{
  std::vector< string > pathTokens = fillPathTokens( objectPath, meshBodies );
  processPathTokens( pathTokens, meshBodies );
}

void MeshObjectPath::printPermutations() const
{
  for( auto const & meshBodyPair : m_pathPermutations )
  {
    std::cout<<meshBodyPair.first<<": "<<std::endl;
    for( auto const & meshLevelPair : meshBodyPair.second )
    {
      std::cout<<"  "<<meshLevelPair.first<<": "<<std::endl;
      for( auto const & elemRegionPair : meshLevelPair.second )
      {
        std::cout<<"    "<<elemRegionPair.first<<": "<<std::endl;
        std::cout<<"      ";
        for( auto const & elemSubRegionName : elemRegionPair.second )
        {
          std::cout<<elemSubRegionName<<", ";
        }
        std::cout<<std::endl;
      }
    }
  }
  std::cout<<std::endl<<std::endl;
}

bool MeshObjectPath::containsMeshLevel( MeshLevel const & meshLevel ) const
{
  bool isMeshLevelInObjectPath = false;
  string const bodyName = meshLevel.getParent().getParent().getName();
  string const levelName = meshLevel.getName();

  auto bodyIter = m_pathPermutations.find( bodyName );
  if( bodyIter != m_pathPermutations.end() )
  {
    auto const levelIter = bodyIter->second.find( levelName );
    isMeshLevelInObjectPath = ( levelIter != bodyIter->second.end() );
  }
  return isMeshLevelInObjectPath;
}

} /* namespace geosx */<|MERGE_RESOLUTION|>--- conflicted
+++ resolved
@@ -21,7 +21,7 @@
 
 #include <fnmatch.h>
 
-namespace geosx
+namespace geos
 {
 
 namespace
@@ -63,7 +63,7 @@
 MeshObjectPath::fillPathTokens( string const & path,
                                 dataRepository::Group const & meshBodies ) const
 {
-  std::vector< string > pathTokens = stringutilities::tokenize< std::vector< string > >( path, "/" );
+  std::vector< string > pathTokens = stringutilities::tokenize( path, "/" );
 
   // find where the object specification is in the path
   auto findObjectIndex = [&]() -> int
@@ -80,16 +80,6 @@
 
   int objectIndex = findObjectIndex();
 
-<<<<<<< HEAD
-  GEOSX_ERROR_IF( objectIndex==-1,
-                  GEOSX_FMT( "Path ({}) does not contain a valid object type. "
-                             "Must contain one of ({},{},{},{})",
-                             path,
-                             MeshLevel::groupStructKeys::nodeManagerString(),
-                             MeshLevel::groupStructKeys::edgeManagerString(),
-                             MeshLevel::groupStructKeys::faceManagerString(),
-                             MeshLevel::groupStructKeys::elemManagerString() ) );
-=======
   GEOS_THROW_IF( objectIndex==-1,
                  GEOS_FMT( "Path {} does not contain a valid object type. "
                            "It must contain one of the following: {}, {}, {}, {}",
@@ -99,7 +89,6 @@
                            MeshLevel::groupStructKeys::faceManagerString(),
                            MeshLevel::groupStructKeys::elemManagerString() ),
                  InputError );
->>>>>>> ef0b1314
 
   // No MeshBody or MeshLevels were specified. add all of them
   if( objectIndex==0 )
@@ -132,13 +121,6 @@
         } );
       } );
 
-<<<<<<< HEAD
-      GEOSX_ERROR_IF( !levelNameFound,
-                      GEOSX_FMT( "Path ({}) specifies an invalid MeshBody or MeshLevel. ",
-                                 "existing MeshBodies: MeshLevels /n",
-                                 path,
-                                 existingMeshBodyAndLevel ) );
-=======
       if( !levelNameFound )
       {
         string existingMeshBodiesAndLevels;
@@ -159,7 +141,6 @@
                               existingMeshBodiesAndLevels ),
                     InputError );
       }
->>>>>>> ef0b1314
       pathTokens.insert( pathTokens.begin()+1, unidentifiedName );
     }
   }
@@ -168,13 +149,6 @@
   objectIndex = findObjectIndex();
   size_t targetTokenLength = pathTokens.size();
 
-<<<<<<< HEAD
-  GEOSX_ERROR_IF_NE_MSG( objectIndex, 2,
-                         "Filling of MeshBody and/or MeshLevel in path has failed. Object Index should be 2" );
-
-  GEOSX_ERROR_IF( targetTokenLength < 2,
-                  "Filling of MeshBody and/or MeshLevel in path has failed. targetTokenLength should be greater than 2" );
-=======
   GEOS_THROW_IF_NE_MSG( objectIndex, 2,
                         "Filling of MeshBody and/or MeshLevel in path has failed. Object Index should be 2",
                         InputError );
@@ -182,7 +156,6 @@
   GEOS_THROW_IF( targetTokenLength < 2,
                  "Filling of MeshBody and/or MeshLevel in path has failed. targetTokenLength should be greater than 2",
                  InputError );
->>>>>>> ef0b1314
 
   // now we need to fill in any missing region/subregion specifications.
 
@@ -237,15 +210,11 @@
     namesInRepository.emplace_back( group.getName() );
   } );
 
-<<<<<<< HEAD
-  for( string const & inputEntry : stringutilities::tokenize< std::vector< string > >( pathToken, " " ) )
-=======
   GEOS_THROW_IF( namesInRepository.empty(),
                  GEOS_FMT( "{0} doesn't have any children.", parentGroup.getName()),
                  InputError );
 
   for( string const & inputEntry : stringutilities::tokenize( pathToken, " " ) )
->>>>>>> ef0b1314
   {
     bool foundMatch = false;
     for( string const & candidateName : namesInRepository )
@@ -262,14 +231,6 @@
 
       }
     }
-<<<<<<< HEAD
-    GEOSX_ERROR_IF( !foundMatch,
-                    GEOSX_FMT( "Specified name ({0}) did not find a match with a object in group ({1}). "
-                               "Objects that are present in ({1}) are:\n{2}",
-                               inputEntry,
-                               parentGroup.getName(),
-                               stringutilities::join( namesInRepository, ", " ) ) );
-=======
     GEOS_THROW_IF( !foundMatch,
                    GEOS_FMT( "{0} doesn't have a child named {1}.\n"
                              "{0} have the following children: {{ {2} }}",
@@ -277,7 +238,6 @@
                              inputEntry,
                              stringutilities::join( namesInRepository, ", " ) ),
                    InputError );
->>>>>>> ef0b1314
   }
 }
 
@@ -367,4 +327,4 @@
   return isMeshLevelInObjectPath;
 }
 
-} /* namespace geosx */+} /* namespace geos */