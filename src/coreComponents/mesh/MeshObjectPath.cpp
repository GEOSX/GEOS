/*
 * ------------------------------------------------------------------------------------------------------------
 * SPDX-License-Identifier: LGPL-2.1-only
 *
 * Copyright (c) 2018-2020 Lawrence Livermore National Security LLC
 * Copyright (c) 2018-2020 The Board of Trustees of the Leland Stanford Junior University
 * Copyright (c) 2018-2020 TotalEnergies
 * Copyright (c) 2019-     GEOSX Contributors
 * All rights reserved
 *
 * See top level LICENSE, COPYRIGHT, CONTRIBUTORS, NOTICE, and ACKNOWLEDGEMENTS files for details.
 * ------------------------------------------------------------------------------------------------------------
 */

/**
 * @file MeshObjectPath.cpp
 */

#include "MeshObjectPath.hpp"
#include "MeshBody.hpp"

#include <fnmatch.h>

namespace geos
{

namespace
{
MeshObjectPath::ObjectTypes extractObjectType( string const & path )
{
  MeshObjectPath::ObjectTypes objectType = MeshObjectPath::ObjectTypes::invalid;
  if( path.find( MeshLevel::groupStructKeys::nodeManagerString() ) != std::string::npos )
  {
    objectType = MeshObjectPath::ObjectTypes::nodes;
  }
  else if( path.find( MeshLevel::groupStructKeys::edgeManagerString() ) != std::string::npos )
  {
    objectType = MeshObjectPath::ObjectTypes::edges;
  }
  else if( path.find( MeshLevel::groupStructKeys::faceManagerString() ) != std::string::npos )
  {
    objectType = MeshObjectPath::ObjectTypes::faces;
  }
  else if( path.find( MeshLevel::groupStructKeys::elemManagerString() ) != std::string::npos )
  {
    objectType = MeshObjectPath::ObjectTypes::elems;
  }
  return objectType;
}

}

MeshObjectPath::MeshObjectPath( string const path,
                                dataRepository::Group const & meshBodies ):
  m_objectType( extractObjectType( path ) ),
  m_pathPermutations()
{
  processPath( path, meshBodies );
}


std::vector< string >
MeshObjectPath::fillPathTokens( string const & path,
                                dataRepository::Group const & meshBodies ) const
{
  std::vector< string > pathTokens = stringutilities::tokenize( path, "/" );

  // find where the object specification is in the path
  auto findObjectIndex = [&]() -> int
  {
    for( size_t a=0; a<pathTokens.size(); ++a )
    {
      if( pathTokens[a] == EnumStrings< ObjectTypes >::toString( m_objectType ) )
      {
        return a;
      }
    }
    return -1;
  };

  int objectIndex = findObjectIndex();

<<<<<<< HEAD
  GEOSX_THROW_IF( objectIndex==-1,
                  GEOSX_FMT( "Path {} does not contain a valid object type. "
                             "It must contain one of the following: {}, {}, {}, {}",
                             path,
                             MeshLevel::groupStructKeys::nodeManagerString(),
                             MeshLevel::groupStructKeys::edgeManagerString(),
                             MeshLevel::groupStructKeys::faceManagerString(),
                             MeshLevel::groupStructKeys::elemManagerString() ),
                  InputError );
=======
  GEOS_ERROR_IF( objectIndex==-1,
                 GEOS_FMT( "Path ({}) does not contain a valid object type. "
                           "Must contain one of ({},{},{},{})",
                           path,
                           MeshLevel::groupStructKeys::nodeManagerString(),
                           MeshLevel::groupStructKeys::edgeManagerString(),
                           MeshLevel::groupStructKeys::faceManagerString(),
                           MeshLevel::groupStructKeys::elemManagerString() ) );
>>>>>>> bbf2bef6

  // No MeshBody or MeshLevels were specified. add all of them
  if( objectIndex==0 )
  {
    pathTokens.insert( pathTokens.begin(), "{*}" );
    pathTokens.insert( pathTokens.begin(), "{*}" );
  }
  // MeshBody OR MeshLevel specified. Check which one, and add all of the other.
  else if( objectIndex==1 )
  {
    string const unidentifiedName = pathTokens[0];
    // if the MeshBody is specified, add all MeshLevels
    if( meshBodies.hasGroup( unidentifiedName ) )
    {
      pathTokens.insert( pathTokens.begin(), unidentifiedName );
      pathTokens.insert( pathTokens.begin()+1, "{*}" );
    }
    // It wasn't the MeshBody that was specified, it was the MeshLevel?? Check and add.
    else
    {
      pathTokens.insert( pathTokens.begin(), "{*}" );

      // searching if the mesh level exists
      bool levelNameFound = false;
      meshBodies.forSubGroups< MeshBody >( [&]( MeshBody const & meshBody )
      {
        meshBody.forMeshLevels( [&]( MeshLevel const & meshLevel )
        {
          levelNameFound |= ( unidentifiedName==meshLevel.getName() );
        } );
      } );

<<<<<<< HEAD
      if( !levelNameFound )
      {
        string existingMeshBodiesAndLevels;
        meshBodies.forSubGroups< MeshBody >( [&]( MeshBody const & meshBody )
        {
          std::vector< string > meshLevelsNames;
          existingMeshBodiesAndLevels += "  MeshBody "+meshBody.getName() + ": { ";
          meshBody.forMeshLevels( [&]( MeshLevel const & meshLevel )
          {
            meshLevelsNames.push_back( meshLevel.getName() );
          } );
          existingMeshBodiesAndLevels += stringutilities::join( meshLevelsNames, ", " ) + " }\n";
        } );

        GEOSX_THROW( GEOSX_FMT( "Path {0} specifies an invalid MeshBody or MeshLevel. ",
                                "existing MeshBodies: \n{1}\n",
                                path,
                                existingMeshBodiesAndLevels ),
                     InputError );
      }
=======
      GEOS_ERROR_IF( !levelNameFound,
                     GEOS_FMT( "Path ({}) specifies an invalid MeshBody or MeshLevel. ",
                               "existing MeshBodies: MeshLevels /n",
                               path,
                               existingMeshBodyAndLevel ) );
>>>>>>> bbf2bef6
      pathTokens.insert( pathTokens.begin()+1, unidentifiedName );
    }
  }

  // checks to make sure we have properly inserted thus far
  objectIndex = findObjectIndex();
  size_t targetTokenLength = pathTokens.size();

<<<<<<< HEAD
  GEOSX_THROW_IF_NE_MSG( objectIndex, 2,
                         "Filling of MeshBody and/or MeshLevel in path has failed. Object Index should be 2",
                         InputError );

  GEOSX_THROW_IF( targetTokenLength < 2,
                  "Filling of MeshBody and/or MeshLevel in path has failed. targetTokenLength should be greater than 2",
                  InputError );
=======
  GEOS_ERROR_IF_NE_MSG( objectIndex, 2,
                        "Filling of MeshBody and/or MeshLevel in path has failed. Object Index should be 2" );

  GEOS_ERROR_IF( targetTokenLength < 2,
                 "Filling of MeshBody and/or MeshLevel in path has failed. targetTokenLength should be greater than 2" );
>>>>>>> bbf2bef6

  // now we need to fill in any missing region/subregion specifications.

  if( m_objectType == ObjectTypes::elems )
  {
    // there are no regions specified
    if( targetTokenLength == 3 )
    {
      pathTokens.push_back( "{*}" );
      pathTokens.push_back( "{*}" );
    }
    // there are no subregions specified
    else if( targetTokenLength == 4 )
    {
      pathTokens.push_back( "{*}" );
    }
  }


  for( size_t a=0; a<pathTokens.size(); ++a )
  {
    pathTokens[a].erase( std::remove( pathTokens[a].begin(), pathTokens[a].end(), '{' ), pathTokens[a].end());
    pathTokens[a].erase( std::remove( pathTokens[a].begin(), pathTokens[a].end(), '}' ), pathTokens[a].end());
  }

  return pathTokens;
}


template< typename SUBNODE >
static SUBNODE & insertPathNode( std::map< string, SUBNODE > & node, string const & name )
{
  return node[ name ];
}

static string & insertPathNode( std::vector< string > & node, string & name )
{
  node.push_back( name );
  return name;
}


template< typename TYPE, typename NODETYPE, typename CALLBACK >
void processTokenRecursive( dataRepository::Group const & parentGroup,
                            string const & pathToken,
                            NODETYPE & node,
                            CALLBACK && cbfunc )
{
  std::vector< string > namesInRepository;
  parentGroup.forSubGroups< TYPE >( [&]( TYPE const & group )
  {
    namesInRepository.emplace_back( group.getName() );
  } );

  GEOSX_THROW_IF( namesInRepository.empty(),
                  GEOSX_FMT( "{0} doesn't have any children.", parentGroup.getName()),
                  InputError );

  for( string const & inputEntry : stringutilities::tokenize( pathToken, " " ) )
  {
    bool foundMatch = false;
    for( string const & candidateName : namesInRepository )
    {
      string name = candidateName;
      int const fnmatchResult = fnmatch( inputEntry.c_str(), candidateName.c_str(), 0 );
      if( fnmatchResult != FNM_NOMATCH )
      {
        auto & subNode = insertPathNode( node, name );
        foundMatch=true;
        // recursive call
        cbfunc( parentGroup.getGroup< TYPE >( name ),
                subNode );

      }
    }
<<<<<<< HEAD
    GEOSX_THROW_IF( !foundMatch,
                    GEOSX_FMT( "{0} doesn't have a child named {1}.\n"
                               "{0} have the following children: {{ {2} }}",
                               parentGroup.getName(),
                               inputEntry,
                               stringutilities::join( namesInRepository, ", " ) ),
                    InputError );
=======
    GEOS_ERROR_IF( !foundMatch,
                   GEOS_FMT( "Specified name ({0}) did not find a match with a object in group ({1}). "
                             "Objects that are present in ({1}) are:\n{2}",
                             inputEntry,
                             parentGroup.getName(),
                             stringutilities::join( namesInRepository, ", " ) ) );
>>>>>>> bbf2bef6
  }
}


void MeshObjectPath::processPathTokens( std::vector< string > const & pathTokens,
                                        dataRepository::Group const & meshBodies )
{

  processTokenRecursive< MeshBody >( meshBodies,
                                     pathTokens[0],
                                     m_pathPermutations,
                                     [this, &pathTokens] ( MeshBody const & meshBody,
                                                           std::map< string, std::map< string, std::vector< string > > > & meshBodyNode )
  {
    dataRepository::Group const & meshLevels = meshBody.getMeshLevels();
    processTokenRecursive< MeshLevel >( meshLevels,
                                        pathTokens[1],
                                        meshBodyNode,
                                        [this, &pathTokens]( MeshLevel const & meshLevel,
                                                             std::map< string, std::vector< string > > & meshLevelNode )
    {
      if( m_objectType == ObjectTypes::elems )
      {
        dataRepository::Group const & elemRegionGroup = meshLevel.getElemManager().getGroup( ElementRegionManager::groupKeyStruct::elementRegionsGroup() );
        processTokenRecursive< ElementRegionBase >( elemRegionGroup,
                                                    pathTokens[3],
                                                    meshLevelNode,
                                                    [&]( ElementRegionBase const & elemRegion,
                                                         std::vector< string > & elemRegionNode )
        {
          dataRepository::Group const & elemSubRegionGroup = elemRegion.getGroup( ElementRegionBase::viewKeyStruct::elementSubRegions() );
          processTokenRecursive< ElementSubRegionBase >( elemSubRegionGroup,
                                                         pathTokens[4],
                                                         elemRegionNode,
                                                         [&]( ElementSubRegionBase const &,
                                                              string & )
          {} );
        } );
      }
    } );
  } );
}


void MeshObjectPath::processPath( string const objectPath,
                                  dataRepository::Group const & meshBodies )
{
  std::vector< string > pathTokens = fillPathTokens( objectPath, meshBodies );
  processPathTokens( pathTokens, meshBodies );
}

void MeshObjectPath::printPermutations() const
{
  for( auto const & meshBodyPair : m_pathPermutations )
  {
    std::cout<<meshBodyPair.first<<": "<<std::endl;
    for( auto const & meshLevelPair : meshBodyPair.second )
    {
      std::cout<<"  "<<meshLevelPair.first<<": "<<std::endl;
      for( auto const & elemRegionPair : meshLevelPair.second )
      {
        std::cout<<"    "<<elemRegionPair.first<<": "<<std::endl;
        std::cout<<"      ";
        for( auto const & elemSubRegionName : elemRegionPair.second )
        {
          std::cout<<elemSubRegionName<<", ";
        }
        std::cout<<std::endl;
      }
    }
  }
  std::cout<<std::endl<<std::endl;
}


} /* namespace geos */<|MERGE_RESOLUTION|>--- conflicted
+++ resolved
@@ -80,26 +80,15 @@
 
   int objectIndex = findObjectIndex();
 
-<<<<<<< HEAD
-  GEOSX_THROW_IF( objectIndex==-1,
-                  GEOSX_FMT( "Path {} does not contain a valid object type. "
-                             "It must contain one of the following: {}, {}, {}, {}",
-                             path,
-                             MeshLevel::groupStructKeys::nodeManagerString(),
-                             MeshLevel::groupStructKeys::edgeManagerString(),
-                             MeshLevel::groupStructKeys::faceManagerString(),
-                             MeshLevel::groupStructKeys::elemManagerString() ),
-                  InputError );
-=======
-  GEOS_ERROR_IF( objectIndex==-1,
-                 GEOS_FMT( "Path ({}) does not contain a valid object type. "
-                           "Must contain one of ({},{},{},{})",
+  GEOS_THROW_IF( objectIndex==-1,
+                 GEOS_FMT( "Path {} does not contain a valid object type. "
+                           "It must contain one of the following: {}, {}, {}, {}",
                            path,
                            MeshLevel::groupStructKeys::nodeManagerString(),
                            MeshLevel::groupStructKeys::edgeManagerString(),
                            MeshLevel::groupStructKeys::faceManagerString(),
-                           MeshLevel::groupStructKeys::elemManagerString() ) );
->>>>>>> bbf2bef6
+                           MeshLevel::groupStructKeys::elemManagerString() ),
+                 InputError );
 
   // No MeshBody or MeshLevels were specified. add all of them
   if( objectIndex==0 )
@@ -132,7 +121,6 @@
         } );
       } );
 
-<<<<<<< HEAD
       if( !levelNameFound )
       {
         string existingMeshBodiesAndLevels;
@@ -147,19 +135,12 @@
           existingMeshBodiesAndLevels += stringutilities::join( meshLevelsNames, ", " ) + " }\n";
         } );
 
-        GEOSX_THROW( GEOSX_FMT( "Path {0} specifies an invalid MeshBody or MeshLevel. ",
-                                "existing MeshBodies: \n{1}\n",
-                                path,
-                                existingMeshBodiesAndLevels ),
-                     InputError );
-      }
-=======
-      GEOS_ERROR_IF( !levelNameFound,
-                     GEOS_FMT( "Path ({}) specifies an invalid MeshBody or MeshLevel. ",
-                               "existing MeshBodies: MeshLevels /n",
-                               path,
-                               existingMeshBodyAndLevel ) );
->>>>>>> bbf2bef6
+        GEOS_THROW( GEOS_FMT( "Path {0} specifies an invalid MeshBody or MeshLevel. ",
+                              "existing MeshBodies: \n{1}\n",
+                              path,
+                              existingMeshBodiesAndLevels ),
+                    InputError );
+      }
       pathTokens.insert( pathTokens.begin()+1, unidentifiedName );
     }
   }
@@ -168,21 +149,13 @@
   objectIndex = findObjectIndex();
   size_t targetTokenLength = pathTokens.size();
 
-<<<<<<< HEAD
-  GEOSX_THROW_IF_NE_MSG( objectIndex, 2,
-                         "Filling of MeshBody and/or MeshLevel in path has failed. Object Index should be 2",
-                         InputError );
-
-  GEOSX_THROW_IF( targetTokenLength < 2,
-                  "Filling of MeshBody and/or MeshLevel in path has failed. targetTokenLength should be greater than 2",
-                  InputError );
-=======
-  GEOS_ERROR_IF_NE_MSG( objectIndex, 2,
-                        "Filling of MeshBody and/or MeshLevel in path has failed. Object Index should be 2" );
-
-  GEOS_ERROR_IF( targetTokenLength < 2,
-                 "Filling of MeshBody and/or MeshLevel in path has failed. targetTokenLength should be greater than 2" );
->>>>>>> bbf2bef6
+  GEOS_THROW_IF_NE_MSG( objectIndex, 2,
+                        "Filling of MeshBody and/or MeshLevel in path has failed. Object Index should be 2",
+                        InputError );
+
+  GEOS_THROW_IF( targetTokenLength < 2,
+                 "Filling of MeshBody and/or MeshLevel in path has failed. targetTokenLength should be greater than 2",
+                 InputError );
 
   // now we need to fill in any missing region/subregion specifications.
 
@@ -258,22 +231,13 @@
 
       }
     }
-<<<<<<< HEAD
-    GEOSX_THROW_IF( !foundMatch,
-                    GEOSX_FMT( "{0} doesn't have a child named {1}.\n"
-                               "{0} have the following children: {{ {2} }}",
-                               parentGroup.getName(),
-                               inputEntry,
-                               stringutilities::join( namesInRepository, ", " ) ),
-                    InputError );
-=======
-    GEOS_ERROR_IF( !foundMatch,
-                   GEOS_FMT( "Specified name ({0}) did not find a match with a object in group ({1}). "
-                             "Objects that are present in ({1}) are:\n{2}",
+    GEOS_THROW_IF( !foundMatch,
+                   GEOS_FMT( "{0} doesn't have a child named {1}.\n"
+                             "{0} have the following children: {{ {2} }}",
+                             parentGroup.getName(),
                              inputEntry,
-                             parentGroup.getName(),
-                             stringutilities::join( namesInRepository, ", " ) ) );
->>>>>>> bbf2bef6
+                             stringutilities::join( namesInRepository, ", " ) ),
+                   InputError );
   }
 }
 
