--- conflicted
+++ resolved
@@ -77,11 +77,7 @@
   rval = subRegion->size() - 1;
 
 
-<<<<<<< HEAD
-  arrayView1d<real64> &
-=======
   arrayView1d<real64> const &
->>>>>>> ce8dc058
   ruptureTime = subRegion->getReference<real64_array>( viewKeyStruct::ruptureTimeString );
 
 
