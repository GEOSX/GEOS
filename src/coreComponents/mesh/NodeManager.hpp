/*
 * ------------------------------------------------------------------------------------------------------------
 * SPDX-License-Identifier: LGPL-2.1-only
 *
 * Copyright (c) 2018-2019 Lawrence Livermore National Security LLC
 * Copyright (c) 2018-2019 The Board of Trustees of the Leland Stanford Junior University
 * Copyright (c) 2018-2019 Total, S.A
 * Copyright (c) 2019-     GEOSX Contributors
 * All right reserved
 *
 * See top level LICENSE, COPYRIGHT, CONTRIBUTORS, NOTICE, and ACKNOWLEDGEMENTS files for details.
 * ------------------------------------------------------------------------------------------------------------
 */

/**
 * @file NodeManager.hpp
 */

#ifndef GEOSX_MESH_NODEMANAGER_HPP_
#define GEOSX_MESH_NODEMANAGER_HPP_

#include "managers/ObjectManagerBase.hpp"
#include <string.h>
#include "CellBlockManager.hpp"
#include "ToElementRelation.hpp"

class SiloFile;

namespace geosx
{

class CellBlock;
class FaceManager;
class EdgeManager;
class ElementRegionManager;


/**
 * @class NodeManager
 * @brief The NodeManager class provides an interface to ObjectManagerBase in order to manage node data.
 *
 * The NodeManagerT class manages the node data using the
 * ObjectDataStructureBaseT as a data manager.
 * This means that each field is stored in an array where each array entry
 * corresponds to a node.
 */
class NodeManager : public ObjectManagerBase
{
public:

  //START_SPHINX_INCLUDE_01
  using EdgeMapType = InterObjectRelation< ArrayOfSets< localIndex > >;
  using FaceMapType = InterObjectRelation< ArrayOfSets< localIndex > >;
  using ElemMapType = OrderedVariableToManyElementRelation;
  //END_SPHINX_INCLUDE_01

  /**
   * @brief return default size of the value array in the node-to-edge mapping
   * @return default size of value array in the node-to-edge mapping
   */
  inline localIndex getEdgeMapOverallocation()
  { return 8; }
  /**
   * @brief return default size of the value in the node-to-face mapping
   * @return default size of value array in the node-to-face mapping
   */
  inline localIndex getFaceMapOverallocation()
  { return 8; }
  /**
   * @brief return default size of the value array in the node-to-element mapping
   * @return default size of value array in the node-to-element mapping
   */
  inline localIndex getElemMapOverAllocation()
  { return 8; }


/**
   * @name Constructors/destructor
   */
  ///@{

  /**
   * @brief Main constructor for NodeManager Objects.
   * @param [in] name the name of this instantiation of NodeManager in the repository
   * @param [in] parent the parent group of this instantiation of NodeManager
   */
  NodeManager( std::string const & name,
               dataRepository::Group * const parent );

  
  /**
   * @brief A default NodeManager destructor.
   */
  ~NodeManager() override;

  /**
  * @brief  deleted constructor
  */
  NodeManager() = delete;

  /**
   * @brief deleted copy constructor
   */
  NodeManager( const NodeManager & init ) = delete;

  /**
  * @brief deleted assignement operator
  */
  NodeManager & operator=( const NodeManager & ) = delete;

  ///@}
  
  /**
<<<<<<< HEAD
   * @brief Resizes the NodeManager, and all its member vectors that relate nodes to faces, to edges, and to elements.
   * @param [in] newsize the new number of nodes.
=======
   * @brief Resize the NodeManager, and all its member vectors that relate nodes to faces, to edges, and to elements.
   * @param [in] newSize the new number of nodes.
>>>>>>> 61f36539
   */
  virtual void resize( localIndex const newsize ) override;

   /**
   * @name Static Factory Catalog Functions
   */
  ///@{

  /**
   * @brief Return the name of the node manager in the object catalog.
   * @return string that contains the catalog name to generate a new NodeManager object through the object catalog.
   */
  static string CatalogName()
  { return "NodeManager"; }

  
  /**
   * @brief Provide a virtual access to CatalogName().
   * @return string that contains the catalog name to generate a new NodeManager object through the object catalog.
   */
  const string getCatalogName() const override final
  { return NodeManager::CatalogName(); }
 ///@}
  
  /**
   * @brief Assign an EgdeManager to a NodeManager, and performs the node-to-edge mapping.
   * @param [in] edgeManager the edgeManager to assign this NodeManager
   */
  void SetEdgeMaps( EdgeManager const * const edgeManager );

  
  /**
   * @brief Assign an FaceManager to a NodeManager, and performs the node-to-face mapping.
   * @param [in] faceManager the faceManager to assign this NodeManager
   */
  void SetFaceMaps( FaceManager const * const faceManager );

  
  /**
   * @brief Assign an ElementRegionManager to a NodeManager, and performs the node-to-element mapping in this region.
   * @param [in] elementRegionManager the ElementRegionManager to assign this NodeManager
   */
  void SetElementMaps( ElementRegionManager const * const elementRegionManager );

  
  /**
   * @brief Compress all NodeManager member arrays so that the values of each array are contiguous with no extra capacity in between.
   * @note The method used here on each arrays (compress) does not free any memory.
   */
  void CompressRelationMaps( );

 /**
   * @name Packing methods
   */
  ///@{

  /**
<<<<<<< HEAD
   * @brief Creates an array listing all excluded local indices values.
   * @param [inout] exclusionList Sorted array with excluded local indices
=======
   * @brief Create an array listing all excluded local indices values.
   * @param [in/out] exclusionList Sorted array with excluded local indices
>>>>>>> 61f36539
   */
  virtual void ViewPackingExclusionList( SortedArray< localIndex > & exclusionList ) const override;

  
  /**
   * @brief Calculate the size that a list would have if it were packed, but without actually packing it.
   * @param [in] packList the list of node indices that we wish to get the size of after packing
   * @return a localIndex value representing the size of packList if it were packed
   * @note This function does not perform any packing, it just evaluates and returns the possible packed size.
   */
  virtual localIndex PackUpDownMapsSize( arrayView1d< localIndex const > const & packList ) const override;

  
  /**
<<<<<<< HEAD
   * @brief Packs an array of node indices into a buffer.
   * @param [inout] buffer buffer to pack the node index data into
=======
   * @brief Pack an array of node indices into a buffer.
   * @param [in/out] buffer_unit_type buffer to pack the node index data into
>>>>>>> 61f36539
   * @param [in] packList the indices of nodes that should be packed
   * @return a localIndex value representing the size of the packed data
   */
  virtual localIndex PackUpDownMaps( buffer_unit_type * & buffer,
                                     arrayView1d< localIndex const > const & packList ) const override;

  
  /**
   * @brief Unpack a buffer to an array of node indices.
   * @param [in] buffer buffer with the packed data
   * @param [inout] packList an array of localIndex values that we wish to unpack to
   * @param [in] overwriteUpMaps boolean: true to overwrite the previous Up maps
   * @param [in] overwriteDownMaps boolean: true to overwrite the previous Down maps
   * @return a localIndex value representing the size of the unpacked list
   */
  virtual localIndex UnpackUpDownMaps( buffer_unit_type const * & buffer,
                                       localIndex_array & packList,
                                       bool const overwriteUpMaps,
                                       bool const overwriteDownMaps ) override;

  
  /**
   * @brief Call FixUpDownMaps for nodes-to-edges and nodes-to-faces maps.
   * @param [in] clearIfUnmapped boolean: true to remove if it is not mapped
   */
  void FixUpDownMaps( bool const clearIfUnmapped );
  ///@}
  
  /**
   * @brief Clean up the mappings between nodes and edges, faces, elements based on a new (updated) list of nodes, in order to keep only relevant mappings.
   * @param [in] receivedNodes the new list of target node indices
   * @param [in] edgesToNodes map to go from edges to nodes
   * @param [in] facesToNodes map to go from faces to nodes
   * @param [in] elemRegionManager Element Region Manager
   */
  void depopulateUpMaps( std::set< localIndex > const & receivedNodes,
                         array2d< localIndex > const & edgesToNodes,
                         ArrayOfArraysView< localIndex const > const & facesToNodes,
                         ElementRegionManager const & elemRegionManager );

   /**
   * @name viewKeyStruct/groupKeyStruct
   */
  ///@{
  /**
   *  @struct Containing added view access key to be bound with class data member
   */
  struct viewKeyStruct : ObjectManagerBase::viewKeyStruct
  {
    static constexpr auto referencePositionString       = "ReferencePosition";
    static constexpr auto totalDisplacementString       = "TotalDisplacement";
    static constexpr auto incrementalDisplacementString = "IncrementalDisplacement";
    static constexpr auto edgeListString                = "edgeList";
    static constexpr auto faceListString                = "faceList";
    static constexpr auto elementRegionListString       = "elemRegionList";
    static constexpr auto elementSubRegionListString    = "elemSubRegionList";
    static constexpr auto elementListString             = "elemList";

    dataRepository::ViewKey referencePosition       = { referencePositionString };
    dataRepository::ViewKey totalDisplacement       = { totalDisplacementString };
    dataRepository::ViewKey incrementalDisplacement = { incrementalDisplacementString };
    dataRepository::ViewKey edgeList                = { edgeListString };
    dataRepository::ViewKey faceList                = { faceListString };
    dataRepository::ViewKey elementRegionList       = { elementRegionListString };
    dataRepository::ViewKey elementSubRegionList    = { elementSubRegionListString };
    dataRepository::ViewKey elementList             = { elementListString };
    dataRepository::ViewKey velocity                = { dataRepository::keys::Velocity };
    dataRepository::ViewKey acceleration            = { dataRepository::keys::Acceleration };
  } viewKeys;

 /**
   *  @struct Containing added group access key to be bound with class in group hierarchy
   */
  struct groupKeyStruct : ObjectManagerBase::groupKeyStruct
  {} groupKeys;
  ///@}

  /**
   * \defgroup Accessors for NodeManager fixed data
   * @{
   */

  
  /**
   * @brief Provide a const accessor to the nodes-to-edges relation.
   * @return const reference to  nodes-to-edges relation
   */
  EdgeMapType const & edgeList() const { return m_toEdgesRelation; }

  
  /**
   * @brief Get the node-to-edges relation.
   * @return reference to nodes-to-edges relation
   */
  EdgeMapType & edgeList() { return m_toEdgesRelation; }


  /**
   * @brief Provide a const accessor to the nodes-to-faces relation.
   * @return const reference to nodes-to-faces relation
   */
  FaceMapType const & faceList() const { return m_toFacesRelation; }

  
  /**
   * @brief Get the nodes-to-faces relation.
   * @return reference to nodes-to-faces relation
   */
  FaceMapType & faceList() { return m_toFacesRelation; }


  /**
   * @brief Get the nodes-to-elements relation.
   * @return reference to nodes-to-elements relation
   */
  OrderedVariableToManyElementRelation & toElementRelation() {return m_toElements;}
  
  
  /**
   * @brief Provide a const accessor to the nodes-to-elements relation.
   * @return const reference to nodes-to-elements relation
   */
  OrderedVariableToManyElementRelation const & toElementRelation() const {return m_toElements;}

  
  /**
   * @brief Get the nodes-to-elements-regions relation.
   * @return reference to nodes-to-elements-regions relation
   */
  ArrayOfArrays< localIndex > & elementRegionList() { return m_toElements.m_toElementRegion; }
  
  
  /**
   * @brief Provide an immutable arrayView to the nodes-to-elements-regions relation.
   * @return const reference to nodes-to-elements-regions relation
   */
  ArrayOfArraysView< localIndex const > const & elementRegionList() const { return m_toElements.m_toElementRegion.toViewConst(); }

  
  /**
   * @brief Get the nodes-to-elements-subregions relation.
   * @return reference to nodes-to-elements-subregions relation
   */
  ArrayOfArrays< localIndex > & elementSubRegionList() { return m_toElements.m_toElementSubRegion; }
  
  
  /**
   * @brief Provide an immutable arrayView to the nodes-to-elements-subregions relation.
   * @return const reference to nodes-to-elements-subregions relation
   */
  ArrayOfArraysView< localIndex const > const & elementSubRegionList() const { return m_toElements.m_toElementSubRegion.toViewConst(); }

  
  /**
   * @brief Get the nodes-to-elements indices.
   * @return reference to nodes-to-elements indices
   */
  ArrayOfArrays< localIndex > & elementList() { return m_toElements.m_toElementIndex; }
  
  
  /**
   * @brief Provide an immutable arrayView to the nodes-to-elements indices.
   * @return const reference to nodes-to-elements indices
   */
  ArrayOfArraysView< localIndex const > const & elementList() const { return m_toElements.m_toElementIndex.toViewConst(); }

  
  /**
   * @brief Get the reference position array.
   * @return reference position array
   */
  array2d< real64, nodes::REFERENCE_POSITION_PERM > & referencePosition() { return m_referencePosition; }

  
  /**
   * @brief Provide an immutable arrayView of the reference position.
   * @return an immutable arrayView of the reference position.
   */
  arrayView2d< real64 const, nodes::REFERENCE_POSITION_USD > const & referencePosition() const { return m_referencePosition; }

  
  /**
   * @brief Get the total displacement array.
   * @return the total displacement array if it exists, or an error is thrown if it does not exist
   * @note An error is thrown if the total displacement does not exist
   */
  array2d< real64, nodes::TOTAL_DISPLACEMENT_PERM > & totalDisplacement()
  {
    return getReference< array2d< real64, nodes::TOTAL_DISPLACEMENT_PERM > >( viewKeys.totalDisplacement );
  }

  
  /**
   * @brief Provide an immutable arrayView to the total displacement array.
   * @return immutable arrayView of the total displacement array if it exists, or an error is thrown if it does not exist
   * @note An error is thrown if the total displacement does not exist
   */
  arrayView2d< real64 const, nodes::TOTAL_DISPLACEMENT_USD > const & totalDisplacement() const
  {
    return getReference< array2d< real64, nodes::TOTAL_DISPLACEMENT_PERM > >( viewKeys.totalDisplacement );
  }

  
  /**
   * @brief Get the incremental displacement array.
   * @return the incremental displacement array if it exists, or an error is thrown if it does not exist
   * @note An error is thrown if the incremental displacement does not exist
   */
  array2d< real64, nodes::INCR_DISPLACEMENT_PERM > & incrementalDisplacement()
  {
    return getReference< array2d< real64, nodes::INCR_DISPLACEMENT_PERM > >( viewKeys.incrementalDisplacement );
  }

  
  /**
   * @brief Provide an immutable arrayView to the incremental displacement array.
   * @return immutable arrayView of the incremental displacement array if it exists, or an error is thrown if it does not exist
   * @note An error is thrown if the total incremental does not exist
   */
  arrayView2d< real64 const, nodes::INCR_DISPLACEMENT_USD > const & incrementalDisplacement() const
  {
    return getReference< array2d< real64, nodes::INCR_DISPLACEMENT_PERM > >( viewKeys.incrementalDisplacement );
  }


  /**
   * @brief Get the velocity array.
   * @return the velocity array if it exists, or an error is thrown if it does not exist
   * @note An error is thrown if the velocity array does not exist
   */
  array2d< real64, nodes::VELOCITY_PERM > & velocity()
  {
    return getReference< array2d< real64, nodes::VELOCITY_PERM > >( viewKeys.velocity );
  }

  
  /**
   * @brief Provide an immutable arrayView to the velocity array.
   * @return immutable arrayView of the velocity array if it exists, or an error is thrown if it does not exist
   * @note An error is thrown if the velocity array does not exist
   */
  arrayView2d< real64 const, nodes::VELOCITY_USD > const & velocity() const
  {
    return getReference< array2d< real64, nodes::VELOCITY_PERM > >( viewKeys.velocity );
  }

  
  /**
   * @brief Get the acceleration array.
   * @return the acceleration array if it exists, or an error is thrown if it does not exist
   * @note An error is thrown if the acceleration array does not exist
   */
  array2d< real64, nodes::ACCELERATION_PERM > & acceleration()
  {
    return getReference< array2d< real64, nodes::ACCELERATION_PERM > >( viewKeys.acceleration );
  }

  
  /**
   * @brief Provide an immutable arrayView to the acceleration array.
   * @return immutable arrayView of the acceleration array if it exists, or an error is thrown if it does not exist
   * @note An error is thrown if the acceleration array does not exist
   */
  arrayView2d< real64 const, nodes::ACCELERATION_USD > const & acceleration() const
  {
    return getReference< array2d< real64, nodes::ACCELERATION_PERM > >( viewKeys.acceleration );
  }

   ///@}
  
private:

  
  /**
   * @brief Pack the upward and downward pointing maps into a buffer.
   * @tparam DOPACK template argument to determine whether or not to pack the buffer. If false, the buffer is not
   *                packed and the function returns the size of the packing that would have occured if set to TRUE.
   * @param buffer the buffer to pack data into
   * @param packList the indices of nodes that should be packed.
   * @return size of data packed in terms of number of chars
   */
  template< bool DOPACK >
  localIndex PackUpDownMapsPrivate( buffer_unit_type * & buffer,
                                    arrayView1d< localIndex const > const & packList ) const;

  /// Reference position of the nodes
  array2d< real64, nodes::REFERENCE_POSITION_PERM > m_referencePosition;

  /// nodes-to-edges relation
  EdgeMapType m_toEdgesRelation;

  /// nodes-to-faces relation
  FaceMapType m_toFacesRelation;

  /// nodes-to-element relation
  ElemMapType m_toElements;

  /// map of global  to local  indices for edges
  map< localIndex, SortedArray< globalIndex > > m_unmappedGlobalIndicesInToEdges;

  /// map of global  to local  indices for faces
  map< localIndex, SortedArray< globalIndex > > m_unmappedGlobalIndicesInToFaces;

  /// map of global  to local  indices for elements
  map< localIndex, array1d< array1d< SortedArray< globalIndex > > > > m_unmappedGlobalIndicesInToElems;


};
}

#endif // MESH_NODEMANAGER_HPP_<|MERGE_RESOLUTION|>--- conflicted
+++ resolved
@@ -111,13 +111,8 @@
   ///@}
   
   /**
-<<<<<<< HEAD
-   * @brief Resizes the NodeManager, and all its member vectors that relate nodes to faces, to edges, and to elements.
-   * @param [in] newsize the new number of nodes.
-=======
    * @brief Resize the NodeManager, and all its member vectors that relate nodes to faces, to edges, and to elements.
-   * @param [in] newSize the new number of nodes.
->>>>>>> 61f36539
+   * @param[in] newSize the new number of nodes.
    */
   virtual void resize( localIndex const newsize ) override;
 
@@ -175,13 +170,8 @@
   ///@{
 
   /**
-<<<<<<< HEAD
    * @brief Creates an array listing all excluded local indices values.
    * @param [inout] exclusionList Sorted array with excluded local indices
-=======
-   * @brief Create an array listing all excluded local indices values.
-   * @param [in/out] exclusionList Sorted array with excluded local indices
->>>>>>> 61f36539
    */
   virtual void ViewPackingExclusionList( SortedArray< localIndex > & exclusionList ) const override;
 
@@ -196,13 +186,8 @@
 
   
   /**
-<<<<<<< HEAD
    * @brief Packs an array of node indices into a buffer.
    * @param [inout] buffer buffer to pack the node index data into
-=======
-   * @brief Pack an array of node indices into a buffer.
-   * @param [in/out] buffer_unit_type buffer to pack the node index data into
->>>>>>> 61f36539
    * @param [in] packList the indices of nodes that should be packed
    * @return a localIndex value representing the size of the packed data
    */
