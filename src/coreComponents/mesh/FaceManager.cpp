/*
 * ------------------------------------------------------------------------------------------------------------
 * SPDX-License-Identifier: LGPL-2.1-only
 *
 * Copyright (c) 2018-2020 Lawrence Livermore National Security LLC
 * Copyright (c) 2018-2020 The Board of Trustees of the Leland Stanford Junior University
 * Copyright (c) 2018-2020 TotalEnergies
 * Copyright (c) 2019-     GEOSX Contributors
 * All rights reserved
 *
 * See top level LICENSE, COPYRIGHT, CONTRIBUTORS, NOTICE, and ACKNOWLEDGEMENTS files for details.
 * ------------------------------------------------------------------------------------------------------------
 */

/**
 * @file FaceManager.cpp
 */

#include "FaceManager.hpp"

#include "common/GEOS_RAJA_Interface.hpp"
#include "common/Logger.hpp"
#include "common/TimingMacros.hpp"
#include "LvArray/src/tensorOps.hpp"
#include "mesh/BufferOps.hpp"
#include "mesh/ElementRegionManager.hpp"
#include "mesh/MeshFields.hpp"
#include "mesh/NodeManager.hpp"
#include "mesh/utilities/MeshMapUtilities.hpp"
#include "utilities/ComputationalGeometry.hpp"
#include "CellElementRegion.hpp"

namespace geos
{
using namespace dataRepository;

FaceManager::FaceManager( string const & name, Group * const parent ):
  ObjectManagerBase( name, parent )
{
  this->registerWrapper( viewKeyStruct::nodeListString(), &m_toNodesRelation );
  this->registerWrapper( viewKeyStruct::edgeListString(), &m_toEdgesRelation );

  this->registerWrapper( viewKeyStruct::elementRegionListString(), &m_toElements.m_toElementRegion ).
    setApplyDefaultValue( -1 );

  this->registerWrapper( viewKeyStruct::elementSubRegionListString(), &m_toElements.m_toElementSubRegion ).
    setApplyDefaultValue( -1 );

  // Do we really want this to be resized and accessed by anyone?
  this->registerWrapper( viewKeyStruct::elementListString(), &m_toElements.m_toElementIndex ).
    setApplyDefaultValue( -1 );

  this->registerWrapper( viewKeyStruct::faceAreaString(), &m_faceArea );

  this->registerWrapper( viewKeyStruct::faceCenterString(), &m_faceCenter ).
    reference().resizeDimension< 1 >( 3 );

  this->registerWrapper( viewKeyStruct::faceNormalString(), &m_faceNormal ).
    reference().resizeDimension< 1 >( 3 );

  excludeWrappersFromPacking( { viewKeyStruct::nodeListString(),
                                viewKeyStruct::edgeListString(),
                                viewKeyStruct::elementRegionListString(),
                                viewKeyStruct::elementSubRegionListString(),
                                viewKeyStruct::elementListString() } );

  m_toElements.resize( 0, 2 );

}

void FaceManager::resize( localIndex const newSize )
{
  m_toNodesRelation.resize( newSize, 2 * nodeMapOverallocation() );
  m_toEdgesRelation.resize( newSize, 2 * edgeMapOverallocation() );
  ObjectManagerBase::resize( newSize );
}

void FaceManager::buildSets( NodeManager const & nodeManager )
{
  GEOS_MARK_FUNCTION;

  // First create the sets
  auto const & nodeSets = nodeManager.sets().wrappers();
  for( auto const & setWrapper : nodeSets )
  {
    createSet( setWrapper.second->getName() );
  }

  // Then loop over them in parallel and fill them in.
  forAll< parallelHostPolicy >( nodeSets.size(), [&]( localIndex const i ) -> void
  {
    auto const & setWrapper = nodeSets[i];
    string const & setName = setWrapper->getName();
    SortedArrayView< localIndex const > const targetSet =
      nodeManager.sets().getReference< SortedArray< localIndex > >( setName ).toViewConst();
    constructSetFromSetAndMap( targetSet, m_toNodesRelation.toViewConst(), setName );
  } );
}

void FaceManager::setDomainBoundaryObjects( ElementRegionManager const & elemRegionManager )
{
  arrayView1d< integer > const isFaceOnDomainBoundary = getDomainBoundaryIndicator();
  isFaceOnDomainBoundary.zero();

  arrayView2d< localIndex const > const toElementRegion = m_toElements.m_toElementRegion.toViewConst();

  forAll< parallelHostPolicy >( size(), [=]( localIndex const kf )
  {
    if( toElementRegion( kf, 1 ) == -1 )
    {
      isFaceOnDomainBoundary( kf ) = 1;
    }
  } );

  // We want to tag as boundary faces all the faces that touch a surface element (mainly a fracture),
  // if this element only has one unique neighbor.
  auto const f = [&]( SurfaceElementRegion const & region )
  {
    if( region.subRegionType() != SurfaceElementRegion::SurfaceSubRegionType::faceElement )
    {
      return;
    }

    FaceElementSubRegion const & subRegion = region.getUniqueSubRegion< FaceElementSubRegion >();
    ArrayOfArraysView< localIndex const > const elem2dToFaces = subRegion.faceList().toViewConst();
    for( int ei = 0; ei < elem2dToFaces.size(); ++ei )
    {
      if( elem2dToFaces.sizeOfArray( ei ) == 2 )
      {
        continue;
      }

      for( localIndex const & face: elem2dToFaces[ei] )
      {
        isFaceOnDomainBoundary[face] = 1;
      }
    }
  };
  elemRegionManager.forElementRegions< SurfaceElementRegion >( f );
}

void FaceManager::setGeometricalRelations( CellBlockManagerABC const & cellBlockManager,
                                           ElementRegionManager const & elemRegionManager,
                                           NodeManager const & nodeManager,
                                           bool isBaseMeshLevel )
{
  GEOS_MARK_FUNCTION;

  if( isBaseMeshLevel )
  {
    resize( cellBlockManager.numFaces() );
  }

  m_toNodesRelation.base() = cellBlockManager.getFaceToNodes();
  m_toEdgesRelation.base() = cellBlockManager.getFaceToEdges();

  ToCellRelation< array2d< localIndex > > const toCellBlock = cellBlockManager.getFaceToElements();
  array2d< localIndex > const blockToSubRegion = elemRegionManager.getCellBlockToSubRegionMap( cellBlockManager );
  meshMapUtilities::transformCellBlockToRegionMap< parallelHostPolicy >( blockToSubRegion.toViewConst(),
                                                                         toCellBlock,
                                                                         m_toElements );

  // Since the mappings of the current FaceManager instance were only filled based on the {face -> elements} mapping,
  // they do not take into account any connection between the 3d elements and the 2d elements of fracture meshes.
  // The following function adds those connections between the 3d and 2d elements.
  auto const connect2dElems = [&]( localIndex er,
                                   SurfaceElementRegion const & region )
  {
    if( region.subRegionType() != SurfaceElementRegion::SurfaceSubRegionType::faceElement )
    {
      return;
    }

    constexpr char err[] = "Internal error when trying to connect matrix mapping and fracture mapping. Face {} seems wrongly connected.";

    FaceElementSubRegion const & subRegion = region.getUniqueSubRegion< FaceElementSubRegion >();
    int const esr = 0;  // Since there's only on unique subregion, the index is always 0.
    // The fracture subregion knows the faces it's connected to.
    // And since a 2d element is connected to a given face, and since a face can only have 2 neighbors,
    // then the second neighbor of the face is bound to be undefined (i.e. -1).
    ArrayOfArraysView< localIndex const > const & elem2dToFaces = subRegion.faceList().toViewConst();
    for( localIndex ei = 0; ei < elem2dToFaces.size(); ++ei )
    {
      for( localIndex const & face: elem2dToFaces[ei] )
      {
        GEOS_ERROR_IF_EQ_MSG( m_toElements.m_toElementRegion( face, 0 ), -1, GEOS_FMT( err, face ) );
        GEOS_ERROR_IF_EQ_MSG( m_toElements.m_toElementSubRegion( face, 0 ), -1, GEOS_FMT( err, face ) );
        GEOS_ERROR_IF_EQ_MSG( m_toElements.m_toElementIndex( face, 0 ), -1, GEOS_FMT( err, face ) );

        GEOS_ERROR_IF_NE_MSG( m_toElements.m_toElementRegion( face, 1 ), -1, GEOS_FMT( err, face ) );
        GEOS_ERROR_IF_NE_MSG( m_toElements.m_toElementSubRegion( face, 1 ), -1, GEOS_FMT( err, face ) );
        GEOS_ERROR_IF_NE_MSG( m_toElements.m_toElementIndex( face, 1 ), -1, GEOS_FMT( err, face ) );

        m_toElements.m_toElementRegion( face, 1 ) = er;
        m_toElements.m_toElementSubRegion( face, 1 ) = esr;
        m_toElements.m_toElementIndex( face, 1 ) = ei;
      }
    }
  };
  // Connecting all the 3d elements (information is already in the m_toElements mappings) and all the 2d elements.
  elemRegionManager.forElementRegionsComplete< SurfaceElementRegion >( connect2dElems );

  if( isBaseMeshLevel )
  {
    computeGeometry( nodeManager );
  }
}

void FaceManager::setupRelatedObjectsInRelations( NodeManager const & nodeManager,
                                                  EdgeManager const & edgeManager,
                                                  ElementRegionManager const & elemRegionManager )
{
  m_toNodesRelation.setRelatedObject( nodeManager );
  m_toEdgesRelation.setRelatedObject( edgeManager );

  m_toElements.setElementRegionManager( elemRegionManager );
}

void FaceManager::computeGeometry( NodeManager const & nodeManager )
{
  arrayView2d< real64 const, nodes::REFERENCE_POSITION_USD > const & X = nodeManager.referencePosition();

  // loop over faces and calculate faceArea, faceNormal and faceCenter
  forAll< parallelHostPolicy >( this->size(), [&]( localIndex const faceIndex )
  {
    m_faceArea[ faceIndex ] = computationalGeometry::centroid_3DPolygon( m_toNodesRelation[ faceIndex ],
                                                                         X,
                                                                         m_faceCenter[ faceIndex ],
                                                                         m_faceNormal[ faceIndex ] );

  } );
}

void FaceManager::setIsExternal()
{
  arrayView1d< integer const > const isDomainBoundary = this->getDomainBoundaryIndicator();

  m_isExternal.zero();
  for( localIndex k=0; k<size(); ++k )
  {
    if( isDomainBoundary[k]==1 )
    {
      m_isExternal[k] = 1;
    }
  }
}

void FaceManager::sortAllFaceNodes( NodeManager const & nodeManager,
                                    ElementRegionManager const & elemManager )
{
  GEOS_MARK_FUNCTION;

  arrayView2d< localIndex const > const facesToElementRegions = elementRegionList();
  arrayView2d< localIndex const > const facesToElementSubRegions = elementSubRegionList();
  arrayView2d< localIndex const > const facesToElements = elementList();
  arrayView2d< real64 const, nodes::REFERENCE_POSITION_USD > const X = nodeManager.referencePosition();

  ArrayOfArraysView< localIndex > const facesToNodes = nodeList().toView();

  elemManager.forElementSubRegions< CellElementSubRegion, FaceElementSubRegion >( [&] ( auto const & subRegion )
  {
    subRegion.calculateElementCenters( X );
  } );

  ElementRegionManager::ElementViewAccessor< arrayView2d< real64 const > > elemCenter =
    elemManager.constructArrayViewAccessor< real64, 2 >( ElementSubRegionBase::viewKeyStruct::elementCenterString() );

  forAll< parallelHostPolicy >( size(), [=, elemCenter = elemCenter.toNestedViewConst()]( localIndex const faceIndex )
  {
    // The face should be connected to at least one element.
    if( facesToElements( faceIndex, 0 ) < 0 && facesToElements( faceIndex, 1 ) < 0 )
    {
      GEOS_ERROR( getDataContext() << ": Face " << faceIndex <<
<<<<<<< HEAD
                  " is not connected to any cell. You might have an invalid mesh." );
=======
                  " is not connected to any cell.\n"
                  "You might have:\n"
                  "- an invalid mesh,\n"
                  "- not enough CellElementRegions to describe your input mesh (all regions, simulated or not, must be listed),\n"
                  "- forgotten one cell type in an existing \"" << CellElementRegion::viewKeyStruct::sourceCellBlockNamesString() << "\'." );
>>>>>>> acbed1a2
    }

    // Take the first defined face-to-(elt/region/sub region) to sorting direction.
    localIndex const iElemLoc = facesToElements( faceIndex, 0 ) >= 0 ? 0 : 1;

    localIndex const er = facesToElementRegions( faceIndex, iElemLoc );
    localIndex const esr = facesToElementSubRegions( faceIndex, iElemLoc );
    localIndex const ei = facesToElements( faceIndex, iElemLoc );

    if( er < 0 || esr < 0 || ei < 0 )
    {
      GEOS_ERROR( GEOS_FMT( "{0}: Face {1} is connected to an invalid element ({2}/{3}/{4}).",
                            getDataContext().toString(), faceIndex, er, esr, ei ) );
    }

    try
    {
      sortFaceNodes( X, elemCenter[er][esr][ei], facesToNodes[faceIndex] );
    } catch( std::runtime_error const & e )
    {
      throw std::runtime_error( getDataContext().toString() + ": " + e.what() );
    }
  } );
}

void FaceManager::sortFaceNodes( arrayView2d< real64 const, nodes::REFERENCE_POSITION_USD > const & X,
                                 arraySlice1d< real64 const > const elementCenter,
                                 Span< localIndex > const faceNodes )
{
  localIndex const numFaceNodes = LvArray::integerConversion< localIndex >( faceNodes.size() );
  GEOS_THROW_IF_GT_MSG( numFaceNodes, MAX_FACE_NODES, "The number of maximum nodes allocated per cell face has been reached.", std::runtime_error );

  localIndex const firstNodeIndex = faceNodes[0];

  // get face center (average vertex location)
  real64 fc[3] = { 0 };
  for( localIndex n = 0; n < numFaceNodes; ++n )
  {
    LvArray::tensorOps::add< 3 >( fc, X[faceNodes[n]] );
  }
  LvArray::tensorOps::scale< 3 >( fc, 1.0 / numFaceNodes );

  // Approximate face normal direction (unscaled)

  if( numFaceNodes == 2 )  //2D only.
  {
    real64 ex[3] = LVARRAY_TENSOROPS_INIT_LOCAL_3( X[faceNodes[1]] );
    LvArray::tensorOps::subtract< 3 >( ex, X[faceNodes[0]] );

    real64 ey[3] = LVARRAY_TENSOROPS_INIT_LOCAL_3( elementCenter );
    LvArray::tensorOps::subtract< 3 >( ey, fc );

    real64 ez[3];
    LvArray::tensorOps::crossProduct( ez, ex, ey );

    // The element should be on the right hand side of the vector from node 0 to node 1.
    // This ensure that the normal vector of an external face points to outside the element.
    if( ez[2] > 0 )
    {
      localIndex itemp = faceNodes[0];
      faceNodes[0] = faceNodes[1];
      faceNodes[1] = itemp;
    }
  }
  else
  {
    real64 ez[3] = LVARRAY_TENSOROPS_INIT_LOCAL_3( fc );
    LvArray::tensorOps::subtract< 3 >( ez, elementCenter );

    // Approximate in-plane axis
    real64 ex[3] = LVARRAY_TENSOROPS_INIT_LOCAL_3( X[faceNodes[0]] );
    LvArray::tensorOps::subtract< 3 >( ex, fc );
    LvArray::tensorOps::normalize< 3 >( ex );

    real64 ey[3];
    LvArray::tensorOps::crossProduct( ey, ez, ex );
    LvArray::tensorOps::normalize< 3 >( ey );

    std::pair< real64, localIndex > thetaOrder[MAX_FACE_NODES];

    // Sort nodes counterclockwise around face center
    for( localIndex n = 0; n < numFaceNodes; ++n )
    {
      real64 v[3] = LVARRAY_TENSOROPS_INIT_LOCAL_3( X[faceNodes[n]] );
      LvArray::tensorOps::subtract< 3 >( v, fc );
      thetaOrder[n] = std::make_pair( atan2( LvArray::tensorOps::AiBi< 3 >( v, ey ), LvArray::tensorOps::AiBi< 3 >( v, ex ) ), faceNodes[n] );
    }

    std::sort( thetaOrder, thetaOrder + numFaceNodes );
    // Reorder nodes on face
    for( localIndex n = 0; n < numFaceNodes; ++n )
    {
      faceNodes[n] = thetaOrder[n].second;
    }

    localIndex tempFaceNodes[MAX_FACE_NODES];

    localIndex firstIndexIndex = 0;
    for( localIndex n = 0; n < numFaceNodes; ++n )
    {
      tempFaceNodes[n] = thetaOrder[n].second;
      if( tempFaceNodes[n] == firstNodeIndex )
      {
        firstIndexIndex = n;
      }
    }

    for( localIndex n = 0; n < numFaceNodes; ++n )
    {
      localIndex const index = (firstIndexIndex + n) % numFaceNodes;
      faceNodes[n] = tempFaceNodes[index];
    }
  }
}

ArrayOfSets< globalIndex >
FaceManager::extractMapFromObjectForAssignGlobalIndexNumbers( ObjectManagerBase const & nodeManager )
{
  GEOS_MARK_FUNCTION;

  localIndex const numFaces = size();

  ArrayOfArraysView< localIndex const > const faceToNodeMap = this->nodeList().toViewConst();
  arrayView1d< integer const > const isDomainBoundary = this->getDomainBoundaryIndicator();
  arrayView1d< globalIndex const > const nodeLocalToGlobal = nodeManager.localToGlobalMap();

  array1d< localIndex > nodeCounts( numFaces );
  forAll< parallelHostPolicy >( numFaces, [nodeCounts = nodeCounts.toView(),
                                           faceToNodeMap, isDomainBoundary]( localIndex const & faceIndex )
  {
    if( isDomainBoundary( faceIndex ) )
    {
      nodeCounts[ faceIndex ] = faceToNodeMap.sizeOfArray( faceIndex );
    }
  } );

  ArrayOfSets< globalIndex > globalFaceNodes;
  globalFaceNodes.resizeFromCapacities< parallelHostPolicy >( nodeCounts.size(), nodeCounts.data() );

  forAll< parallelHostPolicy >( numFaces, [globalFaceNodes = globalFaceNodes.toView(),
                                           faceToNodeMap, isDomainBoundary, nodeLocalToGlobal]( localIndex const & faceIndex )
  {
    if( isDomainBoundary( faceIndex ) )
    {
      for( localIndex const nodeIndex : faceToNodeMap[faceIndex] )
      {
        globalFaceNodes.insertIntoSet( faceIndex, nodeLocalToGlobal[nodeIndex] );
      }
    }
  } );

  return globalFaceNodes;
}


localIndex FaceManager::packUpDownMapsSize( arrayView1d< localIndex const > const & packList ) const
{
  buffer_unit_type * junk = nullptr;
  return packUpDownMapsImpl< false >( junk, packList );
}

localIndex FaceManager::packUpDownMaps( buffer_unit_type * & buffer,
                                        arrayView1d< localIndex const > const & packList ) const
{
  return packUpDownMapsImpl< true >( buffer, packList );
}

template< bool DO_PACKING >
localIndex FaceManager::packUpDownMapsImpl( buffer_unit_type * & buffer,
                                            arrayView1d< localIndex const > const & packList ) const
{
  localIndex packedSize = 0;

  packedSize += bufferOps::Pack< DO_PACKING >( buffer, string( viewKeyStruct::nodeListString() ) );

  packedSize += bufferOps::Pack< DO_PACKING >( buffer,
                                               m_toNodesRelation.base().toViewConst(),
                                               m_unmappedGlobalIndicesInToNodes,
                                               packList,
                                               this->localToGlobalMap(),
                                               m_toNodesRelation.relatedObjectLocalToGlobal() );

  packedSize += bufferOps::Pack< DO_PACKING >( buffer, string( viewKeyStruct::edgeListString() ) );
  packedSize += bufferOps::Pack< DO_PACKING >( buffer,
                                               m_toEdgesRelation.base().toViewConst(),
                                               m_unmappedGlobalIndicesInToEdges,
                                               packList,
                                               this->localToGlobalMap(),
                                               m_toEdgesRelation.relatedObjectLocalToGlobal() );

  packedSize += bufferOps::Pack< DO_PACKING >( buffer, string( viewKeyStruct::elementListString() ) );
  packedSize += bufferOps::Pack< DO_PACKING >( buffer,
                                               this->m_toElements,
                                               packList,
                                               m_toElements.getElementRegionManager() );

  return packedSize;
}

localIndex FaceManager::unpackUpDownMaps( buffer_unit_type const * & buffer,
                                          localIndex_array & packList,
                                          bool const overwriteUpMaps,
                                          bool const GEOS_UNUSED_PARAM( overwriteDownMaps ) )
{
  GEOS_MARK_FUNCTION;

  localIndex unPackedSize = 0;

  string nodeListString;
  unPackedSize += bufferOps::Unpack( buffer, nodeListString );
  GEOS_ERROR_IF_NE( nodeListString, viewKeyStruct::nodeListString() );

  unPackedSize += bufferOps::Unpack( buffer,
                                     m_toNodesRelation,
                                     packList,
                                     m_unmappedGlobalIndicesInToNodes,
                                     this->globalToLocalMap(),
                                     m_toNodesRelation.relatedObjectGlobalToLocal() );

  string edgeListString;
  unPackedSize += bufferOps::Unpack( buffer, edgeListString );
  GEOS_ERROR_IF_NE( edgeListString, viewKeyStruct::edgeListString() );

  unPackedSize += bufferOps::Unpack( buffer,
                                     m_toEdgesRelation,
                                     packList,
                                     m_unmappedGlobalIndicesInToEdges,
                                     this->globalToLocalMap(),
                                     m_toEdgesRelation.relatedObjectGlobalToLocal() );

  string elementListString;
  unPackedSize += bufferOps::Unpack( buffer, elementListString );
  GEOS_ERROR_IF_NE( elementListString, viewKeyStruct::elementListString() );

  unPackedSize += bufferOps::Unpack( buffer,
                                     m_toElements,
                                     packList,
                                     m_toElements.getElementRegionManager(),
                                     overwriteUpMaps );

  return unPackedSize;
}

void FaceManager::fixUpDownMaps( bool const clearIfUnmapped )
{
  ObjectManagerBase::fixUpDownMaps( m_toNodesRelation,
                                    m_unmappedGlobalIndicesInToNodes,
                                    clearIfUnmapped );

  ObjectManagerBase::fixUpDownMaps( m_toEdgesRelation,
                                    m_unmappedGlobalIndicesInToEdges,
                                    clearIfUnmapped );
}

void FaceManager::compressRelationMaps()
{
  m_toNodesRelation.compress();
  m_toEdgesRelation.compress();
}

void FaceManager::enforceStateFieldConsistencyPostTopologyChange( std::set< localIndex > const & targetIndices )
{
  arrayView1d< localIndex const > const childFaceIndices = getField< fields::childIndex >();

  ObjectManagerBase::enforceStateFieldConsistencyPostTopologyChange ( targetIndices );

  for( localIndex const targetIndex : targetIndices )
  {
    localIndex const childIndex = childFaceIndices[targetIndex];
    if( childIndex != -1 )
    {
      LvArray::tensorOps::scaledCopy< 3 >( m_faceNormal[ targetIndex ], m_faceNormal[ childIndex ], -1 );
    }
  }
}

void FaceManager::depopulateUpMaps( std::set< localIndex > const & receivedFaces,
                                    ElementRegionManager const & elemRegionManager )
{
  for( auto const & receivedFaceIdx: receivedFaces )
  {
    for( localIndex k = 0; k < m_toElements.m_toElementRegion.size( 1 ); ++k )
    {
      localIndex const elemRegionIdx    = m_toElements.m_toElementRegion[receivedFaceIdx][k];
      localIndex const elemSubRegionIdx = m_toElements.m_toElementSubRegion[receivedFaceIdx][k];
      localIndex const elemIdx          = m_toElements.m_toElementIndex[receivedFaceIdx][k];

      if( elemRegionIdx != -1 && elemSubRegionIdx != -1 && elemIdx != -1 )
      {
        CellElementSubRegion const & subRegion = elemRegionManager.getRegion( elemRegionIdx ).getSubRegion< CellElementSubRegion >( elemSubRegionIdx );
        array2d< localIndex > const & downMap = subRegion.faceList();
        bool hasTargetIndex = false;

        for( localIndex a = 0; a < downMap.size( 1 ); ++a )
        {
          localIndex const compositeLocalIdx = downMap[elemIdx][a];
          if( compositeLocalIdx == receivedFaceIdx )
          {
            hasTargetIndex = true;
          }
        }
        if( !hasTargetIndex )
        {
          m_toElements.m_toElementRegion[receivedFaceIdx][k] = -1;
          m_toElements.m_toElementSubRegion[receivedFaceIdx][k] = -1;
          m_toElements.m_toElementIndex[receivedFaceIdx][k] = -1;
        }
      }
    }
  }
}

REGISTER_CATALOG_ENTRY( ObjectManagerBase, FaceManager, string const &, Group * const )

}<|MERGE_RESOLUTION|>--- conflicted
+++ resolved
@@ -271,15 +271,7 @@
     if( facesToElements( faceIndex, 0 ) < 0 && facesToElements( faceIndex, 1 ) < 0 )
     {
       GEOS_ERROR( getDataContext() << ": Face " << faceIndex <<
-<<<<<<< HEAD
                   " is not connected to any cell. You might have an invalid mesh." );
-=======
-                  " is not connected to any cell.\n"
-                  "You might have:\n"
-                  "- an invalid mesh,\n"
-                  "- not enough CellElementRegions to describe your input mesh (all regions, simulated or not, must be listed),\n"
-                  "- forgotten one cell type in an existing \"" << CellElementRegion::viewKeyStruct::sourceCellBlockNamesString() << "\'." );
->>>>>>> acbed1a2
     }
 
     // Take the first defined face-to-(elt/region/sub region) to sorting direction.
