/*
 * ------------------------------------------------------------------------------------------------------------
 * SPDX-License-Identifier: LGPL-2.1-only
 *
 * Copyright (c) 2016-2024 Lawrence Livermore National Security LLC
 * Copyright (c) 2018-2024 Total, S.A
 * Copyright (c) 2018-2024 The Board of Trustees of the Leland Stanford Junior University
<<<<<<< HEAD
 * Copyright (c) 2018-2024 Chevron
=======
 * Copyright (c) 2023-2024 Chevron
>>>>>>> fe987d81
 * Copyright (c) 2019-     GEOS/GEOSX Contributors
 * All rights reserved
 *
 * See top level LICENSE, COPYRIGHT, CONTRIBUTORS, NOTICE, and ACKNOWLEDGEMENTS files for details.
 * ------------------------------------------------------------------------------------------------------------
 */

/**
 * @file FaceManager.cpp
 */

#include "FaceManager.hpp"

#include "common/GEOS_RAJA_Interface.hpp"
#include "common/logger/Logger.hpp"
#include "common/TimingMacros.hpp"
#include "LvArray/src/tensorOps.hpp"
#include "mesh/BufferOps.hpp"
#include "mesh/ElementRegionManager.hpp"
#include "mesh/MeshFields.hpp"
#include "mesh/NodeManager.hpp"
#include "mesh/utilities/MeshMapUtilities.hpp"
#include "utilities/ComputationalGeometry.hpp"
#include "CellElementRegion.hpp"

namespace geos
{
using namespace dataRepository;

FaceManager::FaceManager( string const & name, Group * const parent ):
  ObjectManagerBase( name, parent )
{
  this->registerWrapper( viewKeyStruct::nodeListString(), &m_toNodesRelation );
  this->registerWrapper( viewKeyStruct::edgeListString(), &m_toEdgesRelation );

  this->registerWrapper( viewKeyStruct::elementRegionListString(), &m_toElements.m_toElementRegion ).
    setApplyDefaultValue( -1 );

  this->registerWrapper( viewKeyStruct::elementSubRegionListString(), &m_toElements.m_toElementSubRegion ).
    setApplyDefaultValue( -1 );

  // Do we really want this to be resized and accessed by anyone?
  this->registerWrapper( viewKeyStruct::elementListString(), &m_toElements.m_toElementIndex ).
    setApplyDefaultValue( -1 );

  this->registerWrapper( viewKeyStruct::faceAreaString(), &m_faceArea );

  this->registerWrapper( viewKeyStruct::faceCenterString(), &m_faceCenter ).
    reference().resizeDimension< 1 >( 3 );

  this->registerWrapper( viewKeyStruct::faceNormalString(), &m_faceNormal ).
    reference().resizeDimension< 1 >( 3 );

  excludeWrappersFromPacking( { viewKeyStruct::nodeListString(),
                                viewKeyStruct::edgeListString(),
                                viewKeyStruct::elementRegionListString(),
                                viewKeyStruct::elementSubRegionListString(),
                                viewKeyStruct::elementListString() } );

  m_toElements.resize( 0, 2 );

}

void FaceManager::resize( localIndex const newSize )
{
  m_toNodesRelation.resize( newSize, 2 * nodeMapOverallocation() );
  m_toEdgesRelation.resize( newSize, 2 * edgeMapOverallocation() );
  ObjectManagerBase::resize( newSize );
}

void FaceManager::buildSets( NodeManager const & nodeManager )
{
  GEOS_MARK_FUNCTION;

  // First create the sets
  auto const & nodeSets = nodeManager.sets().wrappers();
  for( auto const & setWrapper : nodeSets )
  {
    createSet( setWrapper.second->getName() );
  }

  // Then loop over them in parallel and fill them in.
  forAll< parallelHostPolicy >( nodeSets.size(), [&]( localIndex const i ) -> void
  {
    auto const & setWrapper = nodeSets[i];
    string const & setName = setWrapper->getName();
    SortedArrayView< localIndex const > const targetSet =
      nodeManager.sets().getReference< SortedArray< localIndex > >( setName ).toViewConst();
    constructSetFromSetAndMap( targetSet, m_toNodesRelation.toViewConst(), setName );
  } );
}

void FaceManager::setDomainBoundaryObjects( ElementRegionManager const & elemRegionManager )
{
  arrayView1d< integer > const isFaceOnDomainBoundary = getDomainBoundaryIndicator();
  isFaceOnDomainBoundary.zero();

  arrayView2d< localIndex const > const toElementRegion = m_toElements.m_toElementRegion.toViewConst();

  forAll< parallelHostPolicy >( size(), [=]( localIndex const kf )
  {
    if( toElementRegion( kf, 1 ) == -1 )
    {
      isFaceOnDomainBoundary( kf ) = 1;
    }
  } );

  // We want to tag as boundary faces all the faces that touch a surface element (mainly a fracture),
  // if this element only has one unique neighbor.
  auto const f = [&]( SurfaceElementRegion const & region )
  {
    if( region.subRegionType() != SurfaceElementRegion::SurfaceSubRegionType::faceElement )
    {
      return;
    }

    FaceElementSubRegion const & subRegion = region.getUniqueSubRegion< FaceElementSubRegion >();
    ArrayOfArraysView< localIndex const > const elem2dToFaces = subRegion.faceList().toViewConst();
    for( int ei = 0; ei < elem2dToFaces.size(); ++ei )
    {
      if( elem2dToFaces.sizeOfArray( ei ) == 2 )
      {
        continue;
      }

      for( localIndex const & face: elem2dToFaces[ei] )
      {
        isFaceOnDomainBoundary[face] = 1;
      }
    }
  };
  elemRegionManager.forElementRegions< SurfaceElementRegion >( f );
}

void FaceManager::setGeometricalRelations( CellBlockManagerABC const & cellBlockManager,
                                           ElementRegionManager const & elemRegionManager,
                                           NodeManager const & nodeManager,
                                           bool isBaseMeshLevel )
{
  GEOS_MARK_FUNCTION;

  if( isBaseMeshLevel )
  {
    resize( cellBlockManager.numFaces() );
  }

  m_toNodesRelation.base() = cellBlockManager.getFaceToNodes();
  m_toEdgesRelation.base() = cellBlockManager.getFaceToEdges();

  ToCellRelation< array2d< localIndex > > const toCellBlock = cellBlockManager.getFaceToElements();
  array2d< localIndex > const blockToSubRegion = elemRegionManager.getCellBlockToSubRegionMap( cellBlockManager );
  meshMapUtilities::transformCellBlockToRegionMap< parallelHostPolicy >( blockToSubRegion.toViewConst(),
                                                                         toCellBlock,
                                                                         m_toElements );

  // Since the mappings of the current FaceManager instance were only filled based on the {face -> elements} mapping,
  // they do not take into account any connection between the 3d elements and the 2d elements of fracture meshes.
  // The following function adds those connections between the 3d and 2d elements.
  auto const connect2dElems = [&]( localIndex er,
                                   SurfaceElementRegion const & region )
  {
    if( region.subRegionType() != SurfaceElementRegion::SurfaceSubRegionType::faceElement )
    {
      return;
    }

    constexpr char err[] = "Internal error when trying to connect matrix mapping and fracture mapping. Face {} seems wrongly connected.";

    FaceElementSubRegion const & subRegion = region.getUniqueSubRegion< FaceElementSubRegion >();
    int const esr = 0;  // Since there's only on unique subregion, the index is always 0.
    // The fracture subregion knows the faces it's connected to.
    // And since a 2d element is connected to a given face, and since a face can only have 2 neighbors,
    // then the second neighbor of the face is bound to be undefined (i.e. -1).
    ArrayOfArraysView< localIndex const > const & elem2dToFaces = subRegion.faceList().toViewConst();
    for( localIndex ei = 0; ei < elem2dToFaces.size(); ++ei )
    {
      for( localIndex const & face: elem2dToFaces[ei] )
      {
        GEOS_ERROR_IF_EQ_MSG( m_toElements.m_toElementRegion( face, 0 ), -1, GEOS_FMT( err, face ) );
        GEOS_ERROR_IF_EQ_MSG( m_toElements.m_toElementSubRegion( face, 0 ), -1, GEOS_FMT( err, face ) );
        GEOS_ERROR_IF_EQ_MSG( m_toElements.m_toElementIndex( face, 0 ), -1, GEOS_FMT( err, face ) );

        GEOS_ERROR_IF_NE_MSG( m_toElements.m_toElementRegion( face, 1 ), -1, GEOS_FMT( err, face ) );
        GEOS_ERROR_IF_NE_MSG( m_toElements.m_toElementSubRegion( face, 1 ), -1, GEOS_FMT( err, face ) );
        GEOS_ERROR_IF_NE_MSG( m_toElements.m_toElementIndex( face, 1 ), -1, GEOS_FMT( err, face ) );

        m_toElements.m_toElementRegion( face, 1 ) = er;
        m_toElements.m_toElementSubRegion( face, 1 ) = esr;
        m_toElements.m_toElementIndex( face, 1 ) = ei;
      }
    }
  };
  // Connecting all the 3d elements (information is already in the m_toElements mappings) and all the 2d elements.
  elemRegionManager.forElementRegionsComplete< SurfaceElementRegion >( connect2dElems );

  if( isBaseMeshLevel )
  {
    computeGeometry( nodeManager );
  }
}

void FaceManager::setupRelatedObjectsInRelations( NodeManager const & nodeManager,
                                                  EdgeManager const & edgeManager,
                                                  ElementRegionManager const & elemRegionManager )
{
  m_toNodesRelation.setRelatedObject( nodeManager );
  m_toEdgesRelation.setRelatedObject( edgeManager );

  m_toElements.setElementRegionManager( elemRegionManager );
}

void FaceManager::computeGeometry( NodeManager const & nodeManager )
{
  arrayView2d< real64 const, nodes::REFERENCE_POSITION_USD > const & X = nodeManager.referencePosition();

  // loop over faces and calculate faceArea, faceNormal and faceCenter
  forAll< parallelHostPolicy >( this->size(), [&]( localIndex const faceIndex )
  {
    m_faceArea[ faceIndex ] = computationalGeometry::centroid_3DPolygon( m_toNodesRelation[ faceIndex ],
                                                                         X,
                                                                         m_faceCenter[ faceIndex ],
                                                                         m_faceNormal[ faceIndex ] );

  } );
}

void FaceManager::setIsExternal()
{
  arrayView1d< integer const > const isDomainBoundary = this->getDomainBoundaryIndicator();

  m_isExternal.zero();
  for( localIndex k=0; k<size(); ++k )
  {
    if( isDomainBoundary[k]==1 )
    {
      m_isExternal[k] = 1;
    }
  }
}

void FaceManager::sortAllFaceNodes( NodeManager const & nodeManager,
                                    ElementRegionManager const & elemManager )
{
  GEOS_MARK_FUNCTION;

  arrayView2d< localIndex const > const facesToElementRegions = elementRegionList();
  arrayView2d< localIndex const > const facesToElementSubRegions = elementSubRegionList();
  arrayView2d< localIndex const > const facesToElements = elementList();
  arrayView2d< real64 const, nodes::REFERENCE_POSITION_USD > const X = nodeManager.referencePosition();

  ArrayOfArraysView< localIndex > const facesToNodes = nodeList().toView();

  elemManager.forElementSubRegions< CellElementSubRegion, FaceElementSubRegion >( [&] ( auto const & subRegion )
  {
    subRegion.calculateElementCenters( X );
  } );

  ElementRegionManager::ElementViewAccessor< arrayView2d< real64 const > > elemCenter =
    elemManager.constructArrayViewAccessor< real64, 2 >( ElementSubRegionBase::viewKeyStruct::elementCenterString() );

  forAll< parallelHostPolicy >( size(), [=, elemCenter = elemCenter.toNestedViewConst()]( localIndex const faceIndex )
  {
    // The face should be connected to at least one element.
    if( facesToElements( faceIndex, 0 ) < 0 && facesToElements( faceIndex, 1 ) < 0 )
    {
      GEOS_ERROR( getDataContext() << ": Face " << faceIndex <<
<<<<<<< HEAD
                  " is not connected to any cell.\n"
                  "You might have:\n"
                  "- an invalid mesh,\n"
                  "- not enough CellElementRegions to describe your input mesh (all regions, simulated or not, must be listed),\n"
                  "- forgotten one cell type in an existing \"" << CellElementRegion::viewKeyStruct::sourceCellBlockNamesString() << "\'." );
=======
                  " is not connected to any cell. You might have an invalid mesh." );
>>>>>>> fe987d81
    }

    // Take the first defined face-to-(elt/region/sub region) to sorting direction.
    localIndex const iElemLoc = facesToElements( faceIndex, 0 ) >= 0 ? 0 : 1;

    localIndex const er = facesToElementRegions( faceIndex, iElemLoc );
    localIndex const esr = facesToElementSubRegions( faceIndex, iElemLoc );
    localIndex const ei = facesToElements( faceIndex, iElemLoc );

    if( er < 0 || esr < 0 || ei < 0 )
    {
      GEOS_ERROR( GEOS_FMT( "{0}: Face {1} is connected to an invalid element ({2}/{3}/{4}).",
                            getDataContext().toString(), faceIndex, er, esr, ei ) );
    }

    try
    {
      sortFaceNodes( X, elemCenter[er][esr][ei], facesToNodes[faceIndex] );
    } catch( std::runtime_error const & e )
    {
      throw std::runtime_error( getDataContext().toString() + ": " + e.what() );
    }
  } );
}

void FaceManager::sortFaceNodes( arrayView2d< real64 const, nodes::REFERENCE_POSITION_USD > const & X,
                                 arraySlice1d< real64 const > const elementCenter,
                                 Span< localIndex > const faceNodes )
{
  localIndex const numFaceNodes = LvArray::integerConversion< localIndex >( faceNodes.size() );
  GEOS_THROW_IF_GT_MSG( numFaceNodes, MAX_FACE_NODES, "The number of maximum nodes allocated per cell face has been reached.", std::runtime_error );

  localIndex const firstNodeIndex = faceNodes[0];

  // get face center (average vertex location)
  real64 fc[3] = { 0 };
  for( localIndex n = 0; n < numFaceNodes; ++n )
  {
    LvArray::tensorOps::add< 3 >( fc, X[faceNodes[n]] );
  }
  LvArray::tensorOps::scale< 3 >( fc, 1.0 / numFaceNodes );

  // Approximate face normal direction (unscaled)

  if( numFaceNodes == 2 )  //2D only.
  {
    real64 ex[3] = LVARRAY_TENSOROPS_INIT_LOCAL_3( X[faceNodes[1]] );
    LvArray::tensorOps::subtract< 3 >( ex, X[faceNodes[0]] );

    real64 ey[3] = LVARRAY_TENSOROPS_INIT_LOCAL_3( elementCenter );
    LvArray::tensorOps::subtract< 3 >( ey, fc );

    real64 ez[3];
    LvArray::tensorOps::crossProduct( ez, ex, ey );

    // The element should be on the right hand side of the vector from node 0 to node 1.
    // This ensure that the normal vector of an external face points to outside the element.
    if( ez[2] > 0 )
    {
      localIndex itemp = faceNodes[0];
      faceNodes[0] = faceNodes[1];
      faceNodes[1] = itemp;
    }
  }
  else
  {
    real64 ez[3] = LVARRAY_TENSOROPS_INIT_LOCAL_3( fc );
    LvArray::tensorOps::subtract< 3 >( ez, elementCenter );

    // Approximate in-plane axis
    real64 ex[3] = LVARRAY_TENSOROPS_INIT_LOCAL_3( X[faceNodes[0]] );
    LvArray::tensorOps::subtract< 3 >( ex, fc );
    LvArray::tensorOps::normalize< 3 >( ex );

    real64 ey[3];
    LvArray::tensorOps::crossProduct( ey, ez, ex );
    LvArray::tensorOps::normalize< 3 >( ey );

    std::pair< real64, localIndex > thetaOrder[MAX_FACE_NODES];

    // Sort nodes counterclockwise around face center
    for( localIndex n = 0; n < numFaceNodes; ++n )
    {
      real64 v[3] = LVARRAY_TENSOROPS_INIT_LOCAL_3( X[faceNodes[n]] );
      LvArray::tensorOps::subtract< 3 >( v, fc );
      thetaOrder[n] = std::make_pair( atan2( LvArray::tensorOps::AiBi< 3 >( v, ey ), LvArray::tensorOps::AiBi< 3 >( v, ex ) ), faceNodes[n] );
    }

    std::sort( thetaOrder, thetaOrder + numFaceNodes );
    // Reorder nodes on face
    for( localIndex n = 0; n < numFaceNodes; ++n )
    {
      faceNodes[n] = thetaOrder[n].second;
    }

    localIndex tempFaceNodes[MAX_FACE_NODES];

    localIndex firstIndexIndex = 0;
    for( localIndex n = 0; n < numFaceNodes; ++n )
    {
      tempFaceNodes[n] = thetaOrder[n].second;
      if( tempFaceNodes[n] == firstNodeIndex )
      {
        firstIndexIndex = n;
      }
    }

    for( localIndex n = 0; n < numFaceNodes; ++n )
    {
      localIndex const index = (firstIndexIndex + n) % numFaceNodes;
      faceNodes[n] = tempFaceNodes[index];
    }
  }
}

ArrayOfSets< globalIndex >
FaceManager::extractMapFromObjectForAssignGlobalIndexNumbers( ObjectManagerBase const & nodeManager )
{
  GEOS_MARK_FUNCTION;

  localIndex const numFaces = size();

  ArrayOfArraysView< localIndex const > const faceToNodeMap = this->nodeList().toViewConst();
  arrayView1d< integer const > const isDomainBoundary = this->getDomainBoundaryIndicator();
  arrayView1d< globalIndex const > const nodeLocalToGlobal = nodeManager.localToGlobalMap();

  array1d< localIndex > nodeCounts( numFaces );
  forAll< parallelHostPolicy >( numFaces, [nodeCounts = nodeCounts.toView(),
                                           faceToNodeMap, isDomainBoundary]( localIndex const & faceIndex )
  {
    if( isDomainBoundary( faceIndex ) )
    {
      nodeCounts[ faceIndex ] = faceToNodeMap.sizeOfArray( faceIndex );
    }
  } );

  ArrayOfSets< globalIndex > globalFaceNodes;
  globalFaceNodes.resizeFromCapacities< parallelHostPolicy >( nodeCounts.size(), nodeCounts.data() );

  forAll< parallelHostPolicy >( numFaces, [globalFaceNodes = globalFaceNodes.toView(),
                                           faceToNodeMap, isDomainBoundary, nodeLocalToGlobal]( localIndex const & faceIndex )
  {
    if( isDomainBoundary( faceIndex ) )
    {
      for( localIndex const nodeIndex : faceToNodeMap[faceIndex] )
      {
        globalFaceNodes.insertIntoSet( faceIndex, nodeLocalToGlobal[nodeIndex] );
      }
    }
  } );

  return globalFaceNodes;
}


localIndex FaceManager::packUpDownMapsSize( arrayView1d< localIndex const > const & packList ) const
{
  buffer_unit_type * junk = nullptr;
  return packUpDownMapsImpl< false >( junk, packList );
}

localIndex FaceManager::packUpDownMaps( buffer_unit_type * & buffer,
                                        arrayView1d< localIndex const > const & packList ) const
{
  return packUpDownMapsImpl< true >( buffer, packList );
}

template< bool DO_PACKING >
localIndex FaceManager::packUpDownMapsImpl( buffer_unit_type * & buffer,
                                            arrayView1d< localIndex const > const & packList ) const
{
  localIndex packedSize = 0;

  packedSize += bufferOps::Pack< DO_PACKING >( buffer, string( viewKeyStruct::nodeListString() ) );

  packedSize += bufferOps::Pack< DO_PACKING >( buffer,
                                               m_toNodesRelation.base().toViewConst(),
                                               m_unmappedGlobalIndicesInToNodes,
                                               packList,
                                               this->localToGlobalMap(),
                                               m_toNodesRelation.relatedObjectLocalToGlobal() );

  packedSize += bufferOps::Pack< DO_PACKING >( buffer, string( viewKeyStruct::edgeListString() ) );
  packedSize += bufferOps::Pack< DO_PACKING >( buffer,
                                               m_toEdgesRelation.base().toViewConst(),
                                               m_unmappedGlobalIndicesInToEdges,
                                               packList,
                                               this->localToGlobalMap(),
                                               m_toEdgesRelation.relatedObjectLocalToGlobal() );

  packedSize += bufferOps::Pack< DO_PACKING >( buffer, string( viewKeyStruct::elementListString() ) );
  packedSize += bufferOps::Pack< DO_PACKING >( buffer,
                                               this->m_toElements,
                                               packList,
                                               m_toElements.getElementRegionManager() );

  return packedSize;
}

localIndex FaceManager::unpackUpDownMaps( buffer_unit_type const * & buffer,
                                          localIndex_array & packList,
                                          bool const overwriteUpMaps,
                                          bool const GEOS_UNUSED_PARAM( overwriteDownMaps ) )
{
  GEOS_MARK_FUNCTION;

  localIndex unPackedSize = 0;

  string nodeListString;
  unPackedSize += bufferOps::Unpack( buffer, nodeListString );
  GEOS_ERROR_IF_NE( nodeListString, viewKeyStruct::nodeListString() );

  unPackedSize += bufferOps::Unpack( buffer,
                                     m_toNodesRelation,
                                     packList,
                                     m_unmappedGlobalIndicesInToNodes,
                                     this->globalToLocalMap(),
                                     m_toNodesRelation.relatedObjectGlobalToLocal() );

  string edgeListString;
  unPackedSize += bufferOps::Unpack( buffer, edgeListString );
  GEOS_ERROR_IF_NE( edgeListString, viewKeyStruct::edgeListString() );

  unPackedSize += bufferOps::Unpack( buffer,
                                     m_toEdgesRelation,
                                     packList,
                                     m_unmappedGlobalIndicesInToEdges,
                                     this->globalToLocalMap(),
                                     m_toEdgesRelation.relatedObjectGlobalToLocal() );

  string elementListString;
  unPackedSize += bufferOps::Unpack( buffer, elementListString );
  GEOS_ERROR_IF_NE( elementListString, viewKeyStruct::elementListString() );

  unPackedSize += bufferOps::Unpack( buffer,
                                     m_toElements,
                                     packList,
                                     m_toElements.getElementRegionManager(),
                                     overwriteUpMaps );

  return unPackedSize;
}

void FaceManager::fixUpDownMaps( bool const clearIfUnmapped )
{
  ObjectManagerBase::fixUpDownMaps( m_toNodesRelation,
                                    m_unmappedGlobalIndicesInToNodes,
                                    clearIfUnmapped );

  ObjectManagerBase::fixUpDownMaps( m_toEdgesRelation,
                                    m_unmappedGlobalIndicesInToEdges,
                                    clearIfUnmapped );
}

void FaceManager::compressRelationMaps()
{
  m_toNodesRelation.compress();
  m_toEdgesRelation.compress();
}

void FaceManager::enforceStateFieldConsistencyPostTopologyChange( std::set< localIndex > const & targetIndices )
{
  arrayView1d< localIndex const > const childFaceIndices = getField< fields::childIndex >();

  ObjectManagerBase::enforceStateFieldConsistencyPostTopologyChange ( targetIndices );

  for( localIndex const targetIndex : targetIndices )
  {
    localIndex const childIndex = childFaceIndices[targetIndex];
    if( childIndex != -1 )
    {
      LvArray::tensorOps::scaledCopy< 3 >( m_faceNormal[ targetIndex ], m_faceNormal[ childIndex ], -1 );
    }
  }
}

void FaceManager::depopulateUpMaps( std::set< localIndex > const & receivedFaces,
                                    ElementRegionManager const & elemRegionManager )
{
  for( auto const & receivedFaceIdx: receivedFaces )
  {
    for( localIndex k = 0; k < m_toElements.m_toElementRegion.size( 1 ); ++k )
    {
      localIndex const elemRegionIdx    = m_toElements.m_toElementRegion[receivedFaceIdx][k];
      localIndex const elemSubRegionIdx = m_toElements.m_toElementSubRegion[receivedFaceIdx][k];
      localIndex const elemIdx          = m_toElements.m_toElementIndex[receivedFaceIdx][k];

      if( elemRegionIdx != -1 && elemSubRegionIdx != -1 && elemIdx != -1 )
      {
        CellElementSubRegion const & subRegion = elemRegionManager.getRegion( elemRegionIdx ).getSubRegion< CellElementSubRegion >( elemSubRegionIdx );
        array2d< localIndex > const & downMap = subRegion.faceList();
        bool hasTargetIndex = false;

        for( localIndex a = 0; a < downMap.size( 1 ); ++a )
        {
          localIndex const compositeLocalIdx = downMap[elemIdx][a];
          if( compositeLocalIdx == receivedFaceIdx )
          {
            hasTargetIndex = true;
          }
        }
        if( !hasTargetIndex )
        {
          m_toElements.m_toElementRegion[receivedFaceIdx][k] = -1;
          m_toElements.m_toElementSubRegion[receivedFaceIdx][k] = -1;
          m_toElements.m_toElementIndex[receivedFaceIdx][k] = -1;
        }
      }
    }
  }
}

REGISTER_CATALOG_ENTRY( ObjectManagerBase, FaceManager, string const &, Group * const )

}<|MERGE_RESOLUTION|>--- conflicted
+++ resolved
@@ -5,11 +5,7 @@
  * Copyright (c) 2016-2024 Lawrence Livermore National Security LLC
  * Copyright (c) 2018-2024 Total, S.A
  * Copyright (c) 2018-2024 The Board of Trustees of the Leland Stanford Junior University
-<<<<<<< HEAD
- * Copyright (c) 2018-2024 Chevron
-=======
  * Copyright (c) 2023-2024 Chevron
->>>>>>> fe987d81
  * Copyright (c) 2019-     GEOS/GEOSX Contributors
  * All rights reserved
  *
@@ -276,15 +272,7 @@
     if( facesToElements( faceIndex, 0 ) < 0 && facesToElements( faceIndex, 1 ) < 0 )
     {
       GEOS_ERROR( getDataContext() << ": Face " << faceIndex <<
-<<<<<<< HEAD
-                  " is not connected to any cell.\n"
-                  "You might have:\n"
-                  "- an invalid mesh,\n"
-                  "- not enough CellElementRegions to describe your input mesh (all regions, simulated or not, must be listed),\n"
-                  "- forgotten one cell type in an existing \"" << CellElementRegion::viewKeyStruct::sourceCellBlockNamesString() << "\'." );
-=======
                   " is not connected to any cell. You might have an invalid mesh." );
->>>>>>> fe987d81
     }
 
     // Take the first defined face-to-(elt/region/sub region) to sorting direction.
