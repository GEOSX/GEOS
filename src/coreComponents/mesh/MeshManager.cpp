--- conflicted
+++ resolved
@@ -5,11 +5,7 @@
  * Copyright (c) 2016-2024 Lawrence Livermore National Security LLC
  * Copyright (c) 2018-2024 Total, S.A
  * Copyright (c) 2018-2024 The Board of Trustees of the Leland Stanford Junior University
-<<<<<<< HEAD
- * Copyright (c) 2018-2024 Chevron
-=======
  * Copyright (c) 2023-2024 Chevron
->>>>>>> fe987d81
  * Copyright (c) 2019-     GEOS/GEOSX Contributors
  * All rights reserved
  *
@@ -25,10 +21,6 @@
 #include "mesh/mpiCommunications/SpatialPartition.hpp"
 #include "generators/CellBlockManagerABC.hpp"
 #include "generators/MeshGeneratorBase.hpp"
-<<<<<<< HEAD
-#include "particleGenerators/ParticleMeshGeneratorBase.hpp"
-=======
->>>>>>> fe987d81
 #include "mesh/mpiCommunications/CommunicationTools.hpp"
 #include "common/TimingMacros.hpp"
 
@@ -94,7 +86,7 @@
   {
     MeshBody & meshBody = domain.getMeshBodies().registerGroup< MeshBody >( meshGen.getName() );
     meshBody.createMeshLevel( 0 );
-<<<<<<< HEAD
+
     // SpatialPartition & partition = dynamic_cast< SpatialPartition & >(domain.getReference< PartitionBase >( keys::partitionManager ) );
     SpatialPartition & partition = dynamic_cast< SpatialPartition & >( domain.getGroup( domain.groupKeys.partitionManager ) );
 
@@ -121,18 +113,6 @@
     SpatialPartition & partition = dynamic_cast< SpatialPartition & >( domain.getGroup( domain.groupKeys.partitionManager ) );
 
     meshGen.generateMesh( meshBody, partition );
-=======
-    SpatialPartition & partition = dynamic_cast< SpatialPartition & >(domain.getReference< PartitionBase >( keys::partitionManager ) );
-
-    meshGen.generateMesh( meshBody, partition );
-
-    if( !meshBody.hasParticles() )
-    {
-      CellBlockManagerABC const & cellBlockManager = meshBody.getCellBlockManager();
-
-      meshBody.setGlobalLengthScale( cellBlockManager.getGlobalLength() );
-    }
->>>>>>> fe987d81
   } );
 }
 
@@ -175,7 +155,6 @@
   {
     if( !domain.hasMeshBody( generator.getName() ) )
     {
-<<<<<<< HEAD
       return;
     }
     else if( domain.getMeshBody( generator.getName() ).hasParticles() ) // field import is not currently compatible with particle mesh
@@ -183,15 +162,6 @@
     {
       return;
     }
-=======
-      return;
-    }
-    else if( domain.getMeshBody( generator.getName() ).hasParticles() ) // field import is not currently compatible with particle mesh
-                                                                        // bodies
-    {
-      return;
-    }
->>>>>>> fe987d81
 
     GEOS_LOG_RANK_0( GEOS_FMT( "{}: importing field data from mesh dataset", generator.getName() ) );
 
