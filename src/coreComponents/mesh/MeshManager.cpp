--- conflicted
+++ resolved
@@ -62,13 +62,8 @@
   forSubGroups< MeshGeneratorBase >( [&]( MeshGeneratorBase & meshGen )
   {
     MeshBody & meshBody = domain.getMeshBodies().registerGroup< MeshBody >( meshGen.getName() );
-<<<<<<< HEAD
     meshBody.createMeshLevel( 0 );
-
     MeshLevel & meshLevel = meshBody.getBaseDiscretization();
-=======
-   meshBody.createMeshLevel( 0 );
->>>>>>> 62bff9d9
     CellBlockManager & cellBlockManager = meshBody.registerGroup< CellBlockManager >( keys::cellManager );
 
     meshGen.generateMesh( cellBlockManager );
