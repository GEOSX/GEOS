/*
 * ------------------------------------------------------------------------------------------------------------
 * SPDX-License-Identifier: LGPL-2.1-only
 *
 * Copyright (c) 2016-2024 Lawrence Livermore National Security LLC
 * Copyright (c) 2018-2024 TotalEnergies
 * Copyright (c) 2018-2024 The Board of Trustees of the Leland Stanford Junior University
 * Copyright (c) 2023-2024 Chevron
 * Copyright (c) 2019-     GEOS/GEOSX Contributors
 * All rights reserved
 *
 * See top level LICENSE, COPYRIGHT, CONTRIBUTORS, NOTICE, and ACKNOWLEDGEMENTS files for details.
 * ------------------------------------------------------------------------------------------------------------
 */


#include "MeshManager.hpp"
#include "MeshBody.hpp"
#include "MeshLevel.hpp"

#include "mesh/mpiCommunications/SpatialPartition.hpp"
#include "generators/CellBlockManagerABC.hpp"
#include "particleGenerators/ParticleMeshGeneratorBase.hpp"
#include "mesh/mpiCommunications/CommunicationTools.hpp"
#include "common/TimingMacros.hpp"

#include <unordered_set>

namespace geos
{

using namespace dataRepository;

MeshManager::MeshManager( string const & name,
                          Group * const parent ):
  Group( name, parent )
{
  setInputFlags( InputFlags::REQUIRED );
}

MeshManager::~MeshManager()
{}

Group * MeshManager::createChild( string const & childKey,
                                  string const & childName )
{
<<<<<<< HEAD
  if( MeshGeneratorBase::CatalogInterface::hasKeyName( childKey ) )
  {
    GEOS_LOG_RANK_0( "Adding Mesh: " << childKey << ", " << childName );
    std::unique_ptr< MeshGeneratorBase > meshGen = MeshGeneratorBase::CatalogInterface::factory( childKey, childName, this );
    return &this->registerGroup< MeshGeneratorBase >( childName, std::move( meshGen ) );
  }
  else if( ParticleMeshGeneratorBase::CatalogInterface::hasKeyName( childKey ) )
  {
    GEOS_LOG_RANK_0( "Adding ParticleMesh: " << childKey << ", " << childName );
    std::unique_ptr< ParticleMeshGeneratorBase > partMeshGen = ParticleMeshGeneratorBase::CatalogInterface::factory( childKey, childName, this );
    return &this->registerGroup< ParticleMeshGeneratorBase >( childName, std::move( partMeshGen ) );
  }
  else
  {
    GEOS_ERROR( "Internal error. Mesh or ParticleMesh type was not found." );
  }

  return nullptr;
=======
  GEOS_LOG_RANK_0( GEOS_FMT( "{}: adding {} {}", getName(), childKey, childName ) );
  std::unique_ptr< MeshGeneratorBase > mesh =
    MeshGeneratorBase::CatalogInterface::factory( childKey, getDataContext(), childName, this );
  return &this->registerGroup< MeshGeneratorBase >( childName, std::move( mesh ) );
>>>>>>> 212eb6ba
}


void MeshManager::expandObjectCatalogs()
{
  // During schema generation, register one of each type derived from MeshGeneratorBase...
  for( auto & catalogIter: MeshGeneratorBase::getCatalog() )
  {
    createChild( catalogIter.first, catalogIter.first );
  }
  // ... and ParticleMeshGeneratorBase.
  for( auto & catalogIter: ParticleMeshGeneratorBase::getCatalog() )
  {
    createChild( catalogIter.first, catalogIter.first );
  }
}


void MeshManager::generateMeshes( DomainPartition & domain )
{
  forSubGroups< MeshGeneratorBase >( [&]( MeshGeneratorBase & meshGen )
  {
    MeshBody & meshBody = domain.getMeshBodies().registerGroup< MeshBody >( meshGen.getName() );
    meshBody.createMeshLevel( 0 );

    // SpatialPartition & partition = dynamic_cast< SpatialPartition & >(domain.getReference< PartitionBase >( keys::partitionManager ) );
    SpatialPartition & partition = dynamic_cast< SpatialPartition & >( domain.getGroup( domain.groupKeys.partitionManager ) );

    meshGen.generateMesh( meshBody, partition.getPartitions() );

    CellBlockManagerABC const & cellBlockManager = meshBody.getCellBlockManager();
    meshBody.setGlobalLengthScale( cellBlockManager.getGlobalLength() );

    PartitionDescriptorABC const & pd = meshGen.getPartitionDescriptor();
    partition.setMetisNeighborList( pd.getMetisNeighborList() );
    partition.setCoords( pd.getCoords() );
    partition.setPeriodic( pd.getPeriodic() );
    partition.setGrid( pd.getGrid() );
    partition.setBlockSize( pd.getBlockSize() );
    partition.setBoundingBox( pd.getBoundingBox() );
    partition.initializeNeighbors();
  } );

  forSubGroups< ParticleMeshGeneratorBase >( [&]( ParticleMeshGeneratorBase & meshGen )
  {
    MeshBody & meshBody = domain.getMeshBodies().registerGroup< MeshBody >( meshGen.getName() );
    meshBody.createMeshLevel( 0 );
    // SpatialPartition & partition = dynamic_cast< SpatialPartition & >(domain.getReference< PartitionBase >( keys::partitionManager ) );
    SpatialPartition & partition = dynamic_cast< SpatialPartition & >( domain.getGroup( domain.groupKeys.partitionManager ) );

    meshGen.generateMesh( meshBody, partition );
  } );
}


void MeshManager::generateMeshLevels( DomainPartition & domain )
{
  forSubGroups< MeshGeneratorBase, ParticleMeshGeneratorBase >( [&]( auto & meshGen )
  {
    string const & meshName = meshGen.getName();
    domain.getMeshBodies().registerGroup< MeshBody >( meshName ).createMeshLevel( MeshBody::groupStructKeys::baseDiscretizationString() );
  } );
}

/**
 * @brief Collect a set of material field names registered in a subregion.
 * @param subRegion the target subregion
 * @return a set of wrapper names
 */
std::unordered_set< string > getMaterialWrapperNames( ElementSubRegionBase const & subRegion )
{
  using namespace constitutive;
  std::unordered_set< string > materialWrapperNames;
  subRegion.getConstitutiveModels().forSubGroups< ConstitutiveBase >( [&]( ConstitutiveBase const & material )
  {
    material.forWrappers( [&]( WrapperBase const & wrapper )
    {
      if( wrapper.sizedFromParent() )
      {
        materialWrapperNames.insert( ConstitutiveBase::makeFieldName( material.getName(), wrapper.getName() ) );
      }
    } );
  } );
  return materialWrapperNames;
}

void MeshManager::importFields( DomainPartition & domain )
{
  GEOS_MARK_FUNCTION;
  forSubGroups< MeshGeneratorBase >( [&domain]( MeshGeneratorBase const & generator )
  {
    if( !domain.hasMeshBody( generator.getName() ) )
    {
      return;
    }
    else if( domain.getMeshBody( generator.getName() ).hasParticles() ) // field import is not currently compatible with particle mesh
                                                                        // bodies
    {
      return;
    }

    GEOS_LOG_RANK_0( GEOS_FMT( "{}: importing field data from mesh dataset", generator.getName() ) );
    MeshBody & meshBody = domain.getMeshBody( generator.getName() );
    meshBody.forMeshLevels( [&]( MeshLevel & meshLevel )
    {
      GEOS_LOG_RANK_0( GEOS_FMT( "  mesh level = {}", meshLevel.getName() ) );
      FieldIdentifiers fieldsToBeSync;
      meshLevel.getElemManager().forElementSubRegionsComplete< CellElementSubRegion >(
        [&]( localIndex,
             localIndex,
             ElementRegionBase const & region,
             CellElementSubRegion & subRegion )
      {
        GEOS_LOG_RANK_0( GEOS_FMT( "  volumic fields on {}/{}", region.getName(), subRegion.getName() ) );
        importFields( generator, region.getName(), subRegion, MeshGeneratorBase::Block::VOLUMIC, generator.getVolumicFieldsMapping(), fieldsToBeSync );
      } );
      meshLevel.getElemManager().forElementSubRegionsComplete< FaceElementSubRegion >(
        [&]( localIndex,
             localIndex,
             ElementRegionBase const & region,
             FaceElementSubRegion & subRegion )
      {
        GEOS_LOG_RANK_0( GEOS_FMT( "  surfaic fields on {}/{}", region.getName(), subRegion.getName() ) );
        importFields( generator, region.getName(), subRegion, MeshGeneratorBase::Block::SURFACIC, generator.getSurfacicFieldsMapping(), fieldsToBeSync );
      } );
      CommunicationTools::getInstance().synchronizeFields( fieldsToBeSync, meshLevel, domain.getNeighbors(), false ); // TODO Validate this.
    } );
  } );

  forSubGroups< MeshGeneratorBase >( []( MeshGeneratorBase & generator )
  {
    generator.freeResources();
  } );
}

void MeshManager::importFields( MeshGeneratorBase const & generator,
                                string const & regionName,
                                ElementSubRegionBase & subRegion,
                                MeshGeneratorBase::Block const block,
                                std::map< string, string > const & fieldsMapping,
                                FieldIdentifiers & fieldsToBeSync )
{
  std::unordered_set< string > const materialWrapperNames = getMaterialWrapperNames( subRegion );
  // Writing properties
  for( auto const & pair : fieldsMapping )
  {
    string const & meshFieldName = pair.first;
    string const & geosFieldName = pair.second;
    // Find destination
    if( !subRegion.hasWrapper( geosFieldName ) )
    {
      // Skip - the user may have not enabled a particular physics model/solver on this destination region.
      if( generator.getLogLevel() >= 1 )
      {
        GEOS_LOG_RANK_0( GEOS_FMT( "    Skipping import of {} -> {} (field not found)", meshFieldName, geosFieldName ) );
      }

      continue;
    }

    // Now that we know that the subRegion has this wrapper,
    // we can add the geosFieldName to the list of fields to synchronize
    fieldsToBeSync.addElementFields( { geosFieldName }, { regionName } );
    WrapperBase & wrapper = subRegion.getWrapperBase( geosFieldName );
    if( generator.getLogLevel() >= 1 )
    {
      GEOS_LOG_RANK_0( GEOS_FMT( "    {} -> {}", meshFieldName, geosFieldName ) );
    }

    bool const isMaterialField = materialWrapperNames.count( geosFieldName ) > 0 && wrapper.numArrayDims() > 1;
    generator.importFieldOnArray( block, subRegion.getName(), meshFieldName, isMaterialField, wrapper );
  }
}

} /* namespace geos */<|MERGE_RESOLUTION|>--- conflicted
+++ resolved
@@ -44,18 +44,25 @@
 Group * MeshManager::createChild( string const & childKey,
                                   string const & childName )
 {
-<<<<<<< HEAD
   if( MeshGeneratorBase::CatalogInterface::hasKeyName( childKey ) )
   {
-    GEOS_LOG_RANK_0( "Adding Mesh: " << childKey << ", " << childName );
-    std::unique_ptr< MeshGeneratorBase > meshGen = MeshGeneratorBase::CatalogInterface::factory( childKey, childName, this );
-    return &this->registerGroup< MeshGeneratorBase >( childName, std::move( meshGen ) );
+    // GEOS_LOG_RANK_0( "Adding Mesh: " << childKey << ", " << childName );
+    // std::unique_ptr< MeshGeneratorBase > meshGen = MeshGeneratorBase::CatalogInterface::factory( childKey, childName, this );
+    // return &this->registerGroup< MeshGeneratorBase >( childName, std::move( meshGen ) );
+    
+    GEOS_LOG_RANK_0( GEOS_FMT( "{}: adding {} {}", getName(), childKey, childName ) );
+    std::unique_ptr< MeshGeneratorBase > mesh = MeshGeneratorBase::CatalogInterface::factory( childKey, getDataContext(), childName, this );
+    return &this->registerGroup< MeshGeneratorBase >( childName, std::move( mesh ) );
   }
   else if( ParticleMeshGeneratorBase::CatalogInterface::hasKeyName( childKey ) )
   {
-    GEOS_LOG_RANK_0( "Adding ParticleMesh: " << childKey << ", " << childName );
-    std::unique_ptr< ParticleMeshGeneratorBase > partMeshGen = ParticleMeshGeneratorBase::CatalogInterface::factory( childKey, childName, this );
-    return &this->registerGroup< ParticleMeshGeneratorBase >( childName, std::move( partMeshGen ) );
+    // GEOS_LOG_RANK_0( "Adding ParticleMesh: " << childKey << ", " << childName );
+    // std::unique_ptr< ParticleMeshGeneratorBase > partMeshGen = ParticleMeshGeneratorBase::CatalogInterface::factory( childKey, childName, this );
+    // return &this->registerGroup< ParticleMeshGeneratorBase >( childName, std::move( partMeshGen ) );
+    
+    GEOS_LOG_RANK_0( GEOS_FMT( "{}: adding {} {}", getName(), childKey, childName ) );
+    std::unique_ptr< ParticleMeshGeneratorBase > mesh = ParticleMeshGeneratorBase::CatalogInterface::factory( childKey, getDataContext(), childName, this );
+    return &this->registerGroup< ParticleMeshGeneratorBase >( childName, std::move( mesh ) );
   }
   else
   {
@@ -63,12 +70,6 @@
   }
 
   return nullptr;
-=======
-  GEOS_LOG_RANK_0( GEOS_FMT( "{}: adding {} {}", getName(), childKey, childName ) );
-  std::unique_ptr< MeshGeneratorBase > mesh =
-    MeshGeneratorBase::CatalogInterface::factory( childKey, getDataContext(), childName, this );
-  return &this->registerGroup< MeshGeneratorBase >( childName, std::move( mesh ) );
->>>>>>> 212eb6ba
 }
 
 
