/*
 * ------------------------------------------------------------------------------------------------------------
 * SPDX-License-Identifier: LGPL-2.1-only
 *
 * Copyright (c) 2018-2020 Lawrence Livermore National Security LLC
 * Copyright (c) 2018-2020 The Board of Trustees of the Leland Stanford Junior University
 * Copyright (c) 2018-2020 TotalEnergies
 * Copyright (c) 2019-     GEOSX Contributors
 * All rights reserved
 *
 * See top level LICENSE, COPYRIGHT, CONTRIBUTORS, NOTICE, and ACKNOWLEDGEMENTS files for details.
 * ------------------------------------------------------------------------------------------------------------
 */

#include "SpatialPartition.hpp"
#include "codingUtilities/Utilities.hpp"
#include "LvArray/src/genericTensorOps.hpp"
#include "mesh/mpiCommunications/MPI_iCommData.hpp"

#include <cmath>

namespace geos
{

  namespace
  {

    // Modulo
    // returns a positive value regardless of the sign of numerator
    real64 Mod( real64 num, real64 denom )
    {
      if( fabs( denom )<fabs( num )*1.0e-14 )
      {
        return num;
      }

      return num - denom * std::floor( num/denom );
    }

    // MapValueToRange
    // returns a periodic value in the range [min, max)
    real64 MapValueToRange( real64 value, real64 min, real64 max )
    {
      return Mod( value-min, max-min )+min;
    }

  }

  SpatialPartition::SpatialPartition():
    PartitionBase(),
    m_Partitions(),
    m_Periodic( nsdof ),
    m_coords( nsdof ),
    m_min{ 0.0 },
    m_max{ 0.0 },
    m_blockSize{ 1.0 },
    m_gridSize{ 0.0 },
    m_gridMin{ 0.0 },
    m_gridMax{ 0.0 }
  {
    m_size = 0;
    m_rank = 0;
    m_numColors = 8,
    setPartitions( 1, 1, 1 );
  }

  SpatialPartition::~SpatialPartition()
  {}

  void SpatialPartition::setPartitions( unsigned int xPartitions,
                                        unsigned int yPartitions,
                                        unsigned int zPartitions )
  {
    m_Partitions.resize( 3 );
    m_Partitions( 0 ) = xPartitions;
    m_Partitions( 1 ) = yPartitions;
    m_Partitions( 2 ) = zPartitions;
    m_size = 1;
    for( int i = 0; i < nsdof; i++ )
    {
      m_size *= m_Partitions( i );
    }
    setContactGhostRange( 0.0 );
  }

  int SpatialPartition::getColor()
  {
    int color = 0;

    if( isOdd( m_coords[0] ) )
    {
      color += 1;
    }

    if( isOdd( m_coords[1] ) )
    {
      color += 2;
    }

    if( isOdd( m_coords[2] ) )
    {
      color += 4;
    }

    m_numColors = 8;

    return color;
  }

  void SpatialPartition::addNeighbors( const unsigned int idim,
                                       MPI_Comm & cartcomm,
                                       int * ncoords )
  {

    if( idim == nsdof )
    {
      bool me = true;
      for( int i = 0; i < nsdof; i++ )
      {
        if( ncoords[i] != this->m_coords( i ))
        {
          me = false;
          break;
        }
      }
      if( !me )
      {
        int const rank = MpiWrapper::cartRank( cartcomm, ncoords );
        m_neighbors.push_back( NeighborCommunicator( rank ) );
      }
    }
    else
    {
      const int dim = this->m_Partitions( LvArray::integerConversion< localIndex >( idim ) );
      const bool periodic = this->m_Periodic( LvArray::integerConversion< localIndex >( idim ) );
      for( int i = -1; i < 2; i++ )
      {
        ncoords[idim] = this->m_coords( LvArray::integerConversion< localIndex >( idim ) ) + i;
        bool ok = true;
        if( periodic )
        {
          if( ncoords[idim] < 0 )
            ncoords[idim] = dim - 1;
          else if( ncoords[idim] >= dim )
            ncoords[idim] = 0;
        }
        else
        {
          ok = ncoords[idim] >= 0 && ncoords[idim] < dim;
        }
        if( ok )
        {
          addNeighbors( idim + 1, cartcomm, ncoords );
        }
      }
    }
  }

  void SpatialPartition::updateSizes( arrayView1d< real64 > const domainL,
                                      real64 const dt )
  {
    for(int i=0; i<3; i++)
    {
      real64 ratio = 1.0 + domainL[i] * dt;
      m_min[i] *= ratio;
      m_max[i] *= ratio;
      //m_PartitionLocations[i] *= ratio; ?
      m_blockSize[i] *= ratio;
      m_gridSize[i] *= ratio;
      m_gridMin[i] *= ratio;
      m_gridMax[i] *= ratio;
      m_contactGhostMin[i] *= ratio;
      m_contactGhostMax[i] *= ratio;      
    }
  }

  void SpatialPartition::setSizes( real64 const ( &min )[ 3 ],
                                   real64 const ( &max )[ 3 ] )
  {

    {
      //get size of problem and decomposition
      m_size = MpiWrapper::commSize( MPI_COMM_GEOSX );

      //check to make sure our dimensions agree
      {
        int check = 1;
        for( int i = 0; i < nsdof; i++ )
        {
          check *= this->m_Partitions( i );
        }
        GEOSX_ERROR_IF_NE( check, m_size );
      }

      //get communicator, rank, and coordinates
      MPI_Comm cartcomm;
      {
        int reorder = 0;
        MpiWrapper::cartCreate( MPI_COMM_GEOSX, nsdof, m_Partitions.data(), m_Periodic.data(), reorder, &cartcomm );
      }
      m_rank = MpiWrapper::commRank( cartcomm );
      MpiWrapper::cartCoords( cartcomm, m_rank, nsdof, m_coords.data());

      //add neighbors
      {
        int ncoords[nsdof];
        m_neighbors.clear();
        addNeighbors( 0, cartcomm, ncoords );
      }

      MpiWrapper::commFree( cartcomm );
    }

    // global values
    LvArray::tensorOps::copy< 3 >( m_gridMin, min );
    LvArray::tensorOps::copy< 3 >( m_gridMax, max );
    LvArray::tensorOps::copy< 3 >( m_gridSize, max );
    LvArray::tensorOps::subtract< 3 >( m_gridSize, min );

    // block values
    LvArray::tensorOps::copy< 3 >( m_blockSize, m_gridSize );

    LvArray::tensorOps::copy< 3 >( m_min, min );
    for( int i = 0; i < nsdof; ++i )
    {
      const int nloc = m_Partitions( i ) - 1;
      const localIndex nlocl = static_cast< localIndex >(nloc);
      if( m_PartitionLocations[i].empty() )
      {
        // the default "even" spacing
        m_blockSize[ i ] /= m_Partitions( i );
        m_min[ i ] += m_coords( i ) * m_blockSize[ i ];
        m_max[ i ] = min[ i ] + (m_coords( i ) + 1) * m_blockSize[ i ];

        m_PartitionLocations[i].resize( nlocl );
        for( localIndex j = 0; j < m_PartitionLocations[ i ].size(); ++j )
        {
          m_PartitionLocations[ i ][ j ] = (j+1) * m_blockSize[ i ];
        }
      }
      else if( nlocl == m_PartitionLocations[i].size() )
      {
        const int parIndex = m_coords[i];
        if( parIndex == 0 )
        {
          m_min[i] = min[i];
          m_max[i] = m_PartitionLocations[i][parIndex];
        }
        else if( parIndex == nloc )
        {
          m_min[i] = m_PartitionLocations[i][parIndex-1];
          m_max[i] = max[i];
        }
        else
        {
          m_min[i] = m_PartitionLocations[i][parIndex-1];
          m_max[i] = m_PartitionLocations[i][parIndex];
        }
      }
      else
      {
        GEOSX_ERROR( "SpatialPartition::setSizes(): number of partition locations does not equal number of partitions - 1\n" );
      }
    }
  }

  bool SpatialPartition::isCoordInPartition( const real64 & coord, const int dir )
  {
    bool rval = true;
    const int i = dir;
    if( m_Periodic( i ))
    {
      if( m_Partitions( i ) != 1 )
      {
        real64 localCenter = MapValueToRange( coord, m_gridMin[ i ], m_gridMax[ i ] );
        rval = rval && localCenter >= m_min[ i ] && localCenter < m_max[ i ];
      }

    }
    else
    {
      rval = rval && (m_Partitions[ i ] == 1 || (coord >= m_min[ i ] && coord < m_max[ i ]));
    }

    return rval;
  }

  bool SpatialPartition::isCoordInPartitionBoundingBox( const R1Tensor & elemCenter,
                                                        const real64 & boundaryRadius )
  // test a point relative to a boundary box. If non-zero buffer specified, expand the box.
  {
    for( int i = 0; i < nsdof; i++ )
    {
      // Is particle already in bounds of partition?
      if ( !(m_Partitions(i)==1 || ( elemCenter[i] >= (m_min[i] - boundaryRadius) && elemCenter[i] <= (m_max[i] + boundaryRadius) ) ) )
      {
        // Particle not in bounds, check if direction has a periodic boundary
        if( m_Periodic(i) && (m_coords[i] == 0 || m_coords[i] == m_Partitions[i] - 1) )
        {
          // Partition minimum boundary is periodic
          if( m_coords[i] == 0 && ( (elemCenter[i] - m_gridSize[i]) < (m_min[i] - boundaryRadius) ) )
          {
            return false;
          }
          // Partition maximum boundary is periodic
          if( m_coords[i] == m_Partitions[i] - 1 && ( (elemCenter[i] + m_gridSize[i]) > (m_max[i] + boundaryRadius) ) )
          {
            return false;
          }
        }
        else
        {
          // No periodic boundary then particle is not in partition
          return false;
        }
      }
    }
    return true;
  }

  void SpatialPartition::setContactGhostRange( const real64 bufferSize )
  {
    LvArray::tensorOps::copy< 3 >( m_contactGhostMin, m_min );
    LvArray::tensorOps::addScalar< 3 >( m_contactGhostMin, -bufferSize );

    LvArray::tensorOps::copy< 3 >( m_contactGhostMax, m_max );
    LvArray::tensorOps::addScalar< 3 >( m_contactGhostMax, bufferSize );
  }

  void SpatialPartition::repartitionMasterParticles( ParticleSubRegion & subRegion,
                                                     MPI_iCommData & icomm )
  {

    /*
     * Search for any particles owned by this partition, which are no longer in the
     * partition domain.  Send a copy of these particles to their new partition, but
     * keep them as ghosts on the current partition.
     *
     * This assumes that particles have already been partitioned consistent with the background
     * grid, but does not assume any specific partition topology, only that the neighbor list
     * is complete, and each partition can evaluate its own isCoordinateInPartition() function.
     *
     * After this function, each particle should be in its correct partition, and the
     * Rank of particles that were moved from the current partition will be correct,
     * but the master-ghost map in the neighbor list still needs to updated.  Particles that
     * were ghosts of an object that has been repartitioned will need to have their ghost
     * rank updated, and may need to be deleted/added elsewhere.
     *
     */

    // (1) Identify any particles that are master on the current partition, but whose center lies
    // outside of the partition domain.  Rank() for particles is defined such that it always
    // equals the rank of the owning process. Thus a particle is master iff Rank==partition.rank
    //
    // Temporarily set the ghost rank of any particle to be moved to "-1".  If the particle is
    // requested by another partition, its ghost rank will be updated.  Any particle that still
    // has a Rank=-1 at the end of this function is lost and needs to be deleted.  This
    // should only happen if it has left the global domain (hopefully at an outflow b.c.).

    arrayView2d< real64 > const particleCenter = subRegion.getParticleCenter();
    arrayView1d< localIndex > const particleRank = subRegion.getParticleRank();
    array1d< R1Tensor > outOfDomainParticleCoordinates;
    std::vector< localIndex > outOfDomainParticleLocalIndices;
    unsigned int nn = m_neighbors.size(); // Number of partition neighbors.

    forAll< serialPolicy >( subRegion.size(), [&, particleCenter, particleRank] GEOSX_HOST ( localIndex const pp )
    {
      bool inPartition = true;
      R1Tensor p_x;
      for(int i=0; i<3; i++)
      {
        p_x[i] = particleCenter[pp][i];
        inPartition = inPartition && isCoordInPartition( p_x[i], i);
      }
      if( particleRank[pp]==this->m_rank && !inPartition )
      {
        outOfDomainParticleCoordinates.emplace_back( p_x );  // Store the coordinate of the out-of-domain particle
        outOfDomainParticleLocalIndices.push_back( pp );     // Store the local index "pp" for the current coordinate.
        particleRank[pp] = -1;                               // Temporarily set particleRank of out-of-domain particle to -1 until it is requested by someone.
      }
    } );


    // (2) Pack the list of particle center coordinates to each neighbor, and send/receive the list to neighbors.

    std::vector< array1d< R1Tensor > > particleCoordinatesReceivedFromNeighbors(nn);

    sendCoordinateListToNeighbors( outOfDomainParticleCoordinates.toView(),     // input: Single list of coordinates sent to all neighbors
                                   icomm,                                       // input: Solver MPI communicator
                                   particleCoordinatesReceivedFromNeighbors );  // output: List of lists of coordinates received from each neighbor.
                                  


    // (3) check the received lists for particles that are in the domain of the
    //     current partition.  make a list of the locations in the coordinate list
    //     of the particles that are to be owned by the current partition.

    std::vector< array1d< localIndex > > particleListIndicesRequestingFromNeighbors(nn);
    for(size_t n=0; n<nn; n++ )
    {
      // Loop through the unpacked list and make a list of the index of any point in partition interior domain
      for(int pp=0; pp<particleCoordinatesReceivedFromNeighbors[n].toView().size(); pp++)
      {
        bool inPartition = true;
        for(int j=0; j<3; j++)
        {
          inPartition = inPartition && isCoordInPartition( particleCoordinatesReceivedFromNeighbors[n].toView()[pp][j], j );
        }
        if( inPartition )
        {
          // Request particle to be transferred, and take ownership
          particleListIndicesRequestingFromNeighbors[n].emplace_back(pp);
        }
      }
<<<<<<< HEAD
=======
      GEOS_ERROR_IF_NE( check, m_size );
>>>>>>> 8689e12e
    }


    // (4) Pack and send/receive list of requested indices to each neighbor.  These are the indices
    //     in the list of coordinates, not the LocalIndices on the sending processor. Unpack it
    //     and store the request list.

    std::vector< array1d< localIndex > > particleListIndicesRequestedFromNeighbors(nn);

    sendListOfIndicesToNeighbors< localIndex >( particleListIndicesRequestingFromNeighbors,
                                                icomm,
                                                particleListIndicesRequestedFromNeighbors );


    // (5) Update the ghost rank of the out-of-domain particles to be equal to the rank
    //     of the partition requesting to own the particle.

    std::vector< array1d< localIndex > > particleLocalIndicesRequestedFromNeighbors(nn);
    {
      unsigned int numberOfRequestedParticles = 0;
      std::vector< int > outOfDomainParticleRequests( outOfDomainParticleLocalIndices.size(), 0 );

      for(size_t n=0; n<nn; n++ )
      {
        int ni = particleListIndicesRequestedFromNeighbors[n].size();
        numberOfRequestedParticles += ni;

        // The corresponding local index for each item in the request list is stored here:
        particleLocalIndicesRequestedFromNeighbors[n].resize(ni);

        forAll< serialPolicy >( ni, [&, particleRank] GEOSX_HOST ( localIndex const k )
        {
          int const i = particleListIndicesRequestedFromNeighbors[n][k];
          outOfDomainParticleRequests[i] += 1;
          localIndex pp = outOfDomainParticleLocalIndices[i];

          particleLocalIndicesRequestedFromNeighbors[n][k] = pp;
          // Set ghost rank of the particle equal to neighbor rank.
          particleRank[pp] = m_neighbors[n].neighborRank();
        } );
      }

      // Check that there is exactly one processor requesting each out-of-domain particle.
      if (numberOfRequestedParticles != outOfDomainParticleLocalIndices.size())
      {
        std::cout << "Rank " << m_rank << " has requests for " << numberOfRequestedParticles << " out of " << outOfDomainParticleLocalIndices.size() << " out-of-domain particles" << std::endl;
      }
      for (size_t i=0; i<outOfDomainParticleRequests.size(); i++)
      {
        if (outOfDomainParticleRequests[i] != 1)
        {
          std::cout << "Rank " << m_rank << " particle as " << outOfDomainParticleRequests[i] << " != 1 requests!" << std::endl;
        }
      }
    }


    // (5.1) Resize particle subRegion to accommodate incoming particles.
    //       Keep track of the starting indices and number of particles coming from each neighbor.

    int oldSize = subRegion.size();
    int newSize = subRegion.size();
    std::vector<int> newParticleStartingIndices(nn);
    std::vector<int> numberOfIncomingParticles(nn);
    for(size_t n=0; n<nn; n++)
    {
      numberOfIncomingParticles[n] = particleListIndicesRequestingFromNeighbors[n].size();
      newParticleStartingIndices[n] = newSize;
      newSize += numberOfIncomingParticles[n];
    }
    if(newSize > oldSize)
    {
      subRegion.resize(newSize); // TODO: Does this handle constitutive fields owned by the subRegion?
    }


    // (6) Pack a buffer for the particles to be sent to each neighbor, and send/receive

    //int sizeBeforeParticleSend = subRegion.size(); // subregion size changes after this, so we need this here to use to size the deletion loop
    sendParticlesToNeighbor( subRegion,
                             newParticleStartingIndices,
                             numberOfIncomingParticles,
                             icomm,
                             particleLocalIndicesRequestedFromNeighbors );


    // (7) Delete any out-of-domain particles that were not requested by a neighbor.  These particles
    //     will still have Rank=-1. This should only happen if the particle has left the global domain.
    //     which will hopefully only occur at outflow boundary conditions.  If it happens for a particle in
    //     the global domain, print a warning.

    arrayView2d< real64 > const particleCenterAfter = subRegion.getParticleCenter();
    arrayView1d< int > const particleRankAfter = subRegion.getParticleRank();
    std::set< localIndex > indicesToErase;
    forAll< serialPolicy >( subRegion.size(), [&, particleRankAfter, particleCenterAfter] GEOSX_HOST ( localIndex const p )
    {
      if( particleRankAfter[p] == -1 )
      {
        GEOSX_LOG_RANK( "Deleting orphan out-of-domain particle during repartition at p_x = " << particleCenterAfter[p] );
        indicesToErase.insert(p);
      }
      else if( particleRankAfter[p] != m_rank )
      {
        indicesToErase.insert(p);
      }
    } );
    subRegion.erase(indicesToErase);

    // Resize particle region owning this subregion
    ParticleRegion & region = dynamicCast< ParticleRegion & >( subRegion.getParent().getParent() );
    int newRegionSize = region.getNumberOfParticles();
    region.resize(newRegionSize);
  }


  void SpatialPartition::getGhostParticlesFromNeighboringPartitions( DomainPartition & domain,
                                                                     MPI_iCommData & icomm,
                                                                     const real64 & boundaryRadius )
  {

    /*
     * Make a list of the coordinates and global IDs of all non-ghost objects on the current
     * partition.  These should all be interior to the partition domain (excluding the ghost
     * region).  Send this list to each neighbor.  Have each neighbor check the list for
     * objects within its bounding box (including ghost radius) that do not already exist
     * on the processor.  Send a request list for those objects.  Mark all ghost objects as
     * potentially abandoned.
     *
     */

    // MPM-specific code where we assume there are 2 mesh bodies and only one of them has particles
    dataRepository::Group & meshBodies = domain.getMeshBodies();
    MeshBody & meshBody1 = meshBodies.getGroup< MeshBody >(0);
    MeshBody & meshBody2 = meshBodies.getGroup< MeshBody >(1);
    MeshBody & particles = meshBody1.hasParticles() ? meshBody1 : meshBody2;
    ParticleManager & particleManager = particles.getBaseDiscretization().getParticleManager();

    particleManager.forParticleSubRegions( [&]( ParticleSubRegion & subRegion )
    {
      // (1) Identify any particles that are master on the current partition, but whose center lies
      // outside of the partition domain.  Rank() for particles is defined such that it always
      // equals the rank of the owning process. Thus a particle is master iff Rank==partition.rank
      //
      // Temporarily set the ghost rank of any particle to be moved to "-1".  If the particle is
      // requested by another partition, its ghost rank will be updated.  Any particle that still
      // has a Rank=-1 at the end of this function is lost and needs to be deleted.  This
      // should only happen if it has left the global domain (hopefully at an outflow b.c.).

      arrayView2d< real64 > const particleCenter = subRegion.getParticleCenter();
      arrayView1d< localIndex > const particleRank = subRegion.getParticleRank();
      arrayView1d< globalIndex > const particleGlobalID = subRegion.getParticleID();
      array1d< R1Tensor > inDomainMasterParticleCoordinates; // Theoretically the same as particle position evaluated at subRegion.nonGhostIndices()?
      std::vector< globalIndex > inDomainMasterParticleGlobalIndices;
      unsigned int nn = m_neighbors.size(); // Number of partition neighbors.

      forAll< serialPolicy >( subRegion.size(), [&, particleCenter, particleRank, particleGlobalID] GEOSX_HOST ( localIndex const p )
      {
        bool inPartition = true;
        R1Tensor p_x;
        for( int i=0; i<3; i++ )
        {
          p_x[i] = particleCenter[p][i];
          inPartition = inPartition && isCoordInPartition( p_x[i], i);
        }
        if( particleRank[p]==this->m_rank && inPartition )
        {
          inDomainMasterParticleCoordinates.emplace_back( p_x );  // Store the coordinate of the out-of-domain particle
          inDomainMasterParticleGlobalIndices.push_back( particleGlobalID[p] );     // Store the local index "pp" for the current coordinate.
        }
      } );


      // (2) Pack the list of particle center coordinates to each neighbor, and send/receive the list to neighbors.

      std::vector< array1d< R1Tensor > > particleCoordinatesReceivedFromNeighbors(nn);

      sendCoordinateListToNeighbors( inDomainMasterParticleCoordinates.toView(),        // input: Single list of coordinates sent to all neighbors
                                     icomm,                                    // input: Solver MPI communicator
                                     particleCoordinatesReceivedFromNeighbors  // output: List of lists of coordinates received from each neighbor.
                                    );
      

      // (3) Pack the list of particle global indices to each neighbor, and send the list to neighbors.

      std::vector< array1d< globalIndex > > particleGlobalIndicesSendingToNeighbors(nn);
      std::vector< array1d< globalIndex > > particleGlobalIndicesReceivedFromNeighbors(nn);

      for( size_t n=0; n<nn; ++n )
      {
        particleGlobalIndicesSendingToNeighbors[n].resize( inDomainMasterParticleGlobalIndices.size() );
        for( size_t i=0; i<inDomainMasterParticleGlobalIndices.size(); ++i)
        {
          particleGlobalIndicesSendingToNeighbors[n][i] = inDomainMasterParticleGlobalIndices[i];
        }
      }
      sendListOfIndicesToNeighbors< globalIndex >( particleGlobalIndicesSendingToNeighbors,
                                                   icomm,
                                                   particleGlobalIndicesReceivedFromNeighbors );
      

      // (4) Look through the received coordinates and make a list of the particles that are within
      //     the bounding box (including ghost region) and for which the globalID does not already
      //     exist on the current partition.  Make a request list of the index (order in the list)
      //     of the particle.  This will be sent from the master as a new ghost on the current
      //     partition.

      std::vector< array1d< globalIndex > > particleGlobalIndicesRequestingFromNeighbors(nn);

      for( size_t n=0; n<nn; ++n )
      {
        for( localIndex i=0; i<particleCoordinatesReceivedFromNeighbors[n].size(); ++i )
        {
          if( isCoordInPartitionBoundingBox( particleCoordinatesReceivedFromNeighbors[n][i], boundaryRadius ) )
          {
            globalIndex gI = particleGlobalIndicesReceivedFromNeighbors[n][i];

            // This particle should be a ghost on the current processor. See if it already exists here.
            bool alreadyHere = false;
            forAll< serialPolicy >( subRegion.size(), [&, particleGlobalID, particleRank] GEOSX_HOST ( localIndex const p )
            {
              if( gI == particleGlobalID[p] )
              {
                // The particle already exists as a ghost on this partition, so we should update its rank.
                particleRank[p] = m_neighbors[n].neighborRank();
                alreadyHere = true;
              }
            } );
            if( !alreadyHere )
            {
              // The global index is not represented on this partition, so we should add the particle.
              particleGlobalIndicesRequestingFromNeighbors[n].emplace_back(gI);
            }
          }
        }
      }


      // (5) Pack and send request list of Global Indices to each neighbor, receive and unpack
      //     this into a list requested from each neighbor.

      std::vector< array1d< globalIndex > > particleGlobalIndicesRequestedFromNeighbors(nn);

      sendListOfIndicesToNeighbors< globalIndex >( particleGlobalIndicesRequestingFromNeighbors,
                                                   icomm,
                                                   particleGlobalIndicesRequestedFromNeighbors );


      // (6) Temporarily set the ghost rank of all ghosts to "-1".  After ghosts are unpacked from the
      //     masters, the ghost rank will be overwritten.  At the end of this function, any ghosts that
      //     still have ghostRank=-1 are orphans and need to be deleted.

      int partitionRank = this->m_rank;
      forAll< parallelHostPolicy >( subRegion.size(), [=] GEOSX_HOST ( localIndex const p ) // TODO: Worth moving to device?
      {
        if( particleRank[p] != partitionRank )
        {
          particleRank[p] = -1;
        }
      } );


      // (6.1) Resize particle subRegion to accommodate incoming particles.
      //       Keep track of the starting indices and number of particles coming from each neighbor.

      int oldSize = subRegion.size();
      int newSize = subRegion.size();
      std::vector<int> newParticleStartingIndices(nn);
      std::vector<int> numberOfIncomingParticles(nn);
      for( size_t n=0; n<nn; n++ )
      {
        numberOfIncomingParticles[n] = particleGlobalIndicesRequestingFromNeighbors[n].size();
        newParticleStartingIndices[n] = newSize;
        newSize += numberOfIncomingParticles[n];
      }
      if(newSize > oldSize)
      {
        subRegion.resize( newSize ); // TODO: Does this handle constitutive fields owned by the subregion's parent region?
      }


      // (7) Pack/Send/Receive/Unpack particles to be sent to each neighbor.
      
      {
        std::vector< array1d< localIndex > > particleLocalIndicesRequestedFromNeighbors(nn);
        
        for( size_t n=0; n<nn; n++ )
        {
          // make a list of the local indices corresponding to the global indices in the request list for the current neighbor.
          particleLocalIndicesRequestedFromNeighbors[n].resize( particleGlobalIndicesRequestedFromNeighbors[n].size() );
          for( localIndex i=0; i<particleLocalIndicesRequestedFromNeighbors[n].size(); ++i )
          {
            particleLocalIndicesRequestedFromNeighbors[n][i] = subRegion.globalToLocalMap( particleGlobalIndicesRequestedFromNeighbors[n][i] );
          }
        }
        // Send/receive the particles, which will add missing ghosts on the partition.
        sendParticlesToNeighbor( subRegion,
                                 newParticleStartingIndices,
                                 numberOfIncomingParticles,
                                 icomm,
                                 particleLocalIndicesRequestedFromNeighbors );
      }


      // (8) Delete any particles that have ghostRank=-1.  These will be ghosts from
      //     a previous step for which the master is no longer in the ghost domain,
      // std::set< localIndex > indicesToErase;
      // arrayView1d< localIndex > const particleRankNew = subRegion.getParticleRank();
      // forAll< serialPolicy >( subRegion.size(), [=, &indicesToErase] GEOSX_HOST ( localIndex const p ) // parallelize with atomics
      // {
      //   if( particleRankNew[p] == -1 )
      //   {
      //     indicesToErase.insert(p);
      //   }
      // } );
      // subRegion.erase(indicesToErase);

    } );
  }


  void SpatialPartition::sendCoordinateListToNeighbors( arrayView1d< R1Tensor > const & particleCoordinatesSendingToNeighbors,             // Single list of coordinates sent to all neighbors
                                                        MPI_iCommData & icomm,                                                                        // Solver's MPI communicator
                                                       std::vector< array1d< R1Tensor > >& particleCoordinatesReceivedFromNeighbors       // List of lists of coordinates received from each neighbor.
  )
  {
    // Number of neighboring partitions
    unsigned int nn = m_neighbors.size();

    // The send buffer is identical for each neighbor, and contains the packed coordinate list.
    unsigned int sizeToBePacked = 0;                                                      // size of the outgoing data with packing=false (we need to run through it first without packing so we can size the buffer)
    unsigned int sizeOfPacked = 0;                                                        // size of the outgoing data with packing=true
    buffer_unit_type* junk;                                                               // junk buffer, stores nothing since we're just getting the buffer size on the first pass
    sizeToBePacked += bufferOps::Pack< false >( junk,
                                                particleCoordinatesSendingToNeighbors );  // get the size of the coordinate list
    buffer_type sendBuffer(sizeToBePacked);                                               // the actual sized buffer that we pack into
    buffer_unit_type* sendBufferPtr = sendBuffer.data();                                  // get a pointer to the buffer
    sizeOfPacked += bufferOps::Pack< true >( sendBufferPtr,
                                             particleCoordinatesSendingToNeighbors );     // pack the coordinate list into the buffer
    GEOSX_ERROR_IF_NE( sizeToBePacked, sizeOfPacked );                                    // make sure the packer is self-consistent

    // Declare the receive buffers
    array1d<unsigned int> sizeOfReceived(nn);
    array1d< buffer_type > receiveBuffer(nn);

    // send the coordinate list to each neighbor.  Using an asynchronous send,
    // the mpi request will be different for each send, but the buffer is the same
    {
      array1d<MPI_Request> sendRequest(nn);
      array1d<MPI_Status>  sendStatus(nn);
      array1d<MPI_Request> receiveRequest(nn);
      array1d<MPI_Status>  receiveStatus(nn);

      // Send/receive the size of the packed buffer
      for(size_t n=0; n<nn; n++ )
      {
        m_neighbors[n].mpiISendReceive( &sizeOfPacked,
                                        1,
                                        sendRequest[n],
                                        &(sizeOfReceived[n]),
                                        1,
                                        receiveRequest[n],
                                        icomm.commID(),
                                        MPI_COMM_GEOSX );
      }
      MPI_Waitall(nn, sendRequest.data(), sendStatus.data());
      MPI_Waitall(nn, receiveRequest.data(), receiveStatus.data());
    }

    // Send/receive the buffer containing the list of coordinates
    {
      array1d<MPI_Request>   sendRequest(nn);
      array1d<MPI_Status>    sendStatus(nn);
      array1d<MPI_Request>   receiveRequest(nn);
      array1d<MPI_Status>    receiveStatus(nn);

      for(size_t n=0; n<nn; n++ )
      {
        receiveBuffer[n].resize(sizeOfReceived[n]);
        m_neighbors[n].mpiISendReceive( sendBuffer.data(), // TODO: This can't be sendBufferPtr, why not? I guess cuz sendBufferPtr gets incremented (moved) during packing.
                                        sizeOfPacked,
                                        sendRequest[n],
                                        receiveBuffer[n].data(),
                                        sizeOfReceived[n],
                                        receiveRequest[n],
                                        icomm.commID(),
                                        MPI_COMM_GEOSX );
      }
      MPI_Waitall(nn, sendRequest.data(), sendStatus.data());
      MPI_Waitall(nn, receiveRequest.data(), receiveStatus.data());
    }

    // Unpack the received coordinate list from each neighbor
    for(size_t n=0; n<nn; n++ )
    {
      // Unpack the buffer to an array of coordinates.
      const buffer_unit_type* receiveBufferPtr = receiveBuffer[n].data(); // needed for const cast
      bufferOps::Unpack( receiveBufferPtr, particleCoordinatesReceivedFromNeighbors[n] );
    }
  }

  template <typename indexType>
  void SpatialPartition::sendListOfIndicesToNeighbors( std::vector< array1d< indexType > > & listSendingToEachNeighbor,
                                                       MPI_iCommData & icomm,
                                                       std::vector< array1d< indexType > > & listReceivedFromEachNeighbor )
  {
    // Number of neighboring partitions
    unsigned int nn = m_neighbors.size();

    // Pack the outgoing lists of local indices
    std::vector< unsigned int > sizeOfPacked(nn);
    std::vector< buffer_type > sendBuffer(nn);
    for(size_t n=0; n<nn; n++)
    {
      unsigned int sizeToBePacked = 0;                                                // size of the outgoing data with packing=false (we need to run through it first without packing so we can size the buffer)
      sizeOfPacked[n] = 0;                                                            // size of the outgoing data with packing=true
      buffer_unit_type* junk;                                                         // junk buffer, stores nothing since we're just getting the buffer size on the first pass
      sizeToBePacked += bufferOps::Pack< false >( junk,
                                                  listSendingToEachNeighbor[n] );     // get the size of the list of local indices
      sendBuffer[n].resize(sizeToBePacked);                                           // the actual sized buffer that we pack into
      buffer_unit_type* sendBufferPtr = sendBuffer[n].data();                         // get a pointer to the buffer
      sizeOfPacked[n] += bufferOps::Pack< true >( sendBufferPtr,
                                                  listSendingToEachNeighbor[n] );     // pack the list of local indices into the buffer
      GEOSX_ERROR_IF_NE( sizeToBePacked, sizeOfPacked[n] );                           // make sure the packer is self-consistent
    }

    // Declare the receive buffers
    array1d< unsigned int > sizeOfReceived(nn); // TODO: decide if these number-of-neighbor-sized arrays should be array1d, std::vector or std::array
    array1d< buffer_type > receiveBuffer(nn);

    // send the list of local indices to each neighbor using an asynchronous send
    {
      array1d<MPI_Request>   sendRequest(nn);
      array1d<MPI_Status>    sendStatus(nn);
      array1d<MPI_Request>   receiveRequest(nn);
      array1d<MPI_Status>    receiveStatus(nn);

      // Send/receive the size of the packed buffer
      for(size_t n=0; n<nn; n++ )
      {
        m_neighbors[n].mpiISendReceive( &(sizeOfPacked[n]),
                                        1,
                                        sendRequest[n],
                                        &(sizeOfReceived[n]),
                                        1,
                                        receiveRequest[n],
                                        icomm.commID(),
                                        MPI_COMM_GEOSX );
      }
      MPI_Waitall(nn, sendRequest.data(), sendStatus.data());
      MPI_Waitall(nn, receiveRequest.data(), receiveStatus.data());
    }

    // Send/receive the buffer containing the list of local indices
    {
      array1d<MPI_Request>   sendRequest(nn);
      array1d<MPI_Status>    sendStatus(nn);
      array1d<MPI_Request>   receiveRequest(nn);
      array1d<MPI_Status>    receiveStatus(nn);

      for(size_t n=0; n<nn; n++ )
      {
        receiveBuffer[n].resize(sizeOfReceived[n]);
        m_neighbors[n].mpiISendReceive( sendBuffer[n].data(), // TODO: This can't be sendBufferPtr, why not? I guess cuz sendBufferPtr gets incremented (moved) during packing.
                                        sizeOfPacked[n],
                                        sendRequest[n],
                                        receiveBuffer[n].data(),
                                        sizeOfReceived[n],
                                        receiveRequest[n],
                                        icomm.commID(),
                                        MPI_COMM_GEOSX );
      }
      MPI_Waitall(nn, sendRequest.data(), sendStatus.data());
      MPI_Waitall(nn, receiveRequest.data(), receiveStatus.data());
    }

    // Unpack the received list of local indices from each neighbor
    for(size_t n=0; n<nn; n++ )
    {
<<<<<<< HEAD
      // Unpack the buffer to an array of coordinates.
      const buffer_unit_type* receiveBufferPtr = receiveBuffer[n].data(); // needed for const cast
      bufferOps::Unpack( receiveBufferPtr, listReceivedFromEachNeighbor[n] );
=======
      GEOS_ERROR( "SpatialPartition::setSizes(): number of partition locations does not equal number of partitions - 1\n" );
>>>>>>> 8689e12e
    }
  }

  void SpatialPartition::sendParticlesToNeighbor( ParticleSubRegionBase & subRegion,
                                                  std::vector<int> const & newParticleStartingIndices,
                                                  std::vector<int> const & numberOfIncomingParticles,
                                                  MPI_iCommData & icomm,
                                                  std::vector< array1d< localIndex > > const & particleLocalIndicesToSendToEachNeighbor )
  {
    unsigned int nn = m_neighbors.size();

    // Pack the send buffer for the particles being sent to each neighbor
    std::vector< buffer_type > sendBuffer(nn);
    std::vector< unsigned int > sizeOfPacked(nn);

    for(size_t n=0; n<nn; n++ )
    {
      sizeOfPacked[n] = subRegion.particlePack( sendBuffer[n], particleLocalIndicesToSendToEachNeighbor[n].toView(), false );
      sendBuffer[n].resize( sizeOfPacked[n] );
      unsigned int sizeCheck = subRegion.particlePack( sendBuffer[n], particleLocalIndicesToSendToEachNeighbor[n].toView(), true );
      GEOSX_ERROR_IF_NE( sizeCheck, sizeOfPacked[n]);
    }

    // Declare the receive buffers
    array1d< unsigned int > sizeOfReceived(nn); // TODO: decide if these number-of-neighbor-sized arrays should be array1d, std::vector or std::array
    array1d< buffer_type > receiveBuffer(nn);

    // send/receive the size of the packed particle data to each neighbor using an asynchronous send
    {
      array1d<MPI_Request>   sendRequest(nn);
      array1d<MPI_Status>    sendStatus(nn);
      array1d<MPI_Request>   receiveRequest(nn);
      array1d<MPI_Status>    receiveStatus(nn);

      for(size_t n=0; n<nn; n++ )
      {
        m_neighbors[n].mpiISendReceive( &(sizeOfPacked[n]),
                                        1,
                                        sendRequest[n],
                                        &(sizeOfReceived[n]),
                                        1,
                                        receiveRequest[n],
                                        icomm.commID(),
                                        MPI_COMM_GEOSX );
      }
      MPI_Waitall( nn, sendRequest.data(), sendStatus.data() );
      MPI_Waitall( nn, receiveRequest.data(), receiveStatus.data() );
    }

    // Send/receive the buffer containing the list of local indices
    {
      array1d<MPI_Request>   sendRequest(nn);
      array1d<MPI_Status>    sendStatus(nn);
      array1d<MPI_Request>   receiveRequest(nn);
      array1d<MPI_Status>    receiveStatus(nn);

      for(size_t n=0; n<nn; n++ )
      {
        receiveBuffer[n].resize(sizeOfReceived[n]);
        m_neighbors[n].mpiISendReceive( sendBuffer[n].data(),
                                        sizeOfPacked[n],
                                        sendRequest[n],
                                        receiveBuffer[n].data(),
                                        sizeOfReceived[n],
                                        receiveRequest[n],
                                        icomm.commID(),
                                        MPI_COMM_GEOSX );
      }
      MPI_Waitall(nn, sendRequest.data(), sendStatus.data());
      MPI_Waitall(nn, receiveRequest.data(), receiveStatus.data());
    }

    // Unpack the received particle data.
    for(size_t n=0; n<nn; n++ )
    {
      // Unpack the buffer to an array of coordinates.
      subRegion.particleUnpack( receiveBuffer[n], newParticleStartingIndices[n], numberOfIncomingParticles[n] );
    }

  }

}<|MERGE_RESOLUTION|>--- conflicted
+++ resolved
@@ -22,139 +22,139 @@
 namespace geos
 {
 
-  namespace
-  {
-
-    // Modulo
-    // returns a positive value regardless of the sign of numerator
-    real64 Mod( real64 num, real64 denom )
-    {
-      if( fabs( denom )<fabs( num )*1.0e-14 )
-      {
-        return num;
-      }
-
-      return num - denom * std::floor( num/denom );
-    }
-
-    // MapValueToRange
-    // returns a periodic value in the range [min, max)
-    real64 MapValueToRange( real64 value, real64 min, real64 max )
-    {
-      return Mod( value-min, max-min )+min;
-    }
-
-  }
-
-  SpatialPartition::SpatialPartition():
-    PartitionBase(),
-    m_Partitions(),
-    m_Periodic( nsdof ),
-    m_coords( nsdof ),
-    m_min{ 0.0 },
-    m_max{ 0.0 },
-    m_blockSize{ 1.0 },
-    m_gridSize{ 0.0 },
-    m_gridMin{ 0.0 },
-    m_gridMax{ 0.0 }
-  {
-    m_size = 0;
-    m_rank = 0;
-    m_numColors = 8,
-    setPartitions( 1, 1, 1 );
-  }
-
-  SpatialPartition::~SpatialPartition()
-  {}
-
-  void SpatialPartition::setPartitions( unsigned int xPartitions,
-                                        unsigned int yPartitions,
-                                        unsigned int zPartitions )
-  {
-    m_Partitions.resize( 3 );
-    m_Partitions( 0 ) = xPartitions;
-    m_Partitions( 1 ) = yPartitions;
-    m_Partitions( 2 ) = zPartitions;
-    m_size = 1;
+namespace
+{
+
+// Modulo
+// returns a positive value regardless of the sign of numerator
+real64 Mod( real64 num, real64 denom )
+{
+  if( fabs( denom )<fabs( num )*1.0e-14 )
+  {
+    return num;
+  }
+
+  return num - denom * std::floor( num/denom );
+}
+
+// MapValueToRange
+// returns a periodic value in the range [min, max)
+real64 MapValueToRange( real64 value, real64 min, real64 max )
+{
+  return Mod( value-min, max-min )+min;
+}
+
+}
+
+SpatialPartition::SpatialPartition():
+  PartitionBase(),
+  m_Partitions(),
+  m_Periodic( nsdof ),
+  m_coords( nsdof ),
+  m_min{ 0.0 },
+  m_max{ 0.0 },
+  m_blockSize{ 1.0 },
+  m_gridSize{ 0.0 },
+  m_gridMin{ 0.0 },
+  m_gridMax{ 0.0 }
+{
+  m_size = 0;
+  m_rank = 0;
+  m_numColors = 8,
+  setPartitions( 1, 1, 1 );
+}
+
+SpatialPartition::~SpatialPartition()
+{}
+
+void SpatialPartition::setPartitions( unsigned int xPartitions,
+                                      unsigned int yPartitions,
+                                      unsigned int zPartitions )
+{
+  m_Partitions.resize( 3 );
+  m_Partitions( 0 ) = xPartitions;
+  m_Partitions( 1 ) = yPartitions;
+  m_Partitions( 2 ) = zPartitions;
+  m_size = 1;
+  for( int i = 0; i < nsdof; i++ )
+  {
+    m_size *= m_Partitions( i );
+  }
+  setContactGhostRange( 0.0 );
+}
+
+int SpatialPartition::getColor()
+{
+  int color = 0;
+
+  if( isOdd( m_coords[0] ) )
+  {
+    color += 1;
+  }
+
+  if( isOdd( m_coords[1] ) )
+  {
+    color += 2;
+  }
+
+  if( isOdd( m_coords[2] ) )
+  {
+    color += 4;
+  }
+
+  m_numColors = 8;
+
+  return color;
+}
+
+void SpatialPartition::addNeighbors( const unsigned int idim,
+                                     MPI_Comm & cartcomm,
+                                     int * ncoords )
+{
+
+  if( idim == nsdof )
+  {
+    bool me = true;
     for( int i = 0; i < nsdof; i++ )
     {
-      m_size *= m_Partitions( i );
-    }
-    setContactGhostRange( 0.0 );
-  }
-
-  int SpatialPartition::getColor()
-  {
-    int color = 0;
-
-    if( isOdd( m_coords[0] ) )
-    {
-      color += 1;
-    }
-
-    if( isOdd( m_coords[1] ) )
-    {
-      color += 2;
-    }
-
-    if( isOdd( m_coords[2] ) )
-    {
-      color += 4;
-    }
-
-    m_numColors = 8;
-
-    return color;
-  }
-
-  void SpatialPartition::addNeighbors( const unsigned int idim,
-                                       MPI_Comm & cartcomm,
-                                       int * ncoords )
-  {
-
-    if( idim == nsdof )
-    {
-      bool me = true;
-      for( int i = 0; i < nsdof; i++ )
-      {
-        if( ncoords[i] != this->m_coords( i ))
-        {
-          me = false;
-          break;
-        }
-      }
-      if( !me )
-      {
-        int const rank = MpiWrapper::cartRank( cartcomm, ncoords );
-        m_neighbors.push_back( NeighborCommunicator( rank ) );
-      }
-    }
-    else
-    {
-      const int dim = this->m_Partitions( LvArray::integerConversion< localIndex >( idim ) );
-      const bool periodic = this->m_Periodic( LvArray::integerConversion< localIndex >( idim ) );
-      for( int i = -1; i < 2; i++ )
-      {
-        ncoords[idim] = this->m_coords( LvArray::integerConversion< localIndex >( idim ) ) + i;
-        bool ok = true;
-        if( periodic )
-        {
-          if( ncoords[idim] < 0 )
-            ncoords[idim] = dim - 1;
-          else if( ncoords[idim] >= dim )
-            ncoords[idim] = 0;
-        }
-        else
-        {
-          ok = ncoords[idim] >= 0 && ncoords[idim] < dim;
-        }
-        if( ok )
-        {
-          addNeighbors( idim + 1, cartcomm, ncoords );
-        }
-      }
-    }
-  }
+      if( ncoords[i] != this->m_coords( i ))
+      {
+        me = false;
+        break;
+      }
+    }
+    if( !me )
+    {
+      int const rank = MpiWrapper::cartRank( cartcomm, ncoords );
+      m_neighbors.push_back( NeighborCommunicator( rank ) );
+    }
+  }
+  else
+  {
+    const int dim = this->m_Partitions( LvArray::integerConversion< localIndex >( idim ) );
+    const bool periodic = this->m_Periodic( LvArray::integerConversion< localIndex >( idim ) );
+    for( int i = -1; i < 2; i++ )
+    {
+      ncoords[idim] = this->m_coords( LvArray::integerConversion< localIndex >( idim ) ) + i;
+      bool ok = true;
+      if( periodic )
+      {
+        if( ncoords[idim] < 0 )
+          ncoords[idim] = dim - 1;
+        else if( ncoords[idim] >= dim )
+          ncoords[idim] = 0;
+      }
+      else
+      {
+        ok = ncoords[idim] >= 0 && ncoords[idim] < dim;
+      }
+      if( ok )
+      {
+        addNeighbors( idim + 1, cartcomm, ncoords );
+      }
+    }
+  }
+}
 
   void SpatialPartition::updateSizes( arrayView1d< real64 > const domainL,
                                       real64 const dt )
@@ -174,116 +174,116 @@
     }
   }
 
-  void SpatialPartition::setSizes( real64 const ( &min )[ 3 ],
-                                   real64 const ( &max )[ 3 ] )
-  {
-
-    {
-      //get size of problem and decomposition
-      m_size = MpiWrapper::commSize( MPI_COMM_GEOSX );
-
-      //check to make sure our dimensions agree
-      {
-        int check = 1;
-        for( int i = 0; i < nsdof; i++ )
-        {
-          check *= this->m_Partitions( i );
-        }
-        GEOSX_ERROR_IF_NE( check, m_size );
-      }
-
-      //get communicator, rank, and coordinates
-      MPI_Comm cartcomm;
-      {
-        int reorder = 0;
-        MpiWrapper::cartCreate( MPI_COMM_GEOSX, nsdof, m_Partitions.data(), m_Periodic.data(), reorder, &cartcomm );
-      }
-      m_rank = MpiWrapper::commRank( cartcomm );
-      MpiWrapper::cartCoords( cartcomm, m_rank, nsdof, m_coords.data());
-
-      //add neighbors
-      {
-        int ncoords[nsdof];
-        m_neighbors.clear();
-        addNeighbors( 0, cartcomm, ncoords );
-      }
-
-      MpiWrapper::commFree( cartcomm );
-    }
-
-    // global values
-    LvArray::tensorOps::copy< 3 >( m_gridMin, min );
-    LvArray::tensorOps::copy< 3 >( m_gridMax, max );
-    LvArray::tensorOps::copy< 3 >( m_gridSize, max );
-    LvArray::tensorOps::subtract< 3 >( m_gridSize, min );
-
-    // block values
-    LvArray::tensorOps::copy< 3 >( m_blockSize, m_gridSize );
-
-    LvArray::tensorOps::copy< 3 >( m_min, min );
-    for( int i = 0; i < nsdof; ++i )
-    {
-      const int nloc = m_Partitions( i ) - 1;
-      const localIndex nlocl = static_cast< localIndex >(nloc);
-      if( m_PartitionLocations[i].empty() )
-      {
-        // the default "even" spacing
-        m_blockSize[ i ] /= m_Partitions( i );
-        m_min[ i ] += m_coords( i ) * m_blockSize[ i ];
-        m_max[ i ] = min[ i ] + (m_coords( i ) + 1) * m_blockSize[ i ];
-
-        m_PartitionLocations[i].resize( nlocl );
-        for( localIndex j = 0; j < m_PartitionLocations[ i ].size(); ++j )
-        {
-          m_PartitionLocations[ i ][ j ] = (j+1) * m_blockSize[ i ];
-        }
-      }
-      else if( nlocl == m_PartitionLocations[i].size() )
-      {
-        const int parIndex = m_coords[i];
-        if( parIndex == 0 )
-        {
-          m_min[i] = min[i];
-          m_max[i] = m_PartitionLocations[i][parIndex];
-        }
-        else if( parIndex == nloc )
-        {
-          m_min[i] = m_PartitionLocations[i][parIndex-1];
-          m_max[i] = max[i];
-        }
-        else
-        {
-          m_min[i] = m_PartitionLocations[i][parIndex-1];
-          m_max[i] = m_PartitionLocations[i][parIndex];
-        }
+void SpatialPartition::setSizes( real64 const ( &min )[ 3 ],
+                                 real64 const ( &max )[ 3 ] )
+{
+
+  {
+    //get size of problem and decomposition
+    m_size = MpiWrapper::commSize( MPI_COMM_GEOS );
+
+    //check to make sure our dimensions agree
+    {
+      int check = 1;
+      for( int i = 0; i < nsdof; i++ )
+      {
+        check *= this->m_Partitions( i );
+      }
+      GEOS_ERROR_IF_NE( check, m_size );
+    }
+
+    //get communicator, rank, and coordinates
+    MPI_Comm cartcomm;
+    {
+      int reorder = 0;
+      MpiWrapper::cartCreate( MPI_COMM_GEOS, nsdof, m_Partitions.data(), m_Periodic.data(), reorder, &cartcomm );
+    }
+    m_rank = MpiWrapper::commRank( cartcomm );
+    MpiWrapper::cartCoords( cartcomm, m_rank, nsdof, m_coords.data());
+
+    //add neighbors
+    {
+      int ncoords[nsdof];
+      m_neighbors.clear();
+      addNeighbors( 0, cartcomm, ncoords );
+    }
+
+    MpiWrapper::commFree( cartcomm );
+  }
+
+  // global values
+  LvArray::tensorOps::copy< 3 >( m_gridMin, min );
+  LvArray::tensorOps::copy< 3 >( m_gridMax, max );
+  LvArray::tensorOps::copy< 3 >( m_gridSize, max );
+  LvArray::tensorOps::subtract< 3 >( m_gridSize, min );
+
+  // block values
+  LvArray::tensorOps::copy< 3 >( m_blockSize, m_gridSize );
+
+  LvArray::tensorOps::copy< 3 >( m_min, min );
+  for( int i = 0; i < nsdof; ++i )
+  {
+    const int nloc = m_Partitions( i ) - 1;
+    const localIndex nlocl = static_cast< localIndex >(nloc);
+    if( m_PartitionLocations[i].empty() )
+    {
+      // the default "even" spacing
+      m_blockSize[ i ] /= m_Partitions( i );
+      m_min[ i ] += m_coords( i ) * m_blockSize[ i ];
+      m_max[ i ] = min[ i ] + (m_coords( i ) + 1) * m_blockSize[ i ];
+
+      m_PartitionLocations[i].resize( nlocl );
+      for( localIndex j = 0; j < m_PartitionLocations[ i ].size(); ++j )
+      {
+        m_PartitionLocations[ i ][ j ] = (j+1) * m_blockSize[ i ];
+      }
+    }
+    else if( nlocl == m_PartitionLocations[i].size() )
+    {
+      const int parIndex = m_coords[i];
+      if( parIndex == 0 )
+      {
+        m_min[i] = min[i];
+        m_max[i] = m_PartitionLocations[i][parIndex];
+      }
+      else if( parIndex == nloc )
+      {
+        m_min[i] = m_PartitionLocations[i][parIndex-1];
+        m_max[i] = max[i];
       }
       else
       {
-        GEOSX_ERROR( "SpatialPartition::setSizes(): number of partition locations does not equal number of partitions - 1\n" );
-      }
-    }
-  }
-
-  bool SpatialPartition::isCoordInPartition( const real64 & coord, const int dir )
-  {
-    bool rval = true;
-    const int i = dir;
-    if( m_Periodic( i ))
-    {
-      if( m_Partitions( i ) != 1 )
-      {
-        real64 localCenter = MapValueToRange( coord, m_gridMin[ i ], m_gridMax[ i ] );
-        rval = rval && localCenter >= m_min[ i ] && localCenter < m_max[ i ];
-      }
-
+        m_min[i] = m_PartitionLocations[i][parIndex-1];
+        m_max[i] = m_PartitionLocations[i][parIndex];
+      }
     }
     else
     {
-      rval = rval && (m_Partitions[ i ] == 1 || (coord >= m_min[ i ] && coord < m_max[ i ]));
-    }
-
-    return rval;
-  }
+      GEOS_ERROR( "SpatialPartition::setSizes(): number of partition locations does not equal number of partitions - 1\n" );
+    }
+  }
+}
+
+bool SpatialPartition::isCoordInPartition( const real64 & coord, const int dir )
+{
+  bool rval = true;
+  const int i = dir;
+  if( m_Periodic( i ))
+  {
+    if( m_Partitions( i ) != 1 )
+    {
+      real64 localCenter = MapValueToRange( coord, m_gridMin[ i ], m_gridMax[ i ] );
+      rval = rval && localCenter >= m_min[ i ] && localCenter < m_max[ i ];
+    }
+
+  }
+  else
+  {
+    rval = rval && (m_Partitions[ i ] == 1 || (coord >= m_min[ i ] && coord < m_max[ i ]));
+  }
+
+  return rval;
+}
 
   bool SpatialPartition::isCoordInPartitionBoundingBox( const R1Tensor & elemCenter,
                                                         const real64 & boundaryRadius )
@@ -318,13 +318,13 @@
     return true;
   }
 
-  void SpatialPartition::setContactGhostRange( const real64 bufferSize )
-  {
-    LvArray::tensorOps::copy< 3 >( m_contactGhostMin, m_min );
-    LvArray::tensorOps::addScalar< 3 >( m_contactGhostMin, -bufferSize );
-
-    LvArray::tensorOps::copy< 3 >( m_contactGhostMax, m_max );
-    LvArray::tensorOps::addScalar< 3 >( m_contactGhostMax, bufferSize );
+void SpatialPartition::setContactGhostRange( const real64 bufferSize )
+{
+  LvArray::tensorOps::copy< 3 >( m_contactGhostMin, m_min );
+  LvArray::tensorOps::addScalar< 3 >( m_contactGhostMin, -bufferSize );
+
+  LvArray::tensorOps::copy< 3 >( m_contactGhostMax, m_max );
+  LvArray::tensorOps::addScalar< 3 >( m_contactGhostMax, bufferSize );
   }
 
   void SpatialPartition::repartitionMasterParticles( ParticleSubRegion & subRegion,
@@ -412,10 +412,6 @@
           particleListIndicesRequestingFromNeighbors[n].emplace_back(pp);
         }
       }
-<<<<<<< HEAD
-=======
-      GEOS_ERROR_IF_NE( check, m_size );
->>>>>>> 8689e12e
     }
 
 
@@ -778,7 +774,7 @@
                                         1,
                                         receiveRequest[n],
                                         icomm.commID(),
-                                        MPI_COMM_GEOSX );
+                                        MPI_COMM_GEOS );
       }
       MPI_Waitall(nn, sendRequest.data(), sendStatus.data());
       MPI_Waitall(nn, receiveRequest.data(), receiveStatus.data());
@@ -801,7 +797,7 @@
                                         sizeOfReceived[n],
                                         receiveRequest[n],
                                         icomm.commID(),
-                                        MPI_COMM_GEOSX );
+                                        MPI_COMM_GEOS );
       }
       MPI_Waitall(nn, sendRequest.data(), sendStatus.data());
       MPI_Waitall(nn, receiveRequest.data(), receiveStatus.data());
@@ -862,7 +858,7 @@
                                         1,
                                         receiveRequest[n],
                                         icomm.commID(),
-                                        MPI_COMM_GEOSX );
+                                        MPI_COMM_GEOS );
       }
       MPI_Waitall(nn, sendRequest.data(), sendStatus.data());
       MPI_Waitall(nn, receiveRequest.data(), receiveStatus.data());
@@ -885,7 +881,7 @@
                                         sizeOfReceived[n],
                                         receiveRequest[n],
                                         icomm.commID(),
-                                        MPI_COMM_GEOSX );
+                                        MPI_COMM_GEOS );
       }
       MPI_Waitall(nn, sendRequest.data(), sendStatus.data());
       MPI_Waitall(nn, receiveRequest.data(), receiveStatus.data());
@@ -894,13 +890,9 @@
     // Unpack the received list of local indices from each neighbor
     for(size_t n=0; n<nn; n++ )
     {
-<<<<<<< HEAD
       // Unpack the buffer to an array of coordinates.
       const buffer_unit_type* receiveBufferPtr = receiveBuffer[n].data(); // needed for const cast
       bufferOps::Unpack( receiveBufferPtr, listReceivedFromEachNeighbor[n] );
-=======
-      GEOS_ERROR( "SpatialPartition::setSizes(): number of partition locations does not equal number of partitions - 1\n" );
->>>>>>> 8689e12e
     }
   }
 
@@ -944,7 +936,7 @@
                                         1,
                                         receiveRequest[n],
                                         icomm.commID(),
-                                        MPI_COMM_GEOSX );
+                                        MPI_COMM_GEOS );
       }
       MPI_Waitall( nn, sendRequest.data(), sendStatus.data() );
       MPI_Waitall( nn, receiveRequest.data(), receiveStatus.data() );
@@ -967,7 +959,7 @@
                                         sizeOfReceived[n],
                                         receiveRequest[n],
                                         icomm.commID(),
-                                        MPI_COMM_GEOSX );
+                                        MPI_COMM_GEOS );
       }
       MPI_Waitall(nn, sendRequest.data(), sendStatus.data());
       MPI_Waitall(nn, receiveRequest.data(), receiveStatus.data());
@@ -980,6 +972,6 @@
       subRegion.particleUnpack( receiveBuffer[n], newParticleStartingIndices[n], numberOfIncomingParticles[n] );
     }
 
-  }
+}
 
 }