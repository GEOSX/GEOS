/*
 * ------------------------------------------------------------------------------------------------------------
 * SPDX-License-Identifier: LGPL-2.1-only
 *
 * Copyright (c) 2018-2020 Lawrence Livermore National Security LLC
 * Copyright (c) 2018-2020 The Board of Trustees of the Leland Stanford Junior University
 * Copyright (c) 2018-2020 TotalEnergies
 * Copyright (c) 2019-     GEOSX Contributors
 * All rights reserved
 *
 * See top level LICENSE, COPYRIGHT, CONTRIBUTORS, NOTICE, and ACKNOWLEDGEMENTS files for details.
 * ------------------------------------------------------------------------------------------------------------
 */

#ifndef GEOS_MESH_MPICOMMUNICATIONS_SPATIALPARTITION_HPP_
#define GEOS_MESH_MPICOMMUNICATIONS_SPATIALPARTITION_HPP_

#include "dataRepository/Group.hpp"
#include "PartitionBase.hpp"
#include "mesh/DomainPartition.hpp"

#include <array>
#include <map>

constexpr int nsdof = 3;
namespace geos
{

// inline bool isEqual( const real64& val1, const real64& val2, const real64& tolfac=0.0 )
// {
//   realT tol = 0.0;
//   if( tolfac > 1.0e-15 )
//     tol = fabs(tolfac) * (fabs(val1)+fabs(val2))*0.5;
//   return val1<=(val2+tol) && val1>=(val2-tol);
// }

// CC: Taken from old geos
// Planar Sorter
// Sorts pairs of local and global indexes by the positions of their corresponding node points in a plane.
class PlanarSorter {

public:
	PlanarSorter(const arrayView2d< real64 const, nodes::REFERENCE_POSITION_USD >& refPos, int dim) :
               dimension(dim), 
               refPositions(refPos) {};

	// sort operator for pairs containing local indexes (sort based on 1st element in pair)
	bool operator()(const std::pair<localIndex, localIndex>& lhs,
	                const std::pair<localIndex, localIndex>& rhs) 
  {
		bool rv = false;
		int a = 0;
		int b = 2;
		if (dimension == 0)
			a = 1;
		if (dimension == 2)
			b = 1;

		const arraySlice1d<real64 const>& lhsVect = refPositions[lhs.first];
		const arraySlice1d<real64 const>& rhsVect = refPositions[rhs.first];

		if (lhsVect[a] < rhsVect[a]) {
			rv = true;
		} else if (isEqual(lhsVect[a], rhsVect[a])
				&& (lhsVect[b] < rhsVect[b])) {
			rv = true;
		};

		return rv;
	};

	// sort operator for local indexes
	bool operator()(const localIndex& lhs, 
                  const localIndex& rhs)
  {
		bool rv = false;
		int a = 0;
		int b = 2;
		if (dimension == 0)
			a = 1;
		if (dimension == 2)
			b = 1;

		const arraySlice1d<real64 const>& lhsVect = refPositions[lhs];
		const arraySlice1d<real64 const>& rhsVect = refPositions[rhs];

		if (lhsVect[a] < rhsVect[a]) {
			rv = true;
		} else if (isEqual(lhsVect[a], rhsVect[a])
				&& (lhsVect[b] < rhsVect[b])) {
			rv = true;
		};

		return rv;
	};

private:
	int dimension;
	const arrayView2d< real64 const, nodes::REFERENCE_POSITION_USD >& refPositions;
};

/**
 * @brief Concrete (cartesian?) partitioning.
 */
class SpatialPartition : public PartitionBase
{
public:
  SpatialPartition( string const & name,
                    Group * const parent );

  ~SpatialPartition() override;

    struct viewKeyStruct
  {
    static constexpr char const * periodicString() { return "periodic"; }
    static constexpr char const * minString() { return "min"; }
    static constexpr char const * maxString() { return "max"; }
    static constexpr char const * partitionLocationsString() { return "partitionLocations"; }
    static constexpr char const * blockSizeString() { return "blockSize"; }
    static constexpr char const * gridSizeString() { return "gridSize"; }
    static constexpr char const * gridMinString() { return "gridMin"; }
    static constexpr char const * gridMaxString() { return "gridMax"; }
    static constexpr char const * contactGhostMinString() { return "contactGhostMin"; }
    static constexpr char const * contactGhostMaxString() { return "contactGhostMax"; }
  } partitionViewKeys;

  static string catalogName() { return "SpatialPartition"; }
  
  virtual string getCatalogName() const override { return catalogName(); }

  void postProcessInput() override; 

  bool isCoordInPartition( const real64 & coord, const int dir ) const override;

  bool isCoordInPartitionBoundingBox( const R1Tensor & elemCenter,
                                      const real64 & boundaryRadius ) const;

  void updateSizes( arrayView1d< real64 > const domainL,
                    real64 const dt );

//  void setSizes( real64 const ( &min )[ 3 ],
//                 real64 const ( &max )[ 3 ] ) override;

  void initializeNeighbors();

  // real64 * getLocalMin()
  array1d< real64 > const & getLocalMin()
  {
    return m_min;
  }

  // real64 * getLocalMax()
  array1d< real64 > const & getLocalMax()
  {
    return m_max;
  }

  // real64 * getGlobalMin()
  array1d< real64 > const & getGlobalMin()
  {
    return m_gridMin;
  }

  // real64 * getGlobalMax()
  array1d< real64 > const & getGlobalMax()
  {
    return m_gridMax;
  }

  /**
   * @brief Get the ijk coordinates of the partition in the domain.
   * @return An array containing number of partition in X, Y and Z directions.
   */
  array1d< int > const & getCoords() const
  {
    return m_coords;
  }
  
  void setPartitions( unsigned int xPartitions,
                      unsigned int yPartitions,
                      unsigned int zPartitions ) override;

  /**
   * @brief Get the number of domains in each dimension for a regular partition with InternalMesh.
   * @return An array containing number of partition in X, Y and Z directions.
   */
  array1d< int > const & getPartitions() const
  {
    return m_partitions;
  }

  void setPeriodic( array1d< int > periodic ) {
    m_periodic = periodic;
  }

  array1d< int > const & getPeriodic() const {
    return m_periodic;
  }

  int getColor() override;

  void repartitionMasterParticles( ParticleSubRegion & subRegion,
                                   MPI_iCommData & commData );

  void getGhostParticlesFromNeighboringPartitions( DomainPartition & domain,
                                                   MPI_iCommData & commData,
                                                   const real64 & boundaryRadius );

  //CC: overrides global indices on periodic faces so they are matched when finding neighboring nodes
  void setPeriodicDomainBoundaryObjects( MeshBody & grid,
                                         NodeManager & nodeManager,
                                         EdgeManager & edgeManager,
                                         FaceManager & faceManager );

  /**
   * @brief Send coordinates to neighbors as part of repartition.
   * @param[in] particleCoordinatesSendingToNeighbors Single list of coordinates sent to all neighbors
   * @param[in] commData Solver's MPI communicator
   * @param[in] particleCoordinatesReceivedFromNeighbors List of lists of coordinates received from each neighbor
   */
  void sendCoordinateListToNeighbors( arrayView1d< R1Tensor > const & particleCoordinatesSendingToNeighbors,
                                      MPI_iCommData & commData,
                                      std::vector< array1d< R1Tensor > > & particleCoordinatesReceivedFromNeighbors
                                      );

  template< typename indexType >
  void sendListOfIndicesToNeighbors( std::vector< array1d< indexType > > & listSendingToEachNeighbor,
                                     MPI_iCommData & commData,
                                     std::vector< array1d< indexType > > & listReceivedFromEachNeighbor );

  void sendParticlesToNeighbor( ParticleSubRegionBase & subRegion,
                                std::vector< int > const & newParticleStartingIndices,
                                std::vector< int > const & numberOfIncomingParticles,
                                MPI_iCommData & commData,
                                std::vector< array1d< localIndex > > const & particleLocalIndicesToSendToEachNeighbor );

  /**
   * @brief Get the metis neighbors indices, const version. @see DomainPartition#m_metisNeighborList
   * @return Container of global indices.
   */
  std::set< int > const & getMetisNeighborList() const
  {
    return m_metisNeighborList;
  }

  /**
   * @brief Sets the list of metis neighbor list.
   * @param metisNeighborList A reference to the Metis neighbor list.
   */
  void setMetisNeighborList( std::set< int > const & metisNeighborList )
  {
<<<<<<< HEAD
    m_metisNeighborList.clear();
    m_metisNeighborList.insert( metisNeighborList.cbegin(), metisNeighborList.cend() );
  }  
=======
    m_metisNeighborList = metisNeighborList;
  }

  /**
   * @brief Get the number of domains in each dimension for a regular partition with InternalMesh.
   * @return An array containing number of partition in X, Y and Z directions.
   */
  array1d< int > const & getPartitions() const
  {
    return m_Partitions;
  }

  void setGrid( std::array< real64, 9 > const & grid )
  {
    m_gridSize[0] = grid[0];
    m_gridSize[1] = grid[1];
    m_gridSize[2] = grid[2];

    m_gridMin[0] = grid[3];
    m_gridMin[1] = grid[4];
    m_gridMin[2] = grid[5];

    m_gridMax[0] = grid[6];
    m_gridMax[1] = grid[7];
    m_gridMax[2] = grid[8];
  }

  void setBlockSize( std::array< real64, 3 > const & blockSize )
  {
    m_blockSize[0] = blockSize[0];
    m_blockSize[1] = blockSize[1];
    m_blockSize[2] = blockSize[2];
  }

  void setBoundingBox( std::array< real64, 6 > const & bb )
  {
    m_min[0] = bb[0];
    m_min[1] = bb[1];
    m_min[2] = bb[2];

    m_max[0] = bb[3];
    m_max[1] = bb[4];
    m_max[2] = bb[5];
  }

  /**
   * @brief Boolean like array of length 3 (space dimensions).
   *
   * 1 means periodic.
   */
  array1d< int > m_Periodic;
  /// ijk partition indexes
  array1d< int > m_coords;
>>>>>>> 2564a745

private:

  /**
   * @brief Recursively builds neighbors if an MPI cartesian topology is used (i.e. not metis).
   * @param idim Dimension index in the cartesian.
   * @param cartcomm Communicator with cartesian structure.
   * @param ncoords Cartesian coordinates of a process (assumed to be of length 3).
   *
   * @note Rough copy/paste of DomainPartition::AddNeighbors
   */
  void addNeighbors( const unsigned int idim,
                     MPI_Comm & cartcomm,
                     int * ncoords );

  /**
   * @brief Defines a distance/buffer below which we are considered in the contact zone ghosts.
   * @param bufferSize The distance.
   */
  void setContactGhostRange( const real64 bufferSize );

  /// Minimum extent of partition dimensions (excluding ghost objects)
  array1d< real64 > m_min;

  /// Maximum extent of partition dimensions (excluding ghost objects)
  array1d< real64 > m_max;

  /// Locations of partition boundaries
<<<<<<< HEAD
  array1d< array1d< real64 > > m_partitionLocations;
=======
//  array1d< real64 > m_PartitionLocations[3];
>>>>>>> 2564a745

  /// Length of partition dimensions (excluding ghost objects).
  array1d< real64 > m_blockSize;

  /// Minimum extent of problem dimensions (excluding ghost objects).
  array1d< real64 > m_gridMin;

  /// Maximum extent of problem dimensions (excluding ghost objects).
  array1d< real64 > m_gridMax;
  
  /// Total length of problem dimensions (excluding ghost objects).
  array1d< real64 > m_gridSize;
  
  /// ijk partition indexes
  array1d< int > m_coords;
  
  /// number of partitions
  array1d< int > m_partitions;

  /// Flag for periodicity in each direction
  array1d< int > m_periodic;

  /**
   * @brief Ghost position (min).
   */
  array1d< real64 > m_contactGhostMin;

  /**
   * @brief Ghost position (max).
   */
   array1d< real64 > m_contactGhostMax;

  /**
   * @brief Contains the global indices of the metis neighbors in case `metis` is used. Empty otherwise.
   */
  std::set< int > m_metisNeighborList;
};

}
#endif /* GEOS_MESH_MPICOMMUNICATIONS_SPATIALPARTITION_HPP_ */<|MERGE_RESOLUTION|>--- conflicted
+++ resolved
@@ -249,21 +249,7 @@
    */
   void setMetisNeighborList( std::set< int > const & metisNeighborList )
   {
-<<<<<<< HEAD
-    m_metisNeighborList.clear();
-    m_metisNeighborList.insert( metisNeighborList.cbegin(), metisNeighborList.cend() );
-  }  
-=======
     m_metisNeighborList = metisNeighborList;
-  }
-
-  /**
-   * @brief Get the number of domains in each dimension for a regular partition with InternalMesh.
-   * @return An array containing number of partition in X, Y and Z directions.
-   */
-  array1d< int > const & getPartitions() const
-  {
-    return m_Partitions;
   }
 
   void setGrid( std::array< real64, 9 > const & grid )
@@ -298,16 +284,6 @@
     m_max[1] = bb[4];
     m_max[2] = bb[5];
   }
-
-  /**
-   * @brief Boolean like array of length 3 (space dimensions).
-   *
-   * 1 means periodic.
-   */
-  array1d< int > m_Periodic;
-  /// ijk partition indexes
-  array1d< int > m_coords;
->>>>>>> 2564a745
 
 private:
 
@@ -336,11 +312,7 @@
   array1d< real64 > m_max;
 
   /// Locations of partition boundaries
-<<<<<<< HEAD
   array1d< array1d< real64 > > m_partitionLocations;
-=======
-//  array1d< real64 > m_PartitionLocations[3];
->>>>>>> 2564a745
 
   /// Length of partition dimensions (excluding ghost objects).
   array1d< real64 > m_blockSize;
