/*
 * ------------------------------------------------------------------------------------------------------------
 * SPDX-License-Identifier: LGPL-2.1-only
 *
 * Copyright (c) 2016-2024 Lawrence Livermore National Security LLC
 * Copyright (c) 2018-2024 TotalEnergies
 * Copyright (c) 2018-2024 The Board of Trustees of the Leland Stanford Junior University
 * Copyright (c) 2023-2024 Chevron
 * Copyright (c) 2019-     GEOS/GEOSX Contributors
 * All rights reserved
 *
 * See top level LICENSE, COPYRIGHT, CONTRIBUTORS, NOTICE, and ACKNOWLEDGEMENTS files for details.
 * ------------------------------------------------------------------------------------------------------------
 */

/**
 * @file NeighborCommunicator.cpp
 *
 */

#include "NeighborCommunicator.hpp"
#include "MPI_iCommData.hpp"

#include "common/TimingMacros.hpp"
#include "mesh/ObjectManagerBase.hpp"
#include "mesh/MeshLevel.hpp"

namespace geos
{

using namespace dataRepository;

NeighborCommunicator::NeighborCommunicator( int rank ):
  m_neighborRank( rank ),
  m_sendBufferSize(),
  m_receiveBufferSize(),
  m_sendBuffer{ maxComm },
  m_receiveBuffer{ maxComm }
{ }

void NeighborCommunicator::mpiISendReceive( buffer_unit_type const * const sendBuffer,
                                            int const sendSize,
                                            MPI_Request & sendRequest,
                                            buffer_unit_type * const receiveBuffer,
                                            int const receiveSize,
                                            MPI_Request & receiveRequest,
                                            int const commID,
                                            MPI_Comm mpiComm )
{
  int const sendTag = CommTag( MpiWrapper::commRank(), m_neighborRank, commID );
  //m_rank * m_size + m_neighborRank + m_size*m_size*commID;
  MpiWrapper::iSend( const_cast< buffer_unit_type * >(sendBuffer),
                     sendSize,
                     m_neighborRank,
                     sendTag,
                     mpiComm,
                     &sendRequest );

  int const receiveTag = CommTag( m_neighborRank, MpiWrapper::commRank(), commID );
  //m_neighborRank * m_size + m_rank + m_size*m_size*commID;
  MpiWrapper::iRecv( receiveBuffer,
                     receiveSize,
                     m_neighborRank,
                     receiveTag,
                     mpiComm,
                     &receiveRequest );
}


void NeighborCommunicator::mpiISendReceiveBufferSizes( int const commID,
                                                       MPI_Request & mpiSendRequest,
                                                       MPI_Request & mpiRecvRequest,
                                                       MPI_Comm mpiComm )
{
//  m_sendBufferSize[commID] = LvArray::integerConversion<int>( m_sendBuffer[commID].size());
  mpiISendReceive( &m_sendBufferSize[commID], 1, mpiSendRequest,
                   &m_receiveBufferSize[commID],
                   1, mpiRecvRequest,
                   commID,
                   mpiComm );
}

void NeighborCommunicator::mpiISendReceiveBuffers( int const commID,
                                                   MPI_Request & mpiSendRequest,
                                                   MPI_Request & mpiRecvRequest,
                                                   MPI_Comm mpiComm )
{
  m_receiveBuffer[commID].resize( m_receiveBufferSize[commID] );

  mpiISendReceive( m_sendBuffer[commID].data(),
                   LvArray::integerConversion< int >( m_sendBuffer[commID].size()),
                   mpiSendRequest,
                   m_receiveBuffer[commID].data(),
                   LvArray::integerConversion< int >( m_receiveBuffer[commID].size()),
                   mpiRecvRequest,
                   commID,
                   mpiComm );

}


void NeighborCommunicator::mpiWaitAll( int const GEOS_UNUSED_PARAM( commID ),
                                       MPI_Request & mpiSendRequest,
                                       MPI_Status & mpiSendStatus,
                                       MPI_Request & mpiRecvRequest,
                                       MPI_Status & mpiReceiveStatus )

{
  MpiWrapper::waitAll( 1, &mpiRecvRequest, &mpiReceiveStatus );
  MpiWrapper::waitAll( 1, &mpiSendRequest, &mpiSendStatus );
}

void NeighborCommunicator::clear()
{
  for( int i = 0; i < maxComm; ++i )
  {
    m_sendBuffer[i].clear();
    m_receiveBuffer[i].clear();
  }
}

void NeighborCommunicator::addNeighborGroupToMesh( MeshLevel & mesh ) const
{
  mesh.getNodeManager().addNeighbor( m_neighborRank );
  mesh.getEdgeManager().addNeighbor( m_neighborRank );
  mesh.getFaceManager().addNeighbor( m_neighborRank );

  mesh.getElemManager().forElementSubRegions< ElementSubRegionBase >( [&]( ElementSubRegionBase & elementSubRegion )
  {
    elementSubRegion.addNeighbor( m_neighborRank );
  } );
}

int NeighborCommunicator::postSizeRecv( int const commID,
                                        MPI_Request & mpiRecvSizeRequest )
{
  int const recvTag = 101; //CommTag( m_neighborRank, MpiWrapper::commRank(), commID );
  return MpiWrapper::iRecv( &m_receiveBufferSize[commID],
                            1,
                            m_neighborRank,
                            recvTag,
                            MPI_COMM_GEOS,
                            &mpiRecvSizeRequest );
}

int NeighborCommunicator::postSizeSend( int const commID,
                                        MPI_Request & mpiSendSizeRequest )
{
  int const sendTag = 101; //CommTag( m_neighborRank, MpiWrapper::commRank(), commID );
  return MpiWrapper::iSend( &m_sendBufferSize[commID],
                            1,
                            m_neighborRank,
                            sendTag,
                            MPI_COMM_GEOS,
                            &mpiSendSizeRequest );
}

int NeighborCommunicator::postRecv( int const commID,
                                    MPI_Request & mpRecvRequest )
{
  int const recvTag = 102; //CommTag( m_neighborRank, MpiWrapper::commRank(), commID );
  m_receiveBuffer[commID].resize( m_receiveBufferSize[commID] );
  return MpiWrapper::iRecv( m_receiveBuffer[commID].data(),
                            m_receiveBufferSize[commID],
                            m_neighborRank,
                            recvTag,
                            MPI_COMM_GEOS,
                            &mpRecvRequest );
}

int NeighborCommunicator::postSend( int const commID,
                                    MPI_Request & mpiSendRequest )
{
  int const sendTag = 102; //CommTag( m_neighborRank, MpiWrapper::commRank(), commID );
  return MpiWrapper::iSend( m_sendBuffer[commID].data(),
                            m_sendBufferSize[commID],
                            m_neighborRank,
                            sendTag,
                            MPI_COMM_GEOS,
                            &mpiSendRequest );
}


inline int GhostSize( NodeManager & nodeManager, arrayView1d< localIndex const > const nodeAdjacencyList,
                      EdgeManager & edgeManager, arrayView1d< localIndex const > const edgeAdjacencyList,
                      FaceManager & faceManager, arrayView1d< localIndex const > const faceAdjacencyList,
                      ElementRegionManager & elemManager, NeighborCommunicator::ElemAdjListViewType const & elementAdjacencyList )
{
  int bufferSize = 0;
  bufferSize += nodeManager.packGlobalMapsSize( nodeAdjacencyList, 0 );
  bufferSize += edgeManager.packGlobalMapsSize( edgeAdjacencyList, 0 );
  bufferSize += faceManager.packGlobalMapsSize( faceAdjacencyList, 0 );
  bufferSize += elemManager.packGlobalMapsSize( elementAdjacencyList );
  bufferSize += nodeManager.packUpDownMapsSize( nodeAdjacencyList );
  bufferSize += edgeManager.packUpDownMapsSize( edgeAdjacencyList );
  bufferSize += faceManager.packUpDownMapsSize( faceAdjacencyList );
  bufferSize += elemManager.packUpDownMapsSize( elementAdjacencyList );
  parallelDeviceEvents events;
  bufferSize += nodeManager.packSize( nodeAdjacencyList, 0, false, events );
  bufferSize += edgeManager.packSize( edgeAdjacencyList, 0, false, events );
  bufferSize += faceManager.packSize( faceAdjacencyList, 0, false, events );
  bufferSize += elemManager.packSize( elementAdjacencyList );
  waitAllDeviceEvents( events );
  return bufferSize;
}

inline int PackGhosts( buffer_unit_type * sendBufferPtr,
                       NodeManager & nodeManager, arrayView1d< localIndex const > const nodeAdjacencyList,
                       EdgeManager & edgeManager, arrayView1d< localIndex const > const edgeAdjacencyList,
                       FaceManager & faceManager, arrayView1d< localIndex const > const faceAdjacencyList,
                       ElementRegionManager & elemManager, NeighborCommunicator::ElemAdjListViewType const & elementAdjacencyList )
{
  int packedSize = 0;
  packedSize += nodeManager.packGlobalMaps( sendBufferPtr, nodeAdjacencyList, 0 );
  packedSize += edgeManager.packGlobalMaps( sendBufferPtr, edgeAdjacencyList, 0 );
  packedSize += faceManager.packGlobalMaps( sendBufferPtr, faceAdjacencyList, 0 );
  packedSize += elemManager.packGlobalMaps( sendBufferPtr, elementAdjacencyList );
  packedSize += nodeManager.packUpDownMaps( sendBufferPtr, nodeAdjacencyList );
  packedSize += edgeManager.packUpDownMaps( sendBufferPtr, edgeAdjacencyList );
  packedSize += faceManager.packUpDownMaps( sendBufferPtr, faceAdjacencyList );
  packedSize += elemManager.packUpDownMaps( sendBufferPtr, elementAdjacencyList );
  parallelDeviceEvents events;
  packedSize += nodeManager.pack( sendBufferPtr, nodeAdjacencyList, 0, false, events );
  packedSize += edgeManager.pack( sendBufferPtr, edgeAdjacencyList, 0, false, events );
  packedSize += faceManager.pack( sendBufferPtr, faceAdjacencyList, 0, false, events );
  packedSize += elemManager.pack( sendBufferPtr, elementAdjacencyList );
  waitAllDeviceEvents( events );
  return packedSize;
}

void NeighborCommunicator::prepareAndSendGhosts( bool const GEOS_UNUSED_PARAM( contactActive ),
                                                 integer const depth,
                                                 MeshLevel & mesh,
                                                 int const commID,
                                                 MPI_Request & mpiRecvSizeRequest,
                                                 MPI_Request & mpiSendSizeRequest,
                                                 MPI_Request & mpiSendRequest )
{
  GEOS_MARK_FUNCTION;

  this->postSizeRecv( commID, mpiRecvSizeRequest ); // post recv for buffer size from neighbor.

  NodeManager & nodeManager = mesh.getNodeManager();
  EdgeManager & edgeManager = mesh.getEdgeManager();
  FaceManager & faceManager = mesh.getFaceManager();
  ElementRegionManager & elemManager = mesh.getElemManager();

  array1d< localIndex > & nodeAdjacencyList = nodeManager.getNeighborData( m_neighborRank ).adjacencyList();
  array1d< localIndex > & edgeAdjacencyList = edgeManager.getNeighborData( m_neighborRank ).adjacencyList();
  array1d< localIndex > & faceAdjacencyList = faceManager.getNeighborData( m_neighborRank ).adjacencyList();

  {
    ElemAdjListRefWrapType elementAdjacencyList =
      elemManager.constructReferenceAccessor< array1d< localIndex > >( ObjectManagerBase::viewKeyStruct::adjacencyListString(),
                                                                       std::to_string( this->m_neighborRank ) );

    mesh.generateAdjacencyLists( nodeManager.getNeighborData( m_neighborRank ).matchedPartitionBoundary(),
                                 nodeAdjacencyList,
                                 edgeAdjacencyList,
                                 faceAdjacencyList,
                                 elementAdjacencyList,
                                 depth );
  }

  ElemAdjListViewType const elemAdjacencyList =
    elemManager.constructViewAccessor< array1d< localIndex >, arrayView1d< localIndex > >( ObjectManagerBase::viewKeyStruct::adjacencyListString(),
                                                                                           std::to_string( this->m_neighborRank ) );
  int const bufferSize = GhostSize( nodeManager, nodeAdjacencyList,
                                    edgeManager, edgeAdjacencyList,
                                    faceManager, faceAdjacencyList,
                                    elemManager, elemAdjacencyList );

  this->resizeSendBuffer( commID, bufferSize );
  this->postSizeSend( commID, mpiSendSizeRequest );

  buffer_type & sendBuff = sendBuffer( commID );
  buffer_unit_type * sendBufferPtr = sendBuff.data();

  int const packedSize = PackGhosts( sendBufferPtr,
                                     nodeManager, nodeAdjacencyList,
                                     edgeManager, edgeAdjacencyList,
                                     faceManager, faceAdjacencyList,
                                     elemManager, elemAdjacencyList );

  GEOS_ERROR_IF_NE( bufferSize, packedSize );

  this->postSend( commID, mpiSendRequest );
}

void NeighborCommunicator::unpackGhosts( MeshLevel & mesh,
                                         int const commID )
{
  GEOS_MARK_FUNCTION;

  NodeManager & nodeManager = mesh.getNodeManager();
  EdgeManager & edgeManager = mesh.getEdgeManager();
  FaceManager & faceManager = mesh.getFaceManager();
  ElementRegionManager & elemManager = mesh.getElemManager();

  buffer_type const & receiveBuff = receiveBuffer( commID );
  m_receiveBufferPtr = receiveBuff.data();

  m_unpackedSize = 0;

  m_nodeUnpackList.resize( 0 );
  m_unpackedSize += nodeManager.unpackGlobalMaps( m_receiveBufferPtr, m_nodeUnpackList, 0 );

  m_edgeUnpackList.resize( 0 );
  m_unpackedSize += edgeManager.unpackGlobalMaps( m_receiveBufferPtr, m_edgeUnpackList, 0 );

  m_faceUnpackList.resize( 0 );
  m_unpackedSize += faceManager.unpackGlobalMaps( m_receiveBufferPtr, m_faceUnpackList, 0 );

  m_elementAdjacencyReceiveListArray = elemManager.constructReferenceAccessor< localIndex_array >( ObjectManagerBase::viewKeyStruct::ghostsToReceiveString(),
                                                                                                   std::to_string( this->m_neighborRank ) );

  m_unpackedSize += elemManager.unpackGlobalMaps( m_receiveBufferPtr,
                                                  m_elementAdjacencyReceiveListArray );

}

void NeighborCommunicator::unpackGhostsData( MeshLevel & mesh,
                                             int const commID )
{
  NodeManager & nodeManager = mesh.getNodeManager();
  EdgeManager & edgeManager = mesh.getEdgeManager();
  FaceManager & faceManager = mesh.getFaceManager();
  ElementRegionManager & elemManager = mesh.getElemManager();

  ElemAdjListViewType elementAdjacencyReceiveList =
    elemManager.constructViewAccessor< array1d< localIndex >, arrayView1d< localIndex > >( ObjectManagerBase::viewKeyStruct::ghostsToReceiveString(),
                                                                                           std::to_string( this->m_neighborRank ) );


  m_unpackedSize += nodeManager.unpackUpDownMaps( m_receiveBufferPtr, m_nodeUnpackList, false, false );
  m_unpackedSize += edgeManager.unpackUpDownMaps( m_receiveBufferPtr, m_edgeUnpackList, false, false );
  m_unpackedSize += faceManager.unpackUpDownMaps( m_receiveBufferPtr, m_faceUnpackList, false, false );
  m_unpackedSize += elemManager.unpackUpDownMaps( m_receiveBufferPtr, m_elementAdjacencyReceiveListArray, false );

  parallelDeviceEvents events;
  m_unpackedSize += nodeManager.unpack( m_receiveBufferPtr, m_nodeUnpackList, 0, false, events );
  m_unpackedSize += edgeManager.unpack( m_receiveBufferPtr, m_edgeUnpackList, 0, false, events );
  m_unpackedSize += faceManager.unpack( m_receiveBufferPtr, m_faceUnpackList, 0, false, events );
  m_unpackedSize += elemManager.unpack( m_receiveBufferPtr, elementAdjacencyReceiveList );

<<<<<<< HEAD
  GEOS_ERROR_IF_NE( receiveBuff.size(), unpackedSize );
=======
  waitAllDeviceEvents( events );

  buffer_type const & receiveBuff = receiveBuffer( commID );
  GEOS_ERROR_IF_NE( receiveBuff.size(), m_unpackedSize );
>>>>>>> 907fb3f2
}

void NeighborCommunicator::prepareAndSendSyncLists( MeshLevel const & mesh,
                                                    int const commID,
                                                    MPI_Request & mpiRecvSizeRequest,
                                                    MPI_Request & mpiSendSizeRequest,
                                                    MPI_Request & mpiSendRequest
                                                    )
{
  GEOS_MARK_FUNCTION;

  this->postSizeRecv( commID,
                      mpiRecvSizeRequest );

  NodeManager const & nodeManager = mesh.getNodeManager();
  EdgeManager const & edgeManager = mesh.getEdgeManager();
  FaceManager const & faceManager = mesh.getFaceManager();
  ElementRegionManager const & elemManager = mesh.getElemManager();

  arrayView1d< localIndex const > const nodeGhostsToReceive = nodeManager.getNeighborData( m_neighborRank ).ghostsToReceive();
  arrayView1d< localIndex const > const edgeGhostsToReceive = edgeManager.getNeighborData( m_neighborRank ).ghostsToReceive();
  arrayView1d< localIndex const > const faceGhostsToReceive = faceManager.getNeighborData( m_neighborRank ).ghostsToReceive();

  arrayView1d< globalIndex const > const nodeLocalToGlobal = nodeManager.localToGlobalMap();
  arrayView1d< globalIndex const > const edgeLocalToGlobal = edgeManager.localToGlobalMap();
  arrayView1d< globalIndex const > const faceLocalToGlobal = faceManager.localToGlobalMap();

  buffer_type & sendBuff = sendBuffer( commID );
  buffer_unit_type * sendBufferPtrTemp = sendBuff.data();

  int bufferSize = 0;
  bufferSize += bufferOps::Pack< false >( sendBufferPtrTemp,
                                          nodeGhostsToReceive.toSliceConst(),
                                          nullptr,
                                          nodeGhostsToReceive.size(),
                                          nodeLocalToGlobal.toSliceConst() );

  bufferSize += bufferOps::Pack< false >( sendBufferPtrTemp,
                                          edgeGhostsToReceive.toSliceConst(),
                                          nullptr,
                                          edgeGhostsToReceive.size(),
                                          edgeLocalToGlobal.toSliceConst() );

  bufferSize += bufferOps::Pack< false >( sendBufferPtrTemp,
                                          faceGhostsToReceive.toSliceConst(),
                                          nullptr,
                                          faceGhostsToReceive.size(),
                                          faceLocalToGlobal.toSliceConst() );

  elemManager.forElementSubRegions< ElementSubRegionBase >( [&]( ElementSubRegionBase const & subRegion )
  {
    arrayView1d< localIndex const > const ghostsToReceive = subRegion.getNeighborData( m_neighborRank ).ghostsToReceive();
    arrayView1d< globalIndex const > const localToGlobal = subRegion.localToGlobalMap();
    bufferSize += bufferOps::Pack< false >( sendBufferPtrTemp,
                                            ghostsToReceive.toSliceConst(),
                                            nullptr,
                                            ghostsToReceive.size(),
                                            localToGlobal.toSliceConst() );
  } );

  this->resizeSendBuffer( commID, bufferSize );
  this->postSizeSend( commID, mpiSendSizeRequest );
  buffer_unit_type * sendBufferPtr = sendBuff.data();

  int packedSize = 0;
  packedSize += bufferOps::Pack< true >( sendBufferPtr,
                                         nodeGhostsToReceive.toSliceConst(),
                                         nullptr,
                                         nodeGhostsToReceive.size(),
                                         nodeLocalToGlobal.toSliceConst() );

  packedSize += bufferOps::Pack< true >( sendBufferPtr,
                                         edgeGhostsToReceive.toSliceConst(),
                                         nullptr,
                                         edgeGhostsToReceive.size(),
                                         edgeLocalToGlobal.toSliceConst() );

  packedSize += bufferOps::Pack< true >( sendBufferPtr,
                                         faceGhostsToReceive.toSliceConst(),
                                         nullptr,
                                         faceGhostsToReceive.size(),
                                         faceLocalToGlobal.toSliceConst() );

  elemManager.forElementSubRegions< ElementSubRegionBase >( [&]( ElementSubRegionBase const & subRegion )
  {
    arrayView1d< localIndex const > const ghostsToReceive = subRegion.getNeighborData( m_neighborRank ).ghostsToReceive();
    arrayView1d< globalIndex const > const localToGlobal = subRegion.localToGlobalMap();
    packedSize += bufferOps::Pack< true >( sendBufferPtr,
                                           ghostsToReceive.toSliceConst(),
                                           nullptr,
                                           ghostsToReceive.size(),
                                           localToGlobal.toSliceConst() );
  } );

  GEOS_ERROR_IF( bufferSize != packedSize, "Allocated Buffer Size is not equal to packed buffer size" );

  this->postSend( commID, mpiSendRequest );
}

void NeighborCommunicator::unpackAndRebuildSyncLists( MeshLevel & mesh,
                                                      int const commID )
{
  GEOS_MARK_FUNCTION;

  NodeManager & nodeManager = mesh.getNodeManager();
  EdgeManager & edgeManager = mesh.getEdgeManager();
  FaceManager & faceManager = mesh.getFaceManager();
  ElementRegionManager & elemManager = mesh.getElemManager();

  localIndex_array & nodeGhostsToSend = nodeManager.getNeighborData( m_neighborRank ).ghostsToSend();
  localIndex_array & edgeGhostsToSend = edgeManager.getNeighborData( m_neighborRank ).ghostsToSend();
  localIndex_array & faceGhostsToSend = faceManager.getNeighborData( m_neighborRank ).ghostsToSend();

  buffer_type const & receiveBuff = receiveBuffer( commID );
  buffer_unit_type const * receiveBufferPtr = receiveBuff.data();

  bufferOps::UnpackSyncList( receiveBufferPtr,
                             nodeGhostsToSend,
                             nodeManager.globalToLocalMap() );

  bufferOps::UnpackSyncList( receiveBufferPtr,
                             edgeGhostsToSend,
                             edgeManager.globalToLocalMap() );

  bufferOps::UnpackSyncList( receiveBufferPtr,
                             faceGhostsToSend,
                             faceManager.globalToLocalMap() );

  nodeManager.setGhostRankForSenders( m_neighborRank );
  edgeManager.setGhostRankForSenders( m_neighborRank );
  faceManager.setGhostRankForSenders( m_neighborRank );

  elemManager.forElementSubRegions< ElementSubRegionBase >( [&] ( ElementSubRegionBase & subRegion )
  {
    bufferOps::UnpackSyncList( receiveBufferPtr,
                               subRegion.getNeighborData( m_neighborRank ).ghostsToSend(),
                               subRegion.globalToLocalMap() );

    subRegion.setGhostRankForSenders( m_neighborRank );
  } );
}


int NeighborCommunicator::packCommSizeForSync( FieldIdentifiers const & fieldsToBeSync,
                                               MeshLevel const & mesh,
                                               int const commID,
                                               bool onDevice,
                                               parallelDeviceEvents & events )
{
  GEOS_MARK_FUNCTION;

  NodeManager const & nodeManager = mesh.getNodeManager();
  EdgeManager const & edgeManager = mesh.getEdgeManager();
  FaceManager const & faceManager = mesh.getFaceManager();
  ElementRegionManager const & elemManager = mesh.getElemManager();

  arrayView1d< localIndex const > const & nodeGhostsToSend = nodeManager.getNeighborData( m_neighborRank ).ghostsToSend();
  arrayView1d< localIndex const > const & edgeGhostsToSend = edgeManager.getNeighborData( m_neighborRank ).ghostsToSend();
  arrayView1d< localIndex const > const & faceGhostsToSend = faceManager.getNeighborData( m_neighborRank ).ghostsToSend();

  int bufferSize = 0;

  for( auto const & iter : fieldsToBeSync.getFields() )
  {
    FieldLocation const location = fieldsToBeSync.getLocation( iter.first );
    switch( location )
    {
      case FieldLocation::Node:
      {
        bufferSize += nodeManager.packSize( iter.second, nodeGhostsToSend, 0, onDevice, events );
        break;
      }
      case FieldLocation::Edge:
      {
        bufferSize += edgeManager.packSize( iter.second, edgeGhostsToSend, 0, onDevice, events );
        break;
      }
      case FieldLocation::Face:
      {
        bufferSize += faceManager.packSize( iter.second, faceGhostsToSend, 0, onDevice, events );
        break;
      }
      case FieldLocation::Elem:
      {
        elemManager.getRegion( fieldsToBeSync.getRegionName( iter.first ) ).forElementSubRegions< ElementSubRegionBase >( [&]( ElementSubRegionBase const & subRegion )
        {
          bufferSize += subRegion.packSize( iter.second, subRegion.getNeighborData( m_neighborRank ).ghostsToSend(), 0, onDevice, events );
        } );
        break;
      }
    }
  }
  this->m_sendBufferSize[commID] = bufferSize;
  return bufferSize;
}

void NeighborCommunicator::packCommBufferForSync( FieldIdentifiers const & fieldsToBeSync,
                                                  MeshLevel const & mesh,
                                                  int const commID,
                                                  bool onDevice,
                                                  parallelDeviceEvents & events )
{
  GEOS_MARK_FUNCTION;

  NodeManager const & nodeManager = mesh.getNodeManager();
  EdgeManager const & edgeManager = mesh.getEdgeManager();
  FaceManager const & faceManager = mesh.getFaceManager();
  ElementRegionManager const & elemManager = mesh.getElemManager();

  arrayView1d< localIndex const > const & nodeGhostsToSend = nodeManager.getNeighborData( m_neighborRank ).ghostsToSend();
  arrayView1d< localIndex const > const & edgeGhostsToSend = edgeManager.getNeighborData( m_neighborRank ).ghostsToSend();
  arrayView1d< localIndex const > const & faceGhostsToSend = faceManager.getNeighborData( m_neighborRank ).ghostsToSend();

  buffer_type & sendBuff = sendBuffer( commID );
  int const bufferSize =  LvArray::integerConversion< int >( sendBuff.size());
  buffer_unit_type * sendBufferPtr = sendBuff.data();

  int packedSize = 0;

  for( auto const & iter : fieldsToBeSync.getFields() )
  {
    FieldLocation const location = fieldsToBeSync.getLocation( iter.first );
    switch( location )
    {
      case FieldLocation::Node:
      {
        packedSize += nodeManager.pack( sendBufferPtr, iter.second, nodeGhostsToSend, 0, onDevice, events );
        break;
      }
      case FieldLocation::Edge:
      {
        packedSize += edgeManager.pack( sendBufferPtr, iter.second, edgeGhostsToSend, 0, onDevice, events );
        break;
      }
      case FieldLocation::Face:
      {
        packedSize += faceManager.pack( sendBufferPtr, iter.second, faceGhostsToSend, 0, onDevice, events );
        break;
      }
      case FieldLocation::Elem:
      {
        elemManager.getRegion( fieldsToBeSync.getRegionName( iter.first ) ).forElementSubRegions< ElementSubRegionBase >( [&]( ElementSubRegionBase const & subRegion )
        {
          packedSize += subRegion.pack( sendBufferPtr, iter.second, subRegion.getNeighborData( m_neighborRank ).ghostsToSend(), 0, onDevice, events );
        } );
        break;
      }
    }
  }

  GEOS_ERROR_IF_NE( bufferSize, packedSize );
}


void NeighborCommunicator::unpackBufferForSync( FieldIdentifiers const & fieldsToBeSync,
                                                MeshLevel & mesh,
                                                int const commID,
                                                bool onDevice,
                                                parallelDeviceEvents & events,
                                                MPI_Op op )
{
  GEOS_MARK_FUNCTION;

  buffer_type const & receiveBuff = receiveBuffer( commID );
  buffer_unit_type const * receiveBufferPtr = receiveBuff.data();

  NodeManager & nodeManager = mesh.getNodeManager();
  EdgeManager & edgeManager = mesh.getEdgeManager();
  FaceManager & faceManager = mesh.getFaceManager();
  ElementRegionManager & elemManager = mesh.getElemManager();

  array1d< localIndex > & nodeGhostsToReceive = nodeManager.getNeighborData( m_neighborRank ).ghostsToReceive();
  array1d< localIndex > & edgeGhostsToReceive = edgeManager.getNeighborData( m_neighborRank ).ghostsToReceive();
  array1d< localIndex > & faceGhostsToReceive = faceManager.getNeighborData( m_neighborRank ).ghostsToReceive();

  int unpackedSize = 0;

  for( auto const & iter : fieldsToBeSync.getFields() )
  {
    FieldLocation const location = fieldsToBeSync.getLocation( iter.first );
    switch( location )
    {
      case FieldLocation::Node:
      {
        unpackedSize += nodeManager.unpack( receiveBufferPtr, nodeGhostsToReceive, 0, onDevice, events, op );
        break;
      }
      case FieldLocation::Edge:
      {
        unpackedSize += edgeManager.unpack( receiveBufferPtr, edgeGhostsToReceive, 0, onDevice, events );
        break;
      }
      case FieldLocation::Face:
      {
        unpackedSize += faceManager.unpack( receiveBufferPtr, faceGhostsToReceive, 0, onDevice, events );
        break;
      }
      case FieldLocation::Elem:
      {
        elemManager.getRegion( fieldsToBeSync.getRegionName( iter.first ) ).forElementSubRegions< ElementSubRegionBase >( [&]( ElementSubRegionBase & subRegion )
        {
          unpackedSize += subRegion.unpack( receiveBufferPtr, subRegion.getNeighborData( m_neighborRank ).ghostsToReceive(), 0, onDevice, events );
        } );
        break;
      }
    }
  }
}



} /* namespace geos */<|MERGE_RESOLUTION|>--- conflicted
+++ resolved
@@ -343,14 +343,10 @@
   m_unpackedSize += faceManager.unpack( m_receiveBufferPtr, m_faceUnpackList, 0, false, events );
   m_unpackedSize += elemManager.unpack( m_receiveBufferPtr, elementAdjacencyReceiveList );
 
-<<<<<<< HEAD
-  GEOS_ERROR_IF_NE( receiveBuff.size(), unpackedSize );
-=======
   waitAllDeviceEvents( events );
 
   buffer_type const & receiveBuff = receiveBuffer( commID );
   GEOS_ERROR_IF_NE( receiveBuff.size(), m_unpackedSize );
->>>>>>> 907fb3f2
 }
 
 void NeighborCommunicator::prepareAndSendSyncLists( MeshLevel const & mesh,
