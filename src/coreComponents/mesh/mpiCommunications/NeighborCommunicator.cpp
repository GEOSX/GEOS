--- conflicted
+++ resolved
@@ -337,18 +337,10 @@
   m_unpackedSize += elemManager.unpackUpDownMaps( m_receiveBufferPtr, m_elementAdjacencyReceiveListArray, false );
 
   parallelDeviceEvents events;
-<<<<<<< HEAD
-  unpackedSize += nodeManager.unpack( receiveBufferPtr, nodeUnpackList, 0, events, MPI_REPLACE );
-  unpackedSize += edgeManager.unpack( receiveBufferPtr, edgeUnpackList, 0, events, MPI_REPLACE );
-  unpackedSize += faceManager.unpack( receiveBufferPtr, faceUnpackList, 0, events, MPI_REPLACE );
-  unpackedSize += elemManager.unpack( receiveBufferPtr, elementAdjacencyReceiveList );
-  waitAllDeviceEvents( events );
-=======
-  m_unpackedSize += nodeManager.unpack( m_receiveBufferPtr, m_nodeUnpackList, 0, false, events );
-  m_unpackedSize += edgeManager.unpack( m_receiveBufferPtr, m_edgeUnpackList, 0, false, events );
-  m_unpackedSize += faceManager.unpack( m_receiveBufferPtr, m_faceUnpackList, 0, false, events );
+  m_unpackedSize += nodeManager.unpack( m_receiveBufferPtr, m_nodeUnpackList, 0, events, MPI_REPLACE );
+  m_unpackedSize += edgeManager.unpack( m_receiveBufferPtr, m_edgeUnpackList, 0, events, MPI_REPLACE );
+  m_unpackedSize += faceManager.unpack( m_receiveBufferPtr, m_faceUnpackList, 0, events, MPI_REPLACE );
   m_unpackedSize += elemManager.unpack( m_receiveBufferPtr, elementAdjacencyReceiveList );
->>>>>>> 2586344b
 
   waitAllDeviceEvents( events );
 
