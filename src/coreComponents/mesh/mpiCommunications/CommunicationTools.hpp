/*
 * ------------------------------------------------------------------------------------------------------------
 * SPDX-License-Identifier: LGPL-2.1-only
 *
 * Copyright (c) 2018-2020 Lawrence Livermore National Security LLC
 * Copyright (c) 2018-2020 The Board of Trustees of the Leland Stanford Junior University
 * Copyright (c) 2018-2020 TotalEnergies
 * Copyright (c) 2019-     GEOSX Contributors
 * All rights reserved
 *
 * See top level LICENSE, COPYRIGHT, CONTRIBUTORS, NOTICE, and ACKNOWLEDGEMENTS files for details.
 * ------------------------------------------------------------------------------------------------------------
 */

/**
 * @file CommunicationTools.hpp
 */

#ifndef GEOS_MESH_MPICOMMUNICATIONS_COMMUNICATIONTOOLS_HPP_
#define GEOS_MESH_MPICOMMUNICATIONS_COMMUNICATIONTOOLS_HPP_

#include "CommID.hpp"

#include "common/MpiWrapper.hpp"
#include "common/GEOS_RAJA_Interface.hpp"

#include "mesh/FieldIdentifiers.hpp"

#include <set>

namespace geos
{


class ObjectManagerBase;
class NodeManager;
class NeighborCommunicator;
class MeshLevel;
class ElementRegionManager;

class MPI_iCommData;



class CommunicationTools
{
public:
  CommunicationTools();
  ~CommunicationTools();

  static CommunicationTools & getInstance();

  /**
   * @brief Assign the global indices to the objects managed by @p manager.
   * @param manager The manager of the objects that will receive the global indices.
   * @param compositionManager The manager of the objects on which the objects of @p manager are defined. (Mainly a node manager.)
   * @param neighbors The neighbors that may share objects of @p manager.
   *
   * @note The global indices will not continuously span the [min global index, max global index] range.
   * There will be holes in the enumeration.
   * The global indices are meant to be used as label to identify objects across ranks.
   * They are not meant to iterate.
   *
   * @example For example, faces hold by @p manager (@p FaceManager) are defined on nodes managed by @p compositionManager (@p NodeManager).
   * And two faces sharing the same nodes will be considered identical and should therefore share the same global index.
   */
  void assignGlobalIndices( ObjectManagerBase & manager,
                            NodeManager const & compositionManager,
                            std::vector< NeighborCommunicator > & neighbors );

  static void assignNewGlobalIndices( ObjectManagerBase & manager,
                                      std::set< localIndex > const & indexList );

  static void assignNewGlobalIndices( ElementRegionManager & elementManager,
                                      std::map< std::pair< localIndex, localIndex >, std::set< localIndex > > const & newElems );

  void setupGhosts( MeshLevel & meshLevel,
                    std::vector< NeighborCommunicator > & neighbors,
                    bool use_nonblocking );

  CommID getCommID()
  { return CommID( m_freeCommIDs ); }

  void findMatchedPartitionBoundaryObjects( ObjectManagerBase & group,
                                            std::vector< NeighborCommunicator > & allNeighbors );

  void findMatchedPartitionBoundaryNodes( NodeManager & nodeManager,
                                          std::vector< NeighborCommunicator > & allNeighbors,
                                          std::set< std::set< globalIndex > > const & collocatedNodesBuckets,
                                          std::set< globalIndex > const & requestedNodes );

  void synchronizeFields( FieldIdentifiers const & fieldsToBeSync,
                          MeshLevel & mesh,
                          std::vector< NeighborCommunicator > & allNeighbors,
                          bool onDevice );

  void synchronizePackSendRecvSizes( FieldIdentifiers const & fieldsToBeSync,
                                     MeshLevel & mesh,
                                     std::vector< NeighborCommunicator > & neighbors,
                                     MPI_iCommData & icomm,
                                     bool onDevice );

  void synchronizePackSendRecv( FieldIdentifiers const & fieldsToBeSync,
                                MeshLevel & mesh,
                                std::vector< NeighborCommunicator > & allNeighbors,
                                MPI_iCommData & icomm,
                                bool onDevice );

  void asyncPack( FieldIdentifiers const & fieldsToBeSync,
                  MeshLevel & mesh,
                  std::vector< NeighborCommunicator > & neighbors,
                  MPI_iCommData & icomm,
                  bool onDevice,
                  parallelDeviceEvents & events );

  void asyncSendRecv( std::vector< NeighborCommunicator > & neighbors,
                      MPI_iCommData & icomm,
                      bool onDevice,
                      parallelDeviceEvents & events );

  void synchronizeUnpack( MeshLevel & mesh,
                          std::vector< NeighborCommunicator > & neighbors,
                          MPI_iCommData & icomm,
                          bool onDevice );

  bool asyncUnpack( MeshLevel & mesh,
                    std::vector< NeighborCommunicator > & neighbors,
                    MPI_iCommData & icomm,
                    bool onDevice,
                    parallelDeviceEvents & events );

  void finalizeUnpack( MeshLevel & mesh,
                       std::vector< NeighborCommunicator > & neighbors,
                       MPI_iCommData & icomm,
                       bool onDevice,
                       parallelDeviceEvents & events );

private:
  std::set< int > m_freeCommIDs;
  static CommunicationTools * m_instance;

  /**
<<<<<<< HEAD
   * @brief Exchange the boundary objects managed by the @p manager and find the objects that are equivalent in order to assign them a unique global id.
=======
   * @brief Exchange the boundary objects managed by the @p manager and
   * find the objects that are equivalent in order to assign them a unique global id.
>>>>>>> f678a44e
   * @param manager The instance managing the (boundary) objects.
   * @param allNeighbors The neighbors involved in the check.
   * @return For each neighbor, the global indices of boundary objects (not necessarily the matching objects).
   * @note The matched objects are stored in the @p NeighborData of the @p manager, for each neighbor.
   */
  array1d< array1d< globalIndex > >
  buildNeighborPartitionBoundaryObjects( ObjectManagerBase & manager,
                                         std::vector< NeighborCommunicator > & allNeighbors );

};



} /* namespace geos */

#endif /* GEOS_MESH_MPICOMMUNICATIONS_COMMUNICATIONTOOLS_HPP_ */<|MERGE_RESOLUTION|>--- conflicted
+++ resolved
@@ -140,12 +140,8 @@
   static CommunicationTools * m_instance;
 
   /**
-<<<<<<< HEAD
-   * @brief Exchange the boundary objects managed by the @p manager and find the objects that are equivalent in order to assign them a unique global id.
-=======
    * @brief Exchange the boundary objects managed by the @p manager and
    * find the objects that are equivalent in order to assign them a unique global id.
->>>>>>> f678a44e
    * @param manager The instance managing the (boundary) objects.
    * @param allNeighbors The neighbors involved in the check.
    * @return For each neighbor, the global indices of boundary objects (not necessarily the matching objects).
