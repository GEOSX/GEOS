--- conflicted
+++ resolved
@@ -120,24 +120,14 @@
   bool asyncUnpack( MeshLevel & mesh,
                     std::vector< NeighborCommunicator > & neighbors,
                     MPI_iCommData & icomm,
-<<<<<<< HEAD
-                    parallelDeviceEvents & events );
-=======
-                    bool onDevice,
                     parallelDeviceEvents & events,
-                    MPI_Op op=MPI_REPLACE );
->>>>>>> 2bf2c4a0
+                    MPI_Op op );
 
   void finalizeUnpack( MeshLevel & mesh,
                        std::vector< NeighborCommunicator > & neighbors,
                        MPI_iCommData & icomm,
-<<<<<<< HEAD
-                       parallelDeviceEvents & events );
-=======
-                       bool onDevice,
                        parallelDeviceEvents & events,
-                       MPI_Op op=MPI_REPLACE );
->>>>>>> 2bf2c4a0
+                       MPI_Op op );
 
 private:
   std::set< int > m_freeCommIDs;
