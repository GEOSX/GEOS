--- conflicted
+++ resolved
@@ -26,7 +26,6 @@
 
 struct SyncFieldsID
 {
-<<<<<<< HEAD
   void addFields(FieldLocation const location, std::vector<string> const fieldNames )
   {
     string const key = generateKey(location);
@@ -46,27 +45,6 @@
   {
     return m_fields;
   }
-=======
-  FieldLocation location;
-  std::vector< string > fieldNames;
-  std::vector< string > regionNames;
-
-  SyncFieldsID( FieldLocation const location_, std::vector< string > const & fields, arrayView1d< string const > const & regions ):
-    location( location_ ),
-    fieldNames( fields ),
-    regionNames( regions.begin(), regions.end() )
-  {}
-
-  SyncFieldsID( FieldLocation const location_, std::vector< string > const & fields, std::vector< string > const & regions ):
-    location( location_ ),
-    fieldNames( fields ),
-    regionNames( regions )
-  {}
-
-  SyncFieldsID( FieldLocation const location_, std::vector< string > const & fields ):
-    SyncFieldsID( location_, fields, std::vector< string >{} )
-  {}
->>>>>>> fddf9633
 
   array1d< string > getFieldNames() const
   {
