/*
 * ------------------------------------------------------------------------------------------------------------
 * SPDX-License-Identifier: LGPL-2.1-only
 *
 * Copyright (c) 2018-2020 Lawrence Livermore National Security LLC
 * Copyright (c) 2018-2020 The Board of Trustees of the Leland Stanford Junior University
 * Copyright (c) 2018-2020 TotalEnergies
 * Copyright (c) 2019-     GEOSX Contributors
 * All rights reserved
 *
 * See top level LICENSE, COPYRIGHT, CONTRIBUTORS, NOTICE, and ACKNOWLEDGEMENTS files for details.
 * ------------------------------------------------------------------------------------------------------------
 */

/**
 * @file SurfaceElementRegion.cpp
 */

#include "MeshFields.hpp"
#include "EdgeManager.hpp"
#include "SurfaceElementRegion.hpp"


namespace geos
{
using namespace dataRepository;

SurfaceElementRegion::SurfaceElementRegion( string const & name, Group * const parent ):
  ElementRegionBase( name, parent ),
  m_subRegionType( SurfaceSubRegionType::faceElement )
{
  registerWrapper( viewKeyStruct::subRegionTypeString(), &m_subRegionType ).
    setInputFlag( InputFlags::OPTIONAL ).
    setApplyDefaultValue( m_subRegionType ).
    setDescription( "Type of surface element subregion. Valid options: {" + EnumStrings< SurfaceSubRegionType >::concat( ", " ) + "}." );

  registerWrapper( viewKeyStruct::faceBlockString(), &m_faceBlockName ).
    setInputFlag( InputFlags::OPTIONAL ).
    setDefaultValue( "FractureSubRegion" ).
    setDescription( "The name of the face block in the mesh, or the embedded surface." );

  registerWrapper( viewKeyStruct::defaultApertureString(), &m_defaultAperture ).
    setInputFlag( InputFlags::REQUIRED ).
    setDescription( "The default aperture of newly formed surface elements." );
}

SurfaceElementRegion::~SurfaceElementRegion()
{}


void SurfaceElementRegion::generateMesh( Group & faceBlocks )
{
  Group & elementSubRegions = this->getGroup( viewKeyStruct::elementSubRegions() );

  if( m_subRegionType == SurfaceSubRegionType::embeddedElement )
  {
    elementSubRegions.registerGroup< EmbeddedSurfaceSubRegion >( m_faceBlockName );
  }
  else if( m_subRegionType == SurfaceSubRegionType::faceElement )
  {
    FaceElementSubRegion & subRegion = elementSubRegions.registerGroup< FaceElementSubRegion >( m_faceBlockName );
    if( faceBlocks.hasGroup( m_faceBlockName ) )
    {
      FaceBlockABC const & source = faceBlocks.getGroup< FaceBlockABC >( m_faceBlockName );
      subRegion.copyFromCellBlock( source );
    }
#if 0
    else
    {
<<<<<<< HEAD
      GEOSX_LOG_RANK_0( "No face block \"" << m_faceBlockName << "\" was found in the mesh. Empty surface region was created." );
=======
      GEOS_INFO( "No face block \"" << m_faceBlockName << "\" was found in the mesh. Empty surface region was created." );
>>>>>>> 478ff4e8
    }
#endif
  }
}

void SurfaceElementRegion::initializePreSubGroups()
{
  this->forElementSubRegions< SurfaceElementSubRegion >( [&] ( SurfaceElementSubRegion & subRegion )
  {
    subRegion.getWrapper< array1d< real64 > >( SurfaceElementSubRegion::viewKeyStruct::elementApertureString() ).
      setApplyDefaultValue( m_defaultAperture );
  } );
}

localIndex SurfaceElementRegion::addToFractureMesh( real64 const time_np1,
                                                    FaceManager const * const faceManager,
                                                    ArrayOfArraysView< localIndex const >  const & originalFaceToEdgeMap,
                                                    localIndex const faceIndices[2] )
{
  localIndex rval = -1;

  SortedArray< localIndex > connectedEdges;

  arrayView2d< localIndex const > const faceToElementRegion = faceManager->elementRegionList();
  arrayView2d< localIndex const > const faceToElementSubRegion = faceManager->elementSubRegionList();
  arrayView2d< localIndex const > const faceToElementIndex = faceManager->elementList();

  FaceElementSubRegion & subRegion = this->getUniqueSubRegion< FaceElementSubRegion >();
  subRegion.resize( subRegion.size() + 1 );
  rval = subRegion.size() - 1;


  arrayView1d< real64 > const ruptureTime = subRegion.getField< fields::ruptureTime >();

  arrayView1d< real64 > const creationMass = subRegion.getReference< real64_array >( FaceElementSubRegion::viewKeyStruct::creationMassString() );

  arrayView2d< real64 const > const faceCenter = faceManager->faceCenter();
  arrayView2d< real64 > const elemCenter = subRegion.getElementCenter();
  arrayView1d< real64 const > const elemArea = subRegion.getElementArea().toViewConst();

  arrayView1d< integer > const subRegionGhostRank = subRegion.ghostRank();

  arrayView1d< integer const > const faceGhostRank = faceManager->ghostRank();

  SurfaceElementSubRegion::NodeMapType & nodeMap = subRegion.nodeList();
  SurfaceElementSubRegion::EdgeMapType & edgeMap = subRegion.edgeList();
  FaceElementSubRegion::FaceMapType & faceMap = subRegion.faceList();

  ArrayOfArraysView< localIndex const > const faceToNodeMap = faceManager->nodeList().toViewConst();

  localIndex const kfe = subRegion.size() - 1;
  ruptureTime( kfe ) = time_np1;

  LvArray::tensorOps::copy< 3 >( elemCenter[ kfe ], faceCenter[ faceIndices[ 0 ] ] );

  faceMap[kfe][0] = faceIndices[0];
  faceMap[kfe][1] = faceIndices[1];
  globalIndex const gi = faceManager->localToGlobalMap()[faceIndices[0]];
  subRegion.localToGlobalMap()[kfe] = gi;
  subRegion.updateGlobalToLocalMap( kfe );
  subRegionGhostRank[kfe] = faceGhostRank[faceIndices[0]];

  // Add the nodes that compose the new FaceElement to the nodeList
  localIndex const numNodesInFace0 = faceToNodeMap.sizeOfArray( faceIndices[ 0 ] );
  localIndex const numNodesInFace1 = faceToNodeMap.sizeOfArray( faceIndices[ 1 ] );

  //Temporarily set the map size 8 for both quadrangle and triangle faces. TODO: need to fix for arbitrary face sizes.
  nodeMap.resizeArray( kfe, 8 );

  for( localIndex a = 0; a < numNodesInFace0; ++a )
  {
    localIndex const aa = a < 2 ? a : numNodesInFace0 - a + 1;
    localIndex const bb = aa == 0 ? aa : numNodesInFace1 - aa;

    // TODO HACK need to generalize to something other than quads
    nodeMap[ kfe ][ a ] = faceToNodeMap( faceIndices[ 0 ], aa );
    nodeMap[ kfe ][ a + numNodesInFace0 ] = faceToNodeMap( faceIndices[ 1 ], bb );
  }

  if( numNodesInFace0 == 3 )
  {
    nodeMap[ kfe ][ 6 ] = faceToNodeMap( faceIndices[ 0 ], 2 );
    nodeMap[ kfe ][ 7 ] = faceToNodeMap( faceIndices[ 1 ], 2 );
  }

  // Add the edges that compose the faceElement to the edge map. This is essentially a copy of
  // the facesToEdges entry.
  localIndex const faceIndex = faceIndices[0];
  localIndex const numEdges = originalFaceToEdgeMap.sizeOfArray( faceIndex );
  edgeMap.resizeArray( kfe, numEdges );
  for( localIndex a=0; a<numEdges; ++a )
  {
    edgeMap[kfe][a] = originalFaceToEdgeMap( faceIndex, a );
    connectedEdges.insert( originalFaceToEdgeMap( faceIndex, a ) );
  }

  // Add the cell region/subregion/index to the faceElementToCells map
  FixedToManyElementRelation & faceElementsToCells = subRegion.getToCellRelation();
  for( localIndex ke=0; ke<2; ++ke )
  {
    faceElementsToCells.m_toElementRegion[kfe][ke] = faceToElementRegion[faceIndices[ke]][ke];
    faceElementsToCells.m_toElementSubRegion[kfe][ke] = faceToElementSubRegion[faceIndices[ke]][ke];
    faceElementsToCells.m_toElementIndex[kfe][ke] = faceToElementIndex[faceIndices[ke]][ke];
  }

  // Fill the connectivity between FaceElement entries. This is essentially a copy of the
  // edgesToFaces map, but with differing offsets.
  for( auto const & edge : connectedEdges )
  {
    // check to see if the edgesToFractureConnectors already have an entry
    if( subRegion.m_edgesToFractureConnectorsEdges.count( edge )==0 )
    {
      // if not, then fill increase the size of the fractureConnectors to face elements map and
      // fill the fractureConnectorsToEdges map with the current edge....and the inverse map too.
      subRegion.m_fractureConnectorEdgesToFaceElements.appendArray( 0 );
      subRegion.m_fractureConnectorsEdgesToEdges.emplace_back( edge );
      subRegion.m_edgesToFractureConnectorsEdges[edge] = subRegion.m_fractureConnectorsEdgesToEdges.size()-1;
    }
    // now fill the fractureConnectorsToFaceElements map. This is analogous to the edge to face map
    localIndex const connectorIndex = subRegion.m_edgesToFractureConnectorsEdges[edge];
    localIndex const numCells = subRegion.m_fractureConnectorEdgesToFaceElements.sizeOfArray( connectorIndex ) + 1;
    subRegion.m_fractureConnectorEdgesToFaceElements.resizeArray( connectorIndex, numCells );
    subRegion.m_fractureConnectorEdgesToFaceElements[connectorIndex][ numCells-1 ] = kfe;

    // And fill the list of connectors that will need stencil modifications
    subRegion.m_recalculateFractureConnectorEdges.insert( connectorIndex );
  }

  subRegion.calculateSingleElementGeometricQuantities( kfe, faceManager->faceArea() );

  creationMass[kfe] *= elemArea[kfe];

  // update the sets
  for( auto const & setIter : faceManager->sets().wrappers() )
  {
    SortedArrayView< localIndex const > const & faceSet = faceManager->sets().getReference< SortedArray< localIndex > >( setIter.first );
    SortedArray< localIndex > & faceElementSet = subRegion.sets().registerWrapper< SortedArray< localIndex > >( setIter.first ).reference();
    for( localIndex a=0; a<faceMap.size( 0 ); ++a )
    {
      if( faceSet.count( faceMap[a][0] ) )
      {
        faceElementSet.insert( a );
      }
    }
  }

  return rval;
}



REGISTER_CATALOG_ENTRY( ObjectManagerBase, SurfaceElementRegion, string const &, Group * const )

} /* namespace geos */<|MERGE_RESOLUTION|>--- conflicted
+++ resolved
@@ -67,11 +67,7 @@
 #if 0
     else
     {
-<<<<<<< HEAD
-      GEOSX_LOG_RANK_0( "No face block \"" << m_faceBlockName << "\" was found in the mesh. Empty surface region was created." );
-=======
-      GEOS_INFO( "No face block \"" << m_faceBlockName << "\" was found in the mesh. Empty surface region was created." );
->>>>>>> 478ff4e8
+      GEOS_LOG_RANK_0( "No face block \"" << m_faceBlockName << "\" was found in the mesh. Empty surface region was created." );
     }
 #endif
   }
