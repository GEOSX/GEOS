/*
 * ------------------------------------------------------------------------------------------------------------
 * SPDX-License-Identifier: LGPL-2.1-only
 *
 * Copyright (c) 2018-2019 Lawrence Livermore National Security LLC
 * Copyright (c) 2018-2019 The Board of Trustees of the Leland Stanford Junior University
 * Copyright (c) 2018-2019 Total, S.A
 * Copyright (c) 2019-     GEOSX Contributors
 * All right reserved
 *
 * See top level LICENSE, COPYRIGHT, CONTRIBUTORS, NOTICE, and ACKNOWLEDGEMENTS files for details.
 * ------------------------------------------------------------------------------------------------------------
 */

/**
 * @file EmbeddedSurfaceRegion.hpp
 *
 */

#ifndef GEOSX_MESH_EMBEDDEDSURFACEREGION_HPP_
#define GEOSX_MESH_EMBEDDEDSURFACEREGION_HPP_

#include "ElementRegionBase.hpp"

namespace geosx
{

class EdgeManager;

/**
 * @class EmbeddedSurfaceRegion
 *
 * The EmbeddedSurfaceRegion class contains the functionality to support the concept of a EmbeddedSurfaceRegion in the
 * element hierarchy. EmbeddedSurfaceRegion derives from ElementRegion and has an entry in the ObjectManagerBase
 * catalog.
 */
class EmbeddedSurfaceRegion : public ElementRegionBase
{
public:

  /**
   * @name Constructor / Destructor
   */
  ///@{

  /**
   * @brief Constructor.
   * @param name the name of the object in the data hierarchy.
   * @param parent a pointer to the parent group in the data hierarchy.
   */
  EmbeddedSurfaceRegion( string const & name, Group * const parent );

  /**
   * @brief Deleted default constructor.
   */
  EmbeddedSurfaceRegion() = delete;

  /**
   * @brief Default destructor.
   */
  virtual ~EmbeddedSurfaceRegion() override;

  ///@}

  /**
   * @name Static factory catalog functions
   */
  ///@{

  /**
   * @brief Get the key name for the EmbeddedSurfaceRegion in the object catalog.
   * @return A string containing the key name.
   */
  static const string CatalogName()
  { return "EmbeddedSurfaceElementRegion"; }

  virtual const string getCatalogName() const override final
  { return EmbeddedSurfaceRegion::CatalogName(); }

<<<<<<< HEAD

  struct viewKeyStruct : public ElementRegionBase::viewKeyStruct
  {
    static constexpr auto defaultApertureString = "defaultAperture";
=======
  ///@}

  /**
   * @brief A struct to serve as a container for variable strings and keys.
   * @struct viewKeyStruct
   */
  struct viewKeyStruct : public ElementRegionBase::viewKeyStruct
  {
    /// Fracture set string
    static constexpr auto fractureSetString = "fractureSet";
>>>>>>> c1f1de22
  };


private:

  real64 m_defaultAperture;

};

} /* namespace geosx */

#endif /* CORECOMPONENTS_MESH_EMBEDDEDSURFACEREGION_HPP_ */<|MERGE_RESOLUTION|>--- conflicted
+++ resolved
@@ -77,12 +77,6 @@
   virtual const string getCatalogName() const override final
   { return EmbeddedSurfaceRegion::CatalogName(); }
 
-<<<<<<< HEAD
-
-  struct viewKeyStruct : public ElementRegionBase::viewKeyStruct
-  {
-    static constexpr auto defaultApertureString = "defaultAperture";
-=======
   ///@}
 
   /**
@@ -93,7 +87,8 @@
   {
     /// Fracture set string
     static constexpr auto fractureSetString = "fractureSet";
->>>>>>> c1f1de22
+    /// Default fracture aperture
+    static constexpr auto defaultApertureString = "defaultAperture";
   };
 
 
