/*
 * ------------------------------------------------------------------------------------------------------------
 * SPDX-License-Identifier: LGPL-2.1-only
 *
 * Copyright (c) 2018-2020 Lawrence Livermore National Security LLC
 * Copyright (c) 2018-2020 The Board of Trustees of the Leland Stanford Junior University
 * Copyright (c) 2018-2020 TotalEnergies
 * Copyright (c) 2019-     GEOSX Contributors
 * All rights reserved
 *
 * See top level LICENSE, COPYRIGHT, CONTRIBUTORS, NOTICE, and ACKNOWLEDGEMENTS files for details.
 * ------------------------------------------------------------------------------------------------------------
 */

/**
 * @file EmbeddedSurfaceSubRegion.cpp
 */

#include "EmbeddedSurfaceSubRegion.hpp"
#include "common/GEOS_RAJA_Interface.hpp"

#include "common/MpiWrapper.hpp"

#include "NodeManager.hpp"
#include "MeshLevel.hpp"
#include "BufferOps.hpp"
#include "mesh/MeshFields.hpp"

namespace geos
{
using namespace dataRepository;


void surfaceWithGhostNodes::insert( globalIndex const & edgeIndex )
{
  parentEdgeIndex.push_back( edgeIndex );
  numOfNodes += 1;
}

EmbeddedSurfaceSubRegion::EmbeddedSurfaceSubRegion( string const & name,
                                                    dataRepository::Group * const parent ):
  SurfaceElementSubRegion( name, parent ),
  m_normalVector(),
  m_tangentVector1(),
  m_tangentVector2(),
  m_numOfJumpEnrichments( 3 ),
  m_connectivityIndex(),
  m_parentPlaneName()
{
  m_elementType = ElementType::Polygon;

  registerWrapper( viewKeyStruct::normalVectorString(), &m_normalVector ).
    setDescription( "Unit normal vector to the embedded surface." );

  registerWrapper( viewKeyStruct::t1VectorString(), &m_tangentVector1 ).
    setDescription( "Unit vector in the first tangent direction to the embedded surface." );

  registerWrapper( viewKeyStruct::t2VectorString(), &m_tangentVector2 ).
    setDescription( "Unit vector in the second tangent direction to the embedded surface." );

  registerWrapper( viewKeyStruct::elementCenterString(), &m_elementCenter ).
    setDescription( "The center of each EmbeddedSurface element." );

  registerWrapper( viewKeyStruct::elementVolumeString(), &m_elementVolume ).
    setApplyDefaultValue( -1.0 ).
    setPlotLevel( dataRepository::PlotLevel::LEVEL_0 ).
    setDescription( "The volume of each EmbeddedSurface element." );

  registerWrapper( viewKeyStruct::connectivityIndexString(), &m_connectivityIndex ).
    setApplyDefaultValue( 1 ).
    setDescription( "Connectivity index of each EmbeddedSurface." );

  registerWrapper( viewKeyStruct::surfaceElementToParentPlaneString(), &m_parentPlaneName ).
    setDescription( "A map of surface element to the parent fracture name" );

  m_normalVector.resizeDimension< 1 >( 3 );
  m_tangentVector1.resizeDimension< 1 >( 3 );
  m_tangentVector2.resizeDimension< 1 >( 3 );
  m_2dElemToElems.resize( 0, 1 );
}

void EmbeddedSurfaceSubRegion::calculateElementGeometricQuantities( NodeManager const & GEOS_UNUSED_PARAM( nodeManager ),
                                                                    FaceManager const & GEOS_UNUSED_PARAM( facemanager ) )
{
  // loop over the elements
  forAll< parallelHostPolicy >( this->size(), [=] ( localIndex const k )
  {
    m_elementVolume[k] = m_elementAperture[k] * m_elementArea[k];
  } );
}

void EmbeddedSurfaceSubRegion::calculateElementGeometricQuantities( arrayView2d< real64 const > const intersectionPoints,
                                                                    localIndex const k )
{
  for( localIndex p = 0; p < intersectionPoints.size( 0 ); p++ )
  {
    LvArray::tensorOps::add< 3 >( m_elementCenter[k], intersectionPoints[ p ] );
  }

  // update area
  m_elementArea[ k ] = computationalGeometry::ComputeSurfaceArea( intersectionPoints, m_normalVector[k] );

  LvArray::tensorOps::scale< 3 >( m_elementCenter[ k ], 1.0 / intersectionPoints.size( 0 ) );

  // update volume
  m_elementVolume[k] = m_elementAperture[k] * m_elementArea[k];
}

bool EmbeddedSurfaceSubRegion::addNewEmbeddedSurface( localIndex const cellIndex,
                                                      localIndex const regionIndex,
                                                      localIndex const subRegionIndex,
                                                      NodeManager const & nodeManager,
                                                      EmbeddedSurfaceNodeManager & embSurfNodeManager,
                                                      EdgeManager const & edgeManager,
                                                      FixedOneToManyRelation const & cellToEdges,
                                                      PlanarGeometricObject const * fracture )
{
  /* The goal is to add an embeddedSurfaceElem if it is contained within the PlanarGeometricObject
   *
   * A. Identify whether the cell falls within the bounded planar object or not
   *
   * we loop over each edge:
   *
   *   1. check if it is cut by the planar object using the Dot product between the distance of each node
   *   from the origin and the normal vector.
   *   2. If an edge is cut by the planar object we look for the intersection between a line and a plane.
   *   3. Once we have the intersection we check if it falls inside the bounded planar object.
   *
   * Only elements for which all intersection points fall within the fracture plane limits will be added.
   * If the fracture does not cut through the entire element we will just chop it (it's a discretization error).
   *
   * B. Once we know the element has to be added we compute it's geometric properties:
   * - Surface Area: this is trivial given the intersection points as long as they are ordered either CW or CCW.
   * - centre:
   * - Volume:
   */

  bool addEmbeddedElem = true;
  arrayView2d< real64 const, nodes::REFERENCE_POSITION_USD > const & nodesCoord = nodeManager.referencePosition();
  arrayView2d< localIndex const > const edgeToNodes = edgeManager.nodeList();
  arrayView1d< integer const > const edgeGhostRank = edgeManager.ghostRank();
  arrayView1d< globalIndex const > const & edgeLocalToGlobal = edgeManager.localToGlobalMap();

  R1Tensor origin        = fracture->getCenter();
  R1Tensor normalVector  = fracture->getNormal();
  localIndex edgeIndex;
  real64 lineDir[3], dist[3], point[3], distance[3], prodScalarProd;

  array2d< real64 > intersectionPoints( 0, 3 );
  array1d< integer > pointGhostRank;
  array1d< localIndex > pointParentIndex;

  localIndex numPoints = 0;
  for( localIndex ke = 0; ke < cellToEdges.size( 1 ); ke++ )
  {
    edgeIndex = cellToEdges[cellIndex][ke];
    LvArray::tensorOps::copy< 3 >( dist, nodesCoord[edgeToNodes[edgeIndex][0]] );
    LvArray::tensorOps::subtract< 3 >( dist, origin );
    prodScalarProd = LvArray::tensorOps::AiBi< 3 >( dist, normalVector );
    LvArray::tensorOps::copy< 3 >( dist, nodesCoord[edgeToNodes[edgeIndex][1]] );
    LvArray::tensorOps::subtract< 3 >( dist, origin );
    prodScalarProd *= LvArray::tensorOps::AiBi< 3 >( dist, normalVector );

    // check if the plane intersects the edge
    if( prodScalarProd < 0 )
    {
      LvArray::tensorOps::copy< 3 >( lineDir, nodesCoord[edgeToNodes[edgeIndex][0]] );
      LvArray::tensorOps::subtract< 3 >( lineDir, nodesCoord[edgeToNodes[edgeIndex][1]] );
      LvArray::tensorOps::normalize< 3 >( lineDir );
      //find the intersection point
      computationalGeometry::LinePlaneIntersection( lineDir,
                                                    nodesCoord[edgeToNodes[edgeIndex][0]],
                                                    normalVector,
                                                    origin,
                                                    point );

      // Check if the point is inside the fracture (bounded plane)
      if( !(fracture->isCoordInObject( point )) )
      {
        addEmbeddedElem = false;
      }
      intersectionPoints.resizeDimension< 0 >( numPoints+1 );
      pointGhostRank.resize( numPoints+1 );
      pointParentIndex.resize( numPoints+1 );
      pointGhostRank[numPoints] = edgeGhostRank[edgeIndex];
      pointParentIndex[numPoints] = edgeIndex;
      LvArray::tensorOps::copy< 3 >( intersectionPoints[numPoints], point );
      numPoints++;
    }
  } //end of edge loop


  if( addEmbeddedElem && intersectionPoints.size( 0 ) > 0 )
  {
    // resize
    localIndex surfaceIndex = this->size();
    this->resize( surfaceIndex + 1 );

    // Reorder the points CCW and then add the point to the list in the nodeManager if it is a new one.
    array1d< int > originalIndices = computationalGeometry::orderPointsCCW( intersectionPoints, normalVector );

    // Get location of embedded surfaces nodes.
    array2d< real64, nodes::REFERENCE_POSITION_PERM > & embSurfNodesPos =
      embSurfNodeManager.referencePosition();

    // fill out elemNodes array with the previously found intersection points
    // add new nodes to embSurfNodes
    bool isNew;
    localIndex nodeIndex;
    array1d< localIndex > elemNodes( intersectionPoints.size( 0 ) );

    for( localIndex j=0; j < intersectionPoints.size( 0 ); j++ )
    {
      isNew = true;
      for( localIndex h=0; h < embSurfNodeManager.size(); h++ )
      {
        LvArray::tensorOps::copy< 3 >( distance, intersectionPoints[ j ] );
        LvArray::tensorOps::subtract< 3 >( distance, embSurfNodesPos[ h ] );
        if( LvArray::tensorOps::l2Norm< 3 >( distance ) < 1e-9 )
        {
          isNew = false;
          nodeIndex = h;
          break;
        }
      }
      if( isNew )
      {
        // Add the point to the node Manager
        globalIndex parentEdgeID = edgeLocalToGlobal[ pointParentIndex[ originalIndices[ j ] ] ];
        nodeIndex = embSurfNodeManager.size();

        embSurfNodeManager.appendNode( intersectionPoints[ j ],
                                       pointGhostRank[ originalIndices[ j ] ] );

        arrayView1d< localIndex > const & parentIndex =
          embSurfNodeManager.getField< fields::parentEdgeIndex >();

        parentIndex[nodeIndex] = pointParentIndex[ originalIndices[ j ] ];

        array1d< globalIndex > & parentEdgeGlobalIndex = embSurfNodeManager.getParentEdgeGlobalIndex();
        parentEdgeGlobalIndex[nodeIndex] = parentEdgeID;
      }
      elemNodes[ j ] =  nodeIndex;
    }

    m_toNodesRelation.resizeArray( surfaceIndex, elemNodes.size() );
    for( localIndex inode = 0; inode < elemNodes.size(); inode++ )
    {
      m_toNodesRelation( surfaceIndex, inode ) = elemNodes[ inode ];
    }

<<<<<<< HEAD
    m_2dElemToElems.m_toElementIndex[ surfaceIndex ][0]     = cellIndex;
    m_2dElemToElems.m_toElementSubRegion[ surfaceIndex ][0] =  subRegionIndex;
    m_2dElemToElems.m_toElementRegion[ surfaceIndex ][0]    =  regionIndex;
=======
    // For now 2d elements are always only connected to a single 3d element.
    if( m_2dElemToElems.m_toElementIndex[surfaceIndex].size() > 0 )
    {
      m_2dElemToElems.m_toElementIndex[surfaceIndex][0] = cellIndex;
      m_2dElemToElems.m_toElementSubRegion[surfaceIndex][0] = subRegionIndex;
      m_2dElemToElems.m_toElementRegion[surfaceIndex][0] = regionIndex;
    }
    else
    {
      m_2dElemToElems.m_toElementIndex.emplaceBack( surfaceIndex, cellIndex );
      m_2dElemToElems.m_toElementSubRegion.emplaceBack( surfaceIndex, subRegionIndex );
      m_2dElemToElems.m_toElementRegion.emplaceBack( surfaceIndex, regionIndex );
    }

>>>>>>> f678a44e
    m_parentPlaneName[ surfaceIndex ] = fracture->getName();
    LvArray::tensorOps::copy< 3 >( m_normalVector[ surfaceIndex ], normalVector );
    LvArray::tensorOps::copy< 3 >( m_tangentVector1[ surfaceIndex ], fracture->getWidthVector());
    LvArray::tensorOps::copy< 3 >( m_tangentVector2[ surfaceIndex ], fracture->getLengthVector());
    this->calculateElementGeometricQuantities( intersectionPoints.toViewConst(), this->size()-1 );
  }
  return addEmbeddedElem;
}

void EmbeddedSurfaceSubRegion::inheritGhostRank( array1d< array1d< arrayView1d< integer const > > > const & cellGhostRank )
{
  arrayView1d< integer > const & ghostRank = this->ghostRank();
  for( localIndex k=0; k < size(); ++k )
  {
    localIndex regionIndex    = m_2dElemToElems.m_toElementRegion[k][0];
    localIndex subRegionIndex = m_2dElemToElems.m_toElementSubRegion[k][0];
    localIndex cellIndex      = m_2dElemToElems.m_toElementIndex[k][0];

    ghostRank[k] = cellGhostRank[regionIndex][subRegionIndex][cellIndex];
  }
}

void EmbeddedSurfaceSubRegion::setupRelatedObjectsInRelations( MeshLevel const & mesh )
{
  this->m_toNodesRelation.setRelatedObject( mesh.getEmbSurfNodeManager() );
}

localIndex EmbeddedSurfaceSubRegion::packUpDownMapsSize( arrayView1d< localIndex const > const & packList ) const
{
  buffer_unit_type * junk = nullptr;
  return packUpDownMapsImpl< false >( junk, packList );
}

localIndex EmbeddedSurfaceSubRegion::packUpDownMaps( buffer_unit_type * & buffer,
                                                     arrayView1d< localIndex const > const & packList ) const
{
  return packUpDownMapsImpl< true >( buffer, packList );
}

template< bool DO_PACKING >
localIndex EmbeddedSurfaceSubRegion::packUpDownMapsImpl( buffer_unit_type * & buffer,
                                                         arrayView1d< localIndex const > const & packList ) const
{
  localIndex packedSize = 0;

  arrayView1d< globalIndex const > const localToGlobal = this->localToGlobalMap();
  arrayView1d< globalIndex const > nodeLocalToGlobal = nodeList().relatedObjectLocalToGlobal();

  packedSize += bufferOps::Pack< DO_PACKING >( buffer, string( viewKeyStruct::nodeListString() ) );
  packedSize += bufferOps::Pack< DO_PACKING >( buffer,
                                               nodeList().base().toViewConst(),
                                               m_unmappedGlobalIndicesInToNodes,
                                               packList,
                                               localToGlobal,
                                               nodeLocalToGlobal );

  packedSize += bufferOps::Pack< DO_PACKING >( buffer, string( viewKeyStruct::surfaceElementsToCellRegionsString() ) );
  packedSize += bufferOps::Pack< DO_PACKING >( buffer,
                                               this->m_2dElemToElems,
                                               packList,
                                               m_2dElemToElems.getElementRegionManager() );

  return packedSize;
}


localIndex EmbeddedSurfaceSubRegion::unpackUpDownMaps( buffer_unit_type const * & buffer,
                                                       localIndex_array & packList,
                                                       bool const overwriteUpMaps,
                                                       bool const GEOS_UNUSED_PARAM( overwriteDownMaps ) )
{
  localIndex unPackedSize = 0;

  string nodeListString;
  unPackedSize += bufferOps::Unpack( buffer, nodeListString );
  GEOS_ERROR_IF_NE( nodeListString, viewKeyStruct::nodeListString() );
  unPackedSize += bufferOps::Unpack( buffer,
                                     m_toNodesRelation,
                                     packList,
                                     m_unmappedGlobalIndicesInToNodes,
                                     this->globalToLocalMap(),
                                     m_toNodesRelation.relatedObjectGlobalToLocal() );

  string elementListString;
  unPackedSize += bufferOps::Unpack( buffer, elementListString );
  GEOS_ERROR_IF_NE( elementListString, viewKeyStruct::surfaceElementsToCellRegionsString() );

  unPackedSize += bufferOps::Unpack( buffer,
                                     m_2dElemToElems,
                                     packList.toViewConst(),
                                     m_2dElemToElems.getElementRegionManager(),
                                     overwriteUpMaps );

  return unPackedSize;
}

} /* namespace geos */<|MERGE_RESOLUTION|>--- conflicted
+++ resolved
@@ -249,11 +249,6 @@
       m_toNodesRelation( surfaceIndex, inode ) = elemNodes[ inode ];
     }
 
-<<<<<<< HEAD
-    m_2dElemToElems.m_toElementIndex[ surfaceIndex ][0]     = cellIndex;
-    m_2dElemToElems.m_toElementSubRegion[ surfaceIndex ][0] =  subRegionIndex;
-    m_2dElemToElems.m_toElementRegion[ surfaceIndex ][0]    =  regionIndex;
-=======
     // For now 2d elements are always only connected to a single 3d element.
     if( m_2dElemToElems.m_toElementIndex[surfaceIndex].size() > 0 )
     {
@@ -268,7 +263,6 @@
       m_2dElemToElems.m_toElementRegion.emplaceBack( surfaceIndex, regionIndex );
     }
 
->>>>>>> f678a44e
     m_parentPlaneName[ surfaceIndex ] = fracture->getName();
     LvArray::tensorOps::copy< 3 >( m_normalVector[ surfaceIndex ], normalVector );
     LvArray::tensorOps::copy< 3 >( m_tangentVector1[ surfaceIndex ], fracture->getWidthVector());
