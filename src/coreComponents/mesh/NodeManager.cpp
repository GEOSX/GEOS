/*
 * ------------------------------------------------------------------------------------------------------------
 * SPDX-License-Identifier: LGPL-2.1-only
 *
 * Copyright (c) 2018-2020 Lawrence Livermore National Security LLC
 * Copyright (c) 2018-2020 The Board of Trustees of the Leland Stanford Junior University
 * Copyright (c) 2018-2020 TotalEnergies
 * Copyright (c) 2019-     GEOSX Contributors
 * All rights reserved
 *
 * See top level LICENSE, COPYRIGHT, CONTRIBUTORS, NOTICE, and ACKNOWLEDGEMENTS files for details.
 * ------------------------------------------------------------------------------------------------------------
 */

/**
 * @file NodeManager.cpp
 */

#include "NodeManager.hpp"

#include "common/TimingMacros.hpp"
#include "mesh/BufferOps.hpp"
#include "mesh/EdgeManager.hpp"
#include "mesh/ElementRegionManager.hpp"
#include "mesh/FaceManager.hpp"
#include "mesh/ToElementRelation.hpp"
#include "mesh/utilities/MeshMapUtilities.hpp"

namespace geos
{

using namespace dataRepository;

// *********************************************************************************************************************
/**
 * @return
 */
//START_SPHINX_REFPOS_REG
NodeManager::NodeManager( string const & name,
                          Group * const parent ):
  ObjectManagerBase( name, parent ),
  m_referencePosition( 0, 3 )
{
  registerWrapper( viewKeyStruct::referencePositionString(), &m_referencePosition );
  //END_SPHINX_REFPOS_REG
  this->registerWrapper( viewKeyStruct::edgeListString(), &m_toEdgesRelation );
  this->registerWrapper( viewKeyStruct::faceListString(), &m_toFacesRelation );
  this->registerWrapper( viewKeyStruct::elementRegionListString(), &elementRegionList() );
  this->registerWrapper( viewKeyStruct::elementSubRegionListString(), &elementSubRegionList() );
  this->registerWrapper( viewKeyStruct::elementListString(), &elementList() );

  excludeWrappersFromPacking( { viewKeyStruct::edgeListString(),
                                viewKeyStruct::faceListString(),
                                viewKeyStruct::elementRegionListString(),
                                viewKeyStruct::elementSubRegionListString(),
                                viewKeyStruct::elementListString() } );
}


void NodeManager::resize( localIndex const newSize )
{
  m_toFacesRelation.resize( newSize, 2 * getFaceMapOverallocation() );
  m_toEdgesRelation.resize( newSize, 2 * getEdgeMapOverallocation() );
  m_toElements.m_toElementRegion.resize( newSize, 2 * getElemMapOverAllocation() );
  m_toElements.m_toElementSubRegion.resize( newSize, 2 * getElemMapOverAllocation() );
  m_toElements.m_toElementIndex.resize( newSize, 2 * getElemMapOverAllocation() );
  ObjectManagerBase::resize( newSize );
}


void NodeManager::constructGlobalToLocalMap( CellBlockManagerABC const & cellBlockManager )
{
  m_localToGlobalMap = cellBlockManager.getNodeLocalToGlobal();
  ObjectManagerBase::constructGlobalToLocalMap();
}

void NodeManager::buildSets( CellBlockManagerABC const & cellBlockManager,
                             GeometricObjectManager const & geometries )
{
  GEOS_MARK_FUNCTION;

  // Let's first copy the sets from the cell block manager.
  for( const auto & nameArray: cellBlockManager.getNodeSets() )
  {
    auto & array = m_sets.registerWrapper< SortedArray< localIndex > >( nameArray.first ).reference();
    array = nameArray.second;
  }

  // Now let's copy them from the geometric objects.
  buildGeometricSets( geometries );
}

void NodeManager::buildGeometricSets( GeometricObjectManager const & geometries )
{
  arrayView2d< real64 const, nodes::REFERENCE_POSITION_USD > const X = this->referencePosition();
  localIndex const numNodes = this->size();

  geometries.forSubGroups< SimpleGeometricObjectBase >( [&]( SimpleGeometricObjectBase const & object )
  {
    string const & name = object.getName();
    SortedArray< localIndex > & targetSet = m_sets.registerWrapper< SortedArray< localIndex > >( name ).reference();
    for( localIndex a = 0; a < numNodes; ++a )
    {
      real64 nodeCoord[3] = LVARRAY_TENSOROPS_INIT_LOCAL_3( X[a] );
      if( object.isCoordInObject( nodeCoord ) )
      {
        targetSet.insert( a );
      }
    }
  } );
}

void NodeManager::setDomainBoundaryObjects( FaceManager const & faceManager )
{
  arrayView1d< integer const > const isFaceOnDomainBoundary = faceManager.getDomainBoundaryIndicator();
  arrayView1d< integer > const isNodeOnDomainBoundary = getDomainBoundaryIndicator();
  isNodeOnDomainBoundary.zero();

  ArrayOfArraysView< localIndex const > const faceToNodes = faceManager.nodeList().toViewConst();

  forAll< parallelHostPolicy >( faceManager.size(), [=]( localIndex const faceIndex )
  {
    if( isFaceOnDomainBoundary[faceIndex] == 1 )
    {
      for( localIndex const nodeIndex : faceToNodes[faceIndex] )
      {
        isNodeOnDomainBoundary[nodeIndex] = 1;
      }
    }
  } );
}

void NodeManager::setGeometricalRelations( CellBlockManagerABC const & cellBlockManager,
                                           ElementRegionManager const & elemRegionManager,
                                           bool baseMeshLevel )
{
<<<<<<< HEAD
  GEOSX_MARK_FUNCTION;
  if( baseMeshLevel )
  {
    resize( cellBlockManager.numNodes() );
  }
=======
  GEOS_MARK_FUNCTION;

  resize( cellBlockManager.numNodes() );

>>>>>>> bbf2bef6
  m_referencePosition = cellBlockManager.getNodePositions();

  m_toEdgesRelation.base().assimilate< parallelHostPolicy >( cellBlockManager.getNodeToEdges(),
                                                             LvArray::sortedArrayManipulation::UNSORTED_NO_DUPLICATES );
  m_toFacesRelation.base().assimilate< parallelHostPolicy >( cellBlockManager.getNodeToFaces(),
                                                             LvArray::sortedArrayManipulation::UNSORTED_NO_DUPLICATES );

  ToCellRelation< ArrayOfArrays< localIndex > > const toCellBlock = cellBlockManager.getNodeToElements();
  array2d< localIndex > const blockToSubRegion = elemRegionManager.getCellBlockToSubRegionMap( cellBlockManager );
  meshMapUtilities::transformCellBlockToRegionMap< parallelHostPolicy >( blockToSubRegion.toViewConst(),
                                                                         toCellBlock,
                                                                         m_toElements );
}

void NodeManager::setupRelatedObjectsInRelations( EdgeManager const & edgeManager,
                                                  FaceManager const & faceManager,
                                                  ElementRegionManager const & elementRegionManager )
{
  m_toEdgesRelation.setRelatedObject( edgeManager );
  m_toFacesRelation.setRelatedObject( faceManager );

  m_toElements.setElementRegionManager( elementRegionManager );
}


void NodeManager::compressRelationMaps()
{
  m_toEdgesRelation.compress();
  m_toFacesRelation.compress();
  m_toElements.m_toElementRegion.compress();
  m_toElements.m_toElementSubRegion.compress();
  m_toElements.m_toElementIndex.compress();
}


localIndex NodeManager::packUpDownMapsSize( arrayView1d< localIndex const > const & packList ) const
{
  buffer_unit_type * junk = nullptr;
  return packUpDownMapsImpl< false >( junk, packList );
}


localIndex NodeManager::packUpDownMaps( buffer_unit_type * & buffer,
                                        arrayView1d< localIndex const > const & packList ) const
{
  return packUpDownMapsImpl< true >( buffer, packList );
}


template< bool DO_PACKING >
localIndex NodeManager::packUpDownMapsImpl( buffer_unit_type * & buffer,
                                            arrayView1d< localIndex const > const & packList ) const
{
  localIndex packedSize = 0;

  packedSize += bufferOps::Pack< DO_PACKING >( buffer, string( viewKeyStruct::edgeListString() ) );
  packedSize += bufferOps::Pack< DO_PACKING >( buffer,
                                               m_toEdgesRelation.toArrayOfArraysView(),
                                               m_unmappedGlobalIndicesInToEdges,
                                               packList,
                                               this->localToGlobalMap(),
                                               m_toEdgesRelation.relatedObjectLocalToGlobal() );

  packedSize += bufferOps::Pack< DO_PACKING >( buffer, string( viewKeyStruct::faceListString() ) );
  packedSize += bufferOps::Pack< DO_PACKING >( buffer,
                                               m_toFacesRelation.toArrayOfArraysView(),
                                               m_unmappedGlobalIndicesInToFaces,
                                               packList,
                                               this->localToGlobalMap(),
                                               m_toFacesRelation.relatedObjectLocalToGlobal() );

  packedSize += bufferOps::Pack< DO_PACKING >( buffer, string( viewKeyStruct::elementListString() ) );
  packedSize += bufferOps::Pack< DO_PACKING >( buffer,
                                               this->m_toElements,
                                               packList,
                                               m_toElements.getElementRegionManager() );
  return packedSize;
}


localIndex NodeManager::unpackUpDownMaps( buffer_unit_type const * & buffer,
                                          localIndex_array & packList,
                                          bool const overwriteUpMaps,
                                          bool const )
{
  GEOS_MARK_FUNCTION;

  localIndex unPackedSize = 0;

  string temp;
  unPackedSize += bufferOps::Unpack( buffer, temp );
  GEOS_ERROR_IF( temp != viewKeyStruct::edgeListString(), "" );
  unPackedSize += bufferOps::Unpack( buffer,
                                     m_toEdgesRelation,
                                     packList,
                                     m_unmappedGlobalIndicesInToEdges,
                                     this->globalToLocalMap(),
                                     m_toEdgesRelation.relatedObjectGlobalToLocal(),
                                     overwriteUpMaps );

  unPackedSize += bufferOps::Unpack( buffer, temp );
  GEOS_ERROR_IF( temp != viewKeyStruct::faceListString(), "" );
  unPackedSize += bufferOps::Unpack( buffer,
                                     m_toFacesRelation,
                                     packList,
                                     m_unmappedGlobalIndicesInToFaces,
                                     this->globalToLocalMap(),
                                     m_toFacesRelation.relatedObjectGlobalToLocal(),
                                     overwriteUpMaps );

  unPackedSize += bufferOps::Unpack( buffer, temp );
  GEOS_ERROR_IF( temp != viewKeyStruct::elementListString(), "" );
  unPackedSize += bufferOps::Unpack( buffer,
                                     this->m_toElements,
                                     packList,
                                     m_toElements.getElementRegionManager(),
                                     overwriteUpMaps );

  return unPackedSize;
}


void NodeManager::fixUpDownMaps( bool const clearIfUnmapped )
{
  ObjectManagerBase::fixUpDownMaps( m_toEdgesRelation,
                                    m_toEdgesRelation.relatedObjectGlobalToLocal(),
                                    m_unmappedGlobalIndicesInToEdges,
                                    clearIfUnmapped );

  ObjectManagerBase::fixUpDownMaps( m_toFacesRelation,
                                    m_toFacesRelation.relatedObjectGlobalToLocal(),
                                    m_unmappedGlobalIndicesInToFaces,
                                    clearIfUnmapped );

}


void NodeManager::depopulateUpMaps( std::set< localIndex > const & receivedNodes,
                                    array2d< localIndex > const & edgesToNodes,
                                    ArrayOfArraysView< localIndex const > const & facesToNodes,
                                    ElementRegionManager const & elemRegionManager )
{

  ObjectManagerBase::cleanUpMap( receivedNodes, m_toEdgesRelation.toView(), edgesToNodes );
  ObjectManagerBase::cleanUpMap( receivedNodes, m_toFacesRelation.toView(), facesToNodes );

  for( auto const & targetIndex : receivedNodes )
  {
    std::set< std::tuple< localIndex, localIndex, localIndex > > eraseList;
    for( localIndex k=0; k<m_toElements.m_toElementRegion.sizeOfArray( targetIndex ); ++k )
    {
      localIndex const elemRegionIndex    = m_toElements.m_toElementRegion[targetIndex][k];
      localIndex const elemSubRegionIndex = m_toElements.m_toElementSubRegion[targetIndex][k];
      localIndex const elemIndex          = m_toElements.m_toElementIndex[targetIndex][k];

      CellElementSubRegion const & subRegion = elemRegionManager.getRegion( elemRegionIndex ).
                                                 getSubRegion< CellElementSubRegion >( elemSubRegionIndex );
      arrayView2d< localIndex const, cells::NODE_MAP_USD > const downmap = subRegion.nodeList();
      bool hasTargetIndex = false;

      for( localIndex a=0; a<downmap.size( 1 ); ++a )
      {
        localIndex const compositeLocalIndex = downmap( elemIndex, a );
        if( compositeLocalIndex==targetIndex )
        {
          hasTargetIndex=true;
        }
      }
      if( !hasTargetIndex )
      {
        eraseList.insert( std::make_tuple( elemRegionIndex, elemSubRegionIndex, elemIndex ) );
      }
    }
    for( auto const & val : eraseList )
    {
      erase( m_toElements, targetIndex, std::get< 0 >( val ), std::get< 1 >( val ), std::get< 2 >( val ) );
    }
  }
}

REGISTER_CATALOG_ENTRY( ObjectManagerBase, NodeManager, string const &, Group * const )

}<|MERGE_RESOLUTION|>--- conflicted
+++ resolved
@@ -134,18 +134,12 @@
                                            ElementRegionManager const & elemRegionManager,
                                            bool baseMeshLevel )
 {
-<<<<<<< HEAD
   GEOSX_MARK_FUNCTION;
   if( baseMeshLevel )
   {
     resize( cellBlockManager.numNodes() );
   }
-=======
-  GEOS_MARK_FUNCTION;
-
-  resize( cellBlockManager.numNodes() );
-
->>>>>>> bbf2bef6
+
   m_referencePosition = cellBlockManager.getNodePositions();
 
   m_toEdgesRelation.base().assimilate< parallelHostPolicy >( cellBlockManager.getNodeToEdges(),
