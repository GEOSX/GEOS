/*
 * ------------------------------------------------------------------------------------------------------------
 * SPDX-License-Identifier: LGPL-2.1-only
 *
 * Copyright (c) 2018-2019 Lawrence Livermore National Security LLC
 * Copyright (c) 2018-2019 The Board of Trustees of the Leland Stanford Junior University
 * Copyright (c) 2018-2019 Total, S.A
 * Copyright (c) 2019-     GEOSX Contributors
 * All right reserved
 *
 * See top level LICENSE, COPYRIGHT, CONTRIBUTORS, NOTICE, and ACKNOWLEDGEMENTS files for details.
 * ------------------------------------------------------------------------------------------------------------
 */

/**
 * @file EmbeddedSurfaceSubRegion.hpp
 */

#ifndef EMBEDDEDSURFACESUBREGION_HPP_
#define EMBEDDEDSURFACESUBREGION_HPP_

#include "ElementSubRegionBase.hpp"
#include "InterObjectRelation.hpp"
#include "ToElementRelation.hpp"
#include "EdgeManager.hpp"
#include "CellElementSubRegion.hpp"
#include "meshUtilities/SimpleGeometricObjects/BoundedPlane.hpp"

namespace geosx
{

/**
 * @class EmbeddedSurfaceSubRegion
 *
 * The EmbeddedSurfaceSubRegion class contains the functionality to support the concept of Embedded
 *  Surface Elements.
 */
class EmbeddedSurfaceSubRegion : public ElementSubRegionBase
{
public:

  using NodeMapType = InterObjectRelation< array2d< localIndex, cells::NODE_MAP_PERMUTATION > >;
  using FaceMapType = FixedOneToManyRelation;
  using EdgeMapType = InterObjectRelation< ArrayOfArrays< localIndex > >;

  static const string CatalogName()
  { return "EmbeddedSurfaceSubRegion"; }

  virtual const string getCatalogName() const override
  {
    return EmbeddedSurfaceSubRegion::CatalogName();
  }

  EmbeddedSurfaceSubRegion( string const & name,
                            dataRepository::Group * const parent );

  virtual ~EmbeddedSurfaceSubRegion() override;

  virtual void CalculateElementGeometricQuantities( NodeManager const & nodeManager,
                                                    FaceManager const & facemanager ) override;

  void CalculateElementGeometricQuantities( localIndex const index );

  void AddNewEmbeddedSurface( localIndex const cellIndex,
                              R1Tensor normalVector );

  bool AddNewEmbeddedSurface( localIndex const cellIndex,
                              localIndex const regionIndex,
                              localIndex const subRegionIndex,
                              NodeManager const & nodeManager,
                              EdgeManager const & edgeManager,
                              FixedOneToManyRelation const & cellToEdges,
                              BoundedPlane const * plane );

  void CalculateElementGeometricQuantities( array1d< R1Tensor > const intersectionPoints,
                                            localIndex k );

<<<<<<< HEAD

    void getIntersectionPoints( NodeManager const & nodeManager,
                                EdgeManager const & edgeManager,
                                ElementRegionManager const & elemManager,
                                array1d<R1Tensor> & intersectionPoints,
                                array1d<localIndex> & connectivityList,
                                array1d<int> & offSet) const;

    void ComputeIntersectionPoints( NodeManager const & nodeManager,
                                    EdgeManager const & edgeManager,
                                    ElementRegionManager const & elemManager,
                                    array1d<R1Tensor> & intersectionPoints,
                                    array1d<localIndex> & connectivityList,
                                    array1d<int> & offSet,
                                    localIndex const k ) const;


    /**
     * @brief function to set the ghostRank for a list of FaceElements and set them to the value of their bounding faces.
     * @param[in] faceManager The face group.
     * @param[in] indices The list of indices to set value of ghostRank.
     */
=======
  /**
   * @brief function to set the ghostRank for a list of FaceElements and set them to the value of their bounding faces.
   * @param[in] faceManager The face group.
   * @param[in] indices The list of indices to set value of ghostRank.
   */
>>>>>>> 1611e8bc

  struct viewKeyStruct : ElementSubRegionBase::viewKeyStruct
  {
    static constexpr auto elementApertureString        = "elementAperture";
    static constexpr auto elementAreaString            = "elementArea";
    static constexpr auto cellListString               = "fractureElementsToCellIndices";
    static constexpr auto regionListString             = "fractureElementsToRegionIndex";
    static constexpr auto subregionListString          = "fractureElementsToSubRegionIndex";
    static constexpr auto normalVectorString           = "normalVector";
  };

  virtual void setupRelatedObjectsInRelations( MeshLevel const * const mesh ) override;

  virtual string GetElementTypeString() const override { return "Embedded"; }


  /**
   * @name Relation Accessors
   * @brief Accessor function for the various inter-object relations
   */
  ///@{
  NodeMapType const & nodeList() const
  {
    return m_toNodesRelation;
  }

  NodeMapType & nodeList()
  {
    return m_toNodesRelation;
  }

  ///@}

  /**
   * @return number of nodes per element
   */
  //virtual localIndex numNodesPerElement( localIndex const k ) const override { return m_toNodesRelation[k].size(); }

  arrayView1d< real64 > const & getElementAperture()       { return m_elementAperture; }
  arrayView1d< real64 const > const & getElementAperture() const { return m_elementAperture; }

  arrayView1d< real64 > const & getElementArea()       { return m_elementArea; }
  arrayView1d< real64 const > const & getElementArea() const { return m_elementArea; }

  arrayView1d< localIndex > const & getSurfaceToRegionList()       { return m_embeddedSurfaceToRegion; }
  arrayView1d< localIndex const > const & getSurfaceToRegionList() const { return m_embeddedSurfaceToRegion; }

  arrayView1d< localIndex > const & getSurfaceToSubRegionList()       { return m_embeddedSurfaceToSubRegion; }
  arrayView1d< localIndex const > const & getSurfaceToSubRegionList() const { return m_embeddedSurfaceToSubRegion; }

  arrayView1d< localIndex > const & getSurfaceToCellList()       { return m_embeddedSurfaceToCell; }
  arrayView1d< localIndex const > const & getSurfaceToCellList() const { return m_embeddedSurfaceToCell; }

  array1d< R1Tensor > & getNormalVector()       { return m_normalVector; }
  array1d< R1Tensor > const & getNormalVector() const { return m_normalVector; }

  R1Tensor & getNormalVector( localIndex k )       { return m_normalVector[k];}
  R1Tensor const & getNormalVector( localIndex k ) const { return m_normalVector[k];}

  array1d< R1Tensor > & getTangentVector1()       { return m_tangentVector1; }
  array1d< R1Tensor > const & getTangentVector1() const { return m_tangentVector1; }

  R1Tensor & getTangentVector1( localIndex k )       { return m_tangentVector1[k];}
  R1Tensor const & getTangentVector1( localIndex k ) const { return m_tangentVector1[k];}

  array1d< R1Tensor > & getTangentVector2()       { return m_tangentVector2; }
  array1d< R1Tensor > const & getTangentVector2() const { return m_tangentVector2; }

  R1Tensor & getTangentVector2( localIndex k )       { return m_tangentVector2[k];}
  R1Tensor const & getTangentVector2( localIndex k ) const { return m_tangentVector2[k];}

private:
  /// normal vector to the embedded surface element
  array1d< R1Tensor > m_normalVector;
  // tangential direction 1
  array1d< R1Tensor > m_tangentVector1;
  // tangential direction 2
  array1d< R1Tensor > m_tangentVector2;

  /// list of regions
  array1d< localIndex > m_embeddedSurfaceToRegion;
  /// list of subregions
  array1d< localIndex > m_embeddedSurfaceToSubRegion;
  /// list of elements cut by the embedded surface elem
  array1d< localIndex > m_embeddedSurfaceToCell;

  /// list of nodes
  NodeMapType m_toNodesRelation;    // Not used for now. Will need for Flow?

  /// list of edges (if necessary)
  EdgeMapType m_toEdgesRelation;    // Not used for now. Will need for Flow?

  /// The member level field for the element center
  array1d< real64 > m_elementAperture;

  /// The member level field for the element center
  array1d< real64 > m_elementArea;
};

} /* namespace geosx */

#endif /* EMBEDDEDSURFACESUBREGION_HPP_ */<|MERGE_RESOLUTION|>--- conflicted
+++ resolved
@@ -75,36 +75,22 @@
   void CalculateElementGeometricQuantities( array1d< R1Tensor > const intersectionPoints,
                                             localIndex k );
 
-<<<<<<< HEAD
 
-    void getIntersectionPoints( NodeManager const & nodeManager,
-                                EdgeManager const & edgeManager,
-                                ElementRegionManager const & elemManager,
-                                array1d<R1Tensor> & intersectionPoints,
-                                array1d<localIndex> & connectivityList,
-                                array1d<int> & offSet) const;
+  void getIntersectionPoints( NodeManager const & nodeManager,
+                              EdgeManager const & edgeManager,
+                              ElementRegionManager const & elemManager,
+                              array1d<R1Tensor> & intersectionPoints,
+                              array1d<localIndex> & connectivityList,
+                              array1d<int> & offSet) const;
 
-    void ComputeIntersectionPoints( NodeManager const & nodeManager,
-                                    EdgeManager const & edgeManager,
-                                    ElementRegionManager const & elemManager,
-                                    array1d<R1Tensor> & intersectionPoints,
-                                    array1d<localIndex> & connectivityList,
-                                    array1d<int> & offSet,
-                                    localIndex const k ) const;
+  void ComputeIntersectionPoints( NodeManager const & nodeManager,
+                                  EdgeManager const & edgeManager,
+                                  ElementRegionManager const & elemManager,
+                                  array1d<R1Tensor> & intersectionPoints,
+                                  array1d<localIndex> & connectivityList,
+                                  array1d<int> & offSet,
+                                  localIndex const k ) const;
 
-
-    /**
-     * @brief function to set the ghostRank for a list of FaceElements and set them to the value of their bounding faces.
-     * @param[in] faceManager The face group.
-     * @param[in] indices The list of indices to set value of ghostRank.
-     */
-=======
-  /**
-   * @brief function to set the ghostRank for a list of FaceElements and set them to the value of their bounding faces.
-   * @param[in] faceManager The face group.
-   * @param[in] indices The list of indices to set value of ghostRank.
-   */
->>>>>>> 1611e8bc
 
   struct viewKeyStruct : ElementSubRegionBase::viewKeyStruct
   {
