--- conflicted
+++ resolved
@@ -37,20 +37,8 @@
 {
 public:
 
-<<<<<<< HEAD
-#if defined( GEOSX_USE_CUDA )
-  using NODE_MAP_PERMUTATION = RAJA::PERM_JI;
-#else
-  using NODE_MAP_PERMUTATION = RAJA::PERM_IJ;
-#endif
-
-  static constexpr int NODE_MAP_UNIT_STRIDE_DIM = LvArray::getStrideOneDimension( NODE_MAP_PERMUTATION {} );
-
-  using NodeMapType = InterObjectRelation< array2d< localIndex, NODE_MAP_PERMUTATION > >;
-  using EdgeMapType = FixedOneToManyRelation;
-=======
+
   using NodeMapType = InterObjectRelation< array2d< localIndex, cells::NODE_MAP_PERMUTATION > >;
->>>>>>> 38301da9
   using FaceMapType = FixedOneToManyRelation;
 
 
