--- conflicted
+++ resolved
@@ -17,13 +17,10 @@
 
 // Source includes
 #include "common/DataTypes.hpp"
-<<<<<<< HEAD
 #include "common/GeosxMacros.hpp"
-=======
 
 // TPL includes
 #include <RAJA/RAJA.hpp>
->>>>>>> 31a9db3e
 
 using serialPolicy = RAJA::loop_exec;
 using serialReduce = RAJA::seq_reduce;
@@ -78,11 +75,10 @@
   RAJA::forall<POLICY>(RAJA::TypedListSegment<T>(indexList, len, RAJA::Unowned), std::forward<LAMBDA>(body));
 }
 
-<<<<<<< HEAD
-template< typename T , typename atomicPol=RAJA::auto_atomic>
+template< typename T , typename atomicPol=RAJA::auto_atomic, int UNIT_STRIDE_DIM >
 GEOSX_HOST_DEVICE
 GEOSX_FORCE_INLINE
-void AddLocalToGlobal( arraySlice1d<localIndex const> const & globalToLocalRelation,
+void AddLocalToGlobal( arraySlice1d< localIndex const, UNIT_STRIDE_DIM > const & globalToLocalRelation,
                               arraySlice1d< T const > const & localField,
                               arraySlice1d< T const >& globalField,
                               localIndex const N )
@@ -93,10 +89,10 @@
   }
 }
 
-template< typename atomicPol=RAJA::auto_atomic>
+template< typename atomicPol=RAJA::auto_atomic, int UNIT_STRIDE_DIM >
 GEOSX_HOST_DEVICE
 GEOSX_FORCE_INLINE
-void AddLocalToGlobal( arraySlice1d<localIndex const> const & globalToLocalRelation,
+void AddLocalToGlobal( arraySlice1d< localIndex const, UNIT_STRIDE_DIM > const & globalToLocalRelation,
                               arraySlice1d<R1Tensor const> const & localField,
                               arraySlice1d<R1Tensor>& globalField,
                               localIndex const N )
@@ -111,10 +107,10 @@
   }
 }
 
-template< localIndex N, typename atomicPol=RAJA::auto_atomic>
+template< localIndex N, typename atomicPol=RAJA::auto_atomic, int UNIT_STRIDE_DIM >
 GEOSX_HOST_DEVICE
 GEOSX_FORCE_INLINE
-void AddLocalToGlobal( arraySlice1d<localIndex const> const & globalToLocalRelation,
+void AddLocalToGlobal( arraySlice1d< localIndex const, UNIT_STRIDE_DIM > const & globalToLocalRelation,
                               R1Tensor const * const restrict localField,
                               arraySlice1d<R1Tensor> & globalField )
 {
@@ -128,21 +124,25 @@
   }
 }
 
-template< typename T, typename atomicPol=RAJA::auto_atomic >
+//template< typename T, typename atomicPol=RAJA::auto_atomic, int UNIT_STRIDE_DIM  >
+//GEOSX_HOST_DEVICE
+//GEOSX_FORCE_INLINE
+//void AddLocalToGlobal( arraySlice1d<localIndex const> const & globalToLocalRelation,
+//                              arraySlice1d< T const > const & localField1,
+//                              arraySlice1d< T const > const & localField2,
+//                              arraySlice1d< T > & globalField1,
+//                              arraySlice1d< T > & globalField2,
+//                              localIndex const N )
+//{
+//
+//}
+
+template< localIndex N, typename atomicPol=RAJA::auto_atomic, int UNIT_STRIDE_DIM >
 GEOSX_HOST_DEVICE
 GEOSX_FORCE_INLINE
-void AddLocalToGlobal( arraySlice1d<localIndex const> const & globalToLocalRelation,
-                              arraySlice1d< T const > const & localField1,
-                              arraySlice1d< T const > const & localField2,
-                              arraySlice1d< T > & globalField1,
-                              arraySlice1d< T > & globalField2,
-                              localIndex const N )
-=======
-template< localIndex N, typename atomicPol=RAJA::auto_atomic, int UNIT_STRIDE_DIM >
-inline void AddLocalToGlobal( arraySlice1d< localIndex const, UNIT_STRIDE_DIM > const & globalToLocalRelation,
+void AddLocalToGlobal( arraySlice1d< localIndex const, UNIT_STRIDE_DIM > const & globalToLocalRelation,
                               R1Tensor const * const restrict localField,
                               arrayView1d< R1Tensor > const & globalField )
->>>>>>> 31a9db3e
 {
   for( localIndex a = 0 ; a < N ; ++a )
   {
