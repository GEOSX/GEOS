#
# Specify all headers
#
set( codingUtilities_headers
     EnumStrings.hpp
     Parsing.hpp
     SFINAE_Macros.hpp
     StringUtilities.hpp
     UnitTestUtilities.hpp
     Utilities.hpp
     traits.hpp
<<<<<<< HEAD
     Table.hpp
     Section.hpp
=======
>>>>>>> 8fedfd8f
   )

#
# Specify all sources
#
set( codingUtilities_sources
     Parsing.cpp
     StringUtilities.cpp
<<<<<<< HEAD
     Table.cpp
     Section.cpp )
=======
     )
>>>>>>> 8fedfd8f

set( dependencyList ${parallelDeps} common fast_float )

blt_add_library( NAME       codingUtilities
                 SOURCES    ${codingUtilities_sources}
                 HEADERS    ${codingUtilities_headers}
                 DEPENDS_ON ${dependencyList}
                 OBJECT     ${GEOSX_BUILD_OBJ_LIBS}
               )

# Avoid compiling with nvcc which sometimes crashes on fast_float
set_source_files_properties( Parsing.cpp PROPERTIES LANGUAGE CXX )

target_include_directories( codingUtilities PUBLIC ${CMAKE_SOURCE_DIR}/coreComponents )


if( GEOS_ENABLE_TESTS )
  add_subdirectory(tests)
endif( )<|MERGE_RESOLUTION|>--- conflicted
+++ resolved
@@ -9,11 +9,7 @@
      UnitTestUtilities.hpp
      Utilities.hpp
      traits.hpp
-<<<<<<< HEAD
-     Table.hpp
      Section.hpp
-=======
->>>>>>> 8fedfd8f
    )
 
 #
@@ -22,12 +18,7 @@
 set( codingUtilities_sources
      Parsing.cpp
      StringUtilities.cpp
-<<<<<<< HEAD
-     Table.cpp
      Section.cpp )
-=======
-     )
->>>>>>> 8fedfd8f
 
 set( dependencyList ${parallelDeps} common fast_float )
 
