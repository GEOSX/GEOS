--- conflicted
+++ resolved
@@ -72,11 +72,7 @@
    * @param tableData The 1D table data.
    * @return The CSV string representation of the table data.
    */
-<<<<<<< HEAD
-  string dataToString( TableData tableData );
-=======
   string_view dataToString( TableData tableData );
->>>>>>> 1d4bdb44
 
   /**
    * @return The string with all column names.
