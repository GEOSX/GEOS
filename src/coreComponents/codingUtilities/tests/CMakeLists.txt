--- conflicted
+++ resolved
@@ -4,11 +4,8 @@
 
 set( testSources
      testGeosxTraits.cpp
-<<<<<<< HEAD
      testStringUtilities.cpp
-=======
      testParsing.cpp
->>>>>>> 725bfe90
      )
 
 set( dependencyList gtest codingUtilities )
