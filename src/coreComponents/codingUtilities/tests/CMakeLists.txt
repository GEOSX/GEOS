--- conflicted
+++ resolved
@@ -3,11 +3,8 @@
      testGeosxTraits.cpp
      testStringUtilities.cpp
      testParsing.cpp
-<<<<<<< HEAD
      testTable.cpp )
-=======
      testUtilities.cpp )
->>>>>>> cb20b88c
 
 set( dependencyList gtest codingUtilities ${parallelDeps} )
 
