--- conflicted
+++ resolved
@@ -6,15 +6,8 @@
      testGeosxTraits.cpp
      )
 
-<<<<<<< HEAD
 set(dependencyList gtest codingUtilities ${commonDeps} )
-=======
-set( dependencyList gtest codingUtilities )
 
-if( ENABLE_CUDA )
-  set( dependencyList ${dependencyList} cuda )
-endif()
->>>>>>> 1414a7dc
 
 #
 # Add gtest C++ based tests
