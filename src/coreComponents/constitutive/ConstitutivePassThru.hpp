/*
 * ------------------------------------------------------------------------------------------------------------
 * SPDX-License-Identifier: LGPL-2.1-only
 *
 * Copyright (c) 2018-2020 Lawrence Livermore National Security LLC
 * Copyright (c) 2018-2020 The Board of Trustees of the Leland Stanford Junior University
 * Copyright (c) 2018-2020 TotalEnergies
 * Copyright (c) 2019-     GEOSX Contributors
 * All rights reserved
 *
 * See top level LICENSE, COPYRIGHT, CONTRIBUTORS, NOTICE, and ACKNOWLEDGEMENTS files for details.
 * ------------------------------------------------------------------------------------------------------------
 */


/**
 * @file ConstitutivePassThru.hpp
 */

#ifndef GEOS_CONSTITUTIVE_CONSTITUTIVEPASSTHRU_HPP_
#define GEOS_CONSTITUTIVE_CONSTITUTIVEPASSTHRU_HPP_

#include "ConstitutivePassThruHandler.hpp"
#include "NullModel.hpp"
#include "ContinuumBase.hpp"
#include "gas/Gas.hpp"
#include "solid/DamageVolDev.hpp"
#include "solid/DamageSpectral.hpp"
#include "solid/DruckerPrager.hpp"
#include "solid/DruckerPragerExtended.hpp"
#include "solid/PerfectlyPlastic.hpp"
#include "solid/ModifiedCamClay.hpp"
#include "solid/DelftEgg.hpp"
#include "solid/DuvautLionsSolid.hpp"
#include "solid/ElasticIsotropic.hpp"
#include "solid/ElasticIsotropicPressureDependent.hpp"
#include "solid/ElasticTransverseIsotropic.hpp"
#include "solid/ElasticTransverseIsotropicPressureDependent.hpp"
#include "solid/Graphite.hpp"
#include "solid/ElasticOrthotropic.hpp"
#include "solid/Hyperelastic.hpp"
#include "solid/HyperelasticMMS.hpp"
#include "solid/PorousSolid.hpp"
#include "solid/CompressibleSolid.hpp"
#include "solid/ProppantSolid.hpp"
<<<<<<< HEAD
#include "solid/StrainHardeningPolymer.hpp"
#include "solid/CeramicDamage.hpp"
#include "solid/Graphite.hpp"
#include "solid/VonMisesJ.hpp"
=======
#include "solid/CeramicDamage.hpp"
>>>>>>> d85399d0
#include "solid/porosity/PressurePorosity.hpp"
#include "solid/porosity/ProppantPorosity.hpp"
#include "permeability/ConstantPermeability.hpp"
#include "permeability/CarmanKozenyPermeability.hpp"
#include "permeability/ExponentialDecayPermeability.hpp"
#include "permeability/ParallelPlatesPermeability.hpp"
#include "permeability/ProppantPermeability.hpp"
#include "permeability/SlipDependentPermeability.hpp"
#include "permeability/WillisRichardsPermeability.hpp"


namespace geos
{
namespace constitutive
{

/**
 * @struct ConstitutivePassThru
 * @brief Struct to facilitate launching of lambda functions with a compile
 *   time knowledge of what constitutive model is used.
 *
 * This struct works by implementing an if-else or switch-case block for a
 * specific constitutive base type, and executing the lambda passing it a
 * casted pointer to the constitutive relation.
 */
template< typename BASETYPE >
struct ConstitutivePassThru;

/**
 * Specialization for models that derive from ElasticIsotropic.
 */
template<>
struct ConstitutivePassThru< ElasticIsotropic >
{
  template< typename LAMBDA >
  static
  void execute( ConstitutiveBase & constitutiveRelation, LAMBDA && lambda )
  {
    ConstitutivePassThruHandler< ElasticIsotropic >::execute( constitutiveRelation,
                                                              std::forward< LAMBDA >( lambda ) );
  }
};

/**
 * Specialization for models that derive from Hyperelastic.
 */
template<>
struct ConstitutivePassThru< Hyperelastic >
{
  template< typename LAMBDA >
  static
  void execute( ConstitutiveBase & constitutiveRelation, LAMBDA && lambda )
  {
    ConstitutivePassThruHandler< HyperelasticMMS >::execute( constitutiveRelation,
                                                              std::forward< LAMBDA >( lambda ) );
  }
};

/**
 * Specialization for models that derive from HyperelasticMMS.
 */
template<>
struct ConstitutivePassThru< HyperelasticMMS >
{
  template< typename LAMBDA >
  static
  void execute( ConstitutiveBase & constitutiveRelation, LAMBDA && lambda )
  {
    ConstitutivePassThruHandler< HyperelasticMMS >::execute( constitutiveRelation,
                                                              std::forward< LAMBDA >( lambda ) );
  }
};


/**
 * Specialization for models that derive from SolidBase.
 */
template<>
struct ConstitutivePassThru< SolidBase >
{

  // NOTE: The switch order here can be fragile if a model derives from another
  //       model, as the dynamic_cast will also cast to a base version.
  //       Models should be ordered such that children come before parents.
  //       For example, DruckerPrager before ElasticIsotropic, DamageVolDev before
  //       Damage, etc.

  template< typename LAMBDA >
  static
  void execute( ConstitutiveBase & constitutiveRelation, LAMBDA && lambda )
  {
    ConstitutivePassThruHandler< DamageSpectral< ElasticIsotropic >,
                                 DamageVolDev< ElasticIsotropic >,
                                 Damage< ElasticIsotropic >,
                                 DuvautLionsSolid< DruckerPrager >,
                                 DuvautLionsSolid< DruckerPragerExtended >,
                                 DuvautLionsSolid< ModifiedCamClay >,
                                 DruckerPragerExtended,
                                 ModifiedCamClay,
                                 DelftEgg,
                                 DruckerPrager,
                                 ElasticIsotropic,
                                 ElasticTransverseIsotropic,
                                 ElasticIsotropicPressureDependent,
                                 ElasticOrthotropic >::execute( constitutiveRelation,
                                                                std::forward< LAMBDA >( lambda ) );
  }
};

/**
 * @struct ConstitutivePassThruMPM
 */
template< typename BASETYPE >
struct ConstitutivePassThruMPM;

/**
<<<<<<< HEAD
 * Specialization for models that derive from ContinuumBase that are used by the MPM solver.
 * NOTE: this is only a temporary dispatch to reduce the compilation time.
 */
template<>
struct ConstitutivePassThruMPM< ContinuumBase >
=======
 * Specialization for models that derive from SolidBase that are used by the MPM solver.
 * NOTE: this is only a temporary dispatch to reduce the compilation time.
 */
template<>
struct ConstitutivePassThruMPM< SolidBase >
>>>>>>> d85399d0
{

  // NOTE: The switch order here can be fragile if a model derives from another
  //       model, as the dynamic_cast will also cast to a base version.
  //       Models should be ordered such that children come before parents.
  //       For example, DruckerPrager before ElasticIsotropic, DamageVolDev before
  //       Damage, etc.

  template< typename LAMBDA >
  static
<<<<<<< HEAD
  void execute( ContinuumBase & constitutiveRelation, LAMBDA && lambda )
  {
    ConstitutivePassThruHandler< Graphite,
                                 CeramicDamage,
                                 StrainHardeningPolymer,
                                 PerfectlyPlastic,
                                 ElasticTransverseIsotropicPressureDependent,
                                 ElasticTransverseIsotropic,
                                 VonMisesJ,
                                 ElasticIsotropic,
                                 Hyperelastic,
                                 HyperelasticMMS,
                                 Gas >::execute( constitutiveRelation,
                                                 std::forward< LAMBDA >( lambda ) );
=======
  void execute( ConstitutiveBase & constitutiveRelation, LAMBDA && lambda )
  {
    ConstitutivePassThruHandler< CeramicDamage,
                                 PerfectlyPlastic,
                                 ElasticIsotropic >::execute( constitutiveRelation,
                                                              std::forward< LAMBDA >( lambda ) );
>>>>>>> d85399d0
  }
};

/**
 * @struct ConstitutivePassThruTriaxialDriver
 */
template< typename BASETYPE >
struct ConstitutivePassThruTriaxialDriver;

/**
 * Specialization for models that derive from SolidBase.
 * NOTE: this is only a temporary dispatch to reduce the compilation time.
 */
template<>
struct ConstitutivePassThruTriaxialDriver< SolidBase >
{

  // NOTE: The switch order here can be fragile if a model derives from another
  //       model, as the dynamic_cast will also cast to a base version.
  //       Models should be ordered such that children come before parents.
  //       For example, DruckerPrager before ElasticIsotropic, DamageVolDev before
  //       Damage, etc.
  template< typename LAMBDA >
  static
  void execute( ConstitutiveBase & constitutiveRelation, LAMBDA && lambda )
  {
    ConstitutivePassThruHandler< DamageSpectral< ElasticIsotropic >,
                                 DamageVolDev< ElasticIsotropic >,
                                 Damage< ElasticIsotropic >,
                                 DuvautLionsSolid< DruckerPrager >,
                                 DuvautLionsSolid< DruckerPragerExtended >,
                                 DuvautLionsSolid< ModifiedCamClay >,
                                 DruckerPragerExtended,
                                 ModifiedCamClay,
                                 DelftEgg,
                                 DruckerPrager,
                                 ElasticIsotropic,
                                 ElasticTransverseIsotropic,
                                 ElasticIsotropicPressureDependent,
                                 ElasticOrthotropic >::execute( constitutiveRelation,
                                                                std::forward< LAMBDA >( lambda ) );
  }
};

/**
 * Specialization for the NullModel.
 */
template<>
struct ConstitutivePassThru< NullModel >
{
  template< typename LAMBDA >
  static
  void execute( ConstitutiveBase & constitutiveRelation, LAMBDA && lambda )
  {
    if( auto * const ptr = dynamic_cast< NullModel * >( &constitutiveRelation ) )
    {
      lambda( *ptr );
    }
    else
    {
      GEOS_ERROR( "ConstitutivePassThru< NullModel >::execute failed on constitutive relation "
                  << constitutiveRelation.getDataContext() << " with type "
                  << LvArray::system::demangleType( constitutiveRelation ) );
    }
  }
};


/**
 * Specialization for the PorousSolid< ElasticIsotropic > model.
 */
template<>
struct ConstitutivePassThru< PorousSolid< ElasticIsotropic > >
{
  template< typename LAMBDA >
  static
  void execute( ConstitutiveBase & constitutiveRelation, LAMBDA && lambda )
  {
    if( auto * const ptr = dynamic_cast< PorousSolid< ElasticIsotropic > * >( &constitutiveRelation ) )
    {
      lambda( *ptr );
    }
    else
    {
      GEOS_ERROR( "ConstitutivePassThru< PorousSolid< ElasticIsotropic > >::execute failed on constitutive relation "
                  << constitutiveRelation.getDataContext() << " with type "
                  << LvArray::system::demangleType( constitutiveRelation ) );
    }
  }
};

/**
 * Specialization for the Damage models.
 */
template<>
struct ConstitutivePassThru< DamageBase >
{
  template< typename LAMBDA >
  static void execute( ConstitutiveBase & constitutiveRelation,
                       LAMBDA && lambda )
  {
    ConstitutivePassThruHandler< DamageSpectral< ElasticIsotropic >,
                                 DamageVolDev< ElasticIsotropic >,
                                 Damage< ElasticIsotropic > >::execute( constitutiveRelation,
                                                                        std::forward< LAMBDA >( lambda ) );
  }
};



/**
 * Specialization for the PorousSolid models.
 */
template<>
struct ConstitutivePassThru< PorousSolidBase >
{
  template< typename LAMBDA >
  static void execute( ConstitutiveBase & constitutiveRelation, LAMBDA && lambda )
  {
    ConstitutivePassThruHandler< PorousSolid< DruckerPragerExtended >,
                                 PorousSolid< ModifiedCamClay >,
                                 PorousSolid< DelftEgg >,
                                 PorousSolid< DruckerPrager >,
                                 PorousSolid< DuvautLionsSolid< DruckerPrager > >,
                                 PorousSolid< DuvautLionsSolid< DruckerPragerExtended > >,
                                 PorousSolid< DuvautLionsSolid< ModifiedCamClay > >,
                                 PorousSolid< ElasticIsotropic >,
                                 PorousSolid< ElasticTransverseIsotropic >,
                                 PorousSolid< ElasticIsotropicPressureDependent >,
                                 PorousSolid< ElasticOrthotropic >,
                                 PorousSolid< DamageSpectral< ElasticIsotropic > >,
                                 PorousSolid< DamageVolDev< ElasticIsotropic > >,
                                 PorousSolid< Damage< ElasticIsotropic > > >::execute( constitutiveRelation,
                                                                                       std::forward< LAMBDA >( lambda ) );
  }
};

/**
 * Specialization for the CompressibleSolid models.
 */
template<>
struct ConstitutivePassThru< CompressibleSolidBase >
{
  template< typename LAMBDA >
  static void execute( ConstitutiveBase & constitutiveRelation, LAMBDA && lambda )
  {
    ConstitutivePassThruHandler< CompressibleSolid< PressurePorosity, ConstantPermeability >,
                                 CompressibleSolid< PressurePorosity, CarmanKozenyPermeability >,
                                 CompressibleSolid< PressurePorosity, ExponentialDecayPermeability >,
                                 CompressibleSolid< PressurePorosity, ParallelPlatesPermeability >,
                                 CompressibleSolid< PressurePorosity, SlipDependentPermeability >,
                                 CompressibleSolid< PressurePorosity, WillisRichardsPermeability >
                                 >::execute( constitutiveRelation,
                                             std::forward< LAMBDA >( lambda ) );
  }

  template< typename LAMBDA >
  static void execute( ConstitutiveBase const & constitutiveRelation, LAMBDA && lambda )
  {
    ConstitutivePassThruHandler< CompressibleSolid< PressurePorosity, ConstantPermeability >,
                                 CompressibleSolid< PressurePorosity, CarmanKozenyPermeability >,
                                 CompressibleSolid< PressurePorosity, ExponentialDecayPermeability >,
                                 CompressibleSolid< PressurePorosity, ParallelPlatesPermeability >,
                                 CompressibleSolid< PressurePorosity, SlipDependentPermeability >,
                                 CompressibleSolid< PressurePorosity, WillisRichardsPermeability >
                                 >::execute( constitutiveRelation,
                                             std::forward< LAMBDA >( lambda ) );
  }
};

/**
 * Specialization for the ProppantModel.
 */
template<>
struct ConstitutivePassThru< ProppantSolid< ProppantPorosity, ProppantPermeability > >
{
  template< typename LAMBDA >
  static
  void execute( ConstitutiveBase & constitutiveRelation, LAMBDA && lambda )
  {
    if( auto * const ptr = dynamic_cast< ProppantSolid< ProppantPorosity, ProppantPermeability > * >( &constitutiveRelation ) )
    {
      lambda( *ptr );
    }
    else
    {
      GEOS_ERROR( "ConstitutivePassThru< ProppantSolid >::execute failed on constitutive relation "
                  << constitutiveRelation.getDataContext() << " with type "
                  << LvArray::system::demangleType( constitutiveRelation ) );
    }
  }
};


/**
 * Specialization for all CoupledSolid models.
 */
template<>
struct ConstitutivePassThru< CoupledSolidBase >
{
  template< typename LAMBDA >
  static void execute( ConstitutiveBase & constitutiveRelation, LAMBDA && lambda )
  {
    ConstitutivePassThruHandler< CompressibleSolid< PressurePorosity, ConstantPermeability >,
                                 CompressibleSolid< PressurePorosity, CarmanKozenyPermeability >,
                                 CompressibleSolid< PressurePorosity, ExponentialDecayPermeability >,
                                 CompressibleSolid< PressurePorosity, ParallelPlatesPermeability >,
                                 CompressibleSolid< PressurePorosity, SlipDependentPermeability >,
                                 CompressibleSolid< PressurePorosity, WillisRichardsPermeability >,
                                 PorousSolid< DruckerPragerExtended >,
                                 PorousSolid< ModifiedCamClay >,
                                 PorousSolid< DelftEgg >,
                                 PorousSolid< DruckerPrager >,
                                 PorousSolid< DuvautLionsSolid< DruckerPrager > >,
                                 PorousSolid< DuvautLionsSolid< DruckerPragerExtended > >,
                                 PorousSolid< DuvautLionsSolid< ModifiedCamClay > >,
                                 PorousSolid< ElasticIsotropic >,
                                 PorousSolid< ElasticTransverseIsotropic >,
                                 PorousSolid< ElasticIsotropicPressureDependent >,
                                 PorousSolid< ElasticOrthotropic >,
                                 PorousSolid< DamageSpectral< ElasticIsotropic > >,
                                 PorousSolid< DamageVolDev< ElasticIsotropic > >,
                                 PorousSolid< Damage< ElasticIsotropic > > >::execute( constitutiveRelation,
                                                                                       std::forward< LAMBDA >( lambda ) );
  }

  template< typename LAMBDA >
  static void execute( ConstitutiveBase const & constitutiveRelation, LAMBDA && lambda )
  {
    ConstitutivePassThruHandler< CompressibleSolid< PressurePorosity, ConstantPermeability >,
                                 CompressibleSolid< PressurePorosity, CarmanKozenyPermeability >,
                                 CompressibleSolid< PressurePorosity, ExponentialDecayPermeability >,
                                 CompressibleSolid< PressurePorosity, ParallelPlatesPermeability >,
                                 CompressibleSolid< PressurePorosity, SlipDependentPermeability >,
                                 CompressibleSolid< PressurePorosity, WillisRichardsPermeability >,
                                 PorousSolid< DruckerPragerExtended >,
                                 PorousSolid< ModifiedCamClay >,
                                 PorousSolid< DelftEgg >,
                                 PorousSolid< DruckerPrager >,
                                 PorousSolid< DuvautLionsSolid< DruckerPrager > >,
                                 PorousSolid< DuvautLionsSolid< DruckerPragerExtended > >,
                                 PorousSolid< DuvautLionsSolid< ModifiedCamClay > >,
                                 PorousSolid< ElasticIsotropic >,
                                 PorousSolid< ElasticTransverseIsotropic >,
                                 PorousSolid< ElasticIsotropicPressureDependent >,
                                 PorousSolid< ElasticOrthotropic >,
                                 PorousSolid< DamageSpectral< ElasticIsotropic > >,
                                 PorousSolid< DamageVolDev< ElasticIsotropic > >,
                                 PorousSolid< Damage< ElasticIsotropic > > >::execute( constitutiveRelation,
                                                                                       std::forward< LAMBDA >( lambda ) );
  }
};

} /* namespace constitutive */

} /* namespace geos */

#endif /* GEOS_CONSTITUTIVE_CONSTITUTIVEPASSTHRU_HPP_ */<|MERGE_RESOLUTION|>--- conflicted
+++ resolved
@@ -43,14 +43,10 @@
 #include "solid/PorousSolid.hpp"
 #include "solid/CompressibleSolid.hpp"
 #include "solid/ProppantSolid.hpp"
-<<<<<<< HEAD
 #include "solid/StrainHardeningPolymer.hpp"
 #include "solid/CeramicDamage.hpp"
 #include "solid/Graphite.hpp"
 #include "solid/VonMisesJ.hpp"
-=======
-#include "solid/CeramicDamage.hpp"
->>>>>>> d85399d0
 #include "solid/porosity/PressurePorosity.hpp"
 #include "solid/porosity/ProppantPorosity.hpp"
 #include "permeability/ConstantPermeability.hpp"
@@ -167,19 +163,11 @@
 struct ConstitutivePassThruMPM;
 
 /**
-<<<<<<< HEAD
  * Specialization for models that derive from ContinuumBase that are used by the MPM solver.
  * NOTE: this is only a temporary dispatch to reduce the compilation time.
  */
 template<>
 struct ConstitutivePassThruMPM< ContinuumBase >
-=======
- * Specialization for models that derive from SolidBase that are used by the MPM solver.
- * NOTE: this is only a temporary dispatch to reduce the compilation time.
- */
-template<>
-struct ConstitutivePassThruMPM< SolidBase >
->>>>>>> d85399d0
 {
 
   // NOTE: The switch order here can be fragile if a model derives from another
@@ -190,7 +178,6 @@
 
   template< typename LAMBDA >
   static
-<<<<<<< HEAD
   void execute( ContinuumBase & constitutiveRelation, LAMBDA && lambda )
   {
     ConstitutivePassThruHandler< Graphite,
@@ -205,14 +192,6 @@
                                  HyperelasticMMS,
                                  Gas >::execute( constitutiveRelation,
                                                  std::forward< LAMBDA >( lambda ) );
-=======
-  void execute( ConstitutiveBase & constitutiveRelation, LAMBDA && lambda )
-  {
-    ConstitutivePassThruHandler< CeramicDamage,
-                                 PerfectlyPlastic,
-                                 ElasticIsotropic >::execute( constitutiveRelation,
-                                                              std::forward< LAMBDA >( lambda ) );
->>>>>>> d85399d0
   }
 };
 
