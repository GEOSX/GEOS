/*
 * ------------------------------------------------------------------------------------------------------------
 * SPDX-License-Identifier: LGPL-2.1-only
 *
 * Copyright (c) 2018-2020 Lawrence Livermore National Security LLC
 * Copyright (c) 2018-2020 The Board of Trustees of the Leland Stanford Junior University
 * Copyright (c) 2018-2020 Total, S.A
 * Copyright (c) 2019-     GEOSX Contributors
 * All rights reserved
 *
 * See top level LICENSE, COPYRIGHT, CONTRIBUTORS, NOTICE, and ACKNOWLEDGEMENTS files for details.
 * ------------------------------------------------------------------------------------------------------------
 */


/**
 * @file ConstitutivePassThru.hpp
 */

#ifndef GEOSX_CONSTITUTIVE_CONSTITUTIVEPASSTHRU_HPP_
#define GEOSX_CONSTITUTIVE_CONSTITUTIVEPASSTHRU_HPP_


#include "ConstitutivePassThruHandler.hpp"
#include "NullModel.hpp"
#include "solid/DamageVolDev.hpp"
#include "solid/DamageSpectral.hpp"
#include "solid/DruckerPrager.hpp"
#include "solid/DruckerPragerExtended.hpp"
#include "solid/ElasticIsotropic.hpp"
#include "solid/ElasticTransverseIsotropic.hpp"
<<<<<<< HEAD
#include "solid/ElasticOrthotropic.hpp"
#include "solid/PoroElastic.hpp"
=======

#include "solid/PorousSolid.hpp"
#include "solid/CompressibleSolid.hpp"
#include "solid/porosity/PressurePorosity.hpp"
#include "permeability/ConstantPermeability.hpp"
#include "permeability/CarmanKozenyPermeability.hpp"
#include "permeability/ParallelPlatesPermeability.hpp"

>>>>>>> 5dedea8c

namespace geosx
{
namespace constitutive
{

/**
 * @struct ConstitutivePassThru
 * @brief Struct to facilitate launching of lambda functions with a compile
 *   time knowledge of what constitutive model is used.
 *
 * This struct works by implementing an if-else or switch-case block for a
 * specific constitutive base type, and executing the lambda passing it a
 * casted pointer to the constitutive relation.
 */
template< typename BASETYPE >
struct ConstitutivePassThru;

/**
 * Specialization for models that derive from SolidBase.
 */
template<>
struct ConstitutivePassThru< SolidBase >
{

  // NOTE: The switch order here can be fragile if a model derives from another
  //       model, as the dynamic_cast will also cast to a base version.
  //       Models should be ordered such that children come before parents.
  //       For example, DruckerPrager before ElasticIsotropic, DamageVolDev before
  //       Damage, etc.

  template< typename LAMBDA >
  static
  void execute( ConstitutiveBase & constitutiveRelation, LAMBDA && lambda )
  {
<<<<<<< HEAD
    if( auto * const ptr1 = dynamic_cast< DamageSpectral< ElasticIsotropic > * >( &constitutiveRelation ) )
    {
      lambda( *ptr1 );
    }
    else if( auto * const ptr2 = dynamic_cast< DamageVolDev< ElasticIsotropic > * >( &constitutiveRelation ) )
    {
      lambda( *ptr2 );
    }
    else if( auto * const ptr3 = dynamic_cast< Damage< ElasticIsotropic > * >( &constitutiveRelation ) )
    {
      lambda( *ptr3 );
    }
    else if( auto * const ptr4 = dynamic_cast< DruckerPragerExtended * >( &constitutiveRelation ) )
    {
      lambda( *ptr4 );
    }
    else if( auto * const ptr5 = dynamic_cast< DruckerPrager * >( &constitutiveRelation ) )
    {
      lambda( *ptr5 );
    }
    else if( auto * const ptr6 = dynamic_cast< ElasticIsotropic * >( &constitutiveRelation ) )
    {
      lambda( *ptr6 );
    }
    else if( auto * const ptr7 = dynamic_cast< ElasticTransverseIsotropic * >( &constitutiveRelation ) )
    {
      lambda( *ptr7 );
    }
    else if( auto * const ptr8 = dynamic_cast< ElasticOrthotropic * >( &constitutiveRelation ) )
    {
      lambda( *ptr8 );
    }
    else
    {
      GEOSX_ERROR( "ConstitutivePassThru< SolidBase >::execute failed. The constitutive relation is named "
                   << constitutiveRelation.getName() << " with type "
                   << LvArray::system::demangleType( constitutiveRelation ) );
    }
=======
    ConstitutivePassThruHandler< DamageSpectral< ElasticIsotropic >,
                                 DamageVolDev< ElasticIsotropic >,
                                 Damage< ElasticIsotropic >,
                                 DruckerPragerExtended,
                                 DruckerPrager,
                                 ElasticIsotropic,
                                 ElasticTransverseIsotropic >::execute( constitutiveRelation,
                                                                        std::forward< LAMBDA >( lambda ) );
>>>>>>> 5dedea8c
  }
};

/**
 * Specialization for the NullModel.
 */
template<>
struct ConstitutivePassThru< NullModel >
{
  template< typename LAMBDA >
  static
  void execute( ConstitutiveBase & constitutiveRelation, LAMBDA && lambda )
  {
    if( auto * const ptr = dynamic_cast< NullModel * >( &constitutiveRelation ) )
    {
      lambda( *ptr );
    }
    else
    {
      GEOSX_ERROR( "ConstitutivePassThru< NullModel >::execute failed. The constitutive relation is named "
                   << constitutiveRelation.getName() << " with type "
                   << LvArray::system::demangleType( constitutiveRelation ) );
    }
  }
};

/**
 * Specialization for the Damage models.
 */
template<>
struct ConstitutivePassThru< DamageBase >
{
  template< typename LAMBDA >
  static void execute( ConstitutiveBase & constitutiveRelation,
                       LAMBDA && lambda )
  {
    ConstitutivePassThruHandler< DamageSpectral< ElasticIsotropic >,
                                 DamageVolDev< ElasticIsotropic >,
                                 Damage< ElasticIsotropic > >::execute( constitutiveRelation,
                                                                        std::forward< LAMBDA >( lambda ) );
  }
};


/**
 * Specialization for the PorousSolid models.
 */
template<>
struct ConstitutivePassThru< PorousSolidBase >
{
  template< typename LAMBDA >
  static void execute( ConstitutiveBase & constitutiveRelation, LAMBDA && lambda )
  {
<<<<<<< HEAD
    if( auto * const ptr1 = dynamic_cast< PoroElastic< DruckerPragerExtended > * >( &constitutiveRelation ) )
    {
      lambda( *ptr1 );
    }
    else if( auto * const ptr2 = dynamic_cast< PoroElastic< DruckerPrager > * >( &constitutiveRelation ) )
    {
      lambda( *ptr2 );
    }
    else if( auto * const ptr3 = dynamic_cast< PoroElastic< ElasticIsotropic > * >( &constitutiveRelation ) )
    {
      lambda( *ptr3 );
    }
    else if( auto * const ptr4 = dynamic_cast< PoroElastic< ElasticTransverseIsotropic > * >( &constitutiveRelation ) )
    {
      lambda( *ptr4 );
    }
    else if( auto * const ptr5 = dynamic_cast< PoroElastic< ElasticOrthotropic > * >( &constitutiveRelation ) )
    {
      lambda( *ptr5 );
    }
    else
    {
      GEOSX_ERROR( "ConstitutivePassThru< PoroElasticBase >::execute failed. The constitutive relation is named "
                   << constitutiveRelation.getName() << " with type "
                   << LvArray::system::demangleType( constitutiveRelation ) );
    }
=======
    ConstitutivePassThruHandler< PorousSolid< DruckerPragerExtended >,
                                 PorousSolid< DruckerPrager >,
                                 PorousSolid< ElasticIsotropic >,
                                 PorousSolid< ElasticTransverseIsotropic >,
                                 PorousSolid< DamageSpectral< ElasticIsotropic > >,
                                 PorousSolid< DamageVolDev< ElasticIsotropic > >,
                                 PorousSolid< Damage< ElasticIsotropic > > >::execute( constitutiveRelation,
                                                                                       std::forward< LAMBDA >( lambda ) );
>>>>>>> 5dedea8c
  }
};

/**
 * Specialization for the CompressibleSolid models.
 */
template<>
struct ConstitutivePassThru< CompressibleSolidBase >
{
  template< typename LAMBDA >
  static void execute( ConstitutiveBase & constitutiveRelation, LAMBDA && lambda )
  {
    ConstitutivePassThruHandler< CompressibleSolid< PressurePorosity, ConstantPermeability >,
                                 CompressibleSolid< PressurePorosity, CarmanKozenyPermeability >,
                                 CompressibleSolid< PressurePorosity, ParallelPlatesPermeability > >::execute( constitutiveRelation,
                                                                                                               std::forward< LAMBDA >( lambda ) );
  }

  template< typename LAMBDA >
  static void execute( ConstitutiveBase const & constitutiveRelation, LAMBDA && lambda )
  {
    ConstitutivePassThruHandler< CompressibleSolid< PressurePorosity, ConstantPermeability >,
                                 CompressibleSolid< PressurePorosity, CarmanKozenyPermeability >,
                                 CompressibleSolid< PressurePorosity, ParallelPlatesPermeability > >::execute( constitutiveRelation,
                                                                                                               std::forward< LAMBDA >( lambda ) );
  }
};

<<<<<<< HEAD
} /* namespace constitutive */

} /* namespace geosx */
=======

/**
 * Specialization for all CoupledSolid models.
 */
template<>
struct ConstitutivePassThru< CoupledSolidBase >
{
  template< typename LAMBDA >
  static void execute( ConstitutiveBase & constitutiveRelation, LAMBDA && lambda )
  {
    ConstitutivePassThruHandler< CompressibleSolid< PressurePorosity, ConstantPermeability >,
                                 CompressibleSolid< PressurePorosity, CarmanKozenyPermeability >,
                                 CompressibleSolid< PressurePorosity, ParallelPlatesPermeability >,
                                 PorousSolid< DruckerPragerExtended >,
                                 PorousSolid< DruckerPrager >,
                                 PorousSolid< ElasticIsotropic >,
                                 PorousSolid< ElasticTransverseIsotropic >,
                                 PorousSolid< DamageSpectral< ElasticIsotropic > >,
                                 PorousSolid< DamageVolDev< ElasticIsotropic > >,
                                 PorousSolid< Damage< ElasticIsotropic > > >::execute( constitutiveRelation,
                                                                                       std::forward< LAMBDA >( lambda ) );
  }

  template< typename LAMBDA >
  static void execute( ConstitutiveBase const & constitutiveRelation, LAMBDA && lambda )
  {
    ConstitutivePassThruHandler< CompressibleSolid< PressurePorosity, ConstantPermeability >,
                                 CompressibleSolid< PressurePorosity, CarmanKozenyPermeability >,
                                 CompressibleSolid< PressurePorosity, ParallelPlatesPermeability >,
                                 PorousSolid< DruckerPragerExtended >,
                                 PorousSolid< DruckerPrager >,
                                 PorousSolid< ElasticIsotropic >,
                                 PorousSolid< ElasticTransverseIsotropic >,
                                 PorousSolid< DamageSpectral< ElasticIsotropic > >,
                                 PorousSolid< DamageVolDev< ElasticIsotropic > >,
                                 PorousSolid< Damage< ElasticIsotropic > > >::execute( constitutiveRelation,
                                                                                       std::forward< LAMBDA >( lambda ) );
  }
};


}
}
>>>>>>> 5dedea8c

#endif /* GEOSX_CONSTITUTIVE_CONSTITUTIVEPASSTHRU_HPP_ */<|MERGE_RESOLUTION|>--- conflicted
+++ resolved
@@ -20,7 +20,6 @@
 #ifndef GEOSX_CONSTITUTIVE_CONSTITUTIVEPASSTHRU_HPP_
 #define GEOSX_CONSTITUTIVE_CONSTITUTIVEPASSTHRU_HPP_
 
-
 #include "ConstitutivePassThruHandler.hpp"
 #include "NullModel.hpp"
 #include "solid/DamageVolDev.hpp"
@@ -29,19 +28,13 @@
 #include "solid/DruckerPragerExtended.hpp"
 #include "solid/ElasticIsotropic.hpp"
 #include "solid/ElasticTransverseIsotropic.hpp"
-<<<<<<< HEAD
 #include "solid/ElasticOrthotropic.hpp"
-#include "solid/PoroElastic.hpp"
-=======
-
 #include "solid/PorousSolid.hpp"
 #include "solid/CompressibleSolid.hpp"
 #include "solid/porosity/PressurePorosity.hpp"
 #include "permeability/ConstantPermeability.hpp"
 #include "permeability/CarmanKozenyPermeability.hpp"
 #include "permeability/ParallelPlatesPermeability.hpp"
-
->>>>>>> 5dedea8c
 
 namespace geosx
 {
@@ -77,55 +70,15 @@
   static
   void execute( ConstitutiveBase & constitutiveRelation, LAMBDA && lambda )
   {
-<<<<<<< HEAD
-    if( auto * const ptr1 = dynamic_cast< DamageSpectral< ElasticIsotropic > * >( &constitutiveRelation ) )
-    {
-      lambda( *ptr1 );
-    }
-    else if( auto * const ptr2 = dynamic_cast< DamageVolDev< ElasticIsotropic > * >( &constitutiveRelation ) )
-    {
-      lambda( *ptr2 );
-    }
-    else if( auto * const ptr3 = dynamic_cast< Damage< ElasticIsotropic > * >( &constitutiveRelation ) )
-    {
-      lambda( *ptr3 );
-    }
-    else if( auto * const ptr4 = dynamic_cast< DruckerPragerExtended * >( &constitutiveRelation ) )
-    {
-      lambda( *ptr4 );
-    }
-    else if( auto * const ptr5 = dynamic_cast< DruckerPrager * >( &constitutiveRelation ) )
-    {
-      lambda( *ptr5 );
-    }
-    else if( auto * const ptr6 = dynamic_cast< ElasticIsotropic * >( &constitutiveRelation ) )
-    {
-      lambda( *ptr6 );
-    }
-    else if( auto * const ptr7 = dynamic_cast< ElasticTransverseIsotropic * >( &constitutiveRelation ) )
-    {
-      lambda( *ptr7 );
-    }
-    else if( auto * const ptr8 = dynamic_cast< ElasticOrthotropic * >( &constitutiveRelation ) )
-    {
-      lambda( *ptr8 );
-    }
-    else
-    {
-      GEOSX_ERROR( "ConstitutivePassThru< SolidBase >::execute failed. The constitutive relation is named "
-                   << constitutiveRelation.getName() << " with type "
-                   << LvArray::system::demangleType( constitutiveRelation ) );
-    }
-=======
     ConstitutivePassThruHandler< DamageSpectral< ElasticIsotropic >,
                                  DamageVolDev< ElasticIsotropic >,
                                  Damage< ElasticIsotropic >,
                                  DruckerPragerExtended,
                                  DruckerPrager,
                                  ElasticIsotropic,
-                                 ElasticTransverseIsotropic >::execute( constitutiveRelation,
-                                                                        std::forward< LAMBDA >( lambda ) );
->>>>>>> 5dedea8c
+                                 ElasticTransverseIsotropic,
+                                 ElasticOrthotropic >::execute( constitutiveRelation,
+                                                                std::forward< LAMBDA >( lambda ) );
   }
 };
 
@@ -179,43 +132,15 @@
   template< typename LAMBDA >
   static void execute( ConstitutiveBase & constitutiveRelation, LAMBDA && lambda )
   {
-<<<<<<< HEAD
-    if( auto * const ptr1 = dynamic_cast< PoroElastic< DruckerPragerExtended > * >( &constitutiveRelation ) )
-    {
-      lambda( *ptr1 );
-    }
-    else if( auto * const ptr2 = dynamic_cast< PoroElastic< DruckerPrager > * >( &constitutiveRelation ) )
-    {
-      lambda( *ptr2 );
-    }
-    else if( auto * const ptr3 = dynamic_cast< PoroElastic< ElasticIsotropic > * >( &constitutiveRelation ) )
-    {
-      lambda( *ptr3 );
-    }
-    else if( auto * const ptr4 = dynamic_cast< PoroElastic< ElasticTransverseIsotropic > * >( &constitutiveRelation ) )
-    {
-      lambda( *ptr4 );
-    }
-    else if( auto * const ptr5 = dynamic_cast< PoroElastic< ElasticOrthotropic > * >( &constitutiveRelation ) )
-    {
-      lambda( *ptr5 );
-    }
-    else
-    {
-      GEOSX_ERROR( "ConstitutivePassThru< PoroElasticBase >::execute failed. The constitutive relation is named "
-                   << constitutiveRelation.getName() << " with type "
-                   << LvArray::system::demangleType( constitutiveRelation ) );
-    }
-=======
     ConstitutivePassThruHandler< PorousSolid< DruckerPragerExtended >,
                                  PorousSolid< DruckerPrager >,
                                  PorousSolid< ElasticIsotropic >,
                                  PorousSolid< ElasticTransverseIsotropic >,
+                                 PorousSolid< ElasticOrthotropic >,
                                  PorousSolid< DamageSpectral< ElasticIsotropic > >,
                                  PorousSolid< DamageVolDev< ElasticIsotropic > >,
                                  PorousSolid< Damage< ElasticIsotropic > > >::execute( constitutiveRelation,
                                                                                        std::forward< LAMBDA >( lambda ) );
->>>>>>> 5dedea8c
   }
 };
 
@@ -244,11 +169,6 @@
   }
 };
 
-<<<<<<< HEAD
-} /* namespace constitutive */
-
-} /* namespace geosx */
-=======
 
 /**
  * Specialization for all CoupledSolid models.
@@ -266,6 +186,7 @@
                                  PorousSolid< DruckerPrager >,
                                  PorousSolid< ElasticIsotropic >,
                                  PorousSolid< ElasticTransverseIsotropic >,
+                                 PorousSolid< ElasticOrthotropic >,
                                  PorousSolid< DamageSpectral< ElasticIsotropic > >,
                                  PorousSolid< DamageVolDev< ElasticIsotropic > >,
                                  PorousSolid< Damage< ElasticIsotropic > > >::execute( constitutiveRelation,
@@ -282,6 +203,7 @@
                                  PorousSolid< DruckerPrager >,
                                  PorousSolid< ElasticIsotropic >,
                                  PorousSolid< ElasticTransverseIsotropic >,
+                                 PorousSolid< ElasticOrthotropic >,
                                  PorousSolid< DamageSpectral< ElasticIsotropic > >,
                                  PorousSolid< DamageVolDev< ElasticIsotropic > >,
                                  PorousSolid< Damage< ElasticIsotropic > > >::execute( constitutiveRelation,
@@ -289,9 +211,8 @@
   }
 };
 
-
-}
-}
->>>>>>> 5dedea8c
+} /* namespace constitutive */
+
+} /* namespace geosx */
 
 #endif /* GEOSX_CONSTITUTIVE_CONSTITUTIVEPASSTHRU_HPP_ */