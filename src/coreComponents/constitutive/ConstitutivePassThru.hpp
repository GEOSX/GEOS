--- conflicted
+++ resolved
@@ -23,17 +23,11 @@
 #include "NullModel.hpp"
 #include "solid/DamageVolDev.hpp"
 #include "solid/DamageSpectral.hpp"
-<<<<<<< HEAD
-#include "solid/LinearElasticIsotropic.hpp"
-#include "solid/LinearElasticAnisotropic.hpp"
-#include "solid/LinearElasticTransverseIsotropic.hpp"
-#include "solid/ElasticOrthotropic.hpp"
-=======
 #include "solid/DruckerPrager.hpp"
 #include "solid/DruckerPragerExtended.hpp"
 #include "solid/ElasticIsotropic.hpp"
 #include "solid/ElasticTransverseIsotropic.hpp"
->>>>>>> ec566dc9
+#include "solid/ElasticOrthotropic.hpp"
 #include "solid/PoroElastic.hpp"
 
 namespace geosx
@@ -97,18 +91,14 @@
     {
       lambda( static_cast< ElasticIsotropic * >( constitutiveRelation) );
     }
-<<<<<<< HEAD
+    else if( dynamic_cast< ElasticTransverseIsotropic * >( constitutiveRelation ) )
+    {
+      lambda( static_cast< ElasticTransverseIsotropic * >( constitutiveRelation) );
+    }
     else if( dynamic_cast< ElasticOrthotropic * >( constitutiveRelation ) )
     {
       lambda( static_cast< ElasticOrthotropic * >( constitutiveRelation) );
     }
-    else if( dynamic_cast< LinearElasticAnisotropic * >( constitutiveRelation ) )
-=======
-    else if( dynamic_cast< ElasticTransverseIsotropic * >( constitutiveRelation ) )
->>>>>>> ec566dc9
-    {
-      lambda( static_cast< ElasticTransverseIsotropic * >( constitutiveRelation) );
-    }
     else
     {
       string name;
@@ -239,7 +229,8 @@
   }
 };
 
-}
-}
+} /* namespace constitutive */
+
+} /* namespace geosx */
 
 #endif /* GEOSX_CONSTITUTIVE_CONSTITUTIVEPASSTHRU_HPP_ */