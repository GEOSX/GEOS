/*
 * ------------------------------------------------------------------------------------------------------------
 * SPDX-License-Identifier: LGPL-2.1-only
 *
 * Copyright (c) 2018-2020 Lawrence Livermore National Security LLC
 * Copyright (c) 2018-2020 The Board of Trustees of the Leland Stanford Junior University
 * Copyright (c) 2018-2020 TotalEnergies
 * Copyright (c) 2019-     GEOSX Contributors
 * All rights reserved
 *
 * See top level LICENSE, COPYRIGHT, CONTRIBUTORS, NOTICE, and ACKNOWLEDGEMENTS files for details.
 * ------------------------------------------------------------------------------------------------------------
 */

/**
 * @file ParallelPlatesPermeability.hpp
 */

#ifndef GEOS_CONSTITUTIVE_PERMEABILITY_PARALLELPLATESPERMEABILITY_HPP_
#define GEOS_CONSTITUTIVE_PERMEABILITY_PARALLELPLATESPERMEABILITY_HPP_

#include "constitutive/permeability/PermeabilityBase.hpp"


namespace geos
{
namespace constitutive
{

class ParallelPlatesPermeabilityUpdate : public PermeabilityBaseUpdate
{
public:

  ParallelPlatesPermeabilityUpdate( arrayView3d< real64 > const & permeability,
                                    arrayView3d< real64 > const & dPerm_dPressure,
                                    arrayView4d< real64 > const & dPerm_dDispJump )
    : PermeabilityBaseUpdate( permeability, dPerm_dPressure ),
    m_dPerm_dDispJump( dPerm_dDispJump )
  {}

  GEOS_HOST_DEVICE
  void compute( real64 const & oldHydraulicAperture,
                real64 const & newHydraulicAperture,
                arraySlice1d< real64 > const & permeability,
                arraySlice2d< real64 > const & dPerm_dDispJump ) const
  {
<<<<<<< HEAD
    // TODO: maybe move to this computation or have the possibility of choosing.
    GEOS_UNUSED_VAR( oldHydraulicAperture );
    real64 const perm  = newHydraulicAperture*newHydraulicAperture*newHydraulicAperture / 12.0;
    real64 const dPerm = newHydraulicAperture*newHydraulicAperture / 4.0;
=======
    GEOS_UNUSED_VAR( oldHydraulicAperture );

    real64 const perm  = newHydraulicAperture*newHydraulicAperture / 12.0;
    real64 const dPerm = newHydraulicAperture / 6.0;
>>>>>>> 54be9d92

    for( int dim=0; dim < 3; dim++ )
    {
      permeability[dim]     = perm;
      dPerm_dDispJump[dim][0]  = dPerm;
      dPerm_dDispJump[dim][1]  = 0.0;
      dPerm_dDispJump[dim][2]  = 0.0;
    }
  }

  GEOS_HOST_DEVICE
  virtual void updateFromAperture( localIndex const k,
                                   localIndex const q,
                                   real64 const & oldHydraulicAperture,
                                   real64 const & newHydraulicAperture ) const override final
  {
    GEOS_UNUSED_VAR( q );

    compute( oldHydraulicAperture,
             newHydraulicAperture,
             m_permeability[k][0],
             m_dPerm_dDispJump[k][0] );
  }

  GEOS_HOST_DEVICE
  virtual void updateFromApertureAndShearDisplacement( localIndex const k,
                                                       localIndex const q,
                                                       real64 const & oldHydraulicAperture,
                                                       real64 const & newHydraulicAperture,
                                                       real64 const & pressure,
                                                       real64 const ( &dispJump )[3],
                                                       real64 const ( &traction )[3] ) const override final
  {
    GEOS_UNUSED_VAR( dispJump, traction, pressure );

    updateFromAperture( k, q, oldHydraulicAperture, newHydraulicAperture );
  }

private:

  arrayView4d< real64 > m_dPerm_dDispJump;

};


class ParallelPlatesPermeability : public PermeabilityBase
{
public:

  ParallelPlatesPermeability( string const & name, Group * const parent );

  std::unique_ptr< ConstitutiveBase > deliverClone( string const & name,
                                                    Group * const parent ) const override;

  virtual void allocateConstitutiveData( dataRepository::Group & parent,
                                         localIndex const numConstitutivePointsPerParentIndex ) override;

  static string catalogName() { return "ParallelPlatesPermeability"; }

  virtual string getCatalogName() const override { return catalogName(); }

  /// Type of kernel wrapper for in-kernel update
  using KernelWrapper = ParallelPlatesPermeabilityUpdate;

  /**
   * @brief Create an update kernel wrapper.
   * @return the wrapper
   */
  KernelWrapper createKernelWrapper() const
  {
    return KernelWrapper( m_permeability,
                          m_dPerm_dPressure,
                          m_dPerm_dDispJump );
  }


  struct viewKeyStruct : public PermeabilityBase::viewKeyStruct
  {} viewKeys;

private:

  array3d< real64 > m_dPerm_dAperture;

  /// Derivative of fracture permeability w.r.t. displacement jump
  array4d< real64 > m_dPerm_dDispJump;

};

}/* namespace constitutive */

} /* namespace geos */


#endif //GEOS_CONSTITUTIVE_PERMEABILITY_PARALLELPLATESPERMEABILITY_HPP_<|MERGE_RESOLUTION|>--- conflicted
+++ resolved
@@ -44,17 +44,10 @@
                 arraySlice1d< real64 > const & permeability,
                 arraySlice2d< real64 > const & dPerm_dDispJump ) const
   {
-<<<<<<< HEAD
-    // TODO: maybe move to this computation or have the possibility of choosing.
-    GEOS_UNUSED_VAR( oldHydraulicAperture );
-    real64 const perm  = newHydraulicAperture*newHydraulicAperture*newHydraulicAperture / 12.0;
-    real64 const dPerm = newHydraulicAperture*newHydraulicAperture / 4.0;
-=======
     GEOS_UNUSED_VAR( oldHydraulicAperture );
 
     real64 const perm  = newHydraulicAperture*newHydraulicAperture / 12.0;
     real64 const dPerm = newHydraulicAperture / 6.0;
->>>>>>> 54be9d92
 
     for( int dim=0; dim < 3; dim++ )
     {
