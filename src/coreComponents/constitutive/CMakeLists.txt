--- conflicted
+++ resolved
@@ -36,18 +36,12 @@
      solid/Damage.hpp
      solid/DamageVolDev.hpp
      solid/DamageSpectral.hpp
-<<<<<<< HEAD
-     solid/LinearElasticAnisotropic.hpp
-     solid/LinearElasticIsotropic.hpp
-     solid/LinearElasticTransverseIsotropic.hpp
-     solid/ElasticOrthotropic.hpp
-=======
      solid/DamageSpectralUtilities.hpp
      solid/DruckerPrager.hpp
      solid/DruckerPragerExtended.hpp
      solid/ElasticIsotropic.hpp
      solid/ElasticTransverseIsotropic.hpp
->>>>>>> ec566dc9
+     solid/ElasticOrthotropic.hpp
      solid/PoroElastic.hpp
      solid/PoreVolumeCompressibleSolid.hpp
      solid/PropertyConversions.hpp
@@ -96,17 +90,11 @@
      solid/Damage.cpp
      solid/DamageVolDev.cpp
      solid/DamageSpectral.cpp
-<<<<<<< HEAD
-     solid/LinearElasticAnisotropic.cpp
-     solid/LinearElasticIsotropic.cpp
-     solid/LinearElasticTransverseIsotropic.cpp
-     solid/ElasticOrthotropic.cpp
-=======
      solid/DruckerPrager.cpp
      solid/DruckerPragerExtended.cpp
      solid/ElasticIsotropic.cpp
      solid/ElasticTransverseIsotropic.cpp
->>>>>>> ec566dc9
+     solid/ElasticOrthotropic.cpp
      solid/PoroElastic.cpp
      solid/PoreVolumeCompressibleSolid.cpp
      solid/SolidBase.cpp
