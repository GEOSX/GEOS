#
# Specify all headers
#
set( constitutive_headers
     ConstitutiveBase.hpp
     ConstitutiveManager.hpp
     ConstitutivePassThru.hpp
     ConstitutivePassThruHandler.hpp
     ExponentialRelation.hpp
     NullModel.hpp
     capillaryPressure/BrooksCoreyCapillaryPressure.hpp
     capillaryPressure/CapillaryPressureBase.hpp
     capillaryPressure/CapillaryPressureExtrinsicData.hpp     
     capillaryPressure/TableCapillaryPressure.hpp     
     capillaryPressure/VanGenuchtenCapillaryPressure.hpp
     capillaryPressure/capillaryPressureSelector.hpp
     capillaryPressure/layouts.hpp
     contact/ContactBase.hpp
     contact/CoulombContact.hpp
     contact/ContactSelector.hpp
     contact/FrictionlessContact.hpp
     fluid/BlackOilFluidBase.hpp	
     fluid/BlackOilFluid.hpp
     fluid/CompressibleSinglePhaseFluid.hpp
     fluid/DeadOilFluid.hpp
     fluid/MultiFluidBase.hpp
     fluid/MultiFluidUtils.hpp
     fluid/MultiFluidExtrinsicData.hpp
     fluid/MultiPhaseMultiComponentFluid.hpp     
     fluid/PVTDriver.hpp
     fluid/PVTOData.hpp
     fluid/PVTFunctions/PhillipsBrineDensity.hpp
     fluid/PVTFunctions/PhillipsBrineViscosity.hpp
     fluid/PVTFunctions/EzrokhiBrineDensity.hpp
     fluid/PVTFunctions/EzrokhiBrineViscosity.hpp
     fluid/PVTFunctions/CO2Solubility.hpp
     fluid/PVTFunctions/FenghourCO2Viscosity.hpp
     fluid/PVTFunctions/FlashModelBase.hpp
     fluid/PVTFunctions/PVTFunctionBase.hpp
     fluid/PVTFunctions/PVTFunctionHelpers.hpp
     fluid/PVTFunctions/SpanWagnerCO2Density.hpp
     fluid/PVTFunctions/BrineEnthalpy.hpp
     fluid/PVTFunctions/CO2Enthalpy.hpp
     fluid/PVTFunctions/BrineInternalEnergy.hpp
     fluid/PVTFunctions/CO2InternalEnergy.hpp
     fluid/ParticleFluid.hpp
     fluid/ParticleFluidBase.hpp
     fluid/ProppantSlurryFluid.hpp
     fluid/SingleFluidBase.hpp
     fluid/SingleFluidExtrinsicData.hpp
     fluid/SlurryFluidBase.hpp
     fluid/SlurryFluidExtrinsicData.hpp     
     fluid/layouts.hpp
     fluid/multiFluidSelector.hpp
     fluid/particleFluidSelector.hpp
     fluid/singleFluidSelector.hpp
     fluid/slurryFluidSelector.hpp
     permeability/CarmanKozenyPermeability.hpp
     permeability/ConstantPermeability.hpp
     permeability/ParallelPlatesPermeability.hpp
     permeability/PermeabilityBase.hpp
<<<<<<< HEAD
=======
     permeability/PermeabilityExtrinsicData.hpp     
     permeability/StrainDependentPermeability.hpp
>>>>>>> 182b2a86
     permeability/ProppantPermeability.hpp     
     permeability/SlipDependentPermeability.hpp 
     relativePermeability/BrooksCoreyBakerRelativePermeability.hpp
     relativePermeability/BrooksCoreyRelativePermeability.hpp
     relativePermeability/RelativePermeabilityBase.hpp 
     relativePermeability/RelativePermeabilityExtrinsicData.hpp    
     relativePermeability/RelativePermeabilityInterpolators.hpp
     relativePermeability/TableRelativePermeability.hpp
     relativePermeability/VanGenuchtenBakerRelativePermeability.hpp
     relativePermeability/layouts.hpp
     relativePermeability/relativePermeabilitySelector.hpp
     solid/CompressibleSolid.hpp
     solid/ProppantSolid.hpp
     solid/CoupledSolidBase.hpp
     solid/CoupledSolid.hpp
     solid/Damage.hpp
     solid/DamageSpectral.hpp
     solid/DamageSpectralUtilities.hpp
     solid/DamageVolDev.hpp
     solid/DruckerPrager.hpp
     solid/DruckerPragerExtended.hpp
     solid/ModifiedCamClay.hpp
     solid/DelftEgg.hpp
     solid/ElasticIsotropic.hpp
     solid/ElasticIsotropicPressureDependent.hpp
     solid/ElasticTransverseIsotropic.hpp
     solid/ElasticOrthotropic.hpp
     solid/InvariantDecompositions.hpp
     solid/PorousSolid.hpp
     solid/PropertyConversions.hpp
     solid/SolidBase.hpp
     solid/SolidInternalEnergy.hpp
     solid/SolidModelDiscretizationOps.hpp
     solid/SolidModelDiscretizationOpsFullyAnisotroipic.hpp
     solid/SolidModelDiscretizationOpsIsotropic.hpp
     solid/SolidModelDiscretizationOpsTransverseIsotropic.hpp
     solid/SolidModelDiscretizationOpsOrthotropic.hpp
     solid/TriaxialDriver.hpp
     solid/porosity/BiotPorosity.hpp
     solid/porosity/PorosityBase.hpp
     solid/porosity/PressurePorosity.hpp
     solid/porosity/ProppantPorosity.hpp
   )
#
# Specify all sources
#
set( constitutive_sources
     ConstitutiveBase.cpp
     ConstitutiveManager.cpp
     NullModel.cpp
     capillaryPressure/BrooksCoreyCapillaryPressure.cpp
     capillaryPressure/CapillaryPressureBase.cpp
     capillaryPressure/TableCapillaryPressure.cpp
     capillaryPressure/VanGenuchtenCapillaryPressure.cpp
     contact/ContactBase.cpp
     contact/CoulombContact.cpp
     contact/FrictionlessContact.cpp
     fluid/CompressibleSinglePhaseFluid.cpp
     fluid/BlackOilFluidBase.cpp
     fluid/BlackOilFluid.cpp
     fluid/DeadOilFluid.cpp
     fluid/MultiFluidBase.cpp
     fluid/MultiPhaseMultiComponentFluid.cpp
     fluid/PVTDriver.cpp
     fluid/PVTOData.cpp
     fluid/PVTFunctions/PhillipsBrineDensity.cpp
     fluid/PVTFunctions/PhillipsBrineViscosity.cpp
     fluid/PVTFunctions/EzrokhiBrineDensity.cpp
     fluid/PVTFunctions/EzrokhiBrineViscosity.cpp
     fluid/PVTFunctions/CO2Solubility.cpp
     fluid/PVTFunctions/FenghourCO2Viscosity.cpp
     fluid/PVTFunctions/SpanWagnerCO2Density.cpp
     fluid/PVTFunctions/PVTFunctionHelpers.cpp
     fluid/PVTFunctions/BrineEnthalpy.cpp
     fluid/PVTFunctions/CO2Enthalpy.cpp
     fluid/PVTFunctions/BrineInternalEnergy.cpp
     fluid/PVTFunctions/CO2InternalEnergy.cpp
     fluid/ParticleFluid.cpp              
     fluid/ParticleFluidBase.cpp
     fluid/ProppantSlurryFluid.cpp
     fluid/SingleFluidBase.cpp
     fluid/SlurryFluidBase.cpp
     permeability/CarmanKozenyPermeability.cpp
     permeability/ConstantPermeability.cpp
     permeability/ParallelPlatesPermeability.cpp
     permeability/PermeabilityBase.cpp
     permeability/ProppantPermeability.cpp     
     permeability/SlipDependentPermeability.cpp
     relativePermeability/BrooksCoreyBakerRelativePermeability.cpp
     relativePermeability/BrooksCoreyRelativePermeability.cpp
     relativePermeability/RelativePermeabilityBase.cpp
     relativePermeability/TableRelativePermeability.cpp        
     relativePermeability/VanGenuchtenBakerRelativePermeability.cpp
     solid/CompressibleSolid.cpp
     solid/CoupledSolidBase.cpp
     solid/ProppantSolid.cpp
     solid/Damage.cpp
     solid/DamageSpectral.cpp
     solid/DamageVolDev.cpp
     solid/DruckerPrager.cpp
     solid/DruckerPragerExtended.cpp
     solid/ModifiedCamClay.cpp
     solid/DelftEgg.cpp
     solid/ElasticIsotropic.cpp
     solid/ElasticIsotropicPressureDependent.cpp
     solid/ElasticTransverseIsotropic.cpp
     solid/ElasticOrthotropic.cpp
     solid/PorousSolid.cpp
     solid/SolidBase.cpp
     solid/SolidInternalEnergy.cpp
     solid/TriaxialDriver.cpp
     solid/porosity/BiotPorosity.cpp
     solid/porosity/PorosityBase.cpp
     solid/porosity/PressurePorosity.cpp
     solid/porosity/ProppantPorosity.cpp
   )

set( dependencyList events dataRepository functions )

if( ENABLE_PVTPackage )
    set( constitutive_headers
         ${constitutive_headers}
         fluid/CompositionalMultiphaseFluid.hpp
         )

    set( constitutive_sources
         ${constitutive_sources}
         fluid/CompositionalMultiphaseFluid.cpp
         )
       
    add_subdirectory( PVTPackage )

    set( dependencyList ${dependencyList} PVTPackage )
endif()

if ( ENABLE_CUDA )
  set( dependencyList ${dependencyList} cuda )
endif()

blt_add_library( NAME       constitutive
                 SOURCES    ${constitutive_sources}
                 HEADERS    ${constitutive_headers}
                 DEPENDS_ON ${dependencyList}
                 OBJECT     ${GEOSX_BUILD_OBJ_LIBS}
               )
               
target_include_directories( constitutive PUBLIC ${CMAKE_SOURCE_DIR}/coreComponents )

add_subdirectory( unitTests )

geosx_add_code_checks( PREFIX constitutive 
                       EXCLUDES PVTPackage )<|MERGE_RESOLUTION|>--- conflicted
+++ resolved
@@ -59,11 +59,7 @@
      permeability/ConstantPermeability.hpp
      permeability/ParallelPlatesPermeability.hpp
      permeability/PermeabilityBase.hpp
-<<<<<<< HEAD
-=======
      permeability/PermeabilityExtrinsicData.hpp     
-     permeability/StrainDependentPermeability.hpp
->>>>>>> 182b2a86
      permeability/ProppantPermeability.hpp     
      permeability/SlipDependentPermeability.hpp 
      relativePermeability/BrooksCoreyBakerRelativePermeability.hpp
