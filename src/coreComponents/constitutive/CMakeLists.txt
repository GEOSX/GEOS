#
# Specify all headers
#
set( constitutive_headers
     ConstitutiveBase.hpp
     ConstitutiveManager.hpp
     ConstitutivePassThru.hpp
     ConstitutivePassThruHandler.hpp
     ExponentialRelation.hpp
     NullModel.hpp
     capillaryPressure/BrooksCoreyCapillaryPressure.hpp
     capillaryPressure/CapillaryPressureBase.hpp
     capillaryPressure/CapillaryPressureFields.hpp
     capillaryPressure/JFunctionCapillaryPressure.hpp
     capillaryPressure/TableCapillaryPressure.hpp
     capillaryPressure/TableCapillaryPressureHelpers.hpp
     capillaryPressure/VanGenuchtenCapillaryPressure.hpp
     capillaryPressure/capillaryPressureSelector.hpp
     capillaryPressure/layouts.hpp
     contact/ContactBase.hpp
     contact/CoulombContact.hpp
     contact/ContactSelector.hpp
     contact/FrictionlessContact.hpp
     fluid/multifluid/Layouts.hpp
     fluid/multifluid/MultiFluidSelector.hpp
     fluid/multifluid/MultiFluidBase.hpp
     fluid/multifluid/MultiFluidUtils.hpp
     fluid/multifluid/MultiFluidFields.hpp
     fluid/multifluid/PVTDriver.hpp
     fluid/multifluid/PVTDriverRunTest.hpp
     fluid/multifluid/blackOil/BlackOilFluidBase.hpp
     fluid/multifluid/blackOil/BlackOilFluid.hpp
     fluid/multifluid/blackOil/DeadOilFluid.hpp
     fluid/multifluid/blackOil/PVTOData.hpp
     fluid/multifluid/CO2Brine/CO2BrineFluid.hpp
     fluid/multifluid/CO2Brine/PhaseModel.hpp
     fluid/multifluid/CO2Brine/functions/PhillipsBrineDensity.hpp
     fluid/multifluid/CO2Brine/functions/PhillipsBrineViscosity.hpp
     fluid/multifluid/CO2Brine/functions/EzrokhiBrineDensity.hpp
     fluid/multifluid/CO2Brine/functions/EzrokhiBrineViscosity.hpp
     fluid/multifluid/CO2Brine/functions/CO2Solubility.hpp
     fluid/multifluid/CO2Brine/functions/FenghourCO2Viscosity.hpp
     fluid/multifluid/CO2Brine/functions/FlashModelBase.hpp
     fluid/multifluid/CO2Brine/functions/PVTFunctionBase.hpp
     fluid/multifluid/CO2Brine/functions/NoOpPVTFunction.hpp
     fluid/multifluid/CO2Brine/functions/PVTFunctionHelpers.hpp
     fluid/multifluid/CO2Brine/functions/SpanWagnerCO2Density.hpp
     fluid/multifluid/CO2Brine/functions/BrineEnthalpy.hpp
     fluid/multifluid/CO2Brine/functions/CO2Enthalpy.hpp
     fluid/multifluid/CO2Brine/functions/CO2EOSSolver.hpp
     fluid/multifluid/CO2Brine/functions/PureWaterProperties.hpp
     fluid/multifluid/CO2Brine/functions/WaterDensity.hpp
     fluid/multifluid/compositional/functions/RachfordRice.hpp
<<<<<<< HEAD
     fluid/multifluid/compositional/functions/CubicEOSPhaseModel.hpp
=======
     fluid/multifluid/compositional/functions/CubicEOSPhaseModel.hpp     
     fluid/multifluid/compositional/functions/KValueInitialization.hpp
>>>>>>> 08ba8f7e
     fluid/multifluid/reactive/ReactiveBrineFluid.hpp
     fluid/multifluid/reactive/ReactiveMultiFluid.hpp
     fluid/multifluid/reactive/ReactiveMultiFluidFields.hpp
     fluid/multifluid/reactive/ReactiveFluidDriver.hpp
     fluid/multifluid/reactive/ReactiveFluidSelector.hpp
     fluid/multifluid/reactive/chemicalReactions/EquilibriumReactions.hpp
     fluid/multifluid/reactive/chemicalReactions/KineticReactions.hpp
     fluid/multifluid/reactive/chemicalReactions/ReactionsBase.hpp
     fluid/singlefluid/CompressibleSinglePhaseFluid.hpp
     fluid/singlefluid/ParticleFluid.hpp
     fluid/singlefluid/ParticleFluidBase.hpp
     fluid/singlefluid/ParticleFluidSelector.hpp
     fluid/singlefluid/ProppantSlurryFluid.hpp
     fluid/singlefluid/SingleFluidBase.hpp
     fluid/singlefluid/SingleFluidFields.hpp
     fluid/singlefluid/SlurryFluidBase.hpp
     fluid/singlefluid/SlurryFluidFields.hpp
     fluid/singlefluid/SingleFluidSelector.hpp
     fluid/singlefluid/SlurryFluidSelector.hpp
     fluid/singlefluid/ThermalCompressibleSinglePhaseFluid.hpp
     permeability/CarmanKozenyPermeability.hpp
     permeability/ConstantPermeability.hpp
     permeability/ExponentialDecayPermeability.hpp
     permeability/ParallelPlatesPermeability.hpp
     permeability/PermeabilityBase.hpp
     permeability/PermeabilityFields.hpp
     permeability/ProppantPermeability.hpp
     permeability/SlipDependentPermeability.hpp
     permeability/WillisRichardsPermeability.hpp
     relativePermeability/RelpermDriver.hpp
     relativePermeability/RelpermDriverRunTest.hpp
     relativePermeability/BrooksCoreyBakerRelativePermeability.hpp
     relativePermeability/BrooksCoreyRelativePermeability.hpp
     relativePermeability/RelativePermeabilityBase.hpp
     relativePermeability/RelativePermeabilityFields.hpp
     relativePermeability/RelativePermeabilityInterpolators.hpp
     relativePermeability/TableRelativePermeability.hpp
     relativePermeability/TableRelativePermeabilityHelpers.hpp
     relativePermeability/TableRelativePermeabilityHysteresis.hpp
     relativePermeability/VanGenuchtenBakerRelativePermeability.hpp
     relativePermeability/layouts.hpp
     relativePermeability/RelativePermeabilitySelector.hpp
     solid/CompressibleSolid.hpp
     solid/ProppantSolid.hpp
     solid/CoupledSolidBase.hpp
     solid/CoupledSolid.hpp
     solid/DuvautLionsSolid.hpp
     solid/Damage.hpp
     solid/DamageSpectral.hpp
     solid/DamageSpectralUtilities.hpp
     solid/DamageVolDev.hpp
     solid/DruckerPrager.hpp
     solid/DruckerPragerExtended.hpp
     solid/ModifiedCamClay.hpp
     solid/DelftEgg.hpp
     solid/ElasticIsotropic.hpp
     solid/ElasticIsotropicPressureDependent.hpp
     solid/ElasticTransverseIsotropic.hpp
     solid/ElasticOrthotropic.hpp
     solid/InvariantDecompositions.hpp
     solid/PorousSolid.hpp
     solid/PropertyConversions.hpp
     solid/SolidBase.hpp
     solid/SolidUtilities.hpp
     solid/SolidInternalEnergy.hpp
     solid/SolidModelDiscretizationOps.hpp
     solid/SolidModelDiscretizationOpsFullyAnisotroipic.hpp
     solid/SolidModelDiscretizationOpsIsotropic.hpp
     solid/SolidModelDiscretizationOpsTransverseIsotropic.hpp
     solid/SolidModelDiscretizationOpsOrthotropic.hpp
     solid/TriaxialDriver.hpp
     solid/porosity/PorosityFields.hpp
     solid/porosity/BiotPorosity.hpp
     solid/porosity/PorosityBase.hpp
     solid/porosity/PorosityFields.hpp
     solid/porosity/PressurePorosity.hpp
     solid/porosity/ProppantPorosity.hpp
     thermalConductivity/MultiPhaseConstantThermalConductivity.hpp
     thermalConductivity/MultiPhaseThermalConductivityBase.hpp
     thermalConductivity/MultiPhaseThermalConductivityFields.hpp
     thermalConductivity/multiPhaseThermalConductivitySelector.hpp
     thermalConductivity/MultiPhaseVolumeWeightedThermalConductivity.hpp
     thermalConductivity/SinglePhaseConstantThermalConductivity.hpp
     thermalConductivity/SinglePhaseThermalConductivityBase.hpp
     thermalConductivity/SinglePhaseThermalConductivityFields.hpp
     thermalConductivity/singlePhaseThermalConductivitySelector.hpp
     thermalConductivity/ThermalConductivityFields.hpp
   )
#
# Specify all sources
#
set( constitutive_sources
     ConstitutiveBase.cpp
     ConstitutiveManager.cpp
     NullModel.cpp
     capillaryPressure/BrooksCoreyCapillaryPressure.cpp
     capillaryPressure/CapillaryPressureBase.cpp
     capillaryPressure/JFunctionCapillaryPressure.cpp
     capillaryPressure/TableCapillaryPressure.cpp
     capillaryPressure/TableCapillaryPressureHelpers.cpp
     capillaryPressure/VanGenuchtenCapillaryPressure.cpp
     contact/ContactBase.cpp
     contact/CoulombContact.cpp
     contact/FrictionlessContact.cpp
     fluid/multifluid/MultiFluidBase.cpp
     fluid/multifluid/PVTDriver.cpp
     fluid/multifluid/blackOil/BlackOilFluidBase.cpp
     fluid/multifluid/blackOil/BlackOilFluid.cpp
     fluid/multifluid/blackOil/DeadOilFluid.cpp
     fluid/multifluid/blackOil/PVTDriverRunTestDeadOilFluid.cpp
     fluid/multifluid/blackOil/PVTOData.cpp
     fluid/multifluid/CO2Brine/CO2BrineFluid.cpp
     fluid/multifluid/CO2Brine/PVTDriverRunTestCO2BrinePhillipsFluid.cpp
     fluid/multifluid/CO2Brine/PVTDriverRunTestCO2BrinePhillipsThermalFluid.cpp
     fluid/multifluid/CO2Brine/PVTDriverRunTestCO2BrineEzrokhiFluid.cpp
     fluid/multifluid/CO2Brine/PVTDriverRunTestCO2BrineEzrokhiThermalFluid.cpp
     fluid/multifluid/CO2Brine/functions/PhillipsBrineDensity.cpp
     fluid/multifluid/CO2Brine/functions/PhillipsBrineViscosity.cpp
     fluid/multifluid/CO2Brine/functions/EzrokhiBrineDensity.cpp
     fluid/multifluid/CO2Brine/functions/EzrokhiBrineViscosity.cpp
     fluid/multifluid/CO2Brine/functions/CO2Solubility.cpp
     fluid/multifluid/CO2Brine/functions/FenghourCO2Viscosity.cpp
     fluid/multifluid/CO2Brine/functions/SpanWagnerCO2Density.cpp
     fluid/multifluid/CO2Brine/functions/PVTFunctionHelpers.cpp
     fluid/multifluid/CO2Brine/functions/BrineEnthalpy.cpp
     fluid/multifluid/CO2Brine/functions/CO2Enthalpy.cpp
     fluid/multifluid/CO2Brine/functions/CO2EOSSolver.cpp
     fluid/multifluid/CO2Brine/functions/PureWaterProperties.cpp
     fluid/multifluid/CO2Brine/functions/WaterDensity.cpp
     fluid/multifluid/compositional/functions/RachfordRice.cpp
     fluid/multifluid/reactive/ReactiveBrineFluid.cpp
     fluid/multifluid/reactive/ReactiveMultiFluid.cpp
     fluid/multifluid/reactive/ReactiveFluidDriver.cpp
     fluid/multifluid/reactive/chemicalReactions/EquilibriumReactions.cpp
     fluid/multifluid/reactive/chemicalReactions/KineticReactions.cpp
     fluid/multifluid/reactive/chemicalReactions/ReactionsBase.cpp
     fluid/singlefluid/CompressibleSinglePhaseFluid.cpp
     fluid/singlefluid/ParticleFluid.cpp
     fluid/singlefluid/ParticleFluidBase.cpp
     fluid/singlefluid/ProppantSlurryFluid.cpp
     fluid/singlefluid/SingleFluidBase.cpp
     fluid/singlefluid/SlurryFluidBase.cpp
     fluid/singlefluid/ThermalCompressibleSinglePhaseFluid.cpp
     permeability/CarmanKozenyPermeability.cpp
     permeability/ConstantPermeability.cpp
     permeability/ExponentialDecayPermeability.cpp
     permeability/ParallelPlatesPermeability.cpp
     permeability/PermeabilityBase.cpp
     permeability/ProppantPermeability.cpp
     permeability/SlipDependentPermeability.cpp
     permeability/WillisRichardsPermeability.cpp
     relativePermeability/BrooksCoreyBakerRelativePermeability.cpp
     relativePermeability/BrooksCoreyRelativePermeability.cpp
     relativePermeability/RelativePermeabilityBase.cpp
     relativePermeability/TableRelativePermeability.cpp
     relativePermeability/TableRelativePermeabilityHelpers.cpp
     relativePermeability/TableRelativePermeabilityHysteresis.cpp
     relativePermeability/VanGenuchtenBakerRelativePermeability.cpp
     relativePermeability/RelpermDriver.cpp
     relativePermeability/RelpermDriverBrooksCoreyBakerRunTest.cpp
     relativePermeability/RelpermDriverBrooksCoreyRunTest.cpp
     relativePermeability/RelpermDriverVanGenuchtenBakerRunTest.cpp
     relativePermeability/RelpermDriverTableRelativeRunTest.cpp
     relativePermeability/RelpermDriverTableRelativeHysteresisRunTest.cpp
     solid/CompressibleSolid.cpp
     solid/CoupledSolidBase.cpp
     solid/ProppantSolid.cpp
     solid/DuvautLionsSolid.cpp
     solid/Damage.cpp
     solid/DamageSpectral.cpp
     solid/DamageVolDev.cpp
     solid/DruckerPrager.cpp
     solid/DruckerPragerExtended.cpp
     solid/ModifiedCamClay.cpp
     solid/DelftEgg.cpp
     solid/ElasticIsotropic.cpp
     solid/ElasticIsotropicPressureDependent.cpp
     solid/ElasticTransverseIsotropic.cpp
     solid/ElasticOrthotropic.cpp
     solid/PorousSolid.cpp
     solid/SolidBase.cpp
     solid/SolidInternalEnergy.cpp
     solid/TriaxialDriver.cpp
     solid/porosity/BiotPorosity.cpp
     solid/porosity/PorosityBase.cpp
     solid/porosity/PressurePorosity.cpp
     solid/porosity/ProppantPorosity.cpp
     thermalConductivity/MultiPhaseConstantThermalConductivity.cpp
     thermalConductivity/MultiPhaseThermalConductivityBase.cpp
     thermalConductivity/MultiPhaseVolumeWeightedThermalConductivity.cpp
     thermalConductivity/SinglePhaseConstantThermalConductivity.cpp
     thermalConductivity/SinglePhaseThermalConductivityBase.cpp
   )

set( dependencyList ${parallelDeps} events dataRepository functions denseLinearAlgebra )

if( ENABLE_PVTPackage )
    set( constitutive_headers
         ${constitutive_headers}
         fluid/multifluid/compositional/CompositionalMultiphaseFluid.hpp
         )

    set( constitutive_sources
         ${constitutive_sources}
         fluid/multifluid/compositional/CompositionalMultiphaseFluid.cpp
	 fluid/multifluid/compositional/PVTDriverRunTestCompositionalMultiphaseFluid.cpp
         )

    add_subdirectory( PVTPackage )

    set( dependencyList ${dependencyList} PVTPackage )
endif()

blt_add_library( NAME       constitutive
                 SOURCES    ${constitutive_sources}
                 HEADERS    ${constitutive_headers}
                 DEPENDS_ON ${dependencyList}
                 OBJECT     ${GEOSX_BUILD_OBJ_LIBS}
               )

target_include_directories( constitutive PUBLIC ${CMAKE_SOURCE_DIR}/coreComponents )

if( GEOS_ENABLE_TESTS )
  add_subdirectory( unitTests )
endif( )

geosx_add_code_checks( PREFIX constitutive
                       EXCLUDES PVTPackage )<|MERGE_RESOLUTION|>--- conflicted
+++ resolved
@@ -51,12 +51,8 @@
      fluid/multifluid/CO2Brine/functions/PureWaterProperties.hpp
      fluid/multifluid/CO2Brine/functions/WaterDensity.hpp
      fluid/multifluid/compositional/functions/RachfordRice.hpp
-<<<<<<< HEAD
      fluid/multifluid/compositional/functions/CubicEOSPhaseModel.hpp
-=======
-     fluid/multifluid/compositional/functions/CubicEOSPhaseModel.hpp     
      fluid/multifluid/compositional/functions/KValueInitialization.hpp
->>>>>>> 08ba8f7e
      fluid/multifluid/reactive/ReactiveBrineFluid.hpp
      fluid/multifluid/reactive/ReactiveMultiFluid.hpp
      fluid/multifluid/reactive/ReactiveMultiFluidFields.hpp
