#
# Specify all headers
#
set( constitutive_headers
     ConstitutiveBase.hpp
     ConstitutiveManager.hpp
     ConstitutivePassThru.hpp
     ConstitutivePassThruHandler.hpp
     ExponentialRelation.hpp
     NullModel.hpp
     capillaryPressure/BrooksCoreyCapillaryPressure.hpp
     capillaryPressure/CapillaryPressureBase.hpp
     capillaryPressure/CapillaryPressureFields.hpp
     capillaryPressure/JFunctionCapillaryPressure.hpp
     capillaryPressure/TableCapillaryPressure.hpp
     capillaryPressure/TableCapillaryPressureHelpers.hpp
     capillaryPressure/VanGenuchtenCapillaryPressure.hpp
     capillaryPressure/capillaryPressureSelector.hpp
     capillaryPressure/layouts.hpp
     contact/ContactBase.hpp
     contact/CoulombContact.hpp
     contact/ContactSelector.hpp
     contact/FrictionlessContact.hpp
     diffusion/ConstantDiffusion.hpp
     diffusion/DiffusionBase.hpp
     diffusion/DiffusionFields.hpp
     diffusion/DiffusionSelector.hpp
     dispersion/DispersionBase.hpp
     dispersion/DispersionFields.hpp
     dispersion/DispersionSelector.hpp
     dispersion/LinearIsotropicDispersion.hpp
        fluid/multifluid/Layouts.hpp
     fluid/multifluid/MultiFluidSelector.hpp
     fluid/multifluid/MultiFluidBase.hpp
     fluid/multifluid/MultiFluidConstants.hpp
     fluid/multifluid/MultiFluidUtils.hpp
     fluid/multifluid/MultiFluidFields.hpp
     fluid/multifluid/PVTDriver.hpp
     fluid/multifluid/PVTDriverRunTest.hpp
     fluid/multifluid/blackOil/BlackOilFluidBase.hpp
     fluid/multifluid/blackOil/BlackOilFluid.hpp
     fluid/multifluid/blackOil/DeadOilFluid.hpp
     fluid/multifluid/blackOil/PVTOData.hpp
     fluid/multifluid/CO2Brine/CO2BrineFluid.hpp
     fluid/multifluid/CO2Brine/PhaseModel.hpp
     fluid/multifluid/CO2Brine/functions/PhillipsBrineDensity.hpp
     fluid/multifluid/CO2Brine/functions/PhillipsBrineViscosity.hpp
     fluid/multifluid/CO2Brine/functions/EzrokhiBrineDensity.hpp
     fluid/multifluid/CO2Brine/functions/EzrokhiBrineViscosity.hpp
     fluid/multifluid/CO2Brine/functions/CO2Solubility.hpp
     fluid/multifluid/CO2Brine/functions/FenghourCO2Viscosity.hpp
     fluid/multifluid/CO2Brine/functions/FlashModelBase.hpp
     fluid/multifluid/CO2Brine/functions/PVTFunctionBase.hpp
     fluid/multifluid/CO2Brine/functions/NoOpPVTFunction.hpp
     fluid/multifluid/CO2Brine/functions/PVTFunctionHelpers.hpp
     fluid/multifluid/CO2Brine/functions/SpanWagnerCO2Density.hpp
     fluid/multifluid/CO2Brine/functions/BrineEnthalpy.hpp
     fluid/multifluid/CO2Brine/functions/CO2Enthalpy.hpp
     fluid/multifluid/CO2Brine/functions/CO2EOSSolver.hpp
     fluid/multifluid/CO2Brine/functions/PureWaterProperties.hpp
     fluid/multifluid/CO2Brine/functions/WaterDensity.hpp
     fluid/multifluid/compositional/functions/CompositionalProperties.hpp
     fluid/multifluid/compositional/functions/CubicEOSPhaseModel.hpp
     fluid/multifluid/compositional/functions/KValueInitialization.hpp
     fluid/multifluid/compositional/functions/NegativeTwoPhaseFlash.hpp
     fluid/multifluid/compositional/functions/RachfordRice.hpp
<<<<<<< HEAD
=======
     fluid/multifluid/compositional/models/ComponentProperties.hpp
     fluid/multifluid/compositional/models/CompositionalDensity.hpp
     fluid/multifluid/compositional/models/ConstantViscosity.hpp
     fluid/multifluid/compositional/models/FunctionBase.hpp
     fluid/multifluid/compositional/models/NegativeTwoPhaseFlashModel.hpp
     fluid/multifluid/compositional/models/NullModel.hpp
     fluid/multifluid/compositional/models/PhaseModel.hpp
     fluid/multifluid/compositional/CompositionalMultiphaseFluid.hpp
     fluid/multifluid/compositional/CompositionalMultiphaseFluidUpdates.hpp
>>>>>>> 7d5d7392
     fluid/multifluid/reactive/ReactiveBrineFluid.hpp
     fluid/multifluid/reactive/ReactiveMultiFluid.hpp
     fluid/multifluid/reactive/ReactiveMultiFluidFields.hpp
     fluid/multifluid/reactive/ReactiveFluidDriver.hpp
     fluid/multifluid/reactive/ReactiveFluidSelector.hpp
     fluid/multifluid/reactive/chemicalReactions/EquilibriumReactions.hpp
     fluid/multifluid/reactive/chemicalReactions/KineticReactions.hpp
     fluid/multifluid/reactive/chemicalReactions/ReactionsBase.hpp
     fluid/singlefluid/CompressibleSinglePhaseFluid.hpp
     fluid/singlefluid/ParticleFluid.hpp
     fluid/singlefluid/ParticleFluidBase.hpp
     fluid/singlefluid/ParticleFluidSelector.hpp
     fluid/singlefluid/ProppantSlurryFluid.hpp
     fluid/singlefluid/SingleFluidBase.hpp
     fluid/singlefluid/SingleFluidFields.hpp
     fluid/singlefluid/SlurryFluidBase.hpp
     fluid/singlefluid/SlurryFluidFields.hpp
     fluid/singlefluid/SingleFluidSelector.hpp
     fluid/singlefluid/SlurryFluidSelector.hpp
     fluid/singlefluid/ThermalCompressibleSinglePhaseFluid.hpp
     permeability/CarmanKozenyPermeability.hpp
     permeability/ConstantPermeability.hpp
     permeability/ExponentialDecayPermeability.hpp
     permeability/ParallelPlatesPermeability.hpp
     permeability/PermeabilityBase.hpp
     permeability/PermeabilityFields.hpp
     permeability/ProppantPermeability.hpp
     permeability/SlipDependentPermeability.hpp
     permeability/WillisRichardsPermeability.hpp
     relativePermeability/RelpermDriver.hpp
     relativePermeability/RelpermDriverRunTest.hpp
     relativePermeability/BrooksCoreyBakerRelativePermeability.hpp
     relativePermeability/BrooksCoreyRelativePermeability.hpp
     relativePermeability/RelativePermeabilityBase.hpp
     relativePermeability/RelativePermeabilityFields.hpp
     relativePermeability/RelativePermeabilityInterpolators.hpp
     relativePermeability/TableRelativePermeability.hpp
     relativePermeability/TableRelativePermeabilityHelpers.hpp
     relativePermeability/TableRelativePermeabilityHysteresis.hpp
     relativePermeability/VanGenuchtenBakerRelativePermeability.hpp
     relativePermeability/layouts.hpp
     relativePermeability/RelativePermeabilitySelector.hpp
     solid/CompressibleSolid.hpp
     solid/ProppantSolid.hpp
     solid/CoupledSolidBase.hpp
     solid/CoupledSolid.hpp
     solid/DuvautLionsSolid.hpp
     solid/Damage.hpp
     solid/DamageSpectral.hpp
     solid/DamageSpectralUtilities.hpp
     solid/DamageVolDev.hpp
     solid/DruckerPrager.hpp
     solid/DruckerPragerExtended.hpp
     solid/ModifiedCamClay.hpp
     solid/DelftEgg.hpp
     solid/ElasticIsotropic.hpp
     solid/ElasticIsotropicPressureDependent.hpp
     solid/ElasticTransverseIsotropic.hpp
     solid/ElasticOrthotropic.hpp
     solid/InvariantDecompositions.hpp
     solid/PerfectlyPlastic.hpp
     solid/PorousSolid.hpp
     solid/PropertyConversions.hpp
     solid/SolidBase.hpp
     solid/SolidUtilities.hpp
     solid/SolidInternalEnergy.hpp
     solid/SolidModelDiscretizationOps.hpp
     solid/SolidModelDiscretizationOpsFullyAnisotroipic.hpp
     solid/SolidModelDiscretizationOpsIsotropic.hpp
     solid/SolidModelDiscretizationOpsTransverseIsotropic.hpp
     solid/SolidModelDiscretizationOpsOrthotropic.hpp
     solid/CeramicDamage.hpp
     solid/TriaxialDriver.hpp
     solid/porosity/PorosityFields.hpp
     solid/porosity/BiotPorosity.hpp
     solid/porosity/PorosityBase.hpp
     solid/porosity/PorosityFields.hpp
     solid/porosity/PressurePorosity.hpp
     solid/porosity/ProppantPorosity.hpp
     thermalConductivity/MultiPhaseConstantThermalConductivity.hpp
     thermalConductivity/MultiPhaseThermalConductivityBase.hpp
     thermalConductivity/MultiPhaseThermalConductivityFields.hpp
     thermalConductivity/MultiPhaseThermalConductivitySelector.hpp
     thermalConductivity/MultiPhaseVolumeWeightedThermalConductivity.hpp
     thermalConductivity/SinglePhaseConstantThermalConductivity.hpp
     thermalConductivity/SinglePhaseThermalConductivityBase.hpp
     thermalConductivity/SinglePhaseThermalConductivityFields.hpp
     thermalConductivity/SinglePhaseThermalConductivitySelector.hpp
     thermalConductivity/ThermalConductivityFields.hpp
   )
#
# Specify all sources
#
set( constitutive_sources
     ConstitutiveBase.cpp
     ConstitutiveManager.cpp
     NullModel.cpp
     capillaryPressure/BrooksCoreyCapillaryPressure.cpp
     capillaryPressure/CapillaryPressureBase.cpp
     capillaryPressure/JFunctionCapillaryPressure.cpp
     capillaryPressure/TableCapillaryPressure.cpp
     capillaryPressure/TableCapillaryPressureHelpers.cpp
     capillaryPressure/VanGenuchtenCapillaryPressure.cpp
     contact/ContactBase.cpp
     contact/CoulombContact.cpp
     contact/FrictionlessContact.cpp
     diffusion/ConstantDiffusion.cpp
     diffusion/DiffusionBase.cpp
     dispersion/DispersionBase.cpp
     dispersion/LinearIsotropicDispersion.cpp
     fluid/multifluid/MultiFluidBase.cpp
     fluid/multifluid/PVTDriver.cpp
     fluid/multifluid/blackOil/BlackOilFluidBase.cpp
     fluid/multifluid/blackOil/BlackOilFluid.cpp
     fluid/multifluid/blackOil/DeadOilFluid.cpp
     fluid/multifluid/blackOil/PVTDriverRunTestDeadOilFluid.cpp
     fluid/multifluid/blackOil/PVTOData.cpp
     fluid/multifluid/CO2Brine/CO2BrineFluid.cpp
     fluid/multifluid/CO2Brine/PVTDriverRunTestCO2BrinePhillipsFluid.cpp
     fluid/multifluid/CO2Brine/PVTDriverRunTestCO2BrinePhillipsThermalFluid.cpp
     fluid/multifluid/CO2Brine/PVTDriverRunTestCO2BrineEzrokhiFluid.cpp
     fluid/multifluid/CO2Brine/PVTDriverRunTestCO2BrineEzrokhiThermalFluid.cpp
     fluid/multifluid/CO2Brine/functions/PhillipsBrineDensity.cpp
     fluid/multifluid/CO2Brine/functions/PhillipsBrineViscosity.cpp
     fluid/multifluid/CO2Brine/functions/EzrokhiBrineDensity.cpp
     fluid/multifluid/CO2Brine/functions/EzrokhiBrineViscosity.cpp
     fluid/multifluid/CO2Brine/functions/CO2Solubility.cpp
     fluid/multifluid/CO2Brine/functions/FenghourCO2Viscosity.cpp
     fluid/multifluid/CO2Brine/functions/SpanWagnerCO2Density.cpp
     fluid/multifluid/CO2Brine/functions/PVTFunctionHelpers.cpp
     fluid/multifluid/CO2Brine/functions/BrineEnthalpy.cpp
     fluid/multifluid/CO2Brine/functions/CO2Enthalpy.cpp
     fluid/multifluid/CO2Brine/functions/CO2EOSSolver.cpp
     fluid/multifluid/CO2Brine/functions/PureWaterProperties.cpp
     fluid/multifluid/CO2Brine/functions/WaterDensity.cpp
     fluid/multifluid/compositional/functions/CompositionalProperties.cpp
     fluid/multifluid/compositional/models/CompositionalDensity.cpp
     fluid/multifluid/compositional/models/ConstantViscosity.cpp
     fluid/multifluid/compositional/models/NegativeTwoPhaseFlashModel.cpp
     fluid/multifluid/compositional/CompositionalMultiphaseFluid.cpp
     fluid/multifluid/compositional/CompositionalMultiphaseFluidUpdates.cpp
     fluid/multifluid/compositional/PVTDriverRunTestCompositionalMultiphaseFluid.cpp
     fluid/multifluid/reactive/ReactiveBrineFluid.cpp
     fluid/multifluid/reactive/ReactiveMultiFluid.cpp
     fluid/multifluid/reactive/ReactiveFluidDriver.cpp
     fluid/multifluid/reactive/chemicalReactions/EquilibriumReactions.cpp
     fluid/multifluid/reactive/chemicalReactions/KineticReactions.cpp
     fluid/multifluid/reactive/chemicalReactions/ReactionsBase.cpp
     fluid/singlefluid/CompressibleSinglePhaseFluid.cpp
     fluid/singlefluid/ParticleFluid.cpp
     fluid/singlefluid/ParticleFluidBase.cpp
     fluid/singlefluid/ProppantSlurryFluid.cpp
     fluid/singlefluid/SingleFluidBase.cpp
     fluid/singlefluid/SlurryFluidBase.cpp
     fluid/singlefluid/ThermalCompressibleSinglePhaseFluid.cpp
     permeability/CarmanKozenyPermeability.cpp
     permeability/ConstantPermeability.cpp
     permeability/ExponentialDecayPermeability.cpp
     permeability/ParallelPlatesPermeability.cpp
     permeability/PermeabilityBase.cpp
     permeability/ProppantPermeability.cpp
     permeability/SlipDependentPermeability.cpp
     permeability/WillisRichardsPermeability.cpp
     relativePermeability/BrooksCoreyBakerRelativePermeability.cpp
     relativePermeability/BrooksCoreyRelativePermeability.cpp
     relativePermeability/RelativePermeabilityBase.cpp
     relativePermeability/TableRelativePermeability.cpp
     relativePermeability/TableRelativePermeabilityHelpers.cpp
     relativePermeability/TableRelativePermeabilityHysteresis.cpp
     relativePermeability/VanGenuchtenBakerRelativePermeability.cpp
     relativePermeability/RelpermDriver.cpp
     relativePermeability/RelpermDriverBrooksCoreyBakerRunTest.cpp
     relativePermeability/RelpermDriverBrooksCoreyRunTest.cpp
     relativePermeability/RelpermDriverVanGenuchtenBakerRunTest.cpp
     relativePermeability/RelpermDriverTableRelativeRunTest.cpp
     relativePermeability/RelpermDriverTableRelativeHysteresisRunTest.cpp
     solid/CompressibleSolid.cpp
     solid/CoupledSolidBase.cpp
     solid/ProppantSolid.cpp
     solid/DuvautLionsSolid.cpp
     solid/Damage.cpp
     solid/DamageSpectral.cpp
     solid/DamageVolDev.cpp
     solid/DruckerPrager.cpp
     solid/DruckerPragerExtended.cpp
     solid/ModifiedCamClay.cpp
     solid/DelftEgg.cpp
     solid/ElasticIsotropic.cpp
     solid/ElasticIsotropicPressureDependent.cpp
     solid/ElasticTransverseIsotropic.cpp
     solid/ElasticOrthotropic.cpp
     solid/PerfectlyPlastic.cpp
     solid/PorousSolid.cpp
     solid/SolidBase.cpp
     solid/SolidInternalEnergy.cpp
     solid/CeramicDamage.cpp
     solid/TriaxialDriver.cpp
     solid/porosity/BiotPorosity.cpp
     solid/porosity/PorosityBase.cpp
     solid/porosity/PressurePorosity.cpp
     solid/porosity/ProppantPorosity.cpp
     thermalConductivity/MultiPhaseConstantThermalConductivity.cpp
     thermalConductivity/MultiPhaseThermalConductivityBase.cpp
     thermalConductivity/MultiPhaseVolumeWeightedThermalConductivity.cpp
     thermalConductivity/SinglePhaseConstantThermalConductivity.cpp
     thermalConductivity/SinglePhaseThermalConductivityBase.cpp
   )

set( dependencyList ${parallelDeps} events dataRepository functions denseLinearAlgebra )

if( ENABLE_PVTPackage )
    set( constitutive_headers
         ${constitutive_headers}
         fluid/multifluid/compositional/CompositionalMultiphaseFluidPVTPackage.hpp )

    set( constitutive_sources
         ${constitutive_sources}
         fluid/multifluid/compositional/CompositionalMultiphaseFluidPVTPackage.cpp )

    add_subdirectory( PVTPackage )

    list( APPEND dependencyList PVTPackage )
endif()

blt_add_library( NAME       constitutive
                 SOURCES    ${constitutive_sources}
                 HEADERS    ${constitutive_headers}
                 DEPENDS_ON ${dependencyList}
                 OBJECT     ${GEOSX_BUILD_OBJ_LIBS}
               )

target_include_directories( constitutive PUBLIC ${CMAKE_SOURCE_DIR}/coreComponents )

if( GEOS_ENABLE_TESTS )
  add_subdirectory( unitTests )
endif( )

geosx_add_code_checks( PREFIX constitutive
                       EXCLUDES PVTPackage )<|MERGE_RESOLUTION|>--- conflicted
+++ resolved
@@ -28,8 +28,8 @@
      dispersion/DispersionBase.hpp
      dispersion/DispersionFields.hpp
      dispersion/DispersionSelector.hpp
-     dispersion/LinearIsotropicDispersion.hpp
-        fluid/multifluid/Layouts.hpp
+     dispersion/LinearIsotropicDispersion.hpp     
+     fluid/multifluid/Layouts.hpp
      fluid/multifluid/MultiFluidSelector.hpp
      fluid/multifluid/MultiFluidBase.hpp
      fluid/multifluid/MultiFluidConstants.hpp
@@ -59,14 +59,11 @@
      fluid/multifluid/CO2Brine/functions/CO2EOSSolver.hpp
      fluid/multifluid/CO2Brine/functions/PureWaterProperties.hpp
      fluid/multifluid/CO2Brine/functions/WaterDensity.hpp
-     fluid/multifluid/compositional/functions/CompositionalProperties.hpp
-     fluid/multifluid/compositional/functions/CubicEOSPhaseModel.hpp
+     fluid/multifluid/compositional/functions/CompositionalProperties.hpp     
+     fluid/multifluid/compositional/functions/CubicEOSPhaseModel.hpp     
      fluid/multifluid/compositional/functions/KValueInitialization.hpp
      fluid/multifluid/compositional/functions/NegativeTwoPhaseFlash.hpp
-     fluid/multifluid/compositional/functions/RachfordRice.hpp
-<<<<<<< HEAD
-=======
-     fluid/multifluid/compositional/models/ComponentProperties.hpp
+     fluid/multifluid/compositional/functions/RachfordRice.hppfluid/multifluid/compositional/models/ComponentProperties.hpp
      fluid/multifluid/compositional/models/CompositionalDensity.hpp
      fluid/multifluid/compositional/models/ConstantViscosity.hpp
      fluid/multifluid/compositional/models/FunctionBase.hpp
@@ -75,7 +72,6 @@
      fluid/multifluid/compositional/models/PhaseModel.hpp
      fluid/multifluid/compositional/CompositionalMultiphaseFluid.hpp
      fluid/multifluid/compositional/CompositionalMultiphaseFluidUpdates.hpp
->>>>>>> 7d5d7392
      fluid/multifluid/reactive/ReactiveBrineFluid.hpp
      fluid/multifluid/reactive/ReactiveMultiFluid.hpp
      fluid/multifluid/reactive/ReactiveMultiFluidFields.hpp
@@ -136,7 +132,7 @@
      solid/ElasticTransverseIsotropic.hpp
      solid/ElasticOrthotropic.hpp
      solid/InvariantDecompositions.hpp
-     solid/PerfectlyPlastic.hpp
+     solid/PerfectlyPlastic.hpp     
      solid/PorousSolid.hpp
      solid/PropertyConversions.hpp
      solid/SolidBase.hpp
