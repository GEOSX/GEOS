--- conflicted
+++ resolved
@@ -74,11 +74,8 @@
      fluid/singlefluid/ThermalCompressibleSinglePhaseFluid.hpp     
      permeability/CarmanKozenyPermeability.hpp
      permeability/ConstantPermeability.hpp
-<<<<<<< HEAD
      permeability/DamagePermeability.hpp
-=======
      permeability/ExponentialDecayPermeability.hpp
->>>>>>> abafddaf
      permeability/ParallelPlatesPermeability.hpp
      permeability/PermeabilityBase.hpp
      permeability/PermeabilityFields.hpp
@@ -202,11 +199,8 @@
      fluid/singlefluid/ThermalCompressibleSinglePhaseFluid.cpp
      permeability/CarmanKozenyPermeability.cpp
      permeability/ConstantPermeability.cpp
-<<<<<<< HEAD
      permeability/DamagePermeability.cpp
-=======
      permeability/ExponentialDecayPermeability.cpp
->>>>>>> abafddaf
      permeability/ParallelPlatesPermeability.cpp
      permeability/PermeabilityBase.cpp
      permeability/ProppantPermeability.cpp
