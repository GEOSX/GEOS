#
# Specify all headers
#
set( constitutive_headers
     ConstitutiveBase.hpp
     ConstitutiveManager.hpp
     ConstitutivePassThru.hpp
     ConstitutivePassThruHandler.hpp
     ExponentialRelation.hpp
     NullModel.hpp
     capillaryPressure/BrooksCoreyCapillaryPressure.hpp
     capillaryPressure/CapillaryPressureBase.hpp
     capillaryPressure/CapillaryPressureExtrinsicData.hpp
     capillaryPressure/JFunctionCapillaryPressure.hpp          
     capillaryPressure/TableCapillaryPressure.hpp
     capillaryPressure/TableCapillaryPressureHelpers.hpp          
     capillaryPressure/VanGenuchtenCapillaryPressure.hpp
     capillaryPressure/capillaryPressureSelector.hpp
     capillaryPressure/layouts.hpp
     contact/ContactBase.hpp
     contact/CoulombContact.hpp
     contact/ContactSelector.hpp
     contact/FrictionlessContact.hpp
     fluid/BlackOilFluidBase.hpp	
     fluid/BlackOilFluid.hpp
     fluid/CompressibleSinglePhaseFluid.hpp
     fluid/CO2BrineFluid.hpp          
     fluid/DeadOilFluid.hpp
     fluid/MultiFluidBase.hpp
     fluid/MultiFluidUtils.hpp
     fluid/MultiFluidExtrinsicData.hpp
     fluid/PhaseModel.hpp
     fluid/PVTDriver.hpp
     fluid/PVTOData.hpp
     fluid/PVTFunctions/PhillipsBrineDensity.hpp
     fluid/PVTFunctions/PhillipsBrineViscosity.hpp
     fluid/PVTFunctions/EzrokhiBrineDensity.hpp
     fluid/PVTFunctions/EzrokhiBrineViscosity.hpp
     fluid/PVTFunctions/CO2Solubility.hpp
     fluid/PVTFunctions/FenghourCO2Viscosity.hpp
     fluid/PVTFunctions/FlashModelBase.hpp
     fluid/PVTFunctions/PVTFunctionBase.hpp 
     fluid/PVTFunctions/NoOpPVTFunction.hpp    
     fluid/PVTFunctions/PVTFunctionHelpers.hpp
     fluid/PVTFunctions/SpanWagnerCO2Density.hpp
     fluid/PVTFunctions/BrineEnthalpy.hpp
     fluid/PVTFunctions/CO2Enthalpy.hpp
     fluid/PVTFunctions/CO2EOSSolver.hpp
     fluid/PVTFunctions/PureWaterProperties.hpp     
     fluid/ParticleFluid.hpp
     fluid/ParticleFluidBase.hpp
     fluid/ProppantSlurryFluid.hpp
     fluid/SingleFluidBase.hpp
     fluid/SingleFluidExtrinsicData.hpp
     fluid/SlurryFluidBase.hpp
     fluid/SlurryFluidExtrinsicData.hpp     
     fluid/layouts.hpp
     fluid/multiFluidSelector.hpp
     fluid/particleFluidSelector.hpp
     fluid/singleFluidSelector.hpp
     fluid/slurryFluidSelector.hpp
     permeability/CarmanKozenyPermeability.hpp
     permeability/ConstantPermeability.hpp
     permeability/ParallelPlatesPermeability.hpp
     permeability/PermeabilityBase.hpp
     permeability/PermeabilityExtrinsicData.hpp     
     permeability/ProppantPermeability.hpp     
     permeability/SlipDependentPermeability.hpp 
     relativePermeability/BrooksCoreyBakerRelativePermeability.hpp
     relativePermeability/BrooksCoreyRelativePermeability.hpp
     relativePermeability/RelativePermeabilityBase.hpp 
     relativePermeability/RelativePermeabilityExtrinsicData.hpp
     relativePermeability/RelativePermeabilityInterpolators.hpp
     relativePermeability/TableRelativePermeability.hpp
     relativePermeability/TableRelativePermeabilityHelpers.hpp
     relativePermeability/TableRelativePermeabilityHysteresis.hpp     
     relativePermeability/VanGenuchtenBakerRelativePermeability.hpp
     relativePermeability/layouts.hpp
     relativePermeability/relativePermeabilitySelector.hpp
     solid/CompressibleSolid.hpp
     solid/ProppantSolid.hpp
     solid/CoupledSolidBase.hpp
     solid/CoupledSolid.hpp
     solid/Damage.hpp
     solid/DamageSpectral.hpp
     solid/DamageSpectralUtilities.hpp
     solid/DamageVolDev.hpp
     solid/DruckerPrager.hpp
     solid/DruckerPragerExtended.hpp
     solid/ModifiedCamClay.hpp
     solid/DelftEgg.hpp
     solid/ElasticIsotropic.hpp
     solid/ElasticIsotropicPressureDependent.hpp
     solid/ElasticTransverseIsotropic.hpp
     solid/ElasticOrthotropic.hpp
     solid/InvariantDecompositions.hpp
     solid/PorousSolid.hpp
     solid/PropertyConversions.hpp
     solid/SolidBase.hpp
     solid/SolidInternalEnergy.hpp
     solid/SolidModelDiscretizationOps.hpp
     solid/SolidModelDiscretizationOpsFullyAnisotroipic.hpp
     solid/SolidModelDiscretizationOpsIsotropic.hpp
     solid/SolidModelDiscretizationOpsTransverseIsotropic.hpp
     solid/SolidModelDiscretizationOpsOrthotropic.hpp
     solid/TriaxialDriver.hpp
     solid/porosity/BiotPorosity.hpp
     solid/porosity/PorosityBase.hpp
     solid/porosity/PressurePorosity.hpp
     solid/porosity/ProppantPorosity.hpp
     thermalConductivity/ConstantThermalConductivity.hpp
     thermalConductivity/ThermalConductivityBase.hpp
     thermalConductivity/ThermalConductivityExtrinsicData.hpp
     thermalConductivity/thermalConductivitySelector.hpp
     thermalConductivity/VolumeWeightedThermalConductivity.hpp
   )
#
# Specify all sources
#
set( constitutive_sources
     ConstitutiveBase.cpp
     ConstitutiveManager.cpp
     NullModel.cpp
     capillaryPressure/BrooksCoreyCapillaryPressure.cpp
     capillaryPressure/CapillaryPressureBase.cpp
     capillaryPressure/JFunctionCapillaryPressure.cpp               
     capillaryPressure/TableCapillaryPressure.cpp
     capillaryPressure/TableCapillaryPressureHelpers.cpp     
     capillaryPressure/VanGenuchtenCapillaryPressure.cpp
     contact/ContactBase.cpp
     contact/CoulombContact.cpp
     contact/FrictionlessContact.cpp
     fluid/CompressibleSinglePhaseFluid.cpp
     fluid/CO2BrineFluid.cpp     
     fluid/BlackOilFluidBase.cpp
     fluid/BlackOilFluid.cpp
     fluid/DeadOilFluid.cpp
     fluid/MultiFluidBase.cpp
     fluid/PVTDriver.cpp
     fluid/PVTOData.cpp
     fluid/PVTFunctions/PhillipsBrineDensity.cpp
     fluid/PVTFunctions/PhillipsBrineViscosity.cpp
     fluid/PVTFunctions/EzrokhiBrineDensity.cpp
     fluid/PVTFunctions/EzrokhiBrineViscosity.cpp
     fluid/PVTFunctions/CO2Solubility.cpp
     fluid/PVTFunctions/FenghourCO2Viscosity.cpp
     fluid/PVTFunctions/SpanWagnerCO2Density.cpp
     fluid/PVTFunctions/PVTFunctionHelpers.cpp
     fluid/PVTFunctions/BrineEnthalpy.cpp
     fluid/PVTFunctions/CO2Enthalpy.cpp
     fluid/PVTFunctions/CO2EOSSolver.cpp
     fluid/PVTFunctions/PureWaterProperties.cpp		
     fluid/ParticleFluid.cpp              
     fluid/ParticleFluidBase.cpp
     fluid/ProppantSlurryFluid.cpp
     fluid/SingleFluidBase.cpp
     fluid/SlurryFluidBase.cpp
     permeability/CarmanKozenyPermeability.cpp
     permeability/ConstantPermeability.cpp
     permeability/ParallelPlatesPermeability.cpp
     permeability/PermeabilityBase.cpp
     permeability/ProppantPermeability.cpp     
     permeability/SlipDependentPermeability.cpp
     relativePermeability/BrooksCoreyBakerRelativePermeability.cpp
     relativePermeability/BrooksCoreyRelativePermeability.cpp
     relativePermeability/RelativePermeabilityBase.cpp
     relativePermeability/TableRelativePermeability.cpp
     relativePermeability/TableRelativePermeabilityHelpers.cpp     
     relativePermeability/TableRelativePermeabilityHysteresis.cpp
     relativePermeability/VanGenuchtenBakerRelativePermeability.cpp
     solid/CompressibleSolid.cpp
     solid/CoupledSolidBase.cpp
     solid/ProppantSolid.cpp
     solid/Damage.cpp
     solid/DamageSpectral.cpp
     solid/DamageVolDev.cpp
     solid/DruckerPrager.cpp
     solid/DruckerPragerExtended.cpp
     solid/ModifiedCamClay.cpp
     solid/DelftEgg.cpp
     solid/ElasticIsotropic.cpp
     solid/ElasticIsotropicPressureDependent.cpp
     solid/ElasticTransverseIsotropic.cpp
     solid/ElasticOrthotropic.cpp
     solid/PorousSolid.cpp
     solid/SolidBase.cpp
     solid/SolidInternalEnergy.cpp
     solid/TriaxialDriver.cpp
     solid/porosity/BiotPorosity.cpp
     solid/porosity/PorosityBase.cpp
     solid/porosity/PressurePorosity.cpp
     solid/porosity/ProppantPorosity.cpp
     thermalConductivity/ConstantThermalConductivity.cpp     
     thermalConductivity/ThermalConductivityBase.cpp
     thermalConductivity/VolumeWeightedThermalConductivity.cpp     
   )

<<<<<<< HEAD
set( dependencyList ${commonDeps} events dataRepository functions )
=======
set( dependencyList events dataRepository functions)
>>>>>>> 1ee6af42

if( ENABLE_PVTPackage )
    set( constitutive_headers
         ${constitutive_headers}
         fluid/CompositionalMultiphaseFluid.hpp
         )

    set( constitutive_sources
         ${constitutive_sources}
         fluid/CompositionalMultiphaseFluid.cpp
         )
       
    add_subdirectory( PVTPackage )

    set( dependencyList ${dependencyList} PVTPackage )
endif()

blt_add_library( NAME       constitutive
                 SOURCES    ${constitutive_sources}
                 HEADERS    ${constitutive_headers}
                 DEPENDS_ON ${dependencyList}
                 OBJECT     ${GEOSX_BUILD_OBJ_LIBS}
               )
               
target_include_directories( constitutive PUBLIC ${CMAKE_SOURCE_DIR}/coreComponents )

if( GEOSX_ENABLE_TESTS )
  add_subdirectory( unitTests )
endif( )

geosx_add_code_checks( PREFIX constitutive 
                       EXCLUDES PVTPackage )<|MERGE_RESOLUTION|>--- conflicted
+++ resolved
@@ -11,9 +11,9 @@
      capillaryPressure/BrooksCoreyCapillaryPressure.hpp
      capillaryPressure/CapillaryPressureBase.hpp
      capillaryPressure/CapillaryPressureExtrinsicData.hpp
-     capillaryPressure/JFunctionCapillaryPressure.hpp          
+     capillaryPressure/JFunctionCapillaryPressure.hpp
      capillaryPressure/TableCapillaryPressure.hpp
-     capillaryPressure/TableCapillaryPressureHelpers.hpp          
+     capillaryPressure/TableCapillaryPressureHelpers.hpp
      capillaryPressure/VanGenuchtenCapillaryPressure.hpp
      capillaryPressure/capillaryPressureSelector.hpp
      capillaryPressure/layouts.hpp
@@ -21,10 +21,10 @@
      contact/CoulombContact.hpp
      contact/ContactSelector.hpp
      contact/FrictionlessContact.hpp
-     fluid/BlackOilFluidBase.hpp	
+     fluid/BlackOilFluidBase.hpp
      fluid/BlackOilFluid.hpp
      fluid/CompressibleSinglePhaseFluid.hpp
-     fluid/CO2BrineFluid.hpp          
+     fluid/CO2BrineFluid.hpp
      fluid/DeadOilFluid.hpp
      fluid/MultiFluidBase.hpp
      fluid/MultiFluidUtils.hpp
@@ -39,21 +39,21 @@
      fluid/PVTFunctions/CO2Solubility.hpp
      fluid/PVTFunctions/FenghourCO2Viscosity.hpp
      fluid/PVTFunctions/FlashModelBase.hpp
-     fluid/PVTFunctions/PVTFunctionBase.hpp 
-     fluid/PVTFunctions/NoOpPVTFunction.hpp    
+     fluid/PVTFunctions/PVTFunctionBase.hpp
+     fluid/PVTFunctions/NoOpPVTFunction.hpp
      fluid/PVTFunctions/PVTFunctionHelpers.hpp
      fluid/PVTFunctions/SpanWagnerCO2Density.hpp
      fluid/PVTFunctions/BrineEnthalpy.hpp
      fluid/PVTFunctions/CO2Enthalpy.hpp
      fluid/PVTFunctions/CO2EOSSolver.hpp
-     fluid/PVTFunctions/PureWaterProperties.hpp     
+     fluid/PVTFunctions/PureWaterProperties.hpp
      fluid/ParticleFluid.hpp
      fluid/ParticleFluidBase.hpp
      fluid/ProppantSlurryFluid.hpp
      fluid/SingleFluidBase.hpp
      fluid/SingleFluidExtrinsicData.hpp
      fluid/SlurryFluidBase.hpp
-     fluid/SlurryFluidExtrinsicData.hpp     
+     fluid/SlurryFluidExtrinsicData.hpp
      fluid/layouts.hpp
      fluid/multiFluidSelector.hpp
      fluid/particleFluidSelector.hpp
@@ -63,17 +63,17 @@
      permeability/ConstantPermeability.hpp
      permeability/ParallelPlatesPermeability.hpp
      permeability/PermeabilityBase.hpp
-     permeability/PermeabilityExtrinsicData.hpp     
-     permeability/ProppantPermeability.hpp     
-     permeability/SlipDependentPermeability.hpp 
+     permeability/PermeabilityExtrinsicData.hpp
+     permeability/ProppantPermeability.hpp
+     permeability/SlipDependentPermeability.hpp
      relativePermeability/BrooksCoreyBakerRelativePermeability.hpp
      relativePermeability/BrooksCoreyRelativePermeability.hpp
-     relativePermeability/RelativePermeabilityBase.hpp 
+     relativePermeability/RelativePermeabilityBase.hpp
      relativePermeability/RelativePermeabilityExtrinsicData.hpp
      relativePermeability/RelativePermeabilityInterpolators.hpp
      relativePermeability/TableRelativePermeability.hpp
      relativePermeability/TableRelativePermeabilityHelpers.hpp
-     relativePermeability/TableRelativePermeabilityHysteresis.hpp     
+     relativePermeability/TableRelativePermeabilityHysteresis.hpp
      relativePermeability/VanGenuchtenBakerRelativePermeability.hpp
      relativePermeability/layouts.hpp
      relativePermeability/relativePermeabilitySelector.hpp
@@ -123,15 +123,15 @@
      NullModel.cpp
      capillaryPressure/BrooksCoreyCapillaryPressure.cpp
      capillaryPressure/CapillaryPressureBase.cpp
-     capillaryPressure/JFunctionCapillaryPressure.cpp               
+     capillaryPressure/JFunctionCapillaryPressure.cpp
      capillaryPressure/TableCapillaryPressure.cpp
-     capillaryPressure/TableCapillaryPressureHelpers.cpp     
+     capillaryPressure/TableCapillaryPressureHelpers.cpp
      capillaryPressure/VanGenuchtenCapillaryPressure.cpp
      contact/ContactBase.cpp
      contact/CoulombContact.cpp
      contact/FrictionlessContact.cpp
      fluid/CompressibleSinglePhaseFluid.cpp
-     fluid/CO2BrineFluid.cpp     
+     fluid/CO2BrineFluid.cpp
      fluid/BlackOilFluidBase.cpp
      fluid/BlackOilFluid.cpp
      fluid/DeadOilFluid.cpp
@@ -149,8 +149,8 @@
      fluid/PVTFunctions/BrineEnthalpy.cpp
      fluid/PVTFunctions/CO2Enthalpy.cpp
      fluid/PVTFunctions/CO2EOSSolver.cpp
-     fluid/PVTFunctions/PureWaterProperties.cpp		
-     fluid/ParticleFluid.cpp              
+     fluid/PVTFunctions/PureWaterProperties.cpp
+     fluid/ParticleFluid.cpp
      fluid/ParticleFluidBase.cpp
      fluid/ProppantSlurryFluid.cpp
      fluid/SingleFluidBase.cpp
@@ -159,13 +159,13 @@
      permeability/ConstantPermeability.cpp
      permeability/ParallelPlatesPermeability.cpp
      permeability/PermeabilityBase.cpp
-     permeability/ProppantPermeability.cpp     
+     permeability/ProppantPermeability.cpp
      permeability/SlipDependentPermeability.cpp
      relativePermeability/BrooksCoreyBakerRelativePermeability.cpp
      relativePermeability/BrooksCoreyRelativePermeability.cpp
      relativePermeability/RelativePermeabilityBase.cpp
      relativePermeability/TableRelativePermeability.cpp
-     relativePermeability/TableRelativePermeabilityHelpers.cpp     
+     relativePermeability/TableRelativePermeabilityHelpers.cpp
      relativePermeability/TableRelativePermeabilityHysteresis.cpp
      relativePermeability/VanGenuchtenBakerRelativePermeability.cpp
      solid/CompressibleSolid.cpp
@@ -190,16 +190,12 @@
      solid/porosity/PorosityBase.cpp
      solid/porosity/PressurePorosity.cpp
      solid/porosity/ProppantPorosity.cpp
-     thermalConductivity/ConstantThermalConductivity.cpp     
+     thermalConductivity/ConstantThermalConductivity.cpp
      thermalConductivity/ThermalConductivityBase.cpp
-     thermalConductivity/VolumeWeightedThermalConductivity.cpp     
+     thermalConductivity/VolumeWeightedThermalConductivity.cpp
    )
 
-<<<<<<< HEAD
 set( dependencyList ${commonDeps} events dataRepository functions )
-=======
-set( dependencyList events dataRepository functions)
->>>>>>> 1ee6af42
 
 if( ENABLE_PVTPackage )
     set( constitutive_headers
@@ -211,7 +207,7 @@
          ${constitutive_sources}
          fluid/CompositionalMultiphaseFluid.cpp
          )
-       
+
     add_subdirectory( PVTPackage )
 
     set( dependencyList ${dependencyList} PVTPackage )
@@ -223,12 +219,12 @@
                  DEPENDS_ON ${dependencyList}
                  OBJECT     ${GEOSX_BUILD_OBJ_LIBS}
                )
-               
+
 target_include_directories( constitutive PUBLIC ${CMAKE_SOURCE_DIR}/coreComponents )
 
 if( GEOSX_ENABLE_TESTS )
   add_subdirectory( unitTests )
 endif( )
 
-geosx_add_code_checks( PREFIX constitutive 
+geosx_add_code_checks( PREFIX constitutive
                        EXCLUDES PVTPackage )