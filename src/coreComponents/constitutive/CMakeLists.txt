--- conflicted
+++ resolved
@@ -52,12 +52,9 @@
      solid/SolidModelDiscretizationOpsFullyAnisotroipic.hpp
      solid/SolidModelDiscretizationOpsIsotropic.hpp
      solid/SolidModelDiscretizationOpsTransverseIsotropic.hpp
-<<<<<<< HEAD
      solid/SolidModelDiscretizationOpsOrthotropic.hpp
-=======
      solid/TriaxialDriver.hpp
      relativePermeability/layouts.hpp
->>>>>>> d1e9ef7b
      relativePermeability/RelativePermeabilityBase.hpp
      relativePermeability/BrooksCoreyRelativePermeability.hpp
      relativePermeability/BrooksCoreyBakerRelativePermeability.hpp
