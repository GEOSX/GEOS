--- conflicted
+++ resolved
@@ -65,14 +65,9 @@
      solid/DruckerPragerExtended.hpp
      solid/ElasticIsotropic.hpp
      solid/ElasticTransverseIsotropic.hpp
-<<<<<<< HEAD
      solid/ElasticOrthotropic.hpp
-     solid/PoroElastic.hpp
-     solid/PoreVolumeCompressibleSolid.hpp
-=======
      solid/InvariantDecompositions.hpp
      solid/PorousSolid.hpp
->>>>>>> 5dedea8c
      solid/PropertyConversions.hpp
      solid/SolidBase.hpp
      solid/SolidModelDiscretizationOps.hpp
@@ -134,13 +129,8 @@
      solid/DruckerPragerExtended.cpp
      solid/ElasticIsotropic.cpp
      solid/ElasticTransverseIsotropic.cpp
-<<<<<<< HEAD
      solid/ElasticOrthotropic.cpp
-     solid/PoroElastic.cpp
-     solid/PoreVolumeCompressibleSolid.cpp
-=======
      solid/PorousSolid.cpp
->>>>>>> 5dedea8c
      solid/SolidBase.cpp
      solid/TriaxialDriver.cpp
      solid/porosity/BiotPorosity.cpp
