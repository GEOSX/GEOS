# SPDX-License-Identifier: LGPL-2.1-only
#
# Copyright (c) 2016-2024 Lawrence Livermore National Security LLC
# Copyright (c) 2018-2024 Total, S.A
# Copyright (c) 2018-2024 The Board of Trustees of the Leland Stanford Junior University
# Copyright (c) 2023-2024 Chevron
# Copyright (c) 2019-     GEOS/GEOSX Contributors
# All rights reserved
#
# See top level LICENSE, COPYRIGHT, CONTRIBUTORS, NOTICE, and ACKNOWLEDGEMENTS files for details.
#
#--------------------------------------------------------------------------------------------------

#[[
Package: constitutive

Contains the implementation of constitutive models for fluid and rock properties.
#]]

#
# Specify all headers
#
set( constitutive_headers
     ConstitutiveBase.hpp
     ConstitutiveManager.hpp
     ConstitutivePassThru.hpp
     ConstitutivePassThruHandler.hpp
     ExponentialRelation.hpp
     NullModel.hpp
     ContinuumBase.hpp
     capillaryPressure/BrooksCoreyCapillaryPressure.hpp
     capillaryPressure/CapillaryPressureBase.hpp
     capillaryPressure/CapillaryPressureFields.hpp
     capillaryPressure/JFunctionCapillaryPressure.hpp
     capillaryPressure/TableCapillaryPressure.hpp
     capillaryPressure/TableCapillaryPressureHelpers.hpp
     capillaryPressure/VanGenuchtenCapillaryPressure.hpp
     capillaryPressure/capillaryPressureSelector.hpp
     capillaryPressure/layouts.hpp
     contact/BartonBandis.hpp
     contact/CoulombFriction.hpp
     contact/FrictionSelector.hpp
     contact/FrictionBase.hpp
     contact/FrictionlessContact.hpp
<<<<<<< HEAD
     gas/Gas.hpp
=======
     contact/HydraulicApertureBase.hpp
     contact/HydraulicApertureRelationSelector.hpp
     contact/HydraulicApertureTable.hpp
     contact/RateAndStateFriction.hpp
>>>>>>> fe987d81
     diffusion/ConstantDiffusion.hpp
     diffusion/DiffusionBase.hpp
     diffusion/DiffusionFields.hpp
     diffusion/DiffusionSelector.hpp
     dispersion/DispersionBase.hpp
     dispersion/DispersionFields.hpp
     dispersion/DispersionSelector.hpp
<<<<<<< HEAD
     dispersion/LinearIsotropicDispersion.hpp     
=======
     dispersion/LinearIsotropicDispersion.hpp
>>>>>>> fe987d81
     fluid/multifluid/Layouts.hpp
     fluid/multifluid/MultiFluidSelector.hpp
     fluid/multifluid/MultiFluidBase.hpp
     fluid/multifluid/MultiFluidConstants.hpp
     fluid/multifluid/MultiFluidUtils.hpp
     fluid/multifluid/MultiFluidFields.hpp
<<<<<<< HEAD
     fluid/multifluid/PVTDriver.hpp
     fluid/multifluid/PVTDriverRunTest.hpp
=======
>>>>>>> fe987d81
     fluid/multifluid/blackOil/BlackOilFluidBase.hpp
     fluid/multifluid/blackOil/BlackOilFluid.hpp
     fluid/multifluid/blackOil/DeadOilFluid.hpp
     fluid/multifluid/blackOil/PVTOData.hpp
     fluid/multifluid/CO2Brine/CO2BrineFluid.hpp
     fluid/multifluid/CO2Brine/PhaseModel.hpp
     fluid/multifluid/CO2Brine/functions/BrineEnthalpy.hpp
     fluid/multifluid/CO2Brine/functions/CO2Enthalpy.hpp
     fluid/multifluid/CO2Brine/functions/CO2EOSSolver.hpp
     fluid/multifluid/CO2Brine/functions/CO2Solubility.hpp
     fluid/multifluid/CO2Brine/functions/CO2SolubilityDuanSun.hpp
     fluid/multifluid/CO2Brine/functions/CO2SolubilitySpycherPruess.hpp
     fluid/multifluid/CO2Brine/functions/EzrokhiBrineDensity.hpp
     fluid/multifluid/CO2Brine/functions/EzrokhiBrineViscosity.hpp
     fluid/multifluid/CO2Brine/functions/FenghourCO2Viscosity.hpp
     fluid/multifluid/CO2Brine/functions/FlashModelBase.hpp
     fluid/multifluid/CO2Brine/functions/NoOpPVTFunction.hpp
     fluid/multifluid/CO2Brine/functions/PhillipsBrineDensity.hpp
     fluid/multifluid/CO2Brine/functions/PhillipsBrineViscosity.hpp
     fluid/multifluid/CO2Brine/functions/PureWaterProperties.hpp
     fluid/multifluid/CO2Brine/functions/PVTFunctionBase.hpp
     fluid/multifluid/CO2Brine/functions/PVTFunctionHelpers.hpp
     fluid/multifluid/CO2Brine/functions/SpanWagnerCO2Density.hpp
     fluid/multifluid/CO2Brine/functions/WaterDensity.hpp
<<<<<<< HEAD
     fluid/multifluid/compositional/functions/CompositionalProperties.hpp     
     fluid/multifluid/compositional/functions/CompositionalPropertiesImpl.hpp     
     fluid/multifluid/compositional/functions/CubicEOSPhaseModel.hpp     
=======
     fluid/multifluid/compositional/functions/CompositionalProperties.hpp
     fluid/multifluid/compositional/functions/CompositionalPropertiesImpl.hpp
     fluid/multifluid/compositional/functions/CubicEOSPhaseModel.hpp
>>>>>>> fe987d81
     fluid/multifluid/compositional/functions/FugacityCalculator.hpp
     fluid/multifluid/compositional/functions/KValueInitialization.hpp
     fluid/multifluid/compositional/functions/NegativeTwoPhaseFlash.hpp
     fluid/multifluid/compositional/functions/RachfordRice.hpp
     fluid/multifluid/compositional/functions/StabilityTest.hpp
     fluid/multifluid/compositional/models/ComponentProperties.hpp
     fluid/multifluid/compositional/models/CompositionalDensity.hpp
     fluid/multifluid/compositional/models/ConstantViscosity.hpp
<<<<<<< HEAD
     fluid/multifluid/compositional/models/EquationOfState.hpp
     fluid/multifluid/compositional/models/FunctionBase.hpp
=======
     fluid/multifluid/compositional/models/CriticalVolume.hpp
     fluid/multifluid/compositional/models/EquationOfState.hpp
     fluid/multifluid/compositional/models/FunctionBase.hpp
     fluid/multifluid/compositional/models/ImmiscibleWaterFlashModel.hpp
     fluid/multifluid/compositional/models/ImmiscibleWaterParameters.hpp
>>>>>>> fe987d81
     fluid/multifluid/compositional/models/LohrenzBrayClarkViscosity.hpp
     fluid/multifluid/compositional/models/LohrenzBrayClarkViscosityImpl.hpp
     fluid/multifluid/compositional/models/NegativeTwoPhaseFlashModel.hpp
     fluid/multifluid/compositional/models/ModelParameters.hpp
     fluid/multifluid/compositional/models/NullModel.hpp
     fluid/multifluid/compositional/models/PhaseModel.hpp
     fluid/multifluid/compositional/CompositionalMultiphaseFluid.hpp
     fluid/multifluid/compositional/CompositionalMultiphaseFluidUpdates.hpp
     fluid/multifluid/reactive/ReactiveBrineFluid.hpp
     fluid/multifluid/reactive/ReactiveMultiFluid.hpp
     fluid/multifluid/reactive/ReactiveMultiFluidFields.hpp
     fluid/multifluid/reactive/chemicalReactions/EquilibriumReactions.hpp
     fluid/multifluid/reactive/chemicalReactions/KineticReactions.hpp
     fluid/multifluid/reactive/chemicalReactions/ReactionsBase.hpp
     fluid/singlefluid/CompressibleSinglePhaseFluid.hpp
     fluid/singlefluid/ParticleFluid.hpp
     fluid/singlefluid/ParticleFluidBase.hpp
     fluid/singlefluid/ParticleFluidSelector.hpp
     fluid/singlefluid/ProppantSlurryFluid.hpp
     fluid/singlefluid/SingleFluidBase.hpp
     fluid/singlefluid/SingleFluidFields.hpp
     fluid/singlefluid/SlurryFluidBase.hpp
     fluid/singlefluid/SlurryFluidFields.hpp
     fluid/singlefluid/SingleFluidSelector.hpp
     fluid/singlefluid/SlurryFluidSelector.hpp
     fluid/singlefluid/ThermalCompressibleSinglePhaseFluid.hpp
     permeability/CarmanKozenyPermeability.hpp
     permeability/ConstantPermeability.hpp
     permeability/ExponentialDecayPermeability.hpp
     permeability/ParallelPlatesPermeability.hpp
     permeability/PermeabilityBase.hpp
     permeability/PermeabilityFields.hpp
     permeability/PressurePermeability.hpp
     permeability/ProppantPermeability.hpp
     permeability/SlipDependentPermeability.hpp
     permeability/WillisRichardsPermeability.hpp
     relativePermeability/BrooksCoreyBakerRelativePermeability.hpp
     relativePermeability/BrooksCoreyStone2RelativePermeability.hpp
     relativePermeability/BrooksCoreyRelativePermeability.hpp
     relativePermeability/RelativePermeabilityBase.hpp
     relativePermeability/RelativePermeabilityFields.hpp
     relativePermeability/RelativePermeabilityInterpolators.hpp
     relativePermeability/TableRelativePermeability.hpp
     relativePermeability/TableRelativePermeabilityHelpers.hpp
     relativePermeability/TableRelativePermeabilityHysteresis.hpp
     relativePermeability/VanGenuchtenBakerRelativePermeability.hpp
     relativePermeability/VanGenuchtenStone2RelativePermeability.hpp
     relativePermeability/layouts.hpp
     relativePermeability/RelativePermeabilitySelector.hpp
     solid/CompressibleSolid.hpp
     solid/ProppantSolid.hpp
     solid/CoupledSolidBase.hpp
     solid/CoupledSolid.hpp
     solid/DuvautLionsSolid.hpp
     solid/Damage.hpp
     solid/DamageSpectral.hpp
     solid/DamageSpectralUtilities.hpp
     solid/DamageVolDev.hpp
     solid/DruckerPrager.hpp
     solid/DruckerPragerExtended.hpp
     solid/ModifiedCamClay.hpp
     solid/DelftEgg.hpp
     solid/ElasticTransverseIsotropicPressureDependent.hpp
     solid/HyperelasticMMS.hpp
     solid/Hyperelastic.hpp
     solid/ElasticIsotropic.hpp
     solid/ElasticIsotropicPressureDependent.hpp
     solid/ElasticTransverseIsotropic.hpp
     solid/ElasticOrthotropic.hpp
     solid/InvariantDecompositions.hpp
<<<<<<< HEAD
     solid/PerfectlyPlastic.hpp     
=======
     solid/PerfectlyPlastic.hpp
>>>>>>> fe987d81
     solid/PorousSolid.hpp
     solid/PropertyConversions.hpp
     solid/SolidBase.hpp
     solid/SolidUtilities.hpp
     solid/SolidInternalEnergy.hpp
     solid/SolidModelDiscretizationOps.hpp
     solid/SolidModelDiscretizationOpsFullyAnisotroipic.hpp
     solid/SolidModelDiscretizationOpsIsotropic.hpp
     solid/SolidModelDiscretizationOpsTransverseIsotropic.hpp
     solid/SolidModelDiscretizationOpsOrthotropic.hpp
<<<<<<< HEAD
     solid/Graphite.hpp
     solid/Geomechanics.hpp
     solid/StrainHardeningPolymer.hpp
     solid/Chiumenti.hpp
     solid/VonMisesJ.hpp
     solid/CeramicDamage.hpp
     solid/TriaxialDriver.hpp
=======
     solid/CeramicDamage.hpp
>>>>>>> fe987d81
     solid/porosity/PorosityFields.hpp
     solid/porosity/BiotPorosity.hpp
     solid/porosity/PorosityBase.hpp
     solid/porosity/PorosityFields.hpp
     solid/porosity/PressurePorosity.hpp
     solid/porosity/ProppantPorosity.hpp
     thermalConductivity/MultiPhaseConstantThermalConductivity.hpp
     thermalConductivity/MultiPhaseThermalConductivityBase.hpp
     thermalConductivity/MultiPhaseThermalConductivityFields.hpp
     thermalConductivity/MultiPhaseThermalConductivitySelector.hpp
     thermalConductivity/MultiPhaseVolumeWeightedThermalConductivity.hpp
     thermalConductivity/SinglePhaseThermalConductivity.hpp
     thermalConductivity/SinglePhaseThermalConductivityBase.hpp
<<<<<<< HEAD
     thermalConductivity/SinglePhaseThermalConductivityFields.hpp
=======
>>>>>>> fe987d81
     thermalConductivity/SinglePhaseThermalConductivitySelector.hpp
     thermalConductivity/ThermalConductivityFields.hpp
   )
#
# Specify all sources
#
set( constitutive_sources
     ConstitutiveBase.cpp
     ConstitutiveManager.cpp
     NullModel.cpp
     ContinuumBase.cpp
     capillaryPressure/BrooksCoreyCapillaryPressure.cpp
     capillaryPressure/CapillaryPressureBase.cpp
     capillaryPressure/JFunctionCapillaryPressure.cpp
     capillaryPressure/TableCapillaryPressure.cpp
     capillaryPressure/TableCapillaryPressureHelpers.cpp
     capillaryPressure/VanGenuchtenCapillaryPressure.cpp
     contact/BartonBandis.cpp
     contact/CoulombFriction.cpp
     contact/FrictionBase.cpp
     contact/FrictionlessContact.cpp
<<<<<<< HEAD
     gas/Gas.cpp
=======
     contact/HydraulicApertureBase.cpp
     contact/HydraulicApertureTable.cpp
     contact/RateAndStateFriction.cpp
>>>>>>> fe987d81
     diffusion/ConstantDiffusion.cpp
     diffusion/DiffusionBase.cpp
     dispersion/DispersionBase.cpp
     dispersion/LinearIsotropicDispersion.cpp
     fluid/multifluid/MultiFluidBase.cpp
     fluid/multifluid/blackOil/BlackOilFluidBase.cpp
     fluid/multifluid/blackOil/BlackOilFluid.cpp
     fluid/multifluid/blackOil/DeadOilFluid.cpp
     fluid/multifluid/blackOil/PVTOData.cpp
     fluid/multifluid/CO2Brine/CO2BrineFluid.cpp
<<<<<<< HEAD
     fluid/multifluid/CO2Brine/PVTDriverRunTestCO2BrinePhillipsFluid.cpp
     fluid/multifluid/CO2Brine/PVTDriverRunTestCO2BrinePhillipsThermalFluid.cpp
     fluid/multifluid/CO2Brine/PVTDriverRunTestCO2BrineEzrokhiFluid.cpp
     fluid/multifluid/CO2Brine/PVTDriverRunTestCO2BrineEzrokhiThermalFluid.cpp
=======
>>>>>>> fe987d81
     fluid/multifluid/CO2Brine/functions/PhillipsBrineDensity.cpp
     fluid/multifluid/CO2Brine/functions/PhillipsBrineViscosity.cpp
     fluid/multifluid/CO2Brine/functions/EzrokhiBrineDensity.cpp
     fluid/multifluid/CO2Brine/functions/EzrokhiBrineViscosity.cpp
     fluid/multifluid/CO2Brine/functions/CO2Solubility.cpp
     fluid/multifluid/CO2Brine/functions/CO2SolubilityDuanSun.cpp
     fluid/multifluid/CO2Brine/functions/CO2SolubilitySpycherPruess.cpp
     fluid/multifluid/CO2Brine/functions/FenghourCO2Viscosity.cpp
     fluid/multifluid/CO2Brine/functions/SpanWagnerCO2Density.cpp
     fluid/multifluid/CO2Brine/functions/PVTFunctionHelpers.cpp
     fluid/multifluid/CO2Brine/functions/BrineEnthalpy.cpp
     fluid/multifluid/CO2Brine/functions/CO2Enthalpy.cpp
     fluid/multifluid/CO2Brine/functions/CO2EOSSolver.cpp
     fluid/multifluid/CO2Brine/functions/PureWaterProperties.cpp
     fluid/multifluid/CO2Brine/functions/WaterDensity.cpp
     fluid/multifluid/compositional/models/CompositionalDensity.cpp
     fluid/multifluid/compositional/models/ConstantViscosity.cpp
<<<<<<< HEAD
=======
     fluid/multifluid/compositional/models/CriticalVolume.cpp
     fluid/multifluid/compositional/models/ImmiscibleWaterFlashModel.cpp
     fluid/multifluid/compositional/models/ImmiscibleWaterParameters.cpp
>>>>>>> fe987d81
     fluid/multifluid/compositional/models/LohrenzBrayClarkViscosity.cpp
     fluid/multifluid/compositional/models/NegativeTwoPhaseFlashModel.cpp
     fluid/multifluid/compositional/CompositionalMultiphaseFluid.cpp
     fluid/multifluid/compositional/CompositionalMultiphaseFluidUpdates.cpp
<<<<<<< HEAD
     fluid/multifluid/compositional/PVTDriverRunTestCompositionalTwoPhaseConstantViscosity.cpp
     fluid/multifluid/compositional/PVTDriverRunTestCompositionalTwoPhaseLohrenzBrayClarkViscosity.cpp
=======
>>>>>>> fe987d81
     fluid/multifluid/reactive/ReactiveBrineFluid.cpp
     fluid/multifluid/reactive/ReactiveMultiFluid.cpp
     fluid/multifluid/reactive/chemicalReactions/EquilibriumReactions.cpp
     fluid/multifluid/reactive/chemicalReactions/KineticReactions.cpp
     fluid/multifluid/reactive/chemicalReactions/ReactionsBase.cpp
     fluid/singlefluid/CompressibleSinglePhaseFluid.cpp
     fluid/singlefluid/ParticleFluid.cpp
     fluid/singlefluid/ParticleFluidBase.cpp
     fluid/singlefluid/ProppantSlurryFluid.cpp
     fluid/singlefluid/SingleFluidBase.cpp
     fluid/singlefluid/SlurryFluidBase.cpp
     fluid/singlefluid/ThermalCompressibleSinglePhaseFluid.cpp
     permeability/CarmanKozenyPermeability.cpp
     permeability/ConstantPermeability.cpp
     permeability/ExponentialDecayPermeability.cpp
     permeability/ParallelPlatesPermeability.cpp
     permeability/PermeabilityBase.cpp
     permeability/PressurePermeability.cpp
     permeability/ProppantPermeability.cpp
     permeability/SlipDependentPermeability.cpp
     permeability/WillisRichardsPermeability.cpp
     relativePermeability/BrooksCoreyBakerRelativePermeability.cpp
     relativePermeability/BrooksCoreyStone2RelativePermeability.cpp
     relativePermeability/BrooksCoreyRelativePermeability.cpp
     relativePermeability/RelativePermeabilityBase.cpp
     relativePermeability/TableRelativePermeability.cpp
     relativePermeability/TableRelativePermeabilityHelpers.cpp
     relativePermeability/TableRelativePermeabilityHysteresis.cpp
     relativePermeability/VanGenuchtenBakerRelativePermeability.cpp
     relativePermeability/VanGenuchtenStone2RelativePermeability.cpp
<<<<<<< HEAD
     relativePermeability/RelpermDriver.cpp
     relativePermeability/RelpermDriverBrooksCoreyBakerRunTest.cpp
     relativePermeability/RelpermDriverBrooksCoreyStone2RunTest.cpp
     relativePermeability/RelpermDriverBrooksCoreyRunTest.cpp
     relativePermeability/RelpermDriverVanGenuchtenBakerRunTest.cpp
     relativePermeability/RelpermDriverVanGenuchtenStone2RunTest.cpp
     relativePermeability/RelpermDriverTableRelativeRunTest.cpp
     relativePermeability/RelpermDriverTableRelativeHysteresisRunTest.cpp
=======
>>>>>>> fe987d81
     solid/CompressibleSolid.cpp
     solid/CoupledSolidBase.cpp
     solid/ProppantSolid.cpp
     solid/DuvautLionsSolid.cpp
     solid/Damage.cpp
     solid/DamageSpectral.cpp
     solid/DamageVolDev.cpp
     solid/DruckerPrager.cpp
     solid/DruckerPragerExtended.cpp
     solid/ModifiedCamClay.cpp
     solid/DelftEgg.cpp
     solid/ElasticTransverseIsotropicPressureDependent.cpp
     solid/HyperelasticMMS.cpp
     solid/Hyperelastic.cpp
     solid/ElasticIsotropic.cpp
     solid/ElasticIsotropicPressureDependent.cpp
     solid/ElasticTransverseIsotropic.cpp
     solid/ElasticOrthotropic.cpp
     solid/PerfectlyPlastic.cpp
     solid/PorousSolid.cpp
     solid/SolidBase.cpp
     solid/SolidInternalEnergy.cpp
<<<<<<< HEAD
     solid/Graphite.cpp
     solid/Geomechanics.cpp
     solid/StrainHardeningPolymer.cpp
     solid/Chiumenti.cpp
     solid/VonMisesJ.cpp
     solid/CeramicDamage.cpp
     solid/TriaxialDriver.cpp
=======
     solid/CeramicDamage.cpp
>>>>>>> fe987d81
     solid/porosity/BiotPorosity.cpp
     solid/porosity/PorosityBase.cpp
     solid/porosity/PressurePorosity.cpp
     solid/porosity/ProppantPorosity.cpp
     thermalConductivity/MultiPhaseConstantThermalConductivity.cpp
     thermalConductivity/MultiPhaseThermalConductivityBase.cpp
     thermalConductivity/MultiPhaseVolumeWeightedThermalConductivity.cpp
     thermalConductivity/SinglePhaseThermalConductivity.cpp
     thermalConductivity/SinglePhaseThermalConductivityBase.cpp
   )

set( dependencyList ${parallelDeps} functions denseLinearAlgebra )

if( ENABLE_PVTPackage )
    set( constitutive_headers
         ${constitutive_headers}
         fluid/multifluid/compositional/CompositionalMultiphaseFluidPVTPackage.hpp )

    set( constitutive_sources
         ${constitutive_sources}
         fluid/multifluid/compositional/CompositionalMultiphaseFluidPVTPackage.cpp
<<<<<<< HEAD
         fluid/multifluid/compositional/PVTDriverRunTestCompositionalMultiphaseFluid.cpp )
=======
          )
>>>>>>> fe987d81

    add_subdirectory( PVTPackage )

    list( APPEND dependencyList PVTPackage )
endif()

geos_decorate_link_dependencies( LIST decoratedDependencies
                                 DEPENDENCIES ${dependencyList} )

blt_add_library( NAME       constitutive
                 SOURCES    ${constitutive_sources}
                 HEADERS    ${constitutive_headers}
<<<<<<< HEAD
                 DEPENDS_ON ${dependencyList}
                 OBJECT     ${GEOS_BUILD_OBJ_LIBS}
=======
                 DEPENDS_ON ${decoratedDependencies}
                 OBJECT     ${GEOS_BUILD_OBJ_LIBS}
                 SHARED     ${GEOS_BUILD_SHARED_LIBS}
>>>>>>> fe987d81
               )

target_include_directories( constitutive PUBLIC ${CMAKE_SOURCE_DIR}/coreComponents )

<<<<<<< HEAD
=======
install( TARGETS constitutive LIBRARY DESTINATION ${CMAKE_INSTALL_PREFIX}/lib )

>>>>>>> fe987d81
if( GEOS_ENABLE_TESTS )
  add_subdirectory( unitTests )
endif( )<|MERGE_RESOLUTION|>--- conflicted
+++ resolved
@@ -28,6 +28,7 @@
      ExponentialRelation.hpp
      NullModel.hpp
      ContinuumBase.hpp
+     gas/Gas.hpp
      capillaryPressure/BrooksCoreyCapillaryPressure.hpp
      capillaryPressure/CapillaryPressureBase.hpp
      capillaryPressure/CapillaryPressureFields.hpp
@@ -42,14 +43,10 @@
      contact/FrictionSelector.hpp
      contact/FrictionBase.hpp
      contact/FrictionlessContact.hpp
-<<<<<<< HEAD
-     gas/Gas.hpp
-=======
      contact/HydraulicApertureBase.hpp
      contact/HydraulicApertureRelationSelector.hpp
      contact/HydraulicApertureTable.hpp
      contact/RateAndStateFriction.hpp
->>>>>>> fe987d81
      diffusion/ConstantDiffusion.hpp
      diffusion/DiffusionBase.hpp
      diffusion/DiffusionFields.hpp
@@ -57,22 +54,13 @@
      dispersion/DispersionBase.hpp
      dispersion/DispersionFields.hpp
      dispersion/DispersionSelector.hpp
-<<<<<<< HEAD
-     dispersion/LinearIsotropicDispersion.hpp     
-=======
      dispersion/LinearIsotropicDispersion.hpp
->>>>>>> fe987d81
      fluid/multifluid/Layouts.hpp
      fluid/multifluid/MultiFluidSelector.hpp
      fluid/multifluid/MultiFluidBase.hpp
      fluid/multifluid/MultiFluidConstants.hpp
      fluid/multifluid/MultiFluidUtils.hpp
      fluid/multifluid/MultiFluidFields.hpp
-<<<<<<< HEAD
-     fluid/multifluid/PVTDriver.hpp
-     fluid/multifluid/PVTDriverRunTest.hpp
-=======
->>>>>>> fe987d81
      fluid/multifluid/blackOil/BlackOilFluidBase.hpp
      fluid/multifluid/blackOil/BlackOilFluid.hpp
      fluid/multifluid/blackOil/DeadOilFluid.hpp
@@ -97,15 +85,9 @@
      fluid/multifluid/CO2Brine/functions/PVTFunctionHelpers.hpp
      fluid/multifluid/CO2Brine/functions/SpanWagnerCO2Density.hpp
      fluid/multifluid/CO2Brine/functions/WaterDensity.hpp
-<<<<<<< HEAD
-     fluid/multifluid/compositional/functions/CompositionalProperties.hpp     
-     fluid/multifluid/compositional/functions/CompositionalPropertiesImpl.hpp     
-     fluid/multifluid/compositional/functions/CubicEOSPhaseModel.hpp     
-=======
      fluid/multifluid/compositional/functions/CompositionalProperties.hpp
      fluid/multifluid/compositional/functions/CompositionalPropertiesImpl.hpp
      fluid/multifluid/compositional/functions/CubicEOSPhaseModel.hpp
->>>>>>> fe987d81
      fluid/multifluid/compositional/functions/FugacityCalculator.hpp
      fluid/multifluid/compositional/functions/KValueInitialization.hpp
      fluid/multifluid/compositional/functions/NegativeTwoPhaseFlash.hpp
@@ -114,16 +96,11 @@
      fluid/multifluid/compositional/models/ComponentProperties.hpp
      fluid/multifluid/compositional/models/CompositionalDensity.hpp
      fluid/multifluid/compositional/models/ConstantViscosity.hpp
-<<<<<<< HEAD
-     fluid/multifluid/compositional/models/EquationOfState.hpp
-     fluid/multifluid/compositional/models/FunctionBase.hpp
-=======
      fluid/multifluid/compositional/models/CriticalVolume.hpp
      fluid/multifluid/compositional/models/EquationOfState.hpp
      fluid/multifluid/compositional/models/FunctionBase.hpp
      fluid/multifluid/compositional/models/ImmiscibleWaterFlashModel.hpp
      fluid/multifluid/compositional/models/ImmiscibleWaterParameters.hpp
->>>>>>> fe987d81
      fluid/multifluid/compositional/models/LohrenzBrayClarkViscosity.hpp
      fluid/multifluid/compositional/models/LohrenzBrayClarkViscosityImpl.hpp
      fluid/multifluid/compositional/models/NegativeTwoPhaseFlashModel.hpp
@@ -194,11 +171,7 @@
      solid/ElasticTransverseIsotropic.hpp
      solid/ElasticOrthotropic.hpp
      solid/InvariantDecompositions.hpp
-<<<<<<< HEAD
-     solid/PerfectlyPlastic.hpp     
-=======
      solid/PerfectlyPlastic.hpp
->>>>>>> fe987d81
      solid/PorousSolid.hpp
      solid/PropertyConversions.hpp
      solid/SolidBase.hpp
@@ -209,17 +182,12 @@
      solid/SolidModelDiscretizationOpsIsotropic.hpp
      solid/SolidModelDiscretizationOpsTransverseIsotropic.hpp
      solid/SolidModelDiscretizationOpsOrthotropic.hpp
-<<<<<<< HEAD
      solid/Graphite.hpp
      solid/Geomechanics.hpp
      solid/StrainHardeningPolymer.hpp
      solid/Chiumenti.hpp
      solid/VonMisesJ.hpp
      solid/CeramicDamage.hpp
-     solid/TriaxialDriver.hpp
-=======
-     solid/CeramicDamage.hpp
->>>>>>> fe987d81
      solid/porosity/PorosityFields.hpp
      solid/porosity/BiotPorosity.hpp
      solid/porosity/PorosityBase.hpp
@@ -233,10 +201,6 @@
      thermalConductivity/MultiPhaseVolumeWeightedThermalConductivity.hpp
      thermalConductivity/SinglePhaseThermalConductivity.hpp
      thermalConductivity/SinglePhaseThermalConductivityBase.hpp
-<<<<<<< HEAD
-     thermalConductivity/SinglePhaseThermalConductivityFields.hpp
-=======
->>>>>>> fe987d81
      thermalConductivity/SinglePhaseThermalConductivitySelector.hpp
      thermalConductivity/ThermalConductivityFields.hpp
    )
@@ -248,6 +212,7 @@
      ConstitutiveManager.cpp
      NullModel.cpp
      ContinuumBase.cpp
+     gas/Gas.cpp
      capillaryPressure/BrooksCoreyCapillaryPressure.cpp
      capillaryPressure/CapillaryPressureBase.cpp
      capillaryPressure/JFunctionCapillaryPressure.cpp
@@ -258,13 +223,9 @@
      contact/CoulombFriction.cpp
      contact/FrictionBase.cpp
      contact/FrictionlessContact.cpp
-<<<<<<< HEAD
-     gas/Gas.cpp
-=======
      contact/HydraulicApertureBase.cpp
      contact/HydraulicApertureTable.cpp
      contact/RateAndStateFriction.cpp
->>>>>>> fe987d81
      diffusion/ConstantDiffusion.cpp
      diffusion/DiffusionBase.cpp
      dispersion/DispersionBase.cpp
@@ -275,13 +236,6 @@
      fluid/multifluid/blackOil/DeadOilFluid.cpp
      fluid/multifluid/blackOil/PVTOData.cpp
      fluid/multifluid/CO2Brine/CO2BrineFluid.cpp
-<<<<<<< HEAD
-     fluid/multifluid/CO2Brine/PVTDriverRunTestCO2BrinePhillipsFluid.cpp
-     fluid/multifluid/CO2Brine/PVTDriverRunTestCO2BrinePhillipsThermalFluid.cpp
-     fluid/multifluid/CO2Brine/PVTDriverRunTestCO2BrineEzrokhiFluid.cpp
-     fluid/multifluid/CO2Brine/PVTDriverRunTestCO2BrineEzrokhiThermalFluid.cpp
-=======
->>>>>>> fe987d81
      fluid/multifluid/CO2Brine/functions/PhillipsBrineDensity.cpp
      fluid/multifluid/CO2Brine/functions/PhillipsBrineViscosity.cpp
      fluid/multifluid/CO2Brine/functions/EzrokhiBrineDensity.cpp
@@ -299,21 +253,13 @@
      fluid/multifluid/CO2Brine/functions/WaterDensity.cpp
      fluid/multifluid/compositional/models/CompositionalDensity.cpp
      fluid/multifluid/compositional/models/ConstantViscosity.cpp
-<<<<<<< HEAD
-=======
      fluid/multifluid/compositional/models/CriticalVolume.cpp
      fluid/multifluid/compositional/models/ImmiscibleWaterFlashModel.cpp
      fluid/multifluid/compositional/models/ImmiscibleWaterParameters.cpp
->>>>>>> fe987d81
      fluid/multifluid/compositional/models/LohrenzBrayClarkViscosity.cpp
      fluid/multifluid/compositional/models/NegativeTwoPhaseFlashModel.cpp
      fluid/multifluid/compositional/CompositionalMultiphaseFluid.cpp
      fluid/multifluid/compositional/CompositionalMultiphaseFluidUpdates.cpp
-<<<<<<< HEAD
-     fluid/multifluid/compositional/PVTDriverRunTestCompositionalTwoPhaseConstantViscosity.cpp
-     fluid/multifluid/compositional/PVTDriverRunTestCompositionalTwoPhaseLohrenzBrayClarkViscosity.cpp
-=======
->>>>>>> fe987d81
      fluid/multifluid/reactive/ReactiveBrineFluid.cpp
      fluid/multifluid/reactive/ReactiveMultiFluid.cpp
      fluid/multifluid/reactive/chemicalReactions/EquilibriumReactions.cpp
@@ -344,17 +290,6 @@
      relativePermeability/TableRelativePermeabilityHysteresis.cpp
      relativePermeability/VanGenuchtenBakerRelativePermeability.cpp
      relativePermeability/VanGenuchtenStone2RelativePermeability.cpp
-<<<<<<< HEAD
-     relativePermeability/RelpermDriver.cpp
-     relativePermeability/RelpermDriverBrooksCoreyBakerRunTest.cpp
-     relativePermeability/RelpermDriverBrooksCoreyStone2RunTest.cpp
-     relativePermeability/RelpermDriverBrooksCoreyRunTest.cpp
-     relativePermeability/RelpermDriverVanGenuchtenBakerRunTest.cpp
-     relativePermeability/RelpermDriverVanGenuchtenStone2RunTest.cpp
-     relativePermeability/RelpermDriverTableRelativeRunTest.cpp
-     relativePermeability/RelpermDriverTableRelativeHysteresisRunTest.cpp
-=======
->>>>>>> fe987d81
      solid/CompressibleSolid.cpp
      solid/CoupledSolidBase.cpp
      solid/ProppantSolid.cpp
@@ -377,17 +312,12 @@
      solid/PorousSolid.cpp
      solid/SolidBase.cpp
      solid/SolidInternalEnergy.cpp
-<<<<<<< HEAD
      solid/Graphite.cpp
      solid/Geomechanics.cpp
      solid/StrainHardeningPolymer.cpp
      solid/Chiumenti.cpp
      solid/VonMisesJ.cpp
      solid/CeramicDamage.cpp
-     solid/TriaxialDriver.cpp
-=======
-     solid/CeramicDamage.cpp
->>>>>>> fe987d81
      solid/porosity/BiotPorosity.cpp
      solid/porosity/PorosityBase.cpp
      solid/porosity/PressurePorosity.cpp
@@ -409,11 +339,7 @@
     set( constitutive_sources
          ${constitutive_sources}
          fluid/multifluid/compositional/CompositionalMultiphaseFluidPVTPackage.cpp
-<<<<<<< HEAD
-         fluid/multifluid/compositional/PVTDriverRunTestCompositionalMultiphaseFluid.cpp )
-=======
           )
->>>>>>> fe987d81
 
     add_subdirectory( PVTPackage )
 
@@ -426,23 +352,15 @@
 blt_add_library( NAME       constitutive
                  SOURCES    ${constitutive_sources}
                  HEADERS    ${constitutive_headers}
-<<<<<<< HEAD
-                 DEPENDS_ON ${dependencyList}
-                 OBJECT     ${GEOS_BUILD_OBJ_LIBS}
-=======
                  DEPENDS_ON ${decoratedDependencies}
                  OBJECT     ${GEOS_BUILD_OBJ_LIBS}
                  SHARED     ${GEOS_BUILD_SHARED_LIBS}
->>>>>>> fe987d81
                )
 
 target_include_directories( constitutive PUBLIC ${CMAKE_SOURCE_DIR}/coreComponents )
 
-<<<<<<< HEAD
-=======
 install( TARGETS constitutive LIBRARY DESTINATION ${CMAKE_INSTALL_PREFIX}/lib )
 
->>>>>>> fe987d81
 if( GEOS_ENABLE_TESTS )
   add_subdirectory( unitTests )
 endif( )