--- conflicted
+++ resolved
@@ -68,13 +68,9 @@
      permeability/PermeabilityFields.hpp
      permeability/ProppantPermeability.hpp
      permeability/SlipDependentPermeability.hpp
-<<<<<<< HEAD
      permeability/WillisRichardsPermeability.hpp
-=======
-     permeability/WillisRichardsPermeability.hpp  
      relativePermeability/RelpermDriver.hpp
      relativePermeability/RelpermDriverRunTest.hpp
->>>>>>> 6b4c58e5
      relativePermeability/BrooksCoreyBakerRelativePermeability.hpp
      relativePermeability/BrooksCoreyRelativePermeability.hpp
      relativePermeability/RelativePermeabilityBase.hpp
