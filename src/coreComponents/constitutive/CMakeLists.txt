--- conflicted
+++ resolved
@@ -50,12 +50,8 @@
      fluid/multifluid/CO2Brine/functions/CO2EOSSolver.hpp
      fluid/multifluid/CO2Brine/functions/PureWaterProperties.hpp
      fluid/multifluid/CO2Brine/functions/WaterDensity.hpp
-<<<<<<< HEAD
      fluid/multifluid/compositional/functions/CompositionalProperties.hpp     
      fluid/multifluid/compositional/functions/CubicEOSPhaseModel.hpp     
-=======
-     fluid/multifluid/compositional/functions/CubicEOSPhaseModel.hpp
->>>>>>> 2027eae6
      fluid/multifluid/compositional/functions/KValueInitialization.hpp
      fluid/multifluid/compositional/functions/NegativeTwoPhaseFlash.hpp
      fluid/multifluid/compositional/functions/RachfordRice.hpp     
@@ -188,11 +184,8 @@
      fluid/multifluid/CO2Brine/functions/CO2EOSSolver.cpp
      fluid/multifluid/CO2Brine/functions/PureWaterProperties.cpp
      fluid/multifluid/CO2Brine/functions/WaterDensity.cpp
-<<<<<<< HEAD
      fluid/multifluid/compositional/functions/CompositionalProperties.cpp
      fluid/multifluid/compositional/functions/RachfordRice.cpp          
-=======
->>>>>>> 2027eae6
      fluid/multifluid/reactive/ReactiveBrineFluid.cpp
      fluid/multifluid/reactive/ReactiveMultiFluid.cpp
      fluid/multifluid/reactive/ReactiveFluidDriver.cpp
