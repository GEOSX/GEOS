#
# Specify all headers
#
set( constitutive_headers
     ConstitutiveBase.hpp
     ConstitutiveManager.hpp
     ConstitutivePassThru.hpp
     ConstitutivePassThruHandler.hpp
     ExponentialRelation.hpp
     NullModel.hpp
     capillaryPressure/BrooksCoreyCapillaryPressure.hpp
     capillaryPressure/CapillaryPressureBase.hpp
     capillaryPressure/CapillaryPressureFields.hpp
     capillaryPressure/JFunctionCapillaryPressure.hpp
     capillaryPressure/TableCapillaryPressure.hpp
     capillaryPressure/TableCapillaryPressureHelpers.hpp
     capillaryPressure/VanGenuchtenCapillaryPressure.hpp
     capillaryPressure/capillaryPressureSelector.hpp
     capillaryPressure/layouts.hpp
     contact/ContactBase.hpp
     contact/CoulombContact.hpp
     contact/ContactSelector.hpp
     contact/FrictionlessContact.hpp
     fluid/multifluid/Layouts.hpp
     fluid/multifluid/MultiFluidSelector.hpp
     fluid/multifluid/MultiFluidBase.hpp
     fluid/multifluid/MultiFluidUtils.hpp
     fluid/multifluid/MultiFluidFields.hpp
     fluid/multifluid/PVTDriver.hpp
     fluid/multifluid/PVTDriverRunTest.hpp
     fluid/multifluid/blackOil/BlackOilFluidBase.hpp	
     fluid/multifluid/blackOil/BlackOilFluid.hpp
     fluid/multifluid/blackOil/DeadOilFluid.hpp
     fluid/multifluid/blackOil/PVTOData.hpp     
     fluid/multifluid/CO2Brine/CO2BrineFluid.hpp               
     fluid/multifluid/CO2Brine/PhaseModel.hpp     
     fluid/multifluid/CO2Brine/functions/PhillipsBrineDensity.hpp
     fluid/multifluid/CO2Brine/functions/PhillipsBrineViscosity.hpp
     fluid/multifluid/CO2Brine/functions/EzrokhiBrineDensity.hpp
     fluid/multifluid/CO2Brine/functions/EzrokhiBrineViscosity.hpp
     fluid/multifluid/CO2Brine/functions/CO2Solubility.hpp
     fluid/multifluid/CO2Brine/functions/FenghourCO2Viscosity.hpp
     fluid/multifluid/CO2Brine/functions/FlashModelBase.hpp
     fluid/multifluid/CO2Brine/functions/PVTFunctionBase.hpp 
     fluid/multifluid/CO2Brine/functions/NoOpPVTFunction.hpp    
     fluid/multifluid/CO2Brine/functions/PVTFunctionHelpers.hpp
     fluid/multifluid/CO2Brine/functions/SpanWagnerCO2Density.hpp
     fluid/multifluid/CO2Brine/functions/BrineEnthalpy.hpp
     fluid/multifluid/CO2Brine/functions/CO2Enthalpy.hpp
     fluid/multifluid/CO2Brine/functions/CO2EOSSolver.hpp
     fluid/multifluid/CO2Brine/functions/PureWaterProperties.hpp
     fluid/multifluid/CO2Brine/functions/WaterDensity.hpp     
     fluid/multifluid/reactive/ReactiveBrineFluid.hpp
     fluid/multifluid/reactive/ReactiveMultiFluid.hpp
     fluid/multifluid/reactive/ReactiveMultiFluidFields.hpp
     fluid/multifluid/reactive/ReactiveFluidDriver.hpp
     fluid/multifluid/reactive/ReactiveFluidSelector.hpp
     fluid/multifluid/reactive/chemicalReactions/EquilibriumReactions.hpp
     fluid/multifluid/reactive/chemicalReactions/KineticReactions.hpp
     fluid/multifluid/reactive/chemicalReactions/ReactionsBase.hpp
     fluid/singlefluid/CompressibleSinglePhaseFluid.hpp     
     fluid/singlefluid/ParticleFluid.hpp
     fluid/singlefluid/ParticleFluidBase.hpp
     fluid/singlefluid/ParticleFluidSelector.hpp     
     fluid/singlefluid/ProppantSlurryFluid.hpp
     fluid/singlefluid/SingleFluidBase.hpp
     fluid/singlefluid/SingleFluidFields.hpp
     fluid/singlefluid/SlurryFluidBase.hpp
     fluid/singlefluid/SlurryFluidFields.hpp
     fluid/singlefluid/SingleFluidSelector.hpp
     fluid/singlefluid/SlurryFluidSelector.hpp
     fluid/singlefluid/ThermalCompressibleSinglePhaseFluid.hpp     
     permeability/CarmanKozenyPermeability.hpp
     permeability/ConstantPermeability.hpp
     permeability/ExponentialDecayPermeability.hpp
     permeability/ParallelPlatesPermeability.hpp
     permeability/PermeabilityBase.hpp
     permeability/PermeabilityFields.hpp
     permeability/ProppantPermeability.hpp
     permeability/SlipDependentPermeability.hpp
     permeability/WillisRichardsPermeability.hpp
     relativePermeability/RelpermDriver.hpp
     relativePermeability/RelpermDriverRunTest.hpp
     relativePermeability/BrooksCoreyBakerRelativePermeability.hpp
     relativePermeability/BrooksCoreyRelativePermeability.hpp
     relativePermeability/RelativePermeabilityBase.hpp
     relativePermeability/RelativePermeabilityFields.hpp
     relativePermeability/RelativePermeabilityInterpolators.hpp
     relativePermeability/TableRelativePermeability.hpp
     relativePermeability/TableRelativePermeabilityHelpers.hpp
     relativePermeability/TableRelativePermeabilityHysteresis.hpp
     relativePermeability/VanGenuchtenBakerRelativePermeability.hpp
     relativePermeability/layouts.hpp
     relativePermeability/RelativePermeabilitySelector.hpp
     solid/CompressibleSolid.hpp
     solid/ProppantSolid.hpp
     solid/CoupledSolidBase.hpp
     solid/CoupledSolid.hpp
     solid/DuvautLionsSolid.hpp
     solid/Damage.hpp
     solid/DamageSpectral.hpp
     solid/DamageSpectralUtilities.hpp
     solid/DamageVolDev.hpp
     solid/DruckerPrager.hpp
     solid/DruckerPragerExtended.hpp
     solid/ModifiedCamClay.hpp
     solid/DelftEgg.hpp
<<<<<<< HEAD
     solid/ElasticTransverseIsotropicPressureDependent.hpp
=======
     solid/HyperelasticMMS.hpp
>>>>>>> 5afb7e49
     solid/ElasticIsotropic.hpp
     solid/ElasticIsotropicPressureDependent.hpp
     solid/ElasticTransverseIsotropic.hpp
     solid/ElasticOrthotropic.hpp
     solid/InvariantDecompositions.hpp
     solid/PerfectlyPlastic.hpp     
     solid/PorousSolid.hpp
     solid/PropertyConversions.hpp
     solid/SolidBase.hpp
     solid/SolidUtilities.hpp
     solid/SolidInternalEnergy.hpp
     solid/SolidModelDiscretizationOps.hpp
     solid/SolidModelDiscretizationOpsFullyAnisotroipic.hpp
     solid/SolidModelDiscretizationOpsIsotropic.hpp
     solid/SolidModelDiscretizationOpsTransverseIsotropic.hpp
     solid/SolidModelDiscretizationOpsOrthotropic.hpp
     solid/Graphite.hpp
     solid/StrainHardeningPolymer.hpp
     solid/CeramicDamage.hpp
     solid/TriaxialDriver.hpp
     solid/porosity/PorosityFields.hpp
     solid/porosity/BiotPorosity.hpp
     solid/porosity/PorosityBase.hpp
     solid/porosity/PorosityFields.hpp
     solid/porosity/PressurePorosity.hpp
     solid/porosity/ProppantPorosity.hpp
     thermalConductivity/MultiPhaseConstantThermalConductivity.hpp
     thermalConductivity/MultiPhaseThermalConductivityBase.hpp
     thermalConductivity/MultiPhaseThermalConductivityFields.hpp
     thermalConductivity/multiPhaseThermalConductivitySelector.hpp
     thermalConductivity/MultiPhaseVolumeWeightedThermalConductivity.hpp
     thermalConductivity/SinglePhaseConstantThermalConductivity.hpp
     thermalConductivity/SinglePhaseThermalConductivityBase.hpp
     thermalConductivity/SinglePhaseThermalConductivityFields.hpp
     thermalConductivity/singlePhaseThermalConductivitySelector.hpp
     thermalConductivity/ThermalConductivityFields.hpp
   )
#
# Specify all sources
#
set( constitutive_sources
     ConstitutiveBase.cpp
     ConstitutiveManager.cpp
     NullModel.cpp
     capillaryPressure/BrooksCoreyCapillaryPressure.cpp
     capillaryPressure/CapillaryPressureBase.cpp
     capillaryPressure/JFunctionCapillaryPressure.cpp
     capillaryPressure/TableCapillaryPressure.cpp
     capillaryPressure/TableCapillaryPressureHelpers.cpp
     capillaryPressure/VanGenuchtenCapillaryPressure.cpp
     contact/ContactBase.cpp
     contact/CoulombContact.cpp
     contact/FrictionlessContact.cpp
     fluid/multifluid/MultiFluidBase.cpp
     fluid/multifluid/PVTDriver.cpp
     fluid/multifluid/blackOil/BlackOilFluidBase.cpp
     fluid/multifluid/blackOil/BlackOilFluid.cpp
     fluid/multifluid/blackOil/DeadOilFluid.cpp
     fluid/multifluid/blackOil/PVTDriverRunTestDeadOilFluid.cpp
     fluid/multifluid/blackOil/PVTOData.cpp
     fluid/multifluid/CO2Brine/CO2BrineFluid.cpp          
     fluid/multifluid/CO2Brine/PVTDriverRunTestCO2BrinePhillipsFluid.cpp
     fluid/multifluid/CO2Brine/PVTDriverRunTestCO2BrinePhillipsThermalFluid.cpp
     fluid/multifluid/CO2Brine/PVTDriverRunTestCO2BrineEzrokhiFluid.cpp
     fluid/multifluid/CO2Brine/PVTDriverRunTestCO2BrineEzrokhiThermalFluid.cpp
     fluid/multifluid/CO2Brine/functions/PhillipsBrineDensity.cpp
     fluid/multifluid/CO2Brine/functions/PhillipsBrineViscosity.cpp
     fluid/multifluid/CO2Brine/functions/EzrokhiBrineDensity.cpp
     fluid/multifluid/CO2Brine/functions/EzrokhiBrineViscosity.cpp
     fluid/multifluid/CO2Brine/functions/CO2Solubility.cpp
     fluid/multifluid/CO2Brine/functions/FenghourCO2Viscosity.cpp
     fluid/multifluid/CO2Brine/functions/SpanWagnerCO2Density.cpp
     fluid/multifluid/CO2Brine/functions/PVTFunctionHelpers.cpp
     fluid/multifluid/CO2Brine/functions/BrineEnthalpy.cpp
     fluid/multifluid/CO2Brine/functions/CO2Enthalpy.cpp
     fluid/multifluid/CO2Brine/functions/CO2EOSSolver.cpp
     fluid/multifluid/CO2Brine/functions/PureWaterProperties.cpp
     fluid/multifluid/CO2Brine/functions/WaterDensity.cpp
     fluid/multifluid/reactive/ReactiveBrineFluid.cpp
     fluid/multifluid/reactive/ReactiveMultiFluid.cpp
     fluid/multifluid/reactive/ReactiveFluidDriver.cpp
     fluid/multifluid/reactive/chemicalReactions/EquilibriumReactions.cpp
     fluid/multifluid/reactive/chemicalReactions/KineticReactions.cpp
     fluid/multifluid/reactive/chemicalReactions/ReactionsBase.cpp
     fluid/singlefluid/CompressibleSinglePhaseFluid.cpp     
     fluid/singlefluid/ParticleFluid.cpp              
     fluid/singlefluid/ParticleFluidBase.cpp
     fluid/singlefluid/ProppantSlurryFluid.cpp
     fluid/singlefluid/SingleFluidBase.cpp
     fluid/singlefluid/SlurryFluidBase.cpp
     fluid/singlefluid/ThermalCompressibleSinglePhaseFluid.cpp
     permeability/CarmanKozenyPermeability.cpp
     permeability/ConstantPermeability.cpp
     permeability/ExponentialDecayPermeability.cpp
     permeability/ParallelPlatesPermeability.cpp
     permeability/PermeabilityBase.cpp
     permeability/ProppantPermeability.cpp
     permeability/SlipDependentPermeability.cpp
     permeability/WillisRichardsPermeability.cpp
     relativePermeability/BrooksCoreyBakerRelativePermeability.cpp
     relativePermeability/BrooksCoreyRelativePermeability.cpp
     relativePermeability/RelativePermeabilityBase.cpp
     relativePermeability/TableRelativePermeability.cpp
     relativePermeability/TableRelativePermeabilityHelpers.cpp
     relativePermeability/TableRelativePermeabilityHysteresis.cpp
     relativePermeability/VanGenuchtenBakerRelativePermeability.cpp
     relativePermeability/RelpermDriver.cpp
     relativePermeability/RelpermDriverBrooksCoreyBakerRunTest.cpp
     relativePermeability/RelpermDriverBrooksCoreyRunTest.cpp
     relativePermeability/RelpermDriverVanGenuchtenBakerRunTest.cpp
     relativePermeability/RelpermDriverTableRelativeRunTest.cpp
     relativePermeability/RelpermDriverTableRelativeHysteresisRunTest.cpp
     solid/CompressibleSolid.cpp
     solid/CoupledSolidBase.cpp
     solid/ProppantSolid.cpp
     solid/DuvautLionsSolid.cpp
     solid/Damage.cpp
     solid/DamageSpectral.cpp
     solid/DamageVolDev.cpp
     solid/DruckerPrager.cpp
     solid/DruckerPragerExtended.cpp
     solid/ModifiedCamClay.cpp
     solid/DelftEgg.cpp
<<<<<<< HEAD
     solid/ElasticTransverseIsotropicPressureDependent.cpp
=======
     solid/HyperelasticMMS.cpp
>>>>>>> 5afb7e49
     solid/ElasticIsotropic.cpp
     solid/ElasticIsotropicPressureDependent.cpp
     solid/ElasticTransverseIsotropic.cpp
     solid/ElasticOrthotropic.cpp
     solid/PerfectlyPlastic.cpp
     solid/PorousSolid.cpp
     solid/SolidBase.cpp
     solid/SolidInternalEnergy.cpp
     solid/Graphite.cpp
     solid/StrainHardeningPolymer.cpp
     solid/CeramicDamage.cpp
     solid/TriaxialDriver.cpp
     solid/porosity/BiotPorosity.cpp
     solid/porosity/PorosityBase.cpp
     solid/porosity/PressurePorosity.cpp
     solid/porosity/ProppantPorosity.cpp
     thermalConductivity/MultiPhaseConstantThermalConductivity.cpp
     thermalConductivity/MultiPhaseThermalConductivityBase.cpp
     thermalConductivity/MultiPhaseVolumeWeightedThermalConductivity.cpp
     thermalConductivity/SinglePhaseConstantThermalConductivity.cpp
     thermalConductivity/SinglePhaseThermalConductivityBase.cpp
   )

set( dependencyList ${parallelDeps} events dataRepository functions denseLinearAlgebra )

if( ENABLE_PVTPackage )
    set( constitutive_headers
         ${constitutive_headers}
         fluid/multifluid/compositional/CompositionalMultiphaseFluid.hpp
         )

    set( constitutive_sources
         ${constitutive_sources}
         fluid/multifluid/compositional/CompositionalMultiphaseFluid.cpp
	 fluid/multifluid/compositional/PVTDriverRunTestCompositionalMultiphaseFluid.cpp	 
         )

    add_subdirectory( PVTPackage )

    set( dependencyList ${dependencyList} PVTPackage )
endif()

blt_add_library( NAME       constitutive
                 SOURCES    ${constitutive_sources}
                 HEADERS    ${constitutive_headers}
                 DEPENDS_ON ${dependencyList}
                 OBJECT     ${GEOSX_BUILD_OBJ_LIBS}
               )

target_include_directories( constitutive PUBLIC ${CMAKE_SOURCE_DIR}/coreComponents )

if( GEOSX_ENABLE_TESTS )
  add_subdirectory( unitTests )
endif( )

geosx_add_code_checks( PREFIX constitutive
                       EXCLUDES PVTPackage )<|MERGE_RESOLUTION|>--- conflicted
+++ resolved
@@ -105,11 +105,8 @@
      solid/DruckerPragerExtended.hpp
      solid/ModifiedCamClay.hpp
      solid/DelftEgg.hpp
-<<<<<<< HEAD
      solid/ElasticTransverseIsotropicPressureDependent.hpp
-=======
      solid/HyperelasticMMS.hpp
->>>>>>> 5afb7e49
      solid/ElasticIsotropic.hpp
      solid/ElasticIsotropicPressureDependent.hpp
      solid/ElasticTransverseIsotropic.hpp
@@ -233,11 +230,8 @@
      solid/DruckerPragerExtended.cpp
      solid/ModifiedCamClay.cpp
      solid/DelftEgg.cpp
-<<<<<<< HEAD
      solid/ElasticTransverseIsotropicPressureDependent.cpp
-=======
      solid/HyperelasticMMS.cpp
->>>>>>> 5afb7e49
      solid/ElasticIsotropic.cpp
      solid/ElasticIsotropicPressureDependent.cpp
      solid/ElasticTransverseIsotropic.cpp
