--- conflicted
+++ resolved
@@ -36,23 +36,6 @@
   ConstitutiveBase( name, parent ),
   m_poreVolumeRelation( ExponentApproximationType::Linear )
 {
-<<<<<<< HEAD
-  RegisterViewWrapper( viewKeys.compressibility.Key(), &m_compressibility, 0 )->
-      setDefaultValue(-1.0)->
-      setInputFlag(InputFlags::OPTIONAL)->
-      setDescription("Fluid Bulk Modulus");
-
-  RegisterViewWrapper( viewKeys.referencePressure.Key(), &m_referencePressure, 0 )->
-      setDefaultValue(0.0)->
-      setInputFlag(InputFlags::OPTIONAL)->
-      setDescription("Reference pressure");
-
-  RegisterViewWrapper( viewKeyStruct::poreVolumeMultiplierString, &m_poreVolumeMultiplier, 0 );
-  RegisterViewWrapper( viewKeyStruct::dPVMult_dPresString, &m_dPVMult_dPressure, 0 );
-
-
-
-=======
   RegisterViewWrapper( viewKeys.compressibility.Key(), &m_compressibility, false )->
     setInputFlag(InputFlags::REQUIRED)->
     setDescription("Solid compressibility");
@@ -63,7 +46,6 @@
 
   RegisterViewWrapper( viewKeyStruct::poreVolumeMultiplierString, &m_poreVolumeMultiplier, false );
   RegisterViewWrapper( viewKeyStruct::dPVMult_dPresString, &m_dPVMult_dPressure, false );
->>>>>>> 4ee5df92
 }
 
 PoreVolumeCompressibleSolid::~PoreVolumeCompressibleSolid() = default;
