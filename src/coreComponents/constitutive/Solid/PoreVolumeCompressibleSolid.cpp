--- conflicted
+++ resolved
@@ -119,19 +119,7 @@
   }
 }
 
-<<<<<<< HEAD
-void PoreVolumeCompressibleSolid::PoreVolumeMultiplierCompute(real64 const & pres,
-                                                              localIndex const i,
-                                                              real64 & poro,
-                                                              real64 & dPVMult_dPres) const
-{
-  m_poreVolumeRelation.Compute( pres, poro, dPVMult_dPres );
-}
-
-void PoreVolumeCompressibleSolid::FinalInitialization( ManagedGroup *const parent )
-=======
 void PoreVolumeCompressibleSolid::FinalInitializationPreSubGroups( ManagedGroup *const parent )
->>>>>>> d6ee63c7
 {
   m_poreVolumeRelation.SetCoefficients( m_referencePressure, 1.0, m_compressibility );
 }
