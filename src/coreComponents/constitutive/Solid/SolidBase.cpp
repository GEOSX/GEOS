--- conflicted
+++ resolved
@@ -33,13 +33,8 @@
   ConstitutiveBase( name, parent ),
   m_defaultDensity{0},
   m_density{},
-<<<<<<< HEAD
-  m_meanStress{},
-  m_deviatorStress{},
-  m_viscoDeviatorStress{}
-=======
-  m_stress{}
->>>>>>> 0d012624
+  m_stress{},
+  m_elasticStress{}
 {
 
   registerWrapper( viewKeyStruct::defaultDensityString, &m_defaultDensity, 0 )->
@@ -52,21 +47,12 @@
 
   registerWrapper( viewKeyStruct::stressString, &m_stress, 0 )->
     setPlotLevel(PlotLevel::LEVEL_0)->
-    setDescription("Stress Deviator");
+    setDescription("Total Stress");
 
-<<<<<<< HEAD
-  registerWrapper( viewKeyStruct::meanStressString, &m_meanStress, 0 )->
-    setApplyDefaultValue(-1)->
+  registerWrapper( viewKeyStruct::elasticStressString, &m_elasticStress, 0 )->
     setPlotLevel(PlotLevel::LEVEL_0)->
-    setDescription("Mean stress");
+    setDescription("Elastic Stress");
 
-  registerWrapper( viewKeyStruct::viscoDeviatorStressString, &m_viscoDeviatorStress, 0 )->
-    setPlotLevel(PlotLevel::LEVEL_0)->
-    setDescription("Stress Deviator");
-
-
-=======
->>>>>>> 0d012624
 }
 
 SolidBase::~SolidBase()
@@ -82,13 +68,8 @@
   newConstitutiveRelation->m_defaultDensity = m_defaultDensity;
   newConstitutiveRelation->m_density = m_density;
 
-<<<<<<< HEAD
-  newConstitutiveRelation->m_meanStress = m_meanStress;
-  newConstitutiveRelation->m_deviatorStress = m_deviatorStress;
-  newConstitutiveRelation->m_viscoDeviatorStress = m_viscoDeviatorStress;
-=======
   newConstitutiveRelation->m_stress = m_stress;
->>>>>>> 0d012624
+  newConstitutiveRelation->m_elasticStress = m_elasticStress;
 }
 
 
@@ -101,13 +82,8 @@
   m_density.resize( parent->size(), numConstitutivePointsPerParentIndex );
   m_density = m_defaultDensity;
 
-<<<<<<< HEAD
-  m_deviatorStress.resize( parent->size(), numConstitutivePointsPerParentIndex );
-  m_viscoDeviatorStress.resize( parent->size(), numConstitutivePointsPerParentIndex );
-  m_meanStress.resize( parent->size(), numConstitutivePointsPerParentIndex );
-=======
   m_stress.resize( parent->size(), numConstitutivePointsPerParentIndex );
->>>>>>> 0d012624
+  m_elasticStress.resize( parent->size(), numConstitutivePointsPerParentIndex );
 
 
 }
