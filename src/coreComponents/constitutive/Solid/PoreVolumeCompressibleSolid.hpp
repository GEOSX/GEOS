/*
 *~~~~~~~~~~~~~~~~~~~~~~~~~~~~~~~~~~~~~~~~~~~~~~~~~~~~~~~~~~~~~~~~~~~~~~~~~~~
 * Copyright (c) 2019, Lawrence Livermore National Security, LLC.
 *
 * Produced at the Lawrence Livermore National Laboratory
 *
 * LLNL-CODE-746361
 *
 * All rights reserved. See COPYRIGHT for details.
 *
 * This file is part of the GEOSX Simulation Framework.
 *
 * GEOSX is a free software; you can redistribute it and/or modify it under
 * the terms of the GNU Lesser General Public License (as published by the
 * Free Software Foundation) version 2.1 dated February 1999.
 *~~~~~~~~~~~~~~~~~~~~~~~~~~~~~~~~~~~~~~~~~~~~~~~~~~~~~~~~~~~~~~~~~~~~~~~~~~~
 */

/**
 * @file PoreVolumeCompressibleSolid.hpp
 */

#ifndef SRC_COMPONENTS_CORE_SRC_CONSTITUTIVE_POREVOLUMECOMPRESSIBLESOLID_HPP_
#define SRC_COMPONENTS_CORE_SRC_CONSTITUTIVE_POREVOLUMECOMPRESSIBLESOLID_HPP_

#include "constitutive/ConstitutiveBase.hpp"

#include "constitutive/ExponentialRelation.hpp"

namespace geosx
{
namespace dataRepository
{
namespace keys
{
string const poreVolumeCompressibleSolid = "PoreVolumeCompressibleSolid";
}
}

namespace constitutive
{


class PoreVolumeCompressibleSolid : public ConstitutiveBase
{
public:
  PoreVolumeCompressibleSolid( std::string const & name, ManagedGroup * const parent );

  virtual ~PoreVolumeCompressibleSolid() override;

  std::unique_ptr<ConstitutiveBase> DeliverClone( string const & name,
                                                  ManagedGroup * const parent ) const override;

  virtual void AllocateConstitutiveData( dataRepository::ManagedGroup * const parent,
                                         localIndex const numConstitutivePointsPerParentIndex ) override;


  static std::string CatalogName() { return dataRepository::keys::poreVolumeCompressibleSolid; }

  virtual string GetCatalogName() override { return CatalogName(); }

<<<<<<< HEAD
  virtual void StateUpdate( dataRepository::ManagedGroup const * const input,
                            dataRepository::ManagedGroup const * const parameters,
                            dataRepository::ManagedGroup * const stateVariables,
                            integer const systemAssembleFlag ) const override final {}

  virtual void StateUpdatePointPressure( real64 const & pres,
                                         localIndex const k,
                                         localIndex const q ) override final;
=======
  virtual void StateUpdatePointPressure(real64 const & pres,
                                        localIndex const k,
                                        localIndex const q) override final;
>>>>>>> dd86f923

  struct viewKeyStruct : public ConstitutiveBase::viewKeyStruct
  {
    dataRepository::ViewKey compressibility   = { "compressibility"   };
    dataRepository::ViewKey referencePressure = { "referencePressure" };
  } viewKeys;

protected:
  virtual void PostProcessInput() override;

private:

  /// scalar compressibility parameter
  real64 m_compressibility;

  /// reference pressure parameter
  real64 m_referencePressure;

  array2d<real64> m_poreVolumeMultiplier;
  array2d<real64> m_dPVMult_dPressure;

  ExponentialRelation<real64, ExponentApproximationType::Linear> m_poreVolumeRelation;
};

inline void PoreVolumeCompressibleSolid::StateUpdatePointPressure( real64 const & pres,
                                                                   localIndex const k,
                                                                   localIndex const q )
{
  m_poreVolumeRelation.Compute( pres, m_poreVolumeMultiplier[k][q], m_dPVMult_dPressure[k][q] );
}

}/* namespace constitutive */

} /* namespace geosx */


#endif //SRC_COMPONENTS_CORE_SRC_CONSTITUTIVE_POREVOLUMECOMPRESSIBLESOLID_HPP_<|MERGE_RESOLUTION|>--- conflicted
+++ resolved
@@ -59,20 +59,9 @@
 
   virtual string GetCatalogName() override { return CatalogName(); }
 
-<<<<<<< HEAD
-  virtual void StateUpdate( dataRepository::ManagedGroup const * const input,
-                            dataRepository::ManagedGroup const * const parameters,
-                            dataRepository::ManagedGroup * const stateVariables,
-                            integer const systemAssembleFlag ) const override final {}
-
-  virtual void StateUpdatePointPressure( real64 const & pres,
-                                         localIndex const k,
-                                         localIndex const q ) override final;
-=======
   virtual void StateUpdatePointPressure(real64 const & pres,
                                         localIndex const k,
                                         localIndex const q) override final;
->>>>>>> dd86f923
 
   struct viewKeyStruct : public ConstitutiveBase::viewKeyStruct
   {
@@ -97,9 +86,9 @@
   ExponentialRelation<real64, ExponentApproximationType::Linear> m_poreVolumeRelation;
 };
 
-inline void PoreVolumeCompressibleSolid::StateUpdatePointPressure( real64 const & pres,
-                                                                   localIndex const k,
-                                                                   localIndex const q )
+inline void PoreVolumeCompressibleSolid::StateUpdatePointPressure(real64 const & pres,
+                                                                  localIndex const k,
+                                                                  localIndex const q)
 {
   m_poreVolumeRelation.Compute( pres, m_poreVolumeMultiplier[k][q], m_dPVMult_dPressure[k][q] );
 }
