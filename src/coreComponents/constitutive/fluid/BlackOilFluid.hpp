--- conflicted
+++ resolved
@@ -61,12 +61,7 @@
   {
 public:
 
-<<<<<<< HEAD
-    GEOSX_HOST_DEVICE
-    GEOSX_FORCE_INLINE
-=======
     GEOS_HOST_DEVICE
->>>>>>> 478ff4e8
     virtual void compute( real64 pressure,
                           real64 temperature,
                           arraySlice1d< real64 const, compflow::USD_COMP - 1 > const & composition,
@@ -79,12 +74,7 @@
                           arraySlice2d< real64, multifluid::USD_PHASE_COMP-2 > const & phaseCompFraction,
                           real64 & totalDensity ) const override;
 
-<<<<<<< HEAD
-    GEOSX_HOST_DEVICE
-    GEOSX_FORCE_INLINE
-=======
     GEOS_HOST_DEVICE
->>>>>>> 478ff4e8
     virtual void compute( real64 const pressure,
                           real64 const temperature,
                           arraySlice1d< real64 const, compflow::USD_COMP - 1 > const & composition,
@@ -97,12 +87,7 @@
                           PhaseComp::SliceType const phaseCompFraction,
                           FluidProp::SliceType const totalDensity ) const override;
 
-<<<<<<< HEAD
-    GEOSX_HOST_DEVICE
-    GEOSX_FORCE_INLINE
-=======
     GEOS_HOST_DEVICE
->>>>>>> 478ff4e8
     virtual void update( localIndex k,
                          localIndex q,
                          real64 pressure,
@@ -161,12 +146,7 @@
      * @param[out] phaseViscosity phase viscosities in the cell
      * @param[out] phaseMolecularWeight phase molecular weights in the cell
      */
-<<<<<<< HEAD
-    GEOSX_HOST_DEVICE
-    GEOSX_FORCE_INLINE
-=======
     GEOS_HOST_DEVICE
->>>>>>> 478ff4e8
     void computeDensitiesViscosities( real64 const pressure,
                                       real64 const composition[NC_BO],
                                       arraySlice1d< real64 const, multifluid::USD_PHASE - 2 > const & phaseFrac,
@@ -187,12 +167,7 @@
      * @param[out] phaseMolecularWeight phase molecular weights in the cell
      * @param[out] dPhaseMolecularWeight derivative of phase molecular weights wrt pressure, temperature and comp fractions
      */
-<<<<<<< HEAD
-    GEOSX_HOST_DEVICE
-    GEOSX_FORCE_INLINE
-=======
     GEOS_HOST_DEVICE
->>>>>>> 478ff4e8
     void computeDensitiesViscosities( bool const needDerivs,
                                       real64 const pressure,
                                       real64 const composition[NC_BO],
@@ -210,12 +185,7 @@
      * @param[out] phaseFraction phase fractions in the cell
      * @param[out] phaseCompFraction phase component fractions in the cell
      */
-<<<<<<< HEAD
-    GEOSX_HOST_DEVICE
-    GEOSX_FORCE_INLINE
-=======
     GEOS_HOST_DEVICE
->>>>>>> 478ff4e8
     void computeEquilibrium( real64 const pressure,
                              real64 const composition[NC_BO],
                              arraySlice1d< real64, multifluid::USD_PHASE - 2 > const & phaseFraction,
@@ -229,12 +199,7 @@
      * @param[out] phaseFraction phase fractions (+ derivatives) in the cell
      * @param[out] phaseCompFraction phase component fractions (+ derivatives) in the cell
      */
-<<<<<<< HEAD
-    GEOSX_HOST_DEVICE
-    GEOSX_FORCE_INLINE
-=======
     GEOS_HOST_DEVICE
->>>>>>> 478ff4e8
     void computeEquilibrium( bool const needDerivs,
                              real64 const pressure,
                              real64 const composition[NC_BO],
@@ -247,12 +212,7 @@
      * @param[out] Rs ratio of volume of gas to the volume of oil at standard conditions
      * @param[out] dRs_dPres derivative of the ratio of volume of gas to the volume of oil at standard conditions wrt pressure
      */
-<<<<<<< HEAD
-    GEOSX_HOST_DEVICE
-    GEOSX_FORCE_INLINE
-=======
     GEOS_HOST_DEVICE
->>>>>>> 478ff4e8
     void computeRs( real64 const presBub,
                     real64 & Rs,
                     real64 & dRs_dPres ) const;
@@ -266,12 +226,7 @@
      * @param[out] visc oil viscosity
      * @param[out] dVisc_dPres derivative of oil viscosity wrt pressure
      */
-<<<<<<< HEAD
-    GEOSX_HOST_DEVICE
-    GEOSX_FORCE_INLINE
-=======
     GEOS_HOST_DEVICE
->>>>>>> 478ff4e8
     void computeSaturatedBoViscosity( real64 const Rs,
                                       real64 const dRs_dPres,
                                       real64 & Bo,
@@ -292,12 +247,7 @@
      * @param[out] dVisc_dPres derivative of oil viscosity wrt pressure
      * @param[out] dVisc_dComp derivatives of oil viscosity wrt comp fractions
      */
-<<<<<<< HEAD
-    GEOSX_HOST_DEVICE
-    GEOSX_FORCE_INLINE
-=======
     GEOS_HOST_DEVICE
->>>>>>> 478ff4e8
     void computeUndersaturatedBoViscosity( bool const needDerivs,
                                            real64 const pres,
                                            real64 const Rs,
@@ -316,12 +266,7 @@
      * @param[out] Bo oil formation volume factor
      * @param[out] visc oil viscosity
      */
-<<<<<<< HEAD
-    GEOSX_HOST_DEVICE
-    GEOSX_FORCE_INLINE
-=======
     GEOS_HOST_DEVICE
->>>>>>> 478ff4e8
     void computeUndersaturatedBoViscosity( real64 const Rs,
                                            real64 const pres,
                                            real64 & Bo,
@@ -340,12 +285,7 @@
      * @param[out] dens oil density
      * @param[out] dDens_dC derivatives of oil density wrt pressure, temperature, and comp fractions
      */
-<<<<<<< HEAD
-    GEOSX_HOST_DEVICE
-    GEOSX_FORCE_INLINE
-=======
     GEOS_HOST_DEVICE
->>>>>>> 478ff4e8
     void computeMassMoleDensity( bool const needDerivs,
                                  bool const useMass,
                                  real64 const Rs,
@@ -424,14 +364,9 @@
 
 };
 
-<<<<<<< HEAD
-GEOSX_HOST_DEVICE
-GEOSX_FORCE_INLINE
+GEOS_HOST_DEVICE
+GEOS_FORCE_INLINE
 void
-=======
-GEOS_HOST_DEVICE
-inline void
->>>>>>> 478ff4e8
 BlackOilFluid::KernelWrapper::
   compute( real64 pressure,
            real64 temperature,
@@ -499,14 +434,9 @@
 
 }
 
-<<<<<<< HEAD
-GEOSX_HOST_DEVICE
-GEOSX_FORCE_INLINE
+GEOS_HOST_DEVICE
+GEOS_FORCE_INLINE
 void
-=======
-GEOS_HOST_DEVICE
-inline void
->>>>>>> 478ff4e8
 BlackOilFluid::KernelWrapper::
   compute( real64 pressure,
            real64 temperature,
@@ -587,14 +517,9 @@
 
 }
 
-<<<<<<< HEAD
-GEOSX_HOST_DEVICE
-GEOSX_FORCE_INLINE
+GEOS_HOST_DEVICE
+GEOS_FORCE_INLINE
 void
-=======
-GEOS_HOST_DEVICE
-inline void
->>>>>>> 478ff4e8
 BlackOilFluid::KernelWrapper::
   computeEquilibrium( real64 const pressure,
                       real64 const composition[NC_BO],
@@ -620,14 +545,9 @@
                       phaseCompFracAndDeriv );
 }
 
-<<<<<<< HEAD
-GEOSX_HOST_DEVICE
-GEOSX_FORCE_INLINE
+GEOS_HOST_DEVICE
+GEOS_FORCE_INLINE
 void
-=======
-GEOS_HOST_DEVICE
-inline void
->>>>>>> 478ff4e8
 BlackOilFluid::KernelWrapper::
   computeEquilibrium( bool const needDerivs,
                       real64 const pressure,
@@ -774,14 +694,9 @@
   }
 }
 
-<<<<<<< HEAD
-GEOSX_HOST_DEVICE
-GEOSX_FORCE_INLINE
+GEOS_HOST_DEVICE
+GEOS_FORCE_INLINE
 void
-=======
-GEOS_HOST_DEVICE
-inline void
->>>>>>> 478ff4e8
 BlackOilFluid::KernelWrapper::
   computeDensitiesViscosities( real64 const pressure,
                                real64 const composition[NC_BO],
@@ -820,14 +735,9 @@
                                dPhaseMolecularWeight );
 }
 
-<<<<<<< HEAD
-GEOSX_HOST_DEVICE
-GEOSX_FORCE_INLINE
+GEOS_HOST_DEVICE
+GEOS_FORCE_INLINE
 void
-=======
-GEOS_HOST_DEVICE
-inline void
->>>>>>> 478ff4e8
 BlackOilFluid::KernelWrapper::
   computeDensitiesViscosities( bool const needDerivs,
                                real64 const pressure,
@@ -1008,14 +918,9 @@
   }
 }
 
-<<<<<<< HEAD
-GEOSX_HOST_DEVICE
-GEOSX_FORCE_INLINE
+GEOS_HOST_DEVICE
+GEOS_FORCE_INLINE
 void
-=======
-GEOS_HOST_DEVICE
-inline void
->>>>>>> 478ff4e8
 BlackOilFluid::KernelWrapper::
   computeRs( real64 const presBub,
              real64 & Rs,
@@ -1032,14 +937,9 @@
                                       Rs, dRs_dPres );
 }
 
-<<<<<<< HEAD
-GEOSX_HOST_DEVICE
-GEOSX_FORCE_INLINE
+GEOS_HOST_DEVICE
+GEOS_FORCE_INLINE
 void
-=======
-GEOS_HOST_DEVICE
-inline void
->>>>>>> 478ff4e8
 BlackOilFluid::KernelWrapper::
   computeSaturatedBoViscosity( real64 const Rs,
                                real64 const dRs_dPres,
@@ -1070,14 +970,9 @@
   dVisc_dPres *= dRs_dPres;
 }
 
-<<<<<<< HEAD
-GEOSX_HOST_DEVICE
-GEOSX_FORCE_INLINE
+GEOS_HOST_DEVICE
+GEOS_FORCE_INLINE
 void
-=======
-GEOS_HOST_DEVICE
-inline void
->>>>>>> 478ff4e8
 BlackOilFluid::KernelWrapper::
   computeUndersaturatedBoViscosity( bool const needDerivs,
                                     real64 const P,
@@ -1122,14 +1017,9 @@
 
 }
 
-<<<<<<< HEAD
-GEOSX_HOST_DEVICE
-GEOSX_FORCE_INLINE
+GEOS_HOST_DEVICE
+GEOS_FORCE_INLINE
 void
-=======
-GEOS_HOST_DEVICE
-inline void
->>>>>>> 478ff4e8
 BlackOilFluid::KernelWrapper::
   computeUndersaturatedBoViscosity( real64 const Rs,
                                     real64 const pres,
@@ -1181,14 +1071,9 @@
   visc = interpolation::linearInterpolation( deltaRsLow, deltaRsUp, viscInterpLow, viscInterpUp );
 }
 
-<<<<<<< HEAD
-GEOSX_HOST_DEVICE
-GEOSX_FORCE_INLINE
+GEOS_HOST_DEVICE
+GEOS_FORCE_INLINE
 void
-=======
-GEOS_HOST_DEVICE
-inline void
->>>>>>> 478ff4e8
 BlackOilFluid::KernelWrapper::
   computeMassMoleDensity( bool const needDerivs,
                           bool const useMass,
@@ -1223,14 +1108,9 @@
   }
 }
 
-<<<<<<< HEAD
-GEOSX_HOST_DEVICE
-GEOSX_FORCE_INLINE
+GEOS_HOST_DEVICE
+GEOS_FORCE_INLINE
 void
-=======
-GEOS_HOST_DEVICE
-inline void
->>>>>>> 478ff4e8
 BlackOilFluid::KernelWrapper::
   update( localIndex const k,
           localIndex const q,
