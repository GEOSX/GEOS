/*
 * ------------------------------------------------------------------------------------------------------------
 * SPDX-License-Identifier: LGPL-2.1-only
 *
 * Copyright (c) 2018-2020 Lawrence Livermore National Security LLC
 * Copyright (c) 2018-2020 The Board of Trustees of the Leland Stanford Junior University
 * Copyright (c) 2018-2020 TotalEnergies
 * Copyright (c) 2019-     GEOSX Contributors
 * All rights reserved
 *
 * See top level LICENSE, COPYRIGHT, CONTRIBUTORS, NOTICE, and ACKNOWLEDGEMENTS files for details.
 * ------------------------------------------------------------------------------------------------------------
 */

/**
 * @file CO2Solubility.hpp
 */

#ifndef GEOS_CONSTITUTIVE_FLUID_PVTFUNCTIONS_CO2SOLUBILITY_HPP_
#define GEOS_CONSTITUTIVE_FLUID_PVTFUNCTIONS_CO2SOLUBILITY_HPP_

#include "FlashModelBase.hpp"

#include "constitutive/fluid/PVTFunctions/PVTFunctionHelpers.hpp"
#include "constitutive/fluid/layouts.hpp"
#include "constitutive/fluid/MultiFluidUtils.hpp"
#include "functions/TableFunction.hpp"

namespace geos
{

namespace constitutive
{

namespace PVTProps
{

constexpr real64 minForDivision = 1e-10;

class CO2SolubilityUpdate final : public FlashModelBaseUpdate
{
public:

  using PhaseProp = MultiFluidVar< real64, 3, multifluid::LAYOUT_PHASE, multifluid::LAYOUT_PHASE_DC >;
  using PhaseComp = MultiFluidVar< real64, 4, multifluid::LAYOUT_PHASE_COMP, multifluid::LAYOUT_PHASE_COMP_DC >;

  CO2SolubilityUpdate( arrayView1d< real64 const > const & componentMolarWeight,
                       TableFunction const & CO2SolubilityTable,
                       integer const CO2Index,
                       integer const waterIndex,
                       integer const phaseGasIndex,
                       integer const phaseLiquidIndex )
    : FlashModelBaseUpdate( componentMolarWeight ),
    m_CO2SolubilityTable( CO2SolubilityTable.createKernelWrapper() ),
    m_CO2Index( CO2Index ),
    m_waterIndex( waterIndex ),
    m_phaseGasIndex( phaseGasIndex ),
    m_phaseLiquidIndex( phaseLiquidIndex )
  {}

  template< int USD1, int USD2, int USD3 >
<<<<<<< HEAD
  GEOSX_HOST_DEVICE
  GEOSX_FORCE_INLINE
=======
  GEOS_HOST_DEVICE
>>>>>>> 478ff4e8
  void compute( real64 const & pressure,
                real64 const & temperature,
                arraySlice1d< real64 const, USD1 > const & compFraction,
                arraySlice1d< real64, USD2 > const & phaseFraction,
                arraySlice2d< real64, USD3 > const & phaseCompFraction ) const;

  template< int USD1 >
<<<<<<< HEAD
  GEOSX_HOST_DEVICE
  GEOSX_FORCE_INLINE
=======
  GEOS_HOST_DEVICE
>>>>>>> 478ff4e8
  void compute( real64 const & pressure,
                real64 const & temperature,
                arraySlice1d< real64 const, USD1 > const & compFraction,
                PhaseProp::SliceType const phaseFraction,
                PhaseComp::SliceType const phaseCompFraction ) const;

  virtual void move( LvArray::MemorySpace const space, bool const touch ) override
  {
    FlashModelBaseUpdate::move( space, touch );
    m_CO2SolubilityTable.move( space, touch );
  }

protected:

  /// Table with CO2 solubility tabulated as a function (P,T)
  TableFunction::KernelWrapper m_CO2SolubilityTable;

  /// Index of the CO2 phase
  integer m_CO2Index;

  /// Index of the water phase
  integer m_waterIndex;

  /// Index of the gas phase
  integer m_phaseGasIndex;

  /// Index of the liquid phase
  integer m_phaseLiquidIndex;

};

class CO2Solubility : public FlashModelBase
{
public:

  CO2Solubility( string const & name,
                 string_array const & inputParams,
                 string_array const & phaseNames,
                 string_array const & componentNames,
                 array1d< real64 > const & componentMolarWeight );

  static string catalogName() { return "CO2Solubility"; }

  virtual string getCatalogName() const final { return catalogName(); }

  /// Type of kernel wrapper for in-kernel update
  using KernelWrapper = CO2SolubilityUpdate;

  /**
   * @brief Create an update kernel wrapper.
   * @return the wrapper
   */
  KernelWrapper createKernelWrapper() const;

private:

  /// Table to compute solubility as a function of pressure and temperature
  TableFunction const * m_CO2SolubilityTable;

  /// Index of the CO2 component
  integer m_CO2Index;

  /// Index of the water component
  integer m_waterIndex;

  /// Index of the gas phase
  integer m_phaseGasIndex;

  /// Index of the liquid phase
  integer m_phaseLiquidIndex;
};

template< int USD1, int USD2, int USD3 >
<<<<<<< HEAD
GEOSX_HOST_DEVICE
GEOSX_FORCE_INLINE
void
=======
GEOS_HOST_DEVICE
inline void
>>>>>>> 478ff4e8
CO2SolubilityUpdate::compute( real64 const & pressure,
                              real64 const & temperature,
                              arraySlice1d< real64 const, USD1 > const & compFraction,
                              arraySlice1d< real64, USD2 > const & phaseFraction,
                              arraySlice2d< real64, USD3 > const & phaseCompFraction ) const
{
  // solubility mol/kg(water)  X = Csat/W
  real64 const input[2] = { pressure, temperature };
  real64 solubility = m_CO2SolubilityTable.compute( input );
  solubility *= m_componentMolarWeight[m_waterIndex];

  // Y = C/W = z/(1-z)
  real64 Y;

  if( compFraction[m_CO2Index] > 1.0 - minForDivision )
  {
    Y = compFraction[m_CO2Index] / minForDivision;
  }
  else
  {
    real64 const oneMinusCompFracInv = 1.0 / (1.0 - compFraction[m_CO2Index]);
    Y = compFraction[m_CO2Index] * oneMinusCompFracInv;
  }

  if( Y < solubility )
  {
    // liquid phase only

    // 1) Compute phase fractions

    phaseFraction[m_phaseLiquidIndex] = 1.0;
    phaseFraction[m_phaseGasIndex] = 0.0;

    // 2) Compute phase component fractions

    for( localIndex ic = 0; ic < 2; ++ic )
    {
      phaseCompFraction[m_phaseLiquidIndex][ic] = compFraction[ic];
      // the two following lines are not present in Yue's code, unclear if this will have some consequences
      phaseCompFraction[m_phaseGasIndex][m_CO2Index] = 1.0;
      phaseCompFraction[m_phaseGasIndex][m_waterIndex] = 0.0;
    }
  }
  else
  {
    // two-phase flow

    // 1) Compute phase fractions

    // liquid phase fraction = (Csat + W) / (C + W) = (Csat/W + 1) / (C/W + 1)
    real64 const onePlusYInv = 1.0 / ( 1.0 + Y );
    phaseFraction[m_phaseLiquidIndex] = (solubility + 1.0) * onePlusYInv;
    phaseFraction[m_phaseGasIndex] = 1.0 - phaseFraction[m_phaseLiquidIndex];

    // 2) Compute phase component fractions

    // liquid phase composition  CO2 = Csat / (Csat + W) = (Csat/W) / (Csat/W + 1)
    real64 const onePlusSolubilityInv = 1.0 / ( 1.0 + solubility );
    phaseCompFraction[m_phaseLiquidIndex][m_CO2Index] = solubility * onePlusSolubilityInv;

    phaseCompFraction[m_phaseLiquidIndex][m_waterIndex] = 1.0 - phaseCompFraction[m_phaseLiquidIndex][m_CO2Index];

    // gas phase composition  CO2 = 1.0
    phaseCompFraction[m_phaseGasIndex][m_CO2Index] = 1.0;
    phaseCompFraction[m_phaseGasIndex][m_waterIndex] = 0.0;
  }
}

template< int USD1 >
<<<<<<< HEAD
GEOSX_HOST_DEVICE
GEOSX_FORCE_INLINE
void
=======
GEOS_HOST_DEVICE
inline void
>>>>>>> 478ff4e8
CO2SolubilityUpdate::compute( real64 const & pressure,
                              real64 const & temperature,
                              arraySlice1d< real64 const, USD1 > const & compFraction,
                              PhaseProp::SliceType const phaseFraction,
                              PhaseComp::SliceType const phaseCompFraction ) const
{
  using Deriv = multifluid::DerivativeOffset;

  // solubility mol/kg(water)  X = Csat/W
  real64 const input[2] = { pressure, temperature };
  real64 solubilityDeriv[2]{};
  real64 solubility = m_CO2SolubilityTable.compute( input, solubilityDeriv );

  solubility *= m_componentMolarWeight[m_waterIndex];
  for( integer ic = 0; ic < 2; ++ic )
  {
    solubilityDeriv[ic] *= m_componentMolarWeight[m_waterIndex];
  }

  // Y = C/W = z/(1-z)
  real64 Y = 0.0;
  real64 dY_dCompFrac[2]{};

  if( compFraction[m_CO2Index] > 1.0 - minForDivision )
  {
    Y = compFraction[m_CO2Index] / minForDivision;
    dY_dCompFrac[m_CO2Index] = 1.0 / minForDivision;
    dY_dCompFrac[m_waterIndex] = 0.0;
  }
  else
  {
    real64 const oneMinusCompFracInv = 1.0 / (1.0 - compFraction[m_CO2Index]);
    Y = compFraction[m_CO2Index] * oneMinusCompFracInv;
    dY_dCompFrac[m_CO2Index] = oneMinusCompFracInv * oneMinusCompFracInv;
    dY_dCompFrac[m_waterIndex] = 0.0;
  }

  auto setZero = []( real64 & val ){ val = 0.0; };
  LvArray::forValuesInSlice( phaseFraction.derivs, setZero );
  LvArray::forValuesInSlice( phaseCompFraction.derivs, setZero );

  if( Y < solubility )
  {
    // liquid phase only

    // 1) Compute phase fractions

    phaseFraction.value[m_phaseLiquidIndex] = 1.0;
    phaseFraction.value[m_phaseGasIndex] = 0.0;

    // 2) Compute phase component fractions

    phaseCompFraction.value[m_phaseGasIndex][m_CO2Index] = 1.0;
    phaseCompFraction.value[m_phaseGasIndex][m_waterIndex] = 0.0;
    for( localIndex ic = 0; ic < 2; ++ic )
    {
      phaseCompFraction.value[m_phaseLiquidIndex][ic] = compFraction[ic];

      for( localIndex jc = 0; jc < 2; ++jc )
      {
        phaseCompFraction.derivs[m_phaseLiquidIndex][ic][Deriv::dC+jc] = (ic == jc ) ? 1.0 : 0.0;
        phaseCompFraction.derivs[m_phaseGasIndex][ic][Deriv::dC+jc] = 0.0;
      }
    }
  }
  else
  {
    // two-phase flow

    // 1) Compute phase fractions

    // liquid phase fraction = (Csat + W) / (C + W) = (Csat/W + 1) / (C/W + 1)
    real64 const onePlusYInv = 1.0 / ( 1.0 + Y );
    phaseFraction.value[m_phaseLiquidIndex] = (solubility + 1.0) * onePlusYInv;

    phaseFraction.derivs[m_phaseLiquidIndex][Deriv::dP] = solubilityDeriv[0] * onePlusYInv;
    phaseFraction.derivs[m_phaseLiquidIndex][Deriv::dT] = solubilityDeriv[1] * onePlusYInv;
    phaseFraction.derivs[m_phaseLiquidIndex][Deriv::dC+m_CO2Index] =
      -dY_dCompFrac[m_CO2Index] * phaseFraction.value[m_phaseLiquidIndex] * onePlusYInv;
    phaseFraction.derivs[m_phaseLiquidIndex][Deriv::dC+m_waterIndex] =
      -dY_dCompFrac[m_waterIndex] * phaseFraction.value[m_phaseLiquidIndex] * onePlusYInv;

    phaseFraction.value[m_phaseGasIndex] = 1.0 - phaseFraction.value[m_phaseLiquidIndex];

    phaseFraction.derivs[m_phaseGasIndex][Deriv::dP] = -phaseFraction.derivs[m_phaseLiquidIndex][Deriv::dP];
    phaseFraction.derivs[m_phaseGasIndex][Deriv::dT] = -phaseFraction.derivs[m_phaseLiquidIndex][Deriv::dT];
    phaseFraction.derivs[m_phaseGasIndex][Deriv::dC+m_CO2Index] = -phaseFraction.derivs[m_phaseLiquidIndex][Deriv::dC+m_CO2Index];
    phaseFraction.derivs[m_phaseGasIndex][Deriv::dC+m_waterIndex] = -phaseFraction.derivs[m_phaseLiquidIndex][Deriv::dC+m_waterIndex];

    // 2) Compute phase component fractions

    // liquid phase composition  CO2 = Csat / (Csat + W) = (Csat/W) / (Csat/W + 1)
    real64 const onePlusSolubilityInv = 1.0 / ( 1.0 + solubility );
    phaseCompFraction.value[m_phaseLiquidIndex][m_CO2Index] = solubility * onePlusSolubilityInv;

    phaseCompFraction.derivs[m_phaseLiquidIndex][m_CO2Index][Deriv::dP] = solubilityDeriv[0] * (onePlusSolubilityInv*onePlusSolubilityInv);
    phaseCompFraction.derivs[m_phaseLiquidIndex][m_CO2Index][Deriv::dT] = solubilityDeriv[1] * (onePlusSolubilityInv*onePlusSolubilityInv);

    phaseCompFraction.value[m_phaseLiquidIndex][m_waterIndex] = 1.0 - phaseCompFraction.value[m_phaseLiquidIndex][m_CO2Index];

    phaseCompFraction.derivs[m_phaseLiquidIndex][m_waterIndex][Deriv::dP] = -phaseCompFraction.derivs[m_phaseLiquidIndex][m_CO2Index][Deriv::dP];
    phaseCompFraction.derivs[m_phaseLiquidIndex][m_waterIndex][Deriv::dT] = -phaseCompFraction.derivs[m_phaseLiquidIndex][m_CO2Index][Deriv::dT];

    // gas phase composition  CO2 = 1.0

    phaseCompFraction.value[m_phaseGasIndex][m_CO2Index]   = 1.0;
    phaseCompFraction.value[m_phaseGasIndex][m_waterIndex] = 0.0;

    phaseCompFraction.derivs[m_phaseGasIndex][m_CO2Index][Deriv::dP]   = 0.0;
    phaseCompFraction.derivs[m_phaseGasIndex][m_waterIndex][Deriv::dT] = 0.0;
    phaseCompFraction.derivs[m_phaseGasIndex][m_CO2Index][Deriv::dP]   = 0.0;
    phaseCompFraction.derivs[m_phaseGasIndex][m_waterIndex][Deriv::dT] = 0.0;
    // phaseCompFraction does not depend on globalComponentFraction

  }
}

} // end namespace PVTProps

} // end namespace constitutive

} // end namespace geos

#endif //GEOS_CONSTITUTIVE_FLUID_PVTFUNCTIONS_CO2SOLUBILITY_HPP_<|MERGE_RESOLUTION|>--- conflicted
+++ resolved
@@ -59,12 +59,7 @@
   {}
 
   template< int USD1, int USD2, int USD3 >
-<<<<<<< HEAD
-  GEOSX_HOST_DEVICE
-  GEOSX_FORCE_INLINE
-=======
   GEOS_HOST_DEVICE
->>>>>>> 478ff4e8
   void compute( real64 const & pressure,
                 real64 const & temperature,
                 arraySlice1d< real64 const, USD1 > const & compFraction,
@@ -72,12 +67,7 @@
                 arraySlice2d< real64, USD3 > const & phaseCompFraction ) const;
 
   template< int USD1 >
-<<<<<<< HEAD
-  GEOSX_HOST_DEVICE
-  GEOSX_FORCE_INLINE
-=======
   GEOS_HOST_DEVICE
->>>>>>> 478ff4e8
   void compute( real64 const & pressure,
                 real64 const & temperature,
                 arraySlice1d< real64 const, USD1 > const & compFraction,
@@ -151,14 +141,9 @@
 };
 
 template< int USD1, int USD2, int USD3 >
-<<<<<<< HEAD
-GEOSX_HOST_DEVICE
-GEOSX_FORCE_INLINE
+GEOS_HOST_DEVICE
+GEOS_FORCE_INLINE
 void
-=======
-GEOS_HOST_DEVICE
-inline void
->>>>>>> 478ff4e8
 CO2SolubilityUpdate::compute( real64 const & pressure,
                               real64 const & temperature,
                               arraySlice1d< real64 const, USD1 > const & compFraction,
@@ -228,14 +213,9 @@
 }
 
 template< int USD1 >
-<<<<<<< HEAD
-GEOSX_HOST_DEVICE
-GEOSX_FORCE_INLINE
+GEOS_HOST_DEVICE
+GEOS_FORCE_INLINE
 void
-=======
-GEOS_HOST_DEVICE
-inline void
->>>>>>> 478ff4e8
 CO2SolubilityUpdate::compute( real64 const & pressure,
                               real64 const & temperature,
                               arraySlice1d< real64 const, USD1 > const & compFraction,
