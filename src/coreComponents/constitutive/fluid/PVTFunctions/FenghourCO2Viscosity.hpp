--- conflicted
+++ resolved
@@ -45,12 +45,7 @@
   {}
 
   template< int USD1 >
-<<<<<<< HEAD
-  GEOSX_HOST_DEVICE
-  GEOSX_FORCE_INLINE
-=======
   GEOS_HOST_DEVICE
->>>>>>> 478ff4e8
   void compute( real64 const & pressure,
                 real64 const & temperature,
                 arraySlice1d< real64 const, USD1 > const & phaseComposition,
@@ -58,12 +53,7 @@
                 bool useMass ) const;
 
   template< int USD1, int USD2, int USD3 >
-<<<<<<< HEAD
-  GEOSX_HOST_DEVICE
-  GEOSX_FORCE_INLINE
-=======
   GEOS_HOST_DEVICE
->>>>>>> 478ff4e8
   void compute( real64 const & pressure,
                 real64 const & temperature,
                 arraySlice1d< real64 const, USD1 > const & phaseComposition,
@@ -122,12 +112,8 @@
 };
 
 template< int USD1 >
-<<<<<<< HEAD
-GEOSX_HOST_DEVICE
-GEOSX_FORCE_INLINE
-=======
 GEOS_HOST_DEVICE
->>>>>>> 478ff4e8
+GEOS_FORCE_INLINE
 void FenghourCO2ViscosityUpdate::compute( real64 const & pressure,
                                           real64 const & temperature,
                                           arraySlice1d< real64 const, USD1 > const & phaseComposition,
@@ -141,12 +127,8 @@
 }
 
 template< int USD1, int USD2, int USD3 >
-<<<<<<< HEAD
-GEOSX_HOST_DEVICE
-GEOSX_FORCE_INLINE
-=======
 GEOS_HOST_DEVICE
->>>>>>> 478ff4e8
+GEOS_FORCE_INLINE
 void FenghourCO2ViscosityUpdate::compute( real64 const & pressure,
                                           real64 const & temperature,
                                           arraySlice1d< real64 const, USD1 > const & phaseComposition,
