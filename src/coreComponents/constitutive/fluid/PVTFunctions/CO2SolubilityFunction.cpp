--- conflicted
+++ resolved
@@ -139,10 +139,6 @@
   bool notFound = true;
   for( localIndex i = 0; i < componentNames.size(); ++i )
   {
-<<<<<<< HEAD
-=======
-
->>>>>>> 80ab48fb
     if( componentNames[i] == "CO2" || componentNames[i] == "co2" )
     {
       m_CO2Index = i;
@@ -155,10 +151,6 @@
   notFound = true;
   for( localIndex i = 0; i < componentNames.size(); ++i )
   {
-<<<<<<< HEAD
-=======
-
->>>>>>> 80ab48fb
     if( componentNames[i] == "Water" || componentNames[i] == "water" )
     {
       m_waterIndex = i;
@@ -171,13 +163,8 @@
   notFound = true;
   for( localIndex i = 0; i < phaseNames.size(); ++i )
   {
-<<<<<<< HEAD
     if( phaseNames[i] == "CO2" || phaseNames[i] == "co2" ||
         phaseNames[i] == "gas" || phaseNames[i] == "Gas" )
-=======
-
-    if( phaseNames[i] == "CO2" || phaseNames[i] == "co2" || phaseNames[i] == "gas" || phaseNames[i] == "Gas" )
->>>>>>> 80ab48fb
     {
       m_phaseGasIndex = i;
       notFound = false;
@@ -189,13 +176,8 @@
   notFound = true;
   for( localIndex i = 0; i < phaseNames.size(); ++i )
   {
-<<<<<<< HEAD
-    if( streq( phaseNames[i], "Water" ) || streq( phaseNames[i], "water" ) ||
-        streq( phaseNames[i], "Liquid" ) || streq( phaseNames[i], "liquid" ) )
-=======
-
-    if( phaseNames[i] == "Water" || phaseNames[i] == "water" || phaseNames[i] == "Liquid" || phaseNames[i] == "liquid" )
->>>>>>> 80ab48fb
+    if( phaseNames[i] == "Water" || phaseNames[i] == "water" ||
+        phaseNames[i] == "Liquid" || phaseNames[i] == "liquid" )
     {
       m_phaseLiquidIndex = i;
       notFound = false;
