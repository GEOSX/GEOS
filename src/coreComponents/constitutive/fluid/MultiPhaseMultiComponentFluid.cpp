--- conflicted
+++ resolved
@@ -18,14 +18,9 @@
 #include "MultiPhaseMultiComponentFluid.hpp"
 
 #include "common/Path.hpp"
-<<<<<<< HEAD
-#include "managers/ProblemManager.hpp"
-=======
 #include "constitutive/fluid/MultiFluidUtils.hpp"
 #include "PVTFunctions/FlashModelBase.hpp"
 #include "PVTFunctions/PVTFunctionBase.hpp"
-
->>>>>>> 80ab48fb
 
 namespace geosx
 {
@@ -120,12 +115,8 @@
     while( is.getline( buf, buf_size ) )
     {
       string const str( buf );
-<<<<<<< HEAD
-      string_array const strs = Tokenize( str, " " );
-=======
       string_array const strs = stringutilities::tokenize( str, " " );
 
->>>>>>> 80ab48fb
       if( strs[0] == "DensityFun" )
       {
         if( strs[1] == "SpanWagnerCO2Density" )
@@ -174,14 +165,8 @@
     while( is.getline( buf, buf_size ) )
     {
       string const str( buf );
-<<<<<<< HEAD
-      string_array const strs = Tokenize( str, " " );
+      string_array const strs = stringutilities::tokenize( str, " " );
       if( strs[0] == "FlashModel" && strs[1] == "CO2Solubility" )
-=======
-      string_array const strs = stringutilities::tokenize( str, " " );
-
-      if( strs[0] == "FlashModel" )
->>>>>>> 80ab48fb
       {
         m_co2Solubility = std::make_unique< CO2Solubility >( strs, m_phaseNames, m_componentNames, m_componentMolarWeight );
         m_co2SolubilityWrapper.emplace_back( m_co2Solubility->createKernelWrapper() );
