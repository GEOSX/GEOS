/*
 * ------------------------------------------------------------------------------------------------------------
 * SPDX-License-Identifier: LGPL-2.1-only
 *
 * Copyright (c) 2018-2020 Lawrence Livermore National Security LLC
 * Copyright (c) 2018-2020 The Board of Trustees of the Leland Stanford Junior University
 * Copyright (c) 2018-2020 TotalEnergies
 * Copyright (c) 2019-     GEOSX Contributors
 * All rights reserved
 *
 * See top level LICENSE, COPYRIGHT, CONTRIBUTORS, NOTICE, and ACKNOWLEDGEMENTS files for details.
 * ------------------------------------------------------------------------------------------------------------
 */

/**
 * @file SingleFluidBase.hpp
 */

#ifndef GEOSX_CONSTITUTIVE_FLUID_SINGLEFLUIDBASE_HPP
#define GEOSX_CONSTITUTIVE_FLUID_SINGLEFLUIDBASE_HPP

#include "constitutive/ConstitutiveBase.hpp"

namespace geosx
{

namespace constitutive
{
//START_SPHINX_INCLUDE_01
/**
 * @brief Base class for single-phase fluid model kernel wrappers.
 */
class SingleFluidBaseUpdate
{
public:

  /**
   * @brief Get number of elements in this wrapper.
   * @return number of elements
   */
  GEOSX_HOST_DEVICE
  localIndex numElems() const { return m_density.size( 0 ); }

  /**
   * @brief Get number of gauss points per element.
   * @return number of gauss points per element
   */
  GEOSX_HOST_DEVICE
  localIndex numGauss() const { return m_density.size( 1 ); };

protected:

  /**
   * @brief Constructor.
   * @param density     fluid density
   * @param dDens_dPres derivative of density w.r.t. pressure
   * @param viscosity   fluid viscosity
   * @param dVisc_dPres derivative of viscosity w.r.t. pressure
   */
  SingleFluidBaseUpdate( arrayView2d< real64 > const & density,
                         arrayView2d< real64 > const & dDens_dPres,
                         arrayView2d< real64 > const & viscosity,
                         arrayView2d< real64 > const & dVisc_dPres )
    : m_density( density ),
    m_dDens_dPres( dDens_dPres ),
    m_viscosity( viscosity ),
    m_dVisc_dPres( dVisc_dPres )
  {}

  /**
   * @brief Copy constructor.
   */
  SingleFluidBaseUpdate( SingleFluidBaseUpdate const & ) = default;

  /**
   * @brief Move constructor.
   */
  SingleFluidBaseUpdate( SingleFluidBaseUpdate && ) = default;

  /**
   * @brief Deleted copy assignment operator
   * @return reference to this object
   */
  SingleFluidBaseUpdate & operator=( SingleFluidBaseUpdate const & ) = delete;

  /**
   * @brief Deleted move assignment operator
   * @return reference to this object
   */
  SingleFluidBaseUpdate & operator=( SingleFluidBaseUpdate && ) = delete;


  /// Fluid density
  arrayView2d< real64 > m_density;

  /// Derivative of density w.r.t. pressure
  arrayView2d< real64 > m_dDens_dPres;

  /// Fluid viscosity
  arrayView2d< real64 > m_viscosity;

  /// Derivative of viscosity w.r.t. pressure
  arrayView2d< real64 > m_dVisc_dPres;
//END_SPHINX_INCLUDE_01
//START_SPHINX_INCLUDE_02
private:

  /**
   * @brief Compute fluid properties at a single point.
   * @param[in]  pressure the target pressure value
   * @param[out] density fluid density
   * @param[out] viscosity fluid viscosity
   */
  GEOSX_HOST_DEVICE
  virtual void compute( real64 const pressure,
                        real64 & density,
                        real64 & viscosity ) const = 0;

  /**
   * @brief Compute fluid properties and derivatives at a single point.
   * @param[in]  pressure the target pressure value
   * @param[out] density fluid density
   * @param[out] dDensity_dPressure fluid density derivative w.r.t. pressure
   * @param[out] viscosity fluid viscosity
   * @param[out] dViscosity_dPressure fluid viscosity derivative w.r.t. pressure
   */
  GEOSX_HOST_DEVICE
  virtual void compute( real64 const pressure,
                        real64 & density,
                        real64 & dDensity_dPressure,
                        real64 & viscosity,
                        real64 & dViscosity_dPressure ) const = 0;

  /**
   * @brief Update fluid state at a single point.
   * @param[in] k        element index
   * @param[in] q        gauss point index
   * @param[in] pressure the target pressure value
   */
  GEOSX_HOST_DEVICE
  virtual void update( localIndex const k,
                       localIndex const q,
                       real64 const pressure ) const = 0;

};
//END_SPHINX_INCLUDE_02

/**
 * @brief Base class for single-phase fluid models.
 */
class SingleFluidBase : public ConstitutiveBase
{
public:

  /**
   * @brief Constructor.
   * @param name name of the group
   * @param parent pointer to parent group
   */
  SingleFluidBase( string const & name, Group * const parent );

  /**
   * @brief Save the current density into the initial density (needed for single-phase poromechanics)
   */
  void initializeState() const;

  // *** ConstitutiveBase interface

  virtual void allocateConstitutiveData( dataRepository::Group & parent,
                                         localIndex const numConstitutivePointsPerParentIndex ) override;

  // *** SingleFluid-specific interface

  arrayView2d< real64 > density() { return m_density; }
  arrayView2d< real64 const > density() const { return m_density; }

  arrayView2d< real64 > dDensity_dPressure() { return m_dDensity_dPressure; }
  arrayView2d< real64 const > dDensity_dPressure() const { return m_dDensity_dPressure; }

  arrayView2d< real64 const > initialDensity() const { return m_initialDensity; }

  arrayView2d< real64 > viscosity() { return m_viscosity; }
  arrayView2d< real64 const > viscosity() const { return m_viscosity; }

  arrayView2d< real64 > dViscosity_dPressure() { return m_dViscosity_dPressure; }
  arrayView2d< real64 const > dViscosity_dPressure() const { return m_dViscosity_dPressure; }

  virtual real64 defaultDensity() const = 0; // { return 1.0; }
  virtual real64 defaultViscosity() const = 0; // { return 1.0; }

protected:

  virtual void postProcessInput() override;

<<<<<<< HEAD
  real64 m_defaultDensity;
  real64 m_defaultViscosity;

  //START_SPHINX_INCLUDE_00
=======
>>>>>>> 8ff5ccf3
  array2d< real64 > m_density;
  array2d< real64 > m_dDensity_dPressure;

  array2d< real64 > m_initialDensity;

  array2d< real64 > m_viscosity;
  array2d< real64 > m_dViscosity_dPressure;
  //END_SPHINX_INCLUDE_00
};

} //namespace constitutive

} //namespace geosx

#endif //GEOSX_CONSTITUTIVE_FLUID_SINGLEFLUIDBASE_HPP<|MERGE_RESOLUTION|>--- conflicted
+++ resolved
@@ -192,13 +192,7 @@
 
   virtual void postProcessInput() override;
 
-<<<<<<< HEAD
-  real64 m_defaultDensity;
-  real64 m_defaultViscosity;
-
   //START_SPHINX_INCLUDE_00
-=======
->>>>>>> 8ff5ccf3
   array2d< real64 > m_density;
   array2d< real64 > m_dDensity_dPressure;
 
