--- conflicted
+++ resolved
@@ -115,7 +115,6 @@
   /// Derivative of viscosity w.r.t. pressure
   arrayView2d< real64 > m_dVisc_dPres;
 
-<<<<<<< HEAD
   /// Derivative of viscosity w.r.t. temperature
   arrayView2d< real64 > m_dVisc_dTemp;
 
@@ -128,9 +127,6 @@
   /// Derivative of internal energy w.r.t. temperature
   arrayView2d< real64 > m_dIntEnergy_dTemp;
 
-  /// 
-=======
->>>>>>> 14ae8a80
 //END_SPHINX_INCLUDE_01
 //START_SPHINX_INCLUDE_02
 private:
@@ -265,7 +261,6 @@
 
   arrayView2d< real64 const > dViscosity_dPressure() const { return m_dViscosity_dPressure; }
 
-<<<<<<< HEAD
   arrayView2d< real64 > dViscosity_dTemperature() { return m_dViscosity_dTemperature; }
   arrayView2d< real64 const > dViscosity_dTemperature() const { return m_dViscosity_dTemperature; }
 
@@ -281,12 +276,8 @@
   arrayView2d< real64 > dInternalEnergy_dTemperature() { return m_dInternalEnergy_dTemperature; }
   arrayView2d< real64 const > dInternalEnergy_dTemperature() const { return m_dInternalEnergy_dTemperature; }
 
-  virtual real64 defaultDensity() const = 0; // { return 1.0; }
-  virtual real64 defaultViscosity() const = 0; // { return 1.0; }
-=======
   virtual real64 defaultDensity() const = 0;
   virtual real64 defaultViscosity() const = 0;
->>>>>>> 14ae8a80
 
   /// Save state data in preparation for next timestep
   virtual void saveConvergedState() const override;
