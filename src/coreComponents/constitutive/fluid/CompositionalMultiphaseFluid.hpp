--- conflicted
+++ resolved
@@ -172,12 +172,8 @@
            arraySlice2d< real64, multifluid::USD_PHASE_COMP - 2 > const & phaseCompFrac,
            real64 & totalDens ) const
 {
-<<<<<<< HEAD
+  GEOSX_UNUSED_VAR( phaseEnthalpy, phaseInternalEnergy );
 #if defined(GEOSX_DEVICE_COMPILE)
-=======
-  GEOSX_UNUSED_VAR( phaseEnthalpy, phaseInternalEnergy );
-#if defined(__CUDA_ARCH__)
->>>>>>> 1ee6af42
   GEOSX_ERROR( "This function cannot be used on GPU" );
   GEOSX_UNUSED_VAR( pressure );
   GEOSX_UNUSED_VAR( temperature );
@@ -283,12 +279,8 @@
            PhaseComp::SliceType const phaseCompFraction,
            FluidProp::SliceType const totalDensity ) const
 {
-<<<<<<< HEAD
+  GEOSX_UNUSED_VAR( phaseEnthalpy, phaseInternalEnergy );
 #if defined(GEOSX_DEVICE_COMPILE)
-=======
-  GEOSX_UNUSED_VAR( phaseEnthalpy, phaseInternalEnergy );
-#if defined(__CUDA_ARCH__)
->>>>>>> 1ee6af42
   GEOSX_ERROR( "This function cannot be used on GPU" );
   GEOSX_UNUSED_VAR( pressure );
   GEOSX_UNUSED_VAR( temperature );
