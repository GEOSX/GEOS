--- conflicted
+++ resolved
@@ -102,75 +102,29 @@
   registerWrapper( viewKeyStruct::useMassString(), &m_useMass ).
     setRestartFlags( RestartFlags::NO_WRITE );
 
-  registerWrapper( viewKeyStruct::phaseEnthalpyString(), &m_phaseEnthalpy ).
-    setPlotLevel( PlotLevel::LEVEL_0 );
-  registerWrapper( viewKeyStruct::dPhaseEnthalpy_dPressureString(), &m_dPhaseEnthalpy_dPressure ).
-    setRestartFlags( RestartFlags::NO_WRITE );
-  registerWrapper( viewKeyStruct::dPhaseEnthalpy_dTemperatureString(), &m_dPhaseEnthalpy_dTemperature ).
-    setRestartFlags( RestartFlags::NO_WRITE );
-  registerWrapper( viewKeyStruct::dPhaseEnthalpy_dGlobalCompFractionString(), &m_dPhaseEnthalpy_dGlobalCompFraction ).
-    setRestartFlags( RestartFlags::NO_WRITE );
-
-
-  registerWrapper( viewKeyStruct::phaseInternalEnergyString(), &m_phaseInternalEnergy ).
-    setPlotLevel( PlotLevel::LEVEL_0 );
-  registerWrapper( viewKeyStruct::dPhaseInternalEnergy_dPressureString(), &m_dPhaseInternalEnergy_dPressure ).
-    setRestartFlags( RestartFlags::NO_WRITE );
-  registerWrapper( viewKeyStruct::dPhaseInternalEnergy_dTemperatureString(), &m_dPhaseInternalEnergy_dTemperature ).
-    setRestartFlags( RestartFlags::NO_WRITE );
-  registerWrapper( viewKeyStruct::dPhaseInternalEnergy_dGlobalCompFractionString(), &m_dPhaseInternalEnergy_dGlobalCompFraction ).
-    setRestartFlags( RestartFlags::NO_WRITE );
-  
+  registerWrapper( viewKeyStruct::phaseEnthalpyString(), &m_phaseEnthalpy.value ).
+    setPlotLevel( PlotLevel::LEVEL_0 );
+  registerWrapper( viewKeyStruct::dPhaseEnthalpy_dPressureString(), &m_phaseEnthalpy.dPres ).
+    setRestartFlags( RestartFlags::NO_WRITE );
+  registerWrapper( viewKeyStruct::dPhaseEnthalpy_dTemperatureString(), &m_phaseEnthalpy.dTemp ).
+    setRestartFlags( RestartFlags::NO_WRITE );
+  registerWrapper( viewKeyStruct::dPhaseEnthalpy_dGlobalCompFractionString(), &m_phaseEnthalpy.dComp ).
+    setRestartFlags( RestartFlags::NO_WRITE );
+
+
+  registerWrapper( viewKeyStruct::phaseInternalEnergyString(), &m_phaseInternalEnergy.value ).
+    setPlotLevel( PlotLevel::LEVEL_0 );
+  registerWrapper( viewKeyStruct::dPhaseInternalEnergy_dPressureString(), &m_phaseInternalEnergy.dPres ).
+    setRestartFlags( RestartFlags::NO_WRITE );
+  registerWrapper( viewKeyStruct::dPhaseInternalEnergy_dTemperatureString(), &m_phaseInternalEnergy.dTemp ).
+    setRestartFlags( RestartFlags::NO_WRITE );
+  registerWrapper( viewKeyStruct::dPhaseInternalEnergy_dGlobalCompFractionString(), &m_phaseInternalEnergy.dComp ).
+    setRestartFlags( RestartFlags::NO_WRITE );
+
 }
 
 void MultiFluidBase::resizeFields( localIndex const size, localIndex const numPts )
 {
-<<<<<<< HEAD
-  localIndex const NP = numFluidPhases();
-  localIndex const NC = numFluidComponents();
-
-  m_phaseFraction.resize( size, numPts, NP );
-  m_dPhaseFraction_dPressure.resize( size, numPts, NP );
-  m_dPhaseFraction_dTemperature.resize( size, numPts, NP );
-  m_dPhaseFraction_dGlobalCompFraction.resize( size, numPts, NP, NC );
-
-  m_phaseDensity.resize( size, numPts, NP );
-  m_dPhaseDensity_dPressure.resize( size, numPts, NP );
-  m_dPhaseDensity_dTemperature.resize( size, numPts, NP );
-  m_dPhaseDensity_dGlobalCompFraction.resize( size, numPts, NP, NC );
-
-  m_phaseMassDensity.resize( size, numPts, NP );
-  m_dPhaseMassDensity_dPressure.resize( size, numPts, NP );
-  m_dPhaseMassDensity_dTemperature.resize( size, numPts, NP );
-  m_dPhaseMassDensity_dGlobalCompFraction.resize( size, numPts, NP, NC );
-
-  m_phaseViscosity.resize( size, numPts, NP );
-  m_dPhaseViscosity_dPressure.resize( size, numPts, NP );
-  m_dPhaseViscosity_dTemperature.resize( size, numPts, NP );
-  m_dPhaseViscosity_dGlobalCompFraction.resize( size, numPts, NP, NC );
-
-  m_phaseCompFraction.resize( size, numPts, NP, NC );
-  m_dPhaseCompFraction_dPressure.resize( size, numPts, NP, NC );
-  m_dPhaseCompFraction_dTemperature.resize( size, numPts, NP, NC );
-  m_dPhaseCompFraction_dGlobalCompFraction.resize( size, numPts, NP, NC, NC );
-
-  m_totalDensity.resize( size, numPts );
-  m_dTotalDensity_dPressure.resize( size, numPts );
-  m_dTotalDensity_dTemperature.resize( size, numPts );
-  m_dTotalDensity_dGlobalCompFraction.resize( size, numPts, NC );
-
-  m_phaseEnthalpy.resize( size, numPts, NP );
-  m_dPhaseEnthalpy_dPressure.resize( size, numPts, NP );
-  m_dPhaseEnthalpy_dTemperature.resize( size, numPts, NP );
-  m_dPhaseEnthalpy_dGlobalCompFraction.resize( size, numPts, NP, NC );
-
-  m_phaseInternalEnergy.resize( size, numPts, NP );
-  m_dPhaseInternalEnergy_dPressure.resize( size, numPts, NP );
-  m_dPhaseInternalEnergy_dTemperature.resize( size, numPts, NP );
-  m_dPhaseInternalEnergy_dGlobalCompFraction.resize( size, numPts, NP, NC );
-  
-
-=======
   integer const numPhase = numFluidPhases();
   integer const numComp = numFluidComponents();
 
@@ -194,6 +148,16 @@
   m_phaseViscosity.dTemp.resize( size, numPts, numPhase );
   m_phaseViscosity.dComp.resize( size, numPts, numPhase, numComp );
 
+  m_phaseEnthalpy.value.resize( size, numPts, numPhase );
+  m_phaseEnthalpy.dPres.resize( size, numPts, numPhase );
+  m_phaseEnthalpy.dTemp.resize( size, numPts, numPhase );
+  m_phaseEnthalpy.dComp.resize( size, numPts, numPhase, numComp );
+
+  m_phaseInternalEnergy.value.resize( size, numPts, numPhase );
+  m_phaseInternalEnergy.dPres.resize( size, numPts, numPhase );
+  m_phaseInternalEnergy.dTemp.resize( size, numPts, numPhase );
+  m_phaseInternalEnergy.dComp.resize( size, numPts, numPhase, numComp );
+
   m_phaseCompFraction.value.resize( size, numPts, numPhase, numComp );
   m_phaseCompFraction.dPres.resize( size, numPts, numPhase, numComp );
   m_phaseCompFraction.dTemp.resize( size, numPts, numPhase, numComp );
@@ -219,10 +183,15 @@
   getWrapper< array3d< real64, multifluid::LAYOUT_PHASE > >( viewKeyStruct::phaseViscosityString() ).
     setDimLabels( 2, m_phaseNames );
 
+  getWrapper< array3d< real64, multifluid::LAYOUT_PHASE > >( viewKeyStruct::phaseEnthalpyString() ).
+    setDimLabels( 2, m_phaseNames );
+
+  getWrapper< array3d< real64, multifluid::LAYOUT_PHASE > >( viewKeyStruct::phaseInternalEnergyString() ).
+    setDimLabels( 2, m_phaseNames );
+
   getWrapper< array4d< real64, multifluid::LAYOUT_PHASE_COMP > >( viewKeyStruct::phaseCompFractionString() ).
     setDimLabels( 2, m_phaseNames ).
     setDimLabels( 3, m_componentNames );
->>>>>>> 680dd0f4
 }
 
 void MultiFluidBase::allocateConstitutiveData( dataRepository::Group & parent,
