--- conflicted
+++ resolved
@@ -241,11 +241,7 @@
       GEOSX_THROW_IF( file.eof(), "Baseline file appears shorter than internal results", std::runtime_error );
       file >> value;
 
-<<<<<<< HEAD
       error = fabs( m_table[row][col]-value ) / ( fabs( value )+1e-12 );
-=======
-      real64 const error = fabs( m_table[row][col]-value ) / ( fabs( value )+1 );
->>>>>>> 1603f1aa
       GEOSX_THROW_IF( error > m_baselineTol, "Results do not match baseline at data row " << row+1
                                                                                           << " (row " << row+m_numColumns << " with header)"
                                                                                           << " and column " << col+1, std::runtime_error );
