--- conflicted
+++ resolved
@@ -83,12 +83,7 @@
                         ModelParameters const & modelParameters )
     : FunctionBase( name, componentProperties )
   {
-<<<<<<< HEAD
-    EquationOfState const * equationOfState = modelParameters.get< EquationOfState >();
-    m_equationOfState = EnumStrings< EquationOfStateType >::fromString( equationOfState->m_equationsOfStateNames[phaseIndex] );
-=======
     GEOS_UNUSED_VAR( phaseIndex, modelParameters );
->>>>>>> 9134c422
     // Calculate the dimensional volume shift
     m_componentDimensionalVolumeShift.resize( componentProperties.getNumberOfComponents());
     calculateDimensionalVolumeShift( componentProperties,
