--- conflicted
+++ resolved
@@ -24,10 +24,7 @@
 
 #include "constitutive/fluid/multifluid/Layouts.hpp"
 #include "constitutive/fluid/multifluid/MultiFluidUtils.hpp"
-<<<<<<< HEAD
 #include "constitutive/fluid/multifluid/compositional/functions/StabilityTest.hpp"
-=======
->>>>>>> 94a0e86a
 #include "constitutive/fluid/multifluid/compositional/functions/NegativeTwoPhaseFlash.hpp"
 
 namespace geos
@@ -39,11 +36,7 @@
 namespace compositional
 {
 
-<<<<<<< HEAD
 class ModelParameters;
-=======
-class EquationOfState;
->>>>>>> 94a0e86a
 
 class NegativeTwoPhaseFlashModelUpdate final : public FunctionBaseUpdate
 {
@@ -59,12 +52,8 @@
                                     integer const liquidIndex,
                                     integer const vapourIndex,
                                     EquationOfStateType const liquidEos,
-<<<<<<< HEAD
                                     EquationOfStateType const vapourEos,
                                     arrayView1d< real64 const > const componentCriticalVolume );
-=======
-                                    EquationOfStateType const vapourEos );
->>>>>>> 94a0e86a
 
   // Mark as a 2-phase flash
   GEOS_HOST_DEVICE
@@ -82,7 +71,6 @@
   {
     integer const numDofs = 2 + m_numComponents;
 
-<<<<<<< HEAD
     // Perform stability test to check that we have 2 phases
     real64 tangentPlaneDistance = 0.0;
     bool const stabilityStatus = StabilityTest::compute( m_numComponents,
@@ -150,38 +138,6 @@
         phaseCompFraction.derivs( m_liquidIndex, ic, Deriv::dC + ic ) = 1.0;
       }
     }
-=======
-    // Iterative solve to converge flash
-    bool const flashStatus = NegativeTwoPhaseFlash::compute( m_numComponents,
-                                                             pressure,
-                                                             temperature,
-                                                             compFraction,
-                                                             componentProperties,
-                                                             m_liquidEos,
-                                                             m_vapourEos,
-                                                             kValues,
-                                                             phaseFraction.value[m_vapourIndex],
-                                                             phaseCompFraction.value[m_liquidIndex],
-                                                             phaseCompFraction.value[m_vapourIndex] );
-    GEOS_ERROR_IF( !flashStatus,
-                   GEOS_FMT( "Negative two phase flash failed to converge at pressure {:.5e} and temperature {:.3f}",
-                             pressure, temperature ));
-
-    // Calculate derivatives
-    NegativeTwoPhaseFlash::computeDerivatives( m_numComponents,
-                                               pressure,
-                                               temperature,
-                                               compFraction,
-                                               componentProperties,
-                                               m_liquidEos,
-                                               m_vapourEos,
-                                               phaseFraction.value[m_vapourIndex],
-                                               phaseCompFraction.value[m_liquidIndex].toSliceConst(),
-                                               phaseCompFraction.value[m_vapourIndex].toSliceConst(),
-                                               phaseFraction.derivs[m_vapourIndex],
-                                               phaseCompFraction.derivs[m_liquidIndex],
-                                               phaseCompFraction.derivs[m_vapourIndex] );
->>>>>>> 94a0e86a
 
     // Complete by calculating liquid phase fraction
     phaseFraction.value[m_liquidIndex] = 1.0 - phaseFraction.value[m_vapourIndex];
@@ -224,10 +180,7 @@
   integer const m_vapourIndex;
   EquationOfStateType const m_liquidEos;
   EquationOfStateType const m_vapourEos;
-<<<<<<< HEAD
   arrayView1d< real64 const > const m_componentCriticalVolume;
-=======
->>>>>>> 94a0e86a
 };
 
 class NegativeTwoPhaseFlashModel : public FunctionBase
@@ -257,11 +210,7 @@
   static std::unique_ptr< ModelParameters > createParameters( std::unique_ptr< ModelParameters > parameters );
 
 private:
-<<<<<<< HEAD
   ModelParameters const & m_parameters;
-=======
-  EquationOfState const * m_parameters{};
->>>>>>> 94a0e86a
 };
 
 } // end namespace compositional
