/*
 * ------------------------------------------------------------------------------------------------------------
 * SPDX-License-Identifier: LGPL-2.1-only
 *
 * Copyright (c) 2016-2024 Lawrence Livermore National Security LLC
 * Copyright (c) 2018-2024 Total, S.A
 * Copyright (c) 2018-2024 The Board of Trustees of the Leland Stanford Junior University
 * Copyright (c) 2018-2024 Chevron
 * Copyright (c) 2019-     GEOS/GEOSX Contributors
 * All rights reserved
 *
 * See top level LICENSE, COPYRIGHT, CONTRIBUTORS, NOTICE, and ACKNOWLEDGEMENTS files for details.
 * ------------------------------------------------------------------------------------------------------------
 */

/**
 * @file NegativeTwoPhaseFlashModel.hpp
 */

#ifndef GEOS_CONSTITUTIVE_FLUID_MULTIFLUID_COMPOSITIONAL_MODELS_NEGATIVETWOPHASEFLASHMODEL_HPP_
#define GEOS_CONSTITUTIVE_FLUID_MULTIFLUID_COMPOSITIONAL_MODELS_NEGATIVETWOPHASEFLASHMODEL_HPP_

#include "FunctionBase.hpp"
#include "EquationOfState.hpp"

#include "constitutive/fluid/multifluid/Layouts.hpp"
#include "constitutive/fluid/multifluid/MultiFluidUtils.hpp"
#include "constitutive/fluid/multifluid/compositional/functions/StabilityTest.hpp"
#include "constitutive/fluid/multifluid/compositional/functions/NegativeTwoPhaseFlash.hpp"

namespace geos
{

namespace constitutive
{

namespace compositional
{

class ModelParameters;

class NegativeTwoPhaseFlashModelUpdate final : public FunctionBaseUpdate
{
public:
  using PhaseProp = MultiFluidVar< real64, 3, constitutive::multifluid::LAYOUT_PHASE, constitutive::multifluid::LAYOUT_PHASE_DC >;
  using PhaseComp = MultiFluidVar< real64, 4, constitutive::multifluid::LAYOUT_PHASE_COMP, constitutive::multifluid::LAYOUT_PHASE_COMP_DC >;
  using Deriv = constitutive::multifluid::DerivativeOffset;

<<<<<<< HEAD
  using PhaseProp = MultiFluidVar< real64, 3, multifluid::LAYOUT_PHASE, multifluid::LAYOUT_PHASE_DC >;
  using PhaseComp = MultiFluidVar< real64, 4, multifluid::LAYOUT_PHASE_COMP, multifluid::LAYOUT_PHASE_COMP_DC >;
  using Deriv = multifluid::DerivativeOffset;

=======
>>>>>>> 1b250bb6
  static constexpr real64 stabilityTolerance = MultiFluidConstants::fugacityTolerance;

  NegativeTwoPhaseFlashModelUpdate( integer const numComponents,
                                    integer const liquidIndex,
                                    integer const vapourIndex,
                                    EquationOfStateType const liquidEos,
                                    EquationOfStateType const vapourEos,
                                    arrayView1d< real64 const > const componentCriticalVolume );

  // Mark as a 2-phase flash
  GEOS_HOST_DEVICE
  static constexpr integer getNumberOfPhases() { return 2; }

  template< int USD1, int USD2 >
  GEOS_HOST_DEVICE
  void compute( ComponentProperties::KernelWrapper const & componentProperties,
                real64 const & pressure,
                real64 const & temperature,
                arraySlice1d< real64 const, USD1 > const & compFraction,
                arraySlice2d< real64, USD2 > const & kValues,
                PhaseProp::SliceType const phaseFraction,
                PhaseComp::SliceType const phaseCompFraction ) const
  {
    integer const numDofs = 2 + m_numComponents;

    // Perform stability test to check that we have 2 phases
    real64 tangentPlaneDistance = 0.0;
    bool const stabilityStatus = StabilityTest::compute( m_numComponents,
                                                         pressure,
                                                         temperature,
                                                         compFraction,
                                                         componentProperties,
                                                         m_liquidEos,
                                                         tangentPlaneDistance,
                                                         kValues[0] );
    GEOS_ERROR_IF( !stabilityStatus,
                   GEOS_FMT( "Stability test failed at pressure {:.5e} and temperature {:.3f}", pressure, temperature ));

    if( tangentPlaneDistance < -stabilityTolerance )
    {
      // Unstable mixture
      // Iterative solve to converge flash
      bool const flashStatus = NegativeTwoPhaseFlash::compute( m_numComponents,
                                                               pressure,
                                                               temperature,
                                                               compFraction,
                                                               componentProperties,
                                                               m_liquidEos,
                                                               m_vapourEos,
                                                               kValues,
                                                               phaseFraction.value[m_vapourIndex],
                                                               phaseCompFraction.value[m_liquidIndex],
                                                               phaseCompFraction.value[m_vapourIndex] );

      GEOS_ERROR_IF( !flashStatus,
                     GEOS_FMT( "Negative two phase flash failed to converge at pressure {:.5e} and temperature {:.3f}",
                               pressure, temperature ));

      // Calculate derivatives
      NegativeTwoPhaseFlash::computeDerivatives( m_numComponents,
                                                 pressure,
                                                 temperature,
                                                 compFraction,
                                                 componentProperties,
                                                 m_liquidEos,
                                                 m_vapourEos,
                                                 phaseFraction.value[m_vapourIndex],
                                                 phaseCompFraction.value[m_liquidIndex].toSliceConst(),
                                                 phaseCompFraction.value[m_vapourIndex].toSliceConst(),
                                                 phaseFraction.derivs[m_vapourIndex],
                                                 phaseCompFraction.derivs[m_liquidIndex],
                                                 phaseCompFraction.derivs[m_vapourIndex] );
    }
    else
    {
      // Stable mixture - simply label
      calculateLiCorrelation( componentProperties,
                              temperature,
                              compFraction,
                              phaseFraction.value[m_vapourIndex] );

      LvArray::forValuesInSlice( phaseFraction.derivs[m_vapourIndex], setZero );
      LvArray::forValuesInSlice( phaseCompFraction.derivs[m_liquidIndex], setZero );
      LvArray::forValuesInSlice( phaseCompFraction.derivs[m_vapourIndex], setZero );
      for( integer ic = 0; ic < m_numComponents; ++ic )
      {
        phaseCompFraction.value( m_vapourIndex, ic ) = compFraction[ic];
        phaseCompFraction.value( m_liquidIndex, ic ) = compFraction[ic];
        phaseCompFraction.derivs( m_vapourIndex, ic, Deriv::dC + ic ) = 1.0;
        phaseCompFraction.derivs( m_liquidIndex, ic, Deriv::dC + ic ) = 1.0;
      }
    }

    // Complete by calculating liquid phase fraction
    phaseFraction.value[m_liquidIndex] = 1.0 - phaseFraction.value[m_vapourIndex];
    for( integer ic = 0; ic < numDofs; ic++ )
    {
      phaseFraction.derivs[m_liquidIndex][ic] = -phaseFraction.derivs[m_vapourIndex][ic];
    }
  }

  template< int USD >
  GEOS_HOST_DEVICE
  void calculateLiCorrelation( ComponentProperties::KernelWrapper const & componentProperties,
                               real64 const & temperature,
                               arraySlice1d< real64 const, USD > const & composition,
                               real64 & vapourFraction ) const
  {
    real64 sumVz = 0.0;
    real64 sumVzt = 0.0;
    arrayView1d< real64 const > const & criticalTemperature = componentProperties.m_componentCriticalTemperature;
    for( integer ic = 0; ic < m_numComponents; ++ic )
    {
      real64 const Vz = m_componentCriticalVolume[ic] * composition[ic];
      sumVz += Vz;
      sumVzt += Vz * criticalTemperature[ic];
    }
    real64 const pseudoCritTemperature = sumVzt / sumVz;
    if( pseudoCritTemperature < temperature )
    {
      vapourFraction = 1.0;
    }
    else
    {
      vapourFraction = 0.0;
    }
  }

private:
  integer const m_numComponents;
  integer const m_liquidIndex;
  integer const m_vapourIndex;
  EquationOfStateType const m_liquidEos;
  EquationOfStateType const m_vapourEos;
  arrayView1d< real64 const > const m_componentCriticalVolume;
};

class NegativeTwoPhaseFlashModel : public FunctionBase
{
public:
  NegativeTwoPhaseFlashModel( string const & name,
                              ComponentProperties const & componentProperties,
                              ModelParameters const & modelParameters );

  static string catalogName();

  FunctionType functionType() const override
  {
    return FunctionType::FLASH;
  }

  /// Type of kernel wrapper for in-kernel update
  using KernelWrapper = NegativeTwoPhaseFlashModelUpdate;

  /**
   * @brief Create an update kernel wrapper.
   * @return the wrapper
   */
  KernelWrapper createKernelWrapper() const;

  // Create parameters unique to this model
  static std::unique_ptr< ModelParameters > createParameters( std::unique_ptr< ModelParameters > parameters );

private:
  ModelParameters const & m_parameters;
};

} // end namespace compositional

} // end namespace constitutive

} // end namespace geos

#endif //GEOS_CONSTITUTIVE_FLUID_MULTIFLUID_COMPOSITIONAL_MODELS_NEGATIVETWOPHASEFLASHMODEL_HPP_<|MERGE_RESOLUTION|>--- conflicted
+++ resolved
@@ -46,13 +46,6 @@
   using PhaseComp = MultiFluidVar< real64, 4, constitutive::multifluid::LAYOUT_PHASE_COMP, constitutive::multifluid::LAYOUT_PHASE_COMP_DC >;
   using Deriv = constitutive::multifluid::DerivativeOffset;
 
-<<<<<<< HEAD
-  using PhaseProp = MultiFluidVar< real64, 3, multifluid::LAYOUT_PHASE, multifluid::LAYOUT_PHASE_DC >;
-  using PhaseComp = MultiFluidVar< real64, 4, multifluid::LAYOUT_PHASE_COMP, multifluid::LAYOUT_PHASE_COMP_DC >;
-  using Deriv = multifluid::DerivativeOffset;
-
-=======
->>>>>>> 1b250bb6
   static constexpr real64 stabilityTolerance = MultiFluidConstants::fugacityTolerance;
 
   NegativeTwoPhaseFlashModelUpdate( integer const numComponents,
