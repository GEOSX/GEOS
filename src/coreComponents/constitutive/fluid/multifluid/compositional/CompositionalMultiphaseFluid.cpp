/*
 * ------------------------------------------------------------------------------------------------------------
 * SPDX-License-Identifier: LGPL-2.1-only
 *
 * Copyright (c) 2018-2020 Lawrence Livermore National Security LLC
 * Copyright (c) 2018-2020 The Board of Trustees of the Leland Stanford Junior University
 * Copyright (c) 2018-2020 TotalEnergies
 * Copyright (c) 2019-     GEOSX Contributors
 * All rights reserved
 *
 * See top level LICENSE, COPYRIGHT, CONTRIBUTORS, NOTICE, and ACKNOWLEDGEMENTS files for details.
 * ------------------------------------------------------------------------------------------------------------
 */

/**
 * @file CompositionalMultiphaseFluid.cpp
 */

#include "CompositionalMultiphaseFluid.hpp"

#include "constitutive/fluid/multifluid/CO2Brine/functions/PVTFunctionHelpers.hpp"
#include "codingUtilities/Utilities.hpp"

namespace geos
{

namespace constitutive
{

template< typename FLASH, typename PHASE1, typename PHASE2, typename PHASE3 >
CompositionalMultiphaseFluid< FLASH, PHASE1, PHASE2, PHASE3 >::
CompositionalMultiphaseFluid( string const & name, Group * const parent )
  : MultiFluidBase( name, parent )
{
  using InputFlags = dataRepository::InputFlags;

  getWrapperBase( viewKeyStruct::componentNamesString() ).setInputFlag( InputFlags::REQUIRED );
  getWrapperBase( viewKeyStruct::componentMolarWeightString() ).setInputFlag( InputFlags::REQUIRED );
  getWrapperBase( viewKeyStruct::phaseNamesString() ).setInputFlag( InputFlags::REQUIRED );

<<<<<<< HEAD
  registerWrapper( viewKeyStruct::equationsOfStateString(), &m_equationsOfState ).
    setInputFlag( InputFlags::REQUIRED ).
    setDescription( "List of equation of state types for each phase. Can be \"PR\" (Peng-Robinson) or \"SRK\" (Redlich-Kwong-Soave)." );

=======
>>>>>>> c60be255
  registerWrapper( viewKeyStruct::componentCriticalPressureString(), &m_componentCriticalPressure ).
    setInputFlag( InputFlags::REQUIRED ).
    setDescription( "Component critical pressures" );

  registerWrapper( viewKeyStruct::componentCriticalTemperatureString(), &m_componentCriticalTemperature ).
    setInputFlag( InputFlags::REQUIRED ).
    setDescription( "Component critical temperatures" );

  registerWrapper( viewKeyStruct::componentCriticalVolumeString(), &m_componentCriticalVolume ).
    setInputFlag( InputFlags::OPTIONAL ).
    setDescription( "Component critical volumnes" );

  registerWrapper( viewKeyStruct::componentAcentricFactorString(), &m_componentAcentricFactor ).
    setInputFlag( InputFlags::REQUIRED ).
    setDescription( "Component acentric factors" );

  registerWrapper( viewKeyStruct::componentVolumeShiftString(), &m_componentVolumeShift ).
    setInputFlag( InputFlags::OPTIONAL ).
    setDescription( "Component volume shifts" );

  registerWrapper( viewKeyStruct::componentBinaryCoeffString(), &m_componentBinaryCoeff ).
    setInputFlag( InputFlags::OPTIONAL ).
    setDescription( "Table of binary interaction coefficients" );
}

template< typename FLASH, typename PHASE1, typename PHASE2, typename PHASE3 >
integer CompositionalMultiphaseFluid< FLASH, PHASE1, PHASE2, PHASE3 >::getWaterPhaseIndex() const
{
  string const expectedWaterPhaseNames[] = { "water" };
  return PVTProps::PVTFunctionHelpers::findName( m_phaseNames, expectedWaterPhaseNames, viewKeyStruct::phaseNamesString() );
}

// Naming conventions
namespace compositional
{
template< int NP > struct PhaseName {};
template<> struct PhaseName< 2 > { static constexpr char const * catalogName() { return "TwoPhase"; } };
template<> struct PhaseName< 3 > { static constexpr char const * catalogName() { return "ThreePhase"; } };
}

template< typename FLASH, typename PHASE1, typename PHASE2, typename PHASE3 >
string CompositionalMultiphaseFluid< FLASH, PHASE1, PHASE2, PHASE3 >::catalogName()
{
  return GEOS_FMT( "Compositonal{}Fluid{}{}",
                   compositional::PhaseName< FLASH::KernelWrapper::getNumberOfPhases() >::catalogName(),
                   FLASH::catalogName(),
                   PHASE1::Viscosity::catalogName() );
}

template< typename FLASH, typename PHASE1, typename PHASE2, typename PHASE3 >
void CompositionalMultiphaseFluid< FLASH, PHASE1, PHASE2, PHASE3 >::postProcessInput()
{
  MultiFluidBase::postProcessInput();

  integer const NC = numFluidComponents();
  integer const NP = numFluidPhases();

  GEOS_THROW_IF_NE_MSG( NP, NUM_PHASES,
                        GEOS_FMT( "{}: invalid number of phases in '{}'. There should be {} phases",
                                  getFullName(), viewKeyStruct::phaseNamesString(), NUM_PHASES ),
                        InputError );

  auto const checkInputSize = [&]( auto const & array, integer const expected, string const & attribute )
  {
    GEOS_THROW_IF_NE_MSG( array.size(), expected,
                          GEOS_FMT( "{}: invalid number of values in attribute '{}'", getFullName(), attribute ),
                          InputError );

  };
  checkInputSize( m_componentCriticalPressure, NC, viewKeyStruct::componentCriticalPressureString() );
  checkInputSize( m_componentCriticalTemperature, NC, viewKeyStruct::componentCriticalTemperatureString() );
  checkInputSize( m_componentAcentricFactor, NC, viewKeyStruct::componentAcentricFactorString() );

  if( m_componentCriticalVolume.empty() )
  {
    m_componentCriticalVolume.resize( NC );
    calculateCriticalVolume( m_componentCriticalPressure,
                             m_componentCriticalTemperature,
                             m_componentCriticalVolume );
  }
  checkInputSize( m_componentCriticalVolume, NC, viewKeyStruct::componentCriticalVolumeString() );

  if( m_componentVolumeShift.empty() )
  {
    m_componentVolumeShift.resize( NC );
    m_componentVolumeShift.zero();
  }
  checkInputSize( m_componentVolumeShift, NC, viewKeyStruct::componentVolumeShiftString() );

  if( m_componentBinaryCoeff.empty() )
  {
    m_componentBinaryCoeff.resize( NC, NC );
    m_componentBinaryCoeff.zero();
  }
  checkInputSize( m_componentBinaryCoeff, NC * NC, viewKeyStruct::componentBinaryCoeffString() );
}

template< typename FLASH, typename PHASE1, typename PHASE2, typename PHASE3 >
void CompositionalMultiphaseFluid< FLASH, PHASE1, PHASE2, PHASE3 >::initializePostSubGroups()
{
  MultiFluidBase::initializePostSubGroups();

  // Create the fluid models
  createModels();
}

template< typename FLASH, typename PHASE1, typename PHASE2, typename PHASE3 >
std::unique_ptr< ConstitutiveBase >
CompositionalMultiphaseFluid< FLASH, PHASE1, PHASE2, PHASE3 >::deliverClone( string const & name,
                                                                             Group * const parent ) const
{
  std::unique_ptr< ConstitutiveBase > clone = MultiFluidBase::deliverClone( name, parent );
  return clone;
}

template< typename FLASH, typename PHASE1, typename PHASE2, typename PHASE3 >
typename CompositionalMultiphaseFluid< FLASH, PHASE1, PHASE2, PHASE3 >::KernelWrapper
CompositionalMultiphaseFluid< FLASH, PHASE1, PHASE2, PHASE3 >::createKernelWrapper()
{
  //auto phaseModels = std::make_tuple((m_phases)...);
  return KernelWrapper( *m_componentProperties,
                        *m_flash,
                        *m_phase1,
                        *m_phase2,
                        *m_phase3,
                        m_componentMolarWeight,
                        m_useMass,
                        m_phaseFraction.toView(),
                        m_phaseDensity.toView(),
                        m_phaseMassDensity.toView(),
                        m_phaseViscosity.toView(),
                        m_phaseEnthalpy.toView(),
                        m_phaseInternalEnergy.toView(),
                        m_phaseCompFraction.toView(),
                        m_totalDensity.toView() );
}

// Create the fluid models
template< typename FLASH, typename PHASE1, typename PHASE2, typename PHASE3 >
void CompositionalMultiphaseFluid< FLASH, PHASE1, PHASE2, PHASE3 >::createModels()
{
  m_componentProperties = std::make_unique< compositional::ComponentProperties >(
    m_componentNames,
    m_componentMolarWeight,
    m_componentCriticalPressure,
    m_componentCriticalTemperature,
    m_componentCriticalVolume,
    m_componentAcentricFactor,
    m_componentVolumeShift,
    m_componentBinaryCoeff );

  m_flash = std::make_unique< FLASH >( getName() + '_' + FLASH::catalogName(),
                                       *m_componentProperties );

  m_phase1 = std::make_unique< PHASE1 >( GEOS_FMT( "{}_PhaseModel1", getName() ),
                                         *m_componentProperties );

  m_phase2 = std::make_unique< PHASE2 >( GEOS_FMT( "{}_PhaseModel2", getName() ),
                                         *m_componentProperties );

  m_phase3 = std::make_unique< PHASE3 >( GEOS_FMT( "{}_PhaseModel3", getName() ),
                                         *m_componentProperties );
}

template< typename FLASH, typename PHASE1, typename PHASE2, typename PHASE3 >
void CompositionalMultiphaseFluid< FLASH, PHASE1, PHASE2, PHASE3 >::calculateCriticalVolume(
  arrayView1d< const real64 > const criticalPressure,
  arrayView1d< const real64 > const criticalTemperature,
  arrayView1d< real64 > const criticalVolume ) const
{
  integer const numComponents = criticalPressure.size( 0 );
  for( integer ic=0; ic<numComponents; ++ic )
  {
    criticalVolume[ic] = 2.215e-6 * criticalTemperature[ic] / (0.025 + 1e-6*criticalPressure[ic] );   // m^3/mol
  }
}

// Explicit instantiation of the model template.
template class CompositionalMultiphaseFluid<
    compositional::NegativeTwoPhaseFlashPRPR,
    compositional::PhaseModel< compositional::CompositionalDensity, compositional::ConstantViscosity, compositional::NullModel >,
    compositional::PhaseModel< compositional::CompositionalDensity, compositional::ConstantViscosity, compositional::NullModel > >;
template class CompositionalMultiphaseFluid<
    compositional::NegativeTwoPhaseFlashSRKSRK,
    compositional::PhaseModel< compositional::CompositionalDensity, compositional::ConstantViscosity, compositional::NullModel >,
    compositional::PhaseModel< compositional::CompositionalDensity, compositional::ConstantViscosity, compositional::NullModel > >;

REGISTER_CATALOG_ENTRY( ConstitutiveBase,
                        CompositionalTwoPhasePengRobinsonConstantViscosity,
                        string const &,
                        dataRepository::Group * const )

REGISTER_CATALOG_ENTRY( ConstitutiveBase,
                        CompositionalTwoPhaseSoaveRedlichKwongConstantViscosity,
                        string const &,
                        dataRepository::Group * const )

} // namespace constitutive

} // namespace geos<|MERGE_RESOLUTION|>--- conflicted
+++ resolved
@@ -38,13 +38,6 @@
   getWrapperBase( viewKeyStruct::componentMolarWeightString() ).setInputFlag( InputFlags::REQUIRED );
   getWrapperBase( viewKeyStruct::phaseNamesString() ).setInputFlag( InputFlags::REQUIRED );
 
-<<<<<<< HEAD
-  registerWrapper( viewKeyStruct::equationsOfStateString(), &m_equationsOfState ).
-    setInputFlag( InputFlags::REQUIRED ).
-    setDescription( "List of equation of state types for each phase. Can be \"PR\" (Peng-Robinson) or \"SRK\" (Redlich-Kwong-Soave)." );
-
-=======
->>>>>>> c60be255
   registerWrapper( viewKeyStruct::componentCriticalPressureString(), &m_componentCriticalPressure ).
     setInputFlag( InputFlags::REQUIRED ).
     setDescription( "Component critical pressures" );
