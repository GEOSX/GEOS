--- conflicted
+++ resolved
@@ -83,33 +83,19 @@
   real64 dvCorrected_dx = 0.0;
 
   // Pressure derivative
-<<<<<<< HEAD
   dvCorrected_dx = MultiFluidConstants::gasConstant * temperature * (compressibilityFactorDerivs[Deriv::dP] - compressibilityFactor / pressure) / pressure;
   molarDensityDerivs[Deriv::dP] = -molarDensity * molarDensity * dvCorrected_dx;
 
   // Temperature derivative
   dvCorrected_dx = MultiFluidConstants::gasConstant * (temperature * compressibilityFactorDerivs[Deriv::dT] + compressibilityFactor) / pressure;
   molarDensityDerivs[Deriv::dT] = -molarDensity * molarDensity * dvCorrected_dx;
-=======
-  dvCorrected_dx = constants::gasConstant * temperature * (dCompressibilityFactor_dp - compressibilityFactor / pressure) / pressure;
-  dMolarDensity_dp = -molarDensity * molarDensity * dvCorrected_dx;
-
-  // Temperature derivative
-  dvCorrected_dx = constants::gasConstant * (temperature * dCompressibilityFactor_dt + compressibilityFactor) / pressure;
-  dMolarDensity_dt = -molarDensity * molarDensity * dvCorrected_dx;
->>>>>>> acbed1a2
 
   // Composition derivative
   for( integer ic = 0; ic < numComps; ++ic )
   {
-<<<<<<< HEAD
     integer const kc = Deriv::dC + ic;
     dvCorrected_dx = MultiFluidConstants::gasConstant * temperature * compressibilityFactorDerivs[kc] / pressure + volumeShift[ic];
     molarDensityDerivs[kc] = -molarDensity * molarDensity * dvCorrected_dx;
-=======
-    dvCorrected_dx = constants::gasConstant * temperature * dCompressibilityFactor_dz[ic] / pressure + volumeShift[ic];
-    dMolarDensity_dz[ic] = -molarDensity * molarDensity * dvCorrected_dx;
->>>>>>> acbed1a2
   }
 }
 
