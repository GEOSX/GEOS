/*
 * ------------------------------------------------------------------------------------------------------------
 * SPDX-License-Identifier: LGPL-2.1-only
 *
 * Copyright (c) 2018-2020 Lawrence Livermore National Security LLC
 * Copyright (c) 2018-2020 The Board of Trustees of the Leland Stanford Junior University
 * Copyright (c) 2018-2020 TotalEnergies
 * Copyright (c) 2019-     GEOSX Contributors
 * All rights reserved
 *
 * See top level LICENSE, COPYRIGHT, CONTRIBUTORS, NOTICE, and ACKNOWLEDGEMENTS files for details.
 * ------------------------------------------------------------------------------------------------------------
 */

/**
 * @file ReactiveBrineFluid.cpp
 */
#include "ReactiveBrineFluid.hpp"

#include "constitutive/fluid/multifluid/MultiFluidFields.hpp"
#include "constitutive/fluid/multifluid/CO2Brine/functions/PVTFunctionHelpers.hpp"
#include "constitutive/ConstitutiveManager.hpp"
#include "common/Units.hpp"

namespace geos
{

using namespace dataRepository;

namespace constitutive
{

using namespace PVTProps;

namespace
{
template< typename PHASE > class
  ReactiveBrineCatalogNames {};

template<> class
  ReactiveBrineCatalogNames< PhaseModel< PVTProps::WaterDensity, PVTProps::PhillipsBrineViscosity, PVTProps::NoOpPVTFunction > >
{
public:
  static string name() { return "ReactiveBrine"; }
};
template<> class
  ReactiveBrineCatalogNames< PhaseModel< PVTProps::WaterDensity, PVTProps::PhillipsBrineViscosity, PVTProps::BrineEnthalpy > >
{
public:
  static string name() { return "ReactiveBrineThermal"; }
};

} // end namespace

// provide a definition for catalogName()
template< typename PHASE >
string ReactiveBrineFluid< PHASE > ::catalogName()
{
  return ReactiveBrineCatalogNames< PHASE > ::name();
}

template< typename PHASE >
ReactiveBrineFluid< PHASE > ::
ReactiveBrineFluid( string const & name, Group * const parent ):
  ReactiveMultiFluid( name, parent )
{
  registerWrapper( viewKeyStruct::phasePVTParaFilesString(), &m_phasePVTParaFiles ).
    setInputFlag( InputFlags::REQUIRED ).
    setRestartFlags( RestartFlags::NO_WRITE ).
    setDescription( "Names of the files defining the parameters of the viscosity and density models" );

  this->registerWrapper( viewKeyStruct::writeCSVFlagString(), &m_writeCSV ).
    setInputFlag( InputFlags::OPTIONAL ).
    setRestartFlags( RestartFlags::NO_WRITE ).
    setDescription( "Write PVT tables into a CSV file" );

  // if this is a thermal model, we need to make sure that the arrays will be properly displayed and saved to restart
  if( isThermal() )
  {
    getField< fields::multifluid::phaseEnthalpy >().
      setPlotLevel( PlotLevel::LEVEL_0 ).
      setRestartFlags( RestartFlags::WRITE_AND_READ );

    getField< fields::multifluid::phaseInternalEnergy >().
      setPlotLevel( PlotLevel::LEVEL_0 ).
      setRestartFlags( RestartFlags::WRITE_AND_READ );
  }
}

template< typename PHASE >
bool ReactiveBrineFluid< PHASE > ::isThermal() const
{
  return ( PHASE::Enthalpy::catalogName() != PVTProps::NoOpPVTFunction::catalogName() );
}


template< typename PHASE >
std::unique_ptr< ConstitutiveBase >
ReactiveBrineFluid< PHASE > ::
deliverClone( string const & name, Group * const parent ) const
{

  std::unique_ptr< ConstitutiveBase > clone = ReactiveMultiFluid::deliverClone( name, parent );

  ReactiveBrineFluid & newConstitutiveRelation = dynamicCast< ReactiveBrineFluid & >( *clone );

  newConstitutiveRelation.setIsClone( true );
  newConstitutiveRelation.createPVTModels();

  return clone;
}

template< typename PHASE >
integer ReactiveBrineFluid< PHASE > ::getWaterPhaseIndex() const
{
  // There is only 1 phase
  return 0;
}


template< typename PHASE >
void ReactiveBrineFluid< PHASE > ::postInputInitialization()
{
<<<<<<< HEAD

  ReactiveMultiFluid::postProcessInput();
=======
  ReactiveMultiFluid::postInputInitialization();
>>>>>>> 746c6da2

  GEOS_THROW_IF_NE_MSG( numFluidPhases(), 1,
                        GEOS_FMT( "{}: invalid number of phases", getFullName() ),
                        InputError );
  GEOS_THROW_IF_NE_MSG( m_phasePVTParaFiles.size(), 1,
                        GEOS_FMT( "{}: invalid number of values in attribute '{}'", getFullName() ),
                        InputError );

  createPVTModels();
}

template< typename PHASE >
void ReactiveBrineFluid< PHASE > ::createPVTModels()
{
  // TODO: get rid of these external files and move into XML, this is too error prone
  // For now, to support the legacy input, we read all the input parameters at once in the arrays below, and then we create the models
  array1d< array1d< string > > phase1InputParams;
  phase1InputParams.resize( 3 );

  // 1) Create the viscosity, density, enthalpy models
  for( string const & filename : m_phasePVTParaFiles )
  {
    std::ifstream is( filename );
    string str;
    while( std::getline( is, str ) )
    {
      array1d< string > const strs = stringutilities::tokenizeBySpaces< array1d >( str );

      if( !strs.empty() )
      {
        GEOS_THROW_IF( strs.size() < 2,
                       GEOS_FMT( "{}: missing PVT model in line '{}'", getFullName(), str ),
                       InputError );

        if( strs[0] == "DensityFun" )
        {
          if( strs[1] == PHASE::Density::catalogName() )
          {
            phase1InputParams[PHASE::InputParamOrder::DENSITY] = strs;
          }
        }
        else if( strs[0] == "ViscosityFun" )
        {
          if( strs[1] == PHASE::Viscosity::catalogName() )
          {
            phase1InputParams[PHASE::InputParamOrder::VISCOSITY] = strs;
          }
        }
        else if( strs[0] == "EnthalpyFun" )
        {
          if( strs[1] == PHASE::Enthalpy::catalogName() )
          {
            phase1InputParams[PHASE::InputParamOrder::ENTHALPY] = strs;
          }
        }
        else
        {
          GEOS_THROW( GEOS_FMT( "{}: invalid PVT function type '{}'", getFullName(), strs[0] ), InputError );
        }
      }
    }
    is.close();
  }

  // at this point, we have read the file and we check the consistency of non-thermal models
  GEOS_THROW_IF( phase1InputParams[PHASE::InputParamOrder::DENSITY].empty(),
                 GEOS_FMT( "{}: PVT model {} not found in input files", getFullName(), PHASE::Density::catalogName() ),
                 InputError );
  GEOS_THROW_IF( phase1InputParams[PHASE::InputParamOrder::VISCOSITY].empty(),
                 GEOS_FMT( "{}: PVT model {} not found in input files", getFullName(), PHASE::Viscosity::catalogName() ),
                 InputError );
  // we also detect any inconsistency arising in the enthalpy models
  GEOS_THROW_IF( phase1InputParams[PHASE::InputParamOrder::ENTHALPY].empty() &&
                 ( PHASE::Enthalpy::catalogName() != PVTProps::NoOpPVTFunction::catalogName() ),
                 GEOS_FMT( "{}: PVT model {} not found in input files", getFullName(), PHASE::Enthalpy::catalogName() ),
                 InputError );

  bool const isClone = this->isClone();
  PVTFunctionBase::TableOutputOptions const pvtOutputOpts = {
    !isClone && m_writeCSV,// writeCSV
    !isClone && (getLogLevel() >= 0 && logger::internal::rank==0), // writeInLog
  };

  // then, we are ready to instantiate the phase models
  m_phase = std::make_unique< PHASE >( getName() + "_phaseModel1", phase1InputParams, m_componentNames, m_componentMolarWeight,
                                       pvtOutputOpts );
}

template< typename PHASE >
void ReactiveBrineFluid< PHASE >::checkTablesParameters( real64 const pressure,
                                                         real64 const temperature ) const
{
  if( !m_checkPVTTablesRanges )
  {
    return;
  }

  real64 const temperatureInCelsius = units::convertKToC( temperature );
  try
  {
    m_phase->density.checkTablesParameters( pressure, temperatureInCelsius );
    m_phase->viscosity.checkTablesParameters( pressure, temperatureInCelsius );
    m_phase->enthalpy.checkTablesParameters( pressure, temperatureInCelsius );
  } catch( SimulationError const & ex )
  {
    string const errorMsg = GEOS_FMT( "Table input error (in table from {}).\n",
                                      stringutilities::join( m_phasePVTParaFiles ) );
    throw SimulationError( ex, errorMsg );
  }
}

template< typename PHASE >
typename ReactiveBrineFluid< PHASE > ::KernelWrapper
ReactiveBrineFluid< PHASE > ::createKernelWrapper()
{
  return KernelWrapper( *m_phase,
                        m_componentMolarWeight.toViewConst(),
                        m_useMass,
                        isThermal(),
                        m_phaseFraction.toView(),
                        m_phaseDensity.toView(),
                        m_phaseMassDensity.toView(),
                        m_phaseViscosity.toView(),
                        m_phaseEnthalpy.toView(),
                        m_phaseInternalEnergy.toView(),
                        m_phaseCompFraction.toView(),
                        m_totalDensity.toView(),
                        m_numPrimarySpecies,
                        *m_equilibriumReactions,
                        *m_kineticReactions,
                        m_primarySpeciesConcentration.toView(),
                        m_secondarySpeciesConcentration.toView(),
                        m_primarySpeciesTotalConcentration.toView(),
                        m_kineticReactionRates.toView() );
}

template< typename PHASE >
ReactiveBrineFluid< PHASE > ::KernelWrapper::
  KernelWrapper( PHASE const & phase,
                 arrayView1d< real64 const > componentMolarWeight,
                 bool const useMass,
                 bool const isThermal,
                 PhaseProp::ViewType phaseFraction,
                 PhaseProp::ViewType phaseDensity,
                 PhaseProp::ViewType phaseMassDensity,
                 PhaseProp::ViewType phaseViscosity,
                 PhaseProp::ViewType phaseEnthalpy,
                 PhaseProp::ViewType phaseInternalEnergy,
                 PhaseComp::ViewType phaseCompFraction,
                 FluidProp::ViewType totalDensity,
                 integer const numPrimarySpecies,
                 chemicalReactions::EquilibriumReactions const & equilibriumReactions,
                 chemicalReactions::KineticReactions const & kineticReactions,
                 arrayView2d< real64, compflow::USD_COMP > const & primarySpeciesConcentration,
                 arrayView2d< real64, compflow::USD_COMP > const & secondarySpeciesConcentration,
                 arrayView2d< real64, compflow::USD_COMP > const & primarySpeciesTotalConcentration,
                 arrayView2d< real64, compflow::USD_COMP > const & kineticReactionRates )
  : ReactiveMultiFluid::KernelWrapper( std::move( componentMolarWeight ),
                                       useMass,
                                       std::move( phaseFraction ),
                                       std::move( phaseDensity ),
                                       std::move( phaseMassDensity ),
                                       std::move( phaseViscosity ),
                                       std::move( phaseEnthalpy ),
                                       std::move( phaseInternalEnergy ),
                                       std::move( phaseCompFraction ),
                                       std::move( totalDensity ),
                                       numPrimarySpecies,
                                       equilibriumReactions,
                                       kineticReactions,
                                       primarySpeciesConcentration,
                                       secondarySpeciesConcentration,
                                       primarySpeciesTotalConcentration,
                                       kineticReactionRates ),
  m_isThermal( isThermal ),
  m_phase( phase.createKernelWrapper() )
{}

// explicit instantiation of the model template; unfortunately we can't use the aliases for this
template class ReactiveBrineFluid< PhaseModel< PVTProps::WaterDensity, PVTProps::PhillipsBrineViscosity, PVTProps::NoOpPVTFunction > >;
template class ReactiveBrineFluid< PhaseModel< PVTProps::WaterDensity, PVTProps::PhillipsBrineViscosity, PVTProps::BrineEnthalpy > >;


REGISTER_CATALOG_ENTRY( ConstitutiveBase, ReactiveBrine, string const &, Group * const )
REGISTER_CATALOG_ENTRY( ConstitutiveBase, ReactiveBrineThermal, string const &, Group * const )

} //namespace constitutive

} //namespace geos<|MERGE_RESOLUTION|>--- conflicted
+++ resolved
@@ -121,12 +121,7 @@
 template< typename PHASE >
 void ReactiveBrineFluid< PHASE > ::postInputInitialization()
 {
-<<<<<<< HEAD
-
-  ReactiveMultiFluid::postProcessInput();
-=======
   ReactiveMultiFluid::postInputInitialization();
->>>>>>> 746c6da2
 
   GEOS_THROW_IF_NE_MSG( numFluidPhases(), 1,
                         GEOS_FMT( "{}: invalid number of phases", getFullName() ),
