/*
 * ------------------------------------------------------------------------------------------------------------
 * SPDX-License-Identifier: LGPL-2.1-only
 *
 * Copyright (c) 2016-2024 Lawrence Livermore National Security LLC
 * Copyright (c) 2018-2024 Total, S.A
 * Copyright (c) 2018-2024 The Board of Trustees of the Leland Stanford Junior University
<<<<<<< HEAD
 * Copyright (c) 2018-2024 Chevron
=======
 * Copyright (c) 2023-2024 Chevron
>>>>>>> fe987d81
 * Copyright (c) 2019-     GEOS/GEOSX Contributors
 * All rights reserved
 *
 * See top level LICENSE, COPYRIGHT, CONTRIBUTORS, NOTICE, and ACKNOWLEDGEMENTS files for details.
 * ------------------------------------------------------------------------------------------------------------
 */

/**
 * @file ReactiveBrineFluid.cpp
 */
#include "ReactiveBrineFluid.hpp"

#include "constitutive/fluid/multifluid/MultiFluidFields.hpp"
#include "constitutive/fluid/multifluid/CO2Brine/functions/PVTFunctionHelpers.hpp"
<<<<<<< HEAD
=======
#include "constitutive/ConstitutiveManager.hpp"
>>>>>>> fe987d81
#include "common/Units.hpp"

namespace geos
{

using namespace dataRepository;

namespace constitutive
{

using namespace PVTProps;

namespace
{
template< typename PHASE > class
  ReactiveBrineCatalogNames {};

template<> class
  ReactiveBrineCatalogNames< PhaseModel< PVTProps::WaterDensity, PVTProps::PhillipsBrineViscosity, PVTProps::NoOpPVTFunction > >
{
public:
  static string name() { return "ReactiveBrine"; }
};
template<> class
  ReactiveBrineCatalogNames< PhaseModel< PVTProps::WaterDensity, PVTProps::PhillipsBrineViscosity, PVTProps::BrineEnthalpy > >
{
public:
  static string name() { return "ReactiveBrineThermal"; }
};

} // end namespace

// provide a definition for catalogName()
template< typename PHASE >
string ReactiveBrineFluid< PHASE > ::catalogName()
{
  return ReactiveBrineCatalogNames< PHASE > ::name();
}

template< typename PHASE >
ReactiveBrineFluid< PHASE > ::
ReactiveBrineFluid( string const & name, Group * const parent ):
  ReactiveMultiFluid( name, parent )
{
  registerWrapper( viewKeyStruct::phasePVTParaFilesString(), &m_phasePVTParaFiles ).
    setInputFlag( InputFlags::REQUIRED ).
    setRestartFlags( RestartFlags::NO_WRITE ).
    setDescription( "Names of the files defining the parameters of the viscosity and density models" );

  this->registerWrapper( viewKeyStruct::writeCSVFlagString(), &m_writeCSV ).
    setApplyDefaultValue( 0 ).
    setInputFlag( InputFlags::OPTIONAL ).
    setRestartFlags( RestartFlags::NO_WRITE ).
    setDescription( "Write PVT tables into a CSV file" );

  // if this is a thermal model, we need to make sure that the arrays will be properly displayed and saved to restart
  if( isThermal() )
  {
    getField< fields::multifluid::phaseEnthalpy >().
      setPlotLevel( PlotLevel::LEVEL_0 ).
      setRestartFlags( RestartFlags::WRITE_AND_READ );

    getField< fields::multifluid::phaseInternalEnergy >().
      setPlotLevel( PlotLevel::LEVEL_0 ).
      setRestartFlags( RestartFlags::WRITE_AND_READ );
  }
}

template< typename PHASE >
bool ReactiveBrineFluid< PHASE > ::isThermal() const
{
  return ( PHASE::Enthalpy::catalogName() != PVTProps::NoOpPVTFunction::catalogName() );
}


template< typename PHASE >
std::unique_ptr< ConstitutiveBase >
ReactiveBrineFluid< PHASE > ::
deliverClone( string const & name, Group * const parent ) const
{

  std::unique_ptr< ConstitutiveBase > clone = ReactiveMultiFluid::deliverClone( name, parent );

  ReactiveBrineFluid & newConstitutiveRelation = dynamicCast< ReactiveBrineFluid & >( *clone );

  newConstitutiveRelation.createPVTModels();

  return clone;
}

template< typename PHASE >
integer ReactiveBrineFluid< PHASE > ::getWaterPhaseIndex() const
{
  // There is only 1 phase
  return 0;
}


template< typename PHASE >
void ReactiveBrineFluid< PHASE > ::postInputInitialization()
{
  ReactiveMultiFluid::postInputInitialization();

  GEOS_THROW_IF_NE_MSG( numFluidPhases(), 1,
                        GEOS_FMT( "{}: invalid number of phases", getFullName() ),
                        InputError );
  GEOS_THROW_IF_NE_MSG( m_phasePVTParaFiles.size(), 1,
                        GEOS_FMT( "{}: invalid number of values in attribute '{}'", getFullName() ),
                        InputError );

  createPVTModels();
}

template< typename PHASE >
void ReactiveBrineFluid< PHASE > ::createPVTModels()
{
  // TODO: get rid of these external files and move into XML, this is too error prone
  // For now, to support the legacy input, we read all the input parameters at once in the arrays below, and then we create the models
  array1d< array1d< string > > phase1InputParams;
  phase1InputParams.resize( 3 );

  // 1) Create the viscosity, density, enthalpy models
  for( string const & filename : m_phasePVTParaFiles )
  {
    std::ifstream is( filename );
    string str;
    while( std::getline( is, str ) )
    {
      array1d< string > const strs = stringutilities::tokenizeBySpaces< array1d >( str );

      if( !strs.empty() )
      {
        GEOS_THROW_IF( strs.size() < 2,
                       GEOS_FMT( "{}: missing PVT model in line '{}'", getFullName(), str ),
                       InputError );

        if( strs[0] == "DensityFun" )
        {
          if( strs[1] == PHASE::Density::catalogName() )
          {
            phase1InputParams[PHASE::InputParamOrder::DENSITY] = strs;
          }
        }
        else if( strs[0] == "ViscosityFun" )
        {
          if( strs[1] == PHASE::Viscosity::catalogName() )
          {
            phase1InputParams[PHASE::InputParamOrder::VISCOSITY] = strs;
          }
        }
        else if( strs[0] == "EnthalpyFun" )
        {
          if( strs[1] == PHASE::Enthalpy::catalogName() )
          {
            phase1InputParams[PHASE::InputParamOrder::ENTHALPY] = strs;
          }
        }
        else
        {
          GEOS_THROW( GEOS_FMT( "{}: invalid PVT function type '{}'", getFullName(), strs[0] ), InputError );
        }
      }
    }
    is.close();
  }

  // at this point, we have read the file and we check the consistency of non-thermal models
  GEOS_THROW_IF( phase1InputParams[PHASE::InputParamOrder::DENSITY].empty(),
                 GEOS_FMT( "{}: PVT model {} not found in input files", getFullName(), PHASE::Density::catalogName() ),
                 InputError );
  GEOS_THROW_IF( phase1InputParams[PHASE::InputParamOrder::VISCOSITY].empty(),
                 GEOS_FMT( "{}: PVT model {} not found in input files", getFullName(), PHASE::Viscosity::catalogName() ),
                 InputError );
  // we also detect any inconsistency arising in the enthalpy models
  GEOS_THROW_IF( phase1InputParams[PHASE::InputParamOrder::ENTHALPY].empty() &&
                 ( PHASE::Enthalpy::catalogName() != PVTProps::NoOpPVTFunction::catalogName() ),
                 GEOS_FMT( "{}: PVT model {} not found in input files", getFullName(), PHASE::Enthalpy::catalogName() ),
                 InputError );

  bool const isClone = this->isClone();
  TableFunction::OutputOptions const pvtOutputOpts = {
    !isClone && m_writeCSV,// writeCSV
    !isClone && (getLogLevel() >= 0 && logger::internal::rank==0), // writeInLog
  };

  // then, we are ready to instantiate the phase models
  m_phase = std::make_unique< PHASE >( getName() + "_phaseModel1", phase1InputParams, m_componentNames, m_componentMolarWeight,
<<<<<<< HEAD
                                       getLogLevel() > 0 && logger::internal::rank==0 );
=======
                                       pvtOutputOpts );
>>>>>>> fe987d81
}

template< typename PHASE >
void ReactiveBrineFluid< PHASE >::checkTablesParameters( real64 const pressure,
                                                         real64 const temperature ) const
{
  if( !m_checkPVTTablesRanges )
  {
    return;
  }

  real64 const temperatureInCelsius = units::convertKToC( temperature );
  try
  {
    m_phase->density.checkTablesParameters( pressure, temperatureInCelsius );
    m_phase->viscosity.checkTablesParameters( pressure, temperatureInCelsius );
    m_phase->enthalpy.checkTablesParameters( pressure, temperatureInCelsius );
  } catch( SimulationError const & ex )
  {
    string const errorMsg = GEOS_FMT( "Table input error (in table from {}).\n",
                                      stringutilities::join( m_phasePVTParaFiles ) );
    throw SimulationError( ex, errorMsg );
  }
}

template< typename PHASE >
typename ReactiveBrineFluid< PHASE > ::KernelWrapper
ReactiveBrineFluid< PHASE > ::createKernelWrapper()
{
  return KernelWrapper( *m_phase,
                        m_componentMolarWeight.toViewConst(),
                        m_useMass,
                        isThermal(),
                        m_phaseFraction.toView(),
                        m_phaseDensity.toView(),
                        m_phaseMassDensity.toView(),
                        m_phaseViscosity.toView(),
                        m_phaseEnthalpy.toView(),
                        m_phaseInternalEnergy.toView(),
                        m_phaseCompFraction.toView(),
                        m_totalDensity.toView(),
                        m_numPrimarySpecies,
                        *m_equilibriumReactions,
                        *m_kineticReactions,
                        m_primarySpeciesConcentration.toView(),
                        m_secondarySpeciesConcentration.toView(),
                        m_primarySpeciesTotalConcentration.toView(),
                        m_kineticReactionRates.toView() );
}

template< typename PHASE >
ReactiveBrineFluid< PHASE > ::KernelWrapper::
  KernelWrapper( PHASE const & phase,
                 arrayView1d< real64 const > componentMolarWeight,
                 bool const useMass,
                 bool const isThermal,
                 PhaseProp::ViewType phaseFraction,
                 PhaseProp::ViewType phaseDensity,
                 PhaseProp::ViewType phaseMassDensity,
                 PhaseProp::ViewType phaseViscosity,
                 PhaseProp::ViewType phaseEnthalpy,
                 PhaseProp::ViewType phaseInternalEnergy,
                 PhaseComp::ViewType phaseCompFraction,
                 FluidProp::ViewType totalDensity,
                 integer const numPrimarySpecies,
                 chemicalReactions::EquilibriumReactions const & equilibriumReactions,
                 chemicalReactions::KineticReactions const & kineticReactions,
                 arrayView2d< real64, compflow::USD_COMP > const & primarySpeciesConcentration,
                 arrayView2d< real64, compflow::USD_COMP > const & secondarySpeciesConcentration,
                 arrayView2d< real64, compflow::USD_COMP > const & primarySpeciesTotalConcentration,
                 arrayView2d< real64, compflow::USD_COMP > const & kineticReactionRates )
  : ReactiveMultiFluid::KernelWrapper( std::move( componentMolarWeight ),
                                       useMass,
                                       std::move( phaseFraction ),
                                       std::move( phaseDensity ),
                                       std::move( phaseMassDensity ),
                                       std::move( phaseViscosity ),
                                       std::move( phaseEnthalpy ),
                                       std::move( phaseInternalEnergy ),
                                       std::move( phaseCompFraction ),
                                       std::move( totalDensity ),
                                       numPrimarySpecies,
                                       equilibriumReactions,
                                       kineticReactions,
                                       primarySpeciesConcentration,
                                       secondarySpeciesConcentration,
                                       primarySpeciesTotalConcentration,
                                       kineticReactionRates ),
  m_isThermal( isThermal ),
  m_phase( phase.createKernelWrapper() )
{}

// explicit instantiation of the model template; unfortunately we can't use the aliases for this
template class ReactiveBrineFluid< PhaseModel< PVTProps::WaterDensity, PVTProps::PhillipsBrineViscosity, PVTProps::NoOpPVTFunction > >;
template class ReactiveBrineFluid< PhaseModel< PVTProps::WaterDensity, PVTProps::PhillipsBrineViscosity, PVTProps::BrineEnthalpy > >;


REGISTER_CATALOG_ENTRY( ConstitutiveBase, ReactiveBrine, string const &, Group * const )
REGISTER_CATALOG_ENTRY( ConstitutiveBase, ReactiveBrineThermal, string const &, Group * const )

} //namespace constitutive

} //namespace geos<|MERGE_RESOLUTION|>--- conflicted
+++ resolved
@@ -5,11 +5,7 @@
  * Copyright (c) 2016-2024 Lawrence Livermore National Security LLC
  * Copyright (c) 2018-2024 Total, S.A
  * Copyright (c) 2018-2024 The Board of Trustees of the Leland Stanford Junior University
-<<<<<<< HEAD
- * Copyright (c) 2018-2024 Chevron
-=======
  * Copyright (c) 2023-2024 Chevron
->>>>>>> fe987d81
  * Copyright (c) 2019-     GEOS/GEOSX Contributors
  * All rights reserved
  *
@@ -24,10 +20,7 @@
 
 #include "constitutive/fluid/multifluid/MultiFluidFields.hpp"
 #include "constitutive/fluid/multifluid/CO2Brine/functions/PVTFunctionHelpers.hpp"
-<<<<<<< HEAD
-=======
 #include "constitutive/ConstitutiveManager.hpp"
->>>>>>> fe987d81
 #include "common/Units.hpp"
 
 namespace geos
@@ -215,11 +208,7 @@
 
   // then, we are ready to instantiate the phase models
   m_phase = std::make_unique< PHASE >( getName() + "_phaseModel1", phase1InputParams, m_componentNames, m_componentMolarWeight,
-<<<<<<< HEAD
-                                       getLogLevel() > 0 && logger::internal::rank==0 );
-=======
                                        pvtOutputOpts );
->>>>>>> fe987d81
 }
 
 template< typename PHASE >
