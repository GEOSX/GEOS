/*
 * ------------------------------------------------------------------------------------------------------------
 * SPDX-License-Identifier: LGPL-2.1-only
 *
 * Copyright (c) 2018-2020 Lawrence Livermore National Security LLC
 * Copyright (c) 2018-2020 The Board of Trustees of the Leland Stanford Junior University
 * Copyright (c) 2018-2020 TotalEnergies
 * Copyright (c) 2019-     GEOSX Contributors
 * All rights reserved
 *
 * See top level LICENSE, COPYRIGHT, CONTRIBUTORS, NOTICE, and ACKNOWLEDGEMENTS files for details.
 * ------------------------------------------------------------------------------------------------------------
 */

/**
 * @file ReactiveBrineFluid.cpp
 */
#include "ReactiveBrineFluid.hpp"

#include "constitutive/fluid/multifluid/MultiFluidFields.hpp"
#include "constitutive/fluid/multifluid/CO2Brine/functions/PVTFunctionHelpers.hpp"
#include "common/Units.hpp"

namespace geos
{

using namespace dataRepository;

namespace constitutive
{

using namespace PVTProps;

namespace
{
template< typename PHASE > class
  ReactiveBrineCatalogNames {};

template<> class
  ReactiveBrineCatalogNames< PhaseModel< PVTProps::WaterDensity, PVTProps::PhillipsBrineViscosity, PVTProps::NoOpPVTFunction > >
{
public:
  static string name() { return "ReactiveBrine"; }
};
template<> class
  ReactiveBrineCatalogNames< PhaseModel< PVTProps::WaterDensity, PVTProps::PhillipsBrineViscosity, PVTProps::BrineEnthalpy > >
{
public:
  static string name() { return "ReactiveBrineThermal"; }
};

} // end namespace

// provide a definition for catalogName()
template< typename PHASE >
string ReactiveBrineFluid< PHASE > ::catalogName()
{
  return ReactiveBrineCatalogNames< PHASE > ::name();
}

template< typename PHASE >
ReactiveBrineFluid< PHASE > ::
ReactiveBrineFluid( string const & name, Group * const parent ):
  ReactiveMultiFluid( name, parent )
{
  registerWrapper( viewKeyStruct::phasePVTParaFilesString(), &m_phasePVTParaFiles ).
    setInputFlag( InputFlags::REQUIRED ).
    setRestartFlags( RestartFlags::NO_WRITE ).
    setDescription( "Names of the files defining the parameters of the viscosity and density models" );

  this->registerWrapper( viewKeyStruct::writeCSVFlagString(), &m_writeCSV ).
    setInputFlag( InputFlags::OPTIONAL ).
    setRestartFlags( RestartFlags::NO_WRITE ).
    setDescription( "Write PVT tables into a CSV file" );

  // if this is a thermal model, we need to make sure that the arrays will be properly displayed and saved to restart
  if( isThermal() )
  {
    getField< fields::multifluid::phaseEnthalpy >().
      setPlotLevel( PlotLevel::LEVEL_0 ).
      setRestartFlags( RestartFlags::WRITE_AND_READ );

    getField< fields::multifluid::phaseInternalEnergy >().
      setPlotLevel( PlotLevel::LEVEL_0 ).
      setRestartFlags( RestartFlags::WRITE_AND_READ );
  }
}

template< typename PHASE >
bool ReactiveBrineFluid< PHASE > ::isThermal() const
{
  return ( PHASE::Enthalpy::catalogName() != PVTProps::NoOpPVTFunction::catalogName() );
}


template< typename PHASE >
std::unique_ptr< ConstitutiveBase >
ReactiveBrineFluid< PHASE > ::
deliverClone( string const & name, Group * const parent ) const
{

  std::unique_ptr< ConstitutiveBase > clone = ReactiveMultiFluid::deliverClone( name, parent );

  ReactiveBrineFluid & newConstitutiveRelation = dynamicCast< ReactiveBrineFluid & >( *clone );

  newConstitutiveRelation.createPVTModels( true );

  return clone;
}

template< typename PHASE >
integer ReactiveBrineFluid< PHASE > ::getWaterPhaseIndex() const
{
  // There is only 1 phase
  return 0;
}


template< typename PHASE >
void ReactiveBrineFluid< PHASE > ::postProcessInput()
{

  ReactiveMultiFluid::postProcessInput();

  GEOS_THROW_IF_NE_MSG( numFluidPhases(), 1,
                        GEOS_FMT( "{}: invalid number of phases", getFullName() ),
                        InputError );
  GEOS_THROW_IF_NE_MSG( m_phasePVTParaFiles.size(), 1,
                        GEOS_FMT( "{}: invalid number of values in attribute '{}'", getFullName() ),
                        InputError );

  if( getParent().getName() == "ConstitutiveModels" )
  {
    m_isClone = true;
  }

  createPVTModels( m_isClone );
}

template< typename PHASE >
void ReactiveBrineFluid< PHASE > ::createPVTModels( bool isClone )
{

  // TODO: get rid of these external files and move into XML, this is too error prone
  // For now, to support the legacy input, we read all the input parameters at once in the arrays below, and then we create the models
  array1d< array1d< string > > phase1InputParams;
  phase1InputParams.resize( 3 );

  // 1) Create the viscosity, density, enthalpy models
  for( string const & filename : m_phasePVTParaFiles )
  {
    std::ifstream is( filename );
    string str;
    while( std::getline( is, str ) )
    {
      array1d< string > const strs = stringutilities::tokenizeBySpaces< array1d >( str );

      if( !strs.empty() )
      {
        GEOS_THROW_IF( strs.size() < 2,
                       GEOS_FMT( "{}: missing PVT model in line '{}'", getFullName(), str ),
                       InputError );

        if( strs[0] == "DensityFun" )
        {
          if( strs[1] == PHASE::Density::catalogName() )
          {
            phase1InputParams[PHASE::InputParamOrder::DENSITY] = strs;
          }
        }
        else if( strs[0] == "ViscosityFun" )
        {
          if( strs[1] == PHASE::Viscosity::catalogName() )
          {
            phase1InputParams[PHASE::InputParamOrder::VISCOSITY] = strs;
          }
        }
        else if( strs[0] == "EnthalpyFun" )
        {
          if( strs[1] == PHASE::Enthalpy::catalogName() )
          {
            phase1InputParams[PHASE::InputParamOrder::ENTHALPY] = strs;
          }
        }
        else
        {
          GEOS_THROW( GEOS_FMT( "{}: invalid PVT function type '{}'", getFullName(), strs[0] ), InputError );
        }
      }
    }
    is.close();
  }

  // at this point, we have read the file and we check the consistency of non-thermal models
  GEOS_THROW_IF( phase1InputParams[PHASE::InputParamOrder::DENSITY].empty(),
                 GEOS_FMT( "{}: PVT model {} not found in input files", getFullName(), PHASE::Density::catalogName() ),
                 InputError );
  GEOS_THROW_IF( phase1InputParams[PHASE::InputParamOrder::VISCOSITY].empty(),
                 GEOS_FMT( "{}: PVT model {} not found in input files", getFullName(), PHASE::Viscosity::catalogName() ),
                 InputError );
  // we also detect any inconsistency arising in the enthalpy models
  GEOS_THROW_IF( phase1InputParams[PHASE::InputParamOrder::ENTHALPY].empty() &&
                 ( PHASE::Enthalpy::catalogName() != PVTProps::NoOpPVTFunction::catalogName() ),
                 GEOS_FMT( "{}: PVT model {} not found in input files", getFullName(), PHASE::Enthalpy::catalogName() ),
                 InputError );

  bool const writeCSV = !isClone && m_writeCSV;
  bool const writeInLog = !isClone && (getLogLevel() > 0 && logger::internal::rank==0);

  // then, we are ready to instantiate the phase models
  m_phase = std::make_unique< PHASE >( getName() + "_phaseModel1", phase1InputParams, m_componentNames, m_componentMolarWeight,
<<<<<<< HEAD
                                       writeCSV, writeInLog);
=======
                                       writeCSV, writeInLog );
>>>>>>> 1f242471
}

template< typename PHASE >
void ReactiveBrineFluid< PHASE >::checkTablesParameters( real64 const pressure,
                                                         real64 const temperature ) const
{
  if( !m_checkPVTTablesRanges )
  {
    return;
  }

  real64 const temperatureInCelsius = units::convertKToC( temperature );
  try
  {
    m_phase->density.checkTablesParameters( pressure, temperatureInCelsius );
    m_phase->viscosity.checkTablesParameters( pressure, temperatureInCelsius );
    m_phase->enthalpy.checkTablesParameters( pressure, temperatureInCelsius );
  } catch( SimulationError const & ex )
  {
    string const errorMsg = GEOS_FMT( "Table input error (in table from {}).\n",
                                      stringutilities::join( m_phasePVTParaFiles ) );
    throw SimulationError( ex, errorMsg );
  }
}

template< typename PHASE >
typename ReactiveBrineFluid< PHASE > ::KernelWrapper
ReactiveBrineFluid< PHASE > ::createKernelWrapper()
{
  return KernelWrapper( *m_phase,
                        m_componentMolarWeight.toViewConst(),
                        m_useMass,
                        isThermal(),
                        m_phaseFraction.toView(),
                        m_phaseDensity.toView(),
                        m_phaseMassDensity.toView(),
                        m_phaseViscosity.toView(),
                        m_phaseEnthalpy.toView(),
                        m_phaseInternalEnergy.toView(),
                        m_phaseCompFraction.toView(),
                        m_totalDensity.toView(),
                        m_numPrimarySpecies,
                        *m_equilibriumReactions,
                        *m_kineticReactions,
                        m_primarySpeciesConcentration.toView(),
                        m_secondarySpeciesConcentration.toView(),
                        m_primarySpeciesTotalConcentration.toView(),
                        m_kineticReactionRates.toView() );
}

template< typename PHASE >
ReactiveBrineFluid< PHASE > ::KernelWrapper::
  KernelWrapper( PHASE const & phase,
                 arrayView1d< real64 const > componentMolarWeight,
                 bool const useMass,
                 bool const isThermal,
                 PhaseProp::ViewType phaseFraction,
                 PhaseProp::ViewType phaseDensity,
                 PhaseProp::ViewType phaseMassDensity,
                 PhaseProp::ViewType phaseViscosity,
                 PhaseProp::ViewType phaseEnthalpy,
                 PhaseProp::ViewType phaseInternalEnergy,
                 PhaseComp::ViewType phaseCompFraction,
                 FluidProp::ViewType totalDensity,
                 integer const numPrimarySpecies,
                 chemicalReactions::EquilibriumReactions const & equilibriumReactions,
                 chemicalReactions::KineticReactions const & kineticReactions,
                 arrayView2d< real64, compflow::USD_COMP > const & primarySpeciesConcentration,
                 arrayView2d< real64, compflow::USD_COMP > const & secondarySpeciesConcentration,
                 arrayView2d< real64, compflow::USD_COMP > const & primarySpeciesTotalConcentration,
                 arrayView2d< real64, compflow::USD_COMP > const & kineticReactionRates )
  : ReactiveMultiFluid::KernelWrapper( std::move( componentMolarWeight ),
                                       useMass,
                                       std::move( phaseFraction ),
                                       std::move( phaseDensity ),
                                       std::move( phaseMassDensity ),
                                       std::move( phaseViscosity ),
                                       std::move( phaseEnthalpy ),
                                       std::move( phaseInternalEnergy ),
                                       std::move( phaseCompFraction ),
                                       std::move( totalDensity ),
                                       numPrimarySpecies,
                                       equilibriumReactions,
                                       kineticReactions,
                                       primarySpeciesConcentration,
                                       secondarySpeciesConcentration,
                                       primarySpeciesTotalConcentration,
                                       kineticReactionRates ),
  m_isThermal( isThermal ),
  m_phase( phase.createKernelWrapper() )
{}

// explicit instantiation of the model template; unfortunately we can't use the aliases for this
template class ReactiveBrineFluid< PhaseModel< PVTProps::WaterDensity, PVTProps::PhillipsBrineViscosity, PVTProps::NoOpPVTFunction > >;
template class ReactiveBrineFluid< PhaseModel< PVTProps::WaterDensity, PVTProps::PhillipsBrineViscosity, PVTProps::BrineEnthalpy > >;


REGISTER_CATALOG_ENTRY( ConstitutiveBase, ReactiveBrine, string const &, Group * const )
REGISTER_CATALOG_ENTRY( ConstitutiveBase, ReactiveBrineThermal, string const &, Group * const )

} //namespace constitutive

} //namespace geos<|MERGE_RESOLUTION|>--- conflicted
+++ resolved
@@ -209,11 +209,7 @@
 
   // then, we are ready to instantiate the phase models
   m_phase = std::make_unique< PHASE >( getName() + "_phaseModel1", phase1InputParams, m_componentNames, m_componentMolarWeight,
-<<<<<<< HEAD
-                                       writeCSV, writeInLog);
-=======
                                        writeCSV, writeInLog );
->>>>>>> 1f242471
 }
 
 template< typename PHASE >
