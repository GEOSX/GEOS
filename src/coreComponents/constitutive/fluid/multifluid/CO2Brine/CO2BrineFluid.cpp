--- conflicted
+++ resolved
@@ -5,11 +5,7 @@
  * Copyright (c) 2016-2024 Lawrence Livermore National Security LLC
  * Copyright (c) 2018-2024 Total, S.A
  * Copyright (c) 2018-2024 The Board of Trustees of the Leland Stanford Junior University
-<<<<<<< HEAD
- * Copyright (c) 2018-2024 Chevron
-=======
  * Copyright (c) 2023-2024 Chevron
->>>>>>> fe987d81
  * Copyright (c) 2019-     GEOS/GEOSX Contributors
  * All rights reserved
  *
@@ -25,10 +21,7 @@
 #include "constitutive/fluid/multifluid/MultiFluidFields.hpp"
 #include "constitutive/fluid/multifluid/CO2Brine/functions/PVTFunctionHelpers.hpp"
 #include "common/Units.hpp"
-<<<<<<< HEAD
-=======
 #include "functions/TableFunction.hpp"
->>>>>>> fe987d81
 
 namespace geos
 {
@@ -110,15 +103,12 @@
     setRestartFlags( RestartFlags::NO_WRITE ).
     setDescription( "Names of solubility tables for each phase" );
 
-<<<<<<< HEAD
-=======
   this->registerWrapper( viewKeyStruct::writeCSVFlagString(), &m_writeCSV ).
     setInputFlag( InputFlags::OPTIONAL ).
     setRestartFlags( RestartFlags::NO_WRITE ).
     setDescription( "Write PVT tables into a CSV file" ).
     setDefaultValue( 0 );
 
->>>>>>> fe987d81
   // if this is a thermal model, we need to make sure that the arrays will be properly displayed and saved to restart
   if( isThermal() )
   {
@@ -340,12 +330,6 @@
                  InputError );
 
   // then, we are ready to instantiate the phase models
-<<<<<<< HEAD
-  m_phase1 = std::make_unique< PHASE1 >( getName() + "_phaseModel1", phase1InputParams, m_componentNames, m_componentMolarWeight,
-                                         getLogLevel() > 0 && logger::internal::rank==0 );
-  m_phase2 = std::make_unique< PHASE2 >( getName() + "_phaseModel2", phase2InputParams, m_componentNames, m_componentMolarWeight,
-                                         getLogLevel() > 0 && logger::internal::rank==0 );
-=======
   bool const isClone = this->isClone();
   TableFunction::OutputOptions const pvtOutputOpts = {
     !isClone && m_writeCSV,// writeCSV
@@ -363,7 +347,6 @@
                                          m_componentMolarWeight,
                                          pvtOutputOpts );
 
->>>>>>> fe987d81
 
   // 2) Create the flash model
   if( !m_flashModelParaFile.empty())
@@ -393,11 +376,7 @@
                                                  m_phaseNames,
                                                  m_componentNames,
                                                  m_componentMolarWeight,
-<<<<<<< HEAD
-                                                 getLogLevel() > 0 && logger::internal::rank==0 );
-=======
                                                  flashOutputOpts );
->>>>>>> fe987d81
           }
         }
         else
@@ -433,25 +412,18 @@
     {
       strs[2] = m_solubilityTables[0];
     }
-<<<<<<< HEAD
-=======
 
     TableFunction::OutputOptions const flashOutputOpts = {
       !isClone && m_writeCSV,// writeCSV
       !isClone && (getLogLevel() >= 0 && logger::internal::rank==0), // writeInLog
     };
 
->>>>>>> fe987d81
     m_flash = std::make_unique< FLASH >( getName() + '_' + FLASH::catalogName(),
                                          strs,
                                          m_phaseNames,
                                          m_componentNames,
                                          m_componentMolarWeight,
-<<<<<<< HEAD
-                                         getLogLevel() > 0 && logger::internal::rank==0 );
-=======
                                          flashOutputOpts );
->>>>>>> fe987d81
   }
 
   GEOS_THROW_IF( m_flash == nullptr,
