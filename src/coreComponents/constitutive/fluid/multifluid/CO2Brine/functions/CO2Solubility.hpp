--- conflicted
+++ resolved
@@ -5,11 +5,7 @@
  * Copyright (c) 2016-2024 Lawrence Livermore National Security LLC
  * Copyright (c) 2018-2024 Total, S.A
  * Copyright (c) 2018-2024 The Board of Trustees of the Leland Stanford Junior University
-<<<<<<< HEAD
- * Copyright (c) 2018-2024 Chevron
-=======
  * Copyright (c) 2023-2024 Chevron
->>>>>>> fe987d81
  * Copyright (c) 2019-     GEOS/GEOSX Contributors
  * All rights reserved
  *
@@ -121,11 +117,7 @@
                  string_array const & phaseNames,
                  string_array const & componentNames,
                  array1d< real64 > const & componentMolarWeight,
-<<<<<<< HEAD
-                 bool const printTable );
-=======
                  TableFunction::OutputOptions const pvtOutputOpts );
->>>>>>> fe987d81
 
   static string catalogName() { return "CO2Solubility"; }
 
@@ -175,11 +167,7 @@
                               PhaseProp::SliceType const phaseFraction,
                               PhaseComp::SliceType const phaseCompFraction ) const
 {
-<<<<<<< HEAD
-  using Deriv = multifluid::DerivativeOffset;
-=======
   using Deriv = constitutive::multifluid::DerivativeOffset;
->>>>>>> fe987d81
 
   // Solubility of CO2 is read from the tables in the form of moles of CO2 per kg of water
   // Solubility of water is read from the tables in the form of moles of water per kg of CO2
@@ -209,7 +197,6 @@
 
   real64 invDeterminant = 0.0;
   real64 invDeterminantDeriv[2]{ 0.0, 0.0 };
-<<<<<<< HEAD
 
   invDeterminant = 1.0 / determinant;
   for( integer const ic : {Deriv::dP, Deriv::dT} )
@@ -217,15 +204,6 @@
     invDeterminantDeriv[ic] = invDeterminant*invDeterminant*(co2Solubility*watSolubilityDeriv[ic] + watSolubility*co2SolubilityDeriv[ic]);
   }
 
-=======
-
-  invDeterminant = 1.0 / determinant;
-  for( integer const ic : {Deriv::dP, Deriv::dT} )
-  {
-    invDeterminantDeriv[ic] = invDeterminant*invDeterminant*(co2Solubility*watSolubilityDeriv[ic] + watSolubility*co2SolubilityDeriv[ic]);
-  }
-
->>>>>>> fe987d81
   real64 x_co2 = co2Solubility * (z_wat - watSolubility * z_co2) * invDeterminant;
   real64 x_co2Deriv[4]{ 0.0, 0.0, 0.0, 0.0 };
   if( minForDivision < x_co2 )
