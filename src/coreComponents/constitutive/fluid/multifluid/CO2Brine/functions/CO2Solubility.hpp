--- conflicted
+++ resolved
@@ -166,13 +166,8 @@
   // Solubility of water is read from the tables in the form of moles of water per kg of CO2
   real64 const input[2] = { pressure, temperature };
 
-<<<<<<< HEAD
-  real64 co2SolubilityDeriv[2]{};
-  real64 watSolubilityDeriv[2]{};
-=======
   real64 co2SolubilityDeriv[2]{ 0.0, 0.0 };
   real64 watSolubilityDeriv[2]{ 0.0, 0.0 };
->>>>>>> 31d9832a
   real64 co2Solubility = m_CO2SolubilityTable.compute( input, co2SolubilityDeriv );
   real64 watSolubility = m_WaterVapourisationTable.compute( input, watSolubilityDeriv );
 
