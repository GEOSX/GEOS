--- conflicted
+++ resolved
@@ -5,11 +5,7 @@
  * Copyright (c) 2016-2024 Lawrence Livermore National Security LLC
  * Copyright (c) 2018-2024 Total, S.A
  * Copyright (c) 2018-2024 The Board of Trustees of the Leland Stanford Junior University
-<<<<<<< HEAD
- * Copyright (c) 2018-2024 Chevron
-=======
  * Copyright (c) 2023-2024 Chevron
->>>>>>> fe987d81
  * Copyright (c) 2019-     GEOS/GEOSX Contributors
  * All rights reserved
  *
@@ -196,11 +192,7 @@
                               string_array const & inputParams,
                               string_array const & componentNames,
                               array1d< real64 > const & componentMolarWeight,
-<<<<<<< HEAD
-                              bool const printTable ):
-=======
                               TableFunction::OutputOptions const pvtOutputOpts ):
->>>>>>> fe987d81
   PVTFunctionBase( name,
                    componentNames,
                    componentMolarWeight )
@@ -213,22 +205,12 @@
 
   m_CO2EnthalpyTable = makeCO2EnthalpyTable( inputParams, m_functionName, FunctionManager::getInstance() );
   m_brineEnthalpyTable = makeBrineEnthalpyTable( inputParams, m_functionName, FunctionManager::getInstance() );
-<<<<<<< HEAD
-  if( printTable )
-  {
-    m_CO2EnthalpyTable->print( m_CO2EnthalpyTable->getName() );
-    m_brineEnthalpyTable->print( m_brineEnthalpyTable->getName() );
-  }
-}
-
-=======
 
   m_CO2EnthalpyTable->outputPVTTableData( pvtOutputOpts );
   m_brineEnthalpyTable->outputPVTTableData( pvtOutputOpts );
 }
 
 
->>>>>>> fe987d81
 void BrineEnthalpy::checkTablesParameters( real64 const pressure,
                                            real64 const temperature ) const
 {
@@ -250,11 +232,6 @@
                         m_waterIndex );
 }
 
-<<<<<<< HEAD
-REGISTER_CATALOG_ENTRY( PVTFunctionBase, BrineEnthalpy, string const &, string_array const &, string_array const &, array1d< real64 > const &, bool const )
-
-=======
->>>>>>> fe987d81
 } // namespace PVTProps
 
 } // namespace constitutive
