--- conflicted
+++ resolved
@@ -192,11 +192,7 @@
                               string_array const & inputParams,
                               string_array const & componentNames,
                               array1d< real64 > const & componentMolarWeight,
-<<<<<<< HEAD
-                              TableOutputOptions const pvtOutputOpts ):
-=======
                               TableFunction::OutputOptions const pvtOutputOpts ):
->>>>>>> 57f3a45d
   PVTFunctionBase( name,
                    componentNames,
                    componentMolarWeight )
@@ -210,13 +206,8 @@
   m_CO2EnthalpyTable = makeCO2EnthalpyTable( inputParams, m_functionName, FunctionManager::getInstance() );
   m_brineEnthalpyTable = makeBrineEnthalpyTable( inputParams, m_functionName, FunctionManager::getInstance() );
 
-<<<<<<< HEAD
-  outputPVTTableData( m_CO2EnthalpyTable, pvtOutputOpts );
-  outputPVTTableData( m_brineEnthalpyTable, pvtOutputOpts );
-=======
   m_CO2EnthalpyTable->outputPVTTableData( pvtOutputOpts );
   m_brineEnthalpyTable->outputPVTTableData( pvtOutputOpts );
->>>>>>> 57f3a45d
 }
 
 
@@ -241,11 +232,6 @@
                         m_waterIndex );
 }
 
-<<<<<<< HEAD
-REGISTER_CATALOG_ENTRY( PVTFunctionBase, BrineEnthalpy, string const &, string_array const &, string_array const &, array1d< real64 > const &, PVTFunctionBase::TableOutputOptions const )
-
-=======
->>>>>>> 57f3a45d
 } // namespace PVTProps
 
 } // namespace constitutive
