/*
 * ------------------------------------------------------------------------------------------------------------
 * SPDX-License-Identifier: LGPL-2.1-only
 *
 * Copyright (c) 2016-2024 Lawrence Livermore National Security LLC
 * Copyright (c) 2018-2024 Total, S.A
 * Copyright (c) 2018-2024 The Board of Trustees of the Leland Stanford Junior University
 * Copyright (c) 2023-2024 Chevron
 * Copyright (c) 2019-     GEOS/GEOSX Contributors
 * All rights reserved
 *
 * See top level LICENSE, COPYRIGHT, CONTRIBUTORS, NOTICE, and ACKNOWLEDGEMENTS files for details.
 * ------------------------------------------------------------------------------------------------------------
 */

/**
 * @file PhillipsBrineViscosity.hpp
 */

#ifndef GEOS_CONSTITUTIVE_FLUID_MULTIFLUID_CO2BRINE_FUNCTIONS_PHILLIPSBRINEVISCOSITY_HPP_
#define GEOS_CONSTITUTIVE_FLUID_MULTIFLUID_CO2BRINE_FUNCTIONS_PHILLIPSBRINEVISCOSITY_HPP_

#include "PVTFunctionBase.hpp"

#include "constitutive/fluid/multifluid/Layouts.hpp"
#include "functions/TableFunction.hpp"

namespace geos
{

namespace constitutive
{

namespace PVTProps
{

class PhillipsBrineViscosityUpdate final : public PVTFunctionBaseUpdate
{
public:

  PhillipsBrineViscosityUpdate( arrayView1d< real64 const > const & componentMolarWeight,
                                TableFunction const & waterViscosityTable,
                                real64 const coef0,
                                real64 const coef1 )
    : PVTFunctionBaseUpdate( componentMolarWeight ),
    m_waterViscosityTable( waterViscosityTable.createKernelWrapper() ),
    m_coef0( coef0 ),
    m_coef1( coef1 )
  {}

  template< int USD1, int USD2, int USD3 >
  GEOS_HOST_DEVICE
  void compute( real64 const & pressure,
                real64 const & temperature,
                arraySlice1d< real64 const, USD1 > const & phaseComposition,
                arraySlice2d< real64 const, USD2 > const & dPhaseComposition,
                real64 & value,
                arraySlice1d< real64, USD3 > const & dValue,
                bool useMass ) const;

  virtual void move( LvArray::MemorySpace const space, bool const touch ) override
  {
    PVTFunctionBaseUpdate::move( space, touch );
    m_waterViscosityTable.move( space, touch );
  }

protected:

  /// Table with water viscosity tabulated as a function of temperature
  TableFunction::KernelWrapper m_waterViscosityTable;

  real64 m_coef0;

  real64 m_coef1;

};


class PhillipsBrineViscosity : public PVTFunctionBase
{
public:

  PhillipsBrineViscosity( string const & name,
                          string_array const & inputPara,
                          string_array const & componentNames,
                          array1d< real64 > const & componentMolarWeight,
<<<<<<< HEAD
                          TableOutputOptions const pvtOutputOpts );
=======
                          TableFunction::OutputOptions const pvtOutputOpts );
>>>>>>> 0db85bed

  virtual ~PhillipsBrineViscosity() override = default;

  static string catalogName() { return "PhillipsBrineViscosity"; }

  virtual string getCatalogName() const override final { return catalogName(); }

  /**
   * @copydoc PVTFunctionBase::checkTablesParameters( real64 pressure, real64 temperature )
   */
  void checkTablesParameters( real64 pressure, real64 temperature ) const override final;

  virtual PVTFunctionType functionType() const override
  {
    return PVTFunctionType::VISCOSITY;
  }

  /// Type of kernel wrapper for in-kernel update
  using KernelWrapper = PhillipsBrineViscosityUpdate;

  /**
   * @brief Create an update kernel wrapper.
   * @return the wrapper
   */
  KernelWrapper createKernelWrapper() const;

private:

  void makeCoefficients( string_array const & inputPara );

  /// Table with water viscosity tabulated as a function (T)
  TableFunction const * m_waterViscosityTable;

  real64 m_coef0;

  real64 m_coef1;

};

template< int USD1, int USD2, int USD3 >
GEOS_HOST_DEVICE
GEOS_FORCE_INLINE
void PhillipsBrineViscosityUpdate::compute( real64 const & pressure,
                                            real64 const & temperature,
                                            arraySlice1d< real64 const, USD1 > const & phaseComposition,
                                            arraySlice2d< real64 const, USD2 > const & dPhaseComposition,
                                            real64 & value,
                                            arraySlice1d< real64, USD3 > const & dValue,
                                            bool useMass ) const
{
  GEOS_UNUSED_VAR( pressure,
                   phaseComposition,
                   dPhaseComposition,
                   useMass );

  using Deriv = constitutive::multifluid::DerivativeOffset;

  // compute the viscosity of pure water as a function of temperature
  real64 dPureWaterVisc_dTemperature;
  real64 const pureWaterVisc = m_waterViscosityTable.compute( &temperature, &dPureWaterVisc_dTemperature );

  // then compute the brine viscosity, accounting for the presence of salt

  real64 const viscMultiplier = m_coef0 + m_coef1 * temperature;
  real64 const dViscMultiplier_dTemperature = m_coef1;
  value = pureWaterVisc * viscMultiplier;
  LvArray::forValuesInSlice( dValue, []( real64 & val ){ val = 0.0; } );
  dValue[Deriv::dP] = 0.0;
  dValue[Deriv::dT] = dPureWaterVisc_dTemperature * viscMultiplier + pureWaterVisc * dViscMultiplier_dTemperature;

}

} // end namespace PVTProps

} // end namespace constitutive

} // end namespace geos

#endif //GEOS_CONSTITUTIVE_FLUID_PVTFUNCTIONS_PHILLIPSBRINEVISCOSITY_HPP_<|MERGE_RESOLUTION|>--- conflicted
+++ resolved
@@ -84,11 +84,7 @@
                           string_array const & inputPara,
                           string_array const & componentNames,
                           array1d< real64 > const & componentMolarWeight,
-<<<<<<< HEAD
-                          TableOutputOptions const pvtOutputOpts );
-=======
                           TableFunction::OutputOptions const pvtOutputOpts );
->>>>>>> 0db85bed
 
   virtual ~PhillipsBrineViscosity() override = default;
 
