/*
 * ------------------------------------------------------------------------------------------------------------
 * SPDX-License-Identifier: LGPL-2.1-only
 *
 * Copyright (c) 2016-2024 Lawrence Livermore National Security LLC
 * Copyright (c) 2018-2024 Total, S.A
 * Copyright (c) 2018-2024 The Board of Trustees of the Leland Stanford Junior University
 * Copyright (c) 2023-2024 Chevron
 * Copyright (c) 2019-     GEOS/GEOSX Contributors
 * All rights reserved
 *
 * See top level LICENSE, COPYRIGHT, CONTRIBUTORS, NOTICE, and ACKNOWLEDGEMENTS files for details.
 * ------------------------------------------------------------------------------------------------------------
 */

/**
 * @file EzrokhiBrineDensity.cpp
 */

#include "constitutive/fluid/multifluid/CO2Brine/functions/EzrokhiBrineDensity.hpp"

#include "constitutive/fluid/multifluid/CO2Brine/functions/PureWaterProperties.hpp"
#include "constitutive/fluid/multifluid/CO2Brine/functions/PVTFunctionHelpers.hpp"
#include "functions/FunctionManager.hpp"

namespace geos
{

using namespace stringutilities;

namespace constitutive
{

namespace PVTProps
{

EzrokhiBrineDensity::EzrokhiBrineDensity( string const & name,
                                          string_array const & inputPara,
                                          string_array const & componentNames,
                                          array1d< real64 > const & componentMolarWeight,
<<<<<<< HEAD
                                          TableOutputOptions const pvtOutputOpts ):
=======
                                          TableFunction::OutputOptions const pvtOutputOpts ):
>>>>>>> 0db85bed
  PVTFunctionBase( name,
                   componentNames,
                   componentMolarWeight )
{
  string const expectedCO2ComponentNames[] = { "CO2", "co2" };
  m_CO2Index = PVTFunctionHelpers::findName( componentNames, expectedCO2ComponentNames, "componentNames" );

  string const expectedWaterComponentNames[] = { "Water", "water" };
  m_waterIndex = PVTFunctionHelpers::findName( componentNames, expectedWaterComponentNames, "componentNames" );

  makeCoefficients( inputPara );
  m_waterSatDensityTable = PureWaterProperties::makeSaturationDensityTable( m_functionName, FunctionManager::getInstance() );
  m_waterSatPressureTable = PureWaterProperties::makeSaturationPressureTable( m_functionName, FunctionManager::getInstance() );

<<<<<<< HEAD
  outputPVTTableData( m_waterSatPressureTable, pvtOutputOpts );
  outputPVTTableData( m_waterSatDensityTable, pvtOutputOpts );
=======
  m_waterSatPressureTable->outputPVTTableData( pvtOutputOpts );
  m_waterSatDensityTable->outputPVTTableData( pvtOutputOpts );
>>>>>>> 0db85bed
}

void EzrokhiBrineDensity::makeCoefficients( string_array const & inputPara )
{
  // compute brine density following Ezrokhi`s method (referenced in Eclipse TD, Aqueous phase properties)
  // Reference : Zaytsev, I.D. and Aseyev, G.G. Properties of Aqueous Solutions of Electrolytes, Boca Raton, Florida, USA CRC Press (1993).

  m_waterCompressibility = 4.5e-10; // Pa-1
  GEOS_THROW_IF_LT_MSG( inputPara.size(), 5,
                        GEOS_FMT( "{}: insufficient number of model parameters", m_functionName ),
                        InputError );

  try
  {
    // assume CO2 is the only non-water component in the brine
    m_coef0 = stod( inputPara[2] );
    m_coef1 = stod( inputPara[3] );
    m_coef2 = stod( inputPara[4] );
  }
  catch( std::invalid_argument const & e )
  {
    GEOS_THROW( GEOS_FMT( "{}: invalid model parameter value '{}'", m_functionName, e.what() ), InputError );
  }
}

void EzrokhiBrineDensity::checkTablesParameters( real64 const GEOS_UNUSED_PARAM( pressure ),
                                                 real64 const temperature ) const
{
  m_waterSatDensityTable->checkCoord( temperature, 0 );
  m_waterSatPressureTable->checkCoord( temperature, 0 );
}

EzrokhiBrineDensity::KernelWrapper
EzrokhiBrineDensity::createKernelWrapper() const
{
  return KernelWrapper( m_componentMolarWeight,
                        *m_waterSatDensityTable,
                        *m_waterSatPressureTable,
                        m_CO2Index,
                        m_waterIndex,
                        m_waterCompressibility,
                        m_coef0,
                        m_coef1,
                        m_coef2 );
}

<<<<<<< HEAD
REGISTER_CATALOG_ENTRY( PVTFunctionBase, EzrokhiBrineDensity, string const &, string_array const &, string_array const &, array1d< real64 > const &, PVTFunctionBase::TableOutputOptions const )

=======
>>>>>>> 0db85bed
} // end namespace PVTProps

} // namespace constitutive

} // end namespace geos<|MERGE_RESOLUTION|>--- conflicted
+++ resolved
@@ -38,11 +38,7 @@
                                           string_array const & inputPara,
                                           string_array const & componentNames,
                                           array1d< real64 > const & componentMolarWeight,
-<<<<<<< HEAD
-                                          TableOutputOptions const pvtOutputOpts ):
-=======
                                           TableFunction::OutputOptions const pvtOutputOpts ):
->>>>>>> 0db85bed
   PVTFunctionBase( name,
                    componentNames,
                    componentMolarWeight )
@@ -57,13 +53,8 @@
   m_waterSatDensityTable = PureWaterProperties::makeSaturationDensityTable( m_functionName, FunctionManager::getInstance() );
   m_waterSatPressureTable = PureWaterProperties::makeSaturationPressureTable( m_functionName, FunctionManager::getInstance() );
 
-<<<<<<< HEAD
-  outputPVTTableData( m_waterSatPressureTable, pvtOutputOpts );
-  outputPVTTableData( m_waterSatDensityTable, pvtOutputOpts );
-=======
   m_waterSatPressureTable->outputPVTTableData( pvtOutputOpts );
   m_waterSatDensityTable->outputPVTTableData( pvtOutputOpts );
->>>>>>> 0db85bed
 }
 
 void EzrokhiBrineDensity::makeCoefficients( string_array const & inputPara )
@@ -110,11 +101,6 @@
                         m_coef2 );
 }
 
-<<<<<<< HEAD
-REGISTER_CATALOG_ENTRY( PVTFunctionBase, EzrokhiBrineDensity, string const &, string_array const &, string_array const &, array1d< real64 > const &, PVTFunctionBase::TableOutputOptions const )
-
-=======
->>>>>>> 0db85bed
 } // end namespace PVTProps
 
 } // namespace constitutive
