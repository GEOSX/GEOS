/*
 * ------------------------------------------------------------------------------------------------------------
 * SPDX-License-Identifier: LGPL-2.1-only
 *
 * Copyright (c) 2016-2024 Lawrence Livermore National Security LLC
 * Copyright (c) 2018-2024 Total, S.A
 * Copyright (c) 2018-2024 The Board of Trustees of the Leland Stanford Junior University
 * Copyright (c) 2023-2024 Chevron
 * Copyright (c) 2019-     GEOS/GEOSX Contributors
 * All rights reserved
 *
 * See top level LICENSE, COPYRIGHT, CONTRIBUTORS, NOTICE, and ACKNOWLEDGEMENTS files for details.
 * ------------------------------------------------------------------------------------------------------------
 */

/**
 * @file PVTFunctionBase.hpp
 */

#ifndef GEOS_CONSTITUTIVE_FLUID_MULTIFLUID_CO2BRINE_FUNCTIONS_PVTFUNCTIONBASE_HPP_
#define GEOS_CONSTITUTIVE_FLUID_MULTIFLUID_CO2BRINE_FUNCTIONS_PVTFUNCTIONBASE_HPP_

#include "dataRepository/ObjectCatalog.hpp"
#include "functions/TableFunction.hpp"

namespace geos
{

namespace constitutive
{

namespace PVTProps
{

enum class PVTFunctionType { UNKNOWN, DENSITY, VISCOSITY, ENTHALPY, INTERNAL_ENERGY };

class PVTFunctionBaseUpdate
{
public:

  explicit PVTFunctionBaseUpdate( arrayView1d< real64 const > const & componentMolarWeight )
    : m_componentMolarWeight( componentMolarWeight )
  {}

  /**
   * @brief Move the KernelWrapper to the given execution space, optionally touching it.
   * @param space the space to move the KernelWrapper to
   * @param touch whether the KernelWrapper should be touched in the new space or not
   * @note This function exists to enable holding KernelWrapper objects in an ArrayView
   *       and have their contents properly moved between memory spaces.
   */
  virtual void move( LvArray::MemorySpace const space, bool const touch )
  {
    m_componentMolarWeight.move( space, touch );
  }

protected:

  template< int USD >
  GEOS_HOST_DEVICE
  real64 computePhaseMolarWeight( arraySlice1d< real64 const, USD > const & phaseComposition ) const
  {
    integer const numComp = phaseComposition.size();
    real64 MT = 0.0;
    for( integer i = 0; i < numComp; i++ )
    {
      MT += phaseComposition[i] * m_componentMolarWeight[i];
    }
    return MT;
  }

  template< int USD1, int USD2, int USD3 >
  GEOS_HOST_DEVICE
  void divideByPhaseMolarWeight( arraySlice1d< real64 const, USD1 > const & phaseComposition,
                                 arraySlice2d< real64 const, USD2 > const & dPhaseComposition,
                                 real64 & value, arraySlice1d< real64, USD3 > const & dValue ) const
  {
    integer const numComp = phaseComposition.size();
    integer const numDerivs = dValue.size();

    real64 const MT = computePhaseMolarWeight( phaseComposition );

    value /= MT;

    for( int der = 0; der < numDerivs; der++ )
    {
      real64 dMT = 0.0;
      for( int ic = 0; ic < numComp; ic++ )
      {
        dMT += dPhaseComposition[ic][der] * m_componentMolarWeight[ic];
      }
      dValue[der] = ( dValue[der] - value * dMT ) / MT; // value is already divided by MT
    }
  }

  /// Array storing the component molar weights
  arrayView1d< real64 const > m_componentMolarWeight;

};

class PVTFunctionBase
{

public:

  PVTFunctionBase( string const & name,
                   array1d< string > const & componentNames,
                   array1d< real64 > const & componentMolarWeight )
    :
    m_functionName( name ),
    m_componentNames( componentNames ),
    m_componentMolarWeight( componentMolarWeight )
  {}

  virtual ~PVTFunctionBase() = default;

<<<<<<< HEAD

  /// Struct containing output options
  struct TableOutputOptions
  {
    /// Output PVT in CSV file
    bool writeCSV;
    /// Output PVT in log
    bool writeInLog;
  };


  using CatalogInterface = dataRepository::CatalogInterface< PVTFunctionBase,
                                                             string const &,
                                                             array1d< string > const &,
                                                             array1d< string > const &,
                                                             array1d< real64 > const &,
                                                             TableOutputOptions const >;
  static typename CatalogInterface::CatalogType & getCatalog()
  {
    static CatalogInterface::CatalogType catalog;
    return catalog;
  }
=======
>>>>>>> 0db85bed

  virtual string getCatalogName() const = 0;

  string const & functionName() const { return m_functionName; }

  virtual PVTFunctionType functionType() const = 0;

  /**
   * @brief Check if the input values are in the expected pressure & temperature tables bounds
   * @param pressure input pressure to check
   * @param temperature input temperature to check (in C)
   * @throw a SimulationError if one of the input values is out of bound.
   */
  virtual void checkTablesParameters( real64 pressure, real64 temperature ) const = 0;

  /**
   * @brief Print the table(s) in the log and/or CSV files when requested by the user.
   * @param tableData The target table to be printed
   * @param pvtOutputOpts Struct containing output options
   */
  void outputPVTTableData( TableFunction const * tableData, TableOutputOptions const pvtOutputOpts )
  {
    if( pvtOutputOpts.writeInLog &&  tableData->numDimensions() <= 2 )
    {
      TableTextFormatter textFormatter;
      GEOS_LOG_RANK_0( textFormatter.toString( *tableData ));
    }

    if( pvtOutputOpts.writeCSV || ( pvtOutputOpts.writeInLog && tableData->numDimensions() >= 3 ) )
    {
      string const filename = tableData->getName();
      std::ofstream logStream( joinPath( FunctionBase::getOutputDirectory(), filename + ".csv" ) );
      GEOS_LOG_RANK_0( GEOS_FMT( "CSV Generated to {}/{}.csv \n",
                                 FunctionBase::getOutputDirectory(),
                                 filename ));
      TableCSVFormatter csvFormatter;
      logStream << csvFormatter.toString( *tableData );
    }
  }

protected:

  /// Name of the PVT function
  string m_functionName;

  /// Array storing the name of the components
  array1d< string > m_componentNames;

  /// Array storing the component molar weights
  array1d< real64 > m_componentMolarWeight;

};

} // end namespace PVTProps

} // end namespace constitutive

} // end namespace geos

#endif //GEOS_CONSTITUTIVE_FLUID_PVTFUNCTIONS_PVTFUNCTIONBASE_HPP_<|MERGE_RESOLUTION|>--- conflicted
+++ resolved
@@ -114,7 +114,6 @@
 
   virtual ~PVTFunctionBase() = default;
 
-<<<<<<< HEAD
 
   /// Struct containing output options
   struct TableOutputOptions
@@ -126,19 +125,6 @@
   };
 
 
-  using CatalogInterface = dataRepository::CatalogInterface< PVTFunctionBase,
-                                                             string const &,
-                                                             array1d< string > const &,
-                                                             array1d< string > const &,
-                                                             array1d< real64 > const &,
-                                                             TableOutputOptions const >;
-  static typename CatalogInterface::CatalogType & getCatalog()
-  {
-    static CatalogInterface::CatalogType catalog;
-    return catalog;
-  }
-=======
->>>>>>> 0db85bed
 
   virtual string getCatalogName() const = 0;
 
