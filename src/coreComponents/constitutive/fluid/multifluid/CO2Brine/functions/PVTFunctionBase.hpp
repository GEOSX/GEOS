/*
 * ------------------------------------------------------------------------------------------------------------
 * SPDX-License-Identifier: LGPL-2.1-only
 *
 * Copyright (c) 2016-2024 Lawrence Livermore National Security LLC
 * Copyright (c) 2018-2024 Total, S.A
 * Copyright (c) 2018-2024 The Board of Trustees of the Leland Stanford Junior University
 * Copyright (c) 2023-2024 Chevron
 * Copyright (c) 2019-     GEOS/GEOSX Contributors
 * All rights reserved
 *
 * See top level LICENSE, COPYRIGHT, CONTRIBUTORS, NOTICE, and ACKNOWLEDGEMENTS files for details.
 * ------------------------------------------------------------------------------------------------------------
 */

/**
 * @file PVTFunctionBase.hpp
 */

#ifndef GEOS_CONSTITUTIVE_FLUID_MULTIFLUID_CO2BRINE_FUNCTIONS_PVTFUNCTIONBASE_HPP_
#define GEOS_CONSTITUTIVE_FLUID_MULTIFLUID_CO2BRINE_FUNCTIONS_PVTFUNCTIONBASE_HPP_

#include "dataRepository/ObjectCatalog.hpp"
#include "fileIO/Outputs/OutputBase.hpp"
#include "functions/TableFunction.hpp"

namespace geos
{

namespace constitutive
{

namespace PVTProps
{

enum class PVTFunctionType { UNKNOWN, DENSITY, VISCOSITY, ENTHALPY, INTERNAL_ENERGY };

class PVTFunctionBaseUpdate
{
public:

  explicit PVTFunctionBaseUpdate( arrayView1d< real64 const > const & componentMolarWeight )
    : m_componentMolarWeight( componentMolarWeight )
  {}

  /**
   * @brief Move the KernelWrapper to the given execution space, optionally touching it.
   * @param space the space to move the KernelWrapper to
   * @param touch whether the KernelWrapper should be touched in the new space or not
   * @note This function exists to enable holding KernelWrapper objects in an ArrayView
   *       and have their contents properly moved between memory spaces.
   */
  virtual void move( LvArray::MemorySpace const space, bool const touch )
  {
    m_componentMolarWeight.move( space, touch );
  }

protected:

  template< int USD >
  GEOS_HOST_DEVICE
  real64 computePhaseMolarWeight( arraySlice1d< real64 const, USD > const & phaseComposition ) const
  {
    integer const numComp = phaseComposition.size();
    real64 MT = 0.0;
    for( integer i = 0; i < numComp; i++ )
    {
      MT += phaseComposition[i] * m_componentMolarWeight[i];
    }
    return MT;
  }

  template< int USD1, int USD2, int USD3 >
  GEOS_HOST_DEVICE
  void divideByPhaseMolarWeight( arraySlice1d< real64 const, USD1 > const & phaseComposition,
                                 arraySlice2d< real64 const, USD2 > const & dPhaseComposition,
                                 real64 & value, arraySlice1d< real64, USD3 > const & dValue ) const
  {
    integer const numComp = phaseComposition.size();
    integer const numDerivs = dValue.size();

    real64 const MT = computePhaseMolarWeight( phaseComposition );

    value /= MT;

    for( int der = 0; der < numDerivs; der++ )
    {
      real64 dMT = 0.0;
      for( int ic = 0; ic < numComp; ic++ )
      {
        dMT += dPhaseComposition[ic][der] * m_componentMolarWeight[ic];
      }
      dValue[der] = ( dValue[der] - value * dMT ) / MT; // value is already divided by MT
    }
  }

  /// Array storing the component molar weights
  arrayView1d< real64 const > m_componentMolarWeight;

};

class PVTFunctionBase
{

public:

  PVTFunctionBase( string const & name,
                   array1d< string > const & componentNames,
                   array1d< real64 > const & componentMolarWeight )
    :
    m_functionName( name ),
    m_componentNames( componentNames ),
    m_componentMolarWeight( componentMolarWeight )
  {}

  virtual ~PVTFunctionBase() = default;

<<<<<<< HEAD

  /// Struct containing output options
  struct TableOutputOptions
  {
    /// Output PVT in CSV file
    bool writeCSV;
    /// Output PVT in log
    bool writeInLog;
  };


  using CatalogInterface = dataRepository::CatalogInterface< PVTFunctionBase,
                                                             string const &,
                                                             array1d< string > const &,
                                                             array1d< string > const &,
                                                             array1d< real64 > const &,
                                                             TableOutputOptions const >;
  static typename CatalogInterface::CatalogType & getCatalog()
  {
    static CatalogInterface::CatalogType catalog;
    return catalog;
  }
=======
>>>>>>> 57f3a45d

  virtual string getCatalogName() const = 0;

  string const & functionName() const { return m_functionName; }

  virtual PVTFunctionType functionType() const = 0;

  /**
   * @brief Check if the input values are in the expected pressure & temperature tables bounds
   * @param pressure input pressure to check
   * @param temperature input temperature to check (in C)
   * @throw a SimulationError if one of the input values is out of bound.
   */
  virtual void checkTablesParameters( real64 pressure, real64 temperature ) const = 0;

  /**
   * @brief Print the table(s) in the log and/or CSV files when requested by the user.
   * @param tableData The target table to be printed
   * @param pvtOutputOpts Struct containing output options
   */
  void outputPVTTableData( TableFunction const * tableData, TableOutputOptions const pvtOutputOpts )
  {
    if( pvtOutputOpts.writeInLog &&  tableData->numDimensions() <= 2 )
    {
      TableTextFormatter textFormatter;
      GEOS_LOG_RANK_0( textFormatter.toString( *tableData ));
    }

    if( pvtOutputOpts.writeCSV || ( pvtOutputOpts.writeInLog && tableData->numDimensions() >= 3 ) )
    {
      string const filename = tableData->getName();
      std::ofstream logStream( joinPath( OutputBase::getOutputDirectory(), filename + ".csv" ) );
      GEOS_LOG_RANK_0( GEOS_FMT( "CSV Generated to {}/{}.csv \n",
                                 OutputBase::getOutputDirectory(),
                                 filename ));
      TableCSVFormatter csvFormatter;
      logStream << csvFormatter.toString( *tableData );
    }
  }

protected:

  /// Name of the PVT function
  string m_functionName;

  /// Array storing the name of the components
  array1d< string > m_componentNames;

  /// Array storing the component molar weights
  array1d< real64 > m_componentMolarWeight;

};

} // end namespace PVTProps

} // end namespace constitutive

} // end namespace geos

#endif //GEOS_CONSTITUTIVE_FLUID_PVTFUNCTIONS_PVTFUNCTIONBASE_HPP_<|MERGE_RESOLUTION|>--- conflicted
+++ resolved
@@ -21,8 +21,6 @@
 #define GEOS_CONSTITUTIVE_FLUID_MULTIFLUID_CO2BRINE_FUNCTIONS_PVTFUNCTIONBASE_HPP_
 
 #include "dataRepository/ObjectCatalog.hpp"
-#include "fileIO/Outputs/OutputBase.hpp"
-#include "functions/TableFunction.hpp"
 
 namespace geos
 {
@@ -115,31 +113,6 @@
 
   virtual ~PVTFunctionBase() = default;
 
-<<<<<<< HEAD
-
-  /// Struct containing output options
-  struct TableOutputOptions
-  {
-    /// Output PVT in CSV file
-    bool writeCSV;
-    /// Output PVT in log
-    bool writeInLog;
-  };
-
-
-  using CatalogInterface = dataRepository::CatalogInterface< PVTFunctionBase,
-                                                             string const &,
-                                                             array1d< string > const &,
-                                                             array1d< string > const &,
-                                                             array1d< real64 > const &,
-                                                             TableOutputOptions const >;
-  static typename CatalogInterface::CatalogType & getCatalog()
-  {
-    static CatalogInterface::CatalogType catalog;
-    return catalog;
-  }
-=======
->>>>>>> 57f3a45d
 
   virtual string getCatalogName() const = 0;
 
@@ -154,31 +127,6 @@
    * @throw a SimulationError if one of the input values is out of bound.
    */
   virtual void checkTablesParameters( real64 pressure, real64 temperature ) const = 0;
-
-  /**
-   * @brief Print the table(s) in the log and/or CSV files when requested by the user.
-   * @param tableData The target table to be printed
-   * @param pvtOutputOpts Struct containing output options
-   */
-  void outputPVTTableData( TableFunction const * tableData, TableOutputOptions const pvtOutputOpts )
-  {
-    if( pvtOutputOpts.writeInLog &&  tableData->numDimensions() <= 2 )
-    {
-      TableTextFormatter textFormatter;
-      GEOS_LOG_RANK_0( textFormatter.toString( *tableData ));
-    }
-
-    if( pvtOutputOpts.writeCSV || ( pvtOutputOpts.writeInLog && tableData->numDimensions() >= 3 ) )
-    {
-      string const filename = tableData->getName();
-      std::ofstream logStream( joinPath( OutputBase::getOutputDirectory(), filename + ".csv" ) );
-      GEOS_LOG_RANK_0( GEOS_FMT( "CSV Generated to {}/{}.csv \n",
-                                 OutputBase::getOutputDirectory(),
-                                 filename ));
-      TableCSVFormatter csvFormatter;
-      logStream << csvFormatter.toString( *tableData );
-    }
-  }
 
 protected:
 
