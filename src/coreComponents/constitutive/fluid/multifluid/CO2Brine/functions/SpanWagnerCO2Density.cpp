/*
 * ------------------------------------------------------------------------------------------------------------
 * SPDX-License-Identifier: LGPL-2.1-only
 *
 * Copyright (c) 2016-2024 Lawrence Livermore National Security LLC
 * Copyright (c) 2018-2024 Total, S.A
 * Copyright (c) 2018-2024 The Board of Trustees of the Leland Stanford Junior University
 * Copyright (c) 2023-2024 Chevron
 * Copyright (c) 2019-     GEOS/GEOSX Contributors
 * All rights reserved
 *
 * See top level LICENSE, COPYRIGHT, CONTRIBUTORS, NOTICE, and ACKNOWLEDGEMENTS files for details.
 * ------------------------------------------------------------------------------------------------------------
 */

/**
 * @file SpanWagnerCO2Density.cpp
 */

#include "constitutive/fluid/multifluid/CO2Brine/functions/SpanWagnerCO2Density.hpp"

#include "constitutive/fluid/multifluid/CO2Brine/functions/CO2EOSSolver.hpp"
#include "functions/FunctionManager.hpp"
#include "common/Units.hpp"

namespace geos
{

using namespace stringutilities;

namespace constitutive
{

namespace PVTProps
{

namespace
{

real64 co2HelmholtzEnergy( real64 const & T,
                           real64 const & P,
                           real64 const & rho )
{
  // all the coefficients below are defined in Table (31) of Span and Wagner (1996)
  // the variable names used below follow the notation of the Table
  constexpr real64 n[] =
  {0.38856823203161, 2.938547594274, -5.5867188534934, -0.76753199592477, 0.31729005580416, 0.54803315897767, 0.12279411220335, 2.165896154322,
   1.5841735109724, -0.23132705405503, 0.058116916431436, -0.55369137205382, 0.48946615909422, -0.024275739843501, 0.062494790501678, -0.12175860225246,
   -0.37055685270086, -0.016775879700426, -0.11960736637987, -0.045619362508778, 0.035612789270346, -0.0074427727132052, -0.0017395704902432,
   -0.021810121289527, 0.024332166559236, -0.037440133423463, 0.14338715756878, -0.13491969083286, -0.02315122505348, 0.012363125492901, 0.002105832197294,
   -0.00033958519026368, 0.0055993651771592, -0.00030335118055646, -213.65488688320, 26641.569149272, -24027.212204557, -283.41603423999, 212.47284400179,
   -0.66642276540751, 0.72608632349897, 0.055068668612842};

  constexpr real64 d[] = {1, 1, 1, 1, 2, 2, 3, 1, 2, 4, 5, 5, 5, 6, 6, 6, 1, 1, 4, 4, 4, 7, 8, 2, 3, 3, 5, 5, 6, 7, 8, 10, 4, 8, 2, 2, 2, 3, 3};

  constexpr real64 t[] =
  {0, 0.75, 1, 2, 0.75, 2, 0.75, 1.5, 1.5, 2.5, 0, 1.5, 2, 0, 1, 2, 3, 6, 3, 6, 8, 6, 0, 7, 12, 16, 22, 24, 16, 24, 8, 2, 28, 14, 1, 0, 1, 3, 3};

  constexpr real64 c[] = {0, 0, 0, 0, 0, 0, 0, 1, 1, 1, 1, 1, 1, 1, 1, 1, 2, 2, 2, 2, 2, 2, 2, 3, 3, 3, 4, 4, 4, 4, 4, 4, 5, 6};

  constexpr real64 alpha[] = {0, 0, 0, 0, 0, 0, 0, 0, 0, 0, 0, 0, 0, 0, 0, 0, 0, 0, 0, 0, 0, 0, 0, 0, 0, 0, 0, 0, 0, 0, 0, 0, 0, 0, 25, 25, 25, 15, 20};

  constexpr real64 beta[] =
  {0, 0, 0, 0, 0, 0, 0, 0, 0, 0, 0, 0, 0, 0, 0, 0, 0, 0, 0, 0, 0, 0, 0, 0, 0, 0, 0, 0, 0, 0, 0, 0, 0, 0, 325, 300, 300, 275, 275, 0.3, 0.3, 0.3};

  constexpr real64 gamma0[] =
  {0, 0, 0, 0, 0, 0, 0, 0, 0, 0, 0, 0, 0, 0, 0, 0, 0, 0, 0, 0, 0, 0, 0, 0, 0, 0, 0, 0, 0, 0, 0, 0, 0, 0, 1.16, 1.19, 1.19, 1.25, 1.22};

  constexpr real64 epslon[] = {0, 0, 0, 0, 0, 0, 0, 0, 0, 0, 0, 0, 0, 0, 0, 0, 0, 0, 0, 0, 0, 0, 0, 0, 0, 0, 0, 0, 0, 0, 0, 0, 0, 0, 1., 1., 1., 1., 1.};

  constexpr real64 a[] = {0, 0, 0, 0, 0, 0, 0, 0, 0, 0, 0, 0, 0, 0, 0, 0, 0, 0, 0, 0, 0, 0, 0, 0, 0, 0, 0, 0, 0, 0, 0, 0, 0, 0, 0, 0, 0, 0, 0, 3.5, 3.5, 3.};

  constexpr real64 b[] =
  {0, 0, 0, 0, 0, 0, 0, 0, 0, 0, 0, 0, 0, 0, 0, 0, 0, 0, 0, 0, 0, 0, 0, 0, 0, 0, 0, 0, 0, 0, 0, 0, 0, 0, 0, 0, 0, 0, 0, 0.875, 0.925, 0.875};

  constexpr real64 A[] = {0, 0, 0, 0, 0, 0, 0, 0, 0, 0, 0, 0, 0, 0, 0, 0, 0, 0, 0, 0, 0, 0, 0, 0, 0, 0, 0, 0, 0, 0, 0, 0, 0, 0, 0, 0, 0, 0, 0, 0.7, 0.7, 0.7};

  constexpr real64 B[] = {0, 0, 0, 0, 0, 0, 0, 0, 0, 0, 0, 0, 0, 0, 0, 0, 0, 0, 0, 0, 0, 0, 0, 0, 0, 0, 0, 0, 0, 0, 0, 0, 0, 0, 0, 0, 0, 0, 0, 0.3, 0.3, 1.0};

  constexpr real64 C[] =
  {0, 0, 0, 0, 0, 0, 0, 0, 0, 0, 0, 0, 0, 0, 0, 0, 0, 0, 0, 0, 0, 0, 0, 0, 0, 0, 0, 0, 0, 0, 0, 0, 0, 0, 0, 0, 0, 0, 0, 10.0, 10.0, 12.5};

  constexpr real64 D[] = {0, 0, 0, 0, 0, 0, 0, 0, 0, 0, 0, 0, 0, 0, 0, 0, 0, 0, 0, 0, 0, 0, 0, 0, 0, 0, 0, 0, 0, 0, 0, 0, 0, 0, 0, 0, 0, 0, 0, 275, 275, 275};

  constexpr real64 T_c = 304.1282;
  constexpr real64 rho_c = 467.6;

  constexpr real64 R = 188.9241;

  real64 const tau = T_c / T;
  real64 const delta = rho / rho_c;

  real64 theta, Delta, Phi, dPhi_delta, dDelta_delta, dDelta_delta_b;

  // residual part of the energy equation
  // this is defined in Table (32) of Span and Wagner (1996)
  real64 phi_r_delta = 0.0;

  for( int i=0; i<7; i++ )
  {
    phi_r_delta += n[i] * d[i] * pow( delta, d[i]-1.0 ) * pow( tau, t[i] );
  }

  for( int i=7; i<34; i++ )
  {
    phi_r_delta += n[i] * exp( -pow( delta, c[i] )) * pow( delta, d[i] - 1.0 ) * pow( tau, t[i] ) * (d[i] - c[i] * pow( delta, c[i] ));
  }

  for( int i=34; i<39; i++ )
  {
    phi_r_delta += n[i] *
                   pow( delta,
                        d[i] ) *
                   pow( tau,
                        t[i] ) *
                   exp( -alpha[i] *
                        pow( delta - epslon[i], 2.0 ) - beta[i] * pow( tau - gamma0[i], 2.0 )) * (d[i] / delta - 2.0 * alpha[i] * (delta - epslon[i]));
  }

  for( int i=39; i<42; i++ )
  {
    theta = 1.0 - tau + A[i] * pow( pow( delta - 1.0, 2.0 ), 1.0 / (2.0 * beta[i]));
    Delta = pow( theta, 2.0 ) + B[i] * pow( pow( delta - 1.0, 2.0 ), a[i] );

    Phi = exp( -C[i] * pow( delta - 1.0, 2.0 ) - D[i] * pow( tau - 1.0, 2.0 ));

    dPhi_delta = -2.0 * C[i] * (delta - 1.0) * Phi;

    dDelta_delta = (delta - 1.0) *
                   (A[i] * theta * 2.0 / beta[i] *
                    pow( pow( delta - 1.0, 2.0 ), 1.0 / (2.0 * beta[i]) - 1.0 ) + 2.0 * B[i] * a[i] * pow( pow( delta - 1.0, 2.0 ), a[i] - 1.0 ));

    dDelta_delta_b = b[i] * pow( Delta, b[i] - 1.0 ) * dDelta_delta;

    phi_r_delta += n[i] * (pow( Delta, b[i] ) * (Phi + delta *dPhi_delta) + dDelta_delta_b * delta * Phi);
  }

  // Helmholtz energy equation: see equation (2.2) from Span and Wagner (1996)
  return rho * (1.0 + delta * phi_r_delta) / (P / (R * T)) - 1.0;
}

real64 spanWagnerCO2DensityFunction( string const & name,
                                     real64 const & tolerance,
                                     real64 const & T,
                                     real64 const & P,
                                     real64 (* f)( real64 const & x1, real64 const & x2, real64 const & x3 ) )
{
  // define local variables needed to compute the initial guess
  constexpr real64 P_Pa_f = 1e+5;
  constexpr real64 P_c = 73.773 * P_Pa_f;
  constexpr real64 T_c = 304.1282;
  constexpr real64 rho_c = 467.6;
  constexpr real64 R = 188.9241;

  constexpr real64 vpa[] = { -7.0602087, 1.9391218, -1.6463597, -3.2995634 };
  constexpr real64 vpt[] = { 1.0, 1.5, 2.0, 4.0 };

  constexpr real64 lda[] = { 1.9245108, -0.62385555, -0.32731127, 0.39245142 };
  constexpr real64 ldt[] = { 0.340, 0.5, 1.6666666667, 1.833333333 };

  // compute the initial guess for density using the method ported from NUFT
  real64 initialRho = 0.0;
  if( T < T_c )
  {
    real64 sum = 0;
    for( integer i=0; i < 4; i++ )
    {
      sum += vpa[i] * pow( 1.0 - T / T_c, vpt[i] );
    }
    real64 const psat = P_c * exp( T_c / T * sum );

    sum = 0;
    for( integer i=0; i < 4; i++ )
    {
      sum += lda[i] * pow( 1.0 - T / T_c, ldt[i] );
    }
    real64 const denl = rho_c * exp( sum );
    initialRho = ( P >= psat ) ?  denl : P / (R * T);
  }
  else
  {
    initialRho = 1.0 / (30.0 + R * T / P);
  }

  // define the local solver parameters
  // for now, this is hard-coded, but we may want to let the user access the parameters at some point
  integer const maxNumNewtonIter = 500;
  integer const maxNumBacktrackIter = 4;
  real64 const maxAbsUpdate = 500;
  real64 const minAbsDeriv = 1e-12; // needed to avoid divisions by zero in the calculation of the Newton update
  real64 const allowedMinValue = -1e12; // use this negative value to disable the chopping on the min value
  real64 const presMultiplierForReporting = 1;

  // solve the Helmholtz energy equation for this pair of (pres, temp)
  // return the density
  return CO2EOSSolver::solve( name,
                              maxNumNewtonIter,
                              maxNumBacktrackIter,
                              tolerance,
                              minAbsDeriv,
                              maxAbsUpdate,
                              allowedMinValue,
                              initialRho,
                              T,
                              P,
                              presMultiplierForReporting,
                              f );
}


TableFunction const * makeDensityTable( string_array const & inputParams,
                                        string const & functionName,
                                        FunctionManager & functionManager )
{
  string const tableName = functionName + "_table";

  if( functionManager.hasGroup< TableFunction >( tableName ) )
  {
    TableFunction * const densityTable = functionManager.getGroupPointer< TableFunction >( tableName );
    densityTable->initializeFunction();
    densityTable->setDimUnits( PTTableCoordinates::coordsUnits );
    densityTable->setValueUnits( units::Density );
    return densityTable;
  }
  else
  {
    PTTableCoordinates tableCoords;
    PVTFunctionHelpers::initializePropertyTable( inputParams, tableCoords );

    real64 tolerance = 1e-10;
    try
    {
      if( inputParams.size() >= 9 )
      {
        tolerance = stod( inputParams[8] );
      }
    }
    catch( const std::invalid_argument & e )
    {
      GEOS_THROW( GEOS_FMT( "{}: invalid model parameter value: {}", functionName, e.what() ), InputError );
    }

    array1d< real64 > densities( tableCoords.nPressures() * tableCoords.nTemperatures() );
    SpanWagnerCO2Density::calculateCO2Density( functionName, tolerance, tableCoords, densities );

    TableFunction * const densityTable = dynamicCast< TableFunction * >( functionManager.createChild( "TableFunction", tableName ) );
    densityTable->setTableCoordinates( tableCoords.getCoords(), tableCoords.coordsUnits );
    densityTable->setTableValues( densities, units::Density );
    densityTable->setInterpolationMethod( TableFunction::InterpolationType::Linear );
    return densityTable;
  }
}

} // namespace

void SpanWagnerCO2Density::calculateCO2Density( string const & functionName,
                                                real64 const & tolerance,
                                                PTTableCoordinates const & tableCoords,
                                                array1d< real64 > const & densities )
{

  constexpr real64 TK_f = constants::zeroDegreesCelsiusInKelvin;

  localIndex const nPressures = tableCoords.nPressures();
  localIndex const nTemperatures = tableCoords.nTemperatures();

  for( localIndex i = 0; i < nPressures; ++i )
  {
    real64 const PPa = tableCoords.getPressure( i );
    for( localIndex j = 0; j < nTemperatures; ++j )
    {
      real64 const TK = tableCoords.getTemperature( j ) + TK_f;
      densities[j*nPressures+i] = spanWagnerCO2DensityFunction( functionName, tolerance, TK, PPa, &co2HelmholtzEnergy );
    }
  }
}

SpanWagnerCO2Density::SpanWagnerCO2Density( string const & name,
                                            string_array const & inputParams,
                                            string_array const & componentNames,
                                            array1d< real64 > const & componentMolarWeight,
<<<<<<< HEAD
                                            TableOutputOptions const pvtOutputOpts ):
=======
                                            TableFunction::OutputOptions const pvtOutputOpts ):
>>>>>>> 57f3a45d
  PVTFunctionBase( name,
                   componentNames,
                   componentMolarWeight )
{
  string const expectedCO2ComponentNames[] = { "CO2", "co2" };
  m_CO2Index = PVTFunctionHelpers::findName( componentNames, expectedCO2ComponentNames, "componentNames" );

  m_CO2DensityTable = makeDensityTable( inputParams, m_functionName, FunctionManager::getInstance() );

<<<<<<< HEAD
  outputPVTTableData( m_CO2DensityTable, pvtOutputOpts );
=======
  m_CO2DensityTable->outputPVTTableData( pvtOutputOpts );
>>>>>>> 57f3a45d
}

void SpanWagnerCO2Density::checkTablesParameters( real64 const pressure,
                                                  real64 const temperature ) const
{
  m_CO2DensityTable->checkCoord( pressure, 0 );
  m_CO2DensityTable->checkCoord( temperature, 1 );
}

SpanWagnerCO2Density::KernelWrapper
SpanWagnerCO2Density::createKernelWrapper() const
{
  return KernelWrapper( m_componentMolarWeight,
                        *m_CO2DensityTable,
                        m_CO2Index );
}

<<<<<<< HEAD
REGISTER_CATALOG_ENTRY( PVTFunctionBase, SpanWagnerCO2Density, string const &, string_array const &, string_array const &, array1d< real64 > const &, PVTFunctionBase::TableOutputOptions const )

=======
>>>>>>> 57f3a45d
} // namespace PVTProps

} // namespace constitutive

} // namespace geos<|MERGE_RESOLUTION|>--- conflicted
+++ resolved
@@ -279,11 +279,7 @@
                                             string_array const & inputParams,
                                             string_array const & componentNames,
                                             array1d< real64 > const & componentMolarWeight,
-<<<<<<< HEAD
-                                            TableOutputOptions const pvtOutputOpts ):
-=======
                                             TableFunction::OutputOptions const pvtOutputOpts ):
->>>>>>> 57f3a45d
   PVTFunctionBase( name,
                    componentNames,
                    componentMolarWeight )
@@ -293,11 +289,7 @@
 
   m_CO2DensityTable = makeDensityTable( inputParams, m_functionName, FunctionManager::getInstance() );
 
-<<<<<<< HEAD
-  outputPVTTableData( m_CO2DensityTable, pvtOutputOpts );
-=======
   m_CO2DensityTable->outputPVTTableData( pvtOutputOpts );
->>>>>>> 57f3a45d
 }
 
 void SpanWagnerCO2Density::checkTablesParameters( real64 const pressure,
@@ -315,11 +307,6 @@
                         m_CO2Index );
 }
 
-<<<<<<< HEAD
-REGISTER_CATALOG_ENTRY( PVTFunctionBase, SpanWagnerCO2Density, string const &, string_array const &, string_array const &, array1d< real64 > const &, PVTFunctionBase::TableOutputOptions const )
-
-=======
->>>>>>> 57f3a45d
 } // namespace PVTProps
 
 } // namespace constitutive
