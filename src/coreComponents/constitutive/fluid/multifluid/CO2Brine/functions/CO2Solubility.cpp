--- conflicted
+++ resolved
@@ -221,11 +221,7 @@
                               string_array const & phaseNames,
                               string_array const & componentNames,
                               array1d< real64 > const & componentMolarWeight,
-<<<<<<< HEAD
-                              TableOutputOptions const pvtOutputOpts ):
-=======
                               TableFunction::OutputOptions const pvtOutputOpts ):
->>>>>>> 0db85bed
   FlashModelBase( name,
                   componentNames,
                   componentMolarWeight )
@@ -261,13 +257,8 @@
 
   std::tie( m_CO2SolubilityTable, m_WaterVapourisationTable ) = makeSolubilityTables( m_modelName, inputParams, solubilityModel );
 
-<<<<<<< HEAD
-  outputPVTTableData( m_CO2SolubilityTable, pvtOutputOpts );
-  outputPVTTableData( m_WaterVapourisationTable, pvtOutputOpts );
-=======
   m_CO2SolubilityTable->outputPVTTableData( pvtOutputOpts );
   m_WaterVapourisationTable->outputPVTTableData( pvtOutputOpts );
->>>>>>> 0db85bed
 
 }
 
