--- conflicted
+++ resolved
@@ -54,10 +54,6 @@
                                CO2BrineEzrokhiThermalFluid,
                                CompositionalTwoPhaseLohrenzBrayClarkViscosity,
                                CompositionalThreePhaseLohrenzBrayClarkViscosity,
-<<<<<<< HEAD
-                               CompositionalKValueConstantViscosity,
-=======
->>>>>>> 92574408
 #endif
                                CompositionalTwoPhaseConstantViscosity
                                >::execute( fluid, std::forward< LAMBDA >( lambda ) );
@@ -81,10 +77,6 @@
                                CO2BrineEzrokhiThermalFluid,
                                CompositionalTwoPhaseLohrenzBrayClarkViscosity,
                                CompositionalThreePhaseLohrenzBrayClarkViscosity,
-<<<<<<< HEAD
-                               CompositionalKValueConstantViscosity,
-=======
->>>>>>> 92574408
 #endif
                                CompositionalTwoPhaseConstantViscosity
                                >::execute( fluid, std::forward< LAMBDA >( lambda ) );
