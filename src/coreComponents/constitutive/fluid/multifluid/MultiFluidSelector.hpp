--- conflicted
+++ resolved
@@ -53,12 +53,7 @@
 #if !defined(GEOS_DEVICE_COMPILE)
                                CO2BrineEzrokhiThermalFluid,
                                CompositionalTwoPhaseLohrenzBrayClarkViscosity,
-<<<<<<< HEAD
-                               CompositionalKValueConstantViscosity,
-                               CompositionalThreePhaseKValueConstantViscosity,
-=======
                                CompositionalThreePhaseLohrenzBrayClarkViscosity,
->>>>>>> 25d9c589
 #endif
                                CompositionalTwoPhaseConstantViscosity
                                >::execute( fluid, std::forward< LAMBDA >( lambda ) );
@@ -81,12 +76,7 @@
 #if !defined(GEOS_DEVICE_COMPILE)
                                CO2BrineEzrokhiThermalFluid,
                                CompositionalTwoPhaseLohrenzBrayClarkViscosity,
-<<<<<<< HEAD
-                               CompositionalKValueConstantViscosity,
-                               CompositionalThreePhaseKValueConstantViscosity,
-=======
                                CompositionalThreePhaseLohrenzBrayClarkViscosity,
->>>>>>> 25d9c589
 #endif
                                CompositionalTwoPhaseConstantViscosity
                                >::execute( fluid, std::forward< LAMBDA >( lambda ) );
