--- conflicted
+++ resolved
@@ -5,11 +5,7 @@
  * Copyright (c) 2016-2024 Lawrence Livermore National Security LLC
  * Copyright (c) 2018-2024 Total, S.A
  * Copyright (c) 2018-2024 The Board of Trustees of the Leland Stanford Junior University
-<<<<<<< HEAD
- * Copyright (c) 2018-2024 Chevron
-=======
  * Copyright (c) 2023-2024 Chevron
->>>>>>> fe987d81
  * Copyright (c) 2019-     GEOS/GEOSX Contributors
  * All rights reserved
  *
@@ -246,21 +242,12 @@
   constexpr std::string_view errorMsg = "{} {}: {} table reading error for hydrocarbon phase {}.\n";
 
   GEOS_UNUSED_VAR( temperature );
-<<<<<<< HEAD
 
   if( !m_checkPVTTablesRanges )
   {
     return;
   }
 
-=======
-
-  if( !m_checkPVTTablesRanges )
-  {
-    return;
-  }
-
->>>>>>> fe987d81
   for( integer iph = 0; iph < m_hydrocarbonPhaseOrder.size(); ++iph )
   {
     try
