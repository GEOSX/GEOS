/*
 * ------------------------------------------------------------------------------------------------------------
 * SPDX-License-Identifier: LGPL-2.1-only
 *
 * Copyright (c) 2018-2020 Lawrence Livermore National Security LLC
 * Copyright (c) 2018-2020 The Board of Trustees of the Leland Stanford Junior University
 * Copyright (c) 2018-2020 TotalEnergies
 * Copyright (c) 2019-     GEOSX Contributors
 * All rights reserved
 *
 * See top level LICENSE, COPYRIGHT, CONTRIBUTORS, NOTICE, and ACKNOWLEDGEMENTS files for details.
 * ------------------------------------------------------------------------------------------------------------
 */

/**
 * @file ContactBase.hpp
 */

#ifndef GEOS_CONSTITUTIVE_CONTACT_CONTACTBASE_HPP_
#define GEOS_CONSTITUTIVE_CONTACT_CONTACTBASE_HPP_

#include "constitutive/ConstitutiveBase.hpp"
#include "functions/TableFunction.hpp"
#include "physicsSolvers/contact/ContactFields.hpp"


namespace geos
{

namespace constitutive
{

/**
 * @class ContactBaseUpdates
 *
 * This class is used for in-kernel contact relation updates
 */
class ContactBaseUpdates
{
public:

  ContactBaseUpdates( real64 const & penaltyStiffness,
                      real64 const & shearStiffness,
                      real64 const & displacementJumpThreshold,
                      TableFunction const & apertureTable )
    : m_penaltyStiffness( penaltyStiffness ),
    m_shearStiffness( shearStiffness ),
    m_displacementJumpThreshold( displacementJumpThreshold ),
    m_apertureTable( apertureTable.createKernelWrapper() )
  {}

  /// Default copy constructor
  ContactBaseUpdates( ContactBaseUpdates const & ) = default;

  /// Default move constructor
  ContactBaseUpdates( ContactBaseUpdates && ) = default;

  /// Deleted default constructor
  ContactBaseUpdates() = default;

  /// Deleted copy assignment operator
  ContactBaseUpdates & operator=( ContactBaseUpdates const & ) = delete;

  /// Deleted move assignment operator
  ContactBaseUpdates & operator=( ContactBaseUpdates && ) =  delete;

  /**
   * @brief Evaluate the effective aperture, and its derivative wrt aperture
   * @param[in] aperture the model aperture/gap
   * @param[out] dHydraulicAperture_dAperture the derivative of the effective aperture wrt aperture
   * @return The hydraulic aperture that is always > 0
   */
<<<<<<< HEAD
  GEOSX_HOST_DEVICE
  real64 computeHydraulicAperture( real64 const aperture, real64 & dHydraulicAperture_dAperture ) const
  {
    return m_apertureTable.compute( &aperture, &dHydraulicAperture_dAperture );
  }
=======
  GEOS_HOST_DEVICE
  inline
  virtual real64 computeHydraulicAperture( real64 const aperture,
                                           real64 & dHydraulicAperture_dAperture ) const;
>>>>>>> 478ff4e8


  /**
   * @brief Evaluate the traction vector and its derivatives wrt to pressure and jump
   * @param[in] dispJump the displacement jump
   * @param[in] fractureState the fracture state
   * @param[out] tractionVector the traction vector
   * @param[out] dTractionVector_dJump the derivative of the traction vector wrt displacement jump
   */
  GEOS_HOST_DEVICE
  inline
  virtual void computeTraction( localIndex const k,
                                arraySlice1d< real64 const > const & oldDispJump,
                                arraySlice1d< real64 const > const & dispJump,
                                integer const & fractureState,
                                arraySlice1d< real64 > const & tractionVector,
                                arraySlice2d< real64 > const & dTractionVector_dJump ) const
  {GEOS_UNUSED_VAR( k, oldDispJump, dispJump, tractionVector, dTractionVector_dJump, fractureState );}

  /**
   * @brief Evaluate the traction vector and its derivatives wrt to pressure and jump
   * @param[in] dispJump the displacement jump
   * @param[in] tractionVector the traction vector
   * @param[out] fractureState the fracture state
   */
  GEOS_HOST_DEVICE
  inline
  virtual void updateFractureState( localIndex const k,
                                    arraySlice1d< real64 const > const & dispJump,
                                    arraySlice1d< real64 const > const & tractionVector,
                                    integer & fractureState ) const
  { GEOS_UNUSED_VAR( k, dispJump, tractionVector, fractureState ); }

  /**
   * @brief Update the traction with the pressure term
   * @param[in] pressure the pressure term
   * @param[in] isOpen a flag specifying whether the fracture is open or closed
   * @param[inout] traction the current tractionVector
   * @param[out] dTraction_dPressure the derivative of the fist component of traction wrt pressure
   * @return the updated traction
   */
  GEOS_HOST_DEVICE
  inline
  virtual void addPressureToTraction( real64 const & pressure,
                                      arraySlice1d< real64 >const & tractionVector,
                                      real64 & dTraction_dPressure ) const
  {
    tractionVector[0] -= pressure;
    dTraction_dPressure = -1.0;
  }

  /**
   * @brief Evaluate the limit tangential traction norm and return the derivative wrt normal traction
   * @param[in] normalTraction the normal traction
   * @param[out] dLimitTangentialTractionNorm_dTraction the derivative of the limit tangential traction norm wrt normal traction
   * @return the limit tangential traction norm
   */
  GEOS_HOST_DEVICE
  inline
  virtual real64 computeLimitTangentialTractionNorm( real64 const & normalTraction,
                                                     real64 & dLimitTangentialTractionNorm_dTraction ) const
  { GEOS_UNUSED_VAR( normalTraction, dLimitTangentialTractionNorm_dTraction ); return 0; };

protected:

  /// The penalty stiffness
  real64 m_penaltyStiffness;

  /// The shear stiffness
  real64 m_shearStiffness;

  /// A threshold valued to determine whether a fracture is open or not.
  real64 m_displacementJumpThreshold;

  /// The aperture table function wrapper
  TableFunction::KernelWrapper m_apertureTable;
};


/**
 * @class ContactBase
 *
 * This class serves as the interface for implementing contact enforcement constitutive relations.
 * This does not include the actual enforcement algorithm, but only the constitutive relations that
 * govern the behavior of the contact. So things like penalty, or friction, or kinematic constraint.
 */
class ContactBase : public ConstitutiveBase
{
public:

  /**
   * @brief The standard data repository constructor
   * @param name The name of the relation in the data repository
   * @param parent The name of the parent Group that holds this relation object.
   */
  ContactBase( string const & name,
               Group * const parent );

  /**
   * @brief default destructor
   */
  virtual ~ContactBase() override;

  virtual void allocateConstitutiveData( dataRepository::Group & parent,
                                         localIndex const numConstitutivePointsPerParentIndex ) override;

  /**
   * @brief accessor for penalty stiffness
   * @return the stiffness
   */
  real64 stiffness() const { return m_penaltyStiffness; }


  /// Type of kernel wrapper for in-kernel update
  using KernelWrapper = ContactBaseUpdates;

  /**
   * @brief Create an update kernel wrapper.
   * @return the wrapper
   */
  KernelWrapper createKernelWrapper() const;

  /**
   * @struct Structure to hold scoped key names
   */
  struct viewKeyStruct : public ConstitutiveBase::viewKeyStruct
  {
    /// string/key for penalty stiffness
    static constexpr char const * penaltyStiffnessString() { return "penaltyStiffness"; }

    /// string/key for shear stiffness
    static constexpr char const * shearStiffnessString() { return "shearStiffness"; }

    /// string/key for the displacement jump threshold value
    static constexpr char const * displacementJumpThresholdString() { return "displacementJumpThreshold"; }

    /// string/key for aperture tolerance
    static constexpr char const * apertureToleranceString() { return "apertureTolerance"; }

    /// string/key for aperture table name
    static constexpr char const * apertureTableNameString() { return "apertureTableName"; }
  };

protected:
  virtual void postProcessInput() override;

  virtual void initializePreSubGroups() override;

  /**
   * @brief Validate the values provided in the aperture table
   * @param[in] apertureTable the effective aperture vs aperture table
   */
  void validateApertureTable( TableFunction const & apertureTable ) const;


  /// The value of penalty to penetration
  real64 m_penaltyStiffness;

  /// The value of the shear stiffness
  real64 m_shearStiffness;

  /// The aperture tolerance to avoid floating point errors in expressions involving aperture
  real64 m_apertureTolerance;

  /// The name of the aperture table, if any
  string m_apertureTableName;

  /// A threshold valued to determine whether a fracture is open or not.
  real64 m_displacementJumpThreshold;

  /// Pointer to the function that limits the model aperture to a physically admissible value.
  TableFunction const * m_apertureTable;
};

<<<<<<< HEAD
=======
GEOS_HOST_DEVICE
real64 ContactBaseUpdates::computeHydraulicAperture( real64 const aperture,
                                                     real64 & dHydraulicAperture_dAperture ) const
{
  return m_apertureTable.compute( &aperture, &dHydraulicAperture_dAperture );
}

GEOS_HOST_DEVICE
void ContactBaseUpdates::addPressureToTraction( real64 const & pressure,
                                                arraySlice1d< real64 > const & tractionVector,
                                                real64 & dTraction_dPressure ) const
{
  tractionVector[0] -= pressure;
  dTraction_dPressure = -1.0;
}


>>>>>>> 478ff4e8
} /* namespace constitutive */

} /* namespace geos */

#endif /* GEOS_CONSTITUTIVE_CONTACT_CONTACTBASE_HPP_ */<|MERGE_RESOLUTION|>--- conflicted
+++ resolved
@@ -70,18 +70,9 @@
    * @param[out] dHydraulicAperture_dAperture the derivative of the effective aperture wrt aperture
    * @return The hydraulic aperture that is always > 0
    */
-<<<<<<< HEAD
-  GEOSX_HOST_DEVICE
-  real64 computeHydraulicAperture( real64 const aperture, real64 & dHydraulicAperture_dAperture ) const
-  {
-    return m_apertureTable.compute( &aperture, &dHydraulicAperture_dAperture );
-  }
-=======
-  GEOS_HOST_DEVICE
-  inline
+  GEOS_HOST_DEVICE
   virtual real64 computeHydraulicAperture( real64 const aperture,
                                            real64 & dHydraulicAperture_dAperture ) const;
->>>>>>> 478ff4e8
 
 
   /**
@@ -124,14 +115,9 @@
    * @return the updated traction
    */
   GEOS_HOST_DEVICE
-  inline
   virtual void addPressureToTraction( real64 const & pressure,
                                       arraySlice1d< real64 >const & tractionVector,
-                                      real64 & dTraction_dPressure ) const
-  {
-    tractionVector[0] -= pressure;
-    dTraction_dPressure = -1.0;
-  }
+                                      real64 & dTraction_dPressure ) const;
 
   /**
    * @brief Evaluate the limit tangential traction norm and return the derivative wrt normal traction
@@ -256,9 +242,8 @@
   TableFunction const * m_apertureTable;
 };
 
-<<<<<<< HEAD
-=======
 GEOS_HOST_DEVICE
+GEOS_FORCE_INLINE
 real64 ContactBaseUpdates::computeHydraulicAperture( real64 const aperture,
                                                      real64 & dHydraulicAperture_dAperture ) const
 {
@@ -266,6 +251,7 @@
 }
 
 GEOS_HOST_DEVICE
+GEOS_FORCE_INLINE
 void ContactBaseUpdates::addPressureToTraction( real64 const & pressure,
                                                 arraySlice1d< real64 > const & tractionVector,
                                                 real64 & dTraction_dPressure ) const
@@ -275,7 +261,6 @@
 }
 
 
->>>>>>> 478ff4e8
 } /* namespace constitutive */
 
 } /* namespace geos */
