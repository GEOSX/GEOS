--- conflicted
+++ resolved
@@ -35,17 +35,7 @@
 FrictionlessContact::~FrictionlessContact()
 {}
 
-<<<<<<< HEAD
-void FrictionlessContact::allocateConstitutiveData( Group & parent,
-                                                    localIndex const numConstitutivePointsPerParentIndex )
-{
-  ContactBase::allocateConstitutiveData( parent, numConstitutivePointsPerParentIndex );
-}
-
 FrictionlessContactUpdates FrictionlessContact::createKernelUpdates() const
-=======
-FrictionlessContactUpdates FrictionlessContact::createKernelWrapper() const
->>>>>>> 7ee7110c
 {
   return FrictionlessContactUpdates( m_displacementJumpThreshold );
 }
