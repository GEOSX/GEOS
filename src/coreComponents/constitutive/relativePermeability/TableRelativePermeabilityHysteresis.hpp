--- conflicted
+++ resolved
@@ -25,6 +25,8 @@
 #include "constitutive/relativePermeability/RelativePermeabilityBase.hpp"
 #include "constitutive/relativePermeability/RelativePermeabilityInterpolators.hpp"
 #include "functions/TableFunction.hpp"
+
+
 
 namespace geos
 {
@@ -190,16 +192,9 @@
                           arraySlice1d< real64 const, compflow::USD_PHASE - 1 > const & phaseVolFraction,
                           arraySlice1d< real64 const, compflow::USD_PHASE - 1 > const & phaseMaxHistoricalVolFraction,
                           arraySlice1d< real64 const, compflow::USD_PHASE - 1 > const & phaseMinHistoricalVolFraction,
-<<<<<<< HEAD
-                          arraySlice1d< real64, relperm::USD_RELPERM - 2 > const & phaseTrappedVolFrac,
-                          arraySlice1d< real64, relperm::USD_RELPERM - 2 > const & phaseRelPerm,
-                          arraySlice2d< real64, relperm::USD_RELPERM_DS - 2 > const & dPhaseRelPerm_dPhaseVolFrac ) const;
-=======
                           arraySlice1d< real64, constitutive::relperm::USD_RELPERM - 2 > const & phaseTrappedVolFrac,
                           arraySlice1d< real64, constitutive::relperm::USD_RELPERM - 2 > const & phaseRelPerm,
-                          arraySlice2d< real64,
-                                        constitutive::relperm::USD_RELPERM_DS - 2 > const & dPhaseRelPerm_dPhaseVolFrac ) const;
->>>>>>> 93f0252a
+                          arraySlice2d< real64, constitutive::relperm::USD_RELPERM_DS - 2 > const & dPhaseRelPerm_dPhaseVolFrac ) const;
 
     /**
      * @brief Function updating all the phase relperms (and derivatives) for three-phase flow
@@ -221,16 +216,9 @@
                             arraySlice1d< real64 const, compflow::USD_PHASE - 1 > const & phaseVolFraction,
                             arraySlice1d< real64 const, compflow::USD_PHASE - 1 > const & phaseMaxHistoricalVolFraction,
                             arraySlice1d< real64 const, compflow::USD_PHASE - 1 > const & phaseMinHistoricalVolFraction,
-<<<<<<< HEAD
-                            arraySlice1d< real64, relperm::USD_RELPERM - 2 > const & phaseTrappedVolFrac,
-                            arraySlice1d< real64, relperm::USD_RELPERM - 2 > const & phaseRelPerm,
-                            arraySlice2d< real64, relperm::USD_RELPERM_DS - 2 > const & dPhaseRelPerm_dPhaseVolFrac ) const;
-=======
                             arraySlice1d< real64, constitutive::relperm::USD_RELPERM - 2 > const & phaseTrappedVolFrac,
                             arraySlice1d< real64, constitutive::relperm::USD_RELPERM - 2 > const & phaseRelPerm,
-                            arraySlice2d< real64,
-                                          constitutive::relperm::USD_RELPERM_DS - 2 > const & dPhaseRelPerm_dPhaseVolFrac ) const;
->>>>>>> 93f0252a
+                            arraySlice2d< real64, constitutive::relperm::USD_RELPERM_DS - 2 > const & dPhaseRelPerm_dPhaseVolFrac ) const;
 
     /**
      * @brief Main function updating all the phase relperms (and derivatives)
@@ -345,18 +333,18 @@
     return m_wettingCurve.m_extremumPhaseVolFraction;
   }
 
-<<<<<<< HEAD
   real64 getNonWettingMinVolumeFraction() const override
   {
     return m_nonWettingCurve.m_criticalDrainagePhaseVolFraction;
   }
-=======
+
     static constexpr char const * waterOilMaxRelPermString() { return "waterOilMaxRelPerm"; }
 
     static constexpr char const * threePhaseInterpolatorString() { return "threePhaseInterpolator"; }
   };
->>>>>>> 93f0252a
-
+
+  arrayView1d< real64 const > getPhaseMinVolumeFraction() const override
+  { return m_imbibitionPhaseMinVolFraction; };
 
 private:
 
@@ -467,19 +455,11 @@
   /// Maximum historical phase volume fraction for each phase
   array2d< real64, compflow::LAYOUT_PHASE > m_phaseMaxHistoricalVolFraction;
 
-<<<<<<< HEAD
   /// The wetting phase hysteretic curve
   KilloughHysteresis::HysteresisCurve m_wettingCurve;
 
   /// The non-wetting phase hysteretic curve
   KilloughHysteresis::HysteresisCurve m_nonWettingCurve;
-=======
-  /// Max krwo value (unique as krwo and krgo are considred non hysteretical in our implementation)
-  real64 m_waterOilMaxRelPerm;
-
-  /// enum class to dispatch interpolator (Baker,StoneII)
-  ThreePhaseInterpolator m_threePhaseInterpolator;
->>>>>>> 93f0252a
 
 };
 
@@ -604,7 +584,7 @@
                                                               m_landParam[IPT::NONWETTING],
                                                               m_jerauldParam_a,
                                                               m_jerauldParam_b,
-                                                              Scrt );
+                                          Scrt );
 
   if( S <= Scrt )  // S is below the trapped critical saturation, so the relperm is zero
   {
@@ -619,14 +599,8 @@
   else
   {
     // Step 2: compute the normalized saturation, S_norm, at which the imbibition relperm curve will be evaluated.
-<<<<<<< HEAD
-    //         This is equation 2.166 from the IX technical description.
-    real64 const ratio = ( Smx - Scri ) / ( Shy - Scrt ); // non S-deps part (isolated for derivatives calculations)
-    real64 const Snorm = Scri + ( S - Scrt ) * ratio; // normalized saturation from equation 2.166
-=======
     real64 const ratio = ( Smx - Scri ) / ( Shy - Scrt );
     real64 const Snorm = Scri + ( S - Scrt ) * ratio; // normalized saturation
->>>>>>> 93f0252a
     real64 const dSnorm_dS = ratio;
 
     // Step 3: evaluate the imbibition relperm, kri(Snorm), at the normalized saturation, Snorm.
