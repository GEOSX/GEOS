/*
 * ------------------------------------------------------------------------------------------------------------
 * SPDX-License-Identifier: LGPL-2.1-only
 *
 * Copyright (c) 2016-2024 Lawrence Livermore National Security LLC
 * Copyright (c) 2018-2024 Total, S.A
 * Copyright (c) 2018-2024 The Board of Trustees of the Leland Stanford Junior University
 * Copyright (c) 2023-2024 Chevron
 * Copyright (c) 2019-     GEOS/GEOSX Contributors
 * All rights reserved
 *
 * See top level LICENSE, COPYRIGHT, CONTRIBUTORS, NOTICE, and ACKNOWLEDGEMENTS files for details.
 * ------------------------------------------------------------------------------------------------------------
 */

/**
 * @file TableRelativePermeabilityHysteresis.hpp
 */

#ifndef GEOS_CONSTITUTIVE_TABLERELATIVEPERMEABILITYHYSTERESIS_HPP
#define GEOS_CONSTITUTIVE_TABLERELATIVEPERMEABILITYHYSTERESIS_HPP

#include "constitutive/relativePermeability/RelativePermeabilityBase.hpp"
#include "constitutive/relativePermeability/RelativePermeabilityInterpolators.hpp"
#include "functions/TableFunction.hpp"



namespace geos
{

namespace constitutive
{



class TableRelativePermeabilityHysteresis : public RelativePermeabilityBase
{
public:

  /// order of the phase properties for three-phase flow
  struct ThreePhasePairPhaseType
  {
    enum : integer
    {
      WETTING = 0,                ///< wetting phase property
      INTERMEDIATE_WETTING = 1,   ///< intermediate phase property
      NONWETTING = 2,             ///< non-wetting phase property
      INTERMEDIATE_NONWETTING = 3 ///< intermediate phase property
    };
  };

  /// order of the phase properties in the wetting-non-wetting data
  struct TwoPhasePairPhaseType
  {
    enum : integer
    {
      WETTING = 0,   ///< wetting phase property
      NONWETTING = 1 ///< non-wetting phase property
    };
  };

  /// order of the phase properties in the imbibition data
  struct ImbibitionPhasePairPhaseType
  {
    enum : integer
    {
      WETTING = 0,   ///< wetting phase property
      NONWETTING = 1 ///< non-wetting phase property
    };
  };


  TableRelativePermeabilityHysteresis( std::string const & name,
                                       dataRepository::Group * const parent );

  static std::string catalogName()
  { return "TableRelativePermeabilityHysteresis"; }

  virtual string getCatalogName() const override
  { return catalogName(); }

  /// Type of kernel wrapper for in-kernel update
  class KernelWrapper final : public RelativePermeabilityBaseUpdate
  {
public:

    /// To avoid division by zero, this is the min Scrd-Scri used in the computation of the Land constant
    static constexpr real64 minScriMinusScrd = 1e-12;

    /// To avoid frequent changes from drainage to imbibition and vice versa, we use this buffer
    static constexpr real64 flowReversalBuffer = 1e-12;


    /**
     * @brief Constructor for the kernel wrapper updating the relative permeabilities
     * @param[in] drainageRelPermKernelWrappers kernel wrappers storing the drainage relperms (see below for the distinction between 2 and 3
     * phase flow)
     * @param[in] imbibitionRelPermKernelWrappers kernel wrappers storing the imbibition relperms (see below for the distinction between 2
     * and 3 phase flow)
     * @param[in] jerauldParam_a first (modification) parameter proposed by Jerauld
     * @param[in] jerauldParam_b second (exponent) parameter proposed by Jerauld
     * @param[in] killoughCurvatureParam curvature parameter proposed by Killough
     * @param[in] phaseHasHysteresis flag indicating whether a phase has hysteresis or not
     * @param[in] landParam Land trapping parameter
     * @param[in] drainageMinPhaseVolFraction drainage minimum volume fraction for each phase
     * @param[in] imbibitionMinPhaseVolFraction imbibition minimum volume fraction for the wetting and non-wetting phase
     * @param[in] drainageMaxPhaseVolFraction drainage maximum volume fraction for each phase
     * @param[in] imbibitionMaxPhaseVolFraction imbibition maximum volume fraction for the wetting and non-wetting phase
     * @param[in] drainageRelPermEndPoint drainage end-point relperm for each phase
     * @param[in] imbibitionRelPermEndPoint imbibition end-point relperm for the wetting and non-wetting phase
     * @param[in] phaseTypes the phase types
     * @param[in] phaseOrder the phase order
     * @param[in] phaseMinHistoricalPhaseVolFraction minimum historical saturation for each phase
     * @param[in] phaseMaxHistoricalPhaseVolFraction maximum historical saturation for each phase
     * @param[out] phaseRelPerm relative permeability for each phase
     * @param[out] dPhaseRelPerm_dPhaseVolFrac derivative of relative permeability wrt phase volume fraction for each phase
     */

    // changing some of these arrayViews to increase dimension

    KernelWrapper( arrayView2d< TableFunction::KernelWrapper const > const & drainageRelPermKernelWrappers,
                   arrayView2d< TableFunction::KernelWrapper const > const & imbibitionRelPermKernelWrappers,
                   real64 const & jerauldParam_a,
                   real64 const & jerauldParam_b,
                   real64 const & killoughCurvatureParam,
                   arrayView1d< integer const > const & phaseHasHysteresis,
                   arrayView1d< real64 const > const & landParam,
                   arrayView2d< real64 const > const & drainageMinPhaseVolFraction,
                   arrayView2d< real64 const > const & imbibitionMinPhaseVolFraction,
                   arrayView1d< real64 const > const & drainageMaxPhaseVolFraction,
                   arrayView1d< real64 const > const & imbibitionMaxPhaseVolFraction,
                   arrayView1d< real64 const > const & drainageRelPermEndPoint,
                   arrayView1d< real64 const > const & imbibitionRelPermEndPoint,
                   arrayView1d< integer const > const & phaseTypes,
                   arrayView1d< integer const > const & phaseOrder,
                   ThreePhaseInterpolator const & threePhaseInterpolator,
                   real64 const & waterOilRelPermMaxValue,
                   arrayView2d< real64 const, compflow::USD_PHASE > const & phaseMinHistoricalVolFraction,
                   arrayView2d< real64 const, compflow::USD_PHASE > const & phaseMaxHistoricalVolFraction,
<<<<<<< HEAD
                   arrayView3d< real64, relperm::USD_PHASE > const & phaseTrappedVolFrac,
                   arrayView4d< real64, relperm::USD_RELPERM > const & phaseRelPerm,
                   arrayView5d< real64, relperm::USD_RELPERM_DS > const & dPhaseRelPerm_dPhaseVolFrac );
=======
                   arrayView3d< real64, constitutive::relperm::USD_RELPERM > const & phaseTrappedVolFrac,
                   arrayView3d< real64, constitutive::relperm::USD_RELPERM > const & phaseRelPerm,
                   arrayView4d< real64, constitutive::relperm::USD_RELPERM_DS > const & dPhaseRelPerm_dPhaseVolFrac );
>>>>>>> 18721817

    /**
     * @brief Function updating the relperm (and derivative) for a phase using the drainage table
     * @param[in] drainageRelPermKernelWrapper kernel wrapper storing the drainage relperm table for the phase we want to update here
     * @param[in] phaseVolFraction volume fraction of the phase we want to update here
     * @param[out] phaseRelPerm relative permeability of the phase we want to update here
     * @param[out] dPhaseRelPerm_dPhaseVolFrac derivative of the relative permeability wrt phase volume fraction for the phase we want to
     * update here
     */
    GEOS_HOST_DEVICE
    void computeDrainageRelPerm( TableFunction::KernelWrapper const & drainageRelPermKernelWrapper,
                                 real64 const & phaseVolFraction,
                                 real64 & phaseRelPerm,
                                 real64 & dPhaseRelPerm_dPhaseVolFrac ) const;

    /**
     * @brief Function computing the trapped critical phase volume fraction (Sgcrt)
     * @param[in] Scrd the drainage critical phase volume fraction
     * @param[in] Shy the max historical phase volume fraction
     * @param[in] Smx the max phase volume fraction (= end-point phase volume fraction)
     * @param[in] jerauldParam_a first (modification) parameter proposed by Jerauld
     * @param[in] jerauldParam_b second (exponent) parameter proposed by Jerauld
     * @param[in] landParam Land trapping parameter
     * @param[out] Scrt the trapped critical phase volume fraction
     */
    GEOS_HOST_DEVICE
    void computeTrappedCriticalPhaseVolFraction( real64 const & Scrd,
                                                 real64 const & Shy,
                                                 real64 const & Smx,
                                                 real64 const & jerauldParam_a,
                                                 real64 const & jerauldParam_b,
                                                 real64 const & landParam,
                                                 real64 & Scrt ) const;

    /**
     * @brief Function updating the relperm (and derivative) for the wetting phase in imbibition using Killough's method
     * @param[in] drainageRelPermKernelWrapper kernel wrapper storing the drainage relperm table for the wetting phase
     * @param[in] imbibitionRelPermKernelWrapper kernel wrapper storing the imbibition relperm table for the wetting phase
     * @param[in] jerauldParam_a first (modification) parameter proposed by Jerauld
     * @param[in] jerauldParam_b second (exponent) parameter proposed by Jerauld
     * @param[in] landParam Land trapping parameter
     * @param[in] phaseVolFraction volume fraction for this phase
     * @param[in] phaseMinHistoricalVolFraction min historical volume fraction for this phase
     * @param[in] imbibitionPhaseMinWettingVolFraction imbibition minimum volume fraction for this phase
     * @param[in] drainagePhaseMaxVolFraction drainage maximum volume fraction for this phase
     * @param[in] imbibitionPhaseMaxVolFraction imbibition maximum volume fraction for this phase
     * @param[in] drainageRelPermEndPoint drainage end-point relperm for this phase
     * @param[in] imbibitionRelPermEndPoint imbibition end-point relperm for this phase
     * @param[out] phaseRelPerm relative permeability of the wetting phase
     * @param[out] dPhaseRelPerm_dPhaseVolFrac derivative of the relative permeability wrt phase volume fraction for the wetting phase
     */
    GEOS_HOST_DEVICE
    void computeImbibitionWettingRelPerm( TableFunction::KernelWrapper const & drainageRelPermKernelWrapper,
                                          TableFunction::KernelWrapper const & imbibitionRelPermKernelWrapper,
                                          real64 const & jerauldParam_a,
                                          real64 const & jerauldParam_b,
                                          real64 const & landParam,
                                          real64 const & phaseVolFraction,
                                          real64 const & phaseMinHistoricalVolFraction,
                                          real64 const & imbibitionPhaseMinWettingVolFraction,
                                          real64 const & drainagePhaseMaxVolFraction,
                                          real64 const & imbibitionPhaseMaxVolFraction,
                                          real64 const & drainageRelPermEndPoint,
                                          real64 const & imbibitionRelPermEndPoint,
                                          real64 & phaseTrappedVolFrac,
                                          real64 & phaseRelPerm,
                                          real64 & dPhaseRelPerm_dPhaseVolFrac ) const;

    /**
     * @brief Function updating the relperm (and derivative) for the non-wetting phase in imbibition using Killough's method
     * @param[in] drainageRelPermKernelWrapper kernel wrapper storing the drainage relperm table for the non-wetting phase
     * @param[in] imbibitionRelPermKernelWrapper kernel wrapper storing the imbibition relperm table for the non-wetting phase
     * @param[in] jerauldParam_a first (modification) parameter proposed by Jerauld
     * @param[in] jerauldParam_b second (exponent) parameter proposed by Jerauld
     * @param[in] landParam Land trapping coefficient
     * @param[in] phaseVolFraction volume fraction for this phase
     * @param[in] phaseMaxHistoricalVolFraction max historical volume fraction for this phase
     * @param[in] drainageMinPhaseVolFraction min drainage volume fraction for this phase
     * @param[in] imbibitionMinPhaseVolFraction min imbibition volume fraction for this phase
     * @param[in] drainageMaxPhaseVolFraction max drainage volume fraction for this phase
     * @param[in] drainageRelPermEndPoint drainage end-point relperm for this phase
     * @param[out] phaseRelPerm relative permeability of the non-wetting phase
     * @param[out] dPhaseRelPerm_dPhaseVolFrac derivative of the relative permeability wrt phase volume fraction for the non-wetting phase
     */
    GEOS_HOST_DEVICE
    void computeImbibitionNonWettingRelPerm( TableFunction::KernelWrapper const & drainageRelPermKernelWrapper,
                                             TableFunction::KernelWrapper const & imbibitionRelPermKernelWrapper,
                                             real64 const & jerauldParam_a,
                                             real64 const & jerauldParam_b,
                                             real64 const & landParam,
                                             real64 const & phaseVolFraction,
                                             real64 const & phaseMaxHistoricalVolFraction,
                                             real64 const & drainageMinPhaseVolFraction,
                                             real64 const & imbibitionMinPhaseVolFraction,
                                             real64 const & drainageMaxPhaseVolFraction,
                                             real64 const & drainageRelPermEndPoint,
                                             real64 & phaseTrappedVolFrac,
                                             real64 & phaseRelPerm,
                                             real64 & dPhaseRelPerm_dPhaseVolFrac ) const;

    /**
     * @brief Function updating all the phase relperms (and derivatives) for two-phase flow
     * @param[in] ipWetting
     * @param[in] ipNonWetting
     * @param[in] phaseVolFraction
     * @param[in] phaseMaxHistoricalVolFraction
     * @param[in] phaseMinHistoricalVolFraction
     * @param[out] phaseRelPerm
     * @param[out] dPhaseRelPerm_dPhaseVolFrac
     * @detail depending of the flow direction for a given phase, this function updates the phase relative permeability
     *         using computeDrainageRelPerm (in drainage) or using one of the imbibition update functions implementing Killough's method
     */
    GEOS_HOST_DEVICE
    void computeTwoPhase( integer const ipWetting,
                          integer const ipNonWetting,
                          arraySlice1d< real64 const, compflow::USD_PHASE - 1 > const & phaseVolFraction,
                          arraySlice1d< real64 const, compflow::USD_PHASE - 1 > const & phaseMaxHistoricalVolFraction,
                          arraySlice1d< real64 const, compflow::USD_PHASE - 1 > const & phaseMinHistoricalVolFraction,
<<<<<<< HEAD
                          arraySlice1d< real64, relperm::USD_PHASE - 2 > const & phaseTrappedVolFrac,
                          arraySlice2d< real64, relperm::USD_RELPERM - 2 > const & phaseRelPerm,
                          arraySlice3d< real64,
                                        relperm::USD_RELPERM_DS - 2 > const & dPhaseRelPerm_dPhaseVolFrac ) const;
=======
                          arraySlice1d< real64, constitutive::relperm::USD_RELPERM - 2 > const & phaseTrappedVolFrac,
                          arraySlice1d< real64, constitutive::relperm::USD_RELPERM - 2 > const & phaseRelPerm,
                          arraySlice2d< real64,
                                        constitutive::relperm::USD_RELPERM_DS - 2 > const & dPhaseRelPerm_dPhaseVolFrac ) const;
>>>>>>> 18721817

    /**
     * @brief Function updating all the phase relperms (and derivatives) for three-phase flow
     * @param[in] ipWetting index of the wetting phase
     * @param[in] ipInter index of the intermediate phase (oil)
     * @param[in] ipNonWetting index of the non-wetting phase
     * @param[in] phaseVolFraction volume fractions for the three phases
     * @param[in] phaseMaxHistoricalVolFraction max historical volume fractions for the three phases
     * @param[in] phaseMinHistoricalVolFraction min historical volume fractions for the three phases
     * @param[out] phaseRelPerm relative permeabilities for the three phases
     * @param[out] dPhaseRelPerm_dPhaseVolFrac derivatives of relative permeabilities wrt phase volume fraction for the three phases
     * @detail depending of the flow direction for a given phase, this function updates the phase relative permeability
     *         using computeDrainageRelPerm (in drainage) or using one of the imbibition update functions implementing Killough's method
     */
    GEOS_HOST_DEVICE
    void computeThreePhase( integer const ipWetting,
                            integer const ipInter,
                            integer const ipNonWetting,
                            arraySlice1d< real64 const, compflow::USD_PHASE - 1 > const & phaseVolFraction,
                            arraySlice1d< real64 const, compflow::USD_PHASE - 1 > const & phaseMaxHistoricalVolFraction,
                            arraySlice1d< real64 const, compflow::USD_PHASE - 1 > const & phaseMinHistoricalVolFraction,
<<<<<<< HEAD
                            arraySlice1d< real64, relperm::USD_PHASE - 2 > const & phaseTrappedVolFrac,
                            arraySlice2d< real64, relperm::USD_RELPERM - 2 > const & phaseRelPerm,
                            arraySlice3d< real64,
                                          relperm::USD_RELPERM_DS - 2 > const & dPhaseRelPerm_dPhaseVolFrac ) const;
=======
                            arraySlice1d< real64, constitutive::relperm::USD_RELPERM - 2 > const & phaseTrappedVolFrac,
                            arraySlice1d< real64, constitutive::relperm::USD_RELPERM - 2 > const & phaseRelPerm,
                            arraySlice2d< real64,
                                          constitutive::relperm::USD_RELPERM_DS - 2 > const & dPhaseRelPerm_dPhaseVolFrac ) const;
>>>>>>> 18721817

    /**
     * @brief Main function updating all the phase relperms (and derivatives)
     * @param[in] phaseVolFraction volume fractions for all the phases
     * @param[in] phaseMaxHistoricalVolFraction max historical volume fractions for all the phases
     * @param[in] phaseMinHistoricalVolFraction min historical volume fractions for all the phases
     * @param[out] phaseRelPerm relative permeabilities for all the phases
     * @param[out] dPhaseRelPerm_dPhaseVolFrac derivatives of relative permeabilities wrt phase volume fraction for all the phases
     */
    GEOS_HOST_DEVICE
    void compute( arraySlice1d< real64 const, compflow::USD_PHASE - 1 > const & phaseVolFraction,
                  arraySlice1d< real64 const, compflow::USD_PHASE - 1 > const & phaseMaxHistoricalVolFraction,
                  arraySlice1d< real64 const, compflow::USD_PHASE - 1 > const & phaseMinHistoricalVolFraction,
<<<<<<< HEAD
                  arraySlice1d< real64, relperm::USD_PHASE - 2 > const & phaseTrappedVolFrac,
                  arraySlice2d< real64, relperm::USD_RELPERM - 2 > const & phaseRelPerm,
                  arraySlice3d< real64, relperm::USD_RELPERM_DS - 2 > const & dPhaseRelPerm_dPhaseVolFrac ) const;
=======
                  arraySlice1d< real64, constitutive::relperm::USD_RELPERM - 2 > const & phaseTrappedVolFrac,
                  arraySlice1d< real64, constitutive::relperm::USD_RELPERM - 2 > const & phaseRelPerm,
                  arraySlice2d< real64, constitutive::relperm::USD_RELPERM_DS - 2 > const & dPhaseRelPerm_dPhaseVolFrac ) const;
>>>>>>> 18721817

    GEOS_HOST_DEVICE
    virtual void update( localIndex const k,
                         localIndex const q,
                         arraySlice1d< real64 const,
                                       compflow::USD_PHASE - 1 > const & phaseVolFraction ) const override;  //may be useful to comment out override


private:


    /// Drainage kernel wrappers for relative permeabilities in the following order:
    /// Two-phase flow:
    ///  0- wetting-phase
    ///  1- non-wetting-phase
    /// Three-phase flow:
    ///  0- wetting-phase
    ///  1- intermediate phase (wetting-intermediate data)
    ///  2- non-wetting-phase
    ///  3- intermediate phase (non-wetting-intermediate data)
    arrayView2d< TableFunction::KernelWrapper const > m_drainageRelPermKernelWrappers;

    /// Imbibition kernel wrappers for relative permeabilities in the following order:
    ///  0- wetting-phase
    ///  1- non-wetting-phase
    arrayView2d< TableFunction::KernelWrapper const > m_imbibitionRelPermKernelWrappers;

    /// Parameter a introduced by Jerauld in the Land model
    real64 const m_jerauldParam_a;

    /// Parameter b introduced by Jerauld in the Land model
    real64 const m_jerauldParam_b;

    /// Curvature parameter introduced for wetting phase hysteresis in Killough
    real64 const m_killoughCurvatureParam;

    /// Flag to specify whether the phase has hysteresis or not (deduced from table input)
    arrayView1d< integer const > m_phaseHasHysteresis;

    /// Trapping parameter from the Land model (typically called C)
    arrayView1d< real64 const > m_landParam;

    /// Minimum volume fraction for each phase in drainage (deduced from the drainage table)
    arrayView2d< real64 const > m_drainagePhaseMinVolFraction;

    /// Minimum volume fraction for each phase in imbibition (deduced from the imbibition table)
    arrayView2d< real64 const > m_imbibitionPhaseMinVolFraction;

    /// Maximum volume fraction for each phase
    arrayView1d< real64 const > m_drainagePhaseMaxVolFraction;

    /// Maximum volume fraction for each phase
    arrayView1d< real64 const > m_imbibitionPhaseMaxVolFraction;

    /// Relperm endpoint for each phase in drainage (deduced from the drainage table)
    arrayView1d< real64 const > m_drainagePhaseRelPermEndPoint;

    /// Relperm endpoint for each phase in imbibition (deduced from the imbibition table)
    arrayView1d< real64 const > m_imbibitionPhaseRelPermEndPoint;

    /// Minimum historical phase volume fraction for each phase
    arrayView2d< real64 const, compflow::USD_PHASE > m_phaseMinHistoricalVolFraction;

    /// Maximum historical phase volume fraction for each phase
    arrayView2d< real64 const, compflow::USD_PHASE > m_phaseMaxHistoricalVolFraction;

    real64 const m_waterOilRelPermMaxValue;

    ThreePhaseInterpolator const m_threePhaseInterpolator;

  };

  /**
   * @brief Create an update kernel wrapper.
   * @return the wrapper
   */
  KernelWrapper createKernelWrapper();

  virtual void
  saveConvergedPhaseVolFractionState( arrayView2d< real64 const, compflow::USD_PHASE > const & phaseVolFraction ) const override;

  struct viewKeyStruct : RelativePermeabilityBase::viewKeyStruct
  {
    static constexpr char const * drainageRelPermKernelWrappersString()
    { return "drainageRelPermWrappers"; }

    static constexpr char const * imbibitionRelPermKernelWrappersString()
    { return "imbibitionRelPermWrappers"; }

    static constexpr char const * phaseHasHysteresisString()
    { return "phaseHasHysteresis"; }

    static constexpr char const * jerauldParameterAString()
    { return "jerauldParameterA"; }

    static constexpr char const * jerauldParameterBString()
    { return "jerauldParameterB"; }

    static constexpr char const * killoughCurvatureParameterString()
    { return "killoughCurvatureParameter"; }

    static constexpr char const * landParameterString()
    { return "landParameter"; }

    static constexpr char const * drainagePhaseRelPermEndPointString()
    { return "drainagePhaseRelPermEndPoint"; }

    static constexpr char const * imbibitionPhaseRelPermEndPointString()
    { return "imbibitionPhaseRelPermEndPoint"; }

    static constexpr char const * drainagePhaseMinVolumeFractionString()
    { return "drainagePhaseMinVolumeFraction"; }

    static constexpr char const * imbibitionPhaseMinVolumeFractionString()
    { return "imbibitionPhaseMinVolumeFraction"; }

    static constexpr char const * drainagePhaseMaxVolumeFractionString()
    { return "drainagePhaseMaxVolumeFraction"; }

    static constexpr char const * imbibitionPhaseMaxVolumeFractionString()
    { return "imbibitionPhaseMaxVolumeFraction"; }

    static constexpr char const * drainageWettingNonWettingRelPermTableNamesString()
    { return "drainageWettingNonWettingRelPermTableNames"; }

    static constexpr char const * drainageWettingIntermediateRelPermTableNamesString()
    { return "drainageWettingIntermediateRelPermTableNames"; }

    static constexpr char const * drainageNonWettingIntermediateRelPermTableNamesString()
    { return "drainageNonWettingIntermediateRelPermTableNames"; }

    static constexpr char const * imbibitionWettingRelPermTableNameString()
    { return "imbibitionWettingRelPermTableName"; }

    static constexpr char const * imbibitionNonWettingRelPermTableNameString()
    { return "imbibitionNonWettingRelPermTableName"; }

    static constexpr char const * waterOilMaxRelPermString() { return "waterOilMaxRelPerm"; }

    static constexpr char const * threePhaseInterpolatorString() { return "threePhaseInterpolator"; }
  };
  // should we add a dimension
  arrayView2d< real64 const > getPhaseMinVolumeFraction() const override
  { return m_imbibitionPhaseMinVolFraction; };

private:

  virtual void resizeFields( localIndex const size,
                             localIndex const numPts ) override;

  virtual void postInputInitialization() override;

  virtual void initializePreSubGroups() override;



  /**
   * @brief Create all the table kernel wrappers needed for the simulation (for all the phases present)
   */
  void createAllTableKernelWrappers();

  /**
   * @brief Check whether the drainage tables exist and validate all of them
   */
  void checkExistenceAndValidateDrainageRelPermTables();

  /**
   * @brief Check whether the imbibition tables exist and validate all of them
   */
  void checkExistenceAndValidateImbibitionRelPermTables();

  /**
   * @brief Check whether the table exists and validate it (increasing phase vol frac and rel perm, etc)
   * @param[in] relPermTableName the name of tje relative permeability table (kr vs s) for a given phase)
   * @param[out] phaseMinVolFrac the phase minimum volume fraction read from the table
   * @param[out] phaseMaxVolFrac the phase maximum volume fraction read from the table
   * @param[out] phaseRelPermEndPoint the end-point relative permeability
   */
  void checkExistenceAndValidateRelPermTable( string const & relPermTableName,
                                              real64 & phaseMinVolFrac,
                                              real64 & phaseMaxVolFrac,
                                              real64 & phaseRelPermEndPoint ) const;

  /**
   * @brief Compute the Land coefficient for the wetting and non-wetting phases
   */
  void computeLandCoefficient();


  // Table names

  /// Drainage relative permeability table names (one for each phase in the wetting-non-wetting pair)
  array2d< string > m_drainageWettingNonWettingRelPermTableNames;

  /// Drainage relative permeability table names (one for each phase in the wetting-intermediate pair)
  array2d< string > m_drainageWettingIntermediateRelPermTableNames;

  /// Drainage relative permeability table names (one for each phase in the non-wetting-intermediate pair)
  array2d< string > m_drainageNonWettingIntermediateRelPermTableNames;

  /// Imbibition relative permeability table name for the wetting phase
  array1d< string > m_imbibitionWettingRelPermTableName;

  /// Imbibition relative permeability table name for the non-wetting phase
  array1d< string > m_imbibitionNonWettingRelPermTableName;

  // Kernel wrappers

  /// Drainage kernel wrappers for relative permeabilities in the following order:
  /// Two-phase flow:
  ///  0- wetting-phase
  ///  1- non-wetting-phase
  /// Three-phase flow:
  ///  0- wetting-phase
  ///  1- intermediate phase (wetting-intermediate data)
  ///  2- non-wetting-phase
  ///  3- intermediate phase (non-wetting-intermediate data)
  array2d< TableFunction::KernelWrapper > m_drainageRelPermKernelWrappers;

  /// Imbibition kernel wrappers for relative permeabilities in the following order:
  ///  0- wetting-phase
  ///  1- non-wetting-phase
  array2d< TableFunction::KernelWrapper > m_imbibitionRelPermKernelWrappers;

  // Hysteresis parameters

  /// Parameter a introduced by Jerauld in the Land model
  real64 m_jerauldParam_a;

  /// Parameter b introduced by Jerauld in the Land model
  real64 m_jerauldParam_b;

  /// Curvature parameter in Killough wetting phase hysteresis (enpoints durvatures)
  real64 m_killoughCurvatureParam;

  /// Flag to specify whether the phase has hysteresis or not (deduced from table input)
  array1d< integer > m_phaseHasHysteresis;

  /// Trapping parameter from the Land model (typically called C)
  array1d< real64 > m_landParam;

  /// Minimum volume fraction for each phase in drainage (deduced from the drainage table)
  array2d< real64 > m_drainagePhaseMinVolFraction;

  /// Minimum volume fraction for each phase in imbibition (deduced from the imbibition table)
  array2d< real64 > m_imbibitionPhaseMinVolFraction;

  /// Relperm endpoint for each phase in drainage (deduced from the drainage table)
  array1d< real64 > m_drainagePhaseRelPermEndPoint;

  /// Relperm endpoint for each phase in imbibition (deduced from the imbibition table)
  array1d< real64 > m_imbibitionPhaseRelPermEndPoint;

  /// Maximum volume fraction for each phase
  array1d< real64 > m_drainagePhaseMaxVolFraction;

  /// Maximum volume fraction for each phase
  array1d< real64 > m_imbibitionPhaseMaxVolFraction;

  // Max historical saturations

  /// Minimum historical phase volume fraction for each phase
  array2d< real64, compflow::LAYOUT_PHASE > m_phaseMinHistoricalVolFraction;

  /// Maximum historical phase volume fraction for each phase
  array2d< real64, compflow::LAYOUT_PHASE > m_phaseMaxHistoricalVolFraction;

  /// Max krwo value (unique as krwo and krgo are considred non hysteretical in our implementation)
  real64 m_waterOilMaxRelPerm;

  /// enum class to dispatch interpolator (Baker/Eclipse,StoneII)
  ThreePhaseInterpolator m_threePhaseInterpolator;

};

GEOS_HOST_DEVICE
inline
void
TableRelativePermeabilityHysteresis::KernelWrapper::
  computeDrainageRelPerm( TableFunction::KernelWrapper const & drainageRelPermKernelWrapper,
                          real64 const & phaseVolFraction,
                          real64 & phaseRelPerm,
                          real64 & dPhaseRelPerm_dPhaseVolFrac ) const
{
  phaseRelPerm =
    drainageRelPermKernelWrapper.compute( &phaseVolFraction,
                                          &dPhaseRelPerm_dPhaseVolFrac );
}

GEOS_HOST_DEVICE
inline
void
TableRelativePermeabilityHysteresis::KernelWrapper::
  computeTrappedCriticalPhaseVolFraction( real64 const & Scrd,
                                          real64 const & Shy,
                                          real64 const & Smx,
                                          real64 const & jerauldParam_a,
                                          real64 const & jerauldParam_b,
                                          real64 const & landParam,
                                          real64 & Scrt ) const
{
  real64 const A = 1 + jerauldParam_a * ( Smx - Shy );
  real64 const numerator = Shy - Scrd;
  real64 const denom = A + landParam * pow( ( Shy - Scrd ) / ( Smx - Scrd ), 1 + jerauldParam_b / landParam );
  Scrt = LvArray::math::max( 0.0, Scrd + numerator / denom ); // trapped critical saturation from equation 2.162
}
// pass inputs as data point
GEOS_HOST_DEVICE
inline
void
TableRelativePermeabilityHysteresis::KernelWrapper::
  computeImbibitionWettingRelPerm( TableFunction::KernelWrapper const & drainageRelPermKernelWrapper,
                                   TableFunction::KernelWrapper const & imbibitionRelPermKernelWrapper,
                                   real64 const & jerauldParam_a,
                                   real64 const & jerauldParam_b,
                                   real64 const & landParam,
                                   real64 const & phaseVolFraction,
                                   real64 const & phaseMinHistoricalVolFraction,
                                   real64 const & imbibitionPhaseMinWettingVolFraction,
                                   real64 const & drainagePhaseMaxVolFraction,
                                   real64 const & imbibitionPhaseMaxVolFraction,
                                   real64 const & drainageRelPermEndPoint,
                                   real64 const & imbibitionRelPermEndPoint,
                                   real64 & phaseTrappedVolFrac,
                                   real64 & phaseRelPerm,
                                   real64 & dPhaseRelPerm_dPhaseVolFrac ) const
{

  // Step 0: preparing keypoints in the (S,kr) plan
  // if consistent, S should be equal to 1 - imbibitionPhaseMinVolNonWettingFraction for two-phase flow
  // (but wetting and nonwetting phase hysteresis are implemented in a decoupled fashion)
  real64 const S = phaseVolFraction;
  real64 const Smxi = imbibitionPhaseMaxVolFraction;
  real64 const Smxd = drainagePhaseMaxVolFraction;

  // Swc is the common end min endpoint saturation for wetting curves
  real64 const Swc = imbibitionPhaseMinWettingVolFraction;

  if( S <= Swc )
  {
    phaseRelPerm = 0.0;
    dPhaseRelPerm_dPhaseVolFrac = 0.0;
  }
  else if( S >= Smxd )
  {
    phaseRelPerm = drainageRelPermEndPoint;
    dPhaseRelPerm_dPhaseVolFrac = 0.0;
  }
  else
  {
    real64 const krwei = imbibitionRelPermEndPoint;
    real64 const krwedAtSmxi = drainageRelPermKernelWrapper.compute( &Smxi );

    // Step 1: Compute the new end point

    // Step 1.a: get the value at the max non-wetting residual value
    real64 const deltak = krwei - krwedAtSmxi;

    // Step 1.b: get the trapped from wetting data
    real64 const Shy = ( phaseMinHistoricalVolFraction > Swc ) ? phaseMinHistoricalVolFraction : Swc;
    real64 const A = 1 + jerauldParam_a * ( Shy - Swc );
    real64 const numerator = Shy - Smxd;
    real64 const denom = A + landParam * pow( ( Smxd - Shy ) / ( Smxd - Swc ), 1 + jerauldParam_b / landParam );
    real64 const Scrt = Smxd + numerator / denom;

    // Step 1.c: find the new endpoint
    // this is the saturation for the scanning curve endpoint
    real64 const krwedAtScrt = drainageRelPermKernelWrapper.compute( &Scrt );
    real64 const krwieStar = krwedAtScrt
                             + deltak * pow( ( Smxd - Scrt ) / LvArray::math::max( minScriMinusScrd, ( Smxd - Smxi ) ),
                                             m_killoughCurvatureParam );

    // Step 2: get the normalized value of saturation
    real64 const ratio = ( Smxi - Swc ) / ( Scrt - Shy );
    real64 const Snorm = Smxi - ( Scrt - S ) * ratio; // normalized saturation from equation 2.166
    real64 const dSnorm_dS = ratio;
    real64 dkri_dSnorm = 0.0;
    real64 const krwiAtSnorm = imbibitionRelPermKernelWrapper.compute( &Snorm, &dkri_dSnorm );
    real64 const dkriAtSnorm_dS = dkri_dSnorm * dSnorm_dS;

    // Step 3: Get the final value at evaluated saturation
    real64 const krdAtShy = drainageRelPermKernelWrapper.compute( &Shy );
    real64 const imbibitionRelPermRatio = ( krwieStar - krdAtShy ) / krwei;

    phaseRelPerm = krdAtShy + krwiAtSnorm * imbibitionRelPermRatio;
    dPhaseRelPerm_dPhaseVolFrac = dkriAtSnorm_dS * imbibitionRelPermRatio;
  }


  // Updating the trapped phase volume fraction
  // Residual water is constant in Killough hysteresis model
  phaseTrappedVolFrac = LvArray::math::min( Swc, phaseVolFraction );
}

GEOS_HOST_DEVICE
inline
void
TableRelativePermeabilityHysteresis::KernelWrapper::
  computeImbibitionNonWettingRelPerm( TableFunction::KernelWrapper const & drainageRelPermKernelWrapper,
                                      TableFunction::KernelWrapper const & imbibitionRelPermKernelWrapper,
                                      real64 const & jerauldParam_a,
                                      real64 const & jerauldParam_b,
                                      real64 const & landParam,
                                      real64 const & phaseVolFraction,
                                      real64 const & phaseMaxHistoricalVolFraction,
                                      real64 const & drainagePhaseMinVolFraction,
                                      real64 const & imbibitionPhaseMinVolFraction,
                                      real64 const & drainagePhaseMaxVolFraction,
                                      real64 const & drainageRelPermEndPoint,
                                      real64 & phaseTrappedVolFrac,
                                      real64 & phaseRelPerm,
                                      real64 & dPhaseRelPerm_dPhaseVolFrac ) const
{
  // note: for simplicity, the notations are taken from IX documentation (although this breaks our phaseVolFrac naming convention)

  // Step 1: for a given value of the max historical saturation, Shy, compute the trapped critical saturation, Scrt,
  //         using Land's method. The calculation includes the modifications from Jerauld. This is equation 2.162 from
  //         the IX technical description.
  real64 const S = phaseVolFraction;
  real64 const Scri = imbibitionPhaseMinVolFraction;
  real64 const Scrd = drainagePhaseMinVolFraction;
  real64 const Smx = drainagePhaseMaxVolFraction;
  real64 const
  Shy = phaseMaxHistoricalVolFraction < Smx ? phaseMaxHistoricalVolFraction : Smx;   // to make sure that Shy < Smax
  real64 Scrt = 0;
  computeTrappedCriticalPhaseVolFraction( Scrd,
                                          Shy,
                                          Smx,
                                          jerauldParam_a,
                                          jerauldParam_b,
                                          landParam,
                                          Scrt );

  if( S <= Scrt )  // S is below the trapped critical saturation, so the relperm is zero
  {
    phaseRelPerm = 0.0;
    dPhaseRelPerm_dPhaseVolFrac = 0.0;
  }
  else if( S >= Smx ) // S is above the max saturation, so we just skip the rest and set the relperm to the endpoint
  {
    phaseRelPerm = drainageRelPermEndPoint;
    dPhaseRelPerm_dPhaseVolFrac = 0.0;
  }
  else
  {
    // Step 2: compute the normalized saturation, S_norm, at which the imbibition relperm curve will be evaluated.
    //         This is equation 2.166 from the IX technical description.
    real64 const ratio = ( Smx - Scri ) / ( Shy - Scrt );
    real64 const Snorm = Scri + ( S - Scrt ) * ratio; // normalized saturation from equation 2.166
    real64 const dSnorm_dS = ratio;

    // Step 3: evaluate the imbibition relperm, kri(Snorm), at the normalized saturation, Snorm.
    real64 dkri_dSnorm = 0;
    real64 const kriAtSnorm = imbibitionRelPermKernelWrapper.compute( &Snorm, &dkri_dSnorm );
    real64 const dkriAtSnorm_dS = dkri_dSnorm * dSnorm_dS;

    // Step 4: evaluate the drainage relperm, krd(Shy), at the max hystorical saturation, Shy.
    real64 const krdAtShy = drainageRelPermKernelWrapper.compute( &Shy );

    // Step 5: evaluate the drainage relperm, krd(Smx), at the max drainage saturation, Smx.
    real64 const krdAtSmx = drainageRelPermEndPoint;

    // Step 6: apply the formula blending drainage and imbibition relperms from the Killough model.
    //         This equation 2.165 from the IX technical description.
    real64 const drainageRelPermRatio = krdAtShy / krdAtSmx;
    phaseRelPerm = kriAtSnorm * drainageRelPermRatio;
    dPhaseRelPerm_dPhaseVolFrac = dkriAtSnorm_dS * drainageRelPermRatio;
  }

  //updating trapped vol fraction
  phaseTrappedVolFrac = LvArray::math::min( phaseVolFraction, Scrt );
}

GEOS_HOST_DEVICE
inline
void
TableRelativePermeabilityHysteresis::KernelWrapper::
  computeTwoPhase( integer const ipWetting,
                   integer const ipNonWetting,
                   arraySlice1d< real64 const, compflow::USD_PHASE - 1 > const & phaseVolFraction,
                   arraySlice1d< real64 const, compflow::USD_PHASE - 1 > const & phaseMaxHistoricalVolFraction,
                   arraySlice1d< real64 const, compflow::USD_PHASE - 1 > const & phaseMinHistoricalVolFraction,
<<<<<<< HEAD
                   arraySlice1d< real64, relperm::USD_PHASE - 2 > const & phaseTrappedVolFrac,
                   arraySlice2d< real64, relperm::USD_RELPERM - 2 > const & phaseRelPerm,
                   arraySlice3d< real64, relperm::USD_RELPERM_DS - 2 > const & dPhaseRelPerm_dPhaseVolFrac ) const
=======
                   arraySlice1d< real64, constitutive::relperm::USD_RELPERM - 2 > const & phaseTrappedVolFrac,
                   arraySlice1d< real64, constitutive::relperm::USD_RELPERM - 2 > const & phaseRelPerm,
                   arraySlice2d< real64, constitutive::relperm::USD_RELPERM_DS - 2 > const & dPhaseRelPerm_dPhaseVolFrac ) const
>>>>>>> 18721817
{
  using TPT = constitutive::TableRelativePermeabilityHysteresis::TwoPhasePairPhaseType;
  using IPT = constitutive::TableRelativePermeabilityHysteresis::ImbibitionPhasePairPhaseType;


  integer const numDir =  m_drainageRelPermKernelWrappers.size(0);
  // ---------- wetting rel perm
  for (int dir=0; dir<numDir; ++dir) {
    if( !m_phaseHasHysteresis[IPT::WETTING] ||
        phaseVolFraction[ipWetting] <= phaseMinHistoricalVolFraction[ipWetting] + flowReversalBuffer )
    {
      phaseTrappedVolFrac[ipWetting] =
        LvArray::math::min( phaseVolFraction[ipWetting], m_drainagePhaseMinVolFraction[dir][ipWetting] );
      computeDrainageRelPerm( m_drainageRelPermKernelWrappers[dir][TPT::WETTING],
                              phaseVolFraction[ipWetting],
                              phaseRelPerm[ipWetting][dir],
                              dPhaseRelPerm_dPhaseVolFrac[ipWetting][ipWetting][dir] );
    }
    else
    {
      computeImbibitionWettingRelPerm( m_drainageRelPermKernelWrappers[dir][TPT::WETTING],
                                      m_imbibitionRelPermKernelWrappers[dir][IPT::WETTING],
                                      m_jerauldParam_a,
                                      m_jerauldParam_b,
                                      m_landParam[IPT::WETTING],
                                      phaseVolFraction[ipWetting],
                                      phaseMinHistoricalVolFraction[ipWetting],
                                      m_imbibitionPhaseMinVolFraction[dir][IPT::WETTING],
                                      m_drainagePhaseMaxVolFraction[ipWetting],
                                      m_imbibitionPhaseMaxVolFraction[IPT::WETTING],
                                      m_drainagePhaseRelPermEndPoint[ipWetting],
                                      m_imbibitionPhaseRelPermEndPoint[IPT::WETTING],
                                      phaseTrappedVolFrac[ipWetting],
                                      phaseRelPerm[ipWetting][dir],
                                      dPhaseRelPerm_dPhaseVolFrac[ipWetting][ipWetting][dir] );
    }
  }

  for (int dir=0; dir<numDir; ++dir) {
  // --------- non-wetting rel perm
    if( !m_phaseHasHysteresis[IPT::NONWETTING] ||
        phaseVolFraction[ipNonWetting] >= phaseMaxHistoricalVolFraction[ipNonWetting] - flowReversalBuffer )
    {
      // for reporting purposes, compute Sgcrt first
      real64 const Shy = ( phaseVolFraction[ipNonWetting] < m_drainagePhaseMaxVolFraction[ipNonWetting] )
                        ? phaseVolFraction[ipNonWetting]
                        : m_drainagePhaseMaxVolFraction[ipNonWetting]; // to make sure that Shy < Smax
      real64 Scrt = 0;
      computeTrappedCriticalPhaseVolFraction( m_drainagePhaseMinVolFraction[dir][ipNonWetting],
                                              Shy,
                                              m_drainagePhaseMaxVolFraction[ipNonWetting],
                                              m_jerauldParam_a,
                                              m_jerauldParam_b,
                                              m_landParam[IPT::NONWETTING],
                                              Scrt );
      phaseTrappedVolFrac[ipNonWetting] = LvArray::math::min( Scrt, phaseVolFraction[ipNonWetting] );

      // then compute the non-wetting phase relperm on the drainage curve
      computeDrainageRelPerm( m_drainageRelPermKernelWrappers[dir][TPT::NONWETTING],
                              phaseVolFraction[ipNonWetting],
                              phaseRelPerm[ipNonWetting][dir],
                              dPhaseRelPerm_dPhaseVolFrac[ipNonWetting][ipNonWetting][dir] );
    }
    else
    {
      computeImbibitionNonWettingRelPerm( m_drainageRelPermKernelWrappers[dir][TPT::NONWETTING],
                                          m_imbibitionRelPermKernelWrappers[dir][IPT::NONWETTING],
                                          m_jerauldParam_a,
                                          m_jerauldParam_b,
                                          m_landParam[IPT::NONWETTING],
                                          phaseVolFraction[ipNonWetting],
                                          phaseMaxHistoricalVolFraction[ipNonWetting],
                                          m_drainagePhaseMinVolFraction[dir][ipNonWetting],
                                          m_imbibitionPhaseMinVolFraction[dir][IPT::NONWETTING],
                                          m_drainagePhaseMaxVolFraction[ipNonWetting],
                                          m_drainagePhaseRelPermEndPoint[ipNonWetting],
                                          phaseTrappedVolFrac[ipNonWetting],
                                          phaseRelPerm[ipNonWetting][dir],
                                          dPhaseRelPerm_dPhaseVolFrac[ipNonWetting][ipNonWetting][dir] );
    }
  }
}

GEOS_HOST_DEVICE
inline
void
TableRelativePermeabilityHysteresis::KernelWrapper::
  computeThreePhase( integer const ipWetting,
                     integer const ipInter,
                     integer const ipNonWetting,
                     arraySlice1d< real64 const, compflow::USD_PHASE - 1 > const & phaseVolFraction,
                     arraySlice1d< real64 const, compflow::USD_PHASE - 1 > const & phaseMaxHistoricalVolFraction,
                     arraySlice1d< real64 const, compflow::USD_PHASE - 1 > const & phaseMinHistoricalVolFraction,
<<<<<<< HEAD
                     arraySlice1d< real64, relperm::USD_PHASE - 2 > const & phaseTrappedVolFrac,
                     arraySlice2d< real64, relperm::USD_RELPERM - 2 > const & phaseRelPerm,
                     arraySlice3d< real64, relperm::USD_RELPERM_DS - 2 > const & dPhaseRelPerm_dPhaseVolFrac ) const
=======
                     arraySlice1d< real64, constitutive::relperm::USD_RELPERM - 2 > const & phaseTrappedVolFrac,
                     arraySlice1d< real64, constitutive::relperm::USD_RELPERM - 2 > const & phaseRelPerm,
                     arraySlice2d< real64, constitutive::relperm::USD_RELPERM_DS - 2 > const & dPhaseRelPerm_dPhaseVolFrac ) const
>>>>>>> 18721817
{
  real64 interRelPerm_wi = 0; // oil rel perm using two-phase gas-oil data
  real64 dInterRelPerm_wi_dInterVolFrac = 0; // derivative w.r.t to So
  real64 interRelPerm_nwi = 0; // oil rel perm using two-phase gas-oil data
  real64 dInterRelPerm_nwi_dInterVolFrac = 0; // derivative w.r.t to So

  using TPT = constitutive::TableRelativePermeabilityHysteresis::ThreePhasePairPhaseType;
  using IPT = constitutive::TableRelativePermeabilityHysteresis::ImbibitionPhasePairPhaseType;

  integer const numDir =  m_drainageRelPermKernelWrappers.size(0);

  // 1) Wetting and intermediate phase relative permeabilities using two-phase wetting-intermediate data
  for (int dir=0; dir<numDir; ++dir) {
    // ---------- wetting rel perm
    if( !m_phaseHasHysteresis[IPT::WETTING] ||
        phaseVolFraction[ipWetting] <= phaseMinHistoricalVolFraction[ipWetting] + flowReversalBuffer )
    {
      phaseTrappedVolFrac[ipWetting] =
        LvArray::math::min( m_drainagePhaseMinVolFraction[ipWetting][dir], phaseVolFraction[ipWetting] );
      computeDrainageRelPerm( m_drainageRelPermKernelWrappers[dir][TPT::WETTING],
                              phaseVolFraction[ipWetting],
                              phaseRelPerm[ipWetting][dir],
                              dPhaseRelPerm_dPhaseVolFrac[ipWetting][ipWetting][dir] );
    }
    else
    {
      computeImbibitionWettingRelPerm( m_drainageRelPermKernelWrappers[dir][TPT::WETTING],
                                      m_imbibitionRelPermKernelWrappers[dir][IPT::WETTING],
                                      m_jerauldParam_a,
                                      m_jerauldParam_b,
                                      m_landParam[IPT::WETTING],
                                      phaseVolFraction[ipWetting],
                                      phaseMinHistoricalVolFraction[ipWetting],
                                      m_imbibitionPhaseMinVolFraction[dir][IPT::WETTING],
                                      m_drainagePhaseMaxVolFraction[ipWetting],
                                      m_imbibitionPhaseMaxVolFraction[IPT::WETTING],
                                      m_drainagePhaseRelPermEndPoint[ipWetting],
                                      m_imbibitionPhaseRelPermEndPoint[IPT::WETTING],
                                      phaseTrappedVolFrac[ipWetting],
                                      phaseRelPerm[ipWetting][dir],
                                      dPhaseRelPerm_dPhaseVolFrac[ipWetting][ipWetting][dir] );
    }
  
    // ---------- intermediate rel perm (ALWAYS DRAINAGE!)
    interRelPerm_wi =
      m_drainageRelPermKernelWrappers[dir][TPT::INTERMEDIATE_WETTING].compute( &( phaseVolFraction )[ipInter],
                                                                          &dInterRelPerm_wi_dInterVolFrac );
  }
  for (int dir=0; dir<numDir; ++dir) {
    // 2) Non-wetting and intermediate phase relative permeabilities using two-phase non-wetting-intermediate data

    // ---------- non-wetting rel perm
    if( !m_phaseHasHysteresis[IPT::NONWETTING] ||
        phaseVolFraction[ipNonWetting] >= phaseMaxHistoricalVolFraction[ipNonWetting] - flowReversalBuffer )
    {
      // 2.a) compute Sgcrt for reporting purposes
      real64 const Shy = ( phaseVolFraction[ipNonWetting] < m_drainagePhaseMaxVolFraction[ipNonWetting] )
                        ? phaseVolFraction[ipNonWetting]
                        : m_drainagePhaseMaxVolFraction[ipNonWetting]; // to make sure that Shy < Smax
      real64 Scrt = 0;
      computeTrappedCriticalPhaseVolFraction( m_drainagePhaseMinVolFraction[dir][ipNonWetting],
                                              Shy,
                                              m_drainagePhaseMaxVolFraction[ipNonWetting],
                                              m_jerauldParam_a,
                                              m_jerauldParam_b,
                                              m_landParam[IPT::NONWETTING],
                                              Scrt );
      phaseTrappedVolFrac[ipNonWetting] = LvArray::math::min( Scrt, phaseVolFraction[ipNonWetting] );

      // 2.b) then compute the non-wetting phase relperm on the drainage curve
      computeDrainageRelPerm( m_drainageRelPermKernelWrappers[dir][TPT::NONWETTING],
                              phaseVolFraction[ipNonWetting],
                              phaseRelPerm[ipNonWetting][dir],
                              dPhaseRelPerm_dPhaseVolFrac[ipNonWetting][ipNonWetting][dir] );
    }
    else
    {
      computeImbibitionNonWettingRelPerm( m_drainageRelPermKernelWrappers[dir][TPT::NONWETTING],
                                          m_imbibitionRelPermKernelWrappers[dir][IPT::NONWETTING],
                                          m_jerauldParam_a,
                                          m_jerauldParam_b,
                                          m_landParam[IPT::NONWETTING],
                                          phaseVolFraction[ipNonWetting],
                                          phaseMaxHistoricalVolFraction[ipNonWetting],
                                          m_drainagePhaseMinVolFraction[dir][ipNonWetting],
                                          m_imbibitionPhaseMinVolFraction[dir][IPT::NONWETTING],
                                          m_drainagePhaseMaxVolFraction[ipNonWetting],
                                          m_drainagePhaseRelPermEndPoint[ipNonWetting],
                                          phaseTrappedVolFrac[ipNonWetting],
                                          phaseRelPerm[ipNonWetting][dir],
                                          dPhaseRelPerm_dPhaseVolFrac[ipNonWetting][ipNonWetting][dir] );
    }

    // ---------- intermediate rel perm (ALWAYS DRAINAGE!)
    interRelPerm_nwi =
      m_drainageRelPermKernelWrappers[dir][TPT::INTERMEDIATE_NONWETTING].compute( &( phaseVolFraction )[ipInter],
                                                                            &dInterRelPerm_nwi_dInterVolFrac );
  }
  for (int dir=0; dir<numDir; ++dir) {
    // 3) Compute the "three-phase" oil relperm

    // use saturation-weighted interpolation
    real64 const shiftedWettingVolFrac = ( phaseVolFraction[ipWetting] - m_drainagePhaseMinVolFraction[dir][ipWetting] );

    if( m_threePhaseInterpolator == ThreePhaseInterpolator::BAKER )
    {
      relpermInterpolators::Baker::compute( shiftedWettingVolFrac,
                                            phaseVolFraction[ipNonWetting],
                                            m_phaseOrder,
                                            interRelPerm_wi,
                                            dInterRelPerm_wi_dInterVolFrac,
                                            interRelPerm_nwi,
                                            dInterRelPerm_nwi_dInterVolFrac,
                                            phaseRelPerm[ipInter][dir],
                                            dPhaseRelPerm_dPhaseVolFrac[ipInter] );

    }
    else// if( m_threePhaseInterpolator == ThreePhaseInterpolator::STONEII )
    {
      relpermInterpolators::Stone2::compute( shiftedWettingVolFrac,
                                            phaseVolFraction[ipNonWetting],
                                            m_phaseOrder,
                                            m_waterOilRelPermMaxValue,
                                            interRelPerm_wi,
                                            dInterRelPerm_wi_dInterVolFrac,
                                            interRelPerm_nwi,
                                            dInterRelPerm_nwi_dInterVolFrac,
                                            phaseRelPerm[ipWetting][dir],
                                            dPhaseRelPerm_dPhaseVolFrac[ipWetting][ipWetting][dir],
                                            phaseRelPerm[ipNonWetting][dir],
                                            dPhaseRelPerm_dPhaseVolFrac[ipNonWetting][ipNonWetting][dir],
                                            phaseRelPerm[ipInter][dir],
                                            dPhaseRelPerm_dPhaseVolFrac[ipInter] );
    }
  }
}

GEOS_HOST_DEVICE
inline
void
TableRelativePermeabilityHysteresis::KernelWrapper::
  compute( arraySlice1d< real64 const, compflow::USD_PHASE - 1 > const & phaseVolFraction,
           arraySlice1d< real64 const, compflow::USD_PHASE - 1 > const & phaseMaxHistoricalVolFraction,
           arraySlice1d< real64 const, compflow::USD_PHASE - 1 > const & phaseMinHistoricalVolFraction,
<<<<<<< HEAD
           arraySlice1d< real64, relperm::USD_PHASE - 2 > const & phaseTrappedVolFrac,
           arraySlice2d< real64, relperm::USD_RELPERM - 2 > const & phaseRelPerm,
           arraySlice3d< real64, relperm::USD_RELPERM_DS - 2 > const & dPhaseRelPerm_dPhaseVolFrac ) const
=======
           arraySlice1d< real64, constitutive::relperm::USD_RELPERM - 2 > const & phaseTrappedVolFrac,
           arraySlice1d< real64, constitutive::relperm::USD_RELPERM - 2 > const & phaseRelPerm,
           arraySlice2d< real64, constitutive::relperm::USD_RELPERM_DS - 2 > const & dPhaseRelPerm_dPhaseVolFrac ) const
>>>>>>> 18721817
{
  LvArray::forValuesInSlice( dPhaseRelPerm_dPhaseVolFrac, []( real64 & val )
  { val = 0.0; } );

  using PT = RelativePermeabilityBase::PhaseType;
  integer const ipWater = m_phaseOrder[PT::WATER];
  integer const ipOil = m_phaseOrder[PT::OIL];
  integer const ipGas = m_phaseOrder[PT::GAS];

  if( ipWater >= 0 && ipOil >= 0 && ipGas >= 0 )
  {
    computeThreePhase( ipWater, // wetting
                       ipOil,   // intermediate
                       ipGas,   // non-wetting
                       phaseVolFraction,
                       phaseMaxHistoricalVolFraction,
                       phaseMinHistoricalVolFraction,
                       phaseTrappedVolFrac,
                       phaseRelPerm,
                       dPhaseRelPerm_dPhaseVolFrac );

  }
  else if( ipWater < 0 )
  {
    computeTwoPhase( ipOil, // wetting
                     ipGas, // non-wetting
                     phaseVolFraction,
                     phaseMaxHistoricalVolFraction,
                     phaseMinHistoricalVolFraction,
                     phaseTrappedVolFrac,
                     phaseRelPerm,
                     dPhaseRelPerm_dPhaseVolFrac );
  }
  else if( ipOil < 0 )
  {
    computeTwoPhase( ipWater, // wetting
                     ipGas,   // non-wetting
                     phaseVolFraction,
                     phaseMaxHistoricalVolFraction,
                     phaseMinHistoricalVolFraction,
                     phaseTrappedVolFrac,
                     phaseRelPerm,
                     dPhaseRelPerm_dPhaseVolFrac );
  }
  else if( ipGas < 0 )
  {
    computeTwoPhase( ipWater, // wetting
                     ipOil,   // non-wetting
                     phaseVolFraction,
                     phaseMaxHistoricalVolFraction,
                     phaseMinHistoricalVolFraction,
                     phaseTrappedVolFrac,
                     phaseRelPerm,
                     dPhaseRelPerm_dPhaseVolFrac );
  }
}

GEOS_HOST_DEVICE
inline
void
TableRelativePermeabilityHysteresis::KernelWrapper::
  update( localIndex const k,
          localIndex const q,
          arraySlice1d< geos::real64 const, compflow::USD_PHASE - 1 > const & phaseVolFraction ) const
{
  compute( phaseVolFraction,
           m_phaseMaxHistoricalVolFraction[k],
           m_phaseMinHistoricalVolFraction[k],
           m_phaseTrappedVolFrac[k][q],
           m_phaseRelPerm[k][q],
           m_dPhaseRelPerm_dPhaseVolFrac[k][q] );
}

} // namespace constitutive

} // namespace geos

#endif //GEOS_CONSTITUTIVE_TABLERELATIVEPERMEABILITYHYSTERESIS_HPP<|MERGE_RESOLUTION|>--- conflicted
+++ resolved
@@ -138,15 +138,9 @@
                    real64 const & waterOilRelPermMaxValue,
                    arrayView2d< real64 const, compflow::USD_PHASE > const & phaseMinHistoricalVolFraction,
                    arrayView2d< real64 const, compflow::USD_PHASE > const & phaseMaxHistoricalVolFraction,
-<<<<<<< HEAD
                    arrayView3d< real64, relperm::USD_PHASE > const & phaseTrappedVolFrac,
                    arrayView4d< real64, relperm::USD_RELPERM > const & phaseRelPerm,
                    arrayView5d< real64, relperm::USD_RELPERM_DS > const & dPhaseRelPerm_dPhaseVolFrac );
-=======
-                   arrayView3d< real64, constitutive::relperm::USD_RELPERM > const & phaseTrappedVolFrac,
-                   arrayView3d< real64, constitutive::relperm::USD_RELPERM > const & phaseRelPerm,
-                   arrayView4d< real64, constitutive::relperm::USD_RELPERM_DS > const & dPhaseRelPerm_dPhaseVolFrac );
->>>>>>> 18721817
 
     /**
      * @brief Function updating the relperm (and derivative) for a phase using the drainage table
@@ -265,17 +259,10 @@
                           arraySlice1d< real64 const, compflow::USD_PHASE - 1 > const & phaseVolFraction,
                           arraySlice1d< real64 const, compflow::USD_PHASE - 1 > const & phaseMaxHistoricalVolFraction,
                           arraySlice1d< real64 const, compflow::USD_PHASE - 1 > const & phaseMinHistoricalVolFraction,
-<<<<<<< HEAD
                           arraySlice1d< real64, relperm::USD_PHASE - 2 > const & phaseTrappedVolFrac,
                           arraySlice2d< real64, relperm::USD_RELPERM - 2 > const & phaseRelPerm,
                           arraySlice3d< real64,
                                         relperm::USD_RELPERM_DS - 2 > const & dPhaseRelPerm_dPhaseVolFrac ) const;
-=======
-                          arraySlice1d< real64, constitutive::relperm::USD_RELPERM - 2 > const & phaseTrappedVolFrac,
-                          arraySlice1d< real64, constitutive::relperm::USD_RELPERM - 2 > const & phaseRelPerm,
-                          arraySlice2d< real64,
-                                        constitutive::relperm::USD_RELPERM_DS - 2 > const & dPhaseRelPerm_dPhaseVolFrac ) const;
->>>>>>> 18721817
 
     /**
      * @brief Function updating all the phase relperms (and derivatives) for three-phase flow
@@ -297,17 +284,10 @@
                             arraySlice1d< real64 const, compflow::USD_PHASE - 1 > const & phaseVolFraction,
                             arraySlice1d< real64 const, compflow::USD_PHASE - 1 > const & phaseMaxHistoricalVolFraction,
                             arraySlice1d< real64 const, compflow::USD_PHASE - 1 > const & phaseMinHistoricalVolFraction,
-<<<<<<< HEAD
                             arraySlice1d< real64, relperm::USD_PHASE - 2 > const & phaseTrappedVolFrac,
                             arraySlice2d< real64, relperm::USD_RELPERM - 2 > const & phaseRelPerm,
                             arraySlice3d< real64,
                                           relperm::USD_RELPERM_DS - 2 > const & dPhaseRelPerm_dPhaseVolFrac ) const;
-=======
-                            arraySlice1d< real64, constitutive::relperm::USD_RELPERM - 2 > const & phaseTrappedVolFrac,
-                            arraySlice1d< real64, constitutive::relperm::USD_RELPERM - 2 > const & phaseRelPerm,
-                            arraySlice2d< real64,
-                                          constitutive::relperm::USD_RELPERM_DS - 2 > const & dPhaseRelPerm_dPhaseVolFrac ) const;
->>>>>>> 18721817
 
     /**
      * @brief Main function updating all the phase relperms (and derivatives)
@@ -321,15 +301,9 @@
     void compute( arraySlice1d< real64 const, compflow::USD_PHASE - 1 > const & phaseVolFraction,
                   arraySlice1d< real64 const, compflow::USD_PHASE - 1 > const & phaseMaxHistoricalVolFraction,
                   arraySlice1d< real64 const, compflow::USD_PHASE - 1 > const & phaseMinHistoricalVolFraction,
-<<<<<<< HEAD
                   arraySlice1d< real64, relperm::USD_PHASE - 2 > const & phaseTrappedVolFrac,
                   arraySlice2d< real64, relperm::USD_RELPERM - 2 > const & phaseRelPerm,
                   arraySlice3d< real64, relperm::USD_RELPERM_DS - 2 > const & dPhaseRelPerm_dPhaseVolFrac ) const;
-=======
-                  arraySlice1d< real64, constitutive::relperm::USD_RELPERM - 2 > const & phaseTrappedVolFrac,
-                  arraySlice1d< real64, constitutive::relperm::USD_RELPERM - 2 > const & phaseRelPerm,
-                  arraySlice2d< real64, constitutive::relperm::USD_RELPERM_DS - 2 > const & dPhaseRelPerm_dPhaseVolFrac ) const;
->>>>>>> 18721817
 
     GEOS_HOST_DEVICE
     virtual void update( localIndex const k,
@@ -812,15 +786,9 @@
                    arraySlice1d< real64 const, compflow::USD_PHASE - 1 > const & phaseVolFraction,
                    arraySlice1d< real64 const, compflow::USD_PHASE - 1 > const & phaseMaxHistoricalVolFraction,
                    arraySlice1d< real64 const, compflow::USD_PHASE - 1 > const & phaseMinHistoricalVolFraction,
-<<<<<<< HEAD
                    arraySlice1d< real64, relperm::USD_PHASE - 2 > const & phaseTrappedVolFrac,
                    arraySlice2d< real64, relperm::USD_RELPERM - 2 > const & phaseRelPerm,
                    arraySlice3d< real64, relperm::USD_RELPERM_DS - 2 > const & dPhaseRelPerm_dPhaseVolFrac ) const
-=======
-                   arraySlice1d< real64, constitutive::relperm::USD_RELPERM - 2 > const & phaseTrappedVolFrac,
-                   arraySlice1d< real64, constitutive::relperm::USD_RELPERM - 2 > const & phaseRelPerm,
-                   arraySlice2d< real64, constitutive::relperm::USD_RELPERM_DS - 2 > const & dPhaseRelPerm_dPhaseVolFrac ) const
->>>>>>> 18721817
 {
   using TPT = constitutive::TableRelativePermeabilityHysteresis::TwoPhasePairPhaseType;
   using IPT = constitutive::TableRelativePermeabilityHysteresis::ImbibitionPhasePairPhaseType;
@@ -914,15 +882,9 @@
                      arraySlice1d< real64 const, compflow::USD_PHASE - 1 > const & phaseVolFraction,
                      arraySlice1d< real64 const, compflow::USD_PHASE - 1 > const & phaseMaxHistoricalVolFraction,
                      arraySlice1d< real64 const, compflow::USD_PHASE - 1 > const & phaseMinHistoricalVolFraction,
-<<<<<<< HEAD
                      arraySlice1d< real64, relperm::USD_PHASE - 2 > const & phaseTrappedVolFrac,
                      arraySlice2d< real64, relperm::USD_RELPERM - 2 > const & phaseRelPerm,
                      arraySlice3d< real64, relperm::USD_RELPERM_DS - 2 > const & dPhaseRelPerm_dPhaseVolFrac ) const
-=======
-                     arraySlice1d< real64, constitutive::relperm::USD_RELPERM - 2 > const & phaseTrappedVolFrac,
-                     arraySlice1d< real64, constitutive::relperm::USD_RELPERM - 2 > const & phaseRelPerm,
-                     arraySlice2d< real64, constitutive::relperm::USD_RELPERM_DS - 2 > const & dPhaseRelPerm_dPhaseVolFrac ) const
->>>>>>> 18721817
 {
   real64 interRelPerm_wi = 0; // oil rel perm using two-phase gas-oil data
   real64 dInterRelPerm_wi_dInterVolFrac = 0; // derivative w.r.t to So
@@ -1067,15 +1029,9 @@
   compute( arraySlice1d< real64 const, compflow::USD_PHASE - 1 > const & phaseVolFraction,
            arraySlice1d< real64 const, compflow::USD_PHASE - 1 > const & phaseMaxHistoricalVolFraction,
            arraySlice1d< real64 const, compflow::USD_PHASE - 1 > const & phaseMinHistoricalVolFraction,
-<<<<<<< HEAD
            arraySlice1d< real64, relperm::USD_PHASE - 2 > const & phaseTrappedVolFrac,
            arraySlice2d< real64, relperm::USD_RELPERM - 2 > const & phaseRelPerm,
            arraySlice3d< real64, relperm::USD_RELPERM_DS - 2 > const & dPhaseRelPerm_dPhaseVolFrac ) const
-=======
-           arraySlice1d< real64, constitutive::relperm::USD_RELPERM - 2 > const & phaseTrappedVolFrac,
-           arraySlice1d< real64, constitutive::relperm::USD_RELPERM - 2 > const & phaseRelPerm,
-           arraySlice2d< real64, constitutive::relperm::USD_RELPERM_DS - 2 > const & dPhaseRelPerm_dPhaseVolFrac ) const
->>>>>>> 18721817
 {
   LvArray::forValuesInSlice( dPhaseRelPerm_dPhaseVolFrac, []( real64 & val )
   { val = 0.0; } );
