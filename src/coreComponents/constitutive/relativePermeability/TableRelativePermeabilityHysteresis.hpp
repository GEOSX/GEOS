--- conflicted
+++ resolved
@@ -226,16 +226,9 @@
                           arraySlice1d< real64 const, compflow::USD_PHASE - 1 > const & phaseVolFraction,
                           arraySlice1d< real64 const, compflow::USD_PHASE - 1 > const & phaseMaxHistoricalVolFraction,
                           arraySlice1d< real64 const, compflow::USD_PHASE - 1 > const & phaseMinHistoricalVolFraction,
-<<<<<<< HEAD
-                          arraySlice1d< real64, relperm::USD_RELPERM - 2 > const & phaseTrappedVolFrac,
-                          arraySlice1d< real64, relperm::USD_RELPERM - 2 > const & phaseRelPerm,
-                          arraySlice2d< real64, relperm::USD_RELPERM_DS - 2 > const & dPhaseRelPerm_dPhaseVolFrac ) const;
-=======
                           arraySlice1d< real64, constitutive::relperm::USD_RELPERM - 2 > const & phaseTrappedVolFrac,
                           arraySlice1d< real64, constitutive::relperm::USD_RELPERM - 2 > const & phaseRelPerm,
-                          arraySlice2d< real64,
-                                        constitutive::relperm::USD_RELPERM_DS - 2 > const & dPhaseRelPerm_dPhaseVolFrac ) const;
->>>>>>> d7bb7a59
+                          arraySlice2d< real64, constitutive::relperm::USD_RELPERM_DS - 2 > const & dPhaseRelPerm_dPhaseVolFrac ) const;
 
     /**
      * @brief Function updating all the phase relperms (and derivatives) for three-phase flow
@@ -257,16 +250,9 @@
                             arraySlice1d< real64 const, compflow::USD_PHASE - 1 > const & phaseVolFraction,
                             arraySlice1d< real64 const, compflow::USD_PHASE - 1 > const & phaseMaxHistoricalVolFraction,
                             arraySlice1d< real64 const, compflow::USD_PHASE - 1 > const & phaseMinHistoricalVolFraction,
-<<<<<<< HEAD
-                            arraySlice1d< real64, relperm::USD_RELPERM - 2 > const & phaseTrappedVolFrac,
-                            arraySlice1d< real64, relperm::USD_RELPERM - 2 > const & phaseRelPerm,
-                            arraySlice2d< real64, relperm::USD_RELPERM_DS - 2 > const & dPhaseRelPerm_dPhaseVolFrac ) const;
-=======
                             arraySlice1d< real64, constitutive::relperm::USD_RELPERM - 2 > const & phaseTrappedVolFrac,
                             arraySlice1d< real64, constitutive::relperm::USD_RELPERM - 2 > const & phaseRelPerm,
-                            arraySlice2d< real64,
-                                          constitutive::relperm::USD_RELPERM_DS - 2 > const & dPhaseRelPerm_dPhaseVolFrac ) const;
->>>>>>> d7bb7a59
+                            arraySlice2d< real64, constitutive::relperm::USD_RELPERM_DS - 2 > const & dPhaseRelPerm_dPhaseVolFrac ) const;
 
     /**
      * @brief Main function updating all the phase relperms (and derivatives)
@@ -375,17 +361,16 @@
     return m_wettingCurve.oppositeBoundPhaseVolFraction;
   }
 
-<<<<<<< HEAD
   real64 getNonWettingMinVolumeFraction() const override
   {
     return m_nonWettingCurve.drainageExtremaPhaseVolFraction;
   }
-=======
+
     static constexpr char const * waterOilMaxRelPermString() { return "waterOilMaxRelPerm"; }
 
     static constexpr char const * threePhaseInterpolatorString() { return "threePhaseInterpolator"; }
   };
->>>>>>> d7bb7a59
+
 
 
 private:
@@ -394,7 +379,8 @@
 
   virtual void initializePreSubGroups() override;
 
-  virtual void resizeFields( localIndex const size, localIndex const numPts ) override;
+  virtual void resizeFields( localIndex const size,
+                             localIndex const numPts ) override;
 
   /**
    * @brief Create all the table kernel wrappers needed for the simulation (for all the phases present)
@@ -497,16 +483,8 @@
   /// Maximum historical phase volume fraction for each phase
   array2d< real64, compflow::LAYOUT_PHASE > m_phaseMaxHistoricalVolFraction;
 
-<<<<<<< HEAD
   KilloughHysteresis::HysteresisCurve m_wettingCurve;
   KilloughHysteresis::HysteresisCurve m_nonWettingCurve;
-=======
-  /// Max krwo value (unique as krwo and krgo are considred non hysteretical in our implementation)
-  real64 m_waterOilMaxRelPerm;
-
-  /// enum class to dispatch interpolator (Baker,StoneII)
-  ThreePhaseInterpolator m_threePhaseInterpolator;
->>>>>>> d7bb7a59
 
 };
 
@@ -664,14 +642,8 @@
   else
   {
     // Step 2: compute the normalized saturation, S_norm, at which the imbibition relperm curve will be evaluated.
-<<<<<<< HEAD
-    //         This is equation 2.166 from the IX technical description.
     real64 const ratio = ( Smx - Scri ) / ( Shy - Scrt ); // non S-deps part (isolated for derivatives calculations)
-    real64 const Snorm = Scri + ( S - Scrt ) * ratio; // normalized saturation from equation 2.166
-=======
-    real64 const ratio = ( Smx - Scri ) / ( Shy - Scrt );
     real64 const Snorm = Scri + ( S - Scrt ) * ratio; // normalized saturation
->>>>>>> d7bb7a59
     real64 const dSnorm_dS = ratio;
 
     // Step 3: evaluate the imbibition relperm, kri(Snorm), at the normalized saturation, Snorm.
@@ -745,6 +717,7 @@
                                                                 m_landParam[IPT::NONWETTING],
                                                                 m_jerauldParam_a,
                                                                 m_jerauldParam_b,
+                                            m_jerauldParam_b,
                                                                 Scrt );
     phaseTrappedVolFrac[ipNonWetting] = LvArray::math::min( Scrt, phaseVolFraction[ipNonWetting] );
 
@@ -830,6 +803,7 @@
                                                                 m_landParam[IPT::NONWETTING],
                                                                 m_jerauldParam_a,
                                                                 m_jerauldParam_b,
+                                            m_jerauldParam_b,
                                                                 Scrt );
 
     phaseTrappedVolFrac[ipNonWetting] = LvArray::math::min( Scrt, phaseVolFraction[ipNonWetting] );
