--- conflicted
+++ resolved
@@ -25,8 +25,6 @@
 ///helper model class with data struct for curves and computing recipe for trapped and Land Coeff
 #include "constitutive/KilloughHysteresis.hpp"
 
-
-
 namespace geosx
 {
 
@@ -70,22 +68,13 @@
   };
 
 
-  TableRelativePermeabilityHysteresis( std::string const & name,
-                                       dataRepository::Group * const parent );
-
-<<<<<<< HEAD
+  TableRelativePermeabilityHysteresis( std::string const & name, dataRepository::Group * const parent );
+
   static std::string catalogName() { return "TableRelativePermeabilityHysteresis"; }
+
   virtual string getCatalogName() const override { return catalogName(); }
-=======
-  static std::string catalogName()
-  { return "TableRelativePermeabilityHysteresis"; }
-
-  virtual string getCatalogName() const override
-  { return catalogName(); }
->>>>>>> 8846e024
 
   /// Type of kernel wrapper for in-kernel update
-  // maybe problem to make inheritance virtual (to protect against possible diamond inheritance)
   class KernelWrapper final : public RelativePermeabilityBaseUpdate
   {
 public:
@@ -217,8 +206,7 @@
                           arraySlice1d< real64 const, compflow::USD_PHASE - 1 > const & phaseMinHistoricalVolFraction,
                           arraySlice1d< real64, relperm::USD_RELPERM - 2 > const & phaseTrappedVolFrac,
                           arraySlice1d< real64, relperm::USD_RELPERM - 2 > const & phaseRelPerm,
-                          arraySlice2d< real64,
-                                        relperm::USD_RELPERM_DS - 2 > const & dPhaseRelPerm_dPhaseVolFrac ) const;
+                          arraySlice2d< real64, relperm::USD_RELPERM_DS - 2 > const & dPhaseRelPerm_dPhaseVolFrac ) const;
 
     /**
      * @brief Function updating all the phase relperms (and derivatives) for three-phase flow
@@ -242,8 +230,7 @@
                             arraySlice1d< real64 const, compflow::USD_PHASE - 1 > const & phaseMinHistoricalVolFraction,
                             arraySlice1d< real64, relperm::USD_RELPERM - 2 > const & phaseTrappedVolFrac,
                             arraySlice1d< real64, relperm::USD_RELPERM - 2 > const & phaseRelPerm,
-                            arraySlice2d< real64,
-                                          relperm::USD_RELPERM_DS - 2 > const & dPhaseRelPerm_dPhaseVolFrac ) const;
+                            arraySlice2d< real64, relperm::USD_RELPERM_DS - 2 > const & dPhaseRelPerm_dPhaseVolFrac ) const;
 
     /**
      * @brief Main function updating all the phase relperms (and derivatives)
@@ -264,17 +251,12 @@
     GEOSX_HOST_DEVICE
     virtual void update( localIndex const k,
                          localIndex const q,
-                         arraySlice1d< real64 const,
-                                       compflow::USD_PHASE - 1 > const & phaseVolFraction ) const override;
-
+                         arraySlice1d< real64 const, compflow::USD_PHASE - 1 > const & phaseVolFraction ) const override;
 
 private:
 
-<<<<<<< HEAD
     //shorthand
     static constexpr real64 flowReversalBuffer = KilloughHysteresis::flowReversalBuffer;
-=======
->>>>>>> 8846e024
 
     /// Drainage kernel wrappers for relative permeabilities in the following order:
     /// Two-phase flow:
@@ -321,12 +303,10 @@
    */
   KernelWrapper createKernelWrapper();
 
-  virtual void
-  saveConvergedPhaseVolFractionState( arrayView2d< real64 const, compflow::USD_PHASE > const & phaseVolFraction ) const override;
+  virtual void saveConvergedPhaseVolFractionState( arrayView2d< real64 const, compflow::USD_PHASE > const & phaseVolFraction ) const override;
 
   struct viewKeyStruct : RelativePermeabilityBase::viewKeyStruct
   {
-<<<<<<< HEAD
     ///Killough Kernel
 //    static constexpr char const * KilloughModelString() { return "KilloughModel"; }
 //    static constexpr char const * KilloughModelWrapperString() { return "KilloughWrappers"; }
@@ -343,66 +323,18 @@
     ///tables and assoc. wrappers
     static constexpr char const * drainageRelPermKernelWrappersString() { return "drainageRelPermWrappers"; }
     static constexpr char const * imbibitionRelPermKernelWrappersString() { return "imbibitionRelPermWrappers"; }
-=======
-    static constexpr char const * drainageRelPermKernelWrappersString()
-    { return "drainageRelPermWrappers"; }
-
-    static constexpr char const * imbibitionRelPermKernelWrappersString()
-    { return "imbibitionRelPermWrappers"; }
-
-    static constexpr char const * phaseHasHysteresisString()
-    { return "phaseHasHysteresis"; }
-
-    static constexpr char const * jerauldParameterAString()
-    { return "jerauldParameterA"; }
-
-    static constexpr char const * jerauldParameterBString()
-    { return "jerauldParameterB"; }
-
-    static constexpr char const * killoughCurvatureParameterString()
-    { return "killoughCurvatureParameter"; }
-
-    static constexpr char const * landParameterString()
-    { return "landParameter"; }
-
-    static constexpr char const * drainagePhaseRelPermEndPointString()
-    { return "drainagePhaseRelPermEndPoint"; }
->>>>>>> 8846e024
-
-    static constexpr char const * imbibitionPhaseRelPermEndPointString()
-    { return "imbibitionPhaseRelPermEndPoint"; }
-
-    static constexpr char const * drainagePhaseMinVolumeFractionString()
-    { return "drainagePhaseMinVolumeFraction"; }
-
-    static constexpr char const * imbibitionPhaseMinVolumeFractionString()
-    { return "imbibitionPhaseMinVolumeFraction"; }
-
-    static constexpr char const * drainagePhaseMaxVolumeFractionString()
-    { return "drainagePhaseMaxVolumeFraction"; }
-
-    static constexpr char const * imbibitionPhaseMaxVolumeFractionString()
-    { return "imbibitionPhaseMaxVolumeFraction"; }
-
-    static constexpr char const * drainageWettingNonWettingRelPermTableNamesString()
-    { return "drainageWettingNonWettingRelPermTableNames"; }
-
-    static constexpr char const * drainageWettingIntermediateRelPermTableNamesString()
-    { return "drainageWettingIntermediateRelPermTableNames"; }
-
-    static constexpr char const * drainageNonWettingIntermediateRelPermTableNamesString()
-    { return "drainageNonWettingIntermediateRelPermTableNames"; }
-
-    static constexpr char const * imbibitionWettingRelPermTableNameString()
-    { return "imbibitionWettingRelPermTableName"; }
-
-    static constexpr char const * imbibitionNonWettingRelPermTableNameString()
-    { return "imbibitionNonWettingRelPermTableName"; }
+
+    static constexpr char const * drainageWettingNonWettingRelPermTableNamesString() { return "drainageWettingNonWettingRelPermTableNames"; }
+    static constexpr char const * drainageWettingIntermediateRelPermTableNamesString() { return "drainageWettingIntermediateRelPermTableNames"; }
+    static constexpr char const * drainageNonWettingIntermediateRelPermTableNamesString() { return "drainageNonWettingIntermediateRelPermTableNames"; }
+
+    static constexpr char const * imbibitionWettingRelPermTableNameString() { return "imbibitionWettingRelPermTableName"; }
+    static constexpr char const * imbibitionNonWettingRelPermTableNameString() { return "imbibitionNonWettingRelPermTableName"; }
 
   };
 
   arrayView1d< real64 const > getPhaseMinVolumeFraction() const override
-  { return m_imbibitionPhaseMinVolFraction; };
+  { return  ; };
 
 private:
 
@@ -410,15 +342,12 @@
 
   virtual void initializePreSubGroups() override;
 
-  virtual void resizeFields( localIndex const size,
-                             localIndex const numPts ) override;
+  virtual void resizeFields( localIndex const size, localIndex const numPts ) override;
 
   /**
    * @brief Create all the table kernel wrappers needed for the simulation (for all the phases present)
    */
   void createAllTableKernelWrappers();
-
-//  void createKilloughKernelWrapper();
 
   /**
    * @brief Check whether the wetting tables exist and validate all of them
@@ -490,6 +419,8 @@
   ///  1- non-wetting-phase
   array1d< TableFunction::KernelWrapper > m_imbibitionRelPermKernelWrappers;
 
+  // Hysteresis parameters
+
   /// Parameter a introduced by Jerauld in the Land model
   real64 m_jerauldParam_a;
 
@@ -577,33 +508,21 @@
 
     // Step 1.b: get the trapped from wetting data
     real64 const Shy = ( phaseMinHistoricalVolFraction > Swc ) ? phaseMinHistoricalVolFraction : Swc;
-<<<<<<< HEAD
     real64 Scrt = 0.;
       KilloughHysteresis::computeTrappedCriticalPhaseVolFraction(m_wettingCurve, Shy, m_landParam[IPT::WETTING],
                                                               m_jerauldParam_a, m_jerauldParam_b, Scrt);
-=======
-    real64 const A = 1 + jerauldParam_a * ( Shy - Swc );
-    real64 const numerator = Shy - Smxd;
-    real64 const denom = A + landParam * pow( ( Smxd - Shy ) / ( Smxd - Swc ), 1 + jerauldParam_b / landParam );
-    real64 const Scrt = Smxd + numerator / denom;
->>>>>>> 8846e024
 
     // Step 1.c: find the new endpoint
     // this is the saturation for the scanning curve endpoint
     real64 const krwedAtScrt = drainageRelPermKernelWrapper.compute( &Scrt );
     real64 const krwieStar = krwedAtScrt
-<<<<<<< HEAD
                              + deltak * pow( ( Smxd - Scrt ) / LvArray::math::max( KilloughHysteresis::minScriMinusScrd,
                                                                                    ( Smxd - Smxi ) ), m_killoughCurvatureParamRelPerm );
-=======
-                             + deltak * pow( ( Smxd - Scrt ) / LvArray::math::max( minScriMinusScrd, ( Smxd - Smxi ) ),
-                                             m_killoughCurvatureParam );
->>>>>>> 8846e024
 
     // Step 2: get the normalized value of saturation
     real64 const ratio = ( Smxi - Swc )/ ( Scrt - Shy );// non S-deps part (isolated for derivatives calculations)
     real64 const Snorm = Smxi - ( Scrt - S ) * ratio; // normalized saturation from equation 2.166
-    real64 const dSnorm_dS = ratio;
+    real64 const dSnorm_dS =  ratio;
     real64 dkri_dSnorm = 0.0;
     auto const & imbibitionRelPermKernelWrapper = m_imbibitionRelPermKernelWrappers[IPT::WETTING];
     real64 const krwiAtSnorm = imbibitionRelPermKernelWrapper.compute( &Snorm, &dkri_dSnorm );
@@ -611,7 +530,7 @@
 
     // Step 3: Get the final value at evaluated saturation
     real64 const krdAtShy = drainageRelPermKernelWrapper.compute( &Shy );
-    real64 const imbibitionRelPermRatio = ( krwieStar - krdAtShy ) / krwei;
+    real64 const imbibitionRelPermRatio = (krwieStar - krdAtShy) / krwei;
 
     phaseRelPerm = krdAtShy + krwiAtSnorm * imbibitionRelPermRatio;
     dPhaseRelPerm_dPhaseVolFrac = dkriAtSnorm_dS * imbibitionRelPermRatio;
@@ -639,17 +558,9 @@
   //         using Land's method. The calculation includes the modifications from Jerauld. This is equation 2.162 from
   //         the IX technical description.
   real64 const S = phaseVolFraction;
-<<<<<<< HEAD
   real64 const Scri = m_nonWettingCurve.imbibitionExtremaPhaseVolFraction;
   real64 const Smx = m_nonWettingCurve.oppositeBoundPhaseVolFraction;
   real64 const Shy = (phaseMaxHistoricalVolFraction < Smx) ? phaseMaxHistoricalVolFraction : Smx; // to make sure that Shy < Smax
-=======
-  real64 const Scri = imbibitionPhaseMinVolFraction;
-  real64 const Scrd = drainagePhaseMinVolFraction;
-  real64 const Smx = drainagePhaseMaxVolFraction;
-  real64 const
-  Shy = phaseMaxHistoricalVolFraction < Smx ? phaseMaxHistoricalVolFraction : Smx;   // to make sure that Shy < Smax
->>>>>>> 8846e024
   real64 Scrt = 0;
 
   using IPT = ImbibitionPhasePairPhaseType;
@@ -720,12 +631,7 @@
   if( !m_phaseHasHysteresis[IPT::WETTING] ||
       phaseVolFraction[ipWetting] <= phaseMinHistoricalVolFraction[ipWetting] + flowReversalBuffer )
   {
-<<<<<<< HEAD
     phaseTrappedVolFrac[ipWetting] = LvArray::math::min( phaseVolFraction[ipWetting], m_wettingCurve.oppositeBoundPhaseVolFraction );
-=======
-    phaseTrappedVolFrac[ipWetting] =
-      LvArray::math::min( phaseVolFraction[ipWetting], m_drainagePhaseMinVolFraction[ipWetting] );
->>>>>>> 8846e024
     computeDrainageRelPerm( m_drainageRelPermKernelWrappers[TPT::WETTING],
                             phaseVolFraction[ipWetting],
                             phaseRelPerm[ipWetting],
@@ -746,14 +652,8 @@
       phaseVolFraction[ipNonWetting] >= phaseMaxHistoricalVolFraction[ipNonWetting] - flowReversalBuffer )
   {
     // for reporting purposes, compute Sgcrt first
-<<<<<<< HEAD
     real64 const Shy = ( phaseVolFraction[ipNonWetting] < m_nonWettingCurve.oppositeBoundPhaseVolFraction )
       ? phaseVolFraction[ipNonWetting] : m_nonWettingCurve.oppositeBoundPhaseVolFraction; // to make sure that Shy < Smax
-=======
-    real64 const Shy = ( phaseVolFraction[ipNonWetting] < m_drainagePhaseMaxVolFraction[ipNonWetting] )
-                       ? phaseVolFraction[ipNonWetting]
-                       : m_drainagePhaseMaxVolFraction[ipNonWetting]; // to make sure that Shy < Smax
->>>>>>> 8846e024
     real64 Scrt = 0;
       KilloughHysteresis::computeTrappedCriticalPhaseVolFraction(m_nonWettingCurve,
                                                               Shy,
@@ -807,12 +707,7 @@
   if( !m_phaseHasHysteresis[IPT::WETTING] ||
       phaseVolFraction[ipWetting] <= phaseMinHistoricalVolFraction[ipWetting] + flowReversalBuffer )
   {
-<<<<<<< HEAD
     phaseTrappedVolFrac[ipWetting] = LvArray::math::min(m_wettingCurve.oppositeBoundPhaseVolFraction, phaseVolFraction[ipWetting] );
-=======
-    phaseTrappedVolFrac[ipWetting] =
-      LvArray::math::min( m_drainagePhaseMinVolFraction[ipWetting], phaseVolFraction[ipWetting] );
->>>>>>> 8846e024
     computeDrainageRelPerm( m_drainageRelPermKernelWrappers[TPT::WETTING],
                             phaseVolFraction[ipWetting],
                             phaseRelPerm[ipWetting],
@@ -830,7 +725,7 @@
 
   // ---------- intermediate rel perm (ALWAYS DRAINAGE!)
   interRelPerm_wi =
-    m_drainageRelPermKernelWrappers[TPT::INTERMEDIATE_WETTING].compute( &( phaseVolFraction )[ipInter],
+    m_drainageRelPermKernelWrappers[TPT::INTERMEDIATE_WETTING].compute( &(phaseVolFraction)[ipInter],
                                                                         &dInterRelPerm_wi_dInterVolFrac );
 
 
@@ -841,14 +736,8 @@
       phaseVolFraction[ipNonWetting] >= phaseMaxHistoricalVolFraction[ipNonWetting] - flowReversalBuffer )
   {
     // 2.a) compute Sgcrt for reporting purposes
-<<<<<<< HEAD
     real64 const Shy = ( phaseVolFraction[ipNonWetting] < m_nonWettingCurve.oppositeBoundPhaseVolFraction)
       ? phaseVolFraction[ipNonWetting] : m_nonWettingCurve.oppositeBoundPhaseVolFraction; // to make sure that Shy < Smax
-=======
-    real64 const Shy = ( phaseVolFraction[ipNonWetting] < m_drainagePhaseMaxVolFraction[ipNonWetting] )
-                       ? phaseVolFraction[ipNonWetting]
-                       : m_drainagePhaseMaxVolFraction[ipNonWetting]; // to make sure that Shy < Smax
->>>>>>> 8846e024
     real64 Scrt = 0;
       KilloughHysteresis::computeTrappedCriticalPhaseVolFraction(m_nonWettingCurve,
                                                               Shy,
@@ -877,17 +766,13 @@
 
   // ---------- intermediate rel perm (ALWAYS DRAINAGE!)
   interRelPerm_nwi =
-    m_drainageRelPermKernelWrappers[TPT::INTERMEDIATE_NONWETTING].compute( &( phaseVolFraction )[ipInter],
+    m_drainageRelPermKernelWrappers[TPT::INTERMEDIATE_NONWETTING].compute( &(phaseVolFraction)[ipInter],
                                                                            &dInterRelPerm_nwi_dInterVolFrac );
 
   // 3) Compute the "three-phase" oil relperm
 
   // use saturation-weighted interpolation
-<<<<<<< HEAD
   real64 const shiftedWettingVolFrac = (phaseVolFraction[ipWetting] - m_wettingCurve.oppositeBoundPhaseVolFraction);
-=======
-  real64 const shiftedWettingVolFrac = ( phaseVolFraction[ipWetting] - m_drainagePhaseMinVolFraction[ipWetting] );
->>>>>>> 8846e024
 
   relpermInterpolators::Baker::compute( shiftedWettingVolFrac,
                                         phaseVolFraction[ipNonWetting],
@@ -910,13 +795,12 @@
            arraySlice1d< real64, relperm::USD_RELPERM - 2 > const & phaseRelPerm,
            arraySlice2d< real64, relperm::USD_RELPERM_DS - 2 > const & dPhaseRelPerm_dPhaseVolFrac ) const
 {
-  LvArray::forValuesInSlice( dPhaseRelPerm_dPhaseVolFrac, []( real64 & val )
-  { val = 0.0; } );
+  LvArray::forValuesInSlice( dPhaseRelPerm_dPhaseVolFrac, []( real64 & val ){ val = 0.0; } );
 
   using PT = RelativePermeabilityBase::PhaseType;
   integer const ipWater = m_phaseOrder[PT::WATER];
-  integer const ipOil = m_phaseOrder[PT::OIL];
-  integer const ipGas = m_phaseOrder[PT::GAS];
+  integer const ipOil   = m_phaseOrder[PT::OIL];
+  integer const ipGas   = m_phaseOrder[PT::GAS];
 
   if( ipWater >= 0 && ipOil >= 0 && ipGas >= 0 )
   {
