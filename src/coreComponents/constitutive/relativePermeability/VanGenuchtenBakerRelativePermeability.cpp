/*
 * ------------------------------------------------------------------------------------------------------------
 * SPDX-License-Identifier: LGPL-2.1-only
 *
 * Copyright (c) 2018-2020 Lawrence Livermore National Security LLC
 * Copyright (c) 2018-2020 The Board of Trustees of the Leland Stanford Junior University
 * Copyright (c) 2018-2020 TotalEnergies
 * Copyright (c) 2019-     GEOSX Contributors
 * All rights reserved
 *
 * See top level LICENSE, COPYRIGHT, CONTRIBUTORS, NOTICE, and ACKNOWLEDGEMENTS files for details.
 * ------------------------------------------------------------------------------------------------------------
 */

/**
 * @file VanGenuchtenBakerRelativePermeability.cpp
 */

#include "VanGenuchtenBakerRelativePermeability.hpp"

#include <cmath>

namespace geos
{

using namespace dataRepository;

namespace constitutive
{

VanGenuchtenBakerRelativePermeability::VanGenuchtenBakerRelativePermeability( string const & name,
                                                                              Group * const parent )
  : RelativePermeabilityBase( name, parent )
{
  registerWrapper( viewKeyStruct::phaseMinVolumeFractionString(), &m_phaseMinVolumeFraction ).
    setApplyDefaultValue( 0.0 ).
    setInputFlag( InputFlags::OPTIONAL ).
    setDescription( "Minimum volume fraction value for each phase" );

  registerWrapper( viewKeyStruct::waterOilRelPermExponentInvString(), &m_waterOilRelPermExponentInv ).
    setApplyDefaultValue( 0.5 ).
    setInputFlag( InputFlags::OPTIONAL ).
    setDescription(
    "Rel perm power law exponent inverse for the pair (water phase, oil phase) at residual gas saturation\n"
    "The expected format is \"{ waterExp, oilExp }\", in that order" );

  registerWrapper( viewKeyStruct::waterOilRelPermMaxValueString(), &m_waterOilRelPermMaxValue ).
    setApplyDefaultValue( 0.0 ).
    setInputFlag( InputFlags::OPTIONAL ).
    setDescription(
    "Maximum rel perm value for the pair (water phase, oil phase) at residual gas saturation\n"
    "The expected format is \"{ waterMax, oilMax }\", in that order" );

  registerWrapper( viewKeyStruct::gasOilRelPermExponentInvString(), &m_gasOilRelPermExponentInv ).
    setApplyDefaultValue( 0.5 ).
    setInputFlag( InputFlags::OPTIONAL ).
    setDescription(
    "Rel perm power law exponent inverse for the pair (gas phase, oil phase) at residual water saturation\n"
    "The expected format is \"{ gasExp, oilExp }\", in that order" );

  registerWrapper( viewKeyStruct::gasOilRelPermMaxValueString(), &m_gasOilRelPermMaxValue ).
    setApplyDefaultValue( 0.0 ).
    setInputFlag( InputFlags::OPTIONAL ).
    setDescription(
    "Maximum rel perm value for the pair (gas phase, oil phase) at residual water saturation\n"
    "The expected format is \"{ gasMax, oilMax }\", in that order" );

  registerWrapper( viewKeyStruct::volFracScaleString(), &m_volFracScale ).
    setApplyDefaultValue( 1.0 ).
    setDescription(
    "Factor used to scale the phase capillary pressure, defined as: one minus the sum of the phase minimum volume fractions." );

}

void VanGenuchtenBakerRelativePermeability::postInputInitialization()
{
<<<<<<< HEAD
  RelativePermeabilityBase::postProcessInput();
  m_volFracScale.resize( 3 /*ndims*/ );
=======
  RelativePermeabilityBase::postInputInitialization();
>>>>>>> 5fe43d6a

  GEOS_THROW_IF( m_phaseOrder[PhaseType::OIL] < 0,
                 GEOS_FMT( "{}: reference oil phase has not been defined and must be included in model",
                           getFullName()),
                 InputError );

  auto const checkInputSize = [&]( auto const & array, localIndex const expected, auto const & attribute ) {
    GEOS_THROW_IF_NE_MSG( array.size(), expected,
                          GEOS_FMT( "{}: invalid number of values in attribute '{}'", getFullName(),
                                    attribute ),
                          InputError );
  };

  for( int dir = 0; dir < 3; ++dir )
  {
    checkInputSize( m_phaseMinVolumeFraction[dir], numFluidPhases(), viewKeyStruct::phaseMinVolumeFractionString());
    m_volFracScale[dir] = 1.0;
    for( integer ip = 0; ip < numFluidPhases(); ++ip )
    {
      auto const errorMsg = [&]( auto const & attribute ) {
        return GEOS_FMT( "{}: invalid value at {}[{}]", getFullName(), attribute, ip );
      };
      GEOS_THROW_IF_LT_MSG( m_phaseMinVolumeFraction[dir][ip], 0.0,
                            errorMsg( viewKeyStruct::phaseMinVolumeFractionString()),
                            InputError );
      GEOS_THROW_IF_GT_MSG( m_phaseMinVolumeFraction[dir][ip], 1.0,
                            errorMsg( viewKeyStruct::phaseMinVolumeFractionString()),
                            InputError );
      m_volFracScale[dir] -= m_phaseMinVolumeFraction[dir][ip];
    }

    GEOS_THROW_IF_LT_MSG( m_volFracScale[dir], 0.0,
                          GEOS_FMT( "{}: sum of min volume fractions exceeds 1.0", getFullName()),
                          InputError );
  }

  for( int dir = 0; dir < 3; ++dir )
  {

    for( integer ip = 0; ip < 2; ++ip )
    {
      if( m_phaseOrder[PhaseType::WATER] >= 0 )
      {
        checkInputSize( m_waterOilRelPermExponentInv[dir], 2,
                        viewKeyStruct::waterOilRelPermExponentInvString());
        checkInputSize( m_waterOilRelPermMaxValue[dir], 2, viewKeyStruct::waterOilRelPermMaxValueString());
      }

      if( m_phaseOrder[PhaseType::GAS] >= 0 )
      {
        checkInputSize( m_gasOilRelPermExponentInv[dir], 2, viewKeyStruct::gasOilRelPermExponentInvString());
        checkInputSize( m_gasOilRelPermMaxValue[dir], 2, viewKeyStruct::gasOilRelPermMaxValueString());
      }


      auto const errorMsg = [&]( auto const & attribute ) {
        return GEOS_FMT( "{}: invalid value at {}[{}][{}]", getFullName(), attribute, ip, dir );
      };
      if( m_phaseOrder[PhaseType::WATER] >= 0 )
      {
        GEOS_THROW_IF_LT_MSG( m_waterOilRelPermExponentInv[dir][ip], 0.0,
                              errorMsg( viewKeyStruct::waterOilRelPermExponentInvString()),
                              InputError );
        GEOS_THROW_IF_LT_MSG( m_waterOilRelPermMaxValue[dir][ip], 0.0,
                              errorMsg( viewKeyStruct::waterOilRelPermMaxValueString()),
                              InputError );
        GEOS_THROW_IF_GT_MSG( m_waterOilRelPermMaxValue[dir][ip], 1.0,
                              errorMsg( viewKeyStruct::waterOilRelPermMaxValueString()),
                              InputError );
      }

      if( m_phaseOrder[PhaseType::GAS] >= 0 )
      {
        GEOS_THROW_IF_LT_MSG( m_gasOilRelPermExponentInv[dir][ip], 0.0,
                              errorMsg( viewKeyStruct::gasOilRelPermExponentInvString()),
                              InputError );
        GEOS_THROW_IF_LT_MSG( m_gasOilRelPermMaxValue[dir][ip], 0.0,
                              errorMsg( viewKeyStruct::gasOilRelPermMaxValueString()),
                              InputError );
        GEOS_THROW_IF_GT_MSG( m_gasOilRelPermMaxValue[dir][ip], 1.0,
                              errorMsg( viewKeyStruct::gasOilRelPermMaxValueString()),
                              InputError );
      }
    }

    if( m_phaseOrder[PhaseType::WATER] >= 0 && m_phaseOrder[PhaseType::GAS] >= 0 )
    {
      real64 const mean = 0.5 * (m_gasOilRelPermMaxValue[dir][GasOilPairPhaseType::OIL]
                                 + m_waterOilRelPermMaxValue[dir][WaterOilPairPhaseType::OIL]);
      m_gasOilRelPermMaxValue[dir][GasOilPairPhaseType::OIL] = mean;
      m_waterOilRelPermMaxValue[dir][WaterOilPairPhaseType::OIL] = mean;
    }
  }

}

VanGenuchtenBakerRelativePermeability::KernelWrapper
VanGenuchtenBakerRelativePermeability::createKernelWrapper()
{
  return KernelWrapper( m_phaseMinVolumeFraction,
                        m_waterOilRelPermExponentInv,
                        m_waterOilRelPermMaxValue,
                        m_gasOilRelPermExponentInv,
                        m_gasOilRelPermMaxValue,
                        m_volFracScale,
                        m_phaseTypes,
                        m_phaseOrder,
                        m_phaseRelPerm,
                        m_dPhaseRelPerm_dPhaseVolFrac,
                        m_phaseTrappedVolFrac );
}

REGISTER_CATALOG_ENTRY( ConstitutiveBase, VanGenuchtenBakerRelativePermeability, string const &, Group * const )
}     // namespace constitutive

} // namespace geos<|MERGE_RESOLUTION|>--- conflicted
+++ resolved
@@ -40,56 +40,46 @@
   registerWrapper( viewKeyStruct::waterOilRelPermExponentInvString(), &m_waterOilRelPermExponentInv ).
     setApplyDefaultValue( 0.5 ).
     setInputFlag( InputFlags::OPTIONAL ).
-    setDescription(
-    "Rel perm power law exponent inverse for the pair (water phase, oil phase) at residual gas saturation\n"
-    "The expected format is \"{ waterExp, oilExp }\", in that order" );
+    setDescription( "Rel perm power law exponent inverse for the pair (water phase, oil phase) at residual gas saturation\n"
+                    "The expected format is \"{ waterExp, oilExp }\", in that order" );
 
   registerWrapper( viewKeyStruct::waterOilRelPermMaxValueString(), &m_waterOilRelPermMaxValue ).
     setApplyDefaultValue( 0.0 ).
     setInputFlag( InputFlags::OPTIONAL ).
-    setDescription(
-    "Maximum rel perm value for the pair (water phase, oil phase) at residual gas saturation\n"
-    "The expected format is \"{ waterMax, oilMax }\", in that order" );
+    setDescription( "Maximum rel perm value for the pair (water phase, oil phase) at residual gas saturation\n"
+                    "The expected format is \"{ waterMax, oilMax }\", in that order" );
 
   registerWrapper( viewKeyStruct::gasOilRelPermExponentInvString(), &m_gasOilRelPermExponentInv ).
     setApplyDefaultValue( 0.5 ).
     setInputFlag( InputFlags::OPTIONAL ).
-    setDescription(
-    "Rel perm power law exponent inverse for the pair (gas phase, oil phase) at residual water saturation\n"
-    "The expected format is \"{ gasExp, oilExp }\", in that order" );
+    setDescription( "Rel perm power law exponent inverse for the pair (gas phase, oil phase) at residual water saturation\n"
+                    "The expected format is \"{ gasExp, oilExp }\", in that order" );
 
   registerWrapper( viewKeyStruct::gasOilRelPermMaxValueString(), &m_gasOilRelPermMaxValue ).
     setApplyDefaultValue( 0.0 ).
     setInputFlag( InputFlags::OPTIONAL ).
-    setDescription(
-    "Maximum rel perm value for the pair (gas phase, oil phase) at residual water saturation\n"
-    "The expected format is \"{ gasMax, oilMax }\", in that order" );
+    setDescription( "Maximum rel perm value for the pair (gas phase, oil phase) at residual water saturation\n"
+                    "The expected format is \"{ gasMax, oilMax }\", in that order" );
 
   registerWrapper( viewKeyStruct::volFracScaleString(), &m_volFracScale ).
     setApplyDefaultValue( 1.0 ).
-    setDescription(
-    "Factor used to scale the phase capillary pressure, defined as: one minus the sum of the phase minimum volume fractions." );
+    setDescription( "Factor used to scale the phase capillary pressure, defined as: one minus the sum of the phase minimum volume fractions." );
 
 }
 
 void VanGenuchtenBakerRelativePermeability::postInputInitialization()
 {
-<<<<<<< HEAD
-  RelativePermeabilityBase::postProcessInput();
+  RelativePermeabilityBase::postInputInitialization();
   m_volFracScale.resize( 3 /*ndims*/ );
-=======
-  RelativePermeabilityBase::postInputInitialization();
->>>>>>> 5fe43d6a
 
   GEOS_THROW_IF( m_phaseOrder[PhaseType::OIL] < 0,
-                 GEOS_FMT( "{}: reference oil phase has not been defined and must be included in model",
-                           getFullName()),
+                 GEOS_FMT( "{}: reference oil phase has not been defined and must be included in model", getFullName() ),
                  InputError );
 
-  auto const checkInputSize = [&]( auto const & array, localIndex const expected, auto const & attribute ) {
+  auto const checkInputSize = [&]( auto const & array, localIndex const expected, auto const & attribute )
+  {
     GEOS_THROW_IF_NE_MSG( array.size(), expected,
-                          GEOS_FMT( "{}: invalid number of values in attribute '{}'", getFullName(),
-                                    attribute ),
+                          GEOS_FMT( "{}: invalid number of values in attribute '{}'", getFullName(), attribute ),
                           InputError );
   };
 
