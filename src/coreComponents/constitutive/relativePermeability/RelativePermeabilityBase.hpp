--- conflicted
+++ resolved
@@ -58,11 +58,7 @@
    */
 
   GEOS_HOST_DEVICE
-<<<<<<< HEAD
   arrayView4d< real64 const, relperm::USD_RELPERM > relperm() const
-=======
-  arrayView3d< real64 const, constitutive::relperm::USD_RELPERM > relperm() const
->>>>>>> 18721817
   { return m_phaseRelPerm; }
 
   /**
@@ -91,15 +87,9 @@
 
   RelativePermeabilityBaseUpdate( arrayView1d< integer const > const & phaseTypes,
                                   arrayView1d< integer const > const & phaseOrder,
-<<<<<<< HEAD
                                   arrayView4d< real64, relperm::USD_RELPERM > const & phaseRelPerm,
                                   arrayView5d< real64, relperm::USD_RELPERM_DS > const & dPhaseRelPerm_dPhaseVolFrac,
                                   arrayView3d< real64, relperm::USD_PHASE > const & phaseTrappedVolFrac )
-=======
-                                  arrayView3d< real64, constitutive::relperm::USD_RELPERM > const & phaseRelPerm,
-                                  arrayView4d< real64, constitutive::relperm::USD_RELPERM_DS > const & dPhaseRelPerm_dPhaseVolFrac,
-                                  arrayView3d< real64, constitutive::relperm::USD_RELPERM > const & phaseTrappedVolFrac )
->>>>>>> 18721817
     : m_phaseTypes( phaseTypes ),
     m_phaseOrder( phaseOrder ),
     m_phaseRelPerm( phaseRelPerm ),
@@ -109,17 +99,10 @@
   arrayView1d< integer const > m_phaseTypes;
   arrayView1d< integer const > m_phaseOrder;
 
-<<<<<<< HEAD
   arrayView4d< real64, relperm::USD_RELPERM > m_phaseRelPerm;
   arrayView5d< real64, relperm::USD_RELPERM_DS > m_dPhaseRelPerm_dPhaseVolFrac;
 
   arrayView3d< real64, relperm::USD_PHASE > m_phaseTrappedVolFrac;
-=======
-  arrayView3d< real64, constitutive::relperm::USD_RELPERM > m_phaseRelPerm;
-  arrayView4d< real64, constitutive::relperm::USD_RELPERM_DS > m_dPhaseRelPerm_dPhaseVolFrac;
-
-  arrayView3d< real64, constitutive::relperm::USD_RELPERM > m_phaseTrappedVolFrac;
->>>>>>> 18721817
 
 private:
   GEOS_HOST_DEVICE
@@ -174,17 +157,10 @@
 
   arrayView1d< string const > phaseNames() const { return m_phaseNames; }
 
-<<<<<<< HEAD
   arrayView3d< real64 const, relperm::USD_PHASE > phaseTrappedVolFraction() const { return m_phaseTrappedVolFrac; }
 
   arrayView4d< real64 const, relperm::USD_RELPERM > phaseRelPerm() const { return m_phaseRelPerm; }
   arrayView5d< real64 const, relperm::USD_RELPERM_DS > dPhaseRelPerm_dPhaseVolFraction() const { return m_dPhaseRelPerm_dPhaseVolFrac; }
-=======
-  arrayView3d< real64 const, constitutive::relperm::USD_RELPERM > phaseTrappedVolFraction() const { return m_phaseTrappedVolFrac; }
-
-  arrayView3d< real64 const, constitutive::relperm::USD_RELPERM > phaseRelPerm() const { return m_phaseRelPerm; }
-  arrayView4d< real64 const, constitutive::relperm::USD_RELPERM_DS > dPhaseRelPerm_dPhaseVolFraction() const { return m_dPhaseRelPerm_dPhaseVolFrac; }
->>>>>>> 18721817
 
   arrayView1d< integer const > getPhaseOrder() const { return m_phaseOrder; }
   virtual arrayView2d< real64 const > getPhaseMinVolumeFraction() const = 0;
@@ -253,17 +229,10 @@
 protected:
 
   // output quantities
-<<<<<<< HEAD
   array4d< real64, relperm::LAYOUT_RELPERM > m_phaseRelPerm;
   array4d< real64, relperm::LAYOUT_RELPERM >  m_phaseRelPerm_n;
   array5d< real64, relperm::LAYOUT_RELPERM_DS > m_dPhaseRelPerm_dPhaseVolFrac;
   array3d< real64, relperm::LAYOUT_PHASE > m_phaseTrappedVolFrac;
-=======
-  array3d< real64, constitutive::relperm::LAYOUT_RELPERM > m_phaseRelPerm;
-  array3d< real64, constitutive::relperm::LAYOUT_RELPERM >  m_phaseRelPerm_n;
-  array4d< real64, constitutive::relperm::LAYOUT_RELPERM_DS > m_dPhaseRelPerm_dPhaseVolFrac;
-  array3d< real64, constitutive::relperm::LAYOUT_RELPERM > m_phaseTrappedVolFrac;
->>>>>>> 18721817
 
 };
 
