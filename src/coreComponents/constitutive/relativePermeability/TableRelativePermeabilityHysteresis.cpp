/*
 * ------------------------------------------------------------------------------------------------------------
 * SPDX-License-Identifier: LGPL-2.1-only
 *
 * Copyright (c) 2018-2020 Lawrence Livermore National Security LLC
 * Copyright (c) 2018-2020 The Board of Trustees of the Leland Stanford Junior University
 * Copyright (c) 2018-2020 TotalEnergies
 * Copyright (c) 2019-     GEOSX Contributors
 * All rights reserved
 *
 * See top level LICENSE, COPYRIGHT, CONTRIBUTORS, NOTICE, and ACKNOWLEDGEMENTS files for details.
 * ------------------------------------------------------------------------------------------------------------
 */

/**
 * @file TableRelativePermeabilityHysteresis.cpp
 */

#include "TableRelativePermeabilityHysteresis.hpp"

#include "constitutive/relativePermeability/RelativePermeabilityFields.hpp"
#include "constitutive/relativePermeability/TableRelativePermeabilityHelpers.hpp"
#include "functions/FunctionManager.hpp"
#include "constitutive/relativePermeability/RelpermDriver.hpp"
#include "constitutive/ConstitutiveManager.hpp"

namespace geosx
{

using namespace dataRepository;

namespace constitutive
{

TableRelativePermeabilityHysteresis::TableRelativePermeabilityHysteresis( std::string const & name,
                                                                          Group * const parent )
  : RelativePermeabilityBase( name, parent )
{
  // drainage table names

  registerWrapper( viewKeyStruct::drainageWettingNonWettingRelPermTableNamesString(),
                   &m_drainageWettingNonWettingRelPermTableNames ).
    setInputFlag( InputFlags::OPTIONAL ).
    setDescription(
    "List of drainage relative permeability tables for the pair (wetting phase, non-wetting phase)\n"
    "The expected format is \"{ wettingPhaseRelPermTableName, nonWettingPhaseRelPermTableName }\", in that order\n"
    "Note that this input is only used for two-phase flow.\n"
    "If you want to do a three-phase simulation, please use instead " +
    string( viewKeyStruct::drainageWettingIntermediateRelPermTableNamesString() ) +
    " and " +
    string( viewKeyStruct::drainageNonWettingIntermediateRelPermTableNamesString() ) +
    " to specify the table names" );

  registerWrapper( viewKeyStruct::drainageWettingIntermediateRelPermTableNamesString(),
                   &m_drainageWettingIntermediateRelPermTableNames ).
    setInputFlag( InputFlags::OPTIONAL ).
    setDescription(
    "List of drainage relative permeability tables for the pair (wetting phase, intermediate phase)\n"
    "The expected format is \"{ wettingPhaseRelPermTableName, intermediatePhaseRelPermTableName }\", in that order\n"
    "Note that this input is only used for three-phase flow.\n"
    "If you want to do a two-phase simulation, please use instead " +
    string( viewKeyStruct::drainageWettingNonWettingRelPermTableNamesString() ) +
    " to specify the table names" );

  registerWrapper( viewKeyStruct::drainageNonWettingIntermediateRelPermTableNamesString(),
                   &m_drainageNonWettingIntermediateRelPermTableNames ).
    setInputFlag( InputFlags::OPTIONAL ).
    setDescription(
    "List of drainage relative permeability tables for the pair (non-wetting phase, intermediate phase)\n"
    "The expected format is \"{ nonWettingPhaseRelPermTableName, intermediatePhaseRelPermTableName }\", in that order\n"
    "Note that this input is only used for three-phase flow.\n"
    "If you want to do a two-phase simulation, please use instead " +
    string( viewKeyStruct::drainageWettingNonWettingRelPermTableNamesString() ) +
    " to specify the table names" );

  // imbibition table names

  registerWrapper( viewKeyStruct::imbibitionWettingRelPermTableNameString(), &m_imbibitionWettingRelPermTableName ).
    setInputFlag(
    InputFlags::OPTIONAL ).
    setApplyDefaultValue(
    "" ).
    setDescription(
    "Imbibition relative permeability table name for the wetting phase.\n"
    "To neglect hysteresis on this phase, just use the same table name for the drainage and imbibition curves" );

  registerWrapper( viewKeyStruct::imbibitionNonWettingRelPermTableNameString(),
                   &m_imbibitionNonWettingRelPermTableName ).
    setInputFlag( InputFlags::OPTIONAL ).
    setApplyDefaultValue( "" ).
    setDescription(
    "Imbibition relative permeability table name for the non-wetting phase.\n"
    "To neglect hysteresis on this phase, just use the same table name for the drainage and imbibition curves" );

  // hysteresis input parameters
  registerWrapper( viewKeyStruct::phaseHasHysteresisString(), &m_phaseHasHysteresis ).
    setInputFlag( InputFlags::FALSE )
    .                                                                                  // will be deduced from tables
<<<<<<< HEAD
    setSizedFromParent( 0 );

  registerField( fields::relperm::phaseMaxHistoricalVolFraction{},
                         &m_phaseMaxHistoricalVolFraction );
  registerField( fields::relperm::phaseMinHistoricalVolFraction{},
                         &m_phaseMinHistoricalVolFraction );

  /// Killough data

  registerWrapper( viewKeyStruct::KilloughModelNameString(), &m_KilloughModelName ).
    setInputFlag(
    InputFlags::REQUIRED ).setDescription( "name of the linked Killough Model" );

  registerWrapper( viewKeyStruct::KilloughModelWrapperString(), &m_KilloughKernel )
    .setSizedFromParent( 0 ).
    setRestartFlags( RestartFlags::NO_WRITE );

  // internal class data

  registerWrapper( viewKeyStruct::drainageRelPermKernelWrappersString(),
                   &m_drainageRelPermKernelWrappers ).
    setSizedFromParent( 0 ).
    setRestartFlags(
    RestartFlags::NO_WRITE );

  registerWrapper( viewKeyStruct::imbibitionRelPermKernelWrappersString(),
                   &m_imbibitionRelPermKernelWrappers ).
    setSizedFromParent( 0 ).
    setRestartFlags(
    RestartFlags::NO_WRITE );

  registerWrapper( viewKeyStruct::landParameterString(), &m_landParam ).
    setInputFlag( InputFlags::FALSE ). // will be deduced from tables
    setSizedFromParent( 0 );

  //TODO reorder, what was stolen

  registerWrapper( viewKeyStruct::drainagePhaseMinVolumeFractionString(), &m_drainagePhaseMinVolFraction ).
    setInputFlag(
    InputFlags::FALSE ). // will be deduced from tables
    setSizedFromParent(
    0 );

  registerWrapper( viewKeyStruct::imbibitionPhaseMinVolumeFractionString(), &m_imbibitionPhaseMinVolFraction ).
    setInputFlag(
    InputFlags::FALSE ). // will be deduced from tables
    setSizedFromParent(
    0 );

  registerWrapper( viewKeyStruct::drainagePhaseRelPermEndPointString(), &m_drainagePhaseRelPermEndPoint ).
    setInputFlag(
    InputFlags::FALSE ). // will be deduced from tables
    setSizedFromParent(
    0 );

  registerWrapper( viewKeyStruct::imbibitionPhaseRelPermEndPointString(), &m_imbibitionPhaseRelPermEndPoint ).
    setInputFlag(
    InputFlags::FALSE ). // will be deduced from tables
    setSizedFromParent(
    0 );

  registerWrapper( viewKeyStruct::drainagePhaseMaxVolumeFractionString(), &m_drainagePhaseMaxVolFraction ).
    setInputFlag(
    InputFlags::FALSE ). // will be deduced from tables
    setSizedFromParent(
    0 );

  registerWrapper( viewKeyStruct::imbibitionPhaseMaxVolumeFractionString(), &m_imbibitionPhaseMaxVolFraction ).
    setInputFlag(
    InputFlags::FALSE ). // will be deduced from tables
    setSizedFromParent(
    0 );
=======
    setSizedFromParent( 0 );

  registerField( fields::relperm::phaseMaxHistoricalVolFraction{},
                 &m_phaseMaxHistoricalVolFraction );
  registerField( fields::relperm::phaseMinHistoricalVolFraction{},
                 &m_phaseMinHistoricalVolFraction );

  /// Killough data
  registerWrapper( viewKeyStruct::drainageRelPermKernelWrappersString(),
                   &m_drainageRelPermKernelWrappers ).
    setSizedFromParent( 0 ).
    setRestartFlags(
    RestartFlags::NO_WRITE );

  registerWrapper( viewKeyStruct::imbibitionRelPermKernelWrappersString(),
                   &m_imbibitionRelPermKernelWrappers ).
    setSizedFromParent( 0 ).
    setRestartFlags(
    RestartFlags::NO_WRITE );

  registerWrapper( viewKeyStruct::landParameterString(), &m_landParam ).
    setInputFlag( InputFlags::FALSE ). // will be deduced from tables
    setSizedFromParent( 0 );


  registerWrapper( viewKeyStruct::wettingCurveString(), &m_wettingCurve ).
    setInputFlag(
    InputFlags::FALSE ).         // will be deduced from tables
    setSizedFromParent(
    0 )
    .setRestartFlags( RestartFlags::NO_WRITE );

  registerWrapper( viewKeyStruct::nonWettingCurveString(), &m_nonWettingCurve ).
    setInputFlag(
    InputFlags::FALSE ).         // will be deduced from tables
    setSizedFromParent(
    0 )
    .setRestartFlags( RestartFlags::NO_WRITE );

  //Forwarded to KilloughHysteresis
  registerWrapper( KilloughHysteresis::viewKeyStruct::jerauldParameterAString(), &m_jerauldParam_a ).
    setInputFlag( InputFlags::OPTIONAL ).
    setApplyDefaultValue( 0.1 ).
    setDescription(
    "First parameter (modification parameter) introduced by Jerauld in the Land trapping model (see RTD documentation)." );

  registerWrapper( KilloughHysteresis::viewKeyStruct::jerauldParameterBString(), &m_jerauldParam_b ).
    setInputFlag( InputFlags::OPTIONAL ).
    setApplyDefaultValue( 0.0 ).
    setDescription(
    "Second parameter (modification parameter) introduced by Jerauld in the Land trapping model (see RTD documentation)." );

  registerWrapper( KilloughHysteresis::viewKeyStruct::killoughCurvatureParameterString(), &m_killoughCurvatureParamRelPerm ).
    setInputFlag(
    InputFlags::OPTIONAL ).
    setApplyDefaultValue(
    1.0 ).
    setDescription(
    "Curvature parameter introduced by Killough for wetting-phase hysteresis (see RTD documentation)." );
>>>>>>> a01db8c9

}

void TableRelativePermeabilityHysteresis::postProcessInput()
{
  RelativePermeabilityBase::postProcessInput();

  using IPT = TableRelativePermeabilityHysteresis::ImbibitionPhasePairPhaseType;

  integer const numPhases = m_phaseNames.size();
  GEOSX_THROW_IF( numPhases != 2 && numPhases != 3,
                  GEOSX_FMT( "{}: the expected number of fluid phases is either two, or three",
                             getFullName() ),
                  InputError );

  m_phaseHasHysteresis.resize( 2 );

  if( numPhases == 2 )
  {
    GEOSX_THROW_IF( m_drainageWettingNonWettingRelPermTableNames.empty(),
                    GEOSX_FMT( "{}: for a two-phase flow simulation, we must use {} to specify the relative permeability tables "
                               "for the pair (wetting phase, non-wetting phase)",
                               getFullName(),
                               viewKeyStruct::drainageWettingNonWettingRelPermTableNamesString() ),
                    InputError );

    GEOSX_THROW_IF( m_drainageWettingNonWettingRelPermTableNames.size() != 2,
                    GEOSX_FMT( "{}: for a two-phase flow simulation, we must use {} to specify exactly two names: "
                               "first the name of the wetting phase relperm table, second the name on the non-wetting phase relperm table",
                               getFullName(),
                               viewKeyStruct::drainageWettingNonWettingRelPermTableNamesString() ),
                    InputError );

    m_phaseHasHysteresis[IPT::WETTING] = ( m_imbibitionWettingRelPermTableName.empty() ||
                                           m_imbibitionWettingRelPermTableName == m_drainageWettingNonWettingRelPermTableNames[0] )
      ? 0 : 1;
    m_phaseHasHysteresis[IPT::NONWETTING] = ( m_imbibitionNonWettingRelPermTableName.empty() ||
                                              m_imbibitionNonWettingRelPermTableName == m_drainageWettingNonWettingRelPermTableNames[1] )
      ? 0 : 1;
  }
  else if( numPhases == 3 )
  {
    GEOSX_THROW_IF( m_drainageWettingIntermediateRelPermTableNames.empty() || m_drainageNonWettingIntermediateRelPermTableNames.empty(),
                    GEOSX_FMT( "{}: for a three-phase flow simulation, "
                               "we must use {} to specify the relative permeability tables for the pair (wetting phase, intermediate phase), "
                               "and {} to specify the relative permeability tables for the pair (non-wetting phase, intermediate phase)",
                               getFullName(),
                               viewKeyStruct::drainageWettingIntermediateRelPermTableNamesString(),
                               viewKeyStruct::drainageNonWettingIntermediateRelPermTableNamesString()  ),
                    InputError );

    GEOSX_THROW_IF( m_drainageWettingIntermediateRelPermTableNames.size() != 2,
                    GEOSX_FMT( "{}: for a three-phase flow simulation, we must use {} to specify exactly two names: "
                               "first the name of the wetting phase relperm table, second the name on the intermediate phase relperm table",
                               getFullName(),
                               viewKeyStruct::drainageWettingIntermediateRelPermTableNamesString() ),
                    InputError );

    GEOSX_THROW_IF( m_drainageNonWettingIntermediateRelPermTableNames.size() != 2,
                    GEOSX_FMT( "{}: for a three-phase flow simulation, we must use {} to specify exactly two names: "
                               "first the name of the non-wetting phase relperm table, second the name on the intermediate phase relperm table",
                               getFullName(),
                               viewKeyStruct::drainageNonWettingIntermediateRelPermTableNamesString() ),
                    InputError );

    m_phaseHasHysteresis[IPT::WETTING] = ( m_imbibitionWettingRelPermTableName.empty() ||
                                           m_imbibitionWettingRelPermTableName == m_drainageWettingIntermediateRelPermTableNames[0] )
      ? 0 : 1;
    m_phaseHasHysteresis[IPT::NONWETTING] = ( m_imbibitionNonWettingRelPermTableName.empty() ||
                                              m_imbibitionNonWettingRelPermTableName == m_drainageNonWettingIntermediateRelPermTableNames[0] )
      ? 0 : 1;
  }

  GEOSX_THROW_IF( m_phaseHasHysteresis[IPT::WETTING] == 0 && m_phaseHasHysteresis[IPT::NONWETTING] == 0,
                  GEOSX_FMT( "{}: we must use {} or {} to specify at least one imbibition relative permeability table",
                             getFullName(),
                             viewKeyStruct::imbibitionWettingRelPermTableNameString(),
                             viewKeyStruct::imbibitionNonWettingRelPermTableNameString() ),
                  InputError );

<<<<<<< HEAD


=======
  //Killough section
  KilloughHysteresis::postProcessInput( m_jerauldParam_a, m_jerauldParam_b, m_killoughCurvatureParamRelPerm );
>>>>>>> a01db8c9
}

void TableRelativePermeabilityHysteresis::initializePreSubGroups()
{
  RelativePermeabilityBase::initializePreSubGroups();
  // Step 1: validate drainage relative permeabilities

  checkExistenceAndValidateWettingRelPermTables();

  // Step 2: validate imbibition relative permeability tables

  checkExistenceAndValidateNonWettingRelPermTables();

  //Step 3: validate intermediate permeability tables

  checkExistenceAndValidateIntermediateRelPermTables();

  // Step 4: compute the Land coefficient
  computeLandCoefficient();
}

void TableRelativePermeabilityHysteresis::checkExistenceAndValidateWettingRelPermTables()
{
  using IPT = TableRelativePermeabilityHysteresis::ImbibitionPhasePairPhaseType;
  integer const numPhases = m_phaseNames.size();
  integer ipWetting = -1, ipNonWetting = -1;
  std::tie( ipWetting, ipNonWetting ) = RelativePermeabilityBase::phaseIndex( m_phaseOrder );

  // Step 1.a: take care of the two-phase case
  real64 drainagePhaseMinVolFraction,     // output
         drainagePhaseMaxVolFraction,
         drainagePhaseRelPermMinEndPoint,
         drainagePhaseRelPermMaxEndPoint;
  GEOSX_ASSERT( m_drainageWettingNonWettingRelPermTableNames.size() == 2 );
  auto tableName = ( numPhases == 2 ) ?   m_drainageWettingNonWettingRelPermTableNames[0] : m_drainageWettingIntermediateRelPermTableNames[0];
//        integer const ipWetting = ( m_phaseOrder[PhaseType::WATER] >= 0 ) ? m_phaseOrder[PhaseType::WATER] : m_phaseOrder[PhaseType::OIL];
  checkExistenceAndValidateRelPermTable( tableName,    // input
                                         drainagePhaseMinVolFraction,    // output
                                         drainagePhaseMaxVolFraction,
                                         drainagePhaseRelPermMinEndPoint,
                                         drainagePhaseRelPermMaxEndPoint );


  //imbibition if provided
  real64 imbibitionPhaseMinVolFraction,    // output
         imbibitionPhaseMaxVolFraction,
         imbibitionPhaseRelPermMinEndPoint,
         imbibitionPhaseRelPermMaxEndPoint;

  if( m_phaseHasHysteresis[IPT::WETTING] )
  {
    checkExistenceAndValidateRelPermTable( m_imbibitionWettingRelPermTableName,    // input
                                           imbibitionPhaseMinVolFraction,    // output
                                           imbibitionPhaseMaxVolFraction,
                                           imbibitionPhaseRelPermMinEndPoint,
                                           imbibitionPhaseRelPermMaxEndPoint );

    GEOSX_THROW_IF( !isZero( imbibitionPhaseMinVolFraction - drainagePhaseMinVolFraction ),
                    GEOSX_FMT( "{}: the critical wetting-phase volume fraction (saturation) must be the same in drainage and imbibition.\n"
                               "However, we found that the drainage critical wetting-phase volume fraction is {}, "
                               "whereas the imbibition critical wetting-phase volume fraction is {}",
                               getFullName(),
                               drainagePhaseMinVolFraction, imbibitionPhaseMinVolFraction ),
                    InputError );

    GEOSX_THROW_IF( imbibitionPhaseMaxVolFraction > drainagePhaseMaxVolFraction,
                    GEOSX_FMT( "{}: the maximum wetting-phase volume fraction (saturation) must be smaller in imbibition (compared to the drainage value).\n"
                               "However, we found that the drainage maximum wetting-phase volume fraction is {}, "
                               "whereas the imbibition maximum wetting-phase volume fraction is {}",
                               getFullName(),
                               drainagePhaseMaxVolFraction, imbibitionPhaseMaxVolFraction ),
                    InputError );

    GEOSX_THROW_IF( imbibitionPhaseRelPermMaxEndPoint > drainagePhaseRelPermMaxEndPoint,
                    GEOSX_FMT( "{}: the maximum wetting-phase relperm must be smaller in imbibition (compared to the drainage value).\n"
                               "However, we found that the drainage maximum wetting-phase relperm is {}, "
                               "whereas the imbibition maximum wetting-phase relperm is {}",
                               getFullName(),
                               drainagePhaseRelPermMaxEndPoint, imbibitionPhaseRelPermMaxEndPoint ),
                    InputError );

    //test other end point ??

  }

  m_wettingCurve.setPoints( {drainagePhaseMinVolFraction, drainagePhaseRelPermMinEndPoint},   // same as imbibition min
                            {imbibitionPhaseMaxVolFraction, imbibitionPhaseRelPermMaxEndPoint},
                            {drainagePhaseMaxVolFraction, drainagePhaseRelPermMaxEndPoint} );
}

void TableRelativePermeabilityHysteresis::checkExistenceAndValidateNonWettingRelPermTables()
{
  using IPT = TableRelativePermeabilityHysteresis::ImbibitionPhasePairPhaseType;

  integer const numPhases = m_phaseNames.size();
  integer ipWetting = -1, ipNonWetting = -1;
  std::tie( ipWetting, ipNonWetting ) = RelativePermeabilityBase::phaseIndex( m_phaseOrder );

  //treat drainage
  real64 drainagePhaseMinVolFraction,   // output
         drainagePhaseMaxVolFraction,
         drainagePhaseRelPermMinEndPoint,
         drainagePhaseRelPermMaxEndPoint;
  // Step 1: Read the drainage for the non wetting phase
  GEOSX_ASSERT( m_drainageWettingNonWettingRelPermTableNames.size() == 2 );
  auto tableName = ( numPhases == 2 ) ? m_drainageWettingNonWettingRelPermTableNames[1] :
                   m_drainageNonWettingIntermediateRelPermTableNames[0];
  checkExistenceAndValidateRelPermTable( tableName,       // input
                                         drainagePhaseMinVolFraction,      // output
                                         drainagePhaseMaxVolFraction,
                                         drainagePhaseRelPermMinEndPoint,
                                         drainagePhaseRelPermMaxEndPoint );

  // Step 2: validate non-wetting-phase imbibition relative permeability table
  real64 imbibitionPhaseMinVolFraction, // output
         imbibitionPhaseMaxVolFraction,
         imbibitionPhaseRelPermMinEndPoint,
         imbibitionPhaseRelPermMaxEndPoint;

  if( m_phaseHasHysteresis[IPT::NONWETTING] )
  {

    checkExistenceAndValidateRelPermTable( m_imbibitionNonWettingRelPermTableName,  // input
                                           imbibitionPhaseMinVolFraction,  // output
                                           imbibitionPhaseMaxVolFraction,
                                           imbibitionPhaseRelPermMinEndPoint,
                                           imbibitionPhaseRelPermMaxEndPoint );

    GEOSX_THROW_IF( !isZero ( imbibitionPhaseMaxVolFraction - drainagePhaseMaxVolFraction ),
                    GEOSX_FMT( string( "{}: the maximum non-wetting-phase volume fraction (saturation) must be the same in drainage and imbibition.\n" )
                               + string( "However, we found that the drainage maximum wetting-phase volume fraction is {}, " )
                               + string( "whereas the imbibition maximum wetting-phase volume fraction is {}" ),
                               getFullName(),
                               drainagePhaseMaxVolFraction, imbibitionPhaseMaxVolFraction ),
                    InputError );

    GEOSX_THROW_IF( !isZero ( imbibitionPhaseRelPermMaxEndPoint - drainagePhaseRelPermMaxEndPoint ),
                    GEOSX_FMT( string( "{}: the non-wetting-phase relperm endpoint must be the same in drainage and imbibition.\n" )
                               + string( "However, we found that the drainage endpoint wetting-phase relperm is {}, " )
                               + string( "whereas the imbibition endpoint wetting-phase relperm is {}" ),
                               getFullName(),
                               drainagePhaseRelPermMaxEndPoint, imbibitionPhaseRelPermMaxEndPoint ),
                    InputError );

    GEOSX_THROW_IF( imbibitionPhaseMinVolFraction < drainagePhaseMinVolFraction,
                    GEOSX_FMT( string( "{}: the critical wetting-phase volume fraction (saturation) must be larger in imbibition (compared to the drainage value).\n" )
                               + string( "However, we found that the drainage critical wetting-phase volume fraction is {}, " )
                               + string( "whereas the imbibition critical wetting-phase volume fraction is {}" ),
                               getFullName(),
                               drainagePhaseMinVolFraction, imbibitionPhaseMinVolFraction ),
                    InputError );

    // test the opposite End point ?

  }


  m_nonWettingCurve.setPoints( {drainagePhaseMaxVolFraction, drainagePhaseRelPermMaxEndPoint},   // same as imbibition max
                               {imbibitionPhaseMinVolFraction, imbibitionPhaseRelPermMinEndPoint},
                               {drainagePhaseMinVolFraction, drainagePhaseRelPermMinEndPoint} );

}

void TableRelativePermeabilityHysteresis::checkExistenceAndValidateIntermediateRelPermTables()
{

  if( m_phaseNames.size() == 3 )
  {

    real64 drainagePhaseMinVolFraction,     //
           drainagePhaseMaxVolFraction,
           drainagePhaseRelPermMinEndPoint,
           drainagePhaseRelPermMaxEndPoint;


    //intermediate drainage from wetting
    checkExistenceAndValidateRelPermTable( m_drainageWettingIntermediateRelPermTableNames[1],    // input
                                           drainagePhaseMinVolFraction,    // output
                                           drainagePhaseMaxVolFraction,
                                           drainagePhaseRelPermMinEndPoint,
                                           drainagePhaseRelPermMaxEndPoint );

    //??
    checkExistenceAndValidateRelPermTable( m_drainageNonWettingIntermediateRelPermTableNames[1],    // input
                                           drainagePhaseMinVolFraction,
                                           drainagePhaseMaxVolFraction,
                                           drainagePhaseRelPermMinEndPoint,
                                           drainagePhaseRelPermMaxEndPoint );
  }
}


void TableRelativePermeabilityHysteresis::checkExistenceAndValidateRelPermTable( string const & relPermTableName,
                                                                                 real64 & phaseMinVolFrac,
                                                                                 real64 & phaseMaxVolFrac,
                                                                                 real64 & phaseRelPermMinEndPoint,
                                                                                 real64 & phaseRelPermMaxEndPoint ) const
{
  FunctionManager const & functionManager = FunctionManager::getInstance();

  // check if the table actually exists
  GEOSX_THROW_IF( !functionManager.hasGroup( relPermTableName ),
                  GEOSX_FMT( "{}: the table function named {} could not be found",
                             getFullName(),
                             relPermTableName ),
                  InputError );
  TableFunction const & relPermTable = functionManager.getGroup< TableFunction >( relPermTableName );

  // read the table, check monotonicity, and return the min/max saturation and the endpoint
  string const fullName = getFullName();
  TableRelativePermeabilityHelpers::validateRelativePermeabilityTable( relPermTable,  // input
                                                                       fullName,
                                                                       phaseMinVolFrac,  // output
                                                                       phaseMaxVolFrac,
                                                                       phaseRelPermMinEndPoint,
                                                                       phaseRelPermMaxEndPoint );
}

void TableRelativePermeabilityHysteresis::computeLandCoefficient()
{
  // For now, we keep two separate Land parameters for the wetting and non-wetting phases
  // For two-phase flow, we make sure that they are equal
  m_landParam.resize( 2 );

  // Note: for simplicity, the notations are taken from IX documentation (although this breaks our phaseVolFrac naming convention)
  using IPT = TableRelativePermeabilityHysteresis::ImbibitionPhasePairPhaseType;
<<<<<<< HEAD

  {
    real64 const Scrd = m_drainagePhaseMinVolFraction[ipWetting];
    real64 const Smxd = m_drainagePhaseMaxVolFraction[ipWetting];
    real64 const Smxi = m_imbibitionPhaseMaxVolFraction[IPT::WETTING];
    real64 const Swc = Scrd;
    GEOSX_THROW_IF(  (Smxi - Smxd) > 0,
                     GEOSX_FMT( "{}: For wetting phase hysteresis, imbibition end-point saturation Smxi( {} ) must be smaller than the drainage saturation end-point Smxd( {} ).\n"
                                "Crossing relative permeability curves.\n",
                                getFullName(),
                                Smxi,
                                Smxd ),
                     InputError );

    m_landParam[IPT::WETTING] = ( Smxd - Swc ) / LvArray::math::max( KilloughHysteresis::KernelKilloughHysteresisBase::minScriMinusScrd, ( Smxd - Smxi ) ) - 1.0;
  }

  // Step 2: Land parameter for the non-wetting phase

  {
    real64 const Scrd = m_drainagePhaseMinVolFraction[ipNonWetting];
    real64 const Scri = m_imbibitionPhaseMinVolFraction[IPT::NONWETTING];
    real64 const Smx = m_drainagePhaseMaxVolFraction[ipNonWetting];
    GEOSX_THROW_IF( (Scrd - Scri) > 0,
                    GEOSX_FMT( "{}: For non-wetting phase hysteresis, drainage trapped saturation Scrd( {} ) must be smaller than the imbibition saturation Scri( {} ).\n"
                               "Crossing relative permeability curves.\n",
                               getFullName(),
                               Scrd,
                               Scri ),
                    InputError );

    m_landParam[IPT::NONWETTING] = ( Smx - Scrd ) / LvArray::math::max( KilloughHysteresis::KernelKilloughHysteresisBase::minScriMinusScrd, ( Scri - Scrd ) ) - 1.0;
  }
=======
  KilloughHysteresis::computeLandCoefficient( m_wettingCurve, m_landParam[IPT::WETTING] );
  KilloughHysteresis::computeLandCoefficient( m_nonWettingCurve, m_landParam[IPT::NONWETTING] );
>>>>>>> a01db8c9
}

void TableRelativePermeabilityHysteresis::createAllTableKernelWrappers()
{
  using IPT = TableRelativePermeabilityHysteresis::ImbibitionPhasePairPhaseType;

  FunctionManager const & functionManager = FunctionManager::getInstance();

  integer const numPhases = m_phaseNames.size();

  // we want to make sure that the wrappers are always up-to-date, so we recreate them everytime

  m_drainageRelPermKernelWrappers.clear();
  m_imbibitionRelPermKernelWrappers.clear();

  if( numPhases == 2 )
  {
    for( integer ip = 0; ip < m_drainageWettingNonWettingRelPermTableNames.size(); ++ip )
    {
      TableFunction const & drainageRelPermTable = functionManager.getGroup< TableFunction >( m_drainageWettingNonWettingRelPermTableNames[ip] );
      m_drainageRelPermKernelWrappers.emplace_back( drainageRelPermTable.createKernelWrapper() );
    }

    TableFunction const & imbibitionWettingRelPermTable = m_phaseHasHysteresis[IPT::WETTING]
      ? functionManager.getGroup< TableFunction >( m_imbibitionWettingRelPermTableName )
      : functionManager.getGroup< TableFunction >( m_drainageWettingNonWettingRelPermTableNames[0] );
    m_imbibitionRelPermKernelWrappers.emplace_back( imbibitionWettingRelPermTable.createKernelWrapper() );

    TableFunction const & imbibitionNonWettingRelPermTable = m_phaseHasHysteresis[IPT::NONWETTING]
      ? functionManager.getGroup< TableFunction >( m_imbibitionNonWettingRelPermTableName )
      : functionManager.getGroup< TableFunction >( m_drainageWettingNonWettingRelPermTableNames[1] );
    m_imbibitionRelPermKernelWrappers.emplace_back( imbibitionNonWettingRelPermTable.createKernelWrapper() );

  }
  else if( numPhases == 3 )
  {
    for( integer ip = 0; ip < m_drainageWettingIntermediateRelPermTableNames.size(); ++ip )
    {
      TableFunction const & drainageRelPermTable = functionManager.getGroup< TableFunction >( m_drainageWettingIntermediateRelPermTableNames[ip] );
      m_drainageRelPermKernelWrappers.emplace_back( drainageRelPermTable.createKernelWrapper() );
    }
    for( integer ip = 0; ip < m_drainageNonWettingIntermediateRelPermTableNames.size(); ++ip )
    {
      TableFunction const & drainageRelPermTable = functionManager.getGroup< TableFunction >( m_drainageNonWettingIntermediateRelPermTableNames[ip] );
      m_drainageRelPermKernelWrappers.emplace_back( drainageRelPermTable.createKernelWrapper() );
    }

    TableFunction const & imbibitionWettingRelPermTable = m_phaseHasHysteresis[IPT::WETTING]
      ? functionManager.getGroup< TableFunction >( m_imbibitionWettingRelPermTableName )
      : functionManager.getGroup< TableFunction >( m_drainageWettingIntermediateRelPermTableNames[0] );
    m_imbibitionRelPermKernelWrappers.emplace_back( imbibitionWettingRelPermTable.createKernelWrapper() );

    TableFunction const & imbibitionNonWettingRelPermTable = m_phaseHasHysteresis[IPT::NONWETTING]
      ? functionManager.getGroup< TableFunction >( m_imbibitionNonWettingRelPermTableName )
      : functionManager.getGroup< TableFunction >( m_drainageNonWettingIntermediateRelPermTableNames[0] );
    m_imbibitionRelPermKernelWrappers.emplace_back( imbibitionNonWettingRelPermTable.createKernelWrapper() );
  }

}
//
//void TableRelativePermeabilityHysteresis::createKilloughKernelWrapper()
//{
//
//  m_KilloughKernel = m_KilloughModel.createKernelWrapper( m_landParam,
//                                                          m_phaseTrappedVolFrac );
//
//}

KilloughHysteresis::KernelKilloughHysteresisBase TableRelativePermeabilityHysteresis::createKilloughKernelWrapper()
{
  ConstitutiveManager
  & constitutiveManager = this->getGroupByPath< ConstitutiveManager >( "/Problem/domain/Constitutive" );
  KilloughHysteresis & KilloughModel = constitutiveManager.getGroup< KilloughHysteresis >( m_KilloughModelName );
  //can use move semantic
  return KilloughModel.createKernelWrapper( m_landParam,
                                            m_drainagePhaseMinVolFraction,
                                            m_imbibitionPhaseMinVolFraction,
                                            m_drainagePhaseRelPermEndPoint,
                                            m_imbibitionPhaseRelPermEndPoint,
                                            m_drainagePhaseMaxVolFraction,
                                            m_imbibitionPhaseMaxVolFraction,
                                            m_phaseTrappedVolFrac );

}

TableRelativePermeabilityHysteresis::KernelWrapper
TableRelativePermeabilityHysteresis::createKernelWrapper()
{

  // we want to make sure that the wrappers are always up-to-date, so we recreate them everytime
  createAllTableKernelWrappers();

<<<<<<< HEAD
  m_KilloughKernel = createKilloughKernelWrapper();
=======
//  createKilloughKernelWrapper();
>>>>>>> a01db8c9

  // then we create the actual TableRelativePermeabilityHysteresis::KernelWrapper
  return KernelWrapper( m_drainageRelPermKernelWrappers,
                        m_imbibitionRelPermKernelWrappers,
<<<<<<< HEAD
                        m_KilloughKernel,
=======
>>>>>>> a01db8c9
                        m_phaseHasHysteresis,
                        m_landParam,
                        m_jerauldParam_a,
                        m_jerauldParam_b,
                        m_killoughCurvatureParamRelPerm,
                        m_wettingCurve,
                        m_nonWettingCurve,
                        m_phaseTypes,
                        m_phaseOrder,
                        m_phaseMinHistoricalVolFraction,
                        m_phaseMaxHistoricalVolFraction,
                        m_phaseTrappedVolFrac,
                        m_phaseRelPerm,
                        m_dPhaseRelPerm_dPhaseVolFrac );
}

void TableRelativePermeabilityHysteresis::resizeFields( localIndex const size, localIndex const numPts )
{
  RelativePermeabilityBase::resizeFields( size, numPts );

  integer const numPhases = numFluidPhases();

  m_phaseMaxHistoricalVolFraction.resize( size, numPhases );
  m_phaseMinHistoricalVolFraction.resize( size, numPhases );
  m_phaseMaxHistoricalVolFraction.setValues< parallelDevicePolicy<> >( 0.0 );
  m_phaseMinHistoricalVolFraction.setValues< parallelDevicePolicy<> >( 1.0 );
}

void TableRelativePermeabilityHysteresis::saveConvergedPhaseVolFractionState( arrayView2d< real64 const, compflow::USD_PHASE > const & phaseVolFraction ) const
{
  RelativePermeabilityBase::saveConvergedState();

  arrayView2d< real64, compflow::USD_PHASE > phaseMaxHistoricalVolFraction = m_phaseMaxHistoricalVolFraction.toView();
  arrayView2d< real64, compflow::USD_PHASE > phaseMinHistoricalVolFraction = m_phaseMinHistoricalVolFraction.toView();

  localIndex const numElems = phaseVolFraction.size( 0 );
  integer const numPhases = numFluidPhases();

  forAll< parallelDevicePolicy<> >( numElems, [=] GEOSX_HOST_DEVICE ( localIndex const ei )
  {
    for( integer ip = 0; ip < numPhases; ++ip )
    {
      phaseMaxHistoricalVolFraction[ei][ip] = LvArray::math::max( phaseVolFraction[ei][ip], phaseMaxHistoricalVolFraction[ei][ip] );
      phaseMinHistoricalVolFraction[ei][ip] = LvArray::math::min( phaseVolFraction[ei][ip], phaseMinHistoricalVolFraction[ei][ip] );
    }
  } );

}

TableRelativePermeabilityHysteresis::KernelWrapper::KernelWrapper( arrayView1d< TableFunction::KernelWrapper const > const & drainageRelPermKernelWrappers,
                                                                   arrayView1d< TableFunction::KernelWrapper const > const & imbibitionRelPermKernelWrappers,
<<<<<<< HEAD
                                                                   KilloughHysteresis::KernelKilloughHysteresisBase const & killoughHystWrappers,
=======
>>>>>>> a01db8c9
                                                                   arrayView1d< integer const > const & phaseHasHysteresis,
                                                                   arrayView1d< real64 const > const & landParam,
                                                                   real64 const & jerauldParam_a,
                                                                   real64 const & jerauldParam_b,
                                                                   real64 const & killoughCurvatureParamRelPerm,
                                                                   KilloughHysteresis::HysteresisCurve const & wettingCurve,
                                                                   KilloughHysteresis::HysteresisCurve const & nonWettingCurve,
                                                                   arrayView1d< integer const > const & phaseTypes,
                                                                   arrayView1d< integer const > const & phaseOrder,
                                                                   arrayView2d< real64 const, compflow::USD_PHASE > const & phaseMinHistoricalVolFraction,
                                                                   arrayView2d< real64 const, compflow::USD_PHASE > const & phaseMaxHistoricalVolFraction,
                                                                   arrayView3d< real64, relperm::USD_RELPERM > const & phaseTrappedVolFrac,
                                                                   arrayView3d< real64, relperm::USD_RELPERM > const & phaseRelPerm,
                                                                   arrayView4d< real64, relperm::USD_RELPERM_DS > const & dPhaseRelPerm_dPhaseVolFrac )
  :
  RelativePermeabilityBaseUpdate( phaseTypes,
                                  phaseOrder,
                                  phaseRelPerm,
                                  dPhaseRelPerm_dPhaseVolFrac,
                                  phaseTrappedVolFrac ),
<<<<<<< HEAD
  m_KilloughKernel( killoughHystWrappers ),
=======
>>>>>>> a01db8c9
  m_drainageRelPermKernelWrappers( drainageRelPermKernelWrappers ),
  m_imbibitionRelPermKernelWrappers( imbibitionRelPermKernelWrappers ),
  m_phaseHasHysteresis( phaseHasHysteresis ),
  m_landParam( landParam ),
  m_jerauldParam_a( jerauldParam_a ),
  m_jerauldParam_b( jerauldParam_b ),
  m_killoughCurvatureParamRelPerm( killoughCurvatureParamRelPerm ),
  m_wettingCurve( wettingCurve ),
  m_nonWettingCurve( nonWettingCurve ),
  m_phaseMinHistoricalVolFraction( phaseMinHistoricalVolFraction ),
  m_phaseMaxHistoricalVolFraction( phaseMaxHistoricalVolFraction )
{}


REGISTER_CATALOG_ENTRY( ConstitutiveBase, TableRelativePermeabilityHysteresis, std::string const &, Group * const )

} // namespace constitutive

} // namespace geosx<|MERGE_RESOLUTION|>--- conflicted
+++ resolved
@@ -96,80 +96,6 @@
   registerWrapper( viewKeyStruct::phaseHasHysteresisString(), &m_phaseHasHysteresis ).
     setInputFlag( InputFlags::FALSE )
     .                                                                                  // will be deduced from tables
-<<<<<<< HEAD
-    setSizedFromParent( 0 );
-
-  registerField( fields::relperm::phaseMaxHistoricalVolFraction{},
-                         &m_phaseMaxHistoricalVolFraction );
-  registerField( fields::relperm::phaseMinHistoricalVolFraction{},
-                         &m_phaseMinHistoricalVolFraction );
-
-  /// Killough data
-
-  registerWrapper( viewKeyStruct::KilloughModelNameString(), &m_KilloughModelName ).
-    setInputFlag(
-    InputFlags::REQUIRED ).setDescription( "name of the linked Killough Model" );
-
-  registerWrapper( viewKeyStruct::KilloughModelWrapperString(), &m_KilloughKernel )
-    .setSizedFromParent( 0 ).
-    setRestartFlags( RestartFlags::NO_WRITE );
-
-  // internal class data
-
-  registerWrapper( viewKeyStruct::drainageRelPermKernelWrappersString(),
-                   &m_drainageRelPermKernelWrappers ).
-    setSizedFromParent( 0 ).
-    setRestartFlags(
-    RestartFlags::NO_WRITE );
-
-  registerWrapper( viewKeyStruct::imbibitionRelPermKernelWrappersString(),
-                   &m_imbibitionRelPermKernelWrappers ).
-    setSizedFromParent( 0 ).
-    setRestartFlags(
-    RestartFlags::NO_WRITE );
-
-  registerWrapper( viewKeyStruct::landParameterString(), &m_landParam ).
-    setInputFlag( InputFlags::FALSE ). // will be deduced from tables
-    setSizedFromParent( 0 );
-
-  //TODO reorder, what was stolen
-
-  registerWrapper( viewKeyStruct::drainagePhaseMinVolumeFractionString(), &m_drainagePhaseMinVolFraction ).
-    setInputFlag(
-    InputFlags::FALSE ). // will be deduced from tables
-    setSizedFromParent(
-    0 );
-
-  registerWrapper( viewKeyStruct::imbibitionPhaseMinVolumeFractionString(), &m_imbibitionPhaseMinVolFraction ).
-    setInputFlag(
-    InputFlags::FALSE ). // will be deduced from tables
-    setSizedFromParent(
-    0 );
-
-  registerWrapper( viewKeyStruct::drainagePhaseRelPermEndPointString(), &m_drainagePhaseRelPermEndPoint ).
-    setInputFlag(
-    InputFlags::FALSE ). // will be deduced from tables
-    setSizedFromParent(
-    0 );
-
-  registerWrapper( viewKeyStruct::imbibitionPhaseRelPermEndPointString(), &m_imbibitionPhaseRelPermEndPoint ).
-    setInputFlag(
-    InputFlags::FALSE ). // will be deduced from tables
-    setSizedFromParent(
-    0 );
-
-  registerWrapper( viewKeyStruct::drainagePhaseMaxVolumeFractionString(), &m_drainagePhaseMaxVolFraction ).
-    setInputFlag(
-    InputFlags::FALSE ). // will be deduced from tables
-    setSizedFromParent(
-    0 );
-
-  registerWrapper( viewKeyStruct::imbibitionPhaseMaxVolumeFractionString(), &m_imbibitionPhaseMaxVolFraction ).
-    setInputFlag(
-    InputFlags::FALSE ). // will be deduced from tables
-    setSizedFromParent(
-    0 );
-=======
     setSizedFromParent( 0 );
 
   registerField( fields::relperm::phaseMaxHistoricalVolFraction{},
@@ -222,14 +148,13 @@
     setDescription(
     "Second parameter (modification parameter) introduced by Jerauld in the Land trapping model (see RTD documentation)." );
 
-  registerWrapper( KilloughHysteresis::viewKeyStruct::killoughCurvatureParameterString(), &m_killoughCurvatureParamRelPerm ).
+  registerWrapper(KilloughHysteresis::viewKeyStruct::killoughCurvatureParameterRelPermString(), &m_killoughCurvatureParamRelPerm ).
     setInputFlag(
     InputFlags::OPTIONAL ).
     setApplyDefaultValue(
     1.0 ).
     setDescription(
     "Curvature parameter introduced by Killough for wetting-phase hysteresis (see RTD documentation)." );
->>>>>>> a01db8c9
 
 }
 
@@ -310,13 +235,8 @@
                              viewKeyStruct::imbibitionNonWettingRelPermTableNameString() ),
                   InputError );
 
-<<<<<<< HEAD
-
-
-=======
   //Killough section
-  KilloughHysteresis::postProcessInput( m_jerauldParam_a, m_jerauldParam_b, m_killoughCurvatureParamRelPerm );
->>>>>>> a01db8c9
+    KilloughHysteresis::postProcessInput(m_jerauldParam_a, m_jerauldParam_b, m_killoughCurvatureParamRelPerm, 0);
 }
 
 void TableRelativePermeabilityHysteresis::initializePreSubGroups()
@@ -543,44 +463,8 @@
 
   // Note: for simplicity, the notations are taken from IX documentation (although this breaks our phaseVolFrac naming convention)
   using IPT = TableRelativePermeabilityHysteresis::ImbibitionPhasePairPhaseType;
-<<<<<<< HEAD
-
-  {
-    real64 const Scrd = m_drainagePhaseMinVolFraction[ipWetting];
-    real64 const Smxd = m_drainagePhaseMaxVolFraction[ipWetting];
-    real64 const Smxi = m_imbibitionPhaseMaxVolFraction[IPT::WETTING];
-    real64 const Swc = Scrd;
-    GEOSX_THROW_IF(  (Smxi - Smxd) > 0,
-                     GEOSX_FMT( "{}: For wetting phase hysteresis, imbibition end-point saturation Smxi( {} ) must be smaller than the drainage saturation end-point Smxd( {} ).\n"
-                                "Crossing relative permeability curves.\n",
-                                getFullName(),
-                                Smxi,
-                                Smxd ),
-                     InputError );
-
-    m_landParam[IPT::WETTING] = ( Smxd - Swc ) / LvArray::math::max( KilloughHysteresis::KernelKilloughHysteresisBase::minScriMinusScrd, ( Smxd - Smxi ) ) - 1.0;
-  }
-
-  // Step 2: Land parameter for the non-wetting phase
-
-  {
-    real64 const Scrd = m_drainagePhaseMinVolFraction[ipNonWetting];
-    real64 const Scri = m_imbibitionPhaseMinVolFraction[IPT::NONWETTING];
-    real64 const Smx = m_drainagePhaseMaxVolFraction[ipNonWetting];
-    GEOSX_THROW_IF( (Scrd - Scri) > 0,
-                    GEOSX_FMT( "{}: For non-wetting phase hysteresis, drainage trapped saturation Scrd( {} ) must be smaller than the imbibition saturation Scri( {} ).\n"
-                               "Crossing relative permeability curves.\n",
-                               getFullName(),
-                               Scrd,
-                               Scri ),
-                    InputError );
-
-    m_landParam[IPT::NONWETTING] = ( Smx - Scrd ) / LvArray::math::max( KilloughHysteresis::KernelKilloughHysteresisBase::minScriMinusScrd, ( Scri - Scrd ) ) - 1.0;
-  }
-=======
   KilloughHysteresis::computeLandCoefficient( m_wettingCurve, m_landParam[IPT::WETTING] );
   KilloughHysteresis::computeLandCoefficient( m_nonWettingCurve, m_landParam[IPT::NONWETTING] );
->>>>>>> a01db8c9
 }
 
 void TableRelativePermeabilityHysteresis::createAllTableKernelWrappers()
@@ -649,23 +533,6 @@
 //
 //}
 
-KilloughHysteresis::KernelKilloughHysteresisBase TableRelativePermeabilityHysteresis::createKilloughKernelWrapper()
-{
-  ConstitutiveManager
-  & constitutiveManager = this->getGroupByPath< ConstitutiveManager >( "/Problem/domain/Constitutive" );
-  KilloughHysteresis & KilloughModel = constitutiveManager.getGroup< KilloughHysteresis >( m_KilloughModelName );
-  //can use move semantic
-  return KilloughModel.createKernelWrapper( m_landParam,
-                                            m_drainagePhaseMinVolFraction,
-                                            m_imbibitionPhaseMinVolFraction,
-                                            m_drainagePhaseRelPermEndPoint,
-                                            m_imbibitionPhaseRelPermEndPoint,
-                                            m_drainagePhaseMaxVolFraction,
-                                            m_imbibitionPhaseMaxVolFraction,
-                                            m_phaseTrappedVolFrac );
-
-}
-
 TableRelativePermeabilityHysteresis::KernelWrapper
 TableRelativePermeabilityHysteresis::createKernelWrapper()
 {
@@ -673,19 +540,11 @@
   // we want to make sure that the wrappers are always up-to-date, so we recreate them everytime
   createAllTableKernelWrappers();
 
-<<<<<<< HEAD
-  m_KilloughKernel = createKilloughKernelWrapper();
-=======
 //  createKilloughKernelWrapper();
->>>>>>> a01db8c9
 
   // then we create the actual TableRelativePermeabilityHysteresis::KernelWrapper
   return KernelWrapper( m_drainageRelPermKernelWrappers,
                         m_imbibitionRelPermKernelWrappers,
-<<<<<<< HEAD
-                        m_KilloughKernel,
-=======
->>>>>>> a01db8c9
                         m_phaseHasHysteresis,
                         m_landParam,
                         m_jerauldParam_a,
@@ -737,10 +596,6 @@
 
 TableRelativePermeabilityHysteresis::KernelWrapper::KernelWrapper( arrayView1d< TableFunction::KernelWrapper const > const & drainageRelPermKernelWrappers,
                                                                    arrayView1d< TableFunction::KernelWrapper const > const & imbibitionRelPermKernelWrappers,
-<<<<<<< HEAD
-                                                                   KilloughHysteresis::KernelKilloughHysteresisBase const & killoughHystWrappers,
-=======
->>>>>>> a01db8c9
                                                                    arrayView1d< integer const > const & phaseHasHysteresis,
                                                                    arrayView1d< real64 const > const & landParam,
                                                                    real64 const & jerauldParam_a,
@@ -761,10 +616,6 @@
                                   phaseRelPerm,
                                   dPhaseRelPerm_dPhaseVolFrac,
                                   phaseTrappedVolFrac ),
-<<<<<<< HEAD
-  m_KilloughKernel( killoughHystWrappers ),
-=======
->>>>>>> a01db8c9
   m_drainageRelPermKernelWrappers( drainageRelPermKernelWrappers ),
   m_imbibitionRelPermKernelWrappers( imbibitionRelPermKernelWrappers ),
   m_phaseHasHysteresis( phaseHasHysteresis ),
