--- conflicted
+++ resolved
@@ -278,15 +278,10 @@
   
   integer const numDir = m_drainageWettingNonWettingRelPermTableNames.size(0);
 
-<<<<<<< HEAD
   m_drainagePhaseMinVolFraction.resize( numDir, MAX_NUM_PHASES );
   m_imbibitionPhaseMinVolFraction.resize( numDir, 2 ); // we don't save the value of the intermediate phase, for which we neglect hysteresis
+  
   // need to check the above line for correctness
-=======
-  m_drainagePhaseMinVolFraction.resize( 3, MAX_NUM_PHASES );
-  m_imbibitionPhaseMinVolFraction.resize( 3, 2 ); // we don't save the value of the intermediate phase, for which we neglect hysteresis
->>>>>>> f0e1bc8a
-
   m_drainagePhaseMaxVolFraction.resize( MAX_NUM_PHASES );
   m_imbibitionPhaseMaxVolFraction.resize( 2 );
 
