--- conflicted
+++ resolved
@@ -40,15 +40,9 @@
                                               arrayView1d< real64 const > const & volFracScale,
                                               arrayView1d< integer const > const & phaseTypes,
                                               arrayView1d< integer const > const & phaseOrder,
-<<<<<<< HEAD
                                               arrayView4d< real64, relperm::USD_RELPERM > const & phaseRelPerm,
                                               arrayView5d< real64, relperm::USD_RELPERM_DS > const & dPhaseRelPerm_dPhaseVolFrac,
                                               arrayView3d< real64, relperm::USD_PHASE > const & phaseTrappedVolFrac )
-=======
-                                              arrayView3d< real64, constitutive::relperm::USD_RELPERM > const & phaseRelPerm,
-                                              arrayView4d< real64, constitutive::relperm::USD_RELPERM_DS > const & dPhaseRelPerm_dPhaseVolFrac,
-                                              arrayView3d< real64, constitutive::relperm::USD_RELPERM > const & phaseTrappedVolFrac )
->>>>>>> 18721817
     : RelativePermeabilityBaseUpdate( phaseTypes,
                                       phaseOrder,
                                       phaseRelPerm,
@@ -63,15 +57,9 @@
 
   GEOS_HOST_DEVICE
   void compute( arraySlice1d< real64 const, compflow::USD_PHASE - 1 > const & phaseVolFraction,
-<<<<<<< HEAD
                 arraySlice1d< real64, relperm::USD_PHASE - 2 > const & phaseTrappedVolFrac,
                 arraySlice2d< real64, relperm::USD_RELPERM - 2 > const & phaseRelPerm,
                 arraySlice3d< real64, relperm::USD_RELPERM_DS - 2 > const & dPhaseRelPerm_dPhaseVolFrac ) const;
-=======
-                arraySlice1d< real64, constitutive::relperm::USD_RELPERM - 2 > const & phaseTrappedVolFrac,
-                arraySlice1d< real64, constitutive::relperm::USD_RELPERM - 2 > const & phaseRelPerm,
-                arraySlice2d< real64, constitutive::relperm::USD_RELPERM_DS - 2 > const & dPhaseRelPerm_dPhaseVolFrac ) const;
->>>>>>> 18721817
 
   GEOS_HOST_DEVICE
   virtual void update( localIndex const k,
@@ -186,15 +174,9 @@
 inline void
 BrooksCoreyBakerRelativePermeabilityUpdate::
   compute( arraySlice1d< real64 const, compflow::USD_PHASE - 1 > const & phaseVolFraction,
-<<<<<<< HEAD
            arraySlice1d< real64, relperm::USD_PHASE - 2 > const & phaseTrappedVolFrac,
            arraySlice2d< real64, relperm::USD_RELPERM - 2 > const & phaseRelPerm,
            arraySlice3d< real64, relperm::USD_RELPERM_DS - 2 > const & dPhaseRelPerm_dPhaseVolFrac ) const
-=======
-           arraySlice1d< real64, constitutive::relperm::USD_RELPERM - 2 > const & phaseTrappedVolFrac,
-           arraySlice1d< real64, constitutive::relperm::USD_RELPERM - 2 > const & phaseRelPerm,
-           arraySlice2d< real64, constitutive::relperm::USD_RELPERM_DS - 2 > const & dPhaseRelPerm_dPhaseVolFrac ) const
->>>>>>> 18721817
 {
   LvArray::forValuesInSlice( dPhaseRelPerm_dPhaseVolFrac, []( real64 & val ) { val = 0.0; } );
 
