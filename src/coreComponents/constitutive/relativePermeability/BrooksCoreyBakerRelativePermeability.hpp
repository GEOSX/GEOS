/*
 * ------------------------------------------------------------------------------------------------------------
 * SPDX-License-Identifier: LGPL-2.1-only
 *
 * Copyright (c) 2018-2020 Lawrence Livermore National Security LLC
 * Copyright (c) 2018-2020 The Board of Trustees of the Leland Stanford Junior University
 * Copyright (c) 2018-2020 TotalEnergies
 * Copyright (c) 2019-     GEOSX Contributors
 * All rights reserved
 *
 * See top level LICENSE, COPYRIGHT, CONTRIBUTORS, NOTICE, and ACKNOWLEDGEMENTS files for details.
 * ------------------------------------------------------------------------------------------------------------
 */

/**
 * @file BrooksCoreyBakerRelativePermeability.hpp
 */

#ifndef GEOSX_CONSTITUTIVE_RELPERM_BROOKSCOREYBAKERRELATIVEPERMEABILITY_HPP
#define GEOSX_CONSTITUTIVE_RELPERM_BROOKSCOREYBAKERRELATIVEPERMEABILITY_HPP

#include "constitutive/relativePermeability/RelativePermeabilityBase.hpp"
#include "constitutive/relativePermeability/RelativePermeabilityInterpolators.hpp"

namespace geosx
{
namespace constitutive
{

class BrooksCoreyBakerRelativePermeabilityUpdate final : public RelativePermeabilityBaseUpdate
{
public:

  BrooksCoreyBakerRelativePermeabilityUpdate( arrayView1d< real64 const > const & phaseMinVolumeFraction,
                                              arrayView1d< real64 const > const & waterOilRelPermExponent,
                                              arrayView1d< real64 const > const & waterOilRelPermMaxValue,
                                              arrayView1d< real64 const > const & gasOilRelPermExponent,
                                              arrayView1d< real64 const > const & gasOilRelPermMaxValue,
                                              real64 const volFracScale,
                                              arrayView1d< integer const > const & phaseTypes,
                                              arrayView1d< integer const > const & phaseOrder,
                                              arrayView3d< real64, relperm::USD_RELPERM > const & phaseRelPerm,
                                              arrayView4d< real64, relperm::USD_RELPERM_DS > const & dPhaseRelPerm_dPhaseVolFrac,
                                              arrayView3d< real64, relperm::USD_RELPERM > const & phaseTrappedVolFrac )
    : RelativePermeabilityBaseUpdate( phaseTypes,
                                      phaseOrder,
                                      phaseRelPerm,
<<<<<<< HEAD
                                      dPhaseRelPerm_dPhaseVolFrac),
=======
                                      dPhaseRelPerm_dPhaseVolFrac,
                                      phaseTrappedVolFrac ),
>>>>>>> dddb1ee4
    m_phaseMinVolumeFraction( phaseMinVolumeFraction ),
    m_waterOilRelPermExponent( waterOilRelPermExponent ),
    m_waterOilRelPermMaxValue( waterOilRelPermMaxValue ),
    m_gasOilRelPermExponent( gasOilRelPermExponent ),
    m_gasOilRelPermMaxValue( gasOilRelPermMaxValue ),
    m_volFracScale( volFracScale )
  {}

  GEOSX_HOST_DEVICE
  void compute( arraySlice1d< real64 const, compflow::USD_PHASE - 1 > const & phaseVolFraction,
                arraySlice1d< real64, relperm::USD_RELPERM - 2 > const & phaseTrappedVolFrac,
                arraySlice1d< real64, relperm::USD_RELPERM - 2 > const & phaseRelPerm,
                arraySlice2d< real64, relperm::USD_RELPERM_DS - 2 > const & dPhaseRelPerm_dPhaseVolFrac ) const;

  GEOSX_HOST_DEVICE
  virtual void update( localIndex const k,
                       localIndex const q,
                       arraySlice1d< real64 const, compflow::USD_PHASE - 1 > const & phaseVolFraction ) const override
  {
    compute( phaseVolFraction,
             m_phaseTrappedVolFrac[k][q],
             m_phaseRelPerm[k][q],
             m_dPhaseRelPerm_dPhaseVolFrac[k][q] );
  }

private:

  /**
   * @brief Evaluate the Brooks-Corey relperm function for a given (scalar) phase saturation
   * @param[in] scaledVolFrac the scaled volume fraction for this phase
   * @param[in] dScaledVolFrac_dVolFrac the derivative of scaled volume fraction for this phase wrt to the volume
   * fraction
   * @param[out] relperm the relative permeability for this phase
   * @param[out] dRelPerm_dVolFrac the derivative of the relative permeability wrt to the volume fraction of the phase
   * @param[in] exponentInv the inverse of the exponent used in the VG model
   * @param[in] maxValue the endpoint relative permeability value
   *
   * This function evaluates the relperm function and its derivative at a given phase saturation
   * Reference: Eclipse technical description and Petrowiki
   */
  GEOSX_HOST_DEVICE
  GEOSX_FORCE_INLINE
  static void
  evaluateBrooksCoreyFunction( real64 const & scaledVolFrac,
                               real64 const & dScaledVolFrac_dVolFrac,
                               real64 const & exponent,
                               real64 const & maxValue,
                               real64 & relPerm,
                               real64 & dRelPerm_dVolFrac );

  arrayView1d< real64 const > m_phaseMinVolumeFraction;

  arrayView1d< real64 const > m_waterOilRelPermExponent;
  arrayView1d< real64 const > m_waterOilRelPermMaxValue;

  arrayView1d< real64 const > m_gasOilRelPermExponent;
  arrayView1d< real64 const > m_gasOilRelPermMaxValue;

  real64 m_volFracScale;
};

//template< class INTERPOLATOR>
class BrooksCoreyBakerRelativePermeability : public RelativePermeabilityBase
{
public:

  BrooksCoreyBakerRelativePermeability( string const & name, dataRepository::Group * const parent );

  static string catalogName() { return "BrooksCoreyBakerRelativePermeability"; }

  virtual string getCatalogName() const override { return catalogName(); }

  /// Type of kernel wrapper for in-kernel update
  using KernelWrapper = BrooksCoreyBakerRelativePermeabilityUpdate;

  /**
   * @brief Create an update kernel wrapper.
   * @return the wrapper
   */
  KernelWrapper createKernelWrapper();

  struct viewKeyStruct : RelativePermeabilityBase::viewKeyStruct
  {
    static constexpr char const * phaseMinVolumeFractionString() { return "phaseMinVolumeFraction"; }
    static constexpr char const * waterOilRelPermExponentString() { return "waterOilRelPermExponent"; }
    static constexpr char const * waterOilRelPermMaxValueString() { return "waterOilRelPermMaxValue"; }
    static constexpr char const * gasOilRelPermExponentString() { return "gasOilRelPermExponent"; }
    static constexpr char const * gasOilRelPermMaxValueString() { return "gasOilRelPermMaxValue"; }
    static constexpr char const * volFracScaleString() { return "volFracScale"; }
  };

protected:

  virtual void postProcessInput() override;

  array1d< real64 > m_phaseMinVolumeFraction;

  // water-oil data
  array1d< real64 > m_waterOilRelPermExponent;
  array1d< real64 > m_waterOilRelPermMaxValue;

  // gas-oil data
  array1d< real64 > m_gasOilRelPermExponent;
  array1d< real64 > m_gasOilRelPermMaxValue;

  real64 m_volFracScale;
};


GEOSX_HOST_DEVICE
inline void
BrooksCoreyBakerRelativePermeabilityUpdate::
  compute( arraySlice1d< real64 const, compflow::USD_PHASE - 1 > const & phaseVolFraction,
           arraySlice1d< real64, relperm::USD_RELPERM - 2 > const & phaseTrappedVolFrac,
           arraySlice1d< real64, relperm::USD_RELPERM - 2 > const & phaseRelPerm,
           arraySlice2d< real64, relperm::USD_RELPERM_DS - 2 > const & dPhaseRelPerm_dPhaseVolFrac ) const
{
  LvArray::forValuesInSlice( dPhaseRelPerm_dPhaseVolFrac, []( real64 & val ){ val = 0.0; } );

  real64 const volFracScaleInv = 1.0 / m_volFracScale;
  using PT = RelativePermeabilityBase::PhaseType;
  integer const ipWater = m_phaseOrder[PT::WATER];
  integer const ipOil   = m_phaseOrder[PT::OIL];
  integer const ipGas   = m_phaseOrder[PT::GAS];

  real64 oilRelPerm_wo = 0; // oil rel perm using two-phase gas-oil data
  real64 dOilRelPerm_wo_dOilVolFrac = 0; // derivative w.r.t to So
  real64 oilRelPerm_go = 0; // oil rel perm using two-phase gas-oil data
  real64 dOilRelPerm_go_dOilVolFrac = 0; // derivative w.r.t to So

  // this function assumes that the oil phase can always be present (i.e., ipOil > 0)

  // 1) Water and oil phase relative permeabilities using water-oil data
  if( ipWater >= 0 )
  {
    real64 const scaledWaterVolFrac = (phaseVolFraction[ipWater] - m_phaseMinVolumeFraction[ipWater]) * volFracScaleInv;
    real64 const scaledOilVolFrac   = (phaseVolFraction[ipOil]   - m_phaseMinVolumeFraction[ipOil])   * volFracScaleInv;

    using WOPT = RelativePermeabilityBase::WaterOilPairPhaseType;
    real64 const waterExponent = m_waterOilRelPermExponent[WOPT::WATER];
    real64 const waterMaxValue = m_waterOilRelPermMaxValue[WOPT::WATER];

    // water rel perm
    evaluateBrooksCoreyFunction( scaledWaterVolFrac,
                                 volFracScaleInv,
                                 waterExponent,
                                 waterMaxValue,
                                 phaseRelPerm[ipWater],
                                 dPhaseRelPerm_dPhaseVolFrac[ipWater][ipWater] );

    real64 const oilExponent_wo = m_waterOilRelPermExponent[WOPT::OIL];
    real64 const oilMaxValue_wo = m_waterOilRelPermMaxValue[WOPT::OIL];

    // oil rel perm
    evaluateBrooksCoreyFunction( scaledOilVolFrac,
                                 volFracScaleInv,
                                 oilExponent_wo,
                                 oilMaxValue_wo,
                                 oilRelPerm_wo,
                                 dOilRelPerm_wo_dOilVolFrac );
  }


  // 2) Gas and oil phase relative permeabilities using gas-oil data
  if( ipGas >= 0 )
  {
    real64 const scaledGasVolFrac = (phaseVolFraction[ipGas] - m_phaseMinVolumeFraction[ipGas]) * volFracScaleInv;
    real64 const scaledOilVolFrac = (phaseVolFraction[ipOil] - m_phaseMinVolumeFraction[ipOil]) * volFracScaleInv;

    using GOPT = RelativePermeabilityBase::GasOilPairPhaseType;
    real64 const gasExponent = m_gasOilRelPermExponent[GOPT::GAS];
    real64 const gasMaxValue = m_gasOilRelPermMaxValue[GOPT::GAS];

    // gas rel perm
    evaluateBrooksCoreyFunction( scaledGasVolFrac,
                                 volFracScaleInv,
                                 gasExponent,
                                 gasMaxValue,
                                 phaseRelPerm[ipGas],
                                 dPhaseRelPerm_dPhaseVolFrac[ipGas][ipGas] );

    real64 const oilExponent_go = m_gasOilRelPermExponent[GOPT::OIL];
    real64 const oilMaxValue_go = m_gasOilRelPermMaxValue[GOPT::OIL];

    // oil rel perm
    evaluateBrooksCoreyFunction( scaledOilVolFrac,
                                 volFracScaleInv,
                                 oilExponent_go,
                                 oilMaxValue_go,
                                 oilRelPerm_go,
                                 dOilRelPerm_go_dOilVolFrac );
  }


  // 3) Compute the "three-phase" oil relperm

  // if no gas, use water-oil data
  if( ipGas < 0 )
  {
    phaseRelPerm[ipOil] = oilRelPerm_wo;
    dPhaseRelPerm_dPhaseVolFrac[ipOil][ipOil] = dOilRelPerm_wo_dOilVolFrac;
  }
  // if no water, use gas-oil data
  else if( ipWater < 0 )
  {
    phaseRelPerm[ipOil] = oilRelPerm_go;
    dPhaseRelPerm_dPhaseVolFrac[ipOil][ipOil] = dOilRelPerm_go_dOilVolFrac;
  }
  // if water and oil and gas can be present, use saturation-weighted interpolation
  else
  {
    real64 const shiftedWaterVolFrac = (phaseVolFraction[ipWater] - m_phaseMinVolumeFraction[ipWater]);

    // TODO: change name of the class and add template to choose interpolation
    relpermInterpolators::Baker::compute( shiftedWaterVolFrac,
                                          phaseVolFraction[ipGas],
                                          m_phaseOrder,
                                          oilRelPerm_wo,
                                          dOilRelPerm_wo_dOilVolFrac,
                                          oilRelPerm_go,
                                          dOilRelPerm_go_dOilVolFrac,
                                          phaseRelPerm[ipOil],
                                          dPhaseRelPerm_dPhaseVolFrac[ipOil] );
//    relpermInterpolators::Stone2::compute(shiftedWaterVolFrac,
//                                          phaseVolFraction[ipGas],
//                                          m_phaseOrder,
//                                          m_waterOilRelPermMaxValue[ipOil],
//                                          oilRelPerm_wo,
//                                          dOilRelPerm_wo_dOilVolFrac,
//                                          oilRelPerm_go,
//                                          dOilRelPerm_go_dOilVolFrac,
//                                          phaseRelPerm[ipWater],
//                                          dPhaseRelPerm_dPhaseVolFrac[ipWater][ipWater],
//                                          phaseRelPerm[ipGas],
//                                          dPhaseRelPerm_dPhaseVolFrac[ipGas][ipGas],
//                                          phaseRelPerm[ipOil],
//                                          dPhaseRelPerm_dPhaseVolFrac[ipOil] );
//    INTERPOLATOR::compute(...);

  }

  // update trapped phase volume fraction
  if( ipWater >= 0 )
  {
    phaseTrappedVolFrac[ipWater] = LvArray::math::min( phaseVolFraction[ipWater], m_phaseMinVolumeFraction[ipWater] );
  }
  if( ipGas >= 0 )
  {
    phaseTrappedVolFrac[ipGas] = LvArray::math::min( phaseVolFraction[ipGas], m_phaseMinVolumeFraction[ipGas] );
  }
  if( ipOil >= 0 )
  {
    phaseTrappedVolFrac[ipOil] = LvArray::math::min( phaseVolFraction[ipOil], m_phaseMinVolumeFraction[ipOil] );
  }

}

GEOSX_HOST_DEVICE
GEOSX_FORCE_INLINE
void
BrooksCoreyBakerRelativePermeabilityUpdate::
  evaluateBrooksCoreyFunction( real64 const & scaledVolFrac,
                               real64 const & dScaledVolFrac_dVolFrac,
                               real64 const & exponent,
                               real64 const & maxValue,
                               real64 & relPerm,
                               real64 & dRelPerm_dVolFrac )
{
  relPerm           = 0.0;
  dRelPerm_dVolFrac = 0.0;

  if( scaledVolFrac > 0.0 && scaledVolFrac < 1.0 )
  {
    // intermediate value
    real64 const v = maxValue * std::pow( scaledVolFrac, exponent - 1.0 );

    relPerm = v * scaledVolFrac;
    dRelPerm_dVolFrac = v * exponent * dScaledVolFrac_dVolFrac;
  }
  else
  {
    relPerm = (scaledVolFrac <= 0.0) ? 0.0 : maxValue;
  }
}

} // namespace constitutive

} // namespace geosx

#endif //GEOSX_CONSTITUTIVE_RELPERM_BROOKSCOREYBAKERRELATIVEPERMEABILITY_HPP<|MERGE_RESOLUTION|>--- conflicted
+++ resolved
@@ -45,12 +45,8 @@
     : RelativePermeabilityBaseUpdate( phaseTypes,
                                       phaseOrder,
                                       phaseRelPerm,
-<<<<<<< HEAD
-                                      dPhaseRelPerm_dPhaseVolFrac),
-=======
                                       dPhaseRelPerm_dPhaseVolFrac,
                                       phaseTrappedVolFrac ),
->>>>>>> dddb1ee4
     m_phaseMinVolumeFraction( phaseMinVolumeFraction ),
     m_waterOilRelPermExponent( waterOilRelPermExponent ),
     m_waterOilRelPermMaxValue( waterOilRelPermMaxValue ),
@@ -274,22 +270,6 @@
                                           dOilRelPerm_go_dOilVolFrac,
                                           phaseRelPerm[ipOil],
                                           dPhaseRelPerm_dPhaseVolFrac[ipOil] );
-//    relpermInterpolators::Stone2::compute(shiftedWaterVolFrac,
-//                                          phaseVolFraction[ipGas],
-//                                          m_phaseOrder,
-//                                          m_waterOilRelPermMaxValue[ipOil],
-//                                          oilRelPerm_wo,
-//                                          dOilRelPerm_wo_dOilVolFrac,
-//                                          oilRelPerm_go,
-//                                          dOilRelPerm_go_dOilVolFrac,
-//                                          phaseRelPerm[ipWater],
-//                                          dPhaseRelPerm_dPhaseVolFrac[ipWater][ipWater],
-//                                          phaseRelPerm[ipGas],
-//                                          dPhaseRelPerm_dPhaseVolFrac[ipGas][ipGas],
-//                                          phaseRelPerm[ipOil],
-//                                          dPhaseRelPerm_dPhaseVolFrac[ipOil] );
-//    INTERPOLATOR::compute(...);
-
   }
 
   // update trapped phase volume fraction
