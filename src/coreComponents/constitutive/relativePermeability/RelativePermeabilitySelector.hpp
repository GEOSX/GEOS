--- conflicted
+++ resolved
@@ -69,14 +69,8 @@
                                VanGenuchtenBakerRelativePermeability,
                                VanGenuchtenStone2RelativePermeability,
                                TableRelativePermeability,
-<<<<<<< HEAD
                                TableRelativePermeabilityHysteresis,
                                VanGenuchtenBakerRelativePermeability >::execute( relPerm, std::forward< LAMBDA >( lambda ) );
-=======
-                               constitutive::TableRelativePermeabilityHysteresis,
-                               VanGenuchtenBakerRelativePermeability,
-                               VanGenuchtenStone2RelativePermeability >::execute( relPerm, std::forward< LAMBDA >( lambda ) );
->>>>>>> 18721817
 }
 
 #undef PASSTHROUGH_HANDLE_CASE
