--- conflicted
+++ resolved
@@ -75,13 +75,8 @@
 
   clone->m_useMass = this->m_useMass;
 
-<<<<<<< HEAD
-  return clone_ptr;
-}
-=======
   clone->m_componentNames   = this->m_componentNames;
   clone->m_componentMolarWeight = this->m_componentMolarWeight;
->>>>>>> c2829432
 
   clone->m_phaseNames           = this->m_phaseNames;
   clone->m_pvtPackagePhaseTypes = this->m_pvtPackagePhaseTypes;
@@ -95,7 +90,7 @@
 
   clone->createFluid();
 
-  return clone;
+  return clone_ptr;
 }
 
 void CompositionalMultiphaseFluid::FillDocumentationNode()
