/*
 * ------------------------------------------------------------------------------------------------------------
 * SPDX-License-Identifier: LGPL-2.1-only
 *
 * Copyright (c) 2018-2020 Lawrence Livermore National Security LLC
 * Copyright (c) 2018-2020 The Board of Trustees of the Leland Stanford Junior University
 * Copyright (c) 2018-2020 TotalEnergies
 * Copyright (c) 2019-     GEOSX Contributors
 * All rights reserved
 *
 * See top level LICENSE, COPYRIGHT, CONTRIBUTORS, NOTICE, and ACKNOWLEDGEMENTS files for details.
 * ------------------------------------------------------------------------------------------------------------
 */


/**
 * @file PorousSolid.hpp
 */

#ifndef GEOS_CONSTITUTIVE_SOLID_POROUSSOLID_HPP_
#define GEOS_CONSTITUTIVE_SOLID_POROUSSOLID_HPP_

#include "constitutive/solid/CoupledSolid.hpp"
#include "constitutive/solid/porosity/BiotPorosity.hpp"
#include "constitutive/solid/SolidBase.hpp"
#include "constitutive/permeability/ConstantPermeability.hpp"

namespace geos
{
namespace constitutive
{

/**
 * @brief Provides kernel-callable constitutive update routines
 *
 *
 * @tparam SOLID_TYPE type of the porosity model
 */
template< typename SOLID_TYPE >
class PorousSolidUpdates : public CoupledSolidUpdates< SOLID_TYPE, BiotPorosity, ConstantPermeability >
{
public:

  using DiscretizationOps = typename SOLID_TYPE::KernelWrapper::DiscretizationOps;

  /**
   * @brief Constructor
   */
  PorousSolidUpdates( SOLID_TYPE const & solidModel,
                      BiotPorosity const & porosityModel,
                      ConstantPermeability const & permModel ):
    CoupledSolidUpdates< SOLID_TYPE, BiotPorosity, ConstantPermeability >( solidModel, porosityModel, permModel )
  {}

  GEOS_HOST_DEVICE
  virtual void updateStateFromPressureAndTemperature( localIndex const k,
                                                      localIndex const q,
                                                      real64 const & pressure,
                                                      real64 const & pressure_n,
                                                      real64 const & temperature,
                                                      real64 const & temperature_n ) const override final
  {
    updateBiotCoefficientAndAssignBulkModulus( k );

<<<<<<< HEAD
    m_porosityUpdate.updateFromPressureAndTemperature( k, q,
                                                       pressure, pressure_k, pressure_n,
                                                       temperature, temperature_k, temperature_n );

    m_permUpdate.updateFromPressure( k, q, pressure_n, pressure );
=======
    m_porosityUpdate.updateFixedStress( k, q,
                                        pressure, pressure_n,
                                        temperature, temperature_n );
>>>>>>> f92cdabd
  }

  GEOS_HOST_DEVICE
  void smallStrainUpdatePoromechanics( localIndex const k,
                                       localIndex const q,
                                       real64 const & timeIncrement,
                                       real64 const & pressure,
                                       real64 const & pressure_n,
                                       real64 const & temperature,
                                       real64 const & deltaTemperatureFromLastStep,
                                       real64 const ( &strainIncrement )[6],
                                       real64 ( & totalStress )[6],
                                       real64 ( & dTotalStress_dPressure )[6],
                                       real64 ( & dTotalStress_dTemperature )[6],
                                       DiscretizationOps & stiffness,
                                       real64 & porosity,
                                       real64 & porosity_n,
                                       real64 & dPorosity_dVolStrain,
                                       real64 & dPorosity_dPressure,
                                       real64 & dPorosity_dTemperature,
                                       real64 & dSolidDensity_dPressure ) const
  {
    // Compute total stress increment and its derivative
    computeTotalStress( k,
                        q,
                        timeIncrement,
                        pressure,
                        temperature,
                        strainIncrement,
                        totalStress,
                        dTotalStress_dPressure,
                        dTotalStress_dTemperature,
                        stiffness );

    // Compute porosity and its derivatives
    real64 const deltaPressure = pressure - pressure_n;
    real64 porosityInit;
    computePorosity( k,
                     q,
                     deltaPressure,
                     deltaTemperatureFromLastStep,
                     strainIncrement,
                     porosity,
                     porosity_n,
                     porosityInit,
                     dPorosity_dVolStrain,
                     dPorosity_dPressure,
                     dPorosity_dTemperature );

    // Save the derivative of solid density wrt pressure for the computation of the body force
    dSolidDensity_dPressure = m_porosityUpdate.dGrainDensity_dPressure();
  }

  GEOS_HOST_DEVICE
  void smallStrainUpdatePoromechanicsFixedStress( localIndex const k,
                                                  localIndex const q,
                                                  real64 const & timeIncrement,
                                                  real64 const & pressure,
                                                  real64 const & pressure_n,
                                                  real64 const & temperature,
                                                  real64 const & temperature_n,
                                                  real64 const ( &strainIncrement )[6],
                                                  real64 ( & totalStress )[6],
                                                  DiscretizationOps & stiffness ) const
  {
    real64 dTotalStress_dPressure[6]{};
    real64 dTotalStress_dTemperature[6]{};

    // Compute total stress increment and its derivative
    computeTotalStress( k,
                        q,
                        timeIncrement,
                        pressure,
                        temperature,
                        strainIncrement,
                        totalStress,
                        dTotalStress_dPressure, // To pass something here
                        dTotalStress_dTemperature, // To pass something here
                        stiffness );

    // Compute total stress increment for the porosity update
    GEOS_UNUSED_VAR( pressure_n, temperature_n );
    real64 const bulkModulus = m_solidUpdate.getBulkModulus( k );
    real64 const meanEffectiveStressIncrement = bulkModulus * ( strainIncrement[0] + strainIncrement[1] + strainIncrement[2] );
    real64 const biotCoefficient = m_porosityUpdate.getBiotCoefficient( k );
    real64 const thermalExpansionCoefficient = m_solidUpdate.getThermalExpansionCoefficient( k );
    real64 const meanTotalStressIncrement = meanEffectiveStressIncrement - biotCoefficient * ( pressure - pressure_n )
                                            - 3 * thermalExpansionCoefficient * bulkModulus * ( temperature - temperature_n );
    m_porosityUpdate.updateMeanTotalStressIncrement( k, q, meanTotalStressIncrement );
  }

  /**
   * @brief Return the stiffness at a given element (small-strain interface)
   *
   * @note If the material model has a strain-dependent material stiffness (e.g.
   * any plasticity, damage, or nonlinear elastic model) then this interface will
   * not work.  Users should instead use one of the interfaces where a strain
   * tensor is provided as input.
   *
   * @param k the element number
   * @param stiffness the stiffness array
   */
  GEOS_HOST_DEVICE
  inline
  void getElasticStiffness( localIndex const k, localIndex const q, real64 ( & stiffness )[6][6] ) const
  {
    m_solidUpdate.getElasticStiffness( k, q, stiffness );
  }

  /**
   * @brief Return the stiffness at a given element (small-strain interface)
   *
   * @param [in] k the element number
   * @param [out] biotCefficient the biot-coefficient
   */
  GEOS_HOST_DEVICE
  inline
  void getBiotCoefficient( localIndex const k, real64 & biotCoefficient ) const
  {
    biotCoefficient = m_porosityUpdate.getBiotCoefficient( k );
  }

  /**
   * @brief Return the stiffness at a given element (small-strain interface)
   *
   * @param [in] k the element number
   * @param [out] thermalExpansionCoefficient the thermal expansion coefficient
   */
  GEOS_HOST_DEVICE
  inline
  void getThermalExpansionCoefficient( localIndex const k, real64 & thermalExpansionCoefficient ) const
  {
    thermalExpansionCoefficient = m_solidUpdate.getThermalExpansionCoefficient( k );
  }

private:

  using CoupledSolidUpdates< SOLID_TYPE, BiotPorosity, ConstantPermeability >::m_solidUpdate;
  using CoupledSolidUpdates< SOLID_TYPE, BiotPorosity, ConstantPermeability >::m_porosityUpdate;
  using CoupledSolidUpdates< SOLID_TYPE, BiotPorosity, ConstantPermeability >::m_permUpdate;


  GEOS_HOST_DEVICE
  inline
  void updateBiotCoefficientAndAssignBulkModulus( localIndex const k ) const
  {
    // This call is not general like this.
    real64 const bulkModulus = m_solidUpdate.getBulkModulus( k );

    m_porosityUpdate.updateBiotCoefficientAndAssignBulkModulus( k, bulkModulus );
  }

  GEOS_HOST_DEVICE
  void updateThermalExpansionCoefficient( localIndex const k ) const
  {
    real64 const thermalExpansionCoefficient = m_solidUpdate.getThermalExpansionCoefficient( k );

    m_porosityUpdate.updateThermalExpansionCoefficient( k, thermalExpansionCoefficient );
  }

  GEOS_HOST_DEVICE
  void computePorosity( localIndex const k,
                        localIndex const q,
                        real64 const & deltaPressure,
                        real64 const & deltaTemperature,
                        real64 const ( &strainIncrement )[6],
                        real64 & porosity,
                        real64 & porosity_n,
                        real64 & porosityInit,
                        real64 & dPorosity_dVolStrain,
                        real64 & dPorosity_dPressure,
                        real64 & dPorosity_dTemperature ) const
  {
    m_porosityUpdate.updateFromPressureTemperatureAndStrain( k,
                                                             q,
                                                             deltaPressure,
                                                             deltaTemperature,
                                                             strainIncrement,
                                                             dPorosity_dVolStrain,
                                                             dPorosity_dPressure,
                                                             dPorosity_dTemperature );

    porosity = m_porosityUpdate.getPorosity( k, q );
    porosity_n = m_porosityUpdate.getPorosity_n( k, q );
    porosityInit = m_porosityUpdate.getInitialPorosity( k, q );
  }

  GEOS_HOST_DEVICE
  inline
  void computeTotalStress( localIndex const k,
                           localIndex const q,
                           real64 const & timeIncrement,
                           real64 const & pressure,
                           real64 const & temperature,
                           real64 const ( &strainIncrement )[6],
                           real64 ( & totalStress )[6],
                           real64 ( & dTotalStress_dPressure )[6],
                           real64 ( & dTotalStress_dTemperature )[6],
                           DiscretizationOps & stiffness ) const
  {
    updateBiotCoefficientAndAssignBulkModulus( k );

    // Compute total stress increment and its derivative w.r.t. pressure
    m_solidUpdate.smallStrainUpdate( k,
                                     q,
                                     timeIncrement,
                                     strainIncrement,
                                     totalStress, // first effective stress increment accumulated
                                     stiffness );

    // Add the contributions of pressure and temperature to the total stress
    real64 const biotCoefficient = m_porosityUpdate.getBiotCoefficient( k );
    real64 const thermalExpansionCoefficient = m_solidUpdate.getThermalExpansionCoefficient( k );
    real64 const bulkModulus = m_solidUpdate.getBulkModulus( k );
    real64 const thermalExpansionCoefficientTimesBulkModulus = thermalExpansionCoefficient * bulkModulus;

    LvArray::tensorOps::symAddIdentity< 3 >( totalStress, -biotCoefficient * pressure - 3 * thermalExpansionCoefficientTimesBulkModulus * temperature );

    // Compute derivatives of total stress
    dTotalStress_dPressure[0] = -biotCoefficient;
    dTotalStress_dPressure[1] = -biotCoefficient;
    dTotalStress_dPressure[2] = -biotCoefficient;
    dTotalStress_dPressure[3] = 0;
    dTotalStress_dPressure[4] = 0;
    dTotalStress_dPressure[5] = 0;

    dTotalStress_dTemperature[0] = -3 * thermalExpansionCoefficientTimesBulkModulus;
    dTotalStress_dTemperature[1] = -3 * thermalExpansionCoefficientTimesBulkModulus;
    dTotalStress_dTemperature[2] = -3 * thermalExpansionCoefficientTimesBulkModulus;
    dTotalStress_dTemperature[3] = 0;
    dTotalStress_dTemperature[4] = 0;
    dTotalStress_dTemperature[5] = 0;

  }
};

/**
 * @brief PorousSolidBase class used for dispatch of all Porous solids.
 */
class PorousSolidBase
{};

/**
 * @brief Class to represent a porous material for poromechanics simulations.
 * It is used as an interface to access all constitutive models relative to the properties of a porous material.
 *
 * @tparam SOLID_TYPE type of solid model
 */
template< typename SOLID_TYPE >
class PorousSolid : public CoupledSolid< SOLID_TYPE, BiotPorosity, ConstantPermeability >
{
public:

  /// Alias for ElasticIsotropicUpdates
  using KernelWrapper = PorousSolidUpdates< SOLID_TYPE >;

  /**
   * @brief Constructor
   * @param name Object name
   * @param parent Object's parent group
   */
  PorousSolid( string const & name, dataRepository::Group * const parent );

  /// Destructor
  virtual ~PorousSolid() override;

  /**
   * @brief Catalog name
   * @return Static catalog string
   */
  static string catalogName() { return string( "Porous" ) + SOLID_TYPE::catalogName(); }

  /**
   * @brief Get catalog name
   * @return Catalog name string
   */
  virtual string getCatalogName() const override { return catalogName(); }

  /**
   * @brief Create a instantiation of the PorousSolidUpdates class
   *        that refers to the data in this.
   * @return An instantiation of PorousSolidUpdates.
   */
  KernelWrapper createKernelUpdates() const
  {
    return KernelWrapper( getSolidModel(),
                          getPorosityModel(),
                          getPermModel() );
  }

  /**
   * @brief Const/non-mutable accessor for density
   * @return Accessor
   */
  arrayView2d< real64 const > const getDensity() const
  {
    return getSolidModel().getDensity();
  }

  /**
   * @brief Const/non-mutable accessor for biot coefficient
   * @return Accessor
   */
  arrayView1d< real64 const > const getBiotCoefficient() const
  {
    return getPorosityModel().getBiotCoefficient();
  }

  /**
   * @brief Const/non-mutable accessor for the mean stress increment at the previous sequential iteration
   * @return Accessor
   */
  arrayView2d< real64 const > const getMeanStressIncrement_k() const
  {
    return getPorosityModel().getMeanStressIncrement_k();
  }

  /**
   * @brief Non-const accessor for the mean stress increment at the previous sequential iteration
   * @return Accessor
   */
  arrayView1d< real64 > const getAverageMeanStressIncrement_k()
  {
    return getPorosityModel().getAverageMeanStressIncrement_k();
  }


private:
  using CoupledSolid< SOLID_TYPE, BiotPorosity, ConstantPermeability >::getSolidModel;
  using CoupledSolid< SOLID_TYPE, BiotPorosity, ConstantPermeability >::getPorosityModel;
  using CoupledSolid< SOLID_TYPE, BiotPorosity, ConstantPermeability >::getPermModel;
};



}
} /* namespace geos */

#endif /* GEOS_CONSTITUTIVE_SOLID_POROUSSOLID_HPP_ */<|MERGE_RESOLUTION|>--- conflicted
+++ resolved
@@ -62,17 +62,11 @@
   {
     updateBiotCoefficientAndAssignBulkModulus( k );
 
-<<<<<<< HEAD
-    m_porosityUpdate.updateFromPressureAndTemperature( k, q,
-                                                       pressure, pressure_k, pressure_n,
-                                                       temperature, temperature_k, temperature_n );
-
-    m_permUpdate.updateFromPressure( k, q, pressure_n, pressure );
-=======
     m_porosityUpdate.updateFixedStress( k, q,
                                         pressure, pressure_n,
                                         temperature, temperature_n );
->>>>>>> f92cdabd
+
+    m_permUpdate.updateFromPressure( k, q, pressure_n, pressure );
   }
 
   GEOS_HOST_DEVICE
