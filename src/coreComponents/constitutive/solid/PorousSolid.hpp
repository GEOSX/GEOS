--- conflicted
+++ resolved
@@ -65,15 +65,10 @@
     updateBiotCoefficientAndAssignModuli( k );
 
     m_porosityUpdate.updateFixedStress( k, q,
-<<<<<<< HEAD
-                                        pressure, pressure_n,
-                                        temperature, temperature_n );
-
-    m_permUpdate.updateFromPressure( k, q, pressure_n, pressure );
-=======
                                         pressure, pressure_k, pressure_n,
                                         temperature, temperature_k, temperature_n );
->>>>>>> 6efbd27c
+
+    m_permUpdate.updateFromPressure( k, q, pressure_n, pressure );
   }
 
   GEOS_HOST_DEVICE
