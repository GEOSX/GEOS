/*
 * ------------------------------------------------------------------------------------------------------------
 * SPDX-License-Identifier: LGPL-2.1-only
 *
 * Copyright (c) 2018-2019 Lawrence Livermore National Security LLC
 * Copyright (c) 2018-2019 The Board of Trustees of the Leland Stanford Junior University
 * Copyright (c) 2018-2019 Total, S.A
 * Copyright (c) 2019-     GEOSX Contributors
 * All right reserved
 *
 * See top level LICENSE, COPYRIGHT, CONTRIBUTORS, NOTICE, and ACKNOWLEDGEMENTS files for details.
 * ------------------------------------------------------------------------------------------------------------
 */

/**
 *  @file DruckerPragerExtended.hpp
 */

#ifndef GEOSX_CONSTITUTIVE_SOLID_DRUCKERPRAGEREXTENDED_HPP
#define GEOSX_CONSTITUTIVE_SOLID_DRUCKERPRAGEREXTENDED_HPP

#include "ElasticIsotropic.hpp"
#include "InvariantDecompositions.hpp"
#include "PropertyConversions.hpp"
#include "SolidModelDiscretizationOpsFullyAnisotroipic.hpp"
#include "LvArray/src/tensorOps.hpp"

namespace geosx
{

namespace constitutive
{

/**
 * @class DruckerPragerExtendedUpdates
 *
 * Class to provide material updates that may be called from a kernel function.
 */
class DruckerPragerExtendedUpdates : public ElasticIsotropicUpdates
{
public:

  /**
   * @brief Constructor
   * @param[in] bulkModulus The ArrayView holding the bulk modulus data for each element.
   * @param[in] shearModulus The ArrayView holding the shear modulus data for each element.
   * @param[in] stress The ArrayView holding the stress data for each quadrature point.
   */
  DruckerPragerExtendedUpdates( arrayView1d< real64 const > const & initialFriction,
                                arrayView1d< real64 const > const & residualFriction,
                                arrayView1d< real64 const > const & dilationRatio,
                                arrayView1d< real64 const > const & pressureIntercept,
                                arrayView1d< real64 const > const & hardening,
                                arrayView2d< real64 > const & newState,
                                arrayView2d< real64 > const & oldState,
                                arrayView2d< real64 > const & newPorosity,
                                arrayView2d< real64 > const & oldPorosity,
                                arrayView2d< real64 > const & dPorosity_dPressure,
                                arrayView1d< real64 > const & referencePorosity,
                                real64 const & grainBulkModulus,
                                arrayView2d< real64 > const & grainDensity,
                                arrayView3d< real64, solid::STRESS_USD > const & newStress,
                                arrayView3d< real64, solid::STRESS_USD > const & oldStress,
                                arrayView1d< real64 const > const & bulkModulus,
                                arrayView1d< real64 const > const & shearModulus ):
    ElasticIsotropicUpdates( newPorosity,
                             oldPorosity,
                             dPorosity_dPressure,
                             referencePorosity,
                             grainBulkModulus,
                             grainDensity,
                             newStress,
                             oldStress,
                             bulkModulus,
                             shearModulus ),
    m_initialFriction( initialFriction ),
    m_residualFriction( residualFriction ),
    m_dilationRatio( dilationRatio ),
    m_pressureIntercept( pressureIntercept ),
    m_hardening( hardening ),
    m_newState( newState ),
    m_oldState( oldState )
  {}

  /// Default copy constructor
  DruckerPragerExtendedUpdates( DruckerPragerExtendedUpdates const & ) = default;

  /// Default move constructor
  DruckerPragerExtendedUpdates( DruckerPragerExtendedUpdates && ) = default;

  /// Deleted default constructor
  DruckerPragerExtendedUpdates() = delete;

  /// Deleted copy assignment operator
  DruckerPragerExtendedUpdates & operator=( DruckerPragerExtendedUpdates const & ) = delete;

  /// Deleted move assignment operator
  DruckerPragerExtendedUpdates & operator=( DruckerPragerExtendedUpdates && ) =  delete;

  /// Use the uncompressed version of the stiffness bilinear form
  using DiscretizationOps = SolidModelDiscretizationOpsFullyAnisotroipic; // TODO: typo in anistropic (fix in DiscOps PR)

  // Bring in base implementations to prevent hiding warnings
  using ElasticIsotropicUpdates::smallStrainUpdate;
  using ElasticIsotropicUpdates::smallStrainUpdate_porosity;

  GEOSX_HOST_DEVICE
  virtual void smallStrainUpdate( localIndex const k,
                                  localIndex const q,
                                  real64 const ( &strainIncrement )[6],
                                  real64 ( &stress )[6],
                                  real64 ( &stiffness )[6][6] ) const override final;

  GEOSX_HOST_DEVICE
  virtual void smallStrainUpdate( localIndex const k,
                                  localIndex const q,
                                  real64 const ( &strainIncrement )[6],
                                  real64 ( &stress )[6],
                                  DiscretizationOps & stiffness ) const final;

  GEOSX_HOST_DEVICE
<<<<<<< HEAD
  virtual void smallStrainUpdate_porosity( localIndex const k,
                                           localIndex const q,
                                           real64 const & pressure,
                                           real64 const & deltaPressure,
                                           real64 const ( &strainIncrement )[6],
                                           real64 & porosity,
                                           real64 & dPorosity_dPressure,
                                           real64 & dPorosity_dVolStrainIncrement,
                                           real64 ( &stress )[6],
                                           real64 & dTotalStress_dPressure,
                                           DiscretizationOps & stiffness ) const final;
=======
  GEOSX_FORCE_INLINE
  virtual void saveConvergedState( localIndex const k,
                                   localIndex const q ) const override final
  {
    ElasticIsotropicUpdates::saveConvergedState( k, q );
    m_oldState[k][q] = m_newState[k][q];
  }
>>>>>>> e98d0433

private:
  /// A reference to the ArrayView holding the initial friction param for each element.
  arrayView1d< real64 const > const m_initialFriction;

  /// A reference to the ArrayView holding the residual friction param for each element.
  arrayView1d< real64 const > const m_residualFriction;

  /// A reference to the ArrayView holding the dilation ratio for each element.
  arrayView1d< real64 const > const m_dilationRatio;

  /// A reference to the ArrayView holding the pressure intercept for each element.
  arrayView1d< real64 const > const m_pressureIntercept;

  /// A reference to the ArrayView holding the hardening parameter for each element.
  arrayView1d< real64 const > const m_hardening;

  /// A reference to the ArrayView holding the new state variable for each integration point
  arrayView2d< real64 > const m_newState;

  /// A reference to the ArrayView holding the old state variable for each integration point
  arrayView2d< real64 > const m_oldState;

  /// Hyperbolic model for friction hardening
  GEOSX_HOST_DEVICE
  void hyperbolicModel( real64 const y1,
                        real64 const y2,
                        real64 const m,
                        real64 const x,
                        real64 & y,
                        real64 & dy_dx ) const
  {
    if( x<0 )
    {
      y = y1;
      dy_dx = 0;
    }
    else
    {
      y = y1 + (y2-y1)*x/(m+x);
      dy_dx = (y2-y1)*m/((m+x)*(m+x));
    }
  };

};


GEOSX_HOST_DEVICE
GEOSX_FORCE_INLINE
void DruckerPragerExtendedUpdates::smallStrainUpdate( localIndex const k,
                                                      localIndex const q,
                                                      real64 const ( &strainIncrement )[6],
                                                      real64 ( & stress )[6],
                                                      real64 ( & stiffness )[6][6] ) const
{
  // elastic predictor (assume strainIncrement is all elastic)

  ElasticIsotropicUpdates::smallStrainUpdate( k, q, strainIncrement, stress, stiffness );

  // decompose into mean (P) and von mises (Q) stress invariants

  real64 trialP;
  real64 trialQ;
  real64 deviator[6];

  twoInvariant::stressDecomposition( stress,
                                     trialP,
                                     trialQ,
                                     deviator );

  // check yield function F <= 0, using old state

  real64 friction, dfriction_dstate;

  hyperbolicModel( m_initialFriction[k],
                   m_residualFriction[k],
                   m_hardening[k],
                   m_oldState[k][q],
                   friction,
                   dfriction_dstate );

  real64 yield = trialQ + friction * (trialP - m_pressureIntercept[k]);

  if( yield < 1e-9 ) // elasticity
  {
    return;
  }

  // else, plasticity (trial stress point lies outside yield surface)
  // the return mapping can in general be written as a newton iteration.

  real64 solution[3], residual[3], delta[3];
  real64 jacobian[3][3] = {{}}, jacobianInv[3][3] = {{}};

  solution[0] = trialP; // initial guess for newP
  solution[1] = trialQ; // initial guess for newQ
  solution[2] = 1e-5;   // initial guess for plastic multiplier

  real64 norm, normZero = 1e30;

  // begin newton loop

  for( localIndex iter=0; iter<20; ++iter )
  {
    m_newState[k][q] = m_oldState[k][q] + solution[2];

    hyperbolicModel( m_initialFriction[k],
                     m_residualFriction[k],
                     m_hardening[k],
                     m_newState[k][q],
                     friction,
                     dfriction_dstate );

    // assemble residual system
    // resid1 = P - trialP + dlambda*bulkMod*dG/dP = 0
    // resid2 = Q - trialQ + dlambda*3*shearMod*dG/dQ = 0
    // resid3 = F = 0

    residual[0] = solution[0] - trialP + solution[2] * m_bulkModulus[k] * m_dilationRatio[k] * friction;
    residual[1] = solution[1] - trialQ + solution[2] * 3 * m_shearModulus[k];
    residual[2] = solution[1] + friction * (solution[0] - m_pressureIntercept[k]);

    // check for convergence

    norm = LvArray::tensorOps::l2Norm< 3 >( residual );

    if( iter==0 )
    {
      normZero = norm;
    }

    if( norm < 1e-8*(normZero+1))
    {
      break;
    }

    // solve Newton system

    jacobian[0][0] = 1;
    jacobian[0][2] = m_bulkModulus[k] * m_dilationRatio[k] * friction + solution[2] * m_bulkModulus[k] * m_dilationRatio[k] * dfriction_dstate;
    jacobian[1][1] = 1;
    jacobian[1][2] = 3 * m_shearModulus[k];
    jacobian[2][0] = friction;
    jacobian[2][1] = 1;
    jacobian[2][2] = dfriction_dstate * (solution[0]-m_pressureIntercept[k]);

    LvArray::tensorOps::invert< 3 >( jacobianInv, jacobian );
    LvArray::tensorOps::Ri_eq_AijBj< 3, 3 >( delta, jacobianInv, residual );

    for( localIndex i=0; i<3; ++i )
    {
      solution[i] -= delta[i];
    }
  }

  // re-construct stress = P*eye + sqrt(2/3)*Q*nhat

  twoInvariant::stressRecomposition( solution[0],
                                     solution[1],
                                     deviator,
                                     stress );

  // construct consistent tangent stiffness
  // note: if trialQ = 0, we will get a divide by zero error below,
  // but this is an unphysical (zero-strength) state anyway

  LvArray::tensorOps::fill< 6, 6 >( stiffness, 0 );

  real64 c1 = 2 * m_shearModulus[k] * solution[1] / trialQ;
  real64 c2 = jacobianInv[0][0] * m_bulkModulus[k] - c1 / 3;
  real64 c3 = sqrt( 2./3 ) * 3 * m_shearModulus[k] * jacobianInv[0][1];
  real64 c4 = sqrt( 2./3 ) * m_bulkModulus[k] * jacobianInv[1][0];
  real64 c5 = 2 * jacobianInv[1][1] * m_shearModulus[k] - c1;

  real64 identity[6];

  for( localIndex i=0; i<3; ++i )
  {
    stiffness[i][i] = c1;
    stiffness[i+3][i+3] = 0.5 * c1;
    identity[i] = 1.0;
    identity[i+3] = 0.0;
  }

  for( localIndex i=0; i<6; ++i )
  {
    for( localIndex j=0; j<6; ++j )
    {
      stiffness[i][j] +=   c2 * identity[i] * identity[j]
                         + c3 * identity[i] * deviator[j]
                         + c4 * deviator[i] * identity[j]
                         + c5 * deviator[i] * deviator[j];
    }
  }

  // save new stress and return
  saveStress( k, q, stress );
  return;
}


GEOSX_HOST_DEVICE
GEOSX_FORCE_INLINE
void DruckerPragerExtendedUpdates::smallStrainUpdate( localIndex const k,
                                                      localIndex const q,
                                                      real64 const ( &strainIncrement )[6],
                                                      real64 ( & stress )[6],
                                                      DiscretizationOps & stiffness ) const
{
  smallStrainUpdate( k, q, strainIncrement, stress, stiffness.m_c );
}


GEOSX_HOST_DEVICE
GEOSX_FORCE_INLINE
void DruckerPragerExtendedUpdates::smallStrainUpdate_porosity( localIndex const k,
                                                               localIndex const q,
                                                               real64 const & pressure,
                                                               real64 const & deltaPressure,
                                                               real64 const ( &strainIncrement )[6],
                                                               real64 & porosity,
                                                               real64 & dPorosity_dPressure,
                                                               real64 & dPorosity_dVolStrainIncrement,
                                                               real64 ( & stress )[6],
                                                               real64 & dTotalStress_dPressure,
                                                               DiscretizationOps & stiffness ) const
{
  GEOSX_UNUSED_VAR( pressure );
  GEOSX_UNUSED_VAR( deltaPressure );
  GEOSX_UNUSED_VAR( porosity );
  GEOSX_UNUSED_VAR( dPorosity_dPressure );
  GEOSX_UNUSED_VAR( dPorosity_dVolStrainIncrement );
  GEOSX_UNUSED_VAR( dTotalStress_dPressure );
  smallStrainUpdate( k, q, strainIncrement, stress, stiffness );

  //TODO fill in this.
}


/**
 * @class DruckerPragerExtended
 *
 * Extended Drucker-Prager material model.
 */
class DruckerPragerExtended : public ElasticIsotropic
{
public:

  /// @typedef Alias for DruckerPragerExtendedUpdates
  using KernelWrapper = DruckerPragerExtendedUpdates;

  /**
   * constructor
   * @param[in] name name of the instance in the catalog
   * @param[in] parent the group which contains this instance
   */
  DruckerPragerExtended( string const & name, Group * const parent );

  /**
   * Default Destructor
   */
  virtual ~DruckerPragerExtended() override;


  virtual void allocateConstitutiveData( dataRepository::Group & parent,
                                         localIndex const numConstitutivePointsPerParentIndex ) override;

  virtual void saveConvergedState() const override;

  /**
   * @name Static Factory Catalog members and functions
   */
  ///@{

  /// string name to use for this class in the catalog
  static constexpr auto m_catalogNameString = "ExtendedDruckerPrager";

  /**
   * @return A string that is used to register/lookup this class in the registry
   */
  static string catalogName() { return m_catalogNameString; }

  virtual string getCatalogName() const override { return catalogName(); }

  ///@}

  /**
   * Keys for data specified in this class.
   */
  struct viewKeyStruct : public SolidBase::viewKeyStruct
  {
    /// string/key for default initial friction angle
    static constexpr char const * defaultInitialFrictionAngleString() { return "defaultInitialFrictionAngle"; }

    /// string/key for default initial friction angle
    static constexpr char const * defaultResidualFrictionAngleString() { return "defaultResidualFrictionAngle"; }

    /// string/key for default dilation angle
    static constexpr char const * defaultDilationRatioString() { return "defaultDilationRatio"; }

    /// string/key for default hardening rate
    static constexpr char const * defaultHardeningString() { return "defaultHardening"; }

    /// string/key for default cohesion
    static constexpr char const * defaultCohesionString() { return "defaultCohesion"; }

    /// string/key for initial friction angle
    static constexpr char const * initialFrictionString() { return "initialFriction"; }

    /// string/key for final friction angle
    static constexpr char const * residualFrictionString() { return "residualFriction"; }

    /// string/key for dilation angle
    static constexpr char const * dilationRatioString() { return "dilationRatio"; }

    /// string/key for pressure intercept
    static constexpr char const * pressureInterceptString() { return "pressureIntercept"; }

    /// string/key for cohesion
    static constexpr char const * hardeningString() { return "hardening"; }

    /// string/key for state variable
    static constexpr char const * newStateString() { return "stateVariable"; }

    /// string/key for state variable
    static constexpr char const * oldStateString() { return "oldStateVariable"; }
  };

  /**
   * @brief Create a instantiation of the DruckerPragerExtendedUpdate class that refers to the data in this.
   * @return An instantiation of DruckerPragerExtendedUpdate.
   */
  DruckerPragerExtendedUpdates createKernelUpdates() const
  {
    return DruckerPragerExtendedUpdates( m_initialFriction,
                                         m_residualFriction,
                                         m_dilationRatio,
                                         m_pressureIntercept,
                                         m_hardening,
                                         m_newState,
                                         m_oldState,
                                         m_newPorosity,
                                         m_oldPorosity,
                                         m_dPorosity_dPressure,
                                         m_referencePorosity,
                                         m_grainBulkModulus,
                                         m_grainDensity,
                                         m_newStress,
                                         m_oldStress,
                                         m_bulkModulus,
                                         m_shearModulus );
  }

  /**
   * @brief Construct an update kernel for a derived type.
   * @tparam UPDATE_KERNEL The type of update kernel from the derived type.
   * @tparam PARAMS The parameter pack to hold the constructor parameters for the derived update kernel.
   * @param constructorParams The constructor parameter for the derived type.
   * @return An @p UPDATE_KERNEL object.
   */
  template< typename UPDATE_KERNEL, typename ... PARAMS >
  UPDATE_KERNEL createDerivedKernelUpdates( PARAMS && ... constructorParams )
  {
    return UPDATE_KERNEL( std::forward< PARAMS >( constructorParams )...,
                          m_initialFriction,
                          m_residualFriction,
                          m_dilationRatio,
                          m_pressureIntercept,
                          m_hardening,
                          m_newState,
                          m_oldState,
                          m_newPorosity,
                          m_oldPorosity,
                          m_dPorosity_dPressure,
                          m_referencePorosity,
                          m_grainBulkModulus,
                          m_grainDensity,
                          m_newStress,
                          m_oldStress,
                          m_bulkModulus,
                          m_shearModulus );
  }


protected:
  virtual void postProcessInput() override;

  /// Material parameter: The default value of the initial yield surface slope
  real64 m_defaultInitialFrictionAngle;

  /// Material parameter: The default value of the final yield surface slope
  real64 m_defaultResidualFrictionAngle;

  /// Material parameter: The default value of the plastic potential slope ratio
  real64 m_defaultDilationRatio;

  /// Material parameter: The default value of the initial cohesion
  real64 m_defaultCohesion;

  /// Material parameter: The default value of the hardening rate
  real64 m_defaultHardening;

  /// Material parameter: The initial yield surface slope param for each element
  array1d< real64 > m_initialFriction;

  /// Material parameter: The final yield surface slope param for each element
  array1d< real64 > m_residualFriction;

  /// Material parameter: The plastic potential slope param (a ratio w.r.t. current yield surface)
  array1d< real64 > m_dilationRatio;

  /// Material parameter: The pressure intercept (location of cone vertex) for each element
  array1d< real64 > m_pressureIntercept;

  /// Material parameter: The hyperbolic hardening parameter for each element
  array1d< real64 > m_hardening;

  /// State variable: The current equivalent plastic shear strain for each quadrature point
  array2d< real64 > m_newState;

  /// State variable: The previous equivalent plastic shear strain for each quadrature point
  array2d< real64 > m_oldState;
};

} /* namespace constitutive */

} /* namespace geosx */

#endif /* GEOSX_CONSTITUTIVE_SOLID_DRUCKERPRAGEREXTENDED_HPP_ */<|MERGE_RESOLUTION|>--- conflicted
+++ resolved
@@ -119,7 +119,6 @@
                                   DiscretizationOps & stiffness ) const final;
 
   GEOSX_HOST_DEVICE
-<<<<<<< HEAD
   virtual void smallStrainUpdate_porosity( localIndex const k,
                                            localIndex const q,
                                            real64 const & pressure,
@@ -131,7 +130,8 @@
                                            real64 ( &stress )[6],
                                            real64 & dTotalStress_dPressure,
                                            DiscretizationOps & stiffness ) const final;
-=======
+
+  GEOSX_HOST_DEVICE
   GEOSX_FORCE_INLINE
   virtual void saveConvergedState( localIndex const k,
                                    localIndex const q ) const override final
@@ -139,7 +139,6 @@
     ElasticIsotropicUpdates::saveConvergedState( k, q );
     m_oldState[k][q] = m_newState[k][q];
   }
->>>>>>> e98d0433
 
 private:
   /// A reference to the ArrayView holding the initial friction param for each element.
