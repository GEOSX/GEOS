/*
 * ------------------------------------------------------------------------------------------------------------
 * SPDX-License-Identifier: LGPL-2.1-only
 *
 * Copyright (c) 2018-2019 Lawrence Livermore National Security LLC
 * Copyright (c) 2018-2019 The Board of Trustees of the Leland Stanford Junior University
 * Copyright (c) 2018-2019 TotalEnergies
 * Copyright (c) 2019-     GEOSX Contributors
 * All right reserved
 *
 * See top level LICENSE, COPYRIGHT, CONTRIBUTORS, NOTICE, and ACKNOWLEDGEMENTS files for details.
 * ------------------------------------------------------------------------------------------------------------
 */

/**
 *  @file DruckerPragerExtended.hpp
 */

#ifndef GEOS_CONSTITUTIVE_SOLID_DRUCKERPRAGEREXTENDED_HPP
#define GEOS_CONSTITUTIVE_SOLID_DRUCKERPRAGEREXTENDED_HPP

#include "ElasticIsotropic.hpp"
#include "InvariantDecompositions.hpp"
#include "PropertyConversions.hpp"
#include "SolidModelDiscretizationOpsFullyAnisotroipic.hpp"
#include "LvArray/src/tensorOps.hpp"

namespace geos
{

namespace constitutive
{

/**
 * @class DruckerPragerExtendedUpdates
 *
 * Class to provide material updates that may be called from a kernel function.
 */
class DruckerPragerExtendedUpdates : public ElasticIsotropicUpdates
{
public:

  /**
   * @brief Constructor
   * @param[in] bulkModulus The ArrayView holding the bulk modulus data for each element.
   * @param[in] shearModulus The ArrayView holding the shear modulus data for each element.
   * @param[in] thermalExpansionCoefficient The ArrayView holding the thermal expansion coefficient data for each element.
   * @param[in] stress The ArrayView holding the stress data for each quadrature point.
   */
  DruckerPragerExtendedUpdates( arrayView1d< real64 const > const & initialFriction,
                                arrayView1d< real64 const > const & residualFriction,
                                arrayView1d< real64 const > const & dilationRatio,
                                arrayView1d< real64 const > const & pressureIntercept,
                                arrayView1d< real64 const > const & hardening,
                                arrayView2d< real64 > const & newState,
                                arrayView2d< real64 > const & oldState,
                                arrayView1d< real64 const > const & bulkModulus,
                                arrayView1d< real64 const > const & shearModulus,
                                arrayView1d< real64 const > const & thermalExpansionCoefficient,
                                arrayView3d< real64, solid::STRESS_USD > const & newStress,
                                arrayView3d< real64, solid::STRESS_USD > const & oldStress,
                                bool const & disableInelasticity ):
    ElasticIsotropicUpdates( bulkModulus, shearModulus, thermalExpansionCoefficient, newStress, oldStress, disableInelasticity ),
    m_initialFriction( initialFriction ),
    m_residualFriction( residualFriction ),
    m_dilationRatio( dilationRatio ),
    m_pressureIntercept( pressureIntercept ),
    m_hardening( hardening ),
    m_newState( newState ),
    m_oldState( oldState )
  {}

  /// Default copy constructor
  DruckerPragerExtendedUpdates( DruckerPragerExtendedUpdates const & ) = default;

  /// Default move constructor
  DruckerPragerExtendedUpdates( DruckerPragerExtendedUpdates && ) = default;

  /// Deleted default constructor
  DruckerPragerExtendedUpdates() = delete;

  /// Deleted copy assignment operator
  DruckerPragerExtendedUpdates & operator=( DruckerPragerExtendedUpdates const & ) = delete;

  /// Deleted move assignment operator
  DruckerPragerExtendedUpdates & operator=( DruckerPragerExtendedUpdates && ) =  delete;

  /// Use the uncompressed version of the stiffness bilinear form
  using DiscretizationOps = SolidModelDiscretizationOpsFullyAnisotroipic; // TODO: typo in anistropic (fix in DiscOps PR)

  // Bring in base implementations to prevent hiding warnings
  using ElasticIsotropicUpdates::smallStrainUpdate;

  GEOS_HOST_DEVICE
  virtual void smallStrainUpdate( localIndex const k,
                                  localIndex const q,
                                  real64 const ( &strainIncrement )[6],
                                  real64 ( &stress )[6],
                                  real64 ( &stiffness )[6][6] ) const override final;

  GEOS_HOST_DEVICE
  virtual void smallStrainUpdate( localIndex const k,
                                  localIndex const q,
                                  real64 const ( &strainIncrement )[6],
                                  real64 ( &stress )[6],
                                  DiscretizationOps & stiffness ) const final;

<<<<<<< HEAD
  GEOSX_HOST_DEVICE
  inline
=======
  GEOS_HOST_DEVICE
  GEOS_FORCE_INLINE
>>>>>>> 478ff4e8
  virtual void saveConvergedState( localIndex const k,
                                   localIndex const q ) const override final
  {
    ElasticIsotropicUpdates::saveConvergedState( k, q );
    m_oldState[k][q] = m_newState[k][q];
  }

private:
  /// A reference to the ArrayView holding the initial friction param for each element.
  arrayView1d< real64 const > const m_initialFriction;

  /// A reference to the ArrayView holding the residual friction param for each element.
  arrayView1d< real64 const > const m_residualFriction;

  /// A reference to the ArrayView holding the dilation ratio for each element.
  arrayView1d< real64 const > const m_dilationRatio;

  /// A reference to the ArrayView holding the pressure intercept for each element.
  arrayView1d< real64 const > const m_pressureIntercept;

  /// A reference to the ArrayView holding the hardening parameter for each element.
  arrayView1d< real64 const > const m_hardening;

  /// A reference to the ArrayView holding the new state variable for each integration point
  arrayView2d< real64 > const m_newState;

  /// A reference to the ArrayView holding the old state variable for each integration point
  arrayView2d< real64 > const m_oldState;

  /// Hyperbolic model for friction hardening
  GEOS_HOST_DEVICE
  void hyperbolicModel( real64 const y1,
                        real64 const y2,
                        real64 const m,
                        real64 const x,
                        real64 & y,
                        real64 & dy_dx ) const
  {
    if( x<0 )
    {
      y = y1;
      dy_dx = 0;
    }
    else
    {
      y = y1 + (y2-y1)*x/(m+x);
      dy_dx = (y2-y1)*m/((m+x)*(m+x));
    }
  };

};


<<<<<<< HEAD
GEOSX_HOST_DEVICE
inline
=======
GEOS_HOST_DEVICE
GEOS_FORCE_INLINE
>>>>>>> 478ff4e8
void DruckerPragerExtendedUpdates::smallStrainUpdate( localIndex const k,
                                                      localIndex const q,
                                                      real64 const ( &strainIncrement )[6],
                                                      real64 ( & stress )[6],
                                                      real64 ( & stiffness )[6][6] ) const
{
  // elastic predictor (assume strainIncrement is all elastic)

  ElasticIsotropicUpdates::smallStrainUpdate( k, q, strainIncrement, stress, stiffness );

  if( m_disableInelasticity )
  {
    return;
  }

  // decompose into mean (P) and von mises (Q) stress invariants

  real64 trialP;
  real64 trialQ;
  real64 deviator[6];

  twoInvariant::stressDecomposition( stress,
                                     trialP,
                                     trialQ,
                                     deviator );

  // check yield function F <= 0, using old state

  real64 friction, dfriction_dstate;

  hyperbolicModel( m_initialFriction[k],
                   m_residualFriction[k],
                   m_hardening[k],
                   m_oldState[k][q],
                   friction,
                   dfriction_dstate );

  real64 yield = trialQ + friction * (trialP - m_pressureIntercept[k]);

  if( yield < 1e-9 ) // elasticity
  {
    return;
  }

  // else, plasticity (trial stress point lies outside yield surface)
  // the return mapping can in general be written as a newton iteration.

  real64 solution[3] = {}, residual[3] = {}, delta[3] = {};
  real64 jacobian[3][3] = {{}}, jacobianInv[3][3] = {{}};

  solution[0] = trialP; // initial guess for newP
  solution[1] = trialQ; // initial guess for newQ
  solution[2] = 1e-5;   // initial guess for plastic multiplier

  real64 norm, normZero = 1e30;

  // begin newton loop

  for( localIndex iter=0; iter<20; ++iter )
  {
    m_newState[k][q] = m_oldState[k][q] + solution[2];

    hyperbolicModel( m_initialFriction[k],
                     m_residualFriction[k],
                     m_hardening[k],
                     m_newState[k][q],
                     friction,
                     dfriction_dstate );

    // assemble residual system
    // resid1 = P - trialP + dlambda*bulkMod*dG/dP = 0
    // resid2 = Q - trialQ + dlambda*3*shearMod*dG/dQ = 0
    // resid3 = F = 0

    residual[0] = solution[0] - trialP + solution[2] * m_bulkModulus[k] * m_dilationRatio[k] * friction;
    residual[1] = solution[1] - trialQ + solution[2] * 3 * m_shearModulus[k];
    residual[2] = solution[1] + friction * (solution[0] - m_pressureIntercept[k]);

    // check for convergence

    norm = LvArray::tensorOps::l2Norm< 3 >( residual );

    if( iter==0 )
    {
      normZero = norm;
    }

    if( norm < 1e-8*(normZero+1))
    {
      break;
    }

    // solve Newton system

    jacobian[0][0] = 1;
    jacobian[0][2] = m_bulkModulus[k] * m_dilationRatio[k] * friction + solution[2] * m_bulkModulus[k] * m_dilationRatio[k] * dfriction_dstate;
    jacobian[1][1] = 1;
    jacobian[1][2] = 3 * m_shearModulus[k];
    jacobian[2][0] = friction;
    jacobian[2][1] = 1;
    jacobian[2][2] = dfriction_dstate * (solution[0]-m_pressureIntercept[k]);

    LvArray::tensorOps::invert< 3 >( jacobianInv, jacobian );
    LvArray::tensorOps::Ri_eq_AijBj< 3, 3 >( delta, jacobianInv, residual );

    for( localIndex i=0; i<3; ++i )
    {
      solution[i] -= delta[i];
    }
  }

  // re-construct stress = P*eye + sqrt(2/3)*Q*nhat

  twoInvariant::stressRecomposition( solution[0],
                                     solution[1],
                                     deviator,
                                     stress );

  // construct consistent tangent stiffness
  // note: if trialQ = 0, we will get a divide by zero error below,
  // but this is an unphysical (zero-strength) state anyway

  LvArray::tensorOps::fill< 6, 6 >( stiffness, 0 );

  real64 c1 = 2 * m_shearModulus[k] * solution[1] / trialQ;
  real64 c2 = jacobianInv[0][0] * m_bulkModulus[k] - c1 / 3;
  real64 c3 = sqrt( 2./3 ) * 3 * m_shearModulus[k] * jacobianInv[0][1];
  real64 c4 = sqrt( 2./3 ) * m_bulkModulus[k] * jacobianInv[1][0];
  real64 c5 = 2 * jacobianInv[1][1] * m_shearModulus[k] - c1;

  real64 identity[6];

  for( localIndex i=0; i<3; ++i )
  {
    stiffness[i][i] = c1;
    stiffness[i+3][i+3] = 0.5 * c1;
    identity[i] = 1.0;
    identity[i+3] = 0.0;
  }

  for( localIndex i=0; i<6; ++i )
  {
    for( localIndex j=0; j<6; ++j )
    {
      stiffness[i][j] +=   c2 * identity[i] * identity[j]
                         + c3 * identity[i] * deviator[j]
                         + c4 * deviator[i] * identity[j]
                         + c5 * deviator[i] * deviator[j];
    }
  }

  // save new stress and return
  saveStress( k, q, stress );
  return;
}


<<<<<<< HEAD
GEOSX_HOST_DEVICE
inline
=======
GEOS_HOST_DEVICE
GEOS_FORCE_INLINE
>>>>>>> 478ff4e8
void DruckerPragerExtendedUpdates::smallStrainUpdate( localIndex const k,
                                                      localIndex const q,
                                                      real64 const ( &strainIncrement )[6],
                                                      real64 ( & stress )[6],
                                                      DiscretizationOps & stiffness ) const
{
  smallStrainUpdate( k, q, strainIncrement, stress, stiffness.m_c );
}



/**
 * @class DruckerPragerExtended
 *
 * Extended Drucker-Prager material model.
 */
class DruckerPragerExtended : public ElasticIsotropic
{
public:

  /// @typedef Alias for DruckerPragerExtendedUpdates
  using KernelWrapper = DruckerPragerExtendedUpdates;

  /**
   * constructor
   * @param[in] name name of the instance in the catalog
   * @param[in] parent the group which contains this instance
   */
  DruckerPragerExtended( string const & name, Group * const parent );

  /**
   * Default Destructor
   */
  virtual ~DruckerPragerExtended() override;


  virtual void allocateConstitutiveData( dataRepository::Group & parent,
                                         localIndex const numConstitutivePointsPerParentIndex ) override;

  virtual void saveConvergedState() const override;

  /**
   * @name Static Factory Catalog members and functions
   */
  ///@{

  /// string name to use for this class in the catalog
  static constexpr auto m_catalogNameString = "ExtendedDruckerPrager";

  /**
   * @return A string that is used to register/lookup this class in the registry
   */
  static string catalogName() { return m_catalogNameString; }

  virtual string getCatalogName() const override { return catalogName(); }

  ///@}

  /**
   * Keys for data specified in this class.
   */
  struct viewKeyStruct : public SolidBase::viewKeyStruct
  {
    /// string/key for default initial friction angle
    static constexpr char const * defaultInitialFrictionAngleString() { return "defaultInitialFrictionAngle"; }

    /// string/key for default initial friction angle
    static constexpr char const * defaultResidualFrictionAngleString() { return "defaultResidualFrictionAngle"; }

    /// string/key for default dilation angle
    static constexpr char const * defaultDilationRatioString() { return "defaultDilationRatio"; }

    /// string/key for default hardening rate
    static constexpr char const * defaultHardeningString() { return "defaultHardening"; }

    /// string/key for default cohesion
    static constexpr char const * defaultCohesionString() { return "defaultCohesion"; }

    /// string/key for initial friction angle
    static constexpr char const * initialFrictionString() { return "initialFriction"; }

    /// string/key for final friction angle
    static constexpr char const * residualFrictionString() { return "residualFriction"; }

    /// string/key for dilation angle
    static constexpr char const * dilationRatioString() { return "dilationRatio"; }

    /// string/key for pressure intercept
    static constexpr char const * pressureInterceptString() { return "pressureIntercept"; }

    /// string/key for cohesion
    static constexpr char const * hardeningString() { return "hardening"; }

    /// string/key for state variable
    static constexpr char const * newStateString() { return "stateVariable"; }

    /// string/key for state variable
    static constexpr char const * oldStateString() { return "oldStateVariable"; }
  };

  /**
   * @brief Create a instantiation of the DruckerPragerExtendedUpdate class that refers to the data in this.
   * @return An instantiation of DruckerPragerExtendedUpdate.
   */
  DruckerPragerExtendedUpdates createKernelUpdates() const
  {
    return DruckerPragerExtendedUpdates( m_initialFriction,
                                         m_residualFriction,
                                         m_dilationRatio,
                                         m_pressureIntercept,
                                         m_hardening,
                                         m_newState,
                                         m_oldState,
                                         m_bulkModulus,
                                         m_shearModulus,
                                         m_thermalExpansionCoefficient,
                                         m_newStress,
                                         m_oldStress,
                                         m_disableInelasticity );
  }

  /**
   * @brief Construct an update kernel for a derived type.
   * @tparam UPDATE_KERNEL The type of update kernel from the derived type.
   * @tparam PARAMS The parameter pack to hold the constructor parameters for the derived update kernel.
   * @param constructorParams The constructor parameter for the derived type.
   * @return An @p UPDATE_KERNEL object.
   */
  template< typename UPDATE_KERNEL, typename ... PARAMS >
  UPDATE_KERNEL createDerivedKernelUpdates( PARAMS && ... constructorParams )
  {
    return UPDATE_KERNEL( std::forward< PARAMS >( constructorParams )...,
                          m_initialFriction,
                          m_residualFriction,
                          m_dilationRatio,
                          m_pressureIntercept,
                          m_hardening,
                          m_newState,
                          m_oldState,
                          m_bulkModulus,
                          m_shearModulus,
                          m_thermalExpansionCoefficient,
                          m_newStress,
                          m_oldStress,
                          m_disableInelasticity );
  }


protected:
  virtual void postProcessInput() override;

  /// Material parameter: The default value of the initial yield surface slope
  real64 m_defaultInitialFrictionAngle;

  /// Material parameter: The default value of the final yield surface slope
  real64 m_defaultResidualFrictionAngle;

  /// Material parameter: The default value of the plastic potential slope ratio
  real64 m_defaultDilationRatio;

  /// Material parameter: The default value of the initial cohesion
  real64 m_defaultCohesion;

  /// Material parameter: The default value of the hardening rate
  real64 m_defaultHardening;

  /// Material parameter: The initial yield surface slope param for each element
  array1d< real64 > m_initialFriction;

  /// Material parameter: The final yield surface slope param for each element
  array1d< real64 > m_residualFriction;

  /// Material parameter: The plastic potential slope param (a ratio w.r.t. current yield surface)
  array1d< real64 > m_dilationRatio;

  /// Material parameter: The pressure intercept (location of cone vertex) for each element
  array1d< real64 > m_pressureIntercept;

  /// Material parameter: The hyperbolic hardening parameter for each element
  array1d< real64 > m_hardening;

  /// State variable: The current equivalent plastic shear strain for each quadrature point
  array2d< real64 > m_newState;

  /// State variable: The previous equivalent plastic shear strain for each quadrature point
  array2d< real64 > m_oldState;
};

} /* namespace constitutive */

} /* namespace geos */

#endif /* GEOS_CONSTITUTIVE_SOLID_DRUCKERPRAGEREXTENDED_HPP_ */<|MERGE_RESOLUTION|>--- conflicted
+++ resolved
@@ -105,13 +105,8 @@
                                   real64 ( &stress )[6],
                                   DiscretizationOps & stiffness ) const final;
 
-<<<<<<< HEAD
-  GEOSX_HOST_DEVICE
+  GEOS_HOST_DEVICE
   inline
-=======
-  GEOS_HOST_DEVICE
-  GEOS_FORCE_INLINE
->>>>>>> 478ff4e8
   virtual void saveConvergedState( localIndex const k,
                                    localIndex const q ) const override final
   {
@@ -165,13 +160,8 @@
 };
 
 
-<<<<<<< HEAD
-GEOSX_HOST_DEVICE
+GEOS_HOST_DEVICE
 inline
-=======
-GEOS_HOST_DEVICE
-GEOS_FORCE_INLINE
->>>>>>> 478ff4e8
 void DruckerPragerExtendedUpdates::smallStrainUpdate( localIndex const k,
                                                       localIndex const q,
                                                       real64 const ( &strainIncrement )[6],
@@ -329,13 +319,8 @@
 }
 
 
-<<<<<<< HEAD
-GEOSX_HOST_DEVICE
+GEOS_HOST_DEVICE
 inline
-=======
-GEOS_HOST_DEVICE
-GEOS_FORCE_INLINE
->>>>>>> 478ff4e8
 void DruckerPragerExtendedUpdates::smallStrainUpdate( localIndex const k,
                                                       localIndex const q,
                                                       real64 const ( &strainIncrement )[6],
