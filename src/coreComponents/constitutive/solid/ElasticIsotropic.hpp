--- conflicted
+++ resolved
@@ -139,15 +139,15 @@
   }
 
   GEOSX_HOST_DEVICE
-<<<<<<< HEAD
   virtual real64 getThermalExpansionCoefficient( localIndex const k ) const override final
   {
     return m_thermalExpansionCoefficient[k];
-=======
+  }
+
+  GEOSX_HOST_DEVICE
   virtual real64 getShearModulus( localIndex const k ) const override final
   {
     return m_shearModulus[k];
->>>>>>> 9d7cd0d8
   }
 
   // TODO: confirm hyper stress/strain measures before activatiing
