--- conflicted
+++ resolved
@@ -39,13 +39,8 @@
  * @param[in] G Shear modulus
  * @return Young's modulus
  */
-<<<<<<< HEAD
-GEOSX_HOST_DEVICE
-inline
-=======
-GEOS_HOST_DEVICE
-GEOS_FORCE_INLINE
->>>>>>> 478ff4e8
+GEOS_HOST_DEVICE
+inline
 real64 toYoungMod( real64 const & K, real64 const & G )
 {
   return 9 * K * G / ( 3 * K + G );
@@ -57,13 +52,8 @@
  * @param[in] G Shear modulus
  * @return Poisson's ratio
  */
-<<<<<<< HEAD
-GEOSX_HOST_DEVICE
-inline
-=======
-GEOS_HOST_DEVICE
-GEOS_FORCE_INLINE
->>>>>>> 478ff4e8
+GEOS_HOST_DEVICE
+inline
 real64 toPoissonRatio( real64 const & K, real64 const & G )
 {
   return ( 3 * K - 2 * G ) / ( 2 * ( 3 * K + G ) );
@@ -75,13 +65,8 @@
  * @param[in] G Shear modulus
  * @return First Lamé parameter
  */
-<<<<<<< HEAD
-GEOSX_HOST_DEVICE
-inline
-=======
-GEOS_HOST_DEVICE
-GEOS_FORCE_INLINE
->>>>>>> 478ff4e8
+GEOS_HOST_DEVICE
+inline
 real64 toFirstLame( real64 const & K, real64 const & G )
 {
   return K - 2 * G / 3;
@@ -99,13 +84,8 @@
  * @param[in] nu Poisson's ratio
  * @return Bulk modulus
  */
-<<<<<<< HEAD
-GEOSX_HOST_DEVICE
-inline
-=======
-GEOS_HOST_DEVICE
-GEOS_FORCE_INLINE
->>>>>>> 478ff4e8
+GEOS_HOST_DEVICE
+inline
 real64 toBulkMod( real64 const & E, real64 const & nu )
 {
   return E / (3 * ( 1 - 2*nu ) );
@@ -117,13 +97,8 @@
  * @param[in] nu Poisson's ratio
  * @return Shear modulus
  */
-<<<<<<< HEAD
-GEOSX_HOST_DEVICE
-inline
-=======
-GEOS_HOST_DEVICE
-GEOS_FORCE_INLINE
->>>>>>> 478ff4e8
+GEOS_HOST_DEVICE
+inline
 real64 toShearMod( real64 const & E, real64 const & nu )
 {
   return E / (2 * ( 1 + nu ) );
@@ -141,13 +116,8 @@
  * @param[in] nu Poisson's ratio
  * @return Bulk modulus
  */
-<<<<<<< HEAD
-GEOSX_HOST_DEVICE
-inline
-=======
-GEOS_HOST_DEVICE
-GEOS_FORCE_INLINE
->>>>>>> 478ff4e8
+GEOS_HOST_DEVICE
+inline
 real64 toBulkMod( real64 const & G, real64 const & nu )
 {
   return 2 * G * ( 1 + nu ) / ( 3 * ( 1 - 2 * nu ) );
@@ -159,13 +129,8 @@
  * @param[in] nu Poisson's ratio
  * @return Young's modulus
  */
-<<<<<<< HEAD
-GEOSX_HOST_DEVICE
-inline
-=======
-GEOS_HOST_DEVICE
-GEOS_FORCE_INLINE
->>>>>>> 478ff4e8
+GEOS_HOST_DEVICE
+inline
 real64 toYoungMod( real64 const & G, real64 const & nu )
 {
   return 2 * G * ( 1 + nu );
@@ -183,13 +148,8 @@
  * @param[in] nu Poisson's ratio
  * @return Young's modulus
  */
-<<<<<<< HEAD
-GEOSX_HOST_DEVICE
-inline
-=======
-GEOS_HOST_DEVICE
-GEOS_FORCE_INLINE
->>>>>>> 478ff4e8
+GEOS_HOST_DEVICE
+inline
 real64 toYoungMod( real64 const & K, real64 const & nu )
 {
   return 3 * K * ( 1 - 2 * nu );
@@ -201,13 +161,8 @@
  * @param[in] nu Poisson's ratio
  * @return Shear modulus
  */
-<<<<<<< HEAD
-GEOSX_HOST_DEVICE
-inline
-=======
-GEOS_HOST_DEVICE
-GEOS_FORCE_INLINE
->>>>>>> 478ff4e8
+GEOS_HOST_DEVICE
+inline
 real64 toShearMod( real64 const & K, real64 const & nu )
 {
   return 3 * K * ( 1 - 2 * nu) / ( 2 * ( 1 + nu ) );
@@ -225,13 +180,8 @@
  * @param[in] E Young's ratio
  * @return Shear modulus
  */
-<<<<<<< HEAD
-GEOSX_HOST_DEVICE
-inline
-=======
-GEOS_HOST_DEVICE
-GEOS_FORCE_INLINE
->>>>>>> 478ff4e8
+GEOS_HOST_DEVICE
+inline
 real64 toShearMod( real64 const & K, real64 const & E )
 {
   return 3 * K * E / ( 9 * K - E );
@@ -243,13 +193,8 @@
  * @param[in] E Young's modulus
  * @return Poisson's ratio
  */
-<<<<<<< HEAD
-GEOSX_HOST_DEVICE
-inline
-=======
-GEOS_HOST_DEVICE
-GEOS_FORCE_INLINE
->>>>>>> 478ff4e8
+GEOS_HOST_DEVICE
+inline
 real64 toPoissonRatio( real64 const & K, real64 const & E )
 {
   return ( 3 * K - E ) / ( 6 * K);
@@ -266,13 +211,8 @@
  * @param[in] E Young's modulus
  * @return Poisson's ratio
  */
-<<<<<<< HEAD
-GEOSX_HOST_DEVICE
-inline
-=======
-GEOS_HOST_DEVICE
-GEOS_FORCE_INLINE
->>>>>>> 478ff4e8
+GEOS_HOST_DEVICE
+inline
 real64 toPoissonRatio( real64 const & G, real64 const & E )
 {
   return 0.5 * E / G - 1.0;
@@ -284,13 +224,8 @@
  * @param[in] E Young's modulus
  * @return Bulk modulus
  */
-<<<<<<< HEAD
-GEOSX_HOST_DEVICE
-inline
-=======
-GEOS_HOST_DEVICE
-GEOS_FORCE_INLINE
->>>>>>> 478ff4e8
+GEOS_HOST_DEVICE
+inline
 real64 toBulkMod( real64 const & G, real64 const & E )
 {
   return E * G / ( 3 * ( 3 * G - E ) );
