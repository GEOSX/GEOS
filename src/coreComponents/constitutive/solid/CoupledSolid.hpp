--- conflicted
+++ resolved
@@ -141,17 +141,7 @@
                                                                     getPermModel() );
   }
 
-<<<<<<< HEAD
-  virtual void saveConvergedState() const override final
-  {
-    // getSolidModel().saveConvergedState();
-
-    getPorosityModel().saveConvergedState();
-  }
-
   //START_SPHINX_INCLUDE_01
-=======
->>>>>>> 8ff5ccf3
 protected:
   SOLID_TYPE const & getSolidModel() const
   { return this->getParent().template getGroup< SOLID_TYPE >( m_solidModelName ); }
@@ -161,10 +151,7 @@
 
   PERM_TYPE const & getPermModel() const
   { return this->getParent().template getGroup< PERM_TYPE >( m_permeabilityModelName ); }
-<<<<<<< HEAD
   //END_SPHINX_INCLUDE_01
-=======
->>>>>>> 8ff5ccf3
 
 };
 
