/*
 * ------------------------------------------------------------------------------------------------------------
 * SPDX-License-Identifier: LGPL-2.1-only
 *
 * Copyright (c) 2018-2020 Lawrence Livermore National Security LLC
 * Copyright (c) 2018-2020 The Board of Trustees of the Leland Stanford Junior University
 * Copyright (c) 2018-2020 TotalEnergies
 * Copyright (c) 2019-     GEOSX Contributors
 * All rights reserved
 *
 * See top level LICENSE, COPYRIGHT, CONTRIBUTORS, NOTICE, and ACKNOWLEDGEMENTS files for details.
 * ------------------------------------------------------------------------------------------------------------
 */

/**
 *  @file ElasticOrthotropic.hpp
 */

#ifndef GEOS_CONSTITUTIVE_SOLID_ELASTICORTHOTROPIC_HPP_
#define GEOS_CONSTITUTIVE_SOLID_ELASTICORTHOTROPIC_HPP_

#include "SolidBase.hpp"
#include "constitutive/ExponentialRelation.hpp"
#include "LvArray/src/tensorOps.hpp"
#include "SolidModelDiscretizationOpsOrthotropic.hpp"

namespace geos
{

namespace constitutive
{

/**
 * @class ElasticOrthotropicUpdates
 *
 * Class to provide elastic orthotropic material updates that
 * may be called from a kernel function.
 */
class ElasticOrthotropicUpdates : public SolidBaseUpdates
{
public:
  /**
   * @brief Constructor
   * @param[in] c11 The 11 component of the Voigt stiffness tensor.
   * @param[in] c12 The 12 component of the Voigt stiffness tensor.
   * @param[in] c13 The 13 component of the Voigt stiffness tensor.
   * @param[in] c22 The 22 component of the Voigt stiffness tensor.
   * @param[in] c23 The 23 component of the Voigt stiffness tensor.
   * @param[in] c33 The 33 component of the Voigt stiffness tensor.
   * @param[in] c44 The 44 component of the Voigt stiffness tensor.
   * @param[in] c55 The 55 component of the Voigt stiffness tensor.
   * @param[in] c66 The 66 component of the Voigt stiffness tensor.
   * @param[in] thermalExpansionCoefficient The ArrayView holding the thermal expansion coefficient data for each element.
   * @param[in] newStress The ArrayView holding the new stress data for each point.
   * @param[in] oldStress The ArrayView holding the old stress data for each point.
   * @param[in] disableInelasticity Flag to disable plastic response for inelastic models.
   */
  ElasticOrthotropicUpdates( arrayView1d< real64 const > const & c11,
                             arrayView1d< real64 const > const & c12,
                             arrayView1d< real64 const > const & c13,
                             arrayView1d< real64 const > const & c22,
                             arrayView1d< real64 const > const & c23,
                             arrayView1d< real64 const > const & c33,
                             arrayView1d< real64 const > const & c44,
                             arrayView1d< real64 const > const & c55,
                             arrayView1d< real64 const > const & c66,
                             arrayView1d< real64 const > const & thermalExpansionCoefficient,
                             arrayView3d< real64, solid::STRESS_USD > const & newStress,
                             arrayView3d< real64, solid::STRESS_USD > const & oldStress,
                             bool const & disableInelasticity ):
    SolidBaseUpdates( newStress, oldStress, thermalExpansionCoefficient, disableInelasticity ),
    m_c11( c11 ),
    m_c12( c12 ),
    m_c13( c13 ),
    m_c22( c22 ),
    m_c23( c23 ),
    m_c33( c33 ),
    m_c44( c44 ),
    m_c55( c55 ),
    m_c66( c66 )
  {}

  /// Deleted default constructor
  ElasticOrthotropicUpdates() = delete;

  /// Default copy constructor
  ElasticOrthotropicUpdates( ElasticOrthotropicUpdates const & ) = default;

  /// Default move constructor
  ElasticOrthotropicUpdates( ElasticOrthotropicUpdates && ) = default;

  /// Deleted copy assignment operator
  ElasticOrthotropicUpdates & operator=( ElasticOrthotropicUpdates const & ) = delete;

  /// Deleted move assignment operator
  ElasticOrthotropicUpdates & operator=( ElasticOrthotropicUpdates && ) =  delete;

  // Use orthotropic form of inner product compression

  using DiscretizationOps = SolidModelDiscretizationOpsOrthotropic;

  // total strain interfaces

  GEOS_HOST_DEVICE
  virtual void smallStrainNoStateUpdate_StressOnly( localIndex const k,
                                                    localIndex const q,
                                                    real64 const ( &totalStrain )[6],
                                                    real64 ( &stress )[6] ) const override final;

  GEOS_HOST_DEVICE
  virtual void smallStrainNoStateUpdate( localIndex const k,
                                         localIndex const q,
                                         real64 const ( &totalStrain )[6],
                                         real64 ( &stress )[6],
                                         real64 ( &stiffness )[6][6] ) const override final;

  GEOS_HOST_DEVICE
  virtual void smallStrainNoStateUpdate( localIndex const k,
                                         localIndex const q,
                                         real64 const ( &totalStrain )[6],
                                         real64 ( &stress )[6],
                                         DiscretizationOps & stiffness ) const final;

  // incremental strain interfaces

  GEOS_HOST_DEVICE
  virtual void smallStrainUpdate_StressOnly( localIndex const k,
                                             localIndex const q,
                                             real64 const & timeIncrement,
                                             real64 const ( &strainIncrement )[6],
                                             real64 ( &stress )[6] ) const override final;

  GEOS_HOST_DEVICE
  void smallStrainUpdate( localIndex const k,
                          localIndex const q,
                          real64 const & timeIncrement,
                          real64 const ( &strainIncrement )[6],
                          real64 ( &stress )[6],
                          real64 ( &stiffness )[6][6] ) const;

  GEOS_HOST_DEVICE
  virtual void smallStrainUpdate( localIndex const k,
                                  localIndex const q,
                                  real64 const & timeIncrement,
                                  real64 const ( &strainIncrement )[6],
                                  real64 ( &stress )[6],
                                  DiscretizationOps & stiffness ) const final;

  // miscellaneous getters

  GEOS_HOST_DEVICE
  virtual void getElasticStiffness( localIndex const k, localIndex const q, real64 ( &stiffness )[6][6] ) const override final;


private:
  /// A reference to the ArrayView holding c11 for each element.
  arrayView1d< real64 const > const m_c11;

  /// A reference to the ArrayView holding c12 for each element.
  arrayView1d< real64 const > const m_c12;

  /// A reference to the ArrayView holding c13 for each element.
  arrayView1d< real64 const > const m_c13;

  /// A reference to the ArrayView holding c22 for each element.
  arrayView1d< real64 const > const m_c22;

  /// A reference to the ArrayView holding c23 for each element.
  arrayView1d< real64 const > const m_c23;

  /// A reference to the ArrayView holding c33 for each element.
  arrayView1d< real64 const > const m_c33;

  /// A reference to the ArrayView holding c44 for each element.
  arrayView1d< real64 const > const m_c44;

  /// A reference to the ArrayView holding c55 for each element.
  arrayView1d< real64 const > const m_c55;

  /// A reference to the ArrayView holding c66 for each element.
  arrayView1d< real64 const > const m_c66;

};


inline
GEOS_HOST_DEVICE
void ElasticOrthotropicUpdates::getElasticStiffness( localIndex const k,
                                                     localIndex const q,
                                                     real64 ( & stiffness )[6][6] ) const
{
  GEOS_UNUSED_VAR( q );
  LvArray::tensorOps::fill< 6, 6 >( stiffness, 0 );

  stiffness[0][0] = m_c11[k];
  stiffness[0][1] = m_c12[k];
  stiffness[0][2] = m_c13[k];

  stiffness[1][0] = stiffness[0][1];
  stiffness[1][1] = m_c22[k];
  stiffness[1][2] = m_c23[k];

  stiffness[2][0] = stiffness[0][2];
  stiffness[2][1] = stiffness[1][2];
  stiffness[2][2] = m_c33[k];

  stiffness[3][3] = m_c44[k];
  stiffness[4][4] = m_c55[k];
  stiffness[5][5] = m_c66[k];
}

inline
GEOS_HOST_DEVICE
void ElasticOrthotropicUpdates::smallStrainNoStateUpdate_StressOnly( localIndex const k,
                                                                     localIndex const q,
                                                                     real64 const ( &totalStrain )[6],
                                                                     real64 ( & stress )[6] ) const
{
  GEOS_UNUSED_VAR( q );
  stress[0] = m_c11[k] * totalStrain[0] + m_c12[k] * totalStrain[1] + m_c13[k]*totalStrain[2];
  stress[1] = m_c12[k] * totalStrain[0] + m_c22[k] * totalStrain[1] + m_c23[k]*totalStrain[2];
  stress[2] = m_c13[k] * totalStrain[0] + m_c23[k] * totalStrain[1] + m_c33[k]*totalStrain[2];

  stress[3] = m_c44[k] * totalStrain[3];
  stress[4] = m_c55[k] * totalStrain[4];
  stress[5] = m_c66[k] * totalStrain[5];
}


inline
GEOS_HOST_DEVICE
void ElasticOrthotropicUpdates::smallStrainNoStateUpdate( localIndex const k,
                                                          localIndex const q,
                                                          real64 const ( &totalStrain )[6],
                                                          real64 ( & stress )[6],
                                                          real64 ( & stiffness )[6][6] ) const
{
  smallStrainNoStateUpdate_StressOnly( k, q, totalStrain, stress );
  getElasticStiffness( k, q, stiffness );
}


GEOS_HOST_DEVICE
inline
void ElasticOrthotropicUpdates::smallStrainNoStateUpdate( localIndex const k,
                                                          localIndex const q,
                                                          real64 const ( &totalStrain )[6],
                                                          real64 ( & stress )[6],
                                                          DiscretizationOps & stiffness ) const
{
  smallStrainNoStateUpdate_StressOnly( k, q, totalStrain, stress );
  stiffness.m_c11 = m_c11[k];
  stiffness.m_c12 = m_c12[k];
  stiffness.m_c13 = m_c13[k];
  stiffness.m_c22 = m_c22[k];
  stiffness.m_c23 = m_c23[k];
  stiffness.m_c33 = m_c33[k];
  stiffness.m_c44 = m_c44[k];
  stiffness.m_c55 = m_c55[k];
  stiffness.m_c66 = m_c66[k];
}


inline
GEOS_HOST_DEVICE
void ElasticOrthotropicUpdates::smallStrainUpdate_StressOnly( localIndex const k,
                                                              localIndex const q,
                                                              real64 const & timeIncrement,
                                                              real64 const ( &strainIncrement )[6],
                                                              real64 ( & stress )[6] ) const
{
  GEOS_UNUSED_VAR( timeIncrement );
  smallStrainNoStateUpdate_StressOnly( k, q, strainIncrement, stress ); // stress =  incrementalStress
  LvArray::tensorOps::add< 6 >( stress, m_oldStress[k][q] );            // stress += m_oldStress
  saveStress( k, q, stress );                                           // m_newStress = stress
}


inline
GEOS_HOST_DEVICE
void ElasticOrthotropicUpdates::smallStrainUpdate( localIndex const k,
                                                   localIndex const q,
                                                   real64 const & timeIncrement,
                                                   real64 const ( &strainIncrement )[6],
                                                   real64 ( & stress )[6],
                                                   real64 ( & stiffness )[6][6] ) const
{
  smallStrainUpdate_StressOnly( k, q, timeIncrement, strainIncrement, stress );
  getElasticStiffness( k, q, stiffness );
}


GEOS_HOST_DEVICE
inline
void ElasticOrthotropicUpdates::smallStrainUpdate( localIndex const k,
                                                   localIndex const q,
                                                   real64 const & timeIncrement,
                                                   real64 const ( &strainIncrement )[6],
                                                   real64 ( & stress )[6],
                                                   DiscretizationOps & stiffness ) const
{
  smallStrainUpdate_StressOnly( k, q, timeIncrement, strainIncrement, stress );
  stiffness.m_c11 = m_c11[k];
  stiffness.m_c12 = m_c12[k];
  stiffness.m_c13 = m_c13[k];
  stiffness.m_c22 = m_c22[k];
  stiffness.m_c23 = m_c23[k];
  stiffness.m_c33 = m_c33[k];
  stiffness.m_c44 = m_c44[k];
  stiffness.m_c55 = m_c55[k];
  stiffness.m_c66 = m_c66[k];
}

<<<<<<< HEAD

inline
GEOS_HOST_DEVICE
void ElasticOrthotropicUpdates::hypoUpdate( localIndex const k,
                                            localIndex const q,
                                            real64 const ( &Ddt )[6],
                                            real64 const ( &Rot )[3][3],
                                            real64 ( & stress )[6],
                                            real64 ( & stiffness )[6][6] ) const
{
  GEOS_UNUSED_VAR( k );
  GEOS_UNUSED_VAR( q );
  GEOS_UNUSED_VAR( Ddt );
  GEOS_UNUSED_VAR( Rot );
  GEOS_UNUSED_VAR( stress );
  GEOS_UNUSED_VAR( stiffness );
  GEOS_ERROR( "hypoUpdate() disabled for anisotropic models when using Hughes-Winget integration" );
}


=======
>>>>>>> ef0b1314
/**
 * @class ElasticOrthotropic
 *
 * Class to provide an elastic orthotropic material response.
 */
class ElasticOrthotropic : public SolidBase
{
public:

  /// @typedef Alias for ElasticOrthotropicUpdates
  using KernelWrapper = ElasticOrthotropicUpdates;

  /**
   * @brief constructor
   * @param[in]name name of the instance in the catalog
   * @param[in]parent the group which contains this instance
   */
  ElasticOrthotropic( string const & name, Group * const parent );

  /**
   * Destructor
   */
  virtual ~ElasticOrthotropic() override;

  /**
   * @name Static Factory Catalog members and functions
   */
  ///@{

  /// string name to use for this class in the catalog
  static constexpr auto m_catalogNameString = "ElasticOrthotropic";

  /**
   * @return A string that is used to register/lookup this class in the registry
   */
  static string catalogName() { return m_catalogNameString; }

  virtual string getCatalogName() const override { return catalogName(); }
  ///@}

  /**
   * Keys for data specified in this class.
   */
  struct viewKeyStruct : public SolidBase::viewKeyStruct
  {
    /// string/key for Young's modulus E1
    static constexpr char const * defaultE1String() { return "defaultE1"; };

    /// string/key for Young's modulus E2
    static constexpr char const * defaultE2String() { return "defaultE2"; };

    /// string/key for Young's modulus E3
    static constexpr char const * defaultE3String() { return "defaultE3"; };

    /// string/key for Poisson's ratio Nu12
    static constexpr char const * defaultNu12String() { return "defaultNu12"; };

    /// string/key for Poisson's ratio Nu13
    static constexpr char const * defaultNu13String() { return "defaultNu13"; };

    /// string/key for Poisson's ratio Nu23
    static constexpr char const * defaultNu23String() { return "defaultNu23"; };

    /// string/key for shear modulus G12
    static constexpr char const * defaultG12String() { return "defaultG12"; };

    /// string/key for shear modulus G13
    static constexpr char const * defaultG13String() { return "defaultG13"; };

    /// string/key for shear modulus G23
    static constexpr char const * defaultG23String() { return "defaultG23"; };

    /// string/key for default c11 component of Voigt stiffness tensor
    static constexpr char const * defaultC11String() { return "defaultC11"; };

    /// string/key for default c12 component of Voigt stiffness tensor
    static constexpr char const * defaultC12String() { return "defaultC12"; };

    /// string/key for default c13 component of Voigt stiffness tensor
    static constexpr char const * defaultC13String() { return "defaultC13"; };

    /// string/key for default c22 component of Voigt stiffness tensor
    static constexpr char const * defaultC22String() { return "defaultC22"; };

    /// string/key for default c23 component of Voigt stiffness tensor
    static constexpr char const * defaultC23String() { return "defaultC23"; };

    /// string/key for default c33 component of Voigt stiffness tensor
    static constexpr char const * defaultC33String() { return "defaultC33"; };

    /// string/key for default c44 component of Voigt stiffness tensor
    static constexpr char const * defaultC44String() { return "defaultC44"; };

    /// string/key for default c55 component of Voigt stiffness tensor
    static constexpr char const * defaultC55String() { return "defaultC55"; };

    /// string/key for default c66 component of Voigt stiffness tensor
    static constexpr char const * defaultC66String() { return "defaultC66"; };

    /// string/key for c11 component of Voigt stiffness tensor
    static constexpr char const * c11String() { return "c11"; };

    /// string/key for c12 component of Voigt stiffness tensor
    static constexpr char const * c12String() { return "c12"; };

    /// string/key for c13 component of Voigt stiffness tensor
    static constexpr char const * c13String() { return "c13"; };

    /// string/key for c22 component of Voigt stiffness tensor
    static constexpr char const * c22String() { return "c22"; };

    /// string/key for c23 component of Voigt stiffness tensor
    static constexpr char const * c23String() { return "c23"; };

    /// string/key for c33 component of Voigt stiffness tensor
    static constexpr char const * c33String() { return "c33"; };

    /// string/key for c44 component of Voigt stiffness tensor
    static constexpr char const * c44String() { return "c44"; };

    /// string/key for c55 component of Voigt stiffness tensor
    static constexpr char const * c55String() { return "c55"; };

    /// string/key for c66 component of Voigt stiffness tensor
    static constexpr char const * c66String() { return "c66"; };
  };

  /**
   * @brief Getter for default Young's modulus E1.
   * @return The value of the default Young's modulus E1.
   */

  real64 getDefaultE1() const
  {
    return m_defaultE1;
  }

  /**
   * @brief Setter for the default Young's modulus E1.
   * @param[in] input New value for the default Young's modulus E1.
   */
  void setDefaultE1( real64 const input )
  {
    m_defaultE1 = input;
  }

  /**
   * @brief Getter for default Young's modulus E2.
   * @return The value of the default Young's modulus E2.
   */

  real64 getDefaultE2() const
  {
    return m_defaultE2;
  }

  /**
   * @brief Setter for the default Young's modulus E2.
   * @param[in] input New value for the default Young's modulus E2.
   */
  void setDefaultE2( real64 const input )
  {
    m_defaultE2 = input;
  }

  /**
   * @brief Getter for default Young's modulus E3.
   * @return The value of the default Young's modulus E3.
   */

  real64 getDefaultE3() const
  {
    return m_defaultE3;
  }

  /**
   * @brief Setter for the default Young's modulus E3.
   * @param[in] input New value for the default Young's modulus E3.
   */
  void setDefaultE3( real64 const input )
  {
    m_defaultE3 = input;
  }

  /**
   * @brief Getter for default Poisson's ratio Nu12.
   * @return The value of the default Poisson's ratio Nu12.
   */

  real64 getDefaultNu12() const
  {
    return m_defaultNu12;
  }

  /**
   * @brief Setter for the default Poisson's ratio Nu12.
   * @param[in] input New value for the default Poisson's ratio Nu12.
   */
  void setDefaultNu12( real64 const input )
  {
    m_defaultNu12 = input;
  }

  /**
   * @brief Getter for default Poisson's ratio Nu13.
   * @return The value of the default Poisson's ratio Nu13.
   */

  real64 getDefaultNu13() const
  {
    return m_defaultNu13;
  }

  /**
   * @brief Setter for the default Poisson's ratio Nu13.
   * @param[in] input New value for the default Poisson's ratio Nu13.
   */
  void setDefaultNu13( real64 const input )
  {
    m_defaultNu13 = input;
  }

  /**
   * @brief Getter for default Poisson's ratio Nu23.
   * @return The value of the default Poisson's ratio Nu23.
   */

  real64 getDefaultNu23() const
  {
    return m_defaultNu23;
  }

  /**
   * @brief Setter for the default Poisson's ratio Nu23.
   * @param[in] input New value for the default Poisson's ratio Nu23.
   */
  void setDefaultNu23( real64 const input )
  {
    m_defaultNu23 = input;
  }

  /**
   * @brief Getter for default shear modulus G12.
   * @return The value of the default shear modulus G12.
   */

  real64 getDefaultG12() const
  {
    return m_defaultG12;
  }

  /**
   * @brief Setter for the default shear modulus G12.
   * @param[in] input New value for the default shear modulus G12.
   */
  void setDefaultG12( real64 const input )
  {
    m_defaultG12 = input;
  }

  /**
   * @brief Getter for default shear modulus G13.
   * @return The value of the default shear modulus G13.
   */

  real64 getDefaultG13() const
  {
    return m_defaultG13;
  }

  /**
   * @brief Setter for the default shear modulus G13.
   * @param[in] input New value for the default shear modulus G13.
   */
  void setDefaultG13( real64 const input )
  {
    m_defaultG13 = input;
  }

  /**
   * @brief Getter for default shear modulus G23.
   * @return The value of the default shear modulus G23.
   */

  real64 getDefaultG23() const
  {
    return m_defaultG23;
  }

  /**
   * @brief Setter for the default shear modulus G23.
   * @param[in] input New value for the default shear modulus G23.
   */
  void setDefaultG23( real64 const input )
  {
    m_defaultG23 = input;
  }

  /**
   * @brief Const-Getter for 11 component of Voigt stiffness tensor.
   * @return reference to immutable 11 component of Voigt stiffness tensor.
   */
  arrayView1d< real64 const > getC11() const { return m_c11; }

  /**
   * @brief Getter for 11 component of Voigt stiffness tensor.
   * @return reference to mutable 11 component of Voigt stiffness tensor.
   */
  arrayView1d< real64 > getC11() { return m_c11; }

  /**
   * @brief Const-Getter for 13 component of Voigt stiffness tensor.
   * @return reference to immutable 13 component of Voigt stiffness tensor.
   */
  arrayView1d< real64 const > getC13() const { return m_c13; }

  /**
   * @brief Getter for 13 component of Voigt stiffness tensor.
   * @return reference to mutable 13 component of Voigt stiffness tensor.
   */
  arrayView1d< real64 > getC13() { return m_c13; }

  /**
   * @brief Const-Getter for 33 component of Voigt stiffness tensor.
   * @return reference to immutable 33 component of Voigt stiffness tensor.
   */
  arrayView1d< real64 const > getC33() const { return m_c33; }

  /**
   * @brief Getter for 33 component of Voigt stiffness tensor.
   * @return reference to mutable 33 component of Voigt stiffness tensor.
   */
  arrayView1d< real64 > getC33() { return m_c33; }

  /**
   * @brief Const-Getter for 44 component of Voigt stiffness tensor.
   * @return reference to immutable 44 component of Voigt stiffness tensor.
   */
  arrayView1d< real64 const > getC44() const { return m_c44; }

  /**
   * @brief Getter for 44 component of Voigt stiffness tensor.
   * @return reference to mutable 44 component of Voigt stiffness tensor.
   */
  arrayView1d< real64 > getC44() { return m_c44; }

  /**
   * @brief Const-Getter for 66 component of Voigt stiffness tensor.
   * @return reference to immutable 66 component of Voigt stiffness tensor.
   */
  arrayView1d< real64 const > getC66() const { return m_c66; }

  /**
   * @brief Getter for 66 component of Voigt stiffness tensor.
   * @return reference to mutable 66 component of Voigt stiffness tensor.
   */
  arrayView1d< real64 > getC66() { return m_c66; }

  /**
   * @brief Create a instantiation of the
   *        ElasticOrthotropicUpdates class that refers to the
   *        data in this.
   * @return An instantiation of ElasticOrthotropicUpdates.
   */
  ElasticOrthotropicUpdates createKernelUpdates() const
  {
    return ElasticOrthotropicUpdates( m_c11,
                                      m_c12,
                                      m_c13,
                                      m_c22,
                                      m_c23,
                                      m_c33,
                                      m_c44,
                                      m_c55,
                                      m_c66,
                                      m_thermalExpansionCoefficient,
                                      m_newStress,
                                      m_oldStress,
                                      m_disableInelasticity );
  }

  /**
   * @brief Construct an update kernel for a derived type.
   * @tparam UPDATE_KERNEL The type of update kernel from the derived type.
   * @tparam PARAMS The parameter pack to hold the constructor parameters for
   *   the derived update kernel.
   * @param constructorParams The constructor parameter for the derived type.
   * @return An @p UPDATE_KERNEL object.
   */
  template< typename UPDATE_KERNEL, typename ... PARAMS >
  UPDATE_KERNEL createDerivedKernelUpdates( PARAMS && ... constructorParams )
  {
    return UPDATE_KERNEL( std::forward< PARAMS >( constructorParams )...,
                          m_c11,
                          m_c12,
                          m_c13,
                          m_c22,
                          m_c23,
                          m_c33,
                          m_c44,
                          m_c55,
                          m_c66,
                          m_thermalExpansionCoefficient,
                          m_newStress,
                          m_oldStress,
                          m_disableInelasticity );
  }

protected:
  virtual void postProcessInput() override;

  /// The default value of the Young's modulus E1 for any new
  /// allocations.
  real64 m_defaultE1;

  /// The default value of the Young's modulus E2 for any new
  /// allocations.
  real64 m_defaultE2;

  /// The default value of the Young's modulus E3 for any new
  /// allocations.
  real64 m_defaultE3;

  /// The default value of the Poisson's ratio Nu12 for any new
  /// allocations.
  real64 m_defaultNu12;

  /// The default value of the Poisson's ratio Nu13 for any new
  /// allocations.
  real64 m_defaultNu13;

  /// The default value of the Poisson's ratio Nu23 for any new
  /// allocations.
  real64 m_defaultNu23;

  /// The default value of the Shear modulus G12 for any new
  /// allocations.
  real64 m_defaultG12;

  /// The default value of the Shear modulus G13 for any new
  /// allocations.
  real64 m_defaultG13;

  /// The default value of the Shear modulus G23 for any new
  /// allocations.
  real64 m_defaultG23;

  /// The 11 component of the Voigt stiffness tensor.
  array1d< real64 > m_c11;

  /// The 12 component of the Voigt stiffness tensor.
  array1d< real64 > m_c12;

  /// The 13 component of the Voigt stiffness tensor.
  array1d< real64 > m_c13;

  /// The 22 component of the Voigt stiffness tensor.
  array1d< real64 > m_c22;

  /// The 23 component of the Voigt stiffness tensor.
  array1d< real64 > m_c23;

  /// The 33 component of the Voigt stiffness tensor.
  array1d< real64 > m_c33;

  /// The 44 component of the Voigt stiffness tensor.
  array1d< real64 > m_c44;

  /// The 55 component of the Voigt stiffness tensor.
  array1d< real64 > m_c55;

  /// The 66 component of the Voigt stiffness tensor.
  array1d< real64 > m_c66;

};

} /* namespace constitutive */

} /* namespace geos */

#endif /* GEOS_CONSTITUTIVE_SOLID_ELASTICORTHOTROPIC_HPP_ */<|MERGE_RESOLUTION|>--- conflicted
+++ resolved
@@ -311,29 +311,6 @@
   stiffness.m_c66 = m_c66[k];
 }
 
-<<<<<<< HEAD
-
-inline
-GEOS_HOST_DEVICE
-void ElasticOrthotropicUpdates::hypoUpdate( localIndex const k,
-                                            localIndex const q,
-                                            real64 const ( &Ddt )[6],
-                                            real64 const ( &Rot )[3][3],
-                                            real64 ( & stress )[6],
-                                            real64 ( & stiffness )[6][6] ) const
-{
-  GEOS_UNUSED_VAR( k );
-  GEOS_UNUSED_VAR( q );
-  GEOS_UNUSED_VAR( Ddt );
-  GEOS_UNUSED_VAR( Rot );
-  GEOS_UNUSED_VAR( stress );
-  GEOS_UNUSED_VAR( stiffness );
-  GEOS_ERROR( "hypoUpdate() disabled for anisotropic models when using Hughes-Winget integration" );
-}
-
-
-=======
->>>>>>> ef0b1314
 /**
  * @class ElasticOrthotropic
  *
