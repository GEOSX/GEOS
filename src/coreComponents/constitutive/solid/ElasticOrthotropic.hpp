--- conflicted
+++ resolved
@@ -16,15 +16,15 @@
  *  @file ElasticOrthotropic.hpp
  */
 
-#ifndef GEOSX_CONSTITUTIVE_SOLID_ELASTICORTHOTROPIC_HPP_
-#define GEOSX_CONSTITUTIVE_SOLID_ELASTICORTHOTROPIC_HPP_
+#ifndef GEOS_CONSTITUTIVE_SOLID_ELASTICORTHOTROPIC_HPP_
+#define GEOS_CONSTITUTIVE_SOLID_ELASTICORTHOTROPIC_HPP_
 
 #include "SolidBase.hpp"
 #include "constitutive/ExponentialRelation.hpp"
 #include "LvArray/src/tensorOps.hpp"
 #include "SolidModelDiscretizationOpsOrthotropic.hpp"
 
-namespace geosx
+namespace geos
 {
 
 namespace constitutive
@@ -50,6 +50,7 @@
    * @param[in] c44 The 44 component of the Voigt stiffness tensor.
    * @param[in] c55 The 55 component of the Voigt stiffness tensor.
    * @param[in] c66 The 66 component of the Voigt stiffness tensor.
+   * @param[in] thermalExpansionCoefficient The ArrayView holding the thermal expansion coefficient data for each element.
    * @param[in] newStress The ArrayView holding the new stress data for each point.
    * @param[in] oldStress The ArrayView holding the old stress data for each point.
    * @param[in] disableInelasticity Flag to disable plastic response for inelastic models.
@@ -63,10 +64,11 @@
                              arrayView1d< real64 const > const & c44,
                              arrayView1d< real64 const > const & c55,
                              arrayView1d< real64 const > const & c66,
+                             arrayView1d< real64 const > const & thermalExpansionCoefficient,
                              arrayView3d< real64, solid::STRESS_USD > const & newStress,
                              arrayView3d< real64, solid::STRESS_USD > const & oldStress,
                              bool const & disableInelasticity ):
-    SolidBaseUpdates( newStress, oldStress, disableInelasticity ),
+    SolidBaseUpdates( newStress, oldStress, thermalExpansionCoefficient, disableInelasticity ),
     m_c11( c11 ),
     m_c12( c12 ),
     m_c13( c13 ),
@@ -99,20 +101,20 @@
 
   // total strain interfaces
 
-  GEOSX_HOST_DEVICE
+  GEOS_HOST_DEVICE
   virtual void smallStrainNoStateUpdate_StressOnly( localIndex const k,
                                                     localIndex const q,
                                                     real64 const ( &totalStrain )[6],
                                                     real64 ( &stress )[6] ) const override final;
 
-  GEOSX_HOST_DEVICE
+  GEOS_HOST_DEVICE
   virtual void smallStrainNoStateUpdate( localIndex const k,
                                          localIndex const q,
                                          real64 const ( &totalStrain )[6],
                                          real64 ( &stress )[6],
                                          real64 ( &stiffness )[6][6] ) const override final;
 
-  GEOSX_HOST_DEVICE
+  GEOS_HOST_DEVICE
   virtual void smallStrainNoStateUpdate( localIndex const k,
                                          localIndex const q,
                                          real64 const ( &totalStrain )[6],
@@ -121,21 +123,13 @@
 
   // incremental strain interfaces
 
-  GEOSX_HOST_DEVICE
+  GEOS_HOST_DEVICE
   virtual void smallStrainUpdate_StressOnly( localIndex const k,
                                              localIndex const q,
                                              real64 const & timeIncrement,
                                              real64 const ( &strainIncrement )[6],
                                              real64 ( &stress )[6] ) const override final;
 
-<<<<<<< HEAD
-  GEOSX_HOST_DEVICE
-  virtual void smallStrainUpdate( localIndex const k,
-                                  localIndex const q,
-                                  real64 const ( &strainIncrement )[6],
-                                  real64 ( &stress )[6],
-                                  real64 ( &stiffness )[6][6] ) const override final;
-=======
   GEOS_HOST_DEVICE
   void smallStrainUpdate( localIndex const k,
                           localIndex const q,
@@ -143,9 +137,8 @@
                           real64 const ( &strainIncrement )[6],
                           real64 ( &stress )[6],
                           real64 ( &stiffness )[6][6] ) const;
->>>>>>> ef0b1314
-
-  GEOSX_HOST_DEVICE
+
+  GEOS_HOST_DEVICE
   virtual void smallStrainUpdate( localIndex const k,
                                   localIndex const q,
                                   real64 const & timeIncrement,
@@ -153,22 +146,9 @@
                                   real64 ( &stress )[6],
                                   DiscretizationOps & stiffness ) const final;
 
-<<<<<<< HEAD
-  // hypo interface
-
-  GEOSX_HOST_DEVICE
-  virtual void hypoUpdate( localIndex const k,
-                           localIndex const q,
-                           real64 const ( &Ddt )[6],
-                           real64 const ( &Rot )[3][3],
-                           real64 ( &stress )[6],
-                           real64 ( &stiffness )[6][6] ) const override final;
-
-=======
->>>>>>> ef0b1314
   // miscellaneous getters
 
-  GEOSX_HOST_DEVICE
+  GEOS_HOST_DEVICE
   virtual void getElasticStiffness( localIndex const k, localIndex const q, real64 ( &stiffness )[6][6] ) const override final;
 
 
@@ -199,16 +179,17 @@
 
   /// A reference to the ArrayView holding c66 for each element.
   arrayView1d< real64 const > const m_c66;
+
 };
 
 
-GEOSX_FORCE_INLINE
-GEOSX_HOST_DEVICE
+GEOS_FORCE_INLINE
+GEOS_HOST_DEVICE
 void ElasticOrthotropicUpdates::getElasticStiffness( localIndex const k,
                                                      localIndex const q,
                                                      real64 ( & stiffness )[6][6] ) const
 {
-  GEOSX_UNUSED_VAR( q );
+  GEOS_UNUSED_VAR( q );
   LvArray::tensorOps::fill< 6, 6 >( stiffness, 0 );
 
   stiffness[0][0] = m_c11[k];
@@ -228,14 +209,14 @@
   stiffness[5][5] = m_c66[k];
 }
 
-GEOSX_FORCE_INLINE
-GEOSX_HOST_DEVICE
+GEOS_FORCE_INLINE
+GEOS_HOST_DEVICE
 void ElasticOrthotropicUpdates::smallStrainNoStateUpdate_StressOnly( localIndex const k,
                                                                      localIndex const q,
                                                                      real64 const ( &totalStrain )[6],
                                                                      real64 ( & stress )[6] ) const
 {
-  GEOSX_UNUSED_VAR( q );
+  GEOS_UNUSED_VAR( q );
   stress[0] = m_c11[k] * totalStrain[0] + m_c12[k] * totalStrain[1] + m_c13[k]*totalStrain[2];
   stress[1] = m_c12[k] * totalStrain[0] + m_c22[k] * totalStrain[1] + m_c23[k]*totalStrain[2];
   stress[2] = m_c13[k] * totalStrain[0] + m_c23[k] * totalStrain[1] + m_c33[k]*totalStrain[2];
@@ -246,8 +227,8 @@
 }
 
 
-GEOSX_FORCE_INLINE
-GEOSX_HOST_DEVICE
+GEOS_FORCE_INLINE
+GEOS_HOST_DEVICE
 void ElasticOrthotropicUpdates::smallStrainNoStateUpdate( localIndex const k,
                                                           localIndex const q,
                                                           real64 const ( &totalStrain )[6],
@@ -259,8 +240,8 @@
 }
 
 
-GEOSX_HOST_DEVICE
-GEOSX_FORCE_INLINE
+GEOS_HOST_DEVICE
+GEOS_FORCE_INLINE
 void ElasticOrthotropicUpdates::smallStrainNoStateUpdate( localIndex const k,
                                                           localIndex const q,
                                                           real64 const ( &totalStrain )[6],
@@ -280,8 +261,8 @@
 }
 
 
-GEOSX_FORCE_INLINE
-GEOSX_HOST_DEVICE
+GEOS_FORCE_INLINE
+GEOS_HOST_DEVICE
 void ElasticOrthotropicUpdates::smallStrainUpdate_StressOnly( localIndex const k,
                                                               localIndex const q,
                                                               real64 const & timeIncrement,
@@ -295,8 +276,8 @@
 }
 
 
-GEOSX_FORCE_INLINE
-GEOSX_HOST_DEVICE
+GEOS_FORCE_INLINE
+GEOS_HOST_DEVICE
 void ElasticOrthotropicUpdates::smallStrainUpdate( localIndex const k,
                                                    localIndex const q,
                                                    real64 const & timeIncrement,
@@ -309,8 +290,8 @@
 }
 
 
-GEOSX_HOST_DEVICE
-GEOSX_FORCE_INLINE
+GEOS_HOST_DEVICE
+GEOS_FORCE_INLINE
 void ElasticOrthotropicUpdates::smallStrainUpdate( localIndex const k,
                                                    localIndex const q,
                                                    real64 const & timeIncrement,
@@ -330,29 +311,6 @@
   stiffness.m_c66 = m_c66[k];
 }
 
-<<<<<<< HEAD
-
-GEOSX_FORCE_INLINE
-GEOSX_HOST_DEVICE
-void ElasticOrthotropicUpdates::hypoUpdate( localIndex const k,
-                                            localIndex const q,
-                                            real64 const ( &Ddt )[6],
-                                            real64 const ( &Rot )[3][3],
-                                            real64 ( & stress )[6],
-                                            real64 ( & stiffness )[6][6] ) const
-{
-  GEOSX_UNUSED_VAR( k );
-  GEOSX_UNUSED_VAR( q );
-  GEOSX_UNUSED_VAR( Ddt );
-  GEOSX_UNUSED_VAR( Rot );
-  GEOSX_UNUSED_VAR( stress );
-  GEOSX_UNUSED_VAR( stiffness );
-  GEOSX_ERROR( "hypoUpdate() disabled for anisotropic models when using Hughes-Winget integration" );
-}
-
-
-=======
->>>>>>> ef0b1314
 /**
  * @class ElasticOrthotropic
  *
@@ -728,6 +686,7 @@
                                       m_c44,
                                       m_c55,
                                       m_c66,
+                                      m_thermalExpansionCoefficient,
                                       m_newStress,
                                       m_oldStress,
                                       m_disableInelasticity );
@@ -754,6 +713,7 @@
                           m_c44,
                           m_c55,
                           m_c66,
+                          m_thermalExpansionCoefficient,
                           m_newStress,
                           m_oldStress,
                           m_disableInelasticity );
@@ -829,6 +789,6 @@
 
 } /* namespace constitutive */
 
-} /* namespace geosx */
-
-#endif /* GEOSX_CONSTITUTIVE_SOLID_ELASTICORTHOTROPIC_HPP_ */+} /* namespace geos */
+
+#endif /* GEOS_CONSTITUTIVE_SOLID_ELASTICORTHOTROPIC_HPP_ */