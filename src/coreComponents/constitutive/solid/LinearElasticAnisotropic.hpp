/*
 * ------------------------------------------------------------------------------------------------------------
 * SPDX-License-Identifier: LGPL-2.1-only
 *
 * Copyright (c) 2018-2019 Lawrence Livermore National Security LLC
 * Copyright (c) 2018-2019 The Board of Trustees of the Leland Stanford Junior University
 * Copyright (c) 2018-2019 Total, S.A
 * Copyright (c) 2019-     GEOSX Contributors
 * All right reserved
 *
 * See top level LICENSE, COPYRIGHT, CONTRIBUTORS, NOTICE, and ACKNOWLEDGEMENTS files for details.
 * ------------------------------------------------------------------------------------------------------------
 */

/**
 *  @file LinearElasticAnisotropic.hpp
 */

#ifndef GEOSX_CONSTITUTIVE_SOLID_LINEARELASTICANISOTROPIC_HPP_
#define GEOSX_CONSTITUTIVE_SOLID_LINEARELASTICANISOTROPIC_HPP_
#include "SolidBase.hpp"
#include "constitutive/ExponentialRelation.hpp"
#include "LvArray/src/tensorOps.hpp"

namespace geosx
{


namespace constitutive
{


/**
 * @class LinearElasticAnisotropicUpdates
 *
 * Class to provide fully anisotropic material updates that may be called from
 * a kernel function.
 *
 */
class LinearElasticAnisotropicUpdates : public SolidBaseUpdates
{
public:

  /**
   * @brief Constructor
   * @param [in] C The Voigt stiffness tensor
   * @param[in] stress The ArrayView holding the stress data for each quadrature
   *                   point.
   */
  LinearElasticAnisotropicUpdates( arrayView3d< real64 const, solid::STIFFNESS_USD > const & C,
                                   arrayView3d< real64, solid::STRESS_USD > const & stress ):
    SolidBaseUpdates( stress ),
    m_stiffnessView( C )
  {}

  /// Deleted default constructor
  LinearElasticAnisotropicUpdates() = delete;

  /// Default copy constructor
  LinearElasticAnisotropicUpdates( LinearElasticAnisotropicUpdates const & ) = default;

  /// Default move constructor
  LinearElasticAnisotropicUpdates( LinearElasticAnisotropicUpdates && ) = default;

  /// Deleted copy assignment operator
  LinearElasticAnisotropicUpdates & operator=( LinearElasticAnisotropicUpdates const & ) = delete;

  /// Deleted move assignment operator
  LinearElasticAnisotropicUpdates & operator=( LinearElasticAnisotropicUpdates && ) =  delete;


  GEOSX_HOST_DEVICE
  virtual void SmallStrainNoState( localIndex const k,
                                   real64 const ( &voigtStrain )[ 6 ],
                                   real64 ( &stress )[ 6 ] ) const override final;

  GEOSX_HOST_DEVICE
  virtual void SmallStrain( localIndex const k,
                            localIndex const q,
                            real64 const ( &voigtStrainInc )[ 6 ] ) const override final;

  GEOSX_HOST_DEVICE
  virtual void HypoElastic( localIndex const k,
                            localIndex const q,
                            real64 const ( &Ddt )[ 6 ],
                            real64 const ( &Rot )[ 3 ][ 3 ] ) const override final;

  GEOSX_HOST_DEVICE
  virtual void HyperElastic( localIndex const k,
                             real64 const (&FmI)[3][3],
                             real64 ( &stress )[ 6 ] ) const override final;

  GEOSX_HOST_DEVICE
  virtual void HyperElastic( localIndex const k,
                             localIndex const q,
                             real64 const (&FmI)[3][3] ) const override final;


  /**
   * accessor to return the stiffness at a given element
   * @param k the element number
   * @param c the stiffness array
   */
  GEOSX_HOST_DEVICE inline
  virtual void GetStiffness( localIndex const k, real64 (& c)[6][6] ) const override final
  {
    LvArray::tensorOps::copy< 6, 6 >( c, m_stiffnessView[ k ] );
  }

  /// A reference to the ArrayView holding the Voigt Stiffness tensor in each
  /// element.
  arrayView3d< real64 const, solid::STIFFNESS_USD > const m_stiffnessView;
};


GEOSX_FORCE_INLINE
GEOSX_HOST_DEVICE
void
LinearElasticAnisotropicUpdates::
  SmallStrainNoState( localIndex const k,
                      real64 const ( &voigtStrain )[ 6 ],
                      real64 ( & stress )[ 6 ] ) const
{
  for( localIndex i=0; i<6; ++i )
  {
    for( localIndex j=0; j<6; ++j )
    {
      stress[i] = stress[i] + m_stiffnessView( k, i, j ) * voigtStrain[j];
    }
  }
}


GEOSX_HOST_DEVICE
GEOSX_FORCE_INLINE
void
LinearElasticAnisotropicUpdates::
  SmallStrain( localIndex const k,
               localIndex const q,
               real64 const ( &voigtStrainInc )[ 6 ] ) const
{
  LvArray::tensorOps::plusAijBj< 6, 6 >( m_stress[ k ][ q ], m_stiffnessView[ k ], voigtStrainInc );
}

GEOSX_HOST_DEVICE
GEOSX_FORCE_INLINE
void
LinearElasticAnisotropicUpdates::
  HypoElastic( localIndex const k,
               localIndex const q,
               real64 const ( &Ddt )[ 6 ],
               real64 const ( &Rot )[ 3 ][ 3 ] ) const
{
<<<<<<< HEAD
  constexpr localIndex map[6] = { 0, 2, 5, 4, 3, 1 };

=======
>>>>>>> 4a795edb
  for( localIndex j=0; j<3; ++j )
  {
    m_stress( k, q, 0 ) = m_stress( k, q, 0 ) + m_stiffnessView( k, 0, j ) * Ddt[ j ];
    m_stress( k, q, 1 ) = m_stress( k, q, 1 ) + m_stiffnessView( k, 1, j ) * Ddt[ j ];
    m_stress( k, q, 2 ) = m_stress( k, q, 2 ) + m_stiffnessView( k, 2, j ) * Ddt[ j ];
    m_stress( k, q, 3 ) = m_stress( k, q, 3 ) + m_stiffnessView( k, 3, j ) * Ddt[ j ];
    m_stress( k, q, 4 ) = m_stress( k, q, 4 ) + m_stiffnessView( k, 4, j ) * Ddt[ j ];
    m_stress( k, q, 5 ) = m_stress( k, q, 5 ) + m_stiffnessView( k, 5, j ) * Ddt[ j ];
  }

  for( localIndex j=3; j<6; ++j )
  {
    m_stress( k, q, 0 ) = m_stress( k, q, 0 ) + m_stiffnessView( k, 0, j ) * 2 * Ddt[ j ];
    m_stress( k, q, 1 ) = m_stress( k, q, 1 ) + m_stiffnessView( k, 1, j ) * 2 * Ddt[ j ];
    m_stress( k, q, 2 ) = m_stress( k, q, 2 ) + m_stiffnessView( k, 2, j ) * 2 * Ddt[ j ];
    m_stress( k, q, 3 ) = m_stress( k, q, 3 ) + m_stiffnessView( k, 3, j ) * 2 * Ddt[ j ];
    m_stress( k, q, 4 ) = m_stress( k, q, 4 ) + m_stiffnessView( k, 4, j ) * 2 * Ddt[ j ];
    m_stress( k, q, 5 ) = m_stress( k, q, 5 ) + m_stiffnessView( k, 5, j ) * 2 * Ddt[ j ];
  }

  real64 temp[ 6 ];
  LvArray::tensorOps::AikSymBklAjl< 3 >( temp, Rot, m_stress[ k ][ q ] );
  LvArray::tensorOps::copy< 6 >( m_stress[ k ][ q ], temp );
}

GEOSX_HOST_DEVICE
GEOSX_FORCE_INLINE
void
LinearElasticAnisotropicUpdates::
  HyperElastic( localIndex const GEOSX_UNUSED_PARAM( k ),
                real64 const (&GEOSX_UNUSED_PARAM( FmI ))[3][3],
                real64 ( & )[ 6 ] ) const
{
  GEOSX_ERROR( "LinearElasticAnisotropicKernelWrapper::HyperElastic() is not implemented!" );
}

GEOSX_HOST_DEVICE
GEOSX_FORCE_INLINE
void
LinearElasticAnisotropicUpdates::
  HyperElastic( localIndex const GEOSX_UNUSED_PARAM( k ),
                localIndex const GEOSX_UNUSED_PARAM( q ),
                real64 const (&GEOSX_UNUSED_PARAM( FmI ))[3][3] ) const
{
  GEOSX_ERROR( "LinearElasticAnisotropicKernelWrapper::HyperElastic() is not implemented!" );
}

/**
 * @class LinearElasticAnisotropic
 *
 * Class to provide a linear elastic anisotropic material response.
 */
class LinearElasticAnisotropic : public SolidBase
{
public:
  /// @typedef Alias for LinearElasticAnisotropicUpdates
  using KernelWrapper = LinearElasticAnisotropicUpdates;

  /**
   * @brief constructor
   * @param[in]name name of the instance in the catalog
   * @param[in]parent the group which contains this instance
   */
  LinearElasticAnisotropic( string const & name, Group * const parent );

  /**
   * Destructor
   */
  virtual ~LinearElasticAnisotropic() override;

  virtual void
  DeliverClone( string const & name,
                Group * const parent,
                std::unique_ptr< ConstitutiveBase > & clone ) const override;

  virtual void AllocateConstitutiveData( dataRepository::Group * const parent,
                                         localIndex const numConstitutivePointsPerParentIndex ) override;

  /**
   * @name Static Factory Catalog members and functions
   */
  ///@{

  /// string name to use for this class in the catalog
  static constexpr auto m_catalogNameString = "LinearElasticAnisotropic";

  /**
   * @return A string that is used to register/lookup this class in the registry
   */
  static std::string CatalogName() { return m_catalogNameString; }

  virtual string GetCatalogName() override { return CatalogName(); }
  ///@}

  /**
   * @struct Set of "char const *" and keys for data specified in this class.
   */
  struct viewKeyStruct : public SolidBase::viewKeyStruct
  {
    /// string/key for default stiffness tensor
    static constexpr auto defaultStiffnessString  = "defaultStiffness";

    /// string/key for stiffness tensor
    static constexpr auto stiffnessString= "stiffness";
  };

  /**
   * @brief Setter for the default stiffness
   * @param c Input c-array holding the components of the new default stiffness
   *          tensor.
   */
  void setDefaultStiffness( real64 const c[6][6] );


  /**
   * @brief Create a instantiation of the LinearElasticAnisotropicUpdate class
   *        that refers to the data in this.
   * @return An instantiation of LinearElasticAnisotropicUpdate.
   */
  LinearElasticAnisotropicUpdates createKernelUpdates() const
  {
    return LinearElasticAnisotropicUpdates( m_stiffness.toViewConst(),
                                            m_stress.toView() );
  }


  /**
   * @brief Executes a lambda that will return a KernelUpdate for the calling
   *   class.
   * @param lambda A lambda function that takes the parameters for the
   *   constructor of the KernelUpdates class.
   * @return
   */
  template< typename UPDATE_KERNEL, typename LAMBDA >
  UPDATE_KERNEL createDerivedKernelUpdates( LAMBDA && lambda )
  {
    return lambda( m_stiffness.toViewConst(),
                   m_stress.toView() );
  }


  /**
   * @brief Const Getter for stiffness tensor
   * @return ArrayView to the stiffness tensor
   */
  arrayView3d< real64 const, solid::STIFFNESS_USD > const & getStiffness() const
  {
    return m_stiffness;
  }

  /**
   * @brief Non-const Getter for stiffness tensor
   * @return ArrayView to the stiffness tensor
   */
  arrayView3d< real64, solid::STIFFNESS_USD > const & getStiffness()
  {
    return m_stiffness;
  }

protected:
  virtual void PostProcessInput() override;

private:
  /// default value for stiffness tensor
  array2d< real64 > m_defaultStiffness;

  /// stiffness tensor in Voigt notation.
  array3d< real64, solid::STIFFNESS_PERMUTATION > m_stiffness;

};


}

} /* namespace geosx */

#endif /* GEOSX_CONSTITUTIVE_SOLID_LINEARELASTICANISOTROPIC_HPP_ */<|MERGE_RESOLUTION|>--- conflicted
+++ resolved
@@ -151,11 +151,6 @@
                real64 const ( &Ddt )[ 6 ],
                real64 const ( &Rot )[ 3 ][ 3 ] ) const
 {
-<<<<<<< HEAD
-  constexpr localIndex map[6] = { 0, 2, 5, 4, 3, 1 };
-
-=======
->>>>>>> 4a795edb
   for( localIndex j=0; j<3; ++j )
   {
     m_stress( k, q, 0 ) = m_stress( k, q, 0 ) + m_stiffnessView( k, 0, j ) * Ddt[ j ];
