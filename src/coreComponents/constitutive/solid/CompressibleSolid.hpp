/*
 * ------------------------------------------------------------------------------------------------------------
 * SPDX-License-Identifier: LGPL-2.1-only
 *
 * Copyright (c) 2018-2020 Lawrence Livermore National Security LLC
 * Copyright (c) 2018-2020 The Board of Trustees of the Leland Stanford Junior University
 * Copyright (c) 2018-2020 TotalEnergies
 * Copyright (c) 2019-     GEOSX Contributors
 * All rights reserved
 *
 * See top level LICENSE, COPYRIGHT, CONTRIBUTORS, NOTICE, and ACKNOWLEDGEMENTS files for details.
 * ------------------------------------------------------------------------------------------------------------
 */


/**
 * @file CompressibleSolid.hpp
 */

#ifndef GEOS_CONSTITUTIVE_SOLID_COMPRESSIBLESOLILD_HPP_
#define GEOS_CONSTITUTIVE_SOLID_COMPRESSIBLESOLILD_HPP_

#include "constitutive/solid/CoupledSolid.hpp"
#include "constitutive/NullModel.hpp"

namespace geos
{
namespace constitutive
{

/**
 * @brief Provides kernel-callable constitutive update routines
 *
 *
 * @tparam PORO_TYPE type of the porosity model
 * @tparam PERM_TYPE type of the permeability model
 */
template< typename PORO_TYPE,
          typename PERM_TYPE >
class CompressibleSolidUpdates : public CoupledSolidUpdates< NullModel, PORO_TYPE, PERM_TYPE >
{
public:

  /**
   * @brief Constructor
   */
  CompressibleSolidUpdates( NullModel const & solidModel,
                            PORO_TYPE const & porosityModel,
                            PERM_TYPE const & permModel ):
    CoupledSolidUpdates< NullModel, PORO_TYPE, PERM_TYPE >( solidModel, porosityModel, permModel )
  {}

  GEOS_HOST_DEVICE
  virtual void updateStateFromPressureAndTemperature( localIndex const k,
                                                      localIndex const q,
                                                      real64 const & pressure,
                                                      real64 const & GEOS_UNUSED_PARAM( pressure_k ),
                                                      real64 const & pressure_n,
                                                      real64 const & temperature,
                                                      real64 const & GEOS_UNUSED_PARAM( temperature_k ),
                                                      real64 const & GEOS_UNUSED_PARAM( temperature_n ) ) const override final
  {
    m_porosityUpdate.updateFromPressureAndTemperature( k, q, pressure, temperature );
    real64 const porosity = m_porosityUpdate.getPorosity( k, q );
<<<<<<< HEAD
    m_permUpdate.updateFromPorosity( k, q, porosity );
    m_permUpdate.updateFromPressure( k, q, pressure_n, pressure );
=======
    m_permUpdate.updateFromPressureAndPorosity( k, q, pressure, porosity );
>>>>>>> 746c6da2
  }

  GEOS_HOST_DEVICE
  void updateStateFromPressureAndAperture( localIndex const k,
                                           localIndex const q,
                                           real64 const & pressure,
                                           real64 const & oldHydraulicAperture,
                                           real64 const & newHydraulicAperture ) const
  {
    real64 const temperature = 0;
    real64 const dHydraulicAperture_dNormalJump = 1.0;
    m_porosityUpdate.updateFromPressureAndTemperature( k, q, pressure, temperature );
    m_permUpdate.updateFromAperture( k, q, oldHydraulicAperture, newHydraulicAperture, dHydraulicAperture_dNormalJump );
  }

  GEOS_HOST_DEVICE
  void updateStateFromPressureApertureJumpAndTraction( localIndex const k,
                                                       localIndex const q,
                                                       real64 const & pressure,
                                                       real64 const & oldHydraulicAperture,
                                                       real64 const & newHydraulicAperture,
                                                       real64 const & dHydraulicAperture_dNormalJump,
                                                       real64 const ( &dispJump )[3],
                                                       real64 const ( &traction )[3] ) const
  {
    m_porosityUpdate.updateFromPressureAndTemperature( k, q, pressure, 0.0 );
    m_permUpdate.updateFromApertureAndShearDisplacement( k, q, oldHydraulicAperture, newHydraulicAperture, dHydraulicAperture_dNormalJump, pressure, dispJump, traction );
  }

private:
  using CoupledSolidUpdates< NullModel, PORO_TYPE, PERM_TYPE >::m_solidUpdate;
  using CoupledSolidUpdates< NullModel, PORO_TYPE, PERM_TYPE >::m_porosityUpdate;
  using CoupledSolidUpdates< NullModel, PORO_TYPE, PERM_TYPE >::m_permUpdate;

};


/**
 * @brief CompressibleSolidBase class used for dispatch of all Compressible solids.
 */
class CompressibleSolidBase
{};


/**
 * @brief Class to represent a porous material for flow simulations.
 * It is used as an interface to access all constitutive models relative to the properties of a porous material
 * for flow only simulations.
 *
 * @tparam PORO_TYPE type of porosity model
 * @tparam PERM_TYPE type of the permeability model
 */

template< typename PORO_TYPE,
          typename PERM_TYPE >
class CompressibleSolid : public CoupledSolid< NullModel, PORO_TYPE, PERM_TYPE >
{
public:


  /// Alias for ElasticIsotropicUpdates
  using KernelWrapper = CompressibleSolidUpdates< PORO_TYPE, PERM_TYPE >;

  /**
   * @brief Constructor
   * @param name Object name
   * @param parent Object's parent group
   */
  CompressibleSolid( string const & name, dataRepository::Group * const parent );

  /// Destructor
  virtual ~CompressibleSolid() override;

  /**
   * @brief Catalog name
   * @return Static catalog string
   */
  static string catalogName() { return string( "CompressibleSolid" ) + PERM_TYPE::catalogName(); }

  /**
   * @brief Get catalog name
   * @return Catalog name string
   */
  virtual string getCatalogName() const override { return catalogName(); }


  /**
   * @brief Create a instantiation of the CompressibleSolidUpdates class
   *        that refers to the data in this.
   * @return An instantiation of CompressibleSolidUpdates.
   */
  KernelWrapper createKernelUpdates() const
  {

    return CompressibleSolidUpdates< PORO_TYPE, PERM_TYPE >( getSolidModel(),
                                                             getPorosityModel(),
                                                             getPermModel() );
  }
private:
  using CoupledSolid< NullModel, PORO_TYPE, PERM_TYPE >::getSolidModel;
  using CoupledSolid< NullModel, PORO_TYPE, PERM_TYPE >::getPorosityModel;
  using CoupledSolid< NullModel, PORO_TYPE, PERM_TYPE >::getPermModel;

};

}
} /* namespace geos */

#endif /* GEOS_CONSTITUTIVE_SOLID_POROELASTIC_HPP_ */<|MERGE_RESOLUTION|>--- conflicted
+++ resolved
@@ -55,19 +55,14 @@
                                                       localIndex const q,
                                                       real64 const & pressure,
                                                       real64 const & GEOS_UNUSED_PARAM( pressure_k ),
-                                                      real64 const & pressure_n,
+                                                      real64 const & GEOS_UNUSED_PARAM( pressure_n ),
                                                       real64 const & temperature,
                                                       real64 const & GEOS_UNUSED_PARAM( temperature_k ),
                                                       real64 const & GEOS_UNUSED_PARAM( temperature_n ) ) const override final
   {
     m_porosityUpdate.updateFromPressureAndTemperature( k, q, pressure, temperature );
     real64 const porosity = m_porosityUpdate.getPorosity( k, q );
-<<<<<<< HEAD
-    m_permUpdate.updateFromPorosity( k, q, porosity );
-    m_permUpdate.updateFromPressure( k, q, pressure_n, pressure );
-=======
     m_permUpdate.updateFromPressureAndPorosity( k, q, pressure, porosity );
->>>>>>> 746c6da2
   }
 
   GEOS_HOST_DEVICE
