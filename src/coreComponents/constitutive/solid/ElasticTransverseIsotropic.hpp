--- conflicted
+++ resolved
@@ -167,7 +167,7 @@
   // miscellaneous getters
 
   GEOS_HOST_DEVICE
-  virtual void getElasticStiffness( localIndex const k, localIndex const q, real64 ( &stiffness )[6][6] ) const override;
+  virtual void getElasticStiffness( localIndex const k, localIndex const q, real64 ( &stiffness )[6][6] ) const override final;
 
   GEOS_HOST_DEVICE
   virtual void getElasticStrain( localIndex const k,
@@ -189,9 +189,6 @@
     return LvArray::math::max( m_c44[k], m_c66[k] );
   }
 
-<<<<<<< HEAD
-protected:
-=======
 
 protected:
 
@@ -203,7 +200,6 @@
 
 
 private:
->>>>>>> 907fb3f2
 
   /// A reference to the ArrayView holding c11 for each element.
   arrayView1d< real64 > const m_c11;
