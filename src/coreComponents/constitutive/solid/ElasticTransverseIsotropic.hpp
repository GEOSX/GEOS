--- conflicted
+++ resolved
@@ -138,20 +138,6 @@
                                   real64 ( &stress )[6],
                                   DiscretizationOps & stiffness ) const final;
 
-<<<<<<< HEAD
-  // hypo interface
-
-  GEOS_HOST_DEVICE
-  virtual void hypoUpdate( localIndex const k,
-                           localIndex const q,
-                           real64 const & timeIncrement,
-                           real64 const ( &Ddt )[6],
-                           real64 const ( &Rot )[3][3],
-                           real64 ( &stress )[6],
-                           real64 ( &stiffness )[6][6] ) const override final;
-
-=======
->>>>>>> 7f6fe3ee
   // miscellaneous getters
 
   GEOS_HOST_DEVICE
@@ -292,29 +278,6 @@
   stiffness.m_c66 = m_c66[k];
 }
 
-<<<<<<< HEAD
-GEOS_FORCE_INLINE
-GEOS_HOST_DEVICE
-void ElasticTransverseIsotropicUpdates::hypoUpdate( localIndex const k,
-                                                    localIndex const q,
-                                                    real64 const & timeIncrement,
-                                                    real64 const ( &Ddt )[6],
-                                                    real64 const ( &Rot )[3][3],
-                                                    real64 ( & stress )[6],
-                                                    real64 ( & stiffness )[6][6] ) const
-{
-  GEOS_UNUSED_VAR( k );
-  GEOS_UNUSED_VAR( q );
-  GEOS_UNUSED_VAR( timeIncrement );
-  GEOS_UNUSED_VAR( Ddt );
-  GEOS_UNUSED_VAR( Rot );
-  GEOS_UNUSED_VAR( stress );
-  GEOS_UNUSED_VAR( stiffness );
-  GEOS_ERROR( "hypoUpdate() disabled for anisotropic models when using Hughes-Winget integration" );
-}
-
-=======
->>>>>>> 7f6fe3ee
 /**
  * @class ElasticTransverseIsotropic
  *
