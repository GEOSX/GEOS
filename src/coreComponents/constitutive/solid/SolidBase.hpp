/*
 * ------------------------------------------------------------------------------------------------------------
 * SPDX-License-Identifier: LGPL-2.1-only
 *
 * Copyright (c) 2016-2024 Lawrence Livermore National Security LLC
 * Copyright (c) 2018-2024 Total, S.A
 * Copyright (c) 2018-2024 The Board of Trustees of the Leland Stanford Junior University
<<<<<<< HEAD
 * Copyright (c) 2018-2024 Chevron
=======
 * Copyright (c) 2023-2024 Chevron
>>>>>>> fe987d81
 * Copyright (c) 2019-     GEOS/GEOSX Contributors
 * All rights reserved
 *
 * See top level LICENSE, COPYRIGHT, CONTRIBUTORS, NOTICE, and ACKNOWLEDGEMENTS files for details.
 * ------------------------------------------------------------------------------------------------------------
 */


/**
 * @file SolidBase.hpp
 */

#ifndef GEOS_CONSTITUTIVE_SOLID_SOLIDBASE_HPP_
#define GEOS_CONSTITUTIVE_SOLID_SOLIDBASE_HPP_

#include "constitutive/ContinuumBase.hpp"
#include "LvArray/src/tensorOps.hpp"

namespace geos
{
namespace constitutive
{

/**
 * @brief Base class for all solid constitutive kernel wrapper classes.
 *
 * The responsibility of this base is to:
 *
 * 1) Contain views to state and parameter data for solid models.
 * 2) Specify an interface for state update functions.
 *
 * In general, the ArrayView data in the wrapper is specified to be of type
 * "arrayView<T> const" or "arrayView<T const> const". The "const-ness"
 * of the data indicates whether it is a parameter" or a state variable,
 * with the parameters being "T const" and state variables being "T".
 *
 * @note
 * If an allocation occurs on the underlying Array after a KernelWrapper is created,
 * then the ArrayView members of that KernelWrapper are silently invalid.
 */
class SolidBaseUpdates : public ContinuumBaseUpdates
{
protected:
  /**
   * @brief constructor
   * @param[in] newStress The new stress data from the constitutive model class.
   * @param[in] oldStress The old stress data from the constitutive model class.
   * @param[in] thermalExpansionCoefficient The ArrayView holding the thermal expansion coefficient data for each element.
   * @param[in] disableInelasticity Flag to disable inelastic response
   */
  SolidBaseUpdates( arrayView3d< real64, solid::STRESS_USD > const & newStress,
                    arrayView3d< real64, solid::STRESS_USD > const & oldStress,
                    arrayView2d< real64 > const & density,
                    arrayView2d< real64 > const & wavespeed,
                    arrayView1d< real64 const > const & thermalExpansionCoefficient,
                    const bool & disableInelasticity ):
    ContinuumBaseUpdates( newStress,
                          oldStress,
                          density,
                          wavespeed ),
    m_thermalExpansionCoefficient( thermalExpansionCoefficient ),
    m_disableInelasticity( disableInelasticity )
  {}

  /// Deleted default constructor
  SolidBaseUpdates() = delete;

  /**
   * @brief Copy Constructor
   * @param source Object to copy
   */
  SolidBaseUpdates( SolidBaseUpdates const & source ) = default;

  /**
   * @brief Move Constructor
   * @param source Object to move resources from
   */
  SolidBaseUpdates( SolidBaseUpdates && source ) = default;

  /// Deleted copy assignment operator
  SolidBaseUpdates & operator=( SolidBaseUpdates const & ) = delete;

  /// Deleted move assignment operator
  SolidBaseUpdates & operator=( SolidBaseUpdates && ) =  delete;

public:

  /// A reference to the ArrayView holding the thermal expansion coefficient for each element.
  arrayView1d< real64 const > const m_thermalExpansionCoefficient;

  /// Flag to disable inelasticity
  const bool m_disableInelasticity;

  /**
   * @brief Get bulkModulus
   * @param[in] k Element index.
   * @return the bulkModulus of element k
   */
  GEOS_HOST_DEVICE
  virtual real64 getBulkModulus( localIndex const k ) const
  {
    GEOS_UNUSED_VAR( k );
    GEOS_ERROR( "getBulkModulus() not implemented for this model" );

    return 0;
  }

  /**
   * @brief Get thermalExpansionCoefficient
   * @param[in] k Element index.
   * @return the thermalExpansionCoefficient of element k
   */
  GEOS_HOST_DEVICE
  real64 getThermalExpansionCoefficient( localIndex const k ) const
  {
    return m_thermalExpansionCoefficient[k];
  }

  /**
   * @brief Get shear modulus
   * @param[in] k Element index.
   * @return the shear modulus of element k
   */
  GEOS_HOST_DEVICE
  virtual real64 getShearModulus( localIndex const k ) const
  {
    GEOS_UNUSED_VAR( k );
    GEOS_ERROR( "getShearModulus() not implemented for this model" );
    return 0;
  }

  /**
   * @name Update Interfaces: Stress and Stiffness
   *
   * We define a variety of interfaces for constitutive models using different
   * strain theories.  Derived classes only need to implement the subset of interfaces
   * most relevant to them.
   *
   * This group of interfaces returns stress and stiffness simultaneously, and
   * are most useful for implicit finite element formulations.
   */
  ///@{

  /**
   * @brief Small strain update.
   *
   * @param[in] k Element index.
   * @param[in] q Quadrature point index.
   * @param[in] timeIncrement time increment for rate-dependent models.
   * @param[in] strainIncrement Strain increment in Voight notation (linearized strain)
   * @param[out] stress New stress value (Cauchy stress)
   * @param[out] stiffness New tangent stiffness value
   */
  GEOS_HOST_DEVICE
  /**
   * this function is not virtual to avoid a compilation warning with nvcc.
   */
  void smallStrainUpdate( localIndex const k,
                          localIndex const q,
                          real64 const & timeIncrement,
                          real64 const ( &strainIncrement )[6],
                          real64 ( & stress )[6],
                          real64 ( & stiffness )[6][6] ) const
  {
    GEOS_UNUSED_VAR( k );
    GEOS_UNUSED_VAR( q );
    GEOS_UNUSED_VAR( timeIncrement );
    GEOS_UNUSED_VAR( strainIncrement );
    GEOS_UNUSED_VAR( stress );
    GEOS_UNUSED_VAR( stiffness );
    GEOS_ERROR( "smallStrainUpdate() not implemented for this model" );
  }

  GEOS_HOST_DEVICE
  virtual void smallStrainUpdate_ElasticOnly( localIndex const k,
                                              localIndex const q,
                                              real64 const & timeIncrement,
                                              real64 const ( &strainIncrement )[6],
                                              real64 ( & stress )[6],
                                              real64 ( & stiffness )[6][6] ) const
  {
    GEOS_UNUSED_VAR( k );
    GEOS_UNUSED_VAR( q );
    GEOS_UNUSED_VAR( timeIncrement );
    GEOS_UNUSED_VAR( strainIncrement );
    GEOS_UNUSED_VAR( stress );
    GEOS_UNUSED_VAR( stiffness );
    GEOS_ERROR( "smallStrainUpdate_ElasticOnly() not implemented for this model, or the model is already elastic." );
  }

  /**
   * @brief Small strain, stateless update.
   *
   * @param[in] k Element index.
   * @param[in] q Quadrature point index.
   * @param[in] totalStrain Total strain in Voight notation (linearized strain)
   * @param[out] stress New stress value (Cauchy stress)
   * @param[out] stiffness New tangent stiffness value
   */
  GEOS_HOST_DEVICE
  virtual void smallStrainNoStateUpdate( localIndex const k,
                                         localIndex const q,
                                         real64 const ( &totalStrain )[6],
                                         real64 ( & stress )[6],
                                         real64 ( & stiffness )[6][6] ) const
  {
    GEOS_UNUSED_VAR( k );
    GEOS_UNUSED_VAR( q );
    GEOS_UNUSED_VAR( totalStrain );
    GEOS_UNUSED_VAR( stress );
    GEOS_UNUSED_VAR( stiffness );
    GEOS_ERROR( "smallStrainNoStateUpdate() not implemented for this model" );
  }

  ///@}
  /**
   * @name Update Interfaces: Stress-Only
   *
   * We define a variety of interfaces for constitutive models using different
   * strain theories.  Derived classes only need to implement the subset of interfaces
   * most relevant to them.
   *
   * This group of interfaces returns stress only, with no stiffness, and
   * are most useful for explicit finite element formulations.
   *
   * @note
   * The base class versions implement a naive call to the versions
   * of the updates that returns both stress and stiffness, and then discards
   * the stiffness.  Derived classes can implement an optimized version to
   * avoid extranenous work, but we delegate this detail to them.
   */
  ///@{

  /**
   * @brief Small strain update, returning only stress.
   *
   * @param[in] k Element index.
   * @param[in] q Quadrature point index.
   * @param[in] timeIncrement time increment for rate-dependent models.
   * @param[in] strainIncrement Strain increment in Voight notation (linearized strain)
   * @param[out] stress New stress value (Cauchy stress)
   */
  GEOS_HOST_DEVICE
  virtual void smallStrainUpdate_StressOnly( localIndex const k,
                                             localIndex const q,
                                             real64 const & timeIncrement,
                                             real64 const ( & strainIncrement )[6],
                                             real64 ( & stress )[6] ) const
  {
    GEOS_UNUSED_VAR( k );
    GEOS_UNUSED_VAR( q );
    GEOS_UNUSED_VAR( timeIncrement );
    GEOS_UNUSED_VAR( strainIncrement );
    GEOS_UNUSED_VAR( stress );
    GEOS_ERROR( "smallStrainUpdate_StressOnly() not implemented for this model" );
  }


  /**
   * @brief Small strain update overload with rotations, returning only stress for material point method solver.
   *
   * @param[in] k Element index.
   * @param[in] q Quadrature point index.
   * @param[in] timeIncrement time increment for rate-dependent models.
   * @param[in] beginningRotation rotation matrix at beginning of time step (used to unrotate state variables in certain models)
   * @param[in] endRotation rotation matrix at end of time step
   * @param[in] strainIncrement Strain increment in Voight notation (linearized strain)
   * @param[out] stress New stress value (Cauchy stress)
   */
  GEOS_HOST_DEVICE
  virtual void smallStrainUpdate_StressOnly( localIndex const k,
                                             localIndex const q,
                                             real64 const & timeIncrement,
                                             real64 const ( & beginningRotation )[3][3],
                                             real64 const ( & endRotation )[3][3],
                                             real64 const ( & strainIncrement )[6],
                                             real64 ( & stress )[6] ) const
  {
    GEOS_UNUSED_VAR( k );
    GEOS_UNUSED_VAR( q );
    GEOS_UNUSED_VAR( timeIncrement );
    GEOS_UNUSED_VAR( beginningRotation );
    GEOS_UNUSED_VAR( endRotation );
    GEOS_UNUSED_VAR( strainIncrement );
    GEOS_UNUSED_VAR( stress );
    GEOS_ERROR( "smallStrainUpdate_StressOnly() not implemented for this model" );
  }


  /**
   * @brief Small strain, stateless update, returning only stress.
   *
   * @param[in] k Element index.
   * @param[in] q Quadrature point index.
   * @param[in] totalStrain total strain in Voight notation (linearized strain)
   * @param[out] stress New stress value (Cauchy stress)
   */
  GEOS_HOST_DEVICE
  virtual void smallStrainNoStateUpdate_StressOnly( localIndex const k,
                                                    localIndex const q,
                                                    real64 const ( &totalStrain )[6],
                                                    real64 ( & stress )[6] ) const
  {
    GEOS_UNUSED_VAR( k );
    GEOS_UNUSED_VAR( q );
    GEOS_UNUSED_VAR( totalStrain );
    GEOS_UNUSED_VAR( stress );
    GEOS_ERROR( "smallStrainNoStateUpdate_StressOnly() not implemented for this model" );
  }

  /**
   * @brief Helper to save point stress back to m_newStress array
   *
   * This is mostly defined for improving code readability.
   *
   * @param[in] k Element index.
   * @param[in] q Quadrature point index.
   * @param[in] stress Stress to be save to m_newStress[k][q]
   */
  GEOS_HOST_DEVICE
  GEOS_FORCE_INLINE
  void saveStress( localIndex const k,
                   localIndex const q,
                   real64 const ( &stress )[6] ) const
  {
    LvArray::tensorOps::copy< 6 >( m_newStress[k][q], stress );
  }

  /**
   * @brief Save converged state data at index (k,q)
   *
   * @param[in] k Element index.
   * @param[in] q Quadrature point index.
   */
  GEOS_HOST_DEVICE
  inline
  virtual void saveConvergedState( localIndex const k,
                                   localIndex const q ) const
  {
    LvArray::tensorOps::copy< 6 >( m_oldStress[k][q], m_newStress[k][q] );
  }

  /**
   * @brief Return the current elastic strain at a given material point (small-strain interface)
   *
   * @param k the element inex
   * @param q the quadrature index
   * @param elasticStrain Current elastic strain
   */
  GEOS_HOST_DEVICE
  virtual void getElasticStrain( localIndex const k,
                                 localIndex const q,
                                 real64 ( & elasticStrain )[6] ) const
  {
    GEOS_UNUSED_VAR( k );
    GEOS_UNUSED_VAR( q );
    GEOS_UNUSED_VAR( elasticStrain );
    GEOS_ERROR( "getElasticStrain() not implemented for this model" );
  }

  /**
   * @brief Perform a viscous (rate-dependent) state update
   *
   * @param beta time-dependent parameter
   */
  GEOS_HOST_DEVICE
  virtual void viscousStateUpdate( localIndex const k,
                                   localIndex const q,
                                   real64 beta ) const
  {
    GEOS_UNUSED_VAR( k );
    GEOS_UNUSED_VAR( q );
    GEOS_UNUSED_VAR( beta );
    GEOS_ERROR( "viscousStateUpdate() not implemented for this model" );
  }

  GEOS_HOST_DEVICE
  virtual void hyperUpdate( localIndex const k,
                            localIndex const q,
                            real64 const ( & FminusI )[3][3],
                            real64 ( & stress )[6] ) const 
  {
    GEOS_UNUSED_VAR( k );
    GEOS_UNUSED_VAR( q );
    GEOS_UNUSED_VAR( FminusI );
    GEOS_UNUSED_VAR( stress );
    GEOS_ERROR( "hyperUpdate() not implemented for this model" );
  }

  GEOS_HOST_DEVICE
  virtual void hyperUpdate( localIndex const k,
                            localIndex const q,
                            real64 const ( & FminusI )[3][3],
                            real64 ( & stress )[6],
                            real64 ( & stiffness )[6][6] ) const
  {
    GEOS_UNUSED_VAR( k );
    GEOS_UNUSED_VAR( q );
    GEOS_UNUSED_VAR( FminusI );
    GEOS_UNUSED_VAR( stress );
    GEOS_UNUSED_VAR( stiffness );
    GEOS_ERROR( "hyperUpdate() not implemented for this model" );
  }                     

  /**
   * @brief Return the strain energy density at a given material point
   *
   * @param k the element inex
   * @param q the quadrature index
   * @return Strain energy density
   */
  GEOS_HOST_DEVICE
  virtual real64 getStrainEnergyDensity( localIndex const k,
                                         localIndex const q ) const
  {
    auto const & stress = m_newStress[k][q];

    real64 strain[6]{};
    getElasticStrain( k, q, strain );

    real64 energy = 0;

    for( localIndex i=0; i<6; ++i )
    {
      energy += stress[i]*strain[i];  // contraction sigma:epsilon
    }
    energy *= 0.5;

    GEOS_ASSERT_MSG( energy >= 0.0, "negative strain energy density detected" );

    return energy;
  }

  /**
   * @brief Return the stiffness at a given element (small-strain interface)
   *
   * @note If the material model has a strain-dependent material stiffness (e.g.
   * any plasticity, damage, or nonlinear elastic model) then this interface will
   * not work.  Users should instead use one of the interfaces where a strain
   * tensor is provided as input.
   *
   * @note Given the limitations above, this function may be removed from the
   * public interface in the future.  Direct use in physics
   * solvers is discouraged.
   *
   * @param k the element number
   * @param stiffness the stiffness array
   */
  GEOS_HOST_DEVICE
  virtual void getElasticStiffness( localIndex const k, localIndex const q, real64 ( & stiffness )[6][6] ) const
  {
    GEOS_UNUSED_VAR( k );
    GEOS_UNUSED_VAR( q );
    GEOS_UNUSED_VAR( stiffness );
    GEOS_ERROR( "getElasticStiffness() not implemented for this model" );
  }

  /**
   * @brief Perform a finite-difference stiffness computation
   *
   * This method uses stress evaluations and finite differencing to
   * approximate the 6x6 stiffness matrix.
   *
   * @note This method only works for models providing the smallStrainUpdate
   * method returning a 6x6 stiffness, as it will primarily be used to check
   * the hand coded tangent against a finite difference reference.
   * A similar method would need to be implemented to check compressed stiffness,
   * stress-only, or finite-strain interfaces.
   *
   * @param k the element number
   * @param q the quadrature index
   * @param strainIncrement strain increment (on top of which a FD perturbation will be added)
   * @param stiffnessFD finite different stiffness approximation
   */
  GEOS_HOST_DEVICE
  void computeSmallStrainFiniteDifferenceStiffness( localIndex k,
                                                    localIndex q,
                                                    real64 const & timeIncrement,
                                                    real64 const ( &strainIncrement )[6],
                                                    real64 ( & stiffnessFD )[6][6] ) const
  {
    real64 stiffness[6][6]{};      // coded stiffness
    real64 stress[6]{};            // original stress
    real64 stressFD[6]{};          // perturbed stress
    real64 strainIncrementFD[6]{}; // perturbed strain
    real64 norm = 0;               // norm for scaling (note: method is fragile w.r.t. scaling)

    for( localIndex i=0; i<6; ++i )
    {
      strainIncrementFD[i] = strainIncrement[i];
      norm += fabs( strainIncrement[i] );
    }

    real64 eps = 1e-4*norm;     // finite difference perturbation

    smallStrainUpdate( k,
                       q, 
                       timeIncrement,
                       strainIncrement, 
                       stress, 
                       stiffness );

    for( localIndex i=0; i<6; ++i )
    {
      strainIncrementFD[i] += eps;

      if( i>0 )
      {
        strainIncrementFD[i-1] -= eps;
      }

      smallStrainUpdate( k, 
                         q, 
                         timeIncrement,
                         strainIncrementFD, 
                         stressFD, 
                         stiffnessFD );

      for( localIndex j=0; j<6; ++j )
      {
        stiffnessFD[j][i] = (stressFD[j]-stress[j])/eps;
      }
    }

    return;
  }

  /**
   * @brief Perform a finite-difference check of the stiffness computation
   *
   * This method uses several stress evaluations and finite differencing to
   * approximate the 6x6 stiffness matrix, and then computes an error between
   * the coded stiffness method and the finite difference version.
   *
   * @note This method only works for models providing the smallStrainUpdate
   * method returning a 6x6 stiffness.
   *
   * @param k the element number
   * @param q the quadrature index
   * @param strainIncrement strain increment (on top of which a FD perturbation will be added)
   */
  GEOS_HOST_DEVICE
  bool checkSmallStrainStiffness( localIndex k,
                                  localIndex q,
                                  real64 const & timeIncrement,
                                  real64 const ( &strainIncrement )[6],
                                  bool print = false ) const
  {
    real64 stiffness[6][6]{};     // coded stiffness
    real64 stiffnessFD[6][6]{};   // finite difference approximation
    real64 stress[6]{};           // original stress

    smallStrainUpdate( k, 
                       q, 
                       timeIncrement,
                       strainIncrement, 
                       stress, 
                       stiffness );
    computeSmallStrainFiniteDifferenceStiffness( k, 
                                                 q, 
                                                 timeIncrement, 
                                                 strainIncrement, 
                                                 stiffnessFD );

    // compute relative error between two versions

    real64 error = 0;
    real64 norm = 0;

    for( localIndex i=0; i<6; ++i )
    {
      for( localIndex j=0; j<6; ++j )
      {
        error += fabs( stiffnessFD[i][j]-stiffness[i][j] );
        norm += fabs( stiffnessFD[i][j] );
      }
    }
    error /= norm;

    // optional printing for debugging purposes

    if( print )
    {
      for( localIndex i=0; i<6; ++i )
      {
        for( localIndex j=0; j<6; ++j )
        {
          printf( "[%8.1e vs %8.1e] ", stiffnessFD[i][j], stiffness[i][j] );
        }
        printf( "\n" );
      }
    }

    return (error < 1e-3);
  }

};


/**
 * @class SolidBase
 * This class serves as the base class for solid constitutive models.
 */
class SolidBase : public constitutive::ContinuumBase
{
public:
  /**
   * @brief Constructor
   * @param name Name of the SolidBase object in the repository.
   * @param parent The parent group of the SolidBase object.
   */
  SolidBase( string const & name,
             Group * const parent );

  /**
   * Destructor
   */
  virtual ~SolidBase() override;

  /**
   * @name Static Factory Catalog members and functions
   */
  ///@{

  /// string name to use for this class in the catalog
  static constexpr auto m_catalogNameString = "SolidBase";

  /**
   * @brief Static catalog string
   * @return A string that is used to register/lookup this class in the registry
   */
  static std::string catalogName() { return m_catalogNameString; }

  /**
   * @brief Get catalog name
   * @return Name string
   */
  virtual string getCatalogName() const override { return catalogName(); }

  /// Keys for data in this class
  struct viewKeyStruct : public ContinuumBase::viewKeyStruct
  {
    static constexpr char const * thermalExpansionCoefficientString() { return "thermalExpansionCoefficient"; } // Thermal expansion
                                                                                                                // coefficient key
    static constexpr char const * defaultThermalExpansionCoefficientString() { return "defaultDrainedLinearTEC"; } // Default
                                                                                                                   // drained
                                                                                                                   // linear
                                                                                                                   // thermal
                                                                                                                   // expansion
                                                                                                                   // coefficient
                                                                                                                   // key
  };

  /**
   * @brief Allocate constitutive arrays
   * @param parent Object's parent group (element subregion)
   * @param numConstitutivePointsPerParentIndex Number of quadrature points per element
   */
  virtual void allocateConstitutiveData( dataRepository::Group & parent,
                                         localIndex const numConstitutivePointsPerParentIndex ) override;

  /// Save state data in preparation for next timestep
  virtual void saveConvergedState() const override;

  /**
   * @brief Enable/disable inelasticity
   * @param flag Flag to disable (if true) or enable (if false) inelastic response
   */
  void disableInelasticity( bool const flag )
  {
    m_disableInelasticity = flag;
  }

  /**
   *@brief Get bulkModulus vector
   *@return the bulkModulus of all elements
   */
  GEOS_HOST_DEVICE
  virtual arrayView1d< real64 const > getBulkModulus( ) const
  {
    GEOS_ERROR( "getBulkModulus() not implemented for this model" );

    array1d< real64 > out;
    return out.toViewConst();
  }

  /**
   *@brief Get shearModulus vector
   *@return the shearModulus of all elements
   */
  GEOS_HOST_DEVICE
  virtual arrayView1d< real64 const > getShearModulus( ) const
  {
    GEOS_ERROR( "getShearModulus() not implemented for this model" );

    array1d< real64 > out;
    return out.toViewConst();
  }

protected:

  /// Post-process XML input
  virtual void postInputInitialization() override;
<<<<<<< HEAD
=======

  /// The current stress at a quadrature point (i.e. at timestep n, global newton iteration k)
  array3d< real64, solid::STRESS_PERMUTATION > m_newStress;

  /// The previous stress at a quadrature point (i.e. at timestep (n-1))
  array3d< real64, solid::STRESS_PERMUTATION > m_oldStress;

  /// The material density at a quadrature point.
  array2d< real64 > m_density;

  /// The default density for new allocations.
  real64 m_defaultDensity = 0;
>>>>>>> fe987d81

  /// The thermal expansion coefficient for each upper level dimension (i.e. cell) of *this
  array1d< real64 > m_thermalExpansionCoefficient;

  /// The default value of the thermal expansion coefficient for any new allocations.
  real64 m_defaultThermalExpansionCoefficient = 0;

  /// Flag to disable inelasticity (plasticity, damage, etc.)
  bool m_disableInelasticity = false;
};

} // namespace constitutive
} // namespace geos

#endif /* GEOS_CONSTITUTIVE_SOLID_SOLIDBASE_HPP_ */<|MERGE_RESOLUTION|>--- conflicted
+++ resolved
@@ -5,11 +5,7 @@
  * Copyright (c) 2016-2024 Lawrence Livermore National Security LLC
  * Copyright (c) 2018-2024 Total, S.A
  * Copyright (c) 2018-2024 The Board of Trustees of the Leland Stanford Junior University
-<<<<<<< HEAD
- * Copyright (c) 2018-2024 Chevron
-=======
  * Copyright (c) 2023-2024 Chevron
->>>>>>> fe987d81
  * Copyright (c) 2019-     GEOS/GEOSX Contributors
  * All rights reserved
  *
@@ -713,8 +709,6 @@
 
   /// Post-process XML input
   virtual void postInputInitialization() override;
-<<<<<<< HEAD
-=======
 
   /// The current stress at a quadrature point (i.e. at timestep n, global newton iteration k)
   array3d< real64, solid::STRESS_PERMUTATION > m_newStress;
@@ -727,7 +721,6 @@
 
   /// The default density for new allocations.
   real64 m_defaultDensity = 0;
->>>>>>> fe987d81
 
   /// The thermal expansion coefficient for each upper level dimension (i.e. cell) of *this
   array1d< real64 > m_thermalExpansionCoefficient;
