/*
 * ------------------------------------------------------------------------------------------------------------
 * SPDX-License-Identifier: LGPL-2.1-only
 *
 * Copyright (c) 2018-2020 Lawrence Livermore National Security LLC
 * Copyright (c) 2018-2020 The Board of Trustees of the Leland Stanford Junior University
 * Copyright (c) 2018-2020 TotalEnergies
 * Copyright (c) 2019-     GEOSX Contributors
 * All rights reserved
 *
 * See top level LICENSE, COPYRIGHT, CONTRIBUTORS, NOTICE, and ACKNOWLEDGEMENTS files for details.
 * ------------------------------------------------------------------------------------------------------------
 */


/**
 * @file SolidBase.hpp
 */

#ifndef GEOS_CONSTITUTIVE_SOLID_SOLIDBASE_HPP_
#define GEOS_CONSTITUTIVE_SOLID_SOLIDBASE_HPP_

#include "constitutive/ConstitutiveBase.hpp"
#include "LvArray/src/tensorOps.hpp"

namespace geos
{
namespace constitutive
{

/**
 * @brief Base class for all solid constitutive kernel wrapper classes.
 *
 * The responsibility of this base is to:
 *
 * 1) Contain views to state and parameter data for solid models.
 * 2) Specify an interface for state update functions.
 *
 * In general, the ArrayView data in the wrapper is specified to be of type
 * "arrayView<T> const" or "arrayView<T const> const". The "const-ness"
 * of the data indicates whether it is a parameter" or a state variable,
 * with the parameters being "T const" and state variables being "T".
 *
 * @note
 * If an allocation occurs on the underlying Array after a KernelWrapper is created,
 * then the ArrayView members of that KernelWrapper are silently invalid.
 */
class SolidBaseUpdates
{
protected:
  /**
   * @brief constructor
   * @param[in] newStress The new stress data from the constitutive model class.
   * @param[in] oldStress The old stress data from the constitutive model class.
   * @param[in] thermalExpansionCoefficient The ArrayView holding the thermal expansion coefficient data for each element.
   * @param[in] disableInelasticity Flag to disable inelastic response
   */
  SolidBaseUpdates( arrayView3d< real64, solid::STRESS_USD > const & newStress,
                    arrayView3d< real64, solid::STRESS_USD > const & oldStress,
                    arrayView1d< real64 const > const & thermalExpansionCoefficient,
                    const bool & disableInelasticity ):
    m_newStress( newStress ),
    m_oldStress( oldStress ),
    m_thermalExpansionCoefficient( thermalExpansionCoefficient ),
    m_disableInelasticity ( disableInelasticity )
  {}

  /// Deleted default constructor
  SolidBaseUpdates() = delete;

  /**
   * @brief Copy Constructor
   * @param source Object to copy
   */
  SolidBaseUpdates( SolidBaseUpdates const & source ) = default;

  /**
   * @brief Move Constructor
   * @param source Object to move resources from
   */
  SolidBaseUpdates( SolidBaseUpdates && source ) = default;

  /// Deleted copy assignment operator
  SolidBaseUpdates & operator=( SolidBaseUpdates const & ) = delete;

  /// Deleted move assignment operator
  SolidBaseUpdates & operator=( SolidBaseUpdates && ) =  delete;

<<<<<<< HEAD
  /**
   * @brief Helper to save point stress back to m_newStress array
   *
   * This is mostly defined for improving code readability.
   *
   * @param[in] k Element index.
   * @param[in] q Quadrature point index.
   * @param[in] stress Stress to be save to m_newStress[k][q]
   */
  GEOS_HOST_DEVICE
  inline
  void saveStress( localIndex const k,
                   localIndex const q,
                   real64 const ( &stress )[6] ) const
  {
    LvArray::tensorOps::copy< 6 >( m_newStress[k][q], stress );
  }

=======
>>>>>>> ef0b1314
public:

  /// A reference the current material stress at quadrature points.
  arrayView3d< real64, solid::STRESS_USD > const m_newStress;

  /// A reference the previous material stress at quadrature points.
  arrayView3d< real64, solid::STRESS_USD > const m_oldStress;

  /// A reference to the ArrayView holding the thermal expansion coefficient for each element.
  arrayView1d< real64 const > const m_thermalExpansionCoefficient;

  /// Flag to disable inelasticity
  const bool & m_disableInelasticity;

  /**
   * @brief Get bulkModulus
   * @param[in] k Element index.
   * @return the bulkModulus of element k
   */
  GEOS_HOST_DEVICE
  virtual real64 getBulkModulus( localIndex const k ) const
  {
    GEOS_UNUSED_VAR( k );
    GEOS_ERROR( "getBulkModulus() not implemented for this model" );

    return 0;
  }

  /**
   * @brief Get thermalExpansionCoefficient
   * @param[in] k Element index.
   * @return the thermalExpansionCoefficient of element k
   */
  GEOS_HOST_DEVICE
  real64 getThermalExpansionCoefficient( localIndex const k ) const
  {
    return m_thermalExpansionCoefficient[k];
  }

  /**
   * @brief Get shear modulus
   * @param[in] k Element index.
   * @return the shear modulus of element k
   */
  GEOS_HOST_DEVICE
  virtual real64 getShearModulus( localIndex const k ) const
  {
    GEOS_UNUSED_VAR( k );
    GEOS_ERROR( "getShearModulus() not implemented for this model" );
    return 0;
  }

  /**
   * @name Update Interfaces: Stress and Stiffness
   *
   * We define a variety of interfaces for constitutive models using different
   * strain theories.  Derived classes only need to implement the subset of interfaces
   * most relevant to them.
   *
   * This group of interfaces returns stress and stiffness simultaneously, and
   * are most useful for implicit finite element formulations.
   */
  ///@{

  /**
   * @brief Small strain update.
   *
   * @param[in] k Element index.
   * @param[in] q Quadrature point index.
   * @param[in] timeIncrement time increment for rate-dependent models.
   * @param[in] strainIncrement Strain increment in Voight notation (linearized strain)
   * @param[out] stress New stress value (Cauchy stress)
   * @param[out] stiffness New tangent stiffness value
   */
  GEOS_HOST_DEVICE
  /**
   * this function is not virtual to avoid a compilation warning with nvcc.
   */
  void smallStrainUpdate( localIndex const k,
                          localIndex const q,
                          real64 const & timeIncrement,
                          real64 const ( &strainIncrement )[6],
                          real64 ( & stress )[6],
                          real64 ( & stiffness )[6][6] ) const
  {
    GEOS_UNUSED_VAR( k );
    GEOS_UNUSED_VAR( q );
    GEOS_UNUSED_VAR( timeIncrement );
    GEOS_UNUSED_VAR( strainIncrement );
    GEOS_UNUSED_VAR( stress );
    GEOS_UNUSED_VAR( stiffness );
    GEOS_ERROR( "smallStrainUpdate() not implemented for this model" );
  }

  GEOS_HOST_DEVICE
  virtual void smallStrainUpdate_ElasticOnly( localIndex const k,
                                              localIndex const q,
                                              real64 const & timeIncrement,
                                              real64 const ( &strainIncrement )[6],
                                              real64 ( & stress )[6],
                                              real64 ( & stiffness )[6][6] ) const
  {
    GEOS_UNUSED_VAR( k );
    GEOS_UNUSED_VAR( q );
    GEOS_UNUSED_VAR( timeIncrement );
    GEOS_UNUSED_VAR( strainIncrement );
    GEOS_UNUSED_VAR( stress );
    GEOS_UNUSED_VAR( stiffness );
    GEOS_ERROR( "smallStrainUpdate_ElasticOnly() not implemented for this model, or the model is already elastic." );
  }

  /**
   * @brief Small strain, stateless update.
   *
   * @param[in] k Element index.
   * @param[in] q Quadrature point index.
   * @param[in] totalStrain Total strain in Voight notation (linearized strain)
   * @param[out] stress New stress value (Cauchy stress)
   * @param[out] stiffness New tangent stiffness value
   */
  GEOS_HOST_DEVICE
  virtual void smallStrainNoStateUpdate( localIndex const k,
                                         localIndex const q,
                                         real64 const ( &totalStrain )[6],
                                         real64 ( & stress )[6],
                                         real64 ( & stiffness )[6][6] ) const
  {
    GEOS_UNUSED_VAR( k );
    GEOS_UNUSED_VAR( q );
    GEOS_UNUSED_VAR( totalStrain );
    GEOS_UNUSED_VAR( stress );
    GEOS_UNUSED_VAR( stiffness );
    GEOS_ERROR( "smallStrainNoStateUpdate() not implemented for this model" );
  }

  ///@}
  /**
   * @name Update Interfaces: Stress-Only
   *
   * We define a variety of interfaces for constitutive models using different
   * strain theories.  Derived classes only need to implement the subset of interfaces
   * most relevant to them.
   *
   * This group of interfaces returns stress only, with no stiffness, and
   * are most useful for explicit finite element formulations.
   *
   * @note
   * The base class versions implement a naive call to the versions
   * of the updates that returns both stress and stiffness, and then discards
   * the stiffness.  Derived classes can implement an optimized version to
   * avoid extranenous work, but we delegate this detail to them.
   */
  ///@{

  /**
   * @brief Small strain update, returning only stress.
   *
   * @param[in] k Element index.
   * @param[in] q Quadrature point index.
   * @param[in] timeIncrement time increment for rate-dependent models.
   * @param[in] strainIncrement Strain increment in Voight notation (linearized strain)
   * @param[out] stress New stress value (Cauchy stress)
   */
  GEOS_HOST_DEVICE
  virtual void smallStrainUpdate_StressOnly( localIndex const k,
                                             localIndex const q,
                                             real64 const & timeIncrement,
                                             real64 const ( &strainIncrement )[6],
                                             real64 ( & stress )[6] ) const
  {
    GEOS_UNUSED_VAR( k );
    GEOS_UNUSED_VAR( q );
    GEOS_UNUSED_VAR( timeIncrement );
    GEOS_UNUSED_VAR( strainIncrement );
    GEOS_UNUSED_VAR( stress );
    GEOS_ERROR( "smallStrainUpdate_StressOnly() not implemented for this model" );
  }


  /**
   * @brief Small strain, stateless update, returning only stress.
   *
   * @param[in] k Element index.
   * @param[in] q Quadrature point index.
   * @param[in] totalStrain total strain in Voight notation (linearized strain)
   * @param[out] stress New stress value (Cauchy stress)
   */
  GEOS_HOST_DEVICE
  virtual void smallStrainNoStateUpdate_StressOnly( localIndex const k,
                                                    localIndex const q,
                                                    real64 const ( &totalStrain )[6],
                                                    real64 ( & stress )[6] ) const
  {
    GEOS_UNUSED_VAR( k );
    GEOS_UNUSED_VAR( q );
    GEOS_UNUSED_VAR( totalStrain );
    GEOS_UNUSED_VAR( stress );
    GEOS_ERROR( "smallStrainNoStateUpdate_StressOnly() not implemented for this model" );
  }

  /**
   * @brief Helper to save point stress back to m_newStress array
   *
   * This is mostly defined for improving code readability.
   *
   * @param[in] k Element index.
   * @param[in] q Quadrature point index.
   * @param[in] stress Stress to be save to m_newStress[k][q]
   */
  GEOS_HOST_DEVICE
  GEOS_FORCE_INLINE
  void saveStress( localIndex const k,
                   localIndex const q,
                   real64 const ( &stress )[6] ) const
  {
    LvArray::tensorOps::copy< 6 >( m_newStress[k][q], stress );
  }

  /**
   * @brief Save converged state data at index (k,q)
   *
   * @param[in] k Element index.
   * @param[in] q Quadrature point index.
   */
  GEOS_HOST_DEVICE
  inline
  virtual void saveConvergedState( localIndex const k,
                                   localIndex const q ) const
  {
    LvArray::tensorOps::copy< 6 >( m_oldStress[k][q], m_newStress[k][q] );
  }

  /**
   * @brief Return the current elastic strain at a given material point (small-strain interface)
   *
   * @param k the element inex
   * @param q the quadrature index
   * @param elasticStrain Current elastic strain
   */
  GEOS_HOST_DEVICE
  virtual void getElasticStrain( localIndex const k,
                                 localIndex const q,
                                 real64 ( & elasticStrain )[6] ) const
  {
    GEOS_UNUSED_VAR( k );
    GEOS_UNUSED_VAR( q );
    GEOS_UNUSED_VAR( elasticStrain );
    GEOS_ERROR( "getElasticStrain() not implemented for this model" );
  }

  /**
   * @brief Perform a viscous (rate-dependent) state update
   *
   * @param beta time-dependent parameter
   */
  GEOS_HOST_DEVICE
  virtual void viscousStateUpdate( localIndex const k,
                                   localIndex const q,
                                   real64 beta ) const
  {
    GEOS_UNUSED_VAR( k );
    GEOS_UNUSED_VAR( q );
    GEOS_UNUSED_VAR( beta );
    GEOS_ERROR( "viscousStateUpdate() not implemented for this model" );
  }

  /**
   * @brief Return the strain energy density at a given material point
   *
   * @param k the element inex
   * @param q the quadrature index
   * @return Strain energy density
   */
  GEOS_HOST_DEVICE
  virtual real64 getStrainEnergyDensity( localIndex const k,
                                         localIndex const q ) const
  {
    auto const & stress = m_newStress[k][q];

    real64 strain[6]{};
    getElasticStrain( k, q, strain );

    real64 energy = 0;

    for( localIndex i=0; i<6; ++i )
    {
      energy += stress[i]*strain[i];  // contraction sigma:epsilon
    }
    energy *= 0.5;

    GEOS_ASSERT_MSG( energy >= 0.0, "negative strain energy density detected" );

    return energy;
  }

  /**
   * @brief Return the stiffness at a given element (small-strain interface)
   *
   * @note If the material model has a strain-dependent material stiffness (e.g.
   * any plasticity, damage, or nonlinear elastic model) then this interface will
   * not work.  Users should instead use one of the interfaces where a strain
   * tensor is provided as input.
   *
   * @note Given the limitations above, this function may be removed from the
   * public interface in the future.  Direct use in physics
   * solvers is discouraged.
   *
   * @param k the element number
   * @param stiffness the stiffness array
   */
  GEOS_HOST_DEVICE
  virtual void getElasticStiffness( localIndex const k, localIndex const q, real64 ( & stiffness )[6][6] ) const
  {
    GEOS_UNUSED_VAR( k );
    GEOS_UNUSED_VAR( q );
    GEOS_UNUSED_VAR( stiffness );
    GEOS_ERROR( "getElasticStiffness() not implemented for this model" );
  }

  /**
   * @brief Perform a finite-difference stiffness computation
   *
   * This method uses stress evaluations and finite differencing to
   * approximate the 6x6 stiffness matrix.
   *
   * @note This method only works for models providing the smallStrainUpdate
   * method returning a 6x6 stiffness, as it will primarily be used to check
   * the hand coded tangent against a finite difference reference.
   * A similar method would need to be implemented to check compressed stiffness,
   * stress-only, or finite-strain interfaces.
   *
   * @param k the element number
   * @param q the quadrature index
   * @param strainIncrement strain increment (on top of which a FD perturbation will be added)
   * @param stiffnessFD finite different stiffness approximation
   */
  GEOS_HOST_DEVICE
  void computeSmallStrainFiniteDifferenceStiffness( localIndex k,
                                                    localIndex q,
                                                    real64 const & timeIncrement,
                                                    real64 const ( &strainIncrement )[6],
                                                    real64 ( & stiffnessFD )[6][6] ) const
  {
    real64 stiffness[6][6]{};      // coded stiffness
    real64 stress[6]{};            // original stress
    real64 stressFD[6]{};          // perturbed stress
    real64 strainIncrementFD[6]{}; // perturbed strain
    real64 norm = 0;               // norm for scaling (note: method is fragile w.r.t. scaling)

    for( localIndex i=0; i<6; ++i )
    {
      strainIncrementFD[i] = strainIncrement[i];
      norm += fabs( strainIncrement[i] );
    }

    real64 eps = 1e-4*norm;     // finite difference perturbation

    smallStrainUpdate( k, q, timeIncrement, strainIncrement, stress, stiffness );

    for( localIndex i=0; i<6; ++i )
    {
      strainIncrementFD[i] += eps;

      if( i>0 )
      {
        strainIncrementFD[i-1] -= eps;
      }

      smallStrainUpdate( k, q, timeIncrement, strainIncrementFD, stressFD, stiffnessFD );

      for( localIndex j=0; j<6; ++j )
      {
        stiffnessFD[j][i] = (stressFD[j]-stress[j])/eps;
      }
    }

    return;
  }

  /**
   * @brief Perform a finite-difference check of the stiffness computation
   *
   * This method uses several stress evaluations and finite differencing to
   * approximate the 6x6 stiffness matrix, and then computes an error between
   * the coded stiffness method and the finite difference version.
   *
   * @note This method only works for models providing the smallStrainUpdate
   * method returning a 6x6 stiffness.
   *
   * @param k the element number
   * @param q the quadrature index
   * @param strainIncrement strain increment (on top of which a FD perturbation will be added)
   */
  GEOS_HOST_DEVICE
  bool checkSmallStrainStiffness( localIndex k,
                                  localIndex q,
                                  real64 const & timeIncrement,
                                  real64 const ( &strainIncrement )[6],
                                  bool print = false ) const
  {
    real64 stiffness[6][6]{};     // coded stiffness
    real64 stiffnessFD[6][6]{};   // finite difference approximation
    real64 stress[6]{};           // original stress

    smallStrainUpdate( k, q, timeIncrement, strainIncrement, stress, stiffness );
    computeSmallStrainFiniteDifferenceStiffness( k, q, timeIncrement, strainIncrement, stiffnessFD );

    // compute relative error between two versions

    real64 error = 0;
    real64 norm = 0;

    for( localIndex i=0; i<6; ++i )
    {
      for( localIndex j=0; j<6; ++j )
      {
        error += fabs( stiffnessFD[i][j]-stiffness[i][j] );
        norm += fabs( stiffnessFD[i][j] );
      }
    }
    error /= norm;

    // optional printing for debugging purposes

    if( print )
    {
      for( localIndex i=0; i<6; ++i )
      {
        for( localIndex j=0; j<6; ++j )
        {
          printf( "[%8.1e vs %8.1e] ", stiffnessFD[i][j], stiffness[i][j] );
        }
        printf( "\n" );
      }
    }

    return (error < 1e-3);
  }

};


/**
 * @class SolidBase
 * This class serves as the base class for solid constitutive models.
 */
class SolidBase : public constitutive::ConstitutiveBase
{
public:
  /**
   * @brief Constructor
   * @param name Name of the SolidBase object in the repository.
   * @param parent The parent group of the SolidBase object.
   */
  SolidBase( string const & name,
             Group * const parent );

  /**
   * Destructor
   */
  virtual ~SolidBase() override;

  /// Keys for data in this class
  struct viewKeyStruct : public ConstitutiveBase::viewKeyStruct
  {
    static constexpr char const * stressString() { return "stress"; }                  ///< New stress key
    static constexpr char const * oldStressString() { return "oldStress"; }            ///< Old stress key
    static constexpr char const * densityString() { return "density"; }                ///< Density key
    static constexpr char const * defaultDensityString() { return "defaultDensity"; }  ///< Default density key
    static constexpr char const * thermalExpansionCoefficientString() { return "thermalExpansionCoefficient"; } // Thermal expansion
                                                                                                                // coefficient key
    static constexpr char const * defaultThermalExpansionCoefficientString() { return "defaultThermalExpansionCoefficient"; } // Default
                                                                                                                              // thermal
                                                                                                                              // expansion
                                                                                                                              // coefficient
                                                                                                                              // key
  };

  /**
   * @brief Allocate constitutive arrays
   * @param parent Object's parent group (element subregion)
   * @param numConstitutivePointsPerParentIndex Number of quadrature points per element
   */
  virtual void allocateConstitutiveData( dataRepository::Group & parent,
                                         localIndex const numConstitutivePointsPerParentIndex ) override;

  /// Save state data in preparation for next timestep
  virtual void saveConvergedState() const override;

  /**
   * @brief Enable/disable inelasticity
   * @param flag Flag to disable (if true) or enable (if false) inelastic response
   */
  void disableInelasticity( bool const flag )
  {
    m_disableInelasticity = flag;
  }

  /**
   * @brief Number of elements storing solid data
   * @return Number of elements
   */
  localIndex numElem() const
  {
    return m_oldStress.size( 0 );
  }

  /**
   * @brief Number of quadrature points storing solid data
   * @return Number of quadrature points
   */
  localIndex numQuad() const
  {
    return m_oldStress.size( 1 );
  }

  /**
   * @name Accessors
   */
  ///@{

  /**
   * @brief Non-const/mutable accessor for stress
   * @return Accessor
   */
  arrayView3d< real64, solid::STRESS_USD > const getStress()
  {
    return m_newStress;
  }

  /**
   * @brief Const/non-mutable accessor for stress
   * @return Accessor
   */
  arrayView3d< real64 const, solid::STRESS_USD > const getStress() const
  {
    return m_newStress;
  }

  /**
   * @brief Non-const/Mutable accessor for density.
   * @return Accessor
   */
  arrayView2d< real64 > const getDensity()
  {
    return m_density;
  }

  /**
   * @brief Const/non-mutable accessor for density
   * @return Accessor
   */
  arrayView2d< real64 const > const getDensity() const
  {
    return m_density;
  }

  ///@}
  //

  /**
   *@brief Get bulkModulus vector
   *@return the bulkModulus of all elements
   */
  GEOS_HOST_DEVICE
  virtual arrayView1d< real64 const > getBulkModulus( ) const
  {
    GEOS_ERROR( "getBulkModulus() not implemented for this model" );

    array1d< real64 > out;
    return out.toViewConst();
  }

  /**
   *@brief Get shearModulus vector
   *@return the shearModulus of all elements
   */
  GEOS_HOST_DEVICE
  virtual arrayView1d< real64 const > getShearModulus( ) const
  {
    GEOS_ERROR( "getShearModulus() not implemented for this model" );

    array1d< real64 > out;
    return out.toViewConst();
  }

protected:

  /// Post-process XML input
  virtual void postProcessInput() override;

  /// The current stress at a quadrature point (i.e. at timestep n, global newton iteration k)
  array3d< real64, solid::STRESS_PERMUTATION > m_newStress;

  /// The previous stress at a quadrature point (i.e. at timestep (n-1))
  array3d< real64, solid::STRESS_PERMUTATION > m_oldStress;

  /// The material density at a quadrature point.
  array2d< real64 > m_density;

  /// The default density for new allocations.
  real64 m_defaultDensity = 0;

  /// The thermal expansion coefficient for each upper level dimension (i.e. cell) of *this
  array1d< real64 > m_thermalExpansionCoefficient;

  /// The default value of the thermal expansion coefficient for any new allocations.
  real64 m_defaultThermalExpansionCoefficient = 0;

  /// Flag to disable inelasticity (plasticity, damage, etc.)
  bool m_disableInelasticity = false;

  /// band-aid fix...going to have to remove this after we clean up
  /// initialization for constitutive models.
  bool m_postProcessed = false;
};

} // namespace constitutive
} // namespace geos

#endif /* GEOS_CONSTITUTIVE_SOLID_SOLIDBASE_HPP_ */<|MERGE_RESOLUTION|>--- conflicted
+++ resolved
@@ -86,27 +86,6 @@
   /// Deleted move assignment operator
   SolidBaseUpdates & operator=( SolidBaseUpdates && ) =  delete;
 
-<<<<<<< HEAD
-  /**
-   * @brief Helper to save point stress back to m_newStress array
-   *
-   * This is mostly defined for improving code readability.
-   *
-   * @param[in] k Element index.
-   * @param[in] q Quadrature point index.
-   * @param[in] stress Stress to be save to m_newStress[k][q]
-   */
-  GEOS_HOST_DEVICE
-  inline
-  void saveStress( localIndex const k,
-                   localIndex const q,
-                   real64 const ( &stress )[6] ) const
-  {
-    LvArray::tensorOps::copy< 6 >( m_newStress[k][q], stress );
-  }
-
-=======
->>>>>>> ef0b1314
 public:
 
   /// A reference the current material stress at quadrature points.
