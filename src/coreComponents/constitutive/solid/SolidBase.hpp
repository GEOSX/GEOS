/*
 * ------------------------------------------------------------------------------------------------------------
 * SPDX-License-Identifier: LGPL-2.1-only
 *
 * Copyright (c) 2018-2020 Lawrence Livermore National Security LLC
 * Copyright (c) 2018-2020 The Board of Trustees of the Leland Stanford Junior University
 * Copyright (c) 2018-2020 Total, S.A
 * Copyright (c) 2019-     GEOSX Contributors
 * All rights reserved
 *
 * See top level LICENSE, COPYRIGHT, CONTRIBUTORS, NOTICE, and ACKNOWLEDGEMENTS files for details.
 * ------------------------------------------------------------------------------------------------------------
 */


/**
 * @file SolidBase.hpp
 */

#ifndef GEOSX_CONSTITUTIVE_SOLID_SOLIDBASE_HPP_
#define GEOSX_CONSTITUTIVE_SOLID_SOLIDBASE_HPP_

#include "constitutive/ConstitutiveBase.hpp"
#include "LvArray/src/tensorOps.hpp"

namespace geosx
{
namespace constitutive
{

/**
 * @brief Base class for all solid constitutive kernel wrapper classes.
 *
 * The responsibility of this base is to:
 *
 * 1) Contain views to state and parameter data for solid models.
 * 2) Specify an interface for state update functions.
 *
 * In general, the ArrayView data in the wrapper is specified to be of type
 * "arrayView<T> const" or "arrayView<T const> const". The "const-ness"
 * of the data indicates whether it is a parameter" or a state variable,
 * with the parameters being "T const" and state variables being "T".
 *
 * @note
 * If an allocation occurs on the underlying Array after a KernelWrapper is created,
 * then the ArrayView members of that KernelWrapper are silently invalid.
 */
class SolidBaseUpdates
{
protected:
  /**
   * @brief constructor
   * @param[in] newStress The new stress data from the constitutive model class.
   * @param[in] oldStress The old stress data from the constitutive model class.
   */
  SolidBaseUpdates( arrayView3d< real64, solid::STRESS_USD > const & newStress,
                    arrayView3d< real64, solid::STRESS_USD > const & oldStress ):
    m_newStress( newStress ),
    m_oldStress( oldStress )
  {}

  /// Deleted default constructor
  SolidBaseUpdates() = delete;

  /**
   * @brief Copy Constructor
   * @param source Object to copy
   */
  SolidBaseUpdates( SolidBaseUpdates const & source ) = default;

  /**
   * @brief Move Constructor
   * @param source Object to move resources from
   */
  SolidBaseUpdates( SolidBaseUpdates && source ) = default;

  /// Deleted copy assignment operator
  SolidBaseUpdates & operator=( SolidBaseUpdates const & ) = delete;

  /// Deleted move assignment operator
  SolidBaseUpdates & operator=( SolidBaseUpdates && ) =  delete;

  /**
   * @brief Helper to save point stress back to m_newStress array
   *
   * This is mostly defined for improving code readability.
   *
   * @param[in] k Element index.
   * @param[in] q Quadrature point index.
   * @param[in] stress Stress to be save to m_newStress[k][q]
   */
  GEOSX_HOST_DEVICE
  GEOSX_FORCE_INLINE
  void saveStress( localIndex const k,
                   localIndex const q,
                   real64 const ( &stress )[6] ) const
  {
    LvArray::tensorOps::copy< 6 >( m_newStress[k][q], stress );
  }


public:

  /// A reference the current material stress at quadrature points.
  arrayView3d< real64, solid::STRESS_USD > const m_newStress;

  /// A reference the previous material stress at quadrature points.
  arrayView3d< real64, solid::STRESS_USD > const m_oldStress;

  /**
   * @name Update Interfaces: Stress and Stiffness
   *
   * We define a variety of interfaces for constitutive models using different
   * strain theories.  Derived classes only need to implement the subset of interfaces
   * most relevant to them.
   *
   * This group of interfaces returns stress and stiffness simultaneously, and
   * are most useful for implicit finite element formulations.
   */
  ///@{

  /**
   * @brief Small strain update.
   *
   * @param[in] k Element index.
   * @param[in] q Quadrature point index.
   * @param[in] strainIncrement Strain increment in Voight notation (linearized strain)
   * @param[out] stress New stress value (Cauchy stress)
   * @param[out] stiffness New tangent stiffness value
   */
  GEOSX_HOST_DEVICE
  virtual void smallStrainUpdate( localIndex const k,
                                  localIndex const q,
                                  real64 const ( &strainIncrement )[6],
                                  real64 ( & stress )[6],
                                  real64 ( & stiffness )[6][6] ) const
  {
    GEOSX_UNUSED_VAR( k );
    GEOSX_UNUSED_VAR( q );
    GEOSX_UNUSED_VAR( strainIncrement );
    GEOSX_UNUSED_VAR( stress );
    GEOSX_UNUSED_VAR( stiffness );
    GEOSX_ERROR( "smallStrainUpdate() not implemented for this model" );
  }

  /**
   * @brief Small strain, stateless update.
   *
   * @param[in] k Element index.
   * @param[in] q Quadrature point index.
   * @param[in] totalStrain Total strain in Voight notation (linearized strain)
   * @param[out] stress New stress value (Cauchy stress)
   * @param[out] stiffness New tangent stiffness value
   */
  GEOSX_HOST_DEVICE
  virtual void smallStrainNoStateUpdate( localIndex const k,
                                         localIndex const q,
                                         real64 const ( &totalStrain )[6],
                                         real64 ( & stress )[6],
                                         real64 ( & stiffness )[6][6] ) const
  {
    GEOSX_UNUSED_VAR( k );
    GEOSX_UNUSED_VAR( q );
    GEOSX_UNUSED_VAR( totalStrain );
    GEOSX_UNUSED_VAR( stress );
    GEOSX_UNUSED_VAR( stiffness );
    GEOSX_ERROR( "smallStrainNoStateUpdate() not implemented for this model" );
  }

  /**
   * @brief Hypo update (small strain, large rotation).
   *
   * The base class uses a call to the small strain update, followed by
   * a rotation correction using the Hughes-Winget incrementally objective
   * algorithm.  One can imagine the material deforming in small strain, but in
   * a reference frame that rotates to track the body's local rotation.  This
   * provides a convenient way to extend small strain models to a finite rotation
   * regime.  From the assumption of small deformations, the Cauchy stress and
   * Kirchoff stress are approximately equal (det F ~ 1).
   *
   * Note that if the derived class has tensorial state variables (beyond the
   * stress itself) care must be taken to rotate these as well.
   *
   * We use a post-rotation of the new stress (as opposed to pre-rotation of the old stress)
   * as we don't have to unrotate the old stress in the event a rewind is required.
   * We do not post-rotate the stiffness tensor, which is an approximation, but
   * should be sufficient for small rotation increments.
   *
   * This method does not work for anisotropic properties or yield functions
   * (without some care) and a co-rotational formulation should be considered instead.
   *
   * @param[in] k The element index.
   * @param[in] q The quadrature point index.
   * @param[in] Ddt The incremental deformation tensor (rate of deformation tensor * dt)
   * @param[in] Rot The incremental rotation tensor
   * @param[out] stress New stress value (Cauchy stress)
   * @param[out] stiffness New stiffness value
   */
  GEOSX_HOST_DEVICE
  virtual void hypoUpdate( localIndex const k,
                           localIndex const q,
                           real64 const ( &Ddt )[6],
                           real64 const ( &Rot )[3][3],
                           real64 ( & stress )[6],
                           real64 ( & stiffness )[6][6] ) const
  {
    smallStrainUpdate( k, q, Ddt, stress, stiffness );

    real64 temp[6] = { 0 };
    LvArray::tensorOps::Rij_eq_AikSymBklAjl< 3 >( temp, Rot, m_newStress[ k ][ q ] );
    LvArray::tensorOps::copy< 6 >( stress, temp );
    saveStress( k, q, stress );
  }

  /**
   * @brief Hyper update (large deformation).
   *
   * This version provides an interface for fully-general, large-deformation
   * models.  The input strain measure is the deformation gradient minus the identity.
   * The output is the Cauchy stress (true stress in the deformed configuration) to be
   * consistent with the previous interfaces.  The stiffness is similarly the
   * stiffness in the deformed configuration.
   *
   * @note: This interface is currently a placeholder and has not been extensively
   * tested.
   *
   * @param[in] k The element index.
   * @param[in] q The quadrature point index.
   * @param[in] FminusI Deformation gradient minus identity (F-I)
   * @param[out] stress New stress value (Cauchy stress)
   * @param[out] stiffness New stiffness value
   */
  // TODO: confirm stress and strain measures we want to use
  GEOSX_HOST_DEVICE
  virtual void hyperUpdate( localIndex const k,
                            localIndex const q,
                            real64 const ( &FminusI )[3][3],
                            real64 ( & stress )[6],
                            real64 ( & stiffness )[6][6] ) const
  {
    GEOSX_UNUSED_VAR( k );
    GEOSX_UNUSED_VAR( q );
    GEOSX_UNUSED_VAR( FminusI );
    GEOSX_UNUSED_VAR( stress );
    GEOSX_UNUSED_VAR( stiffness );
    GEOSX_ERROR( "hyperUpdate() not implemented for this model" );
  }

  ///@}
  /**
   * @name Update Interfaces: Stress-Only
   *
   * We define a variety of interfaces for constitutive models using different
   * strain theories.  Derived classes only need to implement the subset of interfaces
   * most relevant to them.
   *
   * This group of interfaces returns stress only, with no stiffness, and
   * are most useful for explicit finite element formulations.
   *
   * @note
   * The base class versions implement a naive call to the versions
   * of the updates that returns both stress and stiffness, and then discards
   * the stiffness.  Derived classes can implement an optimized version to
   * avoid extranenous work, but we delegate this detail to them.
   */
  ///@{

  /**
   * @brief Small strain update, returning only stress.
   *
   * @param[in] k Element index.
   * @param[in] q Quadrature point index.
   * @param[in] strainIncrement Strain increment in Voight notation (linearized strain)
   * @param[out] stress New stress value (Cauchy stress)
   */
  GEOSX_HOST_DEVICE
  virtual void smallStrainUpdate_StressOnly( localIndex const k,
                                             localIndex const q,
                                             real64 const ( &strainIncrement )[6],
                                             real64 ( & stress )[6] ) const
  {
    GEOSX_UNUSED_VAR( k );
    GEOSX_UNUSED_VAR( q );
    GEOSX_UNUSED_VAR( strainIncrement );
    GEOSX_UNUSED_VAR( stress );
    GEOSX_ERROR( "smallStrainUpdate_StressOnly() not implemented for this model" );
  }


  /**
   * @brief Small strain, stateless update, returning only stress.
   *
   * @param[in] k Element index.
   * @param[in] q Quadrature point index.
   * @param[in] totalStrain total strain in Voight notation (linearized strain)
   * @param[out] stress New stress value (Cauchy stress)
   */
  GEOSX_HOST_DEVICE
  virtual void smallStrainNoStateUpdate_StressOnly( localIndex const k,
                                                    localIndex const q,
                                                    real64 const ( &totalStrain )[6],
                                                    real64 ( & stress )[6] ) const
  {
    GEOSX_UNUSED_VAR( k );
    GEOSX_UNUSED_VAR( q );
    GEOSX_UNUSED_VAR( totalStrain );
    GEOSX_UNUSED_VAR( stress );
    GEOSX_ERROR( "smallStrainNoStateUpdate_StressOnly() not implemented for this model" );
  }

  /**
   * @brief Hypo update, returning only stress
   *
   * @param[in] k The element index.
   * @param[in] q The quadrature point index.
   * @param[in] Ddt The incremental deformation tensor (rate of deformation tensor * dt)
   * @param[in] Rot The incremental rotation tensor
   * @param[out] stress New stress value (Cauchy stress)
   */
  GEOSX_HOST_DEVICE
  virtual void hypoUpdate_StressOnly( localIndex const k,
                                      localIndex const q,
                                      real64 const ( &Ddt )[6],
                                      real64 const ( &Rot )[3][3],
                                      real64 ( & stress )[6] ) const
  {
    smallStrainUpdate_StressOnly( k, q, Ddt, stress );

    real64 temp[6] = { 0 };
    LvArray::tensorOps::Rij_eq_AikSymBklAjl< 3 >( temp, Rot, m_newStress[ k ][ q ] );
    LvArray::tensorOps::copy< 6 >( stress, temp );
    saveStress( k, q, stress );
  }

  /**
   * @brief Hyper update, returning only stresses.
   *
   * @param[in] k The element index.
   * @param[in] q The quadrature point index.
   * @param[in] FminusI Deformation gradient minus identity (F-I)
   * @param[out] stress New stress value (Cauchy stress)
   */
  GEOSX_HOST_DEVICE
  virtual void hyperUpdate_StressOnly( localIndex const k,
                                       localIndex const q,
                                       real64 const ( &FminusI )[3][3],
                                       real64 ( & stress )[6] ) const
  {
    GEOSX_UNUSED_VAR( k );
    GEOSX_UNUSED_VAR( q );
    GEOSX_UNUSED_VAR( FminusI );
    GEOSX_UNUSED_VAR( stress );
    GEOSX_ERROR( "hyperUpdate_StressOnly() not implemented for this model" );
  }

  ///@}


  /**
   * @brief Return the current elastic strain at a given material point (small-strain interface)
   *
   * @param k the element inex
   * @param q the quadrature index
   * @param elasticStrain Current elastic strain
   */
  GEOSX_HOST_DEVICE
  virtual void getElasticStrain( localIndex const k,
                                 localIndex const q,
                                 real64 ( & elasticStrain )[6] ) const
  {
    GEOSX_UNUSED_VAR( k );
    GEOSX_UNUSED_VAR( q );
    GEOSX_UNUSED_VAR( elasticStrain );
    GEOSX_ERROR( "getElasticStrain() not implemented for this model" );
  }

  /**
   * @brief Return the strain energy density at a given material point
   *
   * @param k the element inex
   * @param q the quadrature index
   * @return Strain energy density
   */
  GEOSX_HOST_DEVICE
  virtual real64 getStrainEnergyDensity( localIndex const k,
                                         localIndex const q ) const
  {
    auto const & stress = m_newStress[k][q];

    real64 strain[6];
    getElasticStrain( k, q, strain );

    real64 energy = 0;

    for( localIndex i=0; i<6; ++i )
    {
      energy += stress[i]*strain[i];  // contraction sigma:epsilon
    }
    energy *= 0.5;

    GEOSX_ASSERT_MSG( energy >= 0.0, "negative strain energy density detected" );

    return energy;
  }

  /**
   * @brief Return the stiffness at a given element (small-strain interface)
   *
   * @note If the material model has a strain-dependent material stiffness (e.g.
   * any plasticity, damage, or nonlinear elastic model) then this interface will
   * not work.  Users should instead use one of the interfaces where a strain
   * tensor is provided as input.
   *
   * @note Given the limitations above, this function may be removed from the
   * public interface in the future.  Direct use in physics
   * solvers is discouraged.
   *
   * @param k the element number
   * @param stiffness the stiffness array
   */
  GEOSX_HOST_DEVICE
  virtual void getElasticStiffness( localIndex const k, real64 ( & stiffness )[6][6] ) const
  {
    GEOSX_UNUSED_VAR( k );
    GEOSX_UNUSED_VAR( stiffness );
    GEOSX_ERROR( "getElasticStiffness() not implemented for this model" );
  }


  /**
   * @brief Perform a finite-difference stiffness computation
   *
   * This method uses stress evaluations and finite differencing to
   * approximate the 6x6 stiffness matrix.
   *
   * @note This method only works for models providing the smallStrainUpdate
   * method returning a 6x6 stiffness, as it will primarily be used to check
   * the hand coded tangent against a finite difference reference.
   * A similar method would need to be implemented to check compressed stiffness,
   * stress-only, or finite-strain interfaces.
   *
   * @param k the element number
   * @param q the quadrature index
   * @param strainIncrement strain increment (on top of which a FD perturbation will be added)
   * @param stiffnessFD finite different stiffness approximation
   */
  GEOSX_HOST_DEVICE
  void computeSmallStrainFiniteDifferenceStiffness( localIndex k,
                                                    localIndex q,
                                                    real64 const ( &strainIncrement )[6],
                                                    real64 ( & stiffnessFD )[6][6] ) const
  {
    real64 stiffness[6][6];      // coded stiffness
    real64 stress[6];            // original stress
    real64 stressFD[6];          // perturbed stress
    real64 strainIncrementFD[6]; // perturbed strain
    real64 norm = 0;             // norm for scaling (note: method is fragile w.r.t. scaling)

    for( localIndex i=0; i<6; ++i )
    {
      strainIncrementFD[i] = strainIncrement[i];
      norm += fabs( strainIncrement[i] );
    }

    real64 eps = 1e-4*norm;     // finite difference perturbation

    smallStrainUpdate( k, q, strainIncrement, stress, stiffness );

    for( localIndex i=0; i<6; ++i )
    {
      strainIncrementFD[i] += eps;

      if( i>0 )
      {
        strainIncrementFD[i-1] -= eps;
      }

      smallStrainUpdate( k, q, strainIncrementFD, stressFD, stiffnessFD );

      for( localIndex j=0; j<6; ++j )
      {
        stiffnessFD[j][i] = (stressFD[j]-stress[j])/eps;
      }
    }

    return;
  }

  /**
   * @brief Perform a finite-difference check of the stiffness computation
   *
   * This method uses several stress evaluations and finite differencing to
   * approximate the 6x6 stiffness matrix, and then computes an error between
   * the coded stiffness method and the finite difference version.
   *
   * @note This method only works for models providing the smallStrainUpdate
   * method returning a 6x6 stiffness.
   *
   * @param k the element number
   * @param q the quadrature index
   * @param strainIncrement strain increment (on top of which a FD perturbation will be added)
   */
  GEOSX_HOST_DEVICE
  bool checkSmallStrainStiffness( localIndex k,
                                  localIndex q,
                                  real64 const ( &strainIncrement )[6],
                                  bool print = false ) const
  {
    real64 stiffness[6][6];     // coded stiffness
    real64 stiffnessFD[6][6];   // finite difference approximation
    real64 stress[6];           // original stress

    smallStrainUpdate( k, q, strainIncrement, stress, stiffness );
    computeSmallStrainFiniteDifferenceStiffness( k, q, strainIncrement, stiffnessFD );

    // compute relative error between two versions

    real64 error = 0;
    real64 norm = 0;

    for( localIndex i=0; i<6; ++i )
    {
      for( localIndex j=0; j<6; ++j )
      {
        error += fabs( stiffnessFD[i][j]-stiffness[i][j] );
        norm += fabs( stiffnessFD[i][j] );
      }
    }
    error /= norm;

    // optional printing for debugging purposes

    if( print )
    {
      for( localIndex i=0; i<6; ++i )
      {
        for( localIndex j=0; j<6; ++j )
        {
          printf( "[%8.1e vs %8.1e] ", stiffnessFD[i][j], stiffness[i][j] );
        }
        printf( "\n" );
      }
    }

    return (error < 1e-3);
  }

};


/**
 * @class SolidBase
 * This class serves as the base class for solid constitutive models.
 */
class SolidBase : public constitutive::ConstitutiveBase
{
public:
  /**
   * @brief Constructor
   * @param name Name of the SolidBase object in the repository.
   * @param parent The parent group of the SolidBase object.
   */
  SolidBase( string const & name,
             Group * const parent );

  /**
   * Destructor
   */
  virtual ~SolidBase() override;

  /**
   * @brief Allocate constitutive arrays
   * @param parent Object's parent group (element subregion)
   * @param numConstitutivePointsPerParentIndex Number of quadrature points per element
   */
  virtual void allocateConstitutiveData( dataRepository::Group & parent,
                                         localIndex const numConstitutivePointsPerParentIndex ) override;

  /// Save state data in preparation for next timestep
  virtual void saveConvergedState() const;

  /// Keys for data in this class
  struct viewKeyStruct : public ConstitutiveBase::viewKeyStruct
  {
<<<<<<< HEAD
    static constexpr auto defaultDensityString  = "defaultDensity";
    static constexpr auto densityString  = "density";
    static constexpr auto stressString = "stress";
    static constexpr auto internalEnergyString = "internalEnergy";
    static constexpr auto dInternalEnergy_dTemperatureString = "dInternalEnergy_dTemperature";
=======
    static constexpr char const * stressString() { return "stress"; }                  ///< New stress key
    static constexpr char const * oldStressString() { return "oldStress"; }            ///< Old stress key
    static constexpr char const * densityString() { return "density"; }                ///< Density key
    static constexpr char const * defaultDensityString() { return "defaultDensity"; }  ///< Default density key
>>>>>>> 31787b73
  };


  /**
   * @brief Number of elements storing solid data
   * @return Number of elements
   */
  localIndex numElem() const
  {
    return m_oldStress.size( 0 );
  }

  /**
   * @brief Number of quadrature points storing solid data
   * @return Number of quadrature points
   */
  localIndex numQuad() const
  {
    return m_oldStress.size( 1 );
  }

  /**
   * @name Accessors
   */
  ///@{

  /**
   * @brief Non-const/mutable accessor for stress
   * @return Accessor
   */
  arrayView3d< real64, solid::STRESS_USD > const getStress()
  {
    return m_newStress;
  }

  /**
   * @brief Const/non-mutable accessor for stress
   * @return Accessor
   */
  arrayView3d< real64 const, solid::STRESS_USD > const getStress() const
  {
    return m_newStress;
  }

  /**
   * @brief Non-const/Mutable accessor for density.
   * @return Accessor
   */
  arrayView2d< real64 > const getDensity()
  {
    return m_density;
  }

  /**
   * @brief Const/non-mutable accessor for density
   * @return Accessor
   */
  arrayView2d< real64 const > const getDensity() const
  {
    return m_density;
  }

  /// Non-const/Mutable accessor for internal energy.
  arrayView2d< real64 > internalEnergy() { return m_internalEnergy; }

  /// Const/non-mutable accessor for internal energy
  arrayView2d< real64 const > internalEnergy() const { return m_internalEnergy; }

  /// Non-const/Mutable accessor for internal energy.
  arrayView2d< real64 > dInternalEnergy_dTemperature() { return m_dInternalEnergy_dTemperature; }

  /// Const/non-mutable accessor for internal energy
  arrayView2d< real64 const > dInternalEnergy_dTemperature() const { return m_dInternalEnergy_dTemperature; }


  ///@}

protected:

  /// Post-process XML input
  virtual void postProcessInput() override;

  /// The current stress at a quadrature point (i.e. at timestep n, global newton iteration k)
  array3d< real64, solid::STRESS_PERMUTATION > m_newStress;

  /// The previous stress at a quadrature point (i.e. at timestep (n-1))
  array3d< real64, solid::STRESS_PERMUTATION > m_oldStress;

  /// The material density at a quadrature point.
  array2d< real64 > m_density;

<<<<<<< HEAD
  /// The material stress at a quadrature point.
  array3d< real64, solid::STRESS_PERMUTATION > m_stress;

  /// The material internal energy
  array2d< real64 > m_internalEnergy;

  /// The material internal Energy as a function of the temperature
  array2d< real64 > m_dInternalEnergy_dTemperature;
=======
  /// The default density for new allocations.
  real64 m_defaultDensity = 0;

  /// band-aid fix...going to have to remove this after we clean up
  /// initialization for constitutive models.
  bool m_postProcessed = false;
>>>>>>> 31787b73
};

} // namespace constitutive
} // namespace geosx

#endif /* GEOSX_CONSTITUTIVE_SOLID_SOLIDBASE_HPP_ */<|MERGE_RESOLUTION|>--- conflicted
+++ resolved
@@ -582,18 +582,13 @@
   /// Keys for data in this class
   struct viewKeyStruct : public ConstitutiveBase::viewKeyStruct
   {
-<<<<<<< HEAD
-    static constexpr auto defaultDensityString  = "defaultDensity";
-    static constexpr auto densityString  = "density";
-    static constexpr auto stressString = "stress";
-    static constexpr auto internalEnergyString = "internalEnergy";
-    static constexpr auto dInternalEnergy_dTemperatureString = "dInternalEnergy_dTemperature";
-=======
     static constexpr char const * stressString() { return "stress"; }                  ///< New stress key
     static constexpr char const * oldStressString() { return "oldStress"; }            ///< Old stress key
     static constexpr char const * densityString() { return "density"; }                ///< Density key
     static constexpr char const * defaultDensityString() { return "defaultDensity"; }  ///< Default density key
->>>>>>> 31787b73
+
+    static constexpr char const * internalEnergyString() { return "internalEnergy"; }
+    static constexpr char const * dInternalEnergy_dTemperatureString() { return "dInternalEnergy_dTemperature"; }
   };
 
 
@@ -685,7 +680,6 @@
   /// The material density at a quadrature point.
   array2d< real64 > m_density;
 
-<<<<<<< HEAD
   /// The material stress at a quadrature point.
   array3d< real64, solid::STRESS_PERMUTATION > m_stress;
 
@@ -694,14 +688,13 @@
 
   /// The material internal Energy as a function of the temperature
   array2d< real64 > m_dInternalEnergy_dTemperature;
-=======
+
   /// The default density for new allocations.
   real64 m_defaultDensity = 0;
 
   /// band-aid fix...going to have to remove this after we clean up
   /// initialization for constitutive models.
   bool m_postProcessed = false;
->>>>>>> 31787b73
 };
 
 } // namespace constitutive
