--- conflicted
+++ resolved
@@ -139,7 +139,6 @@
   }
 
   /**
-<<<<<<< HEAD
    * @brief Get thermalExpansionCoefficient
    * @param[in] k Element index.
    * @return the thermalExpansionCoefficient of element k
@@ -149,7 +148,10 @@
   {
     GEOSX_UNUSED_VAR( k );
     GEOSX_ERROR( "getThermalExpansionCoefficient() not implemented for this model" );
-=======
+    return 0;
+  }
+
+  /**
    * @brief Get shear modulus
    * @param[in] k Element index.
    * @return the shear modulus of element k
@@ -159,8 +161,6 @@
   {
     GEOSX_UNUSED_VAR( k );
     GEOSX_ERROR( "getShearModulus() not implemented for this model" );
->>>>>>> 9d7cd0d8
-
     return 0;
   }
 
