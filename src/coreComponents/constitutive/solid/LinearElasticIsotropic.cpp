/*
 * ------------------------------------------------------------------------------------------------------------
 * SPDX-License-Identifier: LGPL-2.1-only
 *
 * Copyright (c) 2018-2019 Lawrence Livermore National Security LLC
 * Copyright (c) 2018-2019 The Board of Trustees of the Leland Stanford Junior University
 * Copyright (c) 2018-2019 Total, S.A
 * Copyright (c) 2019-     GEOSX Contributors
 * All right reserved
 *
 * See top level LICENSE, COPYRIGHT, CONTRIBUTORS, NOTICE, and ACKNOWLEDGEMENTS files for details.
 * ------------------------------------------------------------------------------------------------------------
 */

/**
 *  @file LinearElasticIsotropic.cpp
 */

#include "LinearElasticIsotropic.hpp"

namespace geosx
{
using namespace dataRepository;
namespace constitutive
{

LinearElasticIsotropic::LinearElasticIsotropic( std::string const & name, Group * const parent ):
  SolidBase( name, parent ),
  m_defaultBulkModulus(),
  m_defaultShearModulus(),
  m_bulkModulus(),
  m_shearModulus()
{
  registerWrapper( viewKeyStruct::defaultBulkModulusString, &m_defaultBulkModulus )->
    setApplyDefaultValue( -1 )->
    setInputFlag( InputFlags::OPTIONAL )->
    setDescription( "Elastic Bulk Modulus Parameter" );

  registerWrapper( viewKeyStruct::defaultShearModulusString, &m_defaultShearModulus )->
    setApplyDefaultValue( -1 )->
    setInputFlag( InputFlags::OPTIONAL )->
    setDescription( "Elastic Shear Modulus Parameter" );

  registerWrapper< real64 >( viewKeyStruct::defaultYoungsModulusString )->
    setApplyDefaultValue( -1 )->
    setInputFlag( InputFlags::OPTIONAL )->
    setDescription( "Elastic Young's Modulus." );

  registerWrapper< real64 >( viewKeyStruct::defaultPoissonRatioString )->
    setApplyDefaultValue( -1 )->
    setInputFlag( InputFlags::OPTIONAL )->
    setDescription( "Poisson's ratio" );

  registerWrapper( viewKeyStruct::bulkModulusString, &m_bulkModulus )->
    setApplyDefaultValue( -1 )->
    setDescription( "Elastic Bulk Modulus Field" );

  registerWrapper( viewKeyStruct::shearModulusString, &m_shearModulus )->
    setApplyDefaultValue( -1 )->
    setDescription( "Elastic Shear Modulus" );
}


LinearElasticIsotropic::~LinearElasticIsotropic()
{}


void
LinearElasticIsotropic::DeliverClone( string const & name,
                                      Group * const parent,
                                      std::unique_ptr< ConstitutiveBase > & clone ) const
{
  if( !clone )
  {
    clone = std::make_unique< LinearElasticIsotropic >( name, parent );
  }
  SolidBase::DeliverClone( name, parent, clone );
  LinearElasticIsotropic * const newConstitutiveRelation = dynamic_cast< LinearElasticIsotropic * >(clone.get());


  newConstitutiveRelation->m_defaultBulkModulus = m_defaultBulkModulus;
  newConstitutiveRelation->m_bulkModulus = m_bulkModulus;
  newConstitutiveRelation->m_defaultDensity = m_defaultDensity;
  newConstitutiveRelation->m_density = m_density;
  newConstitutiveRelation->m_defaultShearModulus = m_defaultShearModulus;
  newConstitutiveRelation->m_shearModulus = m_shearModulus;
  newConstitutiveRelation->m_stress = m_stress;
}

void LinearElasticIsotropic::AllocateConstitutiveData( dataRepository::Group * const parent,
                                                       localIndex const numConstitutivePointsPerParentIndex )
{
  SolidBase::AllocateConstitutiveData( parent, numConstitutivePointsPerParentIndex );

  this->resize( parent->size() );
  m_bulkModulus.resize( parent->size() );
  m_shearModulus.resize( parent->size() );

  m_bulkModulus = m_defaultBulkModulus;
  m_shearModulus = m_defaultShearModulus;

}

void LinearElasticIsotropic::PostProcessInput()
{

  if( !m_postProcessed )
  {
    real64 & nu = getReference< real64 >( viewKeyStruct::defaultPoissonRatioString );
    real64 & E  = getReference< real64 >( viewKeyStruct::defaultYoungsModulusString );
    real64 & K  = m_defaultBulkModulus;
    real64 & G  = m_defaultShearModulus;

    string errorCheck( "( " );
    int numConstantsSpecified = 0;
    if( nu >= 0.0 )
    {
      ++numConstantsSpecified;
      errorCheck += "nu, ";
    }
    if( E >= 0.0 )
    {
      ++numConstantsSpecified;
      errorCheck += "E, ";
    }
    if( K >= 0.0 )
    {
      ++numConstantsSpecified;
      errorCheck += "K, ";
    }
    if( G >= 0.0 )
    {
      ++numConstantsSpecified;
      errorCheck += "G, ";
    }
    errorCheck += ")";

    GEOSX_ERROR_IF( numConstantsSpecified != 2,
                    "A specific pair of elastic constants is required. Either (K,G) or (E,nu). "<<
                    "You have specified "<<errorCheck );

    if( nu >= 0.0 && E >= 0.0 )
    {
      K = E / (3 * ( 1 - 2*nu ) );
      G = E / (2 * ( 1 + nu ) );
    }
    else if( nu >= 0.0 && G >= 0.0 )
    {
      E = 2 * G * ( 1 + nu );
      K = E / (3 * ( 1 - 2*nu ) );
    }
    else if( nu >= 0 && K >= 0.0 )
    {
      E = 3 * K * ( 1 - 2 * nu );
      G = E / ( 2 * ( 1 + nu ) );
    }
    else if( E >= 0.0 && K >=0 )
    {
      nu = 0.5 * ( 1 - E /  ( 3 * K ) );
      G = E / ( 2 * ( 1 + nu ) );
    }
    else if( E >= 0.0 && G >= 0 )
    {
      nu = 0.5 * E / G - 1.0;
      K = E / (3 * ( 1 - 2*nu ) );
    }
    else if( K >= 0.0 && G >= 0.0 )
    {
      E = 9 * K * G / ( 3 * K + G );
      nu = ( 3 * K - 2 * G ) / ( 2 * ( 3 * K + G ) );
    }
    else
    {
      GEOSX_ERROR( "invalid specification for default elastic constants. "<<errorCheck<<" has been specified." );
    }
  }
  m_postProcessed = true;
}

<<<<<<< HEAD
void LinearElasticIsotropic::StateUpdatePoint( localIndex const k,
                                               localIndex const q,
                                               R2SymTensor const & D,
                                               R2Tensor const & Rot,
                                               integer const GEOSX_UNUSED_ARG( updateStiffnessFlag ) )
{
  real64 meanStresIncrement = D.Trace();

  R2SymTensor temp = D;
  temp.PlusIdentity( -meanStresIncrement / 3.0 );
  temp *= 2.0 * m_shearModulus[k];
  meanStresIncrement *= m_bulkModulus[k];
  temp.PlusIdentity( meanStresIncrement );

  m_stress[k][q] += temp;

  temp.QijAjkQlk( m_stress[k][q], Rot );
  m_stress[k][q] = temp;
}

void LinearElasticIsotropic::calculateStrainEnergyDensity()
{
  for( localIndex k=0 ; k<m_stress.size(0) ; ++k )
  {
    real64 const invE = ( 3.0 * m_bulkModulus[k] + m_shearModulus[k] ) / ( 9.0 * m_bulkModulus[k] * m_shearModulus[k] );
    real64 const nu = ( 1.5 * m_bulkModulus[k] - m_shearModulus[k] ) / ( 3.0 * m_bulkModulus[k] + m_shearModulus[k] );
    for( localIndex q=0 ; q<m_stress.size(1) ; ++q )
    {
      real64 const * const stress = m_stress(k,q).Data();
      real64 const newStrainEnergyDensity = ( stress[0]*stress[0] + stress[2]*stress[2] + stress[5]*stress[5] -
                                              2 * ( nu * (stress[2] * stress[5] + stress[0] * (stress[2] + stress[5]) ) +
                                                    (1 + nu) * (stress[4]*stress[4] + stress[3]*stress[3] + stress[1]*stress[1])
                                                  )
                                            ) * invE * 0.5;
      if( newStrainEnergyDensity > m_strainEnergyDensity(k,q) )
      {
        m_strainEnergyDensity(k,q) = newStrainEnergyDensity;
      }
    }
  }
}


=======
>>>>>>> 51b9d06e
REGISTER_CATALOG_ENTRY( ConstitutiveBase, LinearElasticIsotropic, std::string const &, Group * const )
}
} /* namespace geosx */<|MERGE_RESOLUTION|>--- conflicted
+++ resolved
@@ -177,27 +177,6 @@
   m_postProcessed = true;
 }
 
-<<<<<<< HEAD
-void LinearElasticIsotropic::StateUpdatePoint( localIndex const k,
-                                               localIndex const q,
-                                               R2SymTensor const & D,
-                                               R2Tensor const & Rot,
-                                               integer const GEOSX_UNUSED_ARG( updateStiffnessFlag ) )
-{
-  real64 meanStresIncrement = D.Trace();
-
-  R2SymTensor temp = D;
-  temp.PlusIdentity( -meanStresIncrement / 3.0 );
-  temp *= 2.0 * m_shearModulus[k];
-  meanStresIncrement *= m_bulkModulus[k];
-  temp.PlusIdentity( meanStresIncrement );
-
-  m_stress[k][q] += temp;
-
-  temp.QijAjkQlk( m_stress[k][q], Rot );
-  m_stress[k][q] = temp;
-}
-
 void LinearElasticIsotropic::calculateStrainEnergyDensity()
 {
   for( localIndex k=0 ; k<m_stress.size(0) ; ++k )
@@ -220,9 +199,6 @@
   }
 }
 
-
-=======
->>>>>>> 51b9d06e
 REGISTER_CATALOG_ENTRY( ConstitutiveBase, LinearElasticIsotropic, std::string const &, Group * const )
 }
 } /* namespace geosx */