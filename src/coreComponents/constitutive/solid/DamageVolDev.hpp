--- conflicted
+++ resolved
@@ -67,15 +67,13 @@
   using DamageUpdates< UPDATE_BASE >::m_extDrivingForce; 
   using DamageUpdates< UPDATE_BASE >::m_criticalFractureEnergy;
   using DamageUpdates< UPDATE_BASE >::m_lengthScale;
-<<<<<<< HEAD
   using DamageUpdates< UPDATE_BASE >::m_damage;
   using DamageUpdates< UPDATE_BASE >::m_extDrivingForceSwitch;
   using DamageUpdates< UPDATE_BASE >::m_tensileStrength;
   using DamageUpdates< UPDATE_BASE >::m_compressStrength; 
   using DamageUpdates< UPDATE_BASE >::m_deltaCoefficient; 
-=======
   using DamageUpdates< UPDATE_BASE >::m_disableInelasticity;
->>>>>>> 4214aa10
+
 
   GEOSX_HOST_DEVICE
   virtual void smallStrainUpdate( localIndex const k,
