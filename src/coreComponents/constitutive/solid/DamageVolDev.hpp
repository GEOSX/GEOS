--- conflicted
+++ resolved
@@ -38,10 +38,7 @@
                        arrayView2d< real64 > const & inputOldDamage,
                        arrayView3d< real64 > const & inputDamageGrad,
                        arrayView2d< real64 > const & inputStrainEnergyDensity,
-<<<<<<< HEAD
                        arrayView2d< real64 > const & inputVolumetricStrain,
-=======
->>>>>>> 69b554c8
                        arrayView2d< real64 > const & inputExtDrivingForce,
                        real64 const & inputLengthScale,
                        real64 const & inputCriticalFractureEnergy,
@@ -51,18 +48,11 @@
                        real64 const & inputTensileStrength,
                        real64 const & inputCompressStrength,
                        real64 const & inputDeltaCoefficient,
-<<<<<<< HEAD
                        arrayView1d< real64 > const & inputBiotCoefficient,
                        PARAMS && ... baseParams ):
     DamageUpdates< UPDATE_BASE >( inputNewDamage, inputOldDamage, inputDamageGrad, inputStrainEnergyDensity, inputVolumetricStrain, inputExtDrivingForce, inputLengthScale,
                                   inputCriticalFractureEnergy, inputcriticalStrainEnergy, inputDegradationLowerLimit, inputExtDrivingForceFlag,
                                   inputTensileStrength, inputCompressStrength, inputDeltaCoefficient, inputBiotCoefficient,
-=======
-                       PARAMS && ... baseParams ):
-    DamageUpdates< UPDATE_BASE >( inputDamage, inputStrainEnergyDensity, inputExtDrivingForce, inputLengthScale,
-                                  inputCriticalFractureEnergy, inputcriticalStrainEnergy, inputDegradationLowerLimit, inputExtDrivingForceFlag,
-                                  inputTensileStrength, inputCompressStrength, inputDeltaCoefficient,
->>>>>>> 69b554c8
                                   std::forward< PARAMS >( baseParams )... )
   {}
 
@@ -75,7 +65,6 @@
   using DamageUpdates< UPDATE_BASE >::getDegradationDerivative;
   using DamageUpdates< UPDATE_BASE >::getDegradationSecondDerivative;
   using DamageUpdates< UPDATE_BASE >::getEnergyThreshold;
-  using DamageUpdates< UPDATE_BASE >::getExtDrivingForce;
 
   using DamageUpdates< UPDATE_BASE >::m_strainEnergyDensity;
   using DamageUpdates< UPDATE_BASE >::m_volStrain;
@@ -83,21 +72,14 @@
   using DamageUpdates< UPDATE_BASE >::m_extDrivingForce;
   using DamageUpdates< UPDATE_BASE >::m_criticalFractureEnergy;
   using DamageUpdates< UPDATE_BASE >::m_lengthScale;
-<<<<<<< HEAD
   using DamageUpdates< UPDATE_BASE >::m_newDamage;
   using DamageUpdates< UPDATE_BASE >::m_oldDamage;
   using DamageUpdates< UPDATE_BASE >::m_damageGrad;
-=======
-  using DamageUpdates< UPDATE_BASE >::m_damage;
->>>>>>> 69b554c8
   using DamageUpdates< UPDATE_BASE >::m_extDrivingForceFlag;
   using DamageUpdates< UPDATE_BASE >::m_tensileStrength;
   using DamageUpdates< UPDATE_BASE >::m_compressStrength;
   using DamageUpdates< UPDATE_BASE >::m_deltaCoefficient;
-<<<<<<< HEAD
   using DamageUpdates< UPDATE_BASE >::m_biotCoefficient;
-=======
->>>>>>> 69b554c8
   using DamageUpdates< UPDATE_BASE >::m_disableInelasticity;
 
 
@@ -191,10 +173,7 @@
   using Damage< BASE >::m_oldDamage;
   using Damage< BASE >::m_damageGrad;
   using Damage< BASE >::m_strainEnergyDensity;
-<<<<<<< HEAD
   using Damage< BASE >::m_volStrain;
-=======
->>>>>>> 69b554c8
   using Damage< BASE >::m_extDrivingForce;
   using Damage< BASE >::m_criticalFractureEnergy;
   using Damage< BASE >::m_lengthScale;
@@ -204,10 +183,7 @@
   using Damage< BASE >::m_tensileStrength;
   using Damage< BASE >::m_compressStrength;
   using Damage< BASE >::m_deltaCoefficient;
-<<<<<<< HEAD
   using Damage< BASE >::m_biotCoefficient;
-=======
->>>>>>> 69b554c8
 
   DamageVolDev( string const & name, dataRepository::Group * const parent );
   virtual ~DamageVolDev() override;
@@ -223,10 +199,7 @@
                                                                        m_oldDamage.toView(),
                                                                        m_damageGrad.toView(),
                                                                        m_strainEnergyDensity.toView(),
-<<<<<<< HEAD
                                                                        m_volStrain.toView(),
-=======
->>>>>>> 69b554c8
                                                                        m_extDrivingForce.toView(),
                                                                        m_lengthScale,
                                                                        m_criticalFractureEnergy,
@@ -235,12 +208,8 @@
                                                                        m_extDrivingForceFlag,
                                                                        m_tensileStrength,
                                                                        m_compressStrength,
-<<<<<<< HEAD
                                                                        m_deltaCoefficient,
                                                                        m_biotCoefficient.toView() );
-=======
-                                                                       m_deltaCoefficient );
->>>>>>> 69b554c8
   }
 
 };
