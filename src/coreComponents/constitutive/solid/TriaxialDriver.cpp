/*
 * ------------------------------------------------------------------------------------------------------------
 * SPDX-License-Identifier: LGPL-2.1-only
 *
 * Copyright (c) 2018-2020 Lawrence Livermore National Security LLC
 * Copyright (c) 2018-2020 The Board of Trustees of the Leland Stanford Junior University
 * Copyright (c) 2018-2020 TotalEnergies
 * Copyright (c) 2019-     GEOSX Contributors
 * All rights reserved
 *
 * See top level LICENSE, COPYRIGHT, CONTRIBUTORS, NOTICE, and ACKNOWLEDGEMENTS files for details.
 * ------------------------------------------------------------------------------------------------------------
 */

/**
 * @file TriaxialDriver.cpp
 */

#include "TriaxialDriver.hpp"
#include "fileIO/Outputs/OutputBase.hpp"

namespace geos
{
using namespace dataRepository;
using namespace constitutive;


TriaxialDriver::TriaxialDriver( const string & name,
                                Group * const parent ):
  TaskBase( name, parent )
{
  enableLogLevelInput();

  registerWrapper( viewKeyStruct::solidMaterialNameString(), &m_solidMaterialName ).
    setInputFlag( InputFlags::REQUIRED ).
    setDescription( "Solid material to test" );

  registerWrapper( viewKeyStruct::modeString(), &m_mode ).
    setInputFlag( InputFlags::REQUIRED ).
    setDescription( "Test mode [stressControl, strainControl, mixedControl]" );

  registerWrapper( viewKeyStruct::axialFunctionString(), &m_axialFunctionName ).
    setInputFlag( InputFlags::REQUIRED ).
    setDescription( "Function controlling axial stress or strain (depending on test mode)" );

  registerWrapper( viewKeyStruct::radialFunctionString(), &m_radialFunctionName ).
    setInputFlag( InputFlags::REQUIRED ).
    setDescription( "Function controlling radial stress or strain (depending on test mode)" );

  registerWrapper( viewKeyStruct::initialStressString(), &m_initialStress ).
    setInputFlag( InputFlags::REQUIRED ).
    setDescription( "Initial stress (scalar used to set an isotropic stress state)" );

  registerWrapper( viewKeyStruct::numStepsString(), &m_numSteps ).
    setInputFlag( InputFlags::REQUIRED ).
    setDescription( "Number of load steps to take" );

  registerWrapper( viewKeyStruct::outputString(), &m_outputFile ).
    setInputFlag( InputFlags::OPTIONAL ).
    setApplyDefaultValue( "none" ).
    setDescription( "Output file" );

  registerWrapper( viewKeyStruct::baselineString(), &m_baselineFile ).
    setInputFlag( InputFlags::OPTIONAL ).
    setApplyDefaultValue( "none" ).
    setDescription( "Baseline file" );
}


TriaxialDriver::~TriaxialDriver()
{}


void TriaxialDriver::postProcessInput()
{

  GEOS_THROW_IF( m_mode != "stressControl" && m_mode != "strainControl" && m_mode != "mixedControl",
                 "Test mode \'" << m_mode << "\' not recognized.",
                 InputError );

  // initialize table functions

  FunctionManager & functionManager = FunctionManager::getInstance();

  TableFunction & axialFunction = functionManager.getGroup< TableFunction >( m_axialFunctionName );
  TableFunction & radialFunction = functionManager.getGroup< TableFunction >( m_radialFunctionName );

  axialFunction.initializeFunction();
  radialFunction.initializeFunction();

  // determine time increment

  ArrayOfArraysView< real64 > coordinates = axialFunction.getCoordinates();
  real64 const minTime = coordinates[0][0];
  real64 const maxTime = coordinates[0][coordinates.sizeOfArray( 0 )-1];
  real64 const dt = (maxTime-minTime) / m_numSteps;

  // resize data arrays

  integer const length = m_numSteps+1;
  m_table.resize( length, m_numColumns );

  // set time column

  for( integer n=0; n<length; ++n )
  {
    m_table( n, TIME ) = minTime + n*dt;
  }

  // initial stress is always isotropic

  m_table( 0, SIG0 ) = m_initialStress;
  m_table( 0, SIG1 ) = m_initialStress;
  m_table( 0, SIG2 ) = m_initialStress;

  // preset certain columns depending on testing mode:
  //   mixedControl .... specified axial strain and radial stress
  //   strainControl ... specified axial and radial strain
  //   stressControl ... specified axial and radial stress

  for( integer n=0; n<length; ++n )
  {
    real64 axi = axialFunction.evaluate( &m_table( n, TIME ) );
    real64 rad = radialFunction.evaluate( &m_table( n, TIME ) );

    if( m_mode == "mixedControl" )
    {
      m_table( n, EPS0 ) = axi;
      m_table( n, SIG1 ) = rad;
      m_table( n, SIG2 ) = rad;
    }
    else if( m_mode == "strainControl" )
    {
      m_table( n, EPS0 ) = axi;
      m_table( n, EPS1 ) = rad;
      m_table( n, EPS2 ) = rad;
    }
    else if( m_mode == "stressControl" )
    {
      m_table( n, SIG0 ) = axi;
      m_table( n, SIG1 ) = rad;
      m_table( n, SIG2 ) = rad;
    }
  }

  // double check the initial stress value is consistent with any function values that
  // may overwrite it.

  GEOS_THROW_IF( !isEqual( m_initialStress, m_table( 0, SIG0 ), 1e-6 ),
                 "Initial stress values indicated by initialStress and axialFunction(time=0) appear inconsistent",
                 InputError );

  GEOS_THROW_IF( !isEqual( m_initialStress, m_table( 0, SIG1 ), 1e-6 ),
                 "Initial stress values indicated by initialStress and radialFunction(time=0) appear inconsistent",
                 InputError );
}


template< typename SOLID_TYPE >
void TriaxialDriver::runStrainControlTest( SOLID_TYPE & solid, arrayView2d< real64 > const & table )
{
  typename SOLID_TYPE::KernelWrapper updates = solid.createKernelUpdates();
  localIndex const numSteps = m_numSteps;

  forAll< parallelDevicePolicy<> >( 1, [=]  GEOS_HOST_DEVICE ( integer const ei )
  {
    real64 stress[6] = {};
    real64 timeIncrement = 0;
    real64 strainIncrement[6] = {};
    real64 stiffness[6][6] = {{}};

    for( integer n = 1; n <= numSteps; ++n )
    {
      strainIncrement[0] = table( n, EPS0 )-table( n-1, EPS0 );
      strainIncrement[1] = table( n, EPS1 )-table( n-1, EPS1 );
      strainIncrement[2] = table( n, EPS2 )-table( n-1, EPS2 );

      timeIncrement = table( n, TIME )-table( n-1, TIME );

      updates.smallStrainUpdate( ei, 0, timeIncrement, strainIncrement, stress, stiffness );
      updates.saveConvergedState ( ei, 0 );

      table( n, SIG0 ) = stress[0];
      table( n, SIG1 ) = stress[1];
      table( n, SIG2 ) = stress[2];

      table( n, ITER ) = 0;
    }
  } );
}


template< typename SOLID_TYPE >
void TriaxialDriver::runMixedControlTest( SOLID_TYPE & solid, arrayView2d< real64 > const & table )
{
  typename SOLID_TYPE::KernelWrapper updates = solid.createKernelUpdates();
  integer const numSteps = m_numSteps;
  integer const maxIter = m_maxIter;
  integer const maxCuts = m_maxCuts;
  real64 const newtonTol = m_newtonTol;

  forAll< parallelDevicePolicy<> >( 1, [=]  GEOS_HOST_DEVICE ( integer const ei )
  {
    real64 stress[6] = {};
    real64 timeIncrement = 0;
    real64 strainIncrement[6] = {};
    real64 deltaStrainIncrement = 0;
    real64 stiffness[6][6] = {{}};

    real64 scale = 0;
    for( integer n = 1; n <= numSteps; ++n )
    {
      scale += fabs( table( n, SIG0 )) + fabs( table( n, SIG1 )) + fabs( table( n, SIG2 ));
    }
    scale = 3 * numSteps / scale;

    for( integer n=1; n<=numSteps; ++n )
    {
      strainIncrement[0] = table( n, EPS0 )-table( n-1, EPS0 );
      strainIncrement[1] = 0;
      strainIncrement[2] = 0;

      timeIncrement = table( n, TIME )-table( n-1, TIME );

      real64 norm, normZero = 1e30;
      integer k = 0;
      integer cuts = 0;

      for(; k < maxIter; ++k )
      {
        updates.smallStrainUpdate( ei, 0, timeIncrement, strainIncrement, stress, stiffness );

        norm = scale*fabs( stress[1]-table( n, SIG1 ) );

        if( k == 0 )
        {
          normZero = norm;
        }

        if( norm < newtonTol ) // success
        {
          break;
        }
        else if( k > 0 && norm > normZero && cuts < maxCuts ) // backtrack by half delta
        {
          cuts++;
          deltaStrainIncrement *= 0.5;
          strainIncrement[1] += deltaStrainIncrement;
          strainIncrement[2]  = strainIncrement[1];
        }
        else // newton update
        {
          deltaStrainIncrement  = (stress[1]-table( n, SIG1 )) / (stiffness[1][1]+stiffness[1][2]);
          strainIncrement[1]   -= deltaStrainIncrement;
          strainIncrement[2]    = strainIncrement[1];
        }
      }

      updates.saveConvergedState ( ei, 0 );

      table( n, SIG0 ) = stress[0];
      table( n, EPS1 ) = table( n-1, EPS1 )+strainIncrement[1];
      table( n, EPS2 ) = table( n, EPS1 );

      table( n, ITER ) = k;
      table( n, NORM ) = norm;

      if( norm > newtonTol )
      {
        break;
      }
    }
  } );
}


template< typename SOLID_TYPE >
void TriaxialDriver::runStressControlTest( SOLID_TYPE & solid, arrayView2d< real64 > const & table )
{
  typename SOLID_TYPE::KernelWrapper updates = solid.createKernelUpdates();
  integer const numSteps = m_numSteps;
  integer const maxIter = m_maxIter;
  integer const maxCuts = m_maxCuts;
  real64 const newtonTol = m_newtonTol;

  forAll< parallelDevicePolicy<> >( 1, [=]  GEOS_HOST_DEVICE ( integer const ei )
  {
    real64 stress[6] = {};
    real64 timeIncrement = 0;
    real64 strainIncrement[6] = {};
    real64 deltaStrainIncrement[6] = {};
    real64 stiffness[6][6] = {{}};

    real64 resid[2] = {};
    real64 jacobian[2][2] = {{}};

    real64 scale = 0;
    for( integer n = 1; n <= numSteps; ++n )
    {
      scale += fabs( table( n, SIG0 )) + fabs( table( n, SIG1 )) + fabs( table( n, SIG2 ));
    }
    scale = 3 * numSteps / scale;

    for( integer n = 1; n <= numSteps; ++n )
    {
      //   std::cout<<"time step="<<n<<std::endl;
      strainIncrement[0] = 0;
      strainIncrement[1] = 0;
      strainIncrement[2] = 0;

      timeIncrement = table( n, TIME )-table( n-1, TIME );

      real64 norm, normZero = 1e30, det;
      integer k = 0;
      integer cuts = 0;

      for(; k < maxIter; ++k )
      {
        updates.smallStrainUpdate( ei, 0, timeIncrement, strainIncrement, stress, stiffness );

        resid[0] = scale * (stress[0]-table( n, SIG0 ));
        resid[1] = scale * (stress[1]-table( n, SIG1 ));

        norm = sqrt( resid[0]*resid[0] + resid[1]*resid[1] );
        //  std::cout<<"k= "<<k<<std::endl;
        // std::cout<<"norm ="<<norm<<std::endl;

        if( k == 0 )
        {
          normZero = norm;
        }

        if( norm < newtonTol ) // success
        {
          break;
        }
        else if( k > 0 && norm > normZero && cuts < maxCuts ) // backtrack by half delta
        {
          cuts++;
          deltaStrainIncrement[0] *= 0.5;
          deltaStrainIncrement[1] *= 0.5;
          strainIncrement[0] += deltaStrainIncrement[0];
          strainIncrement[1] += deltaStrainIncrement[1];
          strainIncrement[2]  = strainIncrement[1];
          //  std::cout<<"k="<<k<<" , cuts="<<cuts<<std::endl;
        }
        else // newton update
        {
          cuts = 0;
          jacobian[0][0] = scale*stiffness[0][0];
          jacobian[1][0] = scale*stiffness[1][0];
          jacobian[0][1] = scale*(stiffness[0][1] + stiffness[0][2]);
          jacobian[1][1] = scale*(stiffness[1][1] + stiffness[1][2]);

          det = jacobian[0][0]*jacobian[1][1]-jacobian[0][1]*jacobian[1][0];

          deltaStrainIncrement[0] = (jacobian[1][1]*resid[0]-jacobian[0][1]*resid[1] ) / det;
          deltaStrainIncrement[1] = (jacobian[0][0]*resid[1]-jacobian[1][0]*resid[0] ) / det;

          strainIncrement[0] -= deltaStrainIncrement[0];
          strainIncrement[1] -= deltaStrainIncrement[1];
          strainIncrement[2]  = strainIncrement[1];
        }
      }

      updates.saveConvergedState ( ei, 0 );

      table( n, EPS0 ) = table( n-1, EPS0 )+strainIncrement[0];
      table( n, EPS1 ) = table( n-1, EPS1 )+strainIncrement[1];
      table( n, EPS2 ) = table( n, EPS1 );

      table( n, ITER ) = k;
      table( n, NORM ) = norm;

      if( norm > newtonTol )
      {
        break;
      }
    }
  } );
}


bool TriaxialDriver::execute( real64 const GEOS_UNUSED_PARAM( time_n ),
                              real64 const GEOS_UNUSED_PARAM( dt ),
                              integer const GEOS_UNUSED_PARAM( cycleNumber ),
                              integer const GEOS_UNUSED_PARAM( eventCounter ),
                              real64 const GEOS_UNUSED_PARAM( eventProgress ),
                              DomainPartition & GEOS_UNUSED_PARAM( domain ) )
{
  // this code only makes sense in serial

  GEOS_THROW_IF( MpiWrapper::commRank() > 0, "Triaxial Driver should only be run in serial", std::runtime_error );

  // get the solid out of the constitutive manager.
  // for the moment it is of type SolidBase.

  ConstitutiveManager & constitutiveManager = this->getGroupByPath< ConstitutiveManager >( "/Problem/domain/Constitutive" );

  SolidBase & baseSolid = constitutiveManager.getGroup< SolidBase >( m_solidMaterialName );

  // depending on logLevel, print some useful info

  if( getLogLevel() > 0 )
  {
    GEOS_LOG_RANK_0( "Launching Triaxial Driver" );
    GEOS_LOG_RANK_0( "  Material .......... " << m_solidMaterialName );
    GEOS_LOG_RANK_0( "  Type .............. " << baseSolid.getCatalogName() );
    GEOS_LOG_RANK_0( "  Mode .............. " << m_mode );
    GEOS_LOG_RANK_0( "  Axial Control ..... " << m_axialFunctionName );
    GEOS_LOG_RANK_0( "  Radial Control .... " << m_radialFunctionName );
    GEOS_LOG_RANK_0( "  Initial Stress .... " << m_initialStress );
    GEOS_LOG_RANK_0( "  Steps ............. " << m_numSteps );
    GEOS_LOG_RANK_0( "  Output ............ " << m_outputFile );
    GEOS_LOG_RANK_0( "  Baseline .......... " << m_baselineFile );
  }

  // create a dummy discretization with one quadrature point for
  // storing constitutive data

  conduit::Node node;
  dataRepository::Group rootGroup( "root", node );
  dataRepository::Group discretization( "discretization", &rootGroup );

  discretization.resize( 1 );   // one element
  baseSolid.allocateConstitutiveData( discretization, 1 );   // one quadrature point

  // set the initial stress state using the data table

  arrayView3d< real64, solid::STRESS_USD > stressArray = baseSolid.getStress();

  stressArray( 0, 0, 0 ) = m_table( 0, SIG0 );
  stressArray( 0, 0, 1 ) = m_table( 0, SIG1 );
  stressArray( 0, 0, 2 ) = m_table( 0, SIG2 );

  baseSolid.saveConvergedState();

  // pass the solid through the ConstitutivePassThru to downcast from the
  // base type to a known model type.  the lambda here then executes the
  // appropriate test driver. note that these calls will move data to device if available.

  ConstitutivePassThruTriaxialDriver< SolidBase >::execute( baseSolid, [&]( auto & selectedSolid )
  {
    using SOLID_TYPE = TYPEOFREF( selectedSolid );

    if( m_mode == "mixedControl" )
    {
      runMixedControlTest< SOLID_TYPE >( selectedSolid, m_table );
    }
    else if( m_mode == "strainControl" )
    {
      runStrainControlTest< SOLID_TYPE >( selectedSolid, m_table );
    }
    else if( m_mode == "stressControl" )
    {
      runStressControlTest< SOLID_TYPE >( selectedSolid, m_table );
    }
  } );

  // move table back to host for output
  m_table.move( hostMemorySpace );

  validateResults();

  if( m_outputFile != "none" )
  {
    outputResults();
  }

  if( m_baselineFile != "none" )
  {
    compareWithBaseline();
  }

  return false;
}


void TriaxialDriver::validateResults()
{
  for( integer n=0; n<m_numSteps; ++n )
  {
    if( m_table( n, NORM ) > m_newtonTol )
    {
      GEOS_LOG_RANK_0( "WARNING: Material driver failed to converge at loadstep " << n << "." );
      GEOS_LOG_RANK_0( "         This usually indicates the material has completely failed and/or the loading state is inadmissible." );
      GEOS_LOG_RANK_0( "         In rare cases, it may indicate a problem in the material model implementation." );

      for( integer col=EPS0; col<ITER; ++col )
      {
        m_table( n, col ) = 0;
      }
    }
  }
}


void TriaxialDriver::outputResults()
{
  // TODO: improve file path output to grab command line -o directory
  //       for the moment, we just use the specified m_outputFile directly

  FILE * fp = fopen( m_outputFile.c_str(), "w" );

  /*
     string const outputDir = OutputBase::getOutputDirectory();
     string const outputPath = joinPath( outputDir, m_outputFile );
     FILE * fp = fopen( outputPath.c_str(), "w" );
   */

  fprintf( fp, "# column 1 = time\n" );
  fprintf( fp, "# column 2 = axial_strain\n" );
  fprintf( fp, "# column 3 = radial_strain_1\n" );
  fprintf( fp, "# column 4 = radial_strain_2\n" );
  fprintf( fp, "# column 5 = axial_stress\n" );
  fprintf( fp, "# column 6 = radial_stress_1\n" );
  fprintf( fp, "# column 7 = radial_stress_2\n" );
  fprintf( fp, "# column 8 = newton_iter\n" );
  fprintf( fp, "# column 9 = residual_norm\n" );

  for( integer n=0; n<=m_numSteps; ++n )
  {
    for( integer col=0; col<m_numColumns; ++col )
    {
      fprintf( fp, "%.4e ", m_table( n, col ) );
    }
    fprintf( fp, "\n" );
  }
  fclose( fp );
}


void TriaxialDriver::compareWithBaseline()
{
  // open baseline file

  std::ifstream file( m_baselineFile.c_str() );
  GEOS_THROW_IF( !file.is_open(), "Can't seem to open the baseline file " << m_baselineFile, InputError );

  // discard file header

  string line;
  for( integer row=0; row < m_numColumns; ++row )
  {
    getline( file, line );
  }

  // read data block.  we assume the file size is consistent with m_table,
  // but check for a premature end-of-file. we then compare results value by value.
  // we ignore the newton iteration and residual columns, as those may be platform
  // specific.

  real64 value;
  real64 error;

  for( integer row=0; row < m_table.size( 0 ); ++row )
  {
    for( integer col=0; col < m_table.size( 1 ); ++col )
    {
      GEOS_THROW_IF( file.eof(), "Baseline file appears shorter than internal results", std::runtime_error );
      file >> value;

      if( col < ITER ) // only compare "real" data columns
      {
<<<<<<< HEAD
        error = fabs( m_table[row][col]-value ) / ( fabs( value )+1e-12 );
        GEOSX_THROW_IF( error > m_baselineTol, "Results do not match baseline at data row " << row+1
                                                                                            << " (row " << row+10 << " with header)"
                                                                                            << " and column " << col+1, std::runtime_error );
=======
        error = fabs( m_table[row][col]-value ) / ( fabs( value )+1 );
        GEOS_THROW_IF( error > m_baselineTol, "Results do not match baseline at data row " << row+1
                                                                                           << " (row " << row+10 << " with header)"
                                                                                           << " and column " << col+1, std::runtime_error );
>>>>>>> f12d9c93
      }
    }
  }

  // check we actually reached the end of the baseline file

  file >> value;
  GEOS_THROW_IF( !file.eof(), "Baseline file appears longer than internal results", std::runtime_error );

  // success

  if( getLogLevel() > 0 )
  {
    GEOS_LOG_RANK_0( "  Comparison ........ Internal results consistent with baseline." );
  }

  file.close();
}


REGISTER_CATALOG_ENTRY( TaskBase,
                        TriaxialDriver,
                        string const &, dataRepository::Group * const )

} /* namespace geos */<|MERGE_RESOLUTION|>--- conflicted
+++ resolved
@@ -562,17 +562,10 @@
 
       if( col < ITER ) // only compare "real" data columns
       {
-<<<<<<< HEAD
         error = fabs( m_table[row][col]-value ) / ( fabs( value )+1e-12 );
-        GEOSX_THROW_IF( error > m_baselineTol, "Results do not match baseline at data row " << row+1
-                                                                                            << " (row " << row+10 << " with header)"
-                                                                                            << " and column " << col+1, std::runtime_error );
-=======
-        error = fabs( m_table[row][col]-value ) / ( fabs( value )+1 );
         GEOS_THROW_IF( error > m_baselineTol, "Results do not match baseline at data row " << row+1
                                                                                            << " (row " << row+10 << " with header)"
                                                                                            << " and column " << col+1, std::runtime_error );
->>>>>>> f12d9c93
       }
     }
   }
