--- conflicted
+++ resolved
@@ -161,12 +161,8 @@
 {
   typename SOLID_TYPE::KernelWrapper updates = solid.createKernelUpdates();
   localIndex const numSteps = m_numSteps;
-<<<<<<< HEAD
-  forAll< parallelDevicePolicy<> >( 1, [=]  GEOSX_HOST_DEVICE ( integer const ei )
-=======
 
   forAll< parallelDevicePolicy<> >( 1, [=]  GEOS_HOST_DEVICE ( integer const ei )
->>>>>>> 478ff4e8
   {
     real64 stress[6] = {};
     real64 strainIncrement[6] = {};
@@ -199,12 +195,8 @@
   integer const maxIter = m_maxIter;
   integer const maxCuts = m_maxCuts;
   real64 const newtonTol = m_newtonTol;
-<<<<<<< HEAD
-  forAll< parallelDevicePolicy<> >( 1, [=]  GEOSX_HOST_DEVICE ( integer const ei )
-=======
 
   forAll< parallelDevicePolicy<> >( 1, [=]  GEOS_HOST_DEVICE ( integer const ei )
->>>>>>> 478ff4e8
   {
     real64 stress[6] = {};
     real64 strainIncrement[6] = {};
@@ -284,12 +276,8 @@
   integer const maxIter = m_maxIter;
   integer const maxCuts = m_maxCuts;
   real64 const newtonTol = m_newtonTol;
-<<<<<<< HEAD
-  forAll< parallelDevicePolicy<> >( 1, [=]  GEOSX_HOST_DEVICE ( integer const ei )
-=======
 
   forAll< parallelDevicePolicy<> >( 1, [=]  GEOS_HOST_DEVICE ( integer const ei )
->>>>>>> 478ff4e8
   {
     real64 stress[6] = {};
     real64 strainIncrement[6] = {};
