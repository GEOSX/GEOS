/*
 * ------------------------------------------------------------------------------------------------------------
 * SPDX-License-Identifier: LGPL-2.1-only
 *
 * Copyright (c) 2018-2020 Lawrence Livermore National Security LLC
 * Copyright (c) 2018-2020 The Board of Trustees of the Leland Stanford Junior University
 * Copyright (c) 2018-2020 Total, S.A
 * Copyright (c) 2019-     GEOSX Contributors
 * All rights reserved
 *
 * See top level LICENSE, COPYRIGHT, CONTRIBUTORS, NOTICE, and ACKNOWLEDGEMENTS files for details.
 * ------------------------------------------------------------------------------------------------------------
 */


/**
 * @file PoroElastic.hpp
 */

#ifndef GEOSX_CONSTITUTIVE_SOLID_POROELASTIC_HPP_
#define GEOSX_CONSTITUTIVE_SOLID_POROELASTIC_HPP_

#include "SolidBase.hpp"
#include "constitutive/ExponentialRelation.hpp"

namespace geosx
{
namespace constitutive
{

template< typename UPDATE_BASE >
class PoroElasticUpdates : public UPDATE_BASE
{
public:
  template< typename ... PARAMS >
  PoroElasticUpdates( real64 const & inputBiotCoefficient,
                      PARAMS && ... baseParams ):
    UPDATE_BASE( std::forward< PARAMS >( baseParams )... ),
    m_biotCoefficient( inputBiotCoefficient )
  {}

<<<<<<< HEAD
  using UPDATE_BASE::getElasticStiffness;
  using UPDATE_BASE::smallStrainNoStateUpdate;
  using UPDATE_BASE::smallStrainUpdate;
  using UPDATE_BASE::hypoUpdate;
  using UPDATE_BASE::hyperUpdate;
  
  // legacy interface
=======

  using UPDATE_BASE::setDiscretizationOps;
>>>>>>> b15e201d
  using UPDATE_BASE::GetStiffness;
  using UPDATE_BASE::SmallStrainNoState;
  using UPDATE_BASE::SmallStrain;
  using UPDATE_BASE::HypoElastic;
  using UPDATE_BASE::HyperElastic;

  GEOSX_HOST_DEVICE
  real64 getBiotCoefficient() const
  {
    return m_biotCoefficient;
  }

private:
  real64 m_biotCoefficient;

};


class PoroElasticBase : public SolidBase
{};

template< typename BASE >
class PoroElastic : public BASE
{
public:

  /// @typedef Alias for PoroElasticUpdates
  using KernelWrapper = PoroElasticUpdates< typename BASE::KernelWrapper >;

  PoroElastic( string const & name, dataRepository::Group * const parent );
  virtual ~PoroElastic() override;


  static std::string CatalogName() { return string( "Poro" ) + BASE::m_catalogNameString; }
  virtual string getCatalogName() const override { return CatalogName(); }

  virtual void PostProcessInput() override;

  std::unique_ptr< ConstitutiveBase >
  deliverClone( string const & name,
                dataRepository::Group * const parent ) const override;

  virtual void allocateConstitutiveData( dataRepository::Group * const parent,
                                         localIndex const numConstitutivePointsPerParentIndex ) override;

  inline virtual void
  StateUpdatePointPressure( real64 const & pres,
                            localIndex const k,
                            localIndex const q ) override
  {
    m_poreVolumeRelation.Compute( pres, m_poreVolumeMultiplier[k][q], m_dPVMult_dPressure[k][q] );
  }

  virtual void StateUpdateBatchPressure( arrayView1d< real64 const > const & pres,
                                         arrayView1d< real64 const > const & dPres ) override final;

  KernelWrapper createKernelUpdates()
  {
    return BASE::template createDerivedKernelUpdates< KernelWrapper >( m_biotCoefficient );
  }

  struct viewKeyStruct : public BASE::viewKeyStruct
  {

    static constexpr auto compressibilityString =  "compressibility";
    static constexpr auto referencePressureString =  "referencePressure";
    static constexpr auto biotCoefficientString =  "BiotCoefficient";
  };


protected:
  /// scalar compressibility parameter
  real64 m_compressibility;

  /// reference pressure parameter
  real64 m_referencePressure;

  /// scalar Biot's coefficient
  real64 m_biotCoefficient;

  array2d< real64 > m_poreVolumeMultiplier;
  array2d< real64 > m_dPVMult_dPressure;

  ExponentialRelation< real64, ExponentApproximationType::Linear > m_poreVolumeRelation;

};

}
} /* namespace geosx */

#endif /* GEOSX_CONSTITUTIVE_SOLID_POROELASTIC_HPP_ */<|MERGE_RESOLUTION|>--- conflicted
+++ resolved
@@ -39,7 +39,6 @@
     m_biotCoefficient( inputBiotCoefficient )
   {}
 
-<<<<<<< HEAD
   using UPDATE_BASE::getElasticStiffness;
   using UPDATE_BASE::smallStrainNoStateUpdate;
   using UPDATE_BASE::smallStrainUpdate;
@@ -47,10 +46,7 @@
   using UPDATE_BASE::hyperUpdate;
   
   // legacy interface
-=======
-
   using UPDATE_BASE::setDiscretizationOps;
->>>>>>> b15e201d
   using UPDATE_BASE::GetStiffness;
   using UPDATE_BASE::SmallStrainNoState;
   using UPDATE_BASE::SmallStrain;
