/*
 * ------------------------------------------------------------------------------------------------------------
 * SPDX-License-Identifier: LGPL-2.1-only
 *
 * Copyright (c) 2018-2020 Lawrence Livermore National Security LLC
 * Copyright (c) 2018-2020 The Board of Trustees of the Leland Stanford Junior University
 * Copyright (c) 2018-2020 TotalEnergies
 * Copyright (c) 2019-     GEOSX Contributors
 * All rights reserved
 *
 * See top level LICENSE, COPYRIGHT, CONTRIBUTORS, NOTICE, and ACKNOWLEDGEMENTS files for details.
 * ------------------------------------------------------------------------------------------------------------
 */

/**
 * @file BiotPorosity.cpp
 */

#include "BiotPorosity.hpp"
#include "PorosityFields.hpp"

namespace geosx
{

using namespace dataRepository;

namespace constitutive
{


BiotPorosity::BiotPorosity( string const & name, Group * const parent ):
  PorosityBase( name, parent )
{
  registerWrapper( viewKeyStruct::grainBulkModulusString(), &m_grainBulkModulus ).
    setInputFlag( InputFlags::REQUIRED ).
    setDescription( "Grain bulk modulus" );

<<<<<<< HEAD
  registerExtrinsicData( extrinsicMeshData::porosity::biotCoefficient{}, &m_biotCoefficient );

  registerWrapper( viewKeyStruct::thermalExpansionCoefficientString(), &m_thermalExpansionCoefficient ).
    setApplyDefaultValue( 0.0 ).
    setDescription( "Thermal expansion coefficient" );

  registerWrapper( viewKeyStruct::meanStressIncrementString(), &m_meanStressIncrement ).
    setApplyDefaultValue( 0.0 ).
    setDescription( "Volumetric stress increment" );

  registerWrapper( viewKeyStruct::solidBulkModulusString(), &m_bulkModulus ).
    setApplyDefaultValue( 1e-6 ).
    setDescription( "Solid bulk modulus" );
=======
  registerField( fields::porosity::biotCoefficient{}, &m_biotCoefficient );
>>>>>>> 42f78953
}

void BiotPorosity::allocateConstitutiveData( dataRepository::Group & parent,
                                             localIndex const numConstitutivePointsPerParentIndex )
{
  PorosityBase::allocateConstitutiveData( parent, numConstitutivePointsPerParentIndex );

  m_meanStressIncrement.resize( 0, numConstitutivePointsPerParentIndex );
}

void BiotPorosity::postProcessInput()
{
  PorosityBase::postProcessInput();
  // TODO valdate input
}

void BiotPorosity::initializeState() const
{
  localIndex const numE = numElem();
  localIndex const numQ = numQuad();

  arrayView1d< real64 const > referencePorosity = m_referencePorosity;
  arrayView2d< real64 >             newPorosity = m_newPorosity;
  arrayView2d< real64 >             porosity_n  = m_porosity_n;
  arrayView2d< real64 >         initialPorosity = m_initialPorosity;

  forAll< parallelDevicePolicy<> >( numE, [=] GEOSX_HOST_DEVICE ( localIndex const k )
  {
    for( localIndex q = 0; q < numQ; ++q )
    {
      newPorosity[k][q]     = referencePorosity[k];
      porosity_n[k][q]      = referencePorosity[k];
      initialPorosity[k][q] = referencePorosity[k];
    }
  } );
}


REGISTER_CATALOG_ENTRY( ConstitutiveBase, BiotPorosity, string const &, Group * const )
} /* namespace constitutive */
} /* namespace geosx */<|MERGE_RESOLUTION|>--- conflicted
+++ resolved
@@ -35,8 +35,7 @@
     setInputFlag( InputFlags::REQUIRED ).
     setDescription( "Grain bulk modulus" );
 
-<<<<<<< HEAD
-  registerExtrinsicData( extrinsicMeshData::porosity::biotCoefficient{}, &m_biotCoefficient );
+  registerField( fields::porosity::biotCoefficient{}, &m_biotCoefficient );
 
   registerWrapper( viewKeyStruct::thermalExpansionCoefficientString(), &m_thermalExpansionCoefficient ).
     setApplyDefaultValue( 0.0 ).
@@ -49,9 +48,6 @@
   registerWrapper( viewKeyStruct::solidBulkModulusString(), &m_bulkModulus ).
     setApplyDefaultValue( 1e-6 ).
     setDescription( "Solid bulk modulus" );
-=======
-  registerField( fields::porosity::biotCoefficient{}, &m_biotCoefficient );
->>>>>>> 42f78953
 }
 
 void BiotPorosity::allocateConstitutiveData( dataRepository::Group & parent,
