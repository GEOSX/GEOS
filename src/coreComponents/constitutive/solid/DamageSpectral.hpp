/*
 * ------------------------------------------------------------------------------------------------------------
 * SPDX-License-Identifier: LGPL-2.1-only
 *
 * Copyright (c) 2018-2020 Lawrence Livermore National Security LLC
 * Copyright (c) 2018-2020 The Board of Trustees of the Leland Stanford Junior University
 * Copyright (c) 2018-2020 TotalEnergies
 * Copyright (c) 2019-     GEOSX Contributors
 * All rights reserved
 *
 * See top level LICENSE, COPYRIGHT, CONTRIBUTORS, NOTICE, and ACKNOWLEDGEMENTS files for details.
 * ------------------------------------------------------------------------------------------------------------
 */


/**
 * @file DamageSpectral.hpp
 * @brief Overrides the SSLE constitutive updates to account for a damage varible and spectral split.
 */

#ifndef GEOSX_CONSTITUTIVE_SOLID_DAMAGESPECTRAL_HPP_
#define GEOSX_CONSTITUTIVE_SOLID_DAMAGESPECTRAL_HPP_
#include "Damage.hpp"
#include "DamageSpectralUtilities.hpp"
#include "PropertyConversions.hpp"
#include "SolidBase.hpp"
#include "SolidModelDiscretizationOpsFullyAnisotroipic.hpp"

#define QUADRATIC_DISSIPATION 0

using namespace LvArray;

namespace geosx
{
namespace constitutive
{

template< typename UPDATE_BASE >
class DamageSpectralUpdates : public DamageUpdates< UPDATE_BASE >
{
public:
  template< typename ... PARAMS >
  DamageSpectralUpdates( arrayView2d< real64 > const & inputDamage,
                         arrayView2d< real64 > const & inputStrainEnergyDensity,
                         arrayView2d< real64 > const & inputExtDrivingForce,
                         real64 const & inputLengthScale,
                         real64 const & inputCriticalFractureEnergy,
                         real64 const & inputcriticalStrainEnergy,
                         real64 const & inputDegradationLowerLimit,
                         int const & inputExtDrivingForceFlag,
                         real64 const & inputTensileStrength,
                         real64 const & inputCompressStrength,
                         real64 const & inputDeltaCoefficient,
                         PARAMS && ... baseParams ):
    DamageUpdates< UPDATE_BASE >( inputDamage, inputStrainEnergyDensity, inputExtDrivingForce, inputLengthScale,
                                  inputCriticalFractureEnergy, inputcriticalStrainEnergy, inputDegradationLowerLimit, inputExtDrivingForceFlag,
                                  inputTensileStrength, inputCompressStrength, inputDeltaCoefficient,
                                  std::forward< PARAMS >( baseParams )... )
  {}

  using DiscretizationOps = SolidModelDiscretizationOpsFullyAnisotroipic; // could maybe optimize, but general for now

  using DamageUpdates< UPDATE_BASE >::smallStrainUpdate;
  using DamageUpdates< UPDATE_BASE >::saveConvergedState;

  using DamageUpdates< UPDATE_BASE >::getDegradationValue;
  using DamageUpdates< UPDATE_BASE >::getDegradationDerivative;
  using DamageUpdates< UPDATE_BASE >::getDegradationSecondDerivative;
  using DamageUpdates< UPDATE_BASE >::getEnergyThreshold;

  using DamageUpdates< UPDATE_BASE >::m_strainEnergyDensity;
  using DamageUpdates< UPDATE_BASE >::m_criticalStrainEnergy;
  using DamageUpdates< UPDATE_BASE >::m_extDrivingForce;
  using DamageUpdates< UPDATE_BASE >::m_criticalFractureEnergy;
  using DamageUpdates< UPDATE_BASE >::m_lengthScale;
  using DamageUpdates< UPDATE_BASE >::m_damage;
  using DamageUpdates< UPDATE_BASE >::m_extDrivingForceFlag;
  using DamageUpdates< UPDATE_BASE >::m_tensileStrength;
  using DamageUpdates< UPDATE_BASE >::m_compressStrength;
  using DamageUpdates< UPDATE_BASE >::m_deltaCoefficient;
  using DamageUpdates< UPDATE_BASE >::m_disableInelasticity;


  using UPDATE_BASE::m_bulkModulus;  // TODO: model below strongly assumes iso elasticity, templating not so useful
  using UPDATE_BASE::m_shearModulus;

  // Lorentz type degradation functions

  GEOSX_FORCE_INLINE
  GEOSX_HOST_DEVICE
  virtual real64 getDegradationValue( localIndex const k,
                                      localIndex const q ) const override
  {
    #if QUADRATIC_DISSIPATION
    real64 m = m_criticalFractureEnergy/(2*m_lengthScale*m_criticalStrainEnergy);
    #else
    real64 m = 3*m_criticalFractureEnergy/(8*m_lengthScale*m_criticalStrainEnergy);
    #endif
    real64 p = 1;
    return pow( 1 - m_damage( k, q ), 2 ) /( pow( 1 - m_damage( k, q ), 2 ) + m * m_damage( k, q ) * (1 + p*m_damage( k, q )) );
  }


  GEOSX_FORCE_INLINE
  GEOSX_HOST_DEVICE
  virtual real64 getDegradationDerivative( real64 const d ) const override
  {
    #if QUADRATIC_DISSIPATION
    real64 m = m_criticalFractureEnergy/(2*m_lengthScale*m_criticalStrainEnergy);
    #else
    real64 m = 3*m_criticalFractureEnergy/(8*m_lengthScale*m_criticalStrainEnergy);
    #endif
    real64 p = 1;
    return -m*(1 - d)*(1 + (2*p + 1)*d) / pow( pow( 1-d, 2 ) + m*d*(1+p*d), 2 );
  }


  GEOSX_FORCE_INLINE
  GEOSX_HOST_DEVICE
  virtual real64 getDegradationSecondDerivative( real64 const d ) const override
  {
    #if QUADRATIC_DISSIPATION
    real64 m = m_criticalFractureEnergy/(2*m_lengthScale*m_criticalStrainEnergy);
    #else
    real64 m = 3*m_criticalFractureEnergy/(8*m_lengthScale*m_criticalStrainEnergy);
    #endif
    real64 p = 1;
    return -2*m*( pow( d, 3 )*(2*m*p*p + m*p + 2*p + 1) + pow( d, 2 )*(-3*m*p*p -3*p) + d*(-3*m*p - 3) + (-m+p+2) )/pow( pow( 1-d, 2 ) + m*d*(1+p*d), 3 );
  }


<<<<<<< HEAD
  GEOSX_HOST_DEVICE
  virtual void smallStrainUpdate( localIndex const k,
                                  localIndex const q,
                                  real64 const ( &strainIncrement )[6],
                                  real64 ( & stress )[6],
                                  real64 ( & stiffness )[6][6] ) const override final
=======
  GEOS_HOST_DEVICE
  void smallStrainUpdate( localIndex const k,
                          localIndex const q,
                          real64 const & timeIncrement,
                          real64 const ( &strainIncrement )[6],
                          real64 ( & stress )[6],
                          real64 ( & stiffness )[6][6] ) const
>>>>>>> ef0b1314
  {
    // perform elastic update for "undamaged" stress

    UPDATE_BASE::smallStrainUpdate( k, q, timeIncrement, strainIncrement, stress, stiffness );  // elastic trial update

    if( m_disableInelasticity )
    {
      return;
    }

    // get undamaged elastic strain

    real64 strain[6];
    UPDATE_BASE::getElasticStrain( k, q, strain );

    strain[3] = strain[3]/2; // eigen-decomposition below does not use engineering strains
    strain[4] = strain[4]/2;
    strain[5] = strain[5]/2;

    real64 traceOfStrain = strain[0] + strain[1] + strain[2];

    real64 mu = m_shearModulus[k];
    real64 lambda = conversions::bulkModAndShearMod::toFirstLame( m_bulkModulus[k], mu );
    real64 damageFactor = getDegradationValue( k, q );

    // get eigenvalues and eigenvectors

    real64 eigenValues[3] = {};
    real64 eigenVectors[3][3] = {};
    LvArray::tensorOps::symEigenvectors< 3 >( eigenValues, eigenVectors, strain );

    // tranpose eigenVectors matrix

    real64 temp[3][3] = {};
    LvArray::tensorOps::transpose< 3, 3 >( temp, eigenVectors );
    LvArray::tensorOps::copy< 3, 3 >( eigenVectors, temp );

    // get trace+ and trace-

    real64 tracePlus = fmax( traceOfStrain, 0.0 );
    real64 traceMinus = fmin( traceOfStrain, 0.0 );

    // build symmetric matrices of positive and negative eigenvalues

    real64 eigenPlus[6] = {};
    real64 eigenMinus[6] = {};
    real64 Itensor[6] = {};

    for( int i = 0; i < 3; i++ )
    {
      Itensor[i] = 1;
      eigenPlus[i] = fmax( eigenValues[i], 0.0 );
      eigenMinus[i] = fmin( eigenValues[i], 0.0 );
    }

    real64 positivePartOfStrain[6] = {};
    real64 negativePartOfStrain[6] = {};
    LvArray::tensorOps::Rij_eq_AikSymBklAjl< 3 >( positivePartOfStrain, eigenVectors, eigenPlus );
    LvArray::tensorOps::Rij_eq_AikSymBklAjl< 3 >( negativePartOfStrain, eigenVectors, eigenMinus );

    // stress

    real64 positiveStress[6] = {};
    real64 negativeStress[6] = {};
    LvArray::tensorOps::scaledCopy< 6 >( positiveStress, Itensor, lambda*tracePlus );
    LvArray::tensorOps::scaledCopy< 6 >( negativeStress, Itensor, lambda*traceMinus );

    LvArray::tensorOps::scaledAdd< 6 >( positiveStress, positivePartOfStrain, 2*mu );
    LvArray::tensorOps::scaledAdd< 6 >( negativeStress, negativePartOfStrain, 2*mu );

    LvArray::tensorOps::copy< 6 >( stress, negativeStress );
    LvArray::tensorOps::scaledAdd< 6 >( stress, positiveStress, damageFactor );

    // stiffness

    real64 IxITensor[6][6] = {};
    for( int i=0; i < 3; i++ )
    {
      for( int j=0; j < 3; j++ )
      {
        IxITensor[i][j] = 1.0;
      }
    }

    real64 cPositive[6][6] = {};
    real64 positiveProjector[6][6] = {};
    real64 negativeProjector[6][6] = {};

    PositiveProjectorTensor( eigenValues, eigenVectors, positiveProjector );
    NegativeProjectorTensor( eigenValues, eigenVectors, negativeProjector );

    LvArray::tensorOps::scaledCopy< 6, 6 >( cPositive, IxITensor, lambda*heaviside( traceOfStrain ));
    LvArray::tensorOps::scaledCopy< 6, 6 >( stiffness, IxITensor, lambda*heaviside( -traceOfStrain ));

    LvArray::tensorOps::scale< 6, 6 >( positiveProjector, 2*mu );
    LvArray::tensorOps::scale< 6, 6 >( negativeProjector, 2*mu );

    LvArray::tensorOps::add< 6, 6 >( cPositive, positiveProjector );
    LvArray::tensorOps::add< 6, 6 >( stiffness, negativeProjector );

    LvArray::tensorOps::scale< 6, 6 >( cPositive, damageFactor );
    LvArray::tensorOps::add< 6, 6 >( stiffness, cPositive );

    // compute strain energy density

    real64 const sed = 0.5 * lambda * tracePlus * tracePlus + mu * doubleContraction( positivePartOfStrain, positivePartOfStrain );

    if( sed > m_strainEnergyDensity( k, q ) )
    {
      m_strainEnergyDensity( k, q ) = sed;
    }
  }


  GEOSX_HOST_DEVICE
  virtual void smallStrainUpdate( localIndex const k,
                                  localIndex const q,
                                  real64 const & timeIncrement,
                                  real64 const ( &strainIncrement )[6],
                                  real64 ( & stress )[6],
                                  DiscretizationOps & stiffness ) const final
  {
    smallStrainUpdate( k, q, timeIncrement, strainIncrement, stress, stiffness.m_c );
  }


  GEOSX_HOST_DEVICE
  virtual real64 getStrainEnergyDensity( localIndex const k,
                                         localIndex const q ) const override final
  {
    return m_strainEnergyDensity( k, q );
  }


  GEOSX_HOST_DEVICE
  virtual real64 getEnergyThreshold( localIndex const k,
                                     localIndex const q ) const override final
  {
    GEOSX_UNUSED_VAR( k );
    GEOSX_UNUSED_VAR( q );

    return m_criticalStrainEnergy;
  }

};


template< typename BASE >
class DamageSpectral : public Damage< BASE >
{
public:

  using KernelWrapper = DamageSpectralUpdates< typename BASE::KernelWrapper >;

  using Damage< BASE >::m_damage;
  using Damage< BASE >::m_strainEnergyDensity;
  using Damage< BASE >::m_extDrivingForce;
  using Damage< BASE >::m_criticalFractureEnergy;
  using Damage< BASE >::m_lengthScale;
  using Damage< BASE >::m_criticalStrainEnergy;
  using Damage< BASE >::m_degradationLowerLimit;
  using Damage< BASE >::m_extDrivingForceFlag;
  using Damage< BASE >::m_tensileStrength;
  using Damage< BASE >::m_compressStrength;
  using Damage< BASE >::m_deltaCoefficient;

  DamageSpectral( string const & name, dataRepository::Group * const parent );
  virtual ~DamageSpectral() override;


  static string catalogName() { return string( "DamageSpectral" ) + BASE::m_catalogNameString; }
  virtual string getCatalogName() const override { return catalogName(); }


  KernelWrapper createKernelUpdates() const
  {
    return BASE::template createDerivedKernelUpdates< KernelWrapper >( m_damage.toView(),
                                                                       m_strainEnergyDensity.toView(),
                                                                       m_extDrivingForce.toView(),
                                                                       m_lengthScale,
                                                                       m_criticalFractureEnergy,
                                                                       m_criticalStrainEnergy,
                                                                       m_degradationLowerLimit,
                                                                       m_extDrivingForceFlag,
                                                                       m_tensileStrength,
                                                                       m_compressStrength,
                                                                       m_deltaCoefficient );
  }

};


}
} /* namespace geosx */

#endif /* GEOSX_CONSTITUTIVE_SOLID_DAMAGESPECTRAL_HPP_ */<|MERGE_RESOLUTION|>--- conflicted
+++ resolved
@@ -18,8 +18,8 @@
  * @brief Overrides the SSLE constitutive updates to account for a damage varible and spectral split.
  */
 
-#ifndef GEOSX_CONSTITUTIVE_SOLID_DAMAGESPECTRAL_HPP_
-#define GEOSX_CONSTITUTIVE_SOLID_DAMAGESPECTRAL_HPP_
+#ifndef GEOS_CONSTITUTIVE_SOLID_DAMAGESPECTRAL_HPP_
+#define GEOS_CONSTITUTIVE_SOLID_DAMAGESPECTRAL_HPP_
 #include "Damage.hpp"
 #include "DamageSpectralUtilities.hpp"
 #include "PropertyConversions.hpp"
@@ -30,7 +30,7 @@
 
 using namespace LvArray;
 
-namespace geosx
+namespace geos
 {
 namespace constitutive
 {
@@ -86,8 +86,8 @@
 
   // Lorentz type degradation functions
 
-  GEOSX_FORCE_INLINE
-  GEOSX_HOST_DEVICE
+  GEOS_FORCE_INLINE
+  GEOS_HOST_DEVICE
   virtual real64 getDegradationValue( localIndex const k,
                                       localIndex const q ) const override
   {
@@ -101,8 +101,8 @@
   }
 
 
-  GEOSX_FORCE_INLINE
-  GEOSX_HOST_DEVICE
+  GEOS_FORCE_INLINE
+  GEOS_HOST_DEVICE
   virtual real64 getDegradationDerivative( real64 const d ) const override
   {
     #if QUADRATIC_DISSIPATION
@@ -115,8 +115,8 @@
   }
 
 
-  GEOSX_FORCE_INLINE
-  GEOSX_HOST_DEVICE
+  GEOS_FORCE_INLINE
+  GEOS_HOST_DEVICE
   virtual real64 getDegradationSecondDerivative( real64 const d ) const override
   {
     #if QUADRATIC_DISSIPATION
@@ -129,14 +129,6 @@
   }
 
 
-<<<<<<< HEAD
-  GEOSX_HOST_DEVICE
-  virtual void smallStrainUpdate( localIndex const k,
-                                  localIndex const q,
-                                  real64 const ( &strainIncrement )[6],
-                                  real64 ( & stress )[6],
-                                  real64 ( & stiffness )[6][6] ) const override final
-=======
   GEOS_HOST_DEVICE
   void smallStrainUpdate( localIndex const k,
                           localIndex const q,
@@ -144,7 +136,6 @@
                           real64 const ( &strainIncrement )[6],
                           real64 ( & stress )[6],
                           real64 ( & stiffness )[6][6] ) const
->>>>>>> ef0b1314
   {
     // perform elastic update for "undamaged" stress
 
@@ -259,7 +250,7 @@
   }
 
 
-  GEOSX_HOST_DEVICE
+  GEOS_HOST_DEVICE
   virtual void smallStrainUpdate( localIndex const k,
                                   localIndex const q,
                                   real64 const & timeIncrement,
@@ -271,7 +262,7 @@
   }
 
 
-  GEOSX_HOST_DEVICE
+  GEOS_HOST_DEVICE
   virtual real64 getStrainEnergyDensity( localIndex const k,
                                          localIndex const q ) const override final
   {
@@ -279,12 +270,12 @@
   }
 
 
-  GEOSX_HOST_DEVICE
+  GEOS_HOST_DEVICE
   virtual real64 getEnergyThreshold( localIndex const k,
                                      localIndex const q ) const override final
   {
-    GEOSX_UNUSED_VAR( k );
-    GEOSX_UNUSED_VAR( q );
+    GEOS_UNUSED_VAR( k );
+    GEOS_UNUSED_VAR( q );
 
     return m_criticalStrainEnergy;
   }
@@ -338,6 +329,6 @@
 
 
 }
-} /* namespace geosx */
-
-#endif /* GEOSX_CONSTITUTIVE_SOLID_DAMAGESPECTRAL_HPP_ */+} /* namespace geos */
+
+#endif /* GEOS_CONSTITUTIVE_SOLID_DAMAGESPECTRAL_HPP_ */