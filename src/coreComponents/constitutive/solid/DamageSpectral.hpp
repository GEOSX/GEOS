/*
 * ------------------------------------------------------------------------------------------------------------
 * SPDX-License-Identifier: LGPL-2.1-only
 *
 * Copyright (c) 2018-2020 Lawrence Livermore National Security LLC
 * Copyright (c) 2018-2020 The Board of Trustees of the Leland Stanford Junior University
 * Copyright (c) 2018-2020 Total, S.A
 * Copyright (c) 2019-     GEOSX Contributors
 * All rights reserved
 *
 * See top level LICENSE, COPYRIGHT, CONTRIBUTORS, NOTICE, and ACKNOWLEDGEMENTS files for details.
 * ------------------------------------------------------------------------------------------------------------
 */


/**
 * @file DamageSpectral.hpp
 * @brief Overrides the SSLE constitutive updates to account for a damage varible and spectral split.
 */

#ifndef GEOSX_CONSTITUTIVE_SOLID_DAMAGESPECTRAL_HPP_
#define GEOSX_CONSTITUTIVE_SOLID_DAMAGESPECTRAL_HPP_
#include "Damage.hpp"
#include "DamageSpectralUtilities.hpp"
#include "PropertyConversions.hpp"
#include "SolidBase.hpp"
#include "SolidModelDiscretizationOpsFullyAnisotroipic.hpp"

using namespace LvArray;

namespace geosx
{
namespace constitutive
{

template< typename UPDATE_BASE >
class DamageSpectralUpdates : public DamageUpdates< UPDATE_BASE >
{
public:
  template< typename ... PARAMS >
  DamageSpectralUpdates( arrayView2d< real64 > const & inputDamage,
                         arrayView2d< real64 > const & inputStrainEnergyDensity,
                         real64 const & inputLengthScale,
                         real64 const & inputCriticalFractureEnergy,
                         real64 const & inputcriticalStrainEnergy,
                         PARAMS && ... baseParams ):
    DamageUpdates< UPDATE_BASE >( inputDamage, inputStrainEnergyDensity, inputLengthScale,
                                  inputCriticalFractureEnergy, inputcriticalStrainEnergy,
                                  std::forward< PARAMS >( baseParams )... )
  {}

  using DiscretizationOps = SolidModelDiscretizationOpsFullyAnisotroipic; // could maybe optimize, but general for now

  using DamageUpdates< UPDATE_BASE >::smallStrainUpdate;

  using DamageUpdates< UPDATE_BASE >::getDegradationValue;
  using DamageUpdates< UPDATE_BASE >::getDegradationDerivative;
  using DamageUpdates< UPDATE_BASE >::getDegradationSecondDerivative;
  using DamageUpdates< UPDATE_BASE >::getEnergyThreshold;

<<<<<<< HEAD
=======
  using DamageUpdates< UPDATE_BASE >::getStiffness;
  using DamageUpdates< UPDATE_BASE >::smallStrainNoState;
  using DamageUpdates< UPDATE_BASE >::smallStrain;
  using DamageUpdates< UPDATE_BASE >::hypoElastic;
  using DamageUpdates< UPDATE_BASE >::hyperElastic;
  using DamageUpdates< UPDATE_BASE >::m_damage;
>>>>>>> 95da0775
  using DamageUpdates< UPDATE_BASE >::m_strainEnergyDensity;
  using DamageUpdates< UPDATE_BASE >::m_criticalStrainEnergy;
  using DamageUpdates< UPDATE_BASE >::m_criticalFractureEnergy;
  using DamageUpdates< UPDATE_BASE >::m_lengthScale;

  using UPDATE_BASE::m_bulkModulus;  // model below strongly assumes iso elasticity
  using UPDATE_BASE::m_shearModulus;

  GEOSX_HOST_DEVICE
<<<<<<< HEAD
  virtual void smallStrainUpdate( localIndex const k,
                                  localIndex const q,
                                  real64 const ( &strainIncrement )[6],
                                  real64 ( & stress )[6],
                                  real64 ( & stiffness )[6][6] ) const override final
=======
  virtual real64 getDegradationValue( localIndex const k,
                                      localIndex const q ) const override
>>>>>>> 95da0775
  {
    // perform elastic update for "undamaged" stress

<<<<<<< HEAD
    UPDATE_BASE::smallStrainUpdate( k, q, strainIncrement, stress, stiffness );  // elastic trial update

    // get undamaged elastic strain
=======
  GEOSX_FORCE_INLINE
  GEOSX_HOST_DEVICE
  virtual real64 getDegradationDerivative( real64 const d ) const override
  {
    //std::cout<<"Lorentz derivative"<<std::endl;
    #if QUADRATIC_DISSIPATION_SPECTRAL
    real64 m = m_criticalFractureEnergy/(2*m_lengthScale*m_criticalStrainEnergy);
    #else
    real64 m = 3*m_criticalFractureEnergy/(8*m_lengthScale*m_criticalStrainEnergy);
    #endif
    real64 p = 1;
    return -m*(1 - d)*(1 + (2*p + 1)*d) / pow( pow( 1-d, 2 ) + m*d*(1+p*d), 2 );
  }

  GEOSX_FORCE_INLINE
  GEOSX_HOST_DEVICE
  virtual real64 getDegradationSecondDerivative( real64 const d ) const override
  {
    //std::cout<<"Lorentz 2nd derivative"<<std::endl;
    #if QUADRATIC_DISSIPATION_SPECTRAL
    real64 m = m_criticalFractureEnergy/(2*m_lengthScale*m_criticalStrainEnergy);
    #else
    real64 m = 3*m_criticalFractureEnergy/(8*m_lengthScale*m_criticalStrainEnergy);
    #endif
    real64 p = 1;
    return -2*m*( pow( d, 3 )*(2*m*p*p + m*p + 2*p + 1) + pow( d, 2 )*(-3*m*p*p -3*p) + d*(-3*m*p - 3) + (-m+p+2) )/pow( pow( 1-d, 2 ) + m*d*(1+p*d), 3 );
  }
>>>>>>> 95da0775

    real64 strain[6];
    UPDATE_BASE::getElasticStrain( k, q, strain );

    real64 traceOfStrain = strain[0] + strain[1] + strain[2];

    real64 mu = m_shearModulus[k];
    real64 lambda = conversions::BulkModAndShearMod::toFirstLame( m_bulkModulus[k], mu );

    real64 damageFactor = getDegradationValue( k, q );

<<<<<<< HEAD
    // get eigenvalues and eigenvectors

=======
  //Modified getStiffness function to account for Spectral Decomposition of Stresses.
  GEOSX_HOST_DEVICE inline
  virtual void getStiffness( localIndex const k,
                             localIndex const q,
                             real64 (& c)[6][6] ) const override final
  {

    //Spectral Split
    UPDATE_BASE::getStiffness( k, q, c );
    real64 const damageFactor = getDegradationValue( k, q );
    real64 const K = UPDATE_BASE::getBulkModulus( k );
    real64 const mu = UPDATE_BASE::getShearModulus( k );
    real64 const lambda = K - 2*mu/3;
    //get strain tensor in voigt form
    real64 strain[6] = {};
    recoverStrainFromStress( this->m_stress[k][q].toSliceConst(), strain, K, mu );
    real64 traceOfStrain = strain[0] + strain[1] + strain[2];
    //get eigenvalues and eigenvectors
>>>>>>> 95da0775
    real64 eigenValues[3] = {};
    real64 eigenVectors[3][3] = {};
    LvArray::tensorOps::symEigenvectors< 3 >( eigenValues, eigenVectors, strain );

    // tranpose eigenVectors matrix

    real64 temp[3][3] = {};
    LvArray::tensorOps::transpose< 3, 3 >( temp, eigenVectors );
    LvArray::tensorOps::copy< 3, 3 >( eigenVectors, temp );

    // get trace+ and trace-

    real64 tracePlus = fmax( traceOfStrain, 0.0 );
    real64 traceMinus = fmin( traceOfStrain, 0.0 );

    // build symmetric matrices of positive and negative eigenvalues

    real64 eigenPlus[6] = {};
    real64 eigenMinus[6] = {};
    real64 Itensor[6] = {};

    for( int i = 0; i < 3; i++ )
    {
      Itensor[i] = 1;
      eigenPlus[i] = fmax( eigenValues[i], 0.0 );
      eigenMinus[i] = fmin( eigenValues[i], 0.0 );
    }

    real64 positivePartOfStrain[6] = {};
    real64 negativePartOfStrain[6] = {};
    LvArray::tensorOps::Rij_eq_AikSymBklAjl< 3 >( positivePartOfStrain, eigenVectors, eigenPlus );
    LvArray::tensorOps::Rij_eq_AikSymBklAjl< 3 >( negativePartOfStrain, eigenVectors, eigenMinus );

    real64 positiveStress[6] = {};
    real64 negativeStress[6] = {};
    LvArray::tensorOps::scaledCopy< 6 >( positiveStress, Itensor, lambda*tracePlus );
    LvArray::tensorOps::scaledCopy< 6 >( negativeStress, Itensor, lambda*traceMinus );

    LvArray::tensorOps::scaledAdd< 6 >( positiveStress, positivePartOfStrain, 2*mu );
    LvArray::tensorOps::scaledAdd< 6 >( negativeStress, negativePartOfStrain, 2*mu );

    // complete stress

    LvArray::tensorOps::copy< 6 >( stress, negativeStress );
    LvArray::tensorOps::scaledAdd< 6 >( stress, positiveStress, damageFactor );

    // construct 4th order IxI tensor

    real64 IxITensor[6][6] = {};
    for( int i=0; i < 3; i++ )
    {
      for( int j=0; j < 3; j++ )
      {
        IxITensor[i][j] = 1.0;
      }
    }

    // construct positive part

    real64 cPositive[6][6] = {};
    real64 positiveProjector[6][6] = {};
    PositiveProjectorTensor( eigenValues, eigenVectors, positiveProjector );
    LvArray::tensorOps::scaledCopy< 6, 6 >( cPositive, IxITensor, lambda*heaviside( traceOfStrain ));
    LvArray::tensorOps::scale< 6, 6 >( positiveProjector, 2*mu );
    LvArray::tensorOps::add< 6, 6 >( cPositive, positiveProjector );

    // construct negative part

    real64 negativeProjector[6][6] = {};
    NegativeProjectorTensor( eigenValues, eigenVectors, negativeProjector );
    LvArray::tensorOps::scaledCopy< 6, 6 >( stiffness, IxITensor, lambda*heaviside( -traceOfStrain ));
    LvArray::tensorOps::scale< 6, 6 >( negativeProjector, 2*mu );
    LvArray::tensorOps::add< 6, 6 >( stiffness, negativeProjector );

    // complete stiffness

    LvArray::tensorOps::scale< 6, 6 >( cPositive, damageFactor );
    LvArray::tensorOps::add< 6, 6 >( stiffness, cPositive );

    // compute strain energy density

    real64 const sed = 0.5 * lambda * tracePlus * tracePlus + mu * doubleContraction( positivePartOfStrain, positivePartOfStrain );

    if( sed > m_strainEnergyDensity( k, q ) )
    {
      m_strainEnergyDensity( k, q ) = sed;
    }
  }


  GEOSX_HOST_DEVICE
  virtual void smallStrainUpdate( localIndex const k,
                                  localIndex const q,
                                  real64 const ( &strainIncrement )[6],
                                  real64 ( & stress )[6],
                                  DiscretizationOps & stiffness ) const final
  {
<<<<<<< HEAD
    smallStrainUpdate( k, q, strainIncrement, stress, stiffness.m_c );
=======

    //Spectral split
    real64 const damageFactor = getDegradationValue( k, q );
    real64 const K = UPDATE_BASE::getBulkModulus( k );
    real64 const mu = UPDATE_BASE::getShearModulus( k );
    real64 const lambda = K - 2*mu/3;
    //get strain tensor in voigt form
    real64 strain[6] = {};
    recoverStrainFromStress( this->m_stress[k][q].toSliceConst(), strain, K, mu );
    real64 traceOfStrain = strain[0] + strain[1] + strain[2];
    //get eigenvalues and eigenvectors
    real64 eigenValues[3] = {};
    real64 eigenVectors[3][3] = {};
    LvArray::tensorOps::symEigenvectors< 3 >( eigenValues, eigenVectors, strain );
    //transpose the eigenValues matrix
    real64 temp[3][3] = {};
    LvArray::tensorOps::transpose< 3, 3 >( temp, eigenVectors );
    LvArray::tensorOps::copy< 3, 3 >( eigenVectors, temp );
    //get trace+ and trace-
    real64 tracePlus = fmax( traceOfStrain, 0.0 );
    real64 traceMinus = fmin( traceOfStrain, 0.0 );
    //build symmetric matrices of positive and negative eigenvalues
    real64 eigenPlus[6] = {};
    real64 eigenMinus[6] = {};
    real64 Itensor[6] = {};
    for( int i = 0; i < 3; i++ )
    {
      Itensor[i] = 1;
      eigenPlus[i] = fmax( eigenValues[i], 0.0 );
      eigenMinus[i] = fmin( eigenValues[i], 0.0 );
    }
    real64 positivePartOfStrain[6] = {};
    real64 negativePartOfStrain[6] = {};
    LvArray::tensorOps::Rij_eq_AikSymBklAjl< 3 >( positivePartOfStrain, eigenVectors, eigenPlus );
    LvArray::tensorOps::Rij_eq_AikSymBklAjl< 3 >( negativePartOfStrain, eigenVectors, eigenMinus );
    real64 positiveStress[6] = {};
    real64 negativeStress[6] = {};
    LvArray::tensorOps::scaledCopy< 6 >( positiveStress, Itensor, lambda*tracePlus );
    LvArray::tensorOps::scaledCopy< 6 >( negativeStress, Itensor, lambda*traceMinus );
    LvArray::tensorOps::scaledAdd< 6 >( positiveStress, positivePartOfStrain, 2*mu );
    LvArray::tensorOps::scaledAdd< 6 >( negativeStress, negativePartOfStrain, 2*mu );
    LvArray::tensorOps::copy< 6 >( stress, negativeStress );
    LvArray::tensorOps::scaledAdd< 6 >( stress, positiveStress, damageFactor );
>>>>>>> 95da0775
  }


  GEOSX_HOST_DEVICE
  virtual real64 getStrainEnergyDensity( localIndex const k,
                                         localIndex const q ) const override final
  {
    return m_strainEnergyDensity( k, q );
  }

};


template< typename BASE >
class DamageSpectral : public Damage< BASE >
{
public:

  using KernelWrapper = DamageSpectralUpdates< typename BASE::KernelWrapper >;

  using Damage< BASE >::m_damage;
  using Damage< BASE >::m_strainEnergyDensity;
  using Damage< BASE >::m_criticalFractureEnergy;
  using Damage< BASE >::m_lengthScale;
  using Damage< BASE >::m_criticalStrainEnergy;

  DamageSpectral( string const & name, dataRepository::Group * const parent );
  virtual ~DamageSpectral() override;


  static std::string catalogName() { return string( "DamageSpectral" ) + BASE::m_catalogNameString; }
  virtual string getCatalogName() const override { return catalogName(); }


  KernelWrapper createKernelUpdates()
  {
    return BASE::template createDerivedKernelUpdates< KernelWrapper >( m_damage.toView(),
                                                                       m_strainEnergyDensity.toView(),
                                                                       m_lengthScale,
                                                                       m_criticalFractureEnergy,
                                                                       m_criticalStrainEnergy );
  }

};


}
} /* namespace geosx */

#endif /* GEOSX_CONSTITUTIVE_SOLID_DAMAGESPECTRAL_HPP_ */<|MERGE_RESOLUTION|>--- conflicted
+++ resolved
@@ -58,15 +58,6 @@
   using DamageUpdates< UPDATE_BASE >::getDegradationSecondDerivative;
   using DamageUpdates< UPDATE_BASE >::getEnergyThreshold;
 
-<<<<<<< HEAD
-=======
-  using DamageUpdates< UPDATE_BASE >::getStiffness;
-  using DamageUpdates< UPDATE_BASE >::smallStrainNoState;
-  using DamageUpdates< UPDATE_BASE >::smallStrain;
-  using DamageUpdates< UPDATE_BASE >::hypoElastic;
-  using DamageUpdates< UPDATE_BASE >::hyperElastic;
-  using DamageUpdates< UPDATE_BASE >::m_damage;
->>>>>>> 95da0775
   using DamageUpdates< UPDATE_BASE >::m_strainEnergyDensity;
   using DamageUpdates< UPDATE_BASE >::m_criticalStrainEnergy;
   using DamageUpdates< UPDATE_BASE >::m_criticalFractureEnergy;
@@ -76,52 +67,17 @@
   using UPDATE_BASE::m_shearModulus;
 
   GEOSX_HOST_DEVICE
-<<<<<<< HEAD
   virtual void smallStrainUpdate( localIndex const k,
                                   localIndex const q,
                                   real64 const ( &strainIncrement )[6],
                                   real64 ( & stress )[6],
                                   real64 ( & stiffness )[6][6] ) const override final
-=======
-  virtual real64 getDegradationValue( localIndex const k,
-                                      localIndex const q ) const override
->>>>>>> 95da0775
   {
     // perform elastic update for "undamaged" stress
 
-<<<<<<< HEAD
     UPDATE_BASE::smallStrainUpdate( k, q, strainIncrement, stress, stiffness );  // elastic trial update
 
     // get undamaged elastic strain
-=======
-  GEOSX_FORCE_INLINE
-  GEOSX_HOST_DEVICE
-  virtual real64 getDegradationDerivative( real64 const d ) const override
-  {
-    //std::cout<<"Lorentz derivative"<<std::endl;
-    #if QUADRATIC_DISSIPATION_SPECTRAL
-    real64 m = m_criticalFractureEnergy/(2*m_lengthScale*m_criticalStrainEnergy);
-    #else
-    real64 m = 3*m_criticalFractureEnergy/(8*m_lengthScale*m_criticalStrainEnergy);
-    #endif
-    real64 p = 1;
-    return -m*(1 - d)*(1 + (2*p + 1)*d) / pow( pow( 1-d, 2 ) + m*d*(1+p*d), 2 );
-  }
-
-  GEOSX_FORCE_INLINE
-  GEOSX_HOST_DEVICE
-  virtual real64 getDegradationSecondDerivative( real64 const d ) const override
-  {
-    //std::cout<<"Lorentz 2nd derivative"<<std::endl;
-    #if QUADRATIC_DISSIPATION_SPECTRAL
-    real64 m = m_criticalFractureEnergy/(2*m_lengthScale*m_criticalStrainEnergy);
-    #else
-    real64 m = 3*m_criticalFractureEnergy/(8*m_lengthScale*m_criticalStrainEnergy);
-    #endif
-    real64 p = 1;
-    return -2*m*( pow( d, 3 )*(2*m*p*p + m*p + 2*p + 1) + pow( d, 2 )*(-3*m*p*p -3*p) + d*(-3*m*p - 3) + (-m+p+2) )/pow( pow( 1-d, 2 ) + m*d*(1+p*d), 3 );
-  }
->>>>>>> 95da0775
 
     real64 strain[6];
     UPDATE_BASE::getElasticStrain( k, q, strain );
@@ -133,29 +89,8 @@
 
     real64 damageFactor = getDegradationValue( k, q );
 
-<<<<<<< HEAD
     // get eigenvalues and eigenvectors
 
-=======
-  //Modified getStiffness function to account for Spectral Decomposition of Stresses.
-  GEOSX_HOST_DEVICE inline
-  virtual void getStiffness( localIndex const k,
-                             localIndex const q,
-                             real64 (& c)[6][6] ) const override final
-  {
-
-    //Spectral Split
-    UPDATE_BASE::getStiffness( k, q, c );
-    real64 const damageFactor = getDegradationValue( k, q );
-    real64 const K = UPDATE_BASE::getBulkModulus( k );
-    real64 const mu = UPDATE_BASE::getShearModulus( k );
-    real64 const lambda = K - 2*mu/3;
-    //get strain tensor in voigt form
-    real64 strain[6] = {};
-    recoverStrainFromStress( this->m_stress[k][q].toSliceConst(), strain, K, mu );
-    real64 traceOfStrain = strain[0] + strain[1] + strain[2];
-    //get eigenvalues and eigenvectors
->>>>>>> 95da0775
     real64 eigenValues[3] = {};
     real64 eigenVectors[3][3] = {};
     LvArray::tensorOps::symEigenvectors< 3 >( eigenValues, eigenVectors, strain );
@@ -253,53 +188,7 @@
                                   real64 ( & stress )[6],
                                   DiscretizationOps & stiffness ) const final
   {
-<<<<<<< HEAD
     smallStrainUpdate( k, q, strainIncrement, stress, stiffness.m_c );
-=======
-
-    //Spectral split
-    real64 const damageFactor = getDegradationValue( k, q );
-    real64 const K = UPDATE_BASE::getBulkModulus( k );
-    real64 const mu = UPDATE_BASE::getShearModulus( k );
-    real64 const lambda = K - 2*mu/3;
-    //get strain tensor in voigt form
-    real64 strain[6] = {};
-    recoverStrainFromStress( this->m_stress[k][q].toSliceConst(), strain, K, mu );
-    real64 traceOfStrain = strain[0] + strain[1] + strain[2];
-    //get eigenvalues and eigenvectors
-    real64 eigenValues[3] = {};
-    real64 eigenVectors[3][3] = {};
-    LvArray::tensorOps::symEigenvectors< 3 >( eigenValues, eigenVectors, strain );
-    //transpose the eigenValues matrix
-    real64 temp[3][3] = {};
-    LvArray::tensorOps::transpose< 3, 3 >( temp, eigenVectors );
-    LvArray::tensorOps::copy< 3, 3 >( eigenVectors, temp );
-    //get trace+ and trace-
-    real64 tracePlus = fmax( traceOfStrain, 0.0 );
-    real64 traceMinus = fmin( traceOfStrain, 0.0 );
-    //build symmetric matrices of positive and negative eigenvalues
-    real64 eigenPlus[6] = {};
-    real64 eigenMinus[6] = {};
-    real64 Itensor[6] = {};
-    for( int i = 0; i < 3; i++ )
-    {
-      Itensor[i] = 1;
-      eigenPlus[i] = fmax( eigenValues[i], 0.0 );
-      eigenMinus[i] = fmin( eigenValues[i], 0.0 );
-    }
-    real64 positivePartOfStrain[6] = {};
-    real64 negativePartOfStrain[6] = {};
-    LvArray::tensorOps::Rij_eq_AikSymBklAjl< 3 >( positivePartOfStrain, eigenVectors, eigenPlus );
-    LvArray::tensorOps::Rij_eq_AikSymBklAjl< 3 >( negativePartOfStrain, eigenVectors, eigenMinus );
-    real64 positiveStress[6] = {};
-    real64 negativeStress[6] = {};
-    LvArray::tensorOps::scaledCopy< 6 >( positiveStress, Itensor, lambda*tracePlus );
-    LvArray::tensorOps::scaledCopy< 6 >( negativeStress, Itensor, lambda*traceMinus );
-    LvArray::tensorOps::scaledAdd< 6 >( positiveStress, positivePartOfStrain, 2*mu );
-    LvArray::tensorOps::scaledAdd< 6 >( negativeStress, negativePartOfStrain, 2*mu );
-    LvArray::tensorOps::copy< 6 >( stress, negativeStress );
-    LvArray::tensorOps::scaledAdd< 6 >( stress, positiveStress, damageFactor );
->>>>>>> 95da0775
   }
 
 
