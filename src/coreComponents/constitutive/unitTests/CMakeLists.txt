--- conflicted
+++ resolved
@@ -7,15 +7,10 @@
      testDruckerPrager.cpp
      testElasticIsotropic.cpp
      testKValueInitialization.cpp
-<<<<<<< HEAD
-     testLohrenzBrayClarkViscosity.cpp
-     testModifiedCamClay.cpp
-=======
      testImmiscibleWaterFlashModel.cpp
      testLohrenzBrayClarkViscosity.cpp
      testModifiedCamClay.cpp
      testMultiFluidSelector.cpp
->>>>>>> fe987d81
      testNegativeTwoPhaseFlash.cpp
      testNegativeTwoPhaseFlash9Comp.cpp
      testParticleFluidEnums.cpp
