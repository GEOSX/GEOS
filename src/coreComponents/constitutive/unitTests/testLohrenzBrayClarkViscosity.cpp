--- conflicted
+++ resolved
@@ -67,27 +67,11 @@
     : m_fluid( FluidData< NC >::createFluid() )
   {
     ComponentProperties const & componentProperties = this->m_fluid->getComponentProperties();
-<<<<<<< HEAD
-
-    m_parameters = LohrenzBrayClarkViscosity::createParameters( std::make_unique< ModelParameters >() );
-    m_parameters = CompositionalDensity::createParameters( std::move( m_parameters ) );
-
-    auto * parameters = const_cast< LohrenzBrayClarkViscosity::Parameters * >(m_parameters->get< LohrenzBrayClarkViscosity::Parameters >());
-    parameters->m_componentCriticalVolume.resize( NC );
-    TestFluid< 9 >::populateArray( parameters->m_componentCriticalVolume, this->m_fluid->criticalVolume );
-
-    auto * equationOfState = const_cast< EquationOfState * >(m_parameters->get< EquationOfState >());
-    equationOfState->m_equationsOfStateNames.resize( 1 );
-    equationOfState->m_equationsOfStateNames[0] = EnumStrings< EquationOfStateType >::toString( EquationOfStateType::PengRobinson );
-
-    m_density = std::make_unique< CompositionalDensity >( "PhaseDensity", componentProperties, 0, *m_parameters );
-=======
     m_parameters = LohrenzBrayClarkViscosity::createParameters( nullptr );
     auto * parameters = const_cast< LohrenzBrayClarkViscosity::Parameters * >(m_parameters->get< LohrenzBrayClarkViscosity::Parameters >());
     parameters->m_componentCriticalVolume.resize( NC );
     TestFluid< 9 >::populateArray( parameters->m_componentCriticalVolume, this->m_fluid->criticalVolume );
     m_density = std::make_unique< CompositionalDensity< CubicEOSPhaseModel< PengRobinsonEOS > > >( "PhaseDensity", componentProperties, 0, *m_parameters );
->>>>>>> 9134c422
     m_viscosity = std::make_unique< LohrenzBrayClarkViscosity >( "PhaseViscosity", componentProperties, 0, *m_parameters );
   }
 
