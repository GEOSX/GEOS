/*
 * ------------------------------------------------------------------------------------------------------------
 * SPDX-License-Identifier: LGPL-2.1-only
 *
 * Copyright (c) 2018-2020 Lawrence Livermore National Security LLC
 * Copyright (c) 2018-2020 The Board of Trustees of the Leland Stanford Junior University
 * Copyright (c) 2018-2020 Total, S.A
 * Copyright (c) 2019-     GEOSX Contributors
 * All rights reserved
 *
 * See top level LICENSE, COPYRIGHT, CONTRIBUTORS, NOTICE, and ACKNOWLEDGEMENTS files for details.
 * ------------------------------------------------------------------------------------------------------------
 */

#include "codingUtilities/UnitTestUtilities.hpp"
#include "gtest/gtest.h"
#include "managers/initialization.hpp"
#include "managers/Functions/FunctionManager.hpp"
#include "managers/Functions/FunctionBase.hpp"
#include "managers/Functions/TableFunction.hpp"
#include "managers/GeosxState.hpp"

#ifdef GEOSX_USE_MATHPRESSO
  #include "managers/Functions/SymbolicFunction.hpp"
#endif

#include <random>

using namespace geosx;


<<<<<<< HEAD
void evaluate1DFunction( FunctionBase * function,
=======
void evaluate1DFunction( FunctionBase & function,
>>>>>>> 31787b73
                         arrayView1d< real64 const > const & inputs,
                         arrayView1d< real64 const > const & outputs )
{
  for( localIndex ii=0; ii<inputs.size(); ++ii )
  {
    real64 input = inputs[ii];
    real64 predicted = function.evaluate( &input );
    real64 expected = outputs[ii];

    ASSERT_NEAR( predicted, expected, 1e-10 );
  }
}

void checkDirectionalDerivative( real64 const (&input)[4],
                                 real64 (& perturbedInput)[4],
                                 real64 const & val,
                                 real64 & perturbedVal,
                                 real64 const (&derivatives)[4],
                                 real64 (& perturbedDerivatives)[4],
                                 real64 const & perturb,
                                 real64 const & relTol,
                                 localIndex const direction,
                                 TableFunction::KernelWrapper kernelWrapper )
{
  LvArray::tensorOps::copy< 4 >( perturbedInput, input );
  real64 const dInput = perturb * ( input[direction] + perturb );
  perturbedInput[direction] += dInput;
  kernelWrapper.compute( perturbedInput, perturbedVal, perturbedDerivatives );

  geosx::testing::checkRelativeError( derivatives[direction], (perturbedVal-val)/dInput, relTol, geosx::testing::DEFAULT_ABS_TOL );
}

TEST( FunctionTests, 1DTable )
{
  FunctionManager * functionManager = &getGlobalState().getFunctionManager();

  // 1D table, various interpolation methods
  localIndex const Naxis = 4;
  localIndex const Ntest = 6;

  // Setup table
  array1d< real64_array > coordinates;
  coordinates.resize( 1 );
  coordinates[0].resize( Naxis );
  coordinates[0][0] = -1.0;
  coordinates[0][1] = 0.0;
  coordinates[0][2] = 2.0;
  coordinates[0][3] = 5.0;

  real64_array values( Naxis );
  values[0] = 1.0;
  values[1] = 3.0;
  values[2] = -5.0;
  values[3] = 7.0;

  TableFunction & table_a = dynamicCast< TableFunction & >( *functionManager->createChild( "TableFunction", "table_a" ) );
  table_a.setTableCoordinates( coordinates );
  table_a.setTableValues( values );
  table_a.reInitializeFunction();

  // Setup testing coordinates, expected values
  real64_array testCoordinates( Ntest );
  testCoordinates[0] = -1.1;
  testCoordinates[1] = -0.5;
  testCoordinates[2] = 0.2;
  testCoordinates[3] = 2.0;
  testCoordinates[4] = 4.0;
  testCoordinates[5] = 10.0;

  // Linear Interpolation
  real64_array testExpected( Ntest );
  testExpected[0] = 1.0;
  testExpected[1] = 2.0;
  testExpected[2] = 2.2;
  testExpected[3] = -5.0;
  testExpected[4] = 3.0;
  testExpected[5] = 7.0;
<<<<<<< HEAD
  table_a->setInterpolationMethod( TableFunction::InterpolationType::Linear );
  table_a->reInitializeFunction();
=======
  table_a.setInterpolationMethod( TableFunction::InterpolationType::Linear );
  table_a.reInitializeFunction();
>>>>>>> 31787b73
  evaluate1DFunction( table_a, testCoordinates, testExpected );

  // Upper
  testExpected[0] = 1.0;
  testExpected[1] = 3.0;
  testExpected[2] = -5.0;
  testExpected[3] = -5.0;
  testExpected[4] = 7.0;
  testExpected[5] = 7.0;
<<<<<<< HEAD
  table_a->setInterpolationMethod( TableFunction::InterpolationType::Upper );
  table_a->reInitializeFunction();
=======
  table_a.setInterpolationMethod( TableFunction::InterpolationType::Upper );
  table_a.reInitializeFunction();
>>>>>>> 31787b73
  evaluate1DFunction( table_a, testCoordinates, testExpected );

  // Lower
  testExpected[0] = 1.0;
  testExpected[1] = 1.0;
  testExpected[2] = 3.0;
  testExpected[3] = 3.0;
  testExpected[4] = -5.0;
  testExpected[5] = 7.0;
<<<<<<< HEAD
  table_a->setInterpolationMethod( TableFunction::InterpolationType::Lower );
  table_a->reInitializeFunction();
=======
  table_a.setInterpolationMethod( TableFunction::InterpolationType::Lower );
  table_a.reInitializeFunction();
>>>>>>> 31787b73
  evaluate1DFunction( table_a, testCoordinates, testExpected );

  // Nearest
  testExpected[0] = 1.0;
  testExpected[1] = 1.0;
  testExpected[2] = 3.0;
  testExpected[3] = -5.0;
  testExpected[4] = 7.0;
  testExpected[5] = 7.0;
<<<<<<< HEAD
  table_a->setInterpolationMethod( TableFunction::InterpolationType::Nearest );
  table_a->reInitializeFunction();
=======
  table_a.setInterpolationMethod( TableFunction::InterpolationType::Nearest );
  table_a.reInitializeFunction();
>>>>>>> 31787b73
  evaluate1DFunction( table_a, testCoordinates, testExpected );

}



TEST( FunctionTests, 2DTable )
{
  FunctionManager * functionManager = &getGlobalState().getFunctionManager();

  // 2D table with linear interpolation
  // f(x, y) = 2*x - 3*y + 5
  localIndex const Ndim = 2;
  localIndex const Nx = 3;
  localIndex const Ny = 4;
  localIndex const Ntest = 20;
  string const inputName = "coordinates";

  // Setup table
  array1d< real64_array > coordinates;
  coordinates.resize( Ndim );
  coordinates[0].resize( Nx );
  coordinates[0][0] = -1.0;
  coordinates[0][1] = 0.0;
  coordinates[0][2] = 2.0;
  coordinates[1].resize( Ny );
  coordinates[1][0] = -1.0;
  coordinates[1][1] = 0.0;
  coordinates[1][2] = 1.0;
  coordinates[1][3] = 2.0;

  real64_array values( Nx * Ny );
  localIndex tablePosition = 0;
  for( localIndex jj=0; jj<Ny; ++jj )
  {
    for( localIndex ii=0; ii<Nx; ++ii )
    {
      real64 const x = coordinates[0][ii];
      real64 const y = coordinates[1][jj];
      values[tablePosition] = (2.0*x) - (3.0*y) + 5.0;
      ++tablePosition;
    }
  }

  // Set input names
  string_array inputVarNames( 1 );
  inputVarNames[0] = inputName;

  // Initialize the table
  TableFunction & table_b = dynamicCast< TableFunction & >( *functionManager->createChild( "TableFunction", "table_b" ) );
  table_b.setTableCoordinates( coordinates );
  table_b.setTableValues( values );
  table_b.setInterpolationMethod( TableFunction::InterpolationType::Linear );
  table_b.setInputVarNames( inputVarNames );
  table_b.reInitializeFunction();

  // Setup a group for testing the batch mode function evaluation
<<<<<<< HEAD
  string const groupName = "testGroup";
  dataRepository::Group testGroup( groupName, nullptr );
=======
  conduit::Node node;
  dataRepository::Group testGroup( "testGroup", node );
>>>>>>> 31787b73

  real64_array2d testCoordinates;
  testGroup.registerWrapper( inputName, &testCoordinates ).
    setSizedFromParent( 1 ).
    reference().resizeDimension< 1 >( Ndim );
  testGroup.resize( Ntest );

  // Build testing inputs/outputs
  real64_array expected( Ntest );
  real64_array output( Ntest );
  SortedArray< localIndex > set;

  // Build the set
  for( localIndex ii=0; ii<Ntest; ++ii )
  {
    set.insert( ii );
  }

  // Setup the random number generator
  std::default_random_engine generator;
  std::uniform_real_distribution< double > distribution( -0.99, 1.99 );

  // Test the function
  for( localIndex ii=0; ii<Ntest; ++ii )
  {
    for( localIndex jj=0; jj<Ndim; ++jj )
    {
      testCoordinates[ii][jj] = distribution( generator );
    }

    real64 const x = testCoordinates[ii][0];
    real64 const y = testCoordinates[ii][1];
    expected[ii] = (2.0*x) - (3.0*y) + 5.0;
    set.insert( ii );
  }

  // Evaluate the function in batch mode
  table_b.evaluate( testGroup, 0.0, set.toView(), output );

  // Compare results
  for( localIndex ii=0; ii<Ntest; ++ii )
  {
    ASSERT_NEAR( expected[ii], output[ii], 1e-10 );
  }
}


TEST( FunctionTests, 4DTable_multipleInputs )
{
  FunctionManager * functionManager = &getGlobalState().getFunctionManager();

  // 4D table with linear interpolation
  // f(x, y, z, t) = 2.0 + 3*x - 5*y + 7*z + 11*t
  localIndex const Ndim = 4;
  localIndex const Nx = 3;
  localIndex const Ny = 4;
  localIndex const Nz = 5;
  localIndex const Nt = 2;
  localIndex const Ntest = 20;
  localIndex const Ntimes = 5;
  string const coordinatesName = "coordinates";
  string const timeName = "time";

  // Setup table
  array1d< real64_array > coordinates;
  coordinates.resize( Ndim );
  coordinates[0].resize( Nx );
  coordinates[0][0] = -1.0;
  coordinates[0][1] = 0.0;
  coordinates[0][2] = 1.0;
  coordinates[1].resize( Ny );
  coordinates[1][0] = -1.0;
  coordinates[1][1] = 0.0;
  coordinates[1][2] = 0.5;
  coordinates[1][3] = 1.0;
  coordinates[2].resize( Nz );
  coordinates[2][0] = -1.0;
  coordinates[2][1] = -0.4;
  coordinates[2][2] = 0.3;
  coordinates[2][3] = 0.5;
  coordinates[2][4] = 1.0;
  coordinates[3].resize( Nt );
  coordinates[3][0] = -1.0;
  coordinates[3][1] = 1.0;

  real64_array values( Nx * Ny * Nz * Nt );
  localIndex tablePosition = 0;
  for( localIndex mm=0; mm<Nt; ++mm )
  {
    for( localIndex kk=0; kk<Nz; ++kk )
    {
      for( localIndex jj=0; jj<Ny; ++jj )
      {
        for( localIndex ii=0; ii<Nx; ++ii )
        {
          real64 const x = coordinates[0][ii];
          real64 const y = coordinates[1][jj];
          real64 const z = coordinates[2][kk];
          real64 const t = coordinates[3][mm];
          values[tablePosition] = 2.0 + (3*x) - (5*y) + (7*z) + (11*t);
          ++tablePosition;
        }
      }
    }
  }

  // Set variable names
  string_array inputVarNames( 2 );
  inputVarNames[0] = coordinatesName;
  inputVarNames[1] = timeName;

  // Initialize the table
  TableFunction & table_c = dynamicCast< TableFunction & >( *functionManager->createChild( "TableFunction", "table_c" ) );
  table_c.setTableCoordinates( coordinates );
  table_c.setTableValues( values );
  table_c.setInterpolationMethod( TableFunction::InterpolationType::Linear );
  table_c.setInputVarNames( inputVarNames );
  table_c.reInitializeFunction();

  // Setup a group for testing the batch mode function evaluation
<<<<<<< HEAD
  string const groupName = "testGroup";
  dataRepository::Group testGroup( groupName, nullptr );
=======
  conduit::Node node;
  dataRepository::Group testGroup( "testGroup", node );
>>>>>>> 31787b73

  real64_array2d testCoordinates;
  testGroup.registerWrapper( coordinatesName, &testCoordinates ).
    setSizedFromParent( 1 ).
    reference().resizeDimension< 1 >( Ndim - 1 );
  testGroup.resize( Ntest );

  // Build testing inputs/outputs
  real64_array expected( Ntest );
  real64_array output( Ntest );
  SortedArray< localIndex > set;

  // Fill out the set
  for( localIndex ii=0; ii<Ntest; ++ii )
  {
    set.insert( ii );
  }

  // Setup a random number generator
  std::default_random_engine generator;
  std::uniform_real_distribution< double > distribution( -0.99, 0.99 );

  // Build the inputs
  for( localIndex ii=0; ii<Ntimes; ++ii )
  {
    real64 const t = distribution( generator );

    for( localIndex jj=0; jj<Ntest; ++jj )
    {
      for( localIndex kk=0; kk<Ndim-1; ++kk )
      {
        testCoordinates[jj][kk] = distribution( generator );
      }

      real64 const x = testCoordinates[jj][0];
      real64 const y = testCoordinates[jj][1];
      real64 const z = testCoordinates[jj][2];
      expected[jj] = 2.0 + (3*x) - (5*y) + (7*z) + (11*t);
    }

    // Evaluate the function in batch mode
    table_c.evaluate( testGroup, t, set.toView(), output );

    // Compare results
    for( localIndex jj=0; jj<Ntest; ++jj )
    {
      ASSERT_NEAR( expected[jj], output[jj], 1e-10 );
    }
  }
}

TEST( FunctionTests, 4DTable_derivatives )
{
<<<<<<< HEAD
  FunctionManager * functionManager = &FunctionManager::FunctionManager::instance();

  // 4D table with linear interpolation
  // f(x, y, z, t) = 2.0 + 3*x - 5*y*y + 7*z*z*z + 11*t*t*t*t
  localIndex const Ndim = 4;
  localIndex const Nx = 3;
  localIndex const Ny = 4;
  localIndex const Nz = 5;
  localIndex const Nt = 4;
  string const coordinatesName = "coordinates";
  string const timeName = "time";

=======
  FunctionManager * functionManager = &getGlobalState().getFunctionManager();

  // 4D table with linear interpolation
  // f(x, y, z, t) = 2.0 + 3*x - 5*y*y + 7*z*z*z + 11*t*t*t*t
  localIndex const Ndim = 4;
  localIndex const Nx = 3;
  localIndex const Ny = 4;
  localIndex const Nz = 5;
  localIndex const Nt = 4;
  string const coordinatesName = "coordinates";
  string const timeName = "time";

>>>>>>> 31787b73
  // Setup table
  array1d< real64_array > coordinates;
  coordinates.resize( Ndim );
  coordinates[0].resize( Nx );
  coordinates[0][0] = -1.0;
  coordinates[0][1] = 0.0;
  coordinates[0][2] = 1.0;
  coordinates[1].resize( Ny );
  coordinates[1][0] = -1.0;
  coordinates[1][1] = 0.0;
  coordinates[1][2] = 0.5;
  coordinates[1][3] = 1.0;
  coordinates[2].resize( Nz );
  coordinates[2][0] = -1.0;
  coordinates[2][1] = -0.4;
  coordinates[2][2] = 0.3;
  coordinates[2][3] = 0.5;
  coordinates[2][4] = 1.0;
  coordinates[3].resize( Nt );
  coordinates[3][0] = -1.0;
  coordinates[3][1] = 0.34;
  coordinates[3][2] = 0.5;
  coordinates[3][3] = 1.0;

  real64_array values( Nx * Ny * Nz * Nt );
  for( localIndex mm=0, tablePosition=0; mm<Nt; ++mm )
  {
    for( localIndex kk=0; kk<Nz; ++kk )
    {
      for( localIndex jj=0; jj<Ny; ++jj )
      {
        for( localIndex ii=0; ii<Nx; ++ii, ++tablePosition )
        {
          real64 const x = coordinates[0][ii];
          real64 const y = coordinates[1][jj];
          real64 const z = coordinates[2][kk];
          real64 const t = coordinates[3][mm];

          values[tablePosition] = 2.0 + (3*x) - (5*y*y) + (7*z*z*z) + (11*t*t*t*t);
        }
      }
    }
  }

  // Set variable names
  string_array inputVarNames( 2 );
  inputVarNames[0] = coordinatesName;
  inputVarNames[1] = timeName;

  // Initialize the table
<<<<<<< HEAD
  TableFunction * table_d = functionManager->createChild( "TableFunction", "table_d" )->groupCast< TableFunction * >();
  table_d->setTableCoordinates( coordinates );
  table_d->setTableValues( values );
  table_d->setInterpolationMethod( TableFunction::InterpolationType::Linear );
  table_d->setInputVarNames( inputVarNames );
  table_d->reInitializeFunction();
=======
  TableFunction & table_d = dynamicCast< TableFunction & >( *functionManager->createChild( "TableFunction", "table_d" ) );
  table_d.setTableCoordinates( coordinates );
  table_d.setTableValues( values );
  table_d.setInterpolationMethod( TableFunction::InterpolationType::Linear );
  table_d.setInputVarNames( inputVarNames );
  table_d.reInitializeFunction();
>>>>>>> 31787b73

  real64 const relTol = 1e-4;
  real64 const eps = std::numeric_limits< real64 >::epsilon();
  real64 const perturb = std::sqrt( eps );

  real64 const start = coordinates[0][0]-0.1; // start outside the table, to check derivatives there too
  real64 const end = coordinates[0][Nx-1]+0.1; // end outside the table
  localIndex const nSamples = 7; // try not to fall on table coordinate, otherwise the finite-difference approximation won't work
  real64 const delta = (end-start)/nSamples;

  real64 val = 0.0;
  real64 perturbedVal = 0.0;
  real64 input[4] = { start, start, start, start };
  real64 perturbedInput[4]{};
  real64 derivatives[4]{};
  real64 perturbedDerivatives[4]{};

<<<<<<< HEAD
  TableFunction::KernelWrapper kernelWrapper = table_d->createKernelWrapper();
=======
  TableFunction::KernelWrapper kernelWrapper = table_d.createKernelWrapper();
>>>>>>> 31787b73
  for( localIndex mm=0; mm<nSamples; ++mm, input[3] += delta )
  {
    input[2] = start;
    for( localIndex kk=0; kk<nSamples; ++kk, input[2] += delta )
    {
      input[1] = start;
      for( localIndex jj=0; jj<nSamples; ++jj, input[1] += delta )
      {
        input[0] = start;
        for( localIndex ii=0; ii<nSamples; ++ii, input[0] += delta )
        {
          // evaluate once to get the analytical derivatives
          kernelWrapper.compute( input, val, derivatives );

          // check derivatives

          for( localIndex direction = 0; direction < Ndim; ++direction )
          {
            checkDirectionalDerivative( input, perturbedInput,
                                        val, perturbedVal,
                                        derivatives, perturbedDerivatives,
                                        perturb, relTol, direction, kernelWrapper );
          }
        }
      }
    }
  }
}

#ifdef GEOSX_USE_MATHPRESSO

TEST( FunctionTests, 4DTable_symbolic )
{
  FunctionManager * functionManager = &getGlobalState().getFunctionManager();

  // Symbolic function with four inputs
  string const expression = "1.0+(2.0*a)-(3.0*b*b)+(5.0*c*c*c)-(7.0*d*d*d*d)";
  localIndex const Ntest = 20;

  // Set variable names
  string_array inputVarNames( 4 );
  string const nameA = "a";
  string const nameB = "b";
  string const nameC = "c";
  string const nameD = "d";
  inputVarNames[0] = nameA;
  inputVarNames[1] = nameB;
  inputVarNames[2] = nameC;
  inputVarNames[3] = nameD;

  // Initialize the table
<<<<<<< HEAD
  SymbolicFunction * table_e = functionManager->createChild( "SymbolicFunction", "table_e" )->groupCast< SymbolicFunction * >();
  table_e->setSymbolicExpression( expression );
  table_e->setInputVarNames( inputVarNames );
  table_e->setSymbolicVariableNames( inputVarNames );
  table_e->initializeFunction();

  // Setup a group for testing the batch mode function evaluation
  string const groupName = "testGroup";
  dataRepository::Group testGroup( groupName, nullptr );
=======
  SymbolicFunction & table_e = dynamicCast< SymbolicFunction & >( *functionManager->createChild( "SymbolicFunction", "table_e" ) );
  table_e.setSymbolicExpression( expression );
  table_e.setInputVarNames( inputVarNames );
  table_e.setSymbolicVariableNames( inputVarNames );
  table_e.initializeFunction();

  // Setup a group for testing the batch mode function evaluation
  conduit::Node node;
  dataRepository::Group testGroup( "testGroup", node );

>>>>>>> 31787b73
  real64_array inputA;
  real64_array inputB;
  real64_array inputC;
  real64_array inputD;
  testGroup.registerWrapper( nameA, &inputA ).setSizedFromParent( 1 );
  testGroup.registerWrapper( nameB, &inputB ).setSizedFromParent( 1 );
  testGroup.registerWrapper( nameC, &inputC ).setSizedFromParent( 1 );
  testGroup.registerWrapper( nameD, &inputD ).setSizedFromParent( 1 );
  testGroup.resize( Ntest );

  // Build testing inputs/outputs
  real64_array expected( Ntest );
  real64_array output( Ntest );
  SortedArray< localIndex > set;

  // Fill out the set
  for( localIndex ii=0; ii<Ntest; ++ii )
  {
    set.insert( ii );
  }

  // Setup a random number generator
  std::default_random_engine generator;
  std::uniform_real_distribution< double > distribution( -1.0, 1.0 );

  // Build the inputs
  for( localIndex ii=0; ii<Ntest; ++ii )
  {
    real64 const a = distribution( generator );
    real64 const b = distribution( generator );
    real64 const c = distribution( generator );
    real64 const d = distribution( generator );
    inputA[ii] = a;
    inputB[ii] = b;
    inputC[ii] = c;
    inputD[ii] = d;

    expected[ii] = 1.0+(2.0*a)-(3.0*b*b)+(5.0*c*c*c)-(7.0*d*d*d*d);
  }

  // Evaluate the function in batch mode
<<<<<<< HEAD
  table_e->evaluate( &(testGroup), 0.0, set.toView(), output );
=======
  table_e.evaluate( testGroup, 0.0, set.toView(), output );
>>>>>>> 31787b73

  // Compare results
  for( localIndex jj=0; jj<Ntest; ++jj )
  {
    ASSERT_NEAR( expected[jj], output[jj], 1e-10 );
  }
}

#endif


int main( int argc, char * * argv )
{
  ::testing::InitGoogleTest( &argc, argv );

  geosx::GeosxState state( geosx::basicSetup( argc, argv ) );

  int const result = RUN_ALL_TESTS();

  geosx::basicCleanup();

  return result;
}<|MERGE_RESOLUTION|>--- conflicted
+++ resolved
@@ -29,11 +29,7 @@
 using namespace geosx;
 
 
-<<<<<<< HEAD
-void evaluate1DFunction( FunctionBase * function,
-=======
 void evaluate1DFunction( FunctionBase & function,
->>>>>>> 31787b73
                          arrayView1d< real64 const > const & inputs,
                          arrayView1d< real64 const > const & outputs )
 {
@@ -111,13 +107,8 @@
   testExpected[3] = -5.0;
   testExpected[4] = 3.0;
   testExpected[5] = 7.0;
-<<<<<<< HEAD
-  table_a->setInterpolationMethod( TableFunction::InterpolationType::Linear );
-  table_a->reInitializeFunction();
-=======
   table_a.setInterpolationMethod( TableFunction::InterpolationType::Linear );
   table_a.reInitializeFunction();
->>>>>>> 31787b73
   evaluate1DFunction( table_a, testCoordinates, testExpected );
 
   // Upper
@@ -127,13 +118,8 @@
   testExpected[3] = -5.0;
   testExpected[4] = 7.0;
   testExpected[5] = 7.0;
-<<<<<<< HEAD
-  table_a->setInterpolationMethod( TableFunction::InterpolationType::Upper );
-  table_a->reInitializeFunction();
-=======
   table_a.setInterpolationMethod( TableFunction::InterpolationType::Upper );
   table_a.reInitializeFunction();
->>>>>>> 31787b73
   evaluate1DFunction( table_a, testCoordinates, testExpected );
 
   // Lower
@@ -143,13 +129,8 @@
   testExpected[3] = 3.0;
   testExpected[4] = -5.0;
   testExpected[5] = 7.0;
-<<<<<<< HEAD
-  table_a->setInterpolationMethod( TableFunction::InterpolationType::Lower );
-  table_a->reInitializeFunction();
-=======
   table_a.setInterpolationMethod( TableFunction::InterpolationType::Lower );
   table_a.reInitializeFunction();
->>>>>>> 31787b73
   evaluate1DFunction( table_a, testCoordinates, testExpected );
 
   // Nearest
@@ -159,13 +140,8 @@
   testExpected[3] = -5.0;
   testExpected[4] = 7.0;
   testExpected[5] = 7.0;
-<<<<<<< HEAD
-  table_a->setInterpolationMethod( TableFunction::InterpolationType::Nearest );
-  table_a->reInitializeFunction();
-=======
   table_a.setInterpolationMethod( TableFunction::InterpolationType::Nearest );
   table_a.reInitializeFunction();
->>>>>>> 31787b73
   evaluate1DFunction( table_a, testCoordinates, testExpected );
 
 }
@@ -223,13 +199,8 @@
   table_b.reInitializeFunction();
 
   // Setup a group for testing the batch mode function evaluation
-<<<<<<< HEAD
-  string const groupName = "testGroup";
-  dataRepository::Group testGroup( groupName, nullptr );
-=======
   conduit::Node node;
   dataRepository::Group testGroup( "testGroup", node );
->>>>>>> 31787b73
 
   real64_array2d testCoordinates;
   testGroup.registerWrapper( inputName, &testCoordinates ).
@@ -350,13 +321,8 @@
   table_c.reInitializeFunction();
 
   // Setup a group for testing the batch mode function evaluation
-<<<<<<< HEAD
-  string const groupName = "testGroup";
-  dataRepository::Group testGroup( groupName, nullptr );
-=======
   conduit::Node node;
   dataRepository::Group testGroup( "testGroup", node );
->>>>>>> 31787b73
 
   real64_array2d testCoordinates;
   testGroup.registerWrapper( coordinatesName, &testCoordinates ).
@@ -410,8 +376,7 @@
 
 TEST( FunctionTests, 4DTable_derivatives )
 {
-<<<<<<< HEAD
-  FunctionManager * functionManager = &FunctionManager::FunctionManager::instance();
+  FunctionManager * functionManager = &getGlobalState().getFunctionManager();
 
   // 4D table with linear interpolation
   // f(x, y, z, t) = 2.0 + 3*x - 5*y*y + 7*z*z*z + 11*t*t*t*t
@@ -423,20 +388,6 @@
   string const coordinatesName = "coordinates";
   string const timeName = "time";
 
-=======
-  FunctionManager * functionManager = &getGlobalState().getFunctionManager();
-
-  // 4D table with linear interpolation
-  // f(x, y, z, t) = 2.0 + 3*x - 5*y*y + 7*z*z*z + 11*t*t*t*t
-  localIndex const Ndim = 4;
-  localIndex const Nx = 3;
-  localIndex const Ny = 4;
-  localIndex const Nz = 5;
-  localIndex const Nt = 4;
-  string const coordinatesName = "coordinates";
-  string const timeName = "time";
-
->>>>>>> 31787b73
   // Setup table
   array1d< real64_array > coordinates;
   coordinates.resize( Ndim );
@@ -487,21 +438,12 @@
   inputVarNames[1] = timeName;
 
   // Initialize the table
-<<<<<<< HEAD
-  TableFunction * table_d = functionManager->createChild( "TableFunction", "table_d" )->groupCast< TableFunction * >();
-  table_d->setTableCoordinates( coordinates );
-  table_d->setTableValues( values );
-  table_d->setInterpolationMethod( TableFunction::InterpolationType::Linear );
-  table_d->setInputVarNames( inputVarNames );
-  table_d->reInitializeFunction();
-=======
   TableFunction & table_d = dynamicCast< TableFunction & >( *functionManager->createChild( "TableFunction", "table_d" ) );
   table_d.setTableCoordinates( coordinates );
   table_d.setTableValues( values );
   table_d.setInterpolationMethod( TableFunction::InterpolationType::Linear );
   table_d.setInputVarNames( inputVarNames );
   table_d.reInitializeFunction();
->>>>>>> 31787b73
 
   real64 const relTol = 1e-4;
   real64 const eps = std::numeric_limits< real64 >::epsilon();
@@ -519,11 +461,7 @@
   real64 derivatives[4]{};
   real64 perturbedDerivatives[4]{};
 
-<<<<<<< HEAD
-  TableFunction::KernelWrapper kernelWrapper = table_d->createKernelWrapper();
-=======
   TableFunction::KernelWrapper kernelWrapper = table_d.createKernelWrapper();
->>>>>>> 31787b73
   for( localIndex mm=0; mm<nSamples; ++mm, input[3] += delta )
   {
     input[2] = start;
@@ -575,17 +513,6 @@
   inputVarNames[3] = nameD;
 
   // Initialize the table
-<<<<<<< HEAD
-  SymbolicFunction * table_e = functionManager->createChild( "SymbolicFunction", "table_e" )->groupCast< SymbolicFunction * >();
-  table_e->setSymbolicExpression( expression );
-  table_e->setInputVarNames( inputVarNames );
-  table_e->setSymbolicVariableNames( inputVarNames );
-  table_e->initializeFunction();
-
-  // Setup a group for testing the batch mode function evaluation
-  string const groupName = "testGroup";
-  dataRepository::Group testGroup( groupName, nullptr );
-=======
   SymbolicFunction & table_e = dynamicCast< SymbolicFunction & >( *functionManager->createChild( "SymbolicFunction", "table_e" ) );
   table_e.setSymbolicExpression( expression );
   table_e.setInputVarNames( inputVarNames );
@@ -596,7 +523,6 @@
   conduit::Node node;
   dataRepository::Group testGroup( "testGroup", node );
 
->>>>>>> 31787b73
   real64_array inputA;
   real64_array inputB;
   real64_array inputC;
@@ -638,11 +564,7 @@
   }
 
   // Evaluate the function in batch mode
-<<<<<<< HEAD
-  table_e->evaluate( &(testGroup), 0.0, set.toView(), output );
-=======
   table_e.evaluate( testGroup, 0.0, set.toView(), output );
->>>>>>> 31787b73
 
   // Compare results
   for( localIndex jj=0; jj<Ntest; ++jj )
