--- conflicted
+++ resolved
@@ -29,11 +29,7 @@
 using namespace geosx;
 
 
-<<<<<<< HEAD
-void evaluate1DFunction( FunctionBase * function,
-=======
 void evaluate1DFunction( FunctionBase & function,
->>>>>>> 5c555f36
                          arrayView1d< real64 const > const & inputs,
                          arrayView1d< real64 const > const & outputs )
 {
@@ -111,13 +107,8 @@
   testExpected[3] = -5.0;
   testExpected[4] = 3.0;
   testExpected[5] = 7.0;
-<<<<<<< HEAD
-  table_a->setInterpolationMethod( TableFunction::InterpolationType::Linear );
-  table_a->reInitializeFunction();
-=======
   table_a.setInterpolationMethod( TableFunction::InterpolationType::Linear );
   table_a.reInitializeFunction();
->>>>>>> 5c555f36
   evaluate1DFunction( table_a, testCoordinates, testExpected );
 
   // Upper
@@ -127,13 +118,8 @@
   testExpected[3] = -5.0;
   testExpected[4] = 7.0;
   testExpected[5] = 7.0;
-<<<<<<< HEAD
-  table_a->setInterpolationMethod( TableFunction::InterpolationType::Upper );
-  table_a->reInitializeFunction();
-=======
   table_a.setInterpolationMethod( TableFunction::InterpolationType::Upper );
   table_a.reInitializeFunction();
->>>>>>> 5c555f36
   evaluate1DFunction( table_a, testCoordinates, testExpected );
 
   // Lower
@@ -143,13 +129,8 @@
   testExpected[3] = 3.0;
   testExpected[4] = -5.0;
   testExpected[5] = 7.0;
-<<<<<<< HEAD
-  table_a->setInterpolationMethod( TableFunction::InterpolationType::Lower );
-  table_a->reInitializeFunction();
-=======
   table_a.setInterpolationMethod( TableFunction::InterpolationType::Lower );
   table_a.reInitializeFunction();
->>>>>>> 5c555f36
   evaluate1DFunction( table_a, testCoordinates, testExpected );
 
   // Nearest
@@ -159,13 +140,8 @@
   testExpected[3] = -5.0;
   testExpected[4] = 7.0;
   testExpected[5] = 7.0;
-<<<<<<< HEAD
-  table_a->setInterpolationMethod( TableFunction::InterpolationType::Nearest );
-  table_a->reInitializeFunction();
-=======
   table_a.setInterpolationMethod( TableFunction::InterpolationType::Nearest );
   table_a.reInitializeFunction();
->>>>>>> 5c555f36
   evaluate1DFunction( table_a, testCoordinates, testExpected );
 
 }
@@ -449,27 +425,6 @@
           real64 const y = coordinates[1][jj];
           real64 const z = coordinates[2][kk];
           real64 const t = coordinates[3][mm];
-<<<<<<< HEAD
-
-          values[tablePosition] = 2.0 + (3*x) - (5*y*y) + (7*z*z*z) + (11*t*t*t*t);
-        }
-      }
-    }
-  }
-
-  // Set variable names
-  string_array inputVarNames( 2 );
-  inputVarNames[0] = coordinatesName;
-  inputVarNames[1] = timeName;
-
-  // Initialize the table
-  TableFunction * table_d = functionManager->createChild( "TableFunction", "table_d" )->groupCast< TableFunction * >();
-  table_d->setTableCoordinates( coordinates );
-  table_d->setTableValues( values );
-  table_d->setInterpolationMethod( TableFunction::InterpolationType::Linear );
-  table_d->setInputVarNames( inputVarNames );
-  table_d->reInitializeFunction();
-=======
 
           values[tablePosition] = 2.0 + (3*x) - (5*y*y) + (7*z*z*z) + (11*t*t*t*t);
         }
@@ -489,7 +444,6 @@
   table_d.setInterpolationMethod( TableFunction::InterpolationType::Linear );
   table_d.setInputVarNames( inputVarNames );
   table_d.reInitializeFunction();
->>>>>>> 5c555f36
 
   real64 const relTol = 1e-4;
   real64 const eps = std::numeric_limits< real64 >::epsilon();
@@ -507,11 +461,7 @@
   real64 derivatives[4]{};
   real64 perturbedDerivatives[4]{};
 
-<<<<<<< HEAD
-  TableFunction::KernelWrapper kernelWrapper = table_d->createKernelWrapper();
-=======
   TableFunction::KernelWrapper kernelWrapper = table_d.createKernelWrapper();
->>>>>>> 5c555f36
   for( localIndex mm=0; mm<nSamples; ++mm, input[3] += delta )
   {
     input[2] = start;
@@ -563,19 +513,11 @@
   inputVarNames[3] = nameD;
 
   // Initialize the table
-<<<<<<< HEAD
-  SymbolicFunction * table_e = functionManager->createChild( "SymbolicFunction", "table_e" )->groupCast< SymbolicFunction * >();
-  table_e->setSymbolicExpression( expression );
-  table_e->setInputVarNames( inputVarNames );
-  table_e->setSymbolicVariableNames( inputVarNames );
-  table_e->initializeFunction();
-=======
   SymbolicFunction & table_e = dynamicCast< SymbolicFunction & >( *functionManager->createChild( "SymbolicFunction", "table_e" ) );
   table_e.setSymbolicExpression( expression );
   table_e.setInputVarNames( inputVarNames );
   table_e.setSymbolicVariableNames( inputVarNames );
   table_e.initializeFunction();
->>>>>>> 5c555f36
 
   // Setup a group for testing the batch mode function evaluation
   conduit::Node node;
@@ -622,11 +564,7 @@
   }
 
   // Evaluate the function in batch mode
-<<<<<<< HEAD
-  table_e->evaluate( &(testGroup), 0.0, set.toView(), output );
-=======
   table_e.evaluate( testGroup, 0.0, set.toView(), output );
->>>>>>> 5c555f36
 
   // Compare results
   for( localIndex jj=0; jj<Ntest; ++jj )
