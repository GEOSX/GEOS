--- conflicted
+++ resolved
@@ -47,17 +47,10 @@
     setInputFlag( InputFlags::OPTIONAL )->
     setDescription( "" );
 
-<<<<<<< HEAD
   registerWrapper(viewKeysStruct::binaryString, &m_writeBinaryData, false )->
     setApplyDefaultValue(0)->
     setInputFlag(InputFlags::OPTIONAL)->
     setDescription("Output the data in binary format");
-=======
-  registerWrapper( viewKeysStruct::binaryString, &m_writeBinaryData, false )->
-    setApplyDefaultValue( 1 )->
-    setInputFlag( InputFlags::OPTIONAL )->
-    setDescription( "Output the data in binary format" );
->>>>>>> e56a39df
 
   m_vtkFile.SetPlotLevel( m_plotLevel );
   m_vtkFile.SetBinaryMode( m_writeBinaryData );
