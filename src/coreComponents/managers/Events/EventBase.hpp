/*
 * ------------------------------------------------------------------------------------------------------------
 * SPDX-License-Identifier: LGPL-2.1-only
 *
 * Copyright (c) 2018-2019 Lawrence Livermore National Security LLC
 * Copyright (c) 2018-2019 The Board of Trustees of the Leland Stanford Junior University
 * Copyright (c) 2018-2019 Total, S.A
 * Copyright (c) 2019-     GEOSX Contributors
 * All right reserved
 *
 * See top level LICENSE, COPYRIGHT, CONTRIBUTORS, NOTICE, and ACKNOWLEDGEMENTS files for details.
 * ------------------------------------------------------------------------------------------------------------
 */

/**
 * @file EventBase.hpp
 */

#ifndef GEOSX_MANAGERS_EVENTS_EVENTSBASE_HPP_
#define GEOSX_MANAGERS_EVENTS_EVENTSBASE_HPP_

#include "dataRepository/Group.hpp"
#include "dataRepository/ExecutableGroup.hpp"
#include "fileIO/schema/SchemaUtilities.hpp"

namespace geosx
{

/**
 * @class EventBase
 * A base class for managing code event targets (solver applications, etc.)
 */
class EventBase : public ExecutableGroup
{
public:
  /// Main constructor
  explicit EventBase( std::string const & name,
<<<<<<< HEAD
                      dataRepository::Group * const parent );
=======
                      Group * const parent );
>>>>>>> 6b8717ce

  /// Destructor
  virtual ~EventBase() override;

  // Catalog name interface
  static string CatalogName() { return "EventBase"; }

  /**
   * If the event forecast is equal to 1, then signal the targets to prepare for execution
   * during the next cycle.
   */
<<<<<<< HEAD
  virtual void SignalToPrepareForExecution(real64 const time,
                                           real64 const dt,  
                                           integer const cycle,
                                           DomainPartition * domain) override;
=======
  virtual void SignalToPrepareForExecution( real64 const time,
                                            real64 const dt,
                                            integer const cycle,
                                            dataRepository::Group * domain ) override;
>>>>>>> 6b8717ce
  /**
   * If the event forecast is equal to 0, then call the step function on its target and/or children.
   */
  virtual void Execute( real64 const time_n,
                        real64 const dt,
                        integer const cycleNumber,
                        integer const,
                        real64 const,
<<<<<<< HEAD
                        DomainPartition * domain ) override;
=======
                        dataRepository::Group * domain ) override;

  /**
   * This method will call the execute method on the target
   * and/or children if present.
   */
  void Step( real64 const time,
             real64 const dt,
             integer const cycle,
             dataRepository::Group * domain );
>>>>>>> 6b8717ce

  /*
   * This method is called as the code exits the main run loop
   */
  virtual void Cleanup( real64 const time_n,
                        integer const cycleNumber,
                        integer const eventCounter,
                        real64 const eventProgress,
                        DomainPartition * domain ) override;

  /**
   * An event may have an arbitrary number of sub-events defined as children in the input xml.
   * e.g.: <Events>
   *         <PeriodicEvent name="base_event" ...>
   *           <PeriodicEvent name="sub_event" .../>
   *           ...
   *         </PeriodicEvent>
   *       </Events>
   */
  virtual dataRepository::Group * CreateChild( string const & childKey, string const & childName ) override;


  /// This function is used to expand any catalogs in the data structure
  virtual void ExpandObjectCatalogs() override;

  /**
   * The target object for an event may be specified via the keyword "target" in the input xml.
   * This string is empty by default and uses GetGroupByPath() method in Group, which returns
   * a pointer to the target using a unix-style path as an input (both absolute and relative paths work).
   * This involves a lot of string parsing, so we do it once during initialization.
   */
  void GetTargetReferences();

  /**
   * Events are triggered based upon their forecast values, which are defined
   * as the expected number of code cycles before they are executed.  This method
   * will call EstimateEventTiming (defined in each subclass) on this event and
   * its children.
   */
<<<<<<< HEAD
  virtual void CheckEvents(real64 const time, 
                           real64 const dt,
                           integer const cycle,
                           DomainPartition * domain);

  /// Method to estimate the timing of the event
  virtual void EstimateEventTiming(real64 const time, 
                                   real64 const dt,
                                   integer const cycle,
                                   DomainPartition * domain) = 0;
=======
  virtual void CheckEvents( real64 const time,
                            real64 const dt,
                            integer const cycle,
                            dataRepository::Group * domain );

  /// Method to estimate the timing of the event
  virtual void EstimateEventTiming( real64 const time,
                                    real64 const dt,
                                    integer const cycle,
                                    dataRepository::Group * domain ) = 0;
>>>>>>> 6b8717ce

  /**
   * This method will collect time-step size requests from its
   * targets and/or children.
   */
  virtual real64 GetTimestepRequest( real64 const time ) override;


  /**
   * This method is used to get event-specifit dt requests
   */
  virtual real64 GetEventTypeDtRequest( real64 const GEOSX_UNUSED_PARAM( time ) ) { return std::numeric_limits< real64 >::max(); }


  /// This method is used to count the number of events/sub-events
  void GetExecutionOrder( array1d< integer > & eventCounters );

  /**
   * This method is used to determine how to handle the timestamp for an event
   * If the event occurs after anything targeting a SolverBase object, then
   * set the m_isPostSolverEvent flag.  If set, then the time passed to the target
   * will be time + dt.
   */
  void SetProgressIndicator( array1d< integer > & eventCounters );



  struct viewKeyStruct
  {
    static constexpr auto eventTargetString = "target";
    static constexpr auto beginTimeString = "beginTime";
    static constexpr auto endTimeString = "endTime";
    static constexpr auto forceDtString = "forceDt";
    static constexpr auto maxEventDtString = "maxEventDt";
    static constexpr auto lastTimeString = "lastTime";
    static constexpr auto lastCycleString = "lastCycle";
    static constexpr auto targetExactStartStopString = "targetExactStartStop";
    static constexpr auto currentSubEventString = "currentSubEvent";
    static constexpr auto isTargetExecutingString = "isTargetExecuting";
    static constexpr auto finalDtStretchString = "finalDtStretch";

    dataRepository::ViewKey eventTarget = { "target" };
    dataRepository::ViewKey beginTime = { "beginTime" };
    dataRepository::ViewKey endTime = { "endTime" };
    dataRepository::ViewKey forceDt = { "forceDt" };
    dataRepository::ViewKey maxEventDt = { "maxEventDt" };
    dataRepository::ViewKey lastTime = { "lastTime" };
    dataRepository::ViewKey lastCycle = { "lastCycle" };
    dataRepository::ViewKey targetExactStartStop = { "targetExactStartStop" };
    dataRepository::ViewKey currentSubEvent = { "currentSubEvent" };
    dataRepository::ViewKey isTargetExecuting = { "isTargetExecuting" };
  } viewKeys;

  ///Catalog interface
<<<<<<< HEAD
  using CatalogInterface = dataRepository::CatalogInterface< EventBase, std::string const &, dataRepository::Group * const >;
  static CatalogInterface::CatalogType& GetCatalog();
=======
  using CatalogInterface = dataRepository::CatalogInterface< EventBase, std::string const &, Group * const >;
  static CatalogInterface::CatalogType & GetCatalog();
>>>>>>> 6b8717ce

  /// Access functions
  integer GetForecast(){ return m_eventForecast; }
  void SetForecast( integer forecast ){ m_eventForecast = forecast; }

  integer GetExitFlag();
  void SetExitFlag( integer flag ){ m_exitFlag = flag; }

  integer GetEventCount() const { return m_eventCount; }
  real64  GetEventProgress() const { return m_eventProgress; }

  real64  GetCurrentEventDtRequest() const { return m_currentEventDtRequest; }


protected:
  real64 m_lastTime;
  integer m_lastCycle;


private:
  string m_eventTarget;
  real64 m_beginTime;
  real64 m_endTime;
  real64 m_forceDt;
  real64 m_maxEventDt;
  real64 m_finalDtStretch;
  integer m_targetExactStartStop;
  integer m_currentSubEvent;
  integer m_targetExecFlag;
  integer m_eventForecast;
  integer m_exitFlag;
  integer m_eventCount;
  integer m_timeStepEventCount;
  real64 m_eventProgress;
  real64 m_currentEventDtRequest;


  /// A pointer to the optional event target
  ExecutableGroup * m_target;

};

} /* namespace geosx */

#endif /* GEOSX_MANAGERS_EVENTS_EVENTSBASE_HPP_ */<|MERGE_RESOLUTION|>--- conflicted
+++ resolved
@@ -35,11 +35,7 @@
 public:
   /// Main constructor
   explicit EventBase( std::string const & name,
-<<<<<<< HEAD
                       dataRepository::Group * const parent );
-=======
-                      Group * const parent );
->>>>>>> 6b8717ce
 
   /// Destructor
   virtual ~EventBase() override;
@@ -51,17 +47,10 @@
    * If the event forecast is equal to 1, then signal the targets to prepare for execution
    * during the next cycle.
    */
-<<<<<<< HEAD
-  virtual void SignalToPrepareForExecution(real64 const time,
-                                           real64 const dt,  
-                                           integer const cycle,
-                                           DomainPartition * domain) override;
-=======
   virtual void SignalToPrepareForExecution( real64 const time,
                                             real64 const dt,
                                             integer const cycle,
-                                            dataRepository::Group * domain ) override;
->>>>>>> 6b8717ce
+                                            DomainPartition * domain ) override;
   /**
    * If the event forecast is equal to 0, then call the step function on its target and/or children.
    */
@@ -70,20 +59,7 @@
                         integer const cycleNumber,
                         integer const,
                         real64 const,
-<<<<<<< HEAD
                         DomainPartition * domain ) override;
-=======
-                        dataRepository::Group * domain ) override;
-
-  /**
-   * This method will call the execute method on the target
-   * and/or children if present.
-   */
-  void Step( real64 const time,
-             real64 const dt,
-             integer const cycle,
-             dataRepository::Group * domain );
->>>>>>> 6b8717ce
 
   /*
    * This method is called as the code exits the main run loop
@@ -123,29 +99,16 @@
    * will call EstimateEventTiming (defined in each subclass) on this event and
    * its children.
    */
-<<<<<<< HEAD
   virtual void CheckEvents(real64 const time, 
                            real64 const dt,
                            integer const cycle,
-                           DomainPartition * domain);
+                           DomainPartition * domain );
 
   /// Method to estimate the timing of the event
   virtual void EstimateEventTiming(real64 const time, 
                                    real64 const dt,
                                    integer const cycle,
-                                   DomainPartition * domain) = 0;
-=======
-  virtual void CheckEvents( real64 const time,
-                            real64 const dt,
-                            integer const cycle,
-                            dataRepository::Group * domain );
-
-  /// Method to estimate the timing of the event
-  virtual void EstimateEventTiming( real64 const time,
-                                    real64 const dt,
-                                    integer const cycle,
-                                    dataRepository::Group * domain ) = 0;
->>>>>>> 6b8717ce
+                                   DomainPartition * domain ) = 0;
 
   /**
    * This method will collect time-step size requests from its
@@ -200,13 +163,8 @@
   } viewKeys;
 
   ///Catalog interface
-<<<<<<< HEAD
   using CatalogInterface = dataRepository::CatalogInterface< EventBase, std::string const &, dataRepository::Group * const >;
-  static CatalogInterface::CatalogType& GetCatalog();
-=======
-  using CatalogInterface = dataRepository::CatalogInterface< EventBase, std::string const &, Group * const >;
   static CatalogInterface::CatalogType & GetCatalog();
->>>>>>> 6b8717ce
 
   /// Access functions
   integer GetForecast(){ return m_eventForecast; }
