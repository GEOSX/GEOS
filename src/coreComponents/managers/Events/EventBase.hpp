--- conflicted
+++ resolved
@@ -158,11 +158,7 @@
     static constexpr auto targetExactStartStopString = "targetExactStartStop";
     static constexpr auto currentSubEventString = "currentSubEvent";
     static constexpr auto isTargetExecutingString = "isTargetExecuting";
-<<<<<<< HEAD
-    static constexpr auto verbosityString = "verbosity";
     static constexpr auto finalDtStretchString = "finalDtStretch";
-=======
->>>>>>> c343a15e
 
     dataRepository::ViewKey eventTarget = { "target" };
     dataRepository::ViewKey beginTime = { "beginTime" };
