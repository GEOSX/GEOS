--- conflicted
+++ resolved
@@ -89,17 +89,10 @@
     setApplyDefaultValue(-1.0e9)->
     setDescription("Last event occurrence (cycle)");
 
-<<<<<<< HEAD
-  RegisterViewWrapper(viewKeyStruct::currentSubEventString, &m_currentSubEvent, false )->
-    setDescription("Index of the current subevent");
-
-  RegisterViewWrapper(viewKeyStruct::isTargetExecutingString, &m_targetExecFlag, false )->
-=======
   registerWrapper(viewKeyStruct::currentSubEventString, &m_currentSubEvent, false )->
     setDescription("Index of the current subevent");
 
   registerWrapper(viewKeyStruct::isTargetExecutingString, &m_targetExecFlag, false )->
->>>>>>> 5a643dd9
     setDescription("Index of the current subevent");
 
   registerWrapper(viewKeyStruct::verbosityString, &m_verbosity, false )->
