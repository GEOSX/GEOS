/*
 *~~~~~~~~~~~~~~~~~~~~~~~~~~~~~~~~~~~~~~~~~~~~~~~~~~~~~~~~~~~~~~~~~~~~~~~~~~~
 * Copyright (c) 2018, Lawrence Livermore National Security, LLC.
 *
 * Produced at the Lawrence Livermore National Laboratory
 *
 * LLNL-CODE-746361
 *
 * All rights reserved. See COPYRIGHT for details.
 *
 * This file is part of the GEOSX Simulation Framework.
 *
 * GEOSX is a free software; you can redistribute it and/or modify it under
 * the terms of the GNU Lesser General Public License (as published by the
 * Free Software Foundation) version 2.1 dated February 1999.
 *~~~~~~~~~~~~~~~~~~~~~~~~~~~~~~~~~~~~~~~~~~~~~~~~~~~~~~~~~~~~~~~~~~~~~~~~~~~
 */

/**
 * @file BoundaryConditionManager.hpp
 */

#ifndef SRC_COMPONENTS_CORE_SRC_BOUNDARYCONDITIONS_BOUNDARYCONDITIONMANAGER_HPP_
#define SRC_COMPONENTS_CORE_SRC_BOUNDARYCONDITIONS_BOUNDARYCONDITIONMANAGER_HPP_
#include "common/DataTypes.hpp"
#include "common/TimingMacros.hpp"
#include "managers/ObjectManagerBase.hpp"
#include "managers/DomainPartition.hpp"
#include "BoundaryConditionBase.hpp"

namespace geosx
{
namespace dataRepository
{
namespace keys
{
string const boundaryConditionMananger( "BoundaryConditionMananger" );
}
}

/**
 * @class BoundaryConditionManager
 * This class contains the boundary condition objects and provides an interface for administering
 * the boundary conditions. The class is a singleton.
 */
class BoundaryConditionManager : public dataRepository::ManagedGroup
{
public:


  /**
   * @brief Singleton getter returns a pointer to the Singleton instance of
   *        BoundaryConditionManager.
   * @return a pointer to the singleton BoundaryConditionManager
   */
  static BoundaryConditionManager * get();

  /**
   * @brief create a new BoundaryConditionBase object as a child of this group.
   * @param childKey the catalog key of the new BoundaryConditionBase derived type to create
   * @param childName the name of the new BoundaryConditionBase object in the repository
   */
  virtual void CreateChild( string const & childKey, string const & childName ) override;


  /**
   * @brief Function to apply a boundary condition directly to a field variable.
   * @tparam LAMBDA The type of the lambda function
   * @param time The time at which the boundary condition will be evaluated. For instance if the
   *             boundary condition is a time dependent function, this is the evaluation time.
   * @param domain The DomainParition object.
   * @param fieldPath The path to the object that contains the variable described in fieldName. This
   *                  path need not be the complete path, but rather the check that is performed is
   *                  that the fieldPath specified is contained in the BC string that specifies the
   *                  path from the actual BC specification. In other words, the fieldPath variable
   *                  can be a substring of the path specified in the BC, and that will be
   *                  sufficient to proceed with the application of the BC.
   * @param fieldName The name of the field/variable that the boundary condition will be applied to.
   *                  It may not be necessary that this name is in the data repository, as the user
   *                  supplied lambda may apply whatever it condition it would like. However, this
   *                  name is used for comparing against the value given in the BC specification.
   *
   * Interface function that applies a boundary condition directly to a field variable by looping
   * through all BoundaryConditionBase objects present in the BoundaryConditionManager. Searches
   * for the string specified in fieldPath as a substring in the objectPath specified in the input
   * file, checks if fieldName is equal to the fieldName specified in the input file, and check if
   * the time parameter falls within the beginTime and endTime of the BoundaryConditionBase object,
   * and calls BoundaryConditionBase::ApplyBoundaryConditionToField().
   *
   */
  void ApplyBoundaryConditionToField( real64 const time,
                                      dataRepository::ManagedGroup * domain,
                                      string const & fieldPath,
                                      string const & fieldName ) const
  {
    ApplyBoundaryConditionToField( time, domain, fieldPath, fieldName,
                                   [&]( BoundaryConditionBase const * const,
                                        set<localIndex> const & ){} );
  }

  /**
   * @brief Function to apply a boundary condition directly to a field variable and applies a lambda
   *        for any post BC operations that are needed.
   * @tparam LAMBDA The type of the lambda function
   * @param time The time at which the boundary condition will be evaluated. For instance if the
   *             boundary condition is a time dependent function, this is the evaluation time.
   * @param domain The DomainParition object.
   * @param fieldPath The path to the object that contains the variable described in fieldName. This
   *                  path need not be the complete path, but rather the check that is performed is
   *                  that the fieldPath specified is contained in the BC string that specifies the
   *                  path from the actual BC specification. In other words, the fieldPath variable
   *                  can be a substring of the path specified in the BC, and that will be
   *                  sufficient to proceed with the application of the BC.
   * @param fieldName The name of the field/variable that the boundary condition will be applied to.
   *                  It may not be necessary that this name is in the data repository, as the user
   *                  supplied lambda may apply whatever it condition it would like. However, this
   *                  name is used for comparing against the value given in the BC specification.
   * @param lambda A lambda function that defines any operations that should be performed
   *               after application of the boundary condition.
   *
   * Interface function that applies a boundary condition directly to a field variable by looping
   * through all BoundaryConditionBase objects present in the BoundaryConditionManager. Searches
   * for the string specified in fieldPath as a substring in the objectPath specified in the input
   * file, checks if fieldName is equal to the fieldName specified in the input file, and check if
   * the time parameter falls within the beginTime and endTime of the BoundaryConditionBase object,
   * and calls BoundaryConditionBase::ApplyBoundaryConditionToField(), and calls the lambda function
   * to apply any operations required for completing the application of the BC in addition to
   * setting the target field.
   */
  template< typename LAMBDA >
  void ApplyBoundaryConditionToField( real64 const time,
                                      dataRepository::ManagedGroup * domain,
                                      string const & fieldPath,
                                      string const & fieldName,
                                      LAMBDA && lambda ) const;

  /**
   * @brief function to apply initial conditions
   * @param domain the DomainParition object
   */
  void ApplyInitialConditions( dataRepository::ManagedGroup * domain ) const;


  /**
   * @brief This function is the main driver for the application of boundary conditions.
   * @tparam LAMBDA The type of the lambda function
   * @param time The time at which the boundary condition will be evaluated. For instance if the
   *             boundary condition is a time dependent function, this is the evaluation time.
   * @param domain The DomainParition object.
   * @param fieldPath The path to the object that contains the variable described in fieldName. This
   *                  path need not be the complete path, but rather the check that is performed is
   *                  that the fieldPath specified is contained in the BC string that specifies the
   *                  path from the actual BC specification. In other words, the fieldPath variable
   *                  can be a substring of the path specified in the BC, and that will be
   *                  sufficient to proceed with the application of the BC.
   * @param fieldName The name of the field/variable that the boundary condition will be applied to.
   *                  It may not be necessary that this name is in the data repository, as the user
   *                  supplied lambda may apply whatever it condition it would like. However, this
   *                  name is used for comparing against the value given in the BC specification.
   * @param lambda A lambda function that defines the application of the boundary condition.
   *
   * This function loops through all available boundary conditions, checks to see if the BC/IC
   * should be applied, and applies the condition. More specifically, this function simply checks
   * values of fieldPath,fieldName, against each BoundaryConditionBase object contained in the
   * BoundaryConditionManager and decides on whether or not to call the user defined lambda.
   */
  template< typename LAMBDA >
  void ApplyBoundaryCondition( real64 const time,
                               dataRepository::ManagedGroup * domain,
                               string const & fieldPath,
                               string const & fieldName,
                               LAMBDA && lambda ) const;

  /**
   * @brief Same as previous one, but with a const domain (when user lambda does not change anything)
   * @tparam LAMBDA The type of the lambda function
   * @param time The time at which the boundary condition will be evaluated. For instance if the
   *             boundary condition is a time dependent function, this is the evaluation time.
   * @param domain The DomainParition object.
   * @param fieldPath The path to the object that contains the variable described in fieldName. This
   *                  path need not be the complete path, but rather the check that is performed is
   *                  that the fieldPath specified is contained in the BC string that specifies the
   *                  path from the actual BC specification. In other words, the fieldPath variable
   *                  can be a substring of the path specified in the BC, and that will be
   *                  sufficient to proceed with the application of the BC.
   * @param fieldName The name of the field/variable that the boundary condition will be applied to.
   *                  It may not be necessary that this name is in the data repository, as the user
   *                  supplied lambda may apply whatever it condition it would like. However, this
   *                  name is used for comparing against the value given in the BC specification.
   * @param lambda A lambda function that defines the application of the boundary condition.
   *
   * This function loops through all available boundary conditions, checks to see if the BC/IC
   * should be applied, and applies the condition. More specifically, this function simply checks
   * values of fieldPath,fieldName, against each BoundaryConditionBase object contained in the
   * BoundaryConditionManager and decides on whether or not to call the user defined lambda.
   */
  template< typename LAMBDA >
  void ApplyBoundaryCondition( real64 const time,
                               dataRepository::ManagedGroup const * domain,
                               string const & fieldPath,
                               string const & fieldName,
                               LAMBDA && lambda ) const;

private:
  /**
   * @brief private constructor for the singleton BoundaryConditionManager.
   * @param name The name of the BoundaryConditionManager in the data repository.
   * @param parent The parent of BoundaryConditionManager in the data repository.
   */
  BoundaryConditionManager( string const & name, dataRepository::ManagedGroup * const parent );
  virtual ~BoundaryConditionManager() override;

};

template< typename LAMBDA >
void
BoundaryConditionManager::
ApplyBoundaryCondition( real64 const time,
                        dataRepository::ManagedGroup * domain,
                        string const & fieldPath,
                        string const & fieldName,
                        LAMBDA && lambda ) const
{
  for( auto & subGroup : this->GetSubGroups() )
  {
<<<<<<< HEAD
    BoundaryConditionBase const * bc = subGroup.second->group_cast<BoundaryConditionBase const *>();
    int const isInitialCondition = bc->initialCondition();

    if( ( isInitialCondition && fieldPath=="" ) ||
        ( !isInitialCondition && bc->GetObjectPath().find(fieldPath) != string::npos ) )
    {
      string_array const targetPath = stringutilities::Tokenize( bc->GetObjectPath(), "/" );
//        std::cout<<"objectPath = "<<bc->GetObjectPath()<<std::endl;
=======
    GEOSX_MARK_FUNCTION;
    for( auto & subGroup : this->GetSubGroups() )
    {
      BoundaryConditionBase const * bc = subGroup.second->group_cast<BoundaryConditionBase const *>();
      int const isInitialCondition = bc->initialCondition();

      if( ( isInitialCondition && fieldPath=="" ) ||
          ( !isInitialCondition && bc->GetObjectPath().find(fieldPath) != string::npos ) )
      {
        string_array const targetPath = stringutilities::Tokenize( bc->GetObjectPath(), "/" );
>>>>>>> d6ee63c7
        localIndex const targetPathLength = integer_conversion<localIndex>(targetPath.size());
        string const targetName = bc->GetFieldName();

<<<<<<< HEAD
      if( ( isInitialCondition && fieldName=="" ) ||
          ( !isInitialCondition && time >= bc->GetStartTime() && time < bc->GetEndTime() && targetName==fieldName ) )
      {
//          std::cout<<bc->getName()<<std::endl;

        MeshLevel * const meshLevel = domain->group_cast<DomainPartition*>()->
          getMeshBody( 0 )->getMeshLevel( 0 );
=======
        if( ( isInitialCondition && fieldName=="" ) ||
            ( !isInitialCondition && time >= bc->GetStartTime() && time < bc->GetEndTime() && targetName==fieldName ) )
        {
          MeshLevel * const meshLevel = domain->group_cast<DomainPartition*>()->
                                        getMeshBody( 0 )->getMeshLevel( 0 );
>>>>>>> d6ee63c7

        dataRepository::ManagedGroup * targetGroup = meshLevel;

<<<<<<< HEAD
        string processedPath;
        for( localIndex pathLevel=0 ; pathLevel<targetPathLength ; ++pathLevel )
        {
//            std::cout<<targetPath[pathLevel]<<std::endl;

          targetGroup = targetGroup->GetGroup( targetPath[pathLevel] );
          processedPath += "/" + targetPath[pathLevel];
//            std::cout<<"processedPath="<<processedPath<<std::endl;
=======
          string processedPath;
          for( localIndex pathLevel=0 ; pathLevel<targetPathLength ; ++pathLevel )
          {
            targetGroup = targetGroup->GetGroup( targetPath[pathLevel] );
            processedPath += "/" + targetPath[pathLevel];
>>>>>>> d6ee63c7

            GEOS_ERROR_IF( targetGroup == nullptr,
                           "ApplyBoundaryCondition(): Last entry in objectPath ("<<processedPath<<") is not found" );
          }

        dataRepository::ManagedGroup const * setGroup = targetGroup->GetGroup( dataRepository::keys::sets );
        string_array setNames = bc->GetSetNames();
        for( auto & setName : setNames )
        {
          dataRepository::ViewWrapper<set<localIndex> > const * const setWrapper = setGroup->getWrapper<set<localIndex> >( setName );
          if( setWrapper != nullptr )
          {
            set<localIndex> const & targetSet = setWrapper->reference();
            lambda( bc, setName, targetSet, targetGroup, targetName );
          }
        }
      }
    }
  }
}

template<typename LAMBDA>
void
BoundaryConditionManager::
ApplyBoundaryCondition( real64 const time,
                        dataRepository::ManagedGroup const * domain,
                        string const & fieldPath,
                        string const & fieldName,
                        LAMBDA && lambda) const
{
  for( auto & subGroup : this->GetSubGroups() )
  {
    BoundaryConditionBase const * bc = subGroup.second->group_cast<BoundaryConditionBase const *>();
    int const isInitialCondition = bc->initialCondition();

    if( ( isInitialCondition && fieldPath=="" ) ||
        ( !isInitialCondition && bc->GetObjectPath().find(fieldPath) != string::npos ) )
    {
      string_array const targetPath = stringutilities::Tokenize( bc->GetObjectPath(), "/" );
//        std::cout<<"objectPath = "<<bc->GetObjectPath()<<std::endl;
      localIndex const targetPathLength = targetPath.size();
      string const targetName = bc->GetFieldName();
//        std::cout<<"targetName = "<<targetName<<std::endl;

      if( ( isInitialCondition && fieldName=="" ) ||
          ( !isInitialCondition && time >= bc->GetStartTime() && time < bc->GetEndTime() && targetName==fieldName ) )
      {
//          std::cout<<bc->getName()<<std::endl;

        MeshLevel const * const meshLevel = domain->group_cast<DomainPartition const *>()->
          getMeshBody( 0 )->getMeshLevel( 0 );

        dataRepository::ManagedGroup const * targetGroup = meshLevel;

        string processedPath;
        for( localIndex pathLevel=0 ; pathLevel<targetPathLength ; ++pathLevel )
        {
//            std::cout<<targetPath[pathLevel]<<std::endl;

          targetGroup = targetGroup->GetGroup( targetPath[pathLevel] );
          processedPath += "/" + targetPath[pathLevel];
//            std::cout<<"processedPath="<<processedPath<<std::endl;

          GEOS_ERROR_IF( targetGroup == nullptr,
                         "ApplyBoundaryCondition(): Last entry in objectPath ("<<processedPath<<") is not found" );
        }

        dataRepository::ManagedGroup const * setGroup = targetGroup->GetGroup( dataRepository::keys::sets );
        string_array setNames = bc->GetSetNames();
        for( auto & setName : setNames )
        {
          dataRepository::ViewWrapper<set<localIndex> > const * const setWrapper = setGroup->getWrapper<set<localIndex> >( setName );
          if( setWrapper != nullptr )
          {
            set<localIndex> const & targetSet = setWrapper->reference();
            lambda( bc, setName, targetSet, targetGroup, targetName );
          }
        }
      }
    }
  }
}

template< typename LAMBDA >
void
BoundaryConditionManager::
ApplyBoundaryConditionToField( real64 const time,
                               dataRepository::ManagedGroup * domain,
                               string const & fieldPath,
                               string const & fieldName,
                               LAMBDA && lambda ) const
{
  BoundaryConditionBase const * bcBase = nullptr;
  set<localIndex> const * targetSetCopy = nullptr;
  ApplyBoundaryCondition( time, domain, fieldPath, fieldName,
                          [&]( BoundaryConditionBase const * const bc,
                               string const &,
                               set<localIndex> const & targetSet,
                               ManagedGroup * const targetGroup,
                               string const & targetField )
    {
      bc->ApplyBoundaryConditionToField<BcEqual>( targetSet, time, targetGroup, targetField );
      lambda( bc, targetSet );
    } );


}


} /* namespace geosx */

#endif /*
          SRC_COMPONENTS_CORE_SRC_BOUNDARYCONDITIONS_BOUNDARYCONDITIONMANAGER_HPP_
        */<|MERGE_RESOLUTION|>--- conflicted
+++ resolved
@@ -221,9 +221,9 @@
                         string const & fieldName,
                         LAMBDA && lambda ) const
 {
+  GEOSX_MARK_FUNCTION;
   for( auto & subGroup : this->GetSubGroups() )
   {
-<<<<<<< HEAD
     BoundaryConditionBase const * bc = subGroup.second->group_cast<BoundaryConditionBase const *>();
     int const isInitialCondition = bc->initialCondition();
 
@@ -231,59 +231,25 @@
         ( !isInitialCondition && bc->GetObjectPath().find(fieldPath) != string::npos ) )
     {
       string_array const targetPath = stringutilities::Tokenize( bc->GetObjectPath(), "/" );
-//        std::cout<<"objectPath = "<<bc->GetObjectPath()<<std::endl;
-=======
-    GEOSX_MARK_FUNCTION;
-    for( auto & subGroup : this->GetSubGroups() )
-    {
-      BoundaryConditionBase const * bc = subGroup.second->group_cast<BoundaryConditionBase const *>();
-      int const isInitialCondition = bc->initialCondition();
-
-      if( ( isInitialCondition && fieldPath=="" ) ||
-          ( !isInitialCondition && bc->GetObjectPath().find(fieldPath) != string::npos ) )
-      {
-        string_array const targetPath = stringutilities::Tokenize( bc->GetObjectPath(), "/" );
->>>>>>> d6ee63c7
-        localIndex const targetPathLength = integer_conversion<localIndex>(targetPath.size());
-        string const targetName = bc->GetFieldName();
-
-<<<<<<< HEAD
+      localIndex const targetPathLength = integer_conversion<localIndex>(targetPath.size());
+      string const targetName = bc->GetFieldName();
+
       if( ( isInitialCondition && fieldName=="" ) ||
           ( !isInitialCondition && time >= bc->GetStartTime() && time < bc->GetEndTime() && targetName==fieldName ) )
       {
-//          std::cout<<bc->getName()<<std::endl;
-
         MeshLevel * const meshLevel = domain->group_cast<DomainPartition*>()->
-          getMeshBody( 0 )->getMeshLevel( 0 );
-=======
-        if( ( isInitialCondition && fieldName=="" ) ||
-            ( !isInitialCondition && time >= bc->GetStartTime() && time < bc->GetEndTime() && targetName==fieldName ) )
-        {
-          MeshLevel * const meshLevel = domain->group_cast<DomainPartition*>()->
-                                        getMeshBody( 0 )->getMeshLevel( 0 );
->>>>>>> d6ee63c7
+                                      getMeshBody( 0 )->getMeshLevel( 0 );
 
         dataRepository::ManagedGroup * targetGroup = meshLevel;
 
-<<<<<<< HEAD
         string processedPath;
         for( localIndex pathLevel=0 ; pathLevel<targetPathLength ; ++pathLevel )
         {
-//            std::cout<<targetPath[pathLevel]<<std::endl;
-
           targetGroup = targetGroup->GetGroup( targetPath[pathLevel] );
           processedPath += "/" + targetPath[pathLevel];
-//            std::cout<<"processedPath="<<processedPath<<std::endl;
-=======
-          string processedPath;
-          for( localIndex pathLevel=0 ; pathLevel<targetPathLength ; ++pathLevel )
-          {
-            targetGroup = targetGroup->GetGroup( targetPath[pathLevel] );
-            processedPath += "/" + targetPath[pathLevel];
->>>>>>> d6ee63c7
-
-            GEOS_ERROR_IF( targetGroup == nullptr,
-                           "ApplyBoundaryCondition(): Last entry in objectPath ("<<processedPath<<") is not found" );
+
+          GEOS_ERROR_IF( targetGroup == nullptr,
+                         "ApplyBoundaryCondition(): Last entry in objectPath ("<<processedPath<<") is not found" );
           }
 
         dataRepository::ManagedGroup const * setGroup = targetGroup->GetGroup( dataRepository::keys::sets );
@@ -311,6 +277,7 @@
                         string const & fieldName,
                         LAMBDA && lambda) const
 {
+  GEOSX_MARK_FUNCTION;
   for( auto & subGroup : this->GetSubGroups() )
   {
     BoundaryConditionBase const * bc = subGroup.second->group_cast<BoundaryConditionBase const *>();
