/*
 * ------------------------------------------------------------------------------------------------------------
 * SPDX-License-Identifier: LGPL-2.1-only
 *
 * Copyright (c) 2018-2019 Lawrence Livermore National Security LLC
 * Copyright (c) 2018-2019 The Board of Trustees of the Leland Stanford Junior University
 * Copyright (c) 2018-2019 Total, S.A
 * Copyright (c) 2019-     GEOSX Contributors
 * All right reserved
 *
 * See top level LICENSE, COPYRIGHT, CONTRIBUTORS, NOTICE, and ACKNOWLEDGEMENTS files for details.
 * ------------------------------------------------------------------------------------------------------------
 */

/**
 * @file FieldSpecificationBase.hpp
 */

#ifndef GEOSX_MANAGERS_FIELDSPECIFICATION_FIELDSPECIFICATIONBASE_HPP
#define GEOSX_MANAGERS_FIELDSPECIFICATION_FIELDSPECIFICATIONBASE_HPP

#include "common/DataTypes.hpp"
#include "codingUtilities/traits.hpp"
#include "codingUtilities/Utilities.hpp"
#include "dataRepository/Group.hpp"
#include "linearAlgebra/interfaces/InterfaceTypes.hpp"
#include "managers/FieldSpecification/FieldSpecificationOps.hpp"
#include "managers/Functions/FunctionManager.hpp"
#include "rajaInterface/GEOS_RAJA_Interface.hpp"
#include "managers/ObjectManagerBase.hpp"


namespace geosx
{
class Function;


/**
 * @class FieldSpecificationBase
 * A class to hold values for and administer a single boundary condition
 */
class FieldSpecificationBase : public dataRepository::Group
{
public:

  /**
   * @defgroup alias and functions to defined statically initialized catalog
   * @{
   */

  /**
   * alias to define the catalog type for this base type
   */
  using CatalogInterface = dataRepository::CatalogInterface< FieldSpecificationBase,
                                                             string const &,
                                                             dataRepository::Group * const >;

  /**
   * @brief static function to return static catalog.
   * @return the static catalog to create derived types through the static factory methods.
   */
  static CatalogInterface::CatalogType & GetCatalog();

  /**
   * @brief Static Factory Catalog Functions
   * @return the catalog name
   */
  static string CatalogName() { return "FieldSpecification"; }

  /**
   * @brief return the catalog name
   * @return the catalog name
   */
  virtual const string getCatalogName() const
  {
    return FieldSpecificationBase::CatalogName();
  }

  /**
   * @}
   */


  /**
   * @brief constructor
   * @param name the name of the FieldSpecificationBase in the data repository
   * @param parent the parent group of this group.
   */
  FieldSpecificationBase( string const & name, dataRepository::Group * parent );

  /**
   * destructor
   */
  virtual ~FieldSpecificationBase() override;

  /**
   * @tparam FIELD_OP type that contains static functions to apply the value to the field
   * @param[in] field the field to apply the value to.
   * @param[in] targetSet the set of indices which the value will be applied.
   * @param[in] time The time at which any time dependent functions are to be evaluated as part of the
   *             application of the value.
   * @param[in] dataGroup the Group that contains the field to apply the value to.
   *
   * This function applies the value to a field variable.
   */
  template< typename FIELD_OP, typename POLICY, typename T, int N, int USD >
  void ApplyFieldValueKernel( ArrayView< T, N, USD > const & field,
                              SortedArrayView< localIndex const > const & targetSet,
                              real64 const time,
                              Group * dataGroup ) const;

  /**
   * @tparam FIELD_OP type that contains static functions to apply the value to the field
   * @param[in] targetSet the set of indices which the value will be applied.
   * @param[in] time The time at which any time dependent functions are to be evaluated as part of the
   *             application of the value.
   * @param[in] dataGroup the Group that contains the field to apply the value to.
   * @param[in] fieldname the name of the field to apply the value to.
   *
   * This function applies the value to a field variable. This function is typically
   * called from within the lambda to a call to FieldSpecificationManager::ApplyFieldValue().
   */
  template< typename FIELD_OP, typename POLICY=parallelHostPolicy >
  void ApplyFieldValue( SortedArrayView< localIndex const > const & targetSet,
                        real64 const time,
                        dataRepository::Group * dataGroup,
                        string const & fieldname ) const;

  /**
   * @brief Function to apply a boundary condition to a system of equations
   * @param[in] targetSet The set of indices which the boundary condition will be applied.
   * @param[in] time The time at which any time dependent functions are to be evaluated as part of the
   *             application of the boundary condition.
   * @param[in] dataGroup The Group that contains the field to apply the boundary condition to.
   * @param[in] fieldName The name of the field to apply the boundary condition to.
   * @param[in] dofMapName The name of the map from the local index of the primary field to the
   *                       global degree of freedom number.
   * @param[in] dofDim The number of degrees of freedom per index of the primary field. For instance
   *                   this will be 1 for a pressure degree of freedom, and 3 for a displacement
   *                   degree of freedom.
   * @param[inout] matrix A ParallelMatrix object: the system matrix.
   * @param[inout] rhs A ParallelVector object: the right-hand side.
   *
   * This function applies the boundary condition to a linear system of equations. This function is
   * typically called from within the lambda to a call to
   * BoundaryConditionManager::ApplyBoundaryCondition().
   */
  template< typename FIELD_OP, typename LAI >
  void ApplyBoundaryConditionToSystem( SortedArrayView< localIndex const > const & targetSet,
                                       real64 const time,
                                       dataRepository::Group const * const dataGroup,
                                       string const & fieldName,
                                       string const & dofMapName,
                                       integer const & dofDim,
                                       typename LAI::ParallelMatrix & matrix,
                                       typename LAI::ParallelVector & rhs ) const;


  /**
   * @brief Function to apply a boundary condition to a system of equations
   * @tparam FIELD_OP A wrapper struct to define how the boundary condition operates on the variables.
   *               Either \ref OpEqual or \ref OpAdd.
   * @tparam LAMBDA The type of lambda function passed into the parameter list.
   * @param[in] targetSet The set of indices which the boundary condition will be applied.
   * @param[in] time The time at which any time dependent functions are to be evaluated as part of the
   *             application of the boundary condition.
   * @param[in] dataGroup The Group that contains the field to apply the boundary condition to.
   * @param[in] dofMap The map from the local index of the primary field to the global degree of
   *                   freedom number.
   * @param[in] dofDim The number of degrees of freedom per index of the primary field. For instance
   *                   this will be 1 for a pressure degree of freedom, and 3 for a displacement
   *                   degree of freedom.
   * @param[inout] matrix A ParallelMatrix object: the system matrix.
   * @param[inout] rhs A ParallelVector object: the right-hand side
   * @param[in] lambda A lambda function which defines how the value that is passed into the functions
   *                provided by the FIELD_OP templated type.
   *
   * This function applies the boundary condition to a linear system of equations. This function is
   * typically called from within the lambda to a call to
   * BoundaryConditionManager::ApplyBoundaryCondition().
   */
  template< typename FIELD_OP, typename LAI, typename LAMBDA >
  void
  ApplyBoundaryConditionToSystem( SortedArrayView< localIndex const > const & targetSet,
                                  real64 const time,
                                  dataRepository::Group const * const dataGroup,
                                  arrayView1d< globalIndex const > const & dofMap,
                                  integer const & dofDim,
                                  typename LAI::ParallelMatrix & matrix,
                                  typename LAI::ParallelVector & rhs,
                                  LAMBDA && lambda ) const;

  /**
   * @brief Function to apply a boundary condition to a system of equations
   * @tparam FIELD_OP A wrapper struct to define how the boundary condition operates on the variables.
   *               Either \ref OpEqual or \ref OpAdd.
   * @tparam LAMBDA The type of lambda function passed into the parameter list.
   * @param[in] targetSet The set of indices which the boundary condition will be applied.
   * @param[in] time The time at which any time dependent functions are to be evaluated as part of the
   *             application of the boundary condition.
   * @param[in] dt time step size which is applied as a factor to bc values
   * @param[in] dataGroup The Group that contains the field to apply the boundary condition to.
   * @param[in] dofMap The map from the local index of the primary field to the global degree of
   *                   freedom number.
   * @param[in] dofDim The number of degrees of freedom per index of the primary field. For instance
   *                   this will be 1 for a pressure degree of freedom, and 3 for a displacement
   *                   degree of freedom.
   * @param[inout] matrix A ParallelMatrix object: the system matrix.
   * @param[inout] rhs A ParallelVector object: the right-hand side
   * @param[in] lambda A lambda function which defines how the value that is passed into the functions
   *                provided by the FIELD_OP templated type.
   *
   * This function applies the boundary condition to a linear system of equations. This function is
   * typically called from within the lambda to a call to
   * BoundaryConditionManager::ApplyBoundaryCondition().
   */
  template< typename FIELD_OP, typename LAI, typename LAMBDA >
  void
  ApplyBoundaryConditionToSystem( SortedArrayView< localIndex const > const & targetSet,
                                  real64 const time,
                                  real64 const dt,
                                  dataRepository::Group const * const dataGroup,
                                  arrayView1d< globalIndex const > const & dofMap,
                                  integer const & dofDim,
                                  typename LAI::ParallelMatrix & matrix,
                                  typename LAI::ParallelVector & rhs,
                                  LAMBDA && lambda ) const;

  /**
   * @brief Function to zero matrix rows to apply boundary conditions
   * @tparam LAI The linear algebra interface
   * @param[in] targetSet The set of indices which the boundary condition will be applied.
   * @param[in] dofMap The map from the local index of the primary field to the global degree of
   *                   freedom number.
   * @param[inout] matrix A ParallelMatrix object: the system matrix.
   *
   * This function zeroes the rows of the matrix that correspond to boundary conditions.
   */
  template< typename LAI >
  void ZeroSystemRowsForBoundaryCondition( SortedArrayView< localIndex const > const & targetSet,
                                           arrayView1d< globalIndex const > const & dofMap,
                                           typename LAI::ParallelMatrix & matrix ) const;

<<<<<<< HEAD
  template< typename FIELD_OP, typename POLICY, typename T, int NDIM, int USD >
  void ApplyBoundaryConditionToSystemKernel( SortedArrayView< localIndex const > const & targetSet,
                                             real64 const time,
                                             dataRepository::Group const * const dataGroup,
                                             arrayView1d< globalIndex const > const & dofMap,
                                             globalIndex const dofRankOffset,
                                             LvArray::CRSMatrixView< real64, globalIndex const, localIndex const > const & matrix,
                                             arrayView1d< real64 > const & rhs,
                                             ArrayView< T const, NDIM, USD > const & fieldView ) const;

  template< typename FIELD_OP, typename POLICY >
  void ApplyBoundaryConditionToSystem( SortedArrayView< localIndex const > const & targetSet,
                                       real64 const time,
                                       dataRepository::Group const * const dataGroup,
                                       string const & fieldName,
                                       string const & dofMapName,
                                       globalIndex const dofRankOffset,
                                       LvArray::CRSMatrixView< real64, globalIndex const, localIndex const > const & matrix,
                                       arrayView1d< real64 > const & rhs ) const;

  template< typename FIELD_OP, typename POLICY, typename LAMBDA >
  void
  ApplyBoundaryConditionToSystem( SortedArrayView< localIndex const > const & targetSet,
                                  real64 const time,
                                  dataRepository::Group const * const dataGroup,
                                  arrayView1d< globalIndex const > const & dofMap,
                                  globalIndex const dofRankOffset,
                                  LvArray::CRSMatrixView< real64, globalIndex const, localIndex const > const & matrix,
                                  arrayView1d< real64 > const & rhs,
                                  LAMBDA && lambda ) const;

  template< typename FIELD_OP, typename POLICY, typename LAMBDA >
  void
  ApplyBoundaryConditionToSystem( SortedArrayView< localIndex const > const & targetSet,
                                  real64 const time,
                                  real64 const dt,
                                  dataRepository::Group const * const dataGroup,
                                  arrayView1d< globalIndex const > const & dofMap,
                                  globalIndex const dofRankOffset,
                                  LvArray::CRSMatrixView< real64, globalIndex const, localIndex const > const & matrix,
                                  arrayView1d< real64 > const & rhs,
                                  LAMBDA && lambda ) const;

  template< typename POLICY >
  void ZeroSystemRowsForBoundaryCondition( SortedArrayView< localIndex const > const & targetSet,
                                           arrayView1d< globalIndex const > const & dofMap,
                                           LvArray::CRSMatrixView< real64, globalIndex const, localIndex const > const & matrix ) const;

=======
  /**
   * @brief View keys
   */
>>>>>>> f7bbc044
  struct viewKeyStruct
  {
    /// The key for setName
    constexpr static auto setNamesString = "setNames";
    /// The key for constitutivePath
    constexpr static auto constitutivePathString = "constitutivePath";
    /// The key for objectPath
    constexpr static auto objectPathString = "objectPath";
    /// The key for fieldName
    constexpr static auto fieldNameString = "fieldName";
    /// The key for dataType
    constexpr static auto dataTypeString = "dataType";
    /// The key for component
    constexpr static auto componentString = "component";
    /// The key for direction
    constexpr static auto directionString = "direction";
    /// The key for bcApplicationTableName
    constexpr static auto bcApplicationTableNameString = "bcApplicationTableName";
    /// The key for scale
    constexpr static auto scaleString = "scale";
    /// The key for functionName
    constexpr static auto functionNameString = "functionName";
    /// The key for initialCondition
    constexpr static auto initialConditionString = "initialCondition";
    /// The key for beginTime
    constexpr static auto beginTimeString = "beginTime";
    /// The key for endTime
    constexpr static auto endTimeString = "endTime";
    /// The key for fluxBoundaryCondition
    constexpr static auto fluxBoundaryConditionString = "fluxBoundaryCondition";
  } viewKeys; ///< viewKeys

  /**
   * @brief Group keys
   */
  struct groupKeyStruct
  {} groupKeys; ///< groupKeys


  /**
   * Accessor
   * @return const reference to m_function
   */
  string const & GetFunctionName() const
  {
    return m_functionName;
  }

  /**
   * Accessor
   * @return const reference to m_objectPath
   */
  virtual const string & GetObjectPath() const
  {
    return m_objectPath;
  }

  /**
   * Accessor
   * @return const reference to m_fieldName
   */
  virtual const string & GetFieldName() const
  {
    return m_fieldName;
  }

  /**
   * Accessor
   * @return const m_component
   */
  virtual int GetComponent() const
  {
    return m_component;
  }

  /**
   * Accessor
   * @param[in] time Time
   * @return const reference to m_direction
   */
  virtual const R1Tensor & GetDirection( realT time )
  {
    GEOSX_UNUSED_VAR( time );
    return m_direction;
  }

  /**
   * Accessor
   * @return const m_beginTime
   */
  real64 GetStartTime() const
  {
    return m_beginTime;
  }

  /**
   * Accessor
   * @return const m_endTime
   */
  real64 GetEndTime() const
  {
    return m_endTime;
  }

  /**
   * Accessor
   * @return const reference to m_setNames
   */
  string_array const & GetSetNames() const
  {
    return m_setNames;
  }

  /**
   * Accessor
   * @return const m_initialCondition
   */
  int initialCondition() const
  {
    return m_initialCondition;
  }

  /**
   * Accessor
   * @return const m_scale
   */
  real64 GetScale() const
  {
    return m_scale;
  }

  /**
   * Mutator
   * @param[in] fieldName The name of the field
   */
  void SetFieldName( string const & fieldName )
  {
    m_fieldName = fieldName;
  }

  /**
   * Mutator
   * @param[in] objectPath The path for the object
   */
  void SetObjectPath( string const & objectPath )
  {
    m_objectPath = objectPath;
  }

  /**
   * Mutator
   * @param[in] scale Scaling factor
   */
  void SetScale( real64 const & scale )
  {
    m_scale = scale;
  }

  /**
   * Mutator
   * @param[in] isInitialCondition Logical value to indicate if it is an initial condition
   */
  void InitialCondition( bool isInitialCondition )
  {
    m_initialCondition = isInitialCondition;
  }

  /**
   * Mutator
   * @param[in] setName The name of the set
   */
  void AddSetName( string const & setName )
  {
    m_setNames.push_back( setName );
  }


protected:
  void PostProcessInput() override final;

  /// The flag used to decide if the BC value is normalized by the size of the set on which it is applied
  bool m_normalizeBySetSize;

private:


  /// the names of the sets that the boundary condition is applied to
  string_array m_setNames;

  /// the path to the object which contains the fields that the boundary condition is applied to
  string m_objectPath;

  /// the name of the field the boundary condition is applied to or a key string to use for
  /// determining whether or not to apply the boundary condition.
  string m_fieldName;


//  string m_dataType;

  /// The component the boundary condition acts on. Not used if field is a scalar.
  int m_component;

  /// The direction the boundary condition acts in.
  R1Tensor m_direction;

  /// Whether or not the boundary condition is an initial condition.
  int m_initialCondition;

  /// The name of the function used to generate values for application.
  string m_functionName;

  /// The scale factor to use on the value of the boundary condition.
  real64 m_scale;

  /// Time after which the bc is allowed to be applied
  real64 m_beginTime;

  /// Time after which the bc will no longer be applied.
  real64 m_endTime;

  /// The name of a function used to turn on and off the boundary condition.
  string m_bcApplicationFunctionName;

  /// The factor used to normalize the boundary flux by the size of the set it is applied to
  //real64 m_setSizeScalingFactor;

};


template< typename FIELD_OP, typename POLICY, typename T, int N, int USD >
void FieldSpecificationBase::ApplyFieldValueKernel( ArrayView< T, N, USD > const & field,
                                                    SortedArrayView< localIndex const > const & targetSet,
                                                    real64 const time,
                                                    Group * dataGroup ) const
{
  integer const component = GetComponent();
  string const & functionName = getReference< string >( viewKeyStruct::functionNameString );
  FunctionManager & functionManager = FunctionManager::Instance();

  if( functionName.empty() )
  {
    real64 const value = m_scale;
    forAll< POLICY >( targetSet.size(), [=] GEOSX_HOST_DEVICE ( localIndex const i )
    {
      localIndex const a = targetSet[ i ];
      FIELD_OP::SpecifyFieldValue( field, a, component, value );
    } );
  }
  else
  {
    FunctionBase const * const function  = functionManager.GetGroup< FunctionBase >( functionName );

    GEOSX_ERROR_IF( function == nullptr, "Function '" << functionName << "' not found" );

    if( function->isFunctionOfTime()==2 )
    {
      real64 const value = m_scale * function->Evaluate( &time );
      forAll< POLICY >( targetSet.size(), [=] GEOSX_HOST_DEVICE ( localIndex const i )
      {
        localIndex const a = targetSet[ i ];
        FIELD_OP::SpecifyFieldValue( field, a, component, value );
      } );
    }
    else
    {
      real64_array result( static_cast< localIndex >( targetSet.size() ) );
      function->Evaluate( dataGroup, time, targetSet, result );
      arrayView1d< real64 const > const & resultView = result.toViewConst();
      real64 const scale = m_scale;
      forAll< POLICY >( targetSet.size(), [=] GEOSX_HOST_DEVICE ( localIndex const i )
      {
        localIndex const a = targetSet[ i ];
        FIELD_OP::SpecifyFieldValue( field, a, component, scale * resultView[i] );
      } );
    }
  }
}


template< typename FIELD_OP, typename POLICY >
void FieldSpecificationBase::ApplyFieldValue( SortedArrayView< localIndex const > const & targetSet,
                                              real64 const time,
                                              dataRepository::Group * dataGroup,
                                              string const & fieldName ) const
{
  dataRepository::WrapperBase * wrapper = dataGroup->getWrapperBase( fieldName );
  std::type_index typeIndex = std::type_index( wrapper->get_typeid());

  rtTypes::ApplyArrayTypeLambda2( rtTypes::typeID( typeIndex ),
                                  true,
                                  [&]( auto arrayInstance, auto GEOSX_UNUSED_PARAM( dataTypeInstance ) )
  {
    using ArrayType = decltype(arrayInstance);
    dataRepository::Wrapper< ArrayType > & view = dataRepository::Wrapper< ArrayType >::cast( *wrapper );

    auto const & field = view.reference().toView();
    ApplyFieldValueKernel< FIELD_OP, POLICY >( field, targetSet, time, dataGroup );
  } );
}

template< typename FIELD_OP, typename LAI >
void FieldSpecificationBase::ApplyBoundaryConditionToSystem( SortedArrayView< localIndex const > const & targetSet,
                                                             real64 const time,
                                                             dataRepository::Group const * const dataGroup,
                                                             string const & fieldName,
                                                             string const & dofMapName,
                                                             integer const & dofDim,
                                                             typename LAI::ParallelMatrix & matrix,
                                                             typename LAI::ParallelVector & rhs ) const
{
  dataRepository::WrapperBase const & wrapperBase = *dataGroup->getWrapperBase( fieldName );
  std::type_index typeIndex = std::type_index( wrapperBase.get_typeid());
  arrayView1d< globalIndex const > const & dofMap = dataGroup->getReference< array1d< globalIndex > >( dofMapName );
  integer const component = GetComponent();

  rtTypes::ApplyArrayTypeLambda1( rtTypes::typeID( typeIndex ), [&]( auto type )
  {
    using FieldType = decltype( type );
    dataRepository::Wrapper< FieldType > const & wrapper = dataRepository::Wrapper< FieldType >::cast( wrapperBase );
    traits::ViewTypeConst< FieldType > fieldView = wrapper.reference();

    this->ApplyBoundaryConditionToSystem< FIELD_OP, LAI >( targetSet, time, dataGroup, dofMap, dofDim, matrix, rhs,
                                                           [&]( localIndex const a )
    {
      real64 value = 0.0;
      FieldSpecificationEqual::ReadFieldValue( fieldView, a, component, value );
      return value;
    } );
  } );
}

template< typename FIELD_OP, typename LAI, typename LAMBDA >
void
FieldSpecificationBase::
  ApplyBoundaryConditionToSystem( SortedArrayView< localIndex const > const & targetSet,
                                  real64 const time,
                                  dataRepository::Group const * const dataGroup,
                                  arrayView1d< globalIndex const > const & dofMap,
                                  integer const & dofDim,
                                  typename LAI::ParallelMatrix & matrix,
                                  typename LAI::ParallelVector & rhs,
                                  LAMBDA && lambda ) const
{
  GEOSX_UNUSED_VAR( dofDim );

  integer const component = GetComponent();
  string const & functionName = getReference< string >( viewKeyStruct::functionNameString );
  FunctionManager & functionManager = FunctionManager::Instance();

  globalIndex_array dof( targetSet.size() );
  real64_array rhsContribution( targetSet.size() );

  real64 sizeScalingFactor = 0;
  if( m_normalizeBySetSize )
  {
    // note: this assumes that the ghost elements have been filtered out

    // recompute the set size here to make sure that topology changes are accounted for
    integer const localSetSize = targetSet.size();
    integer globalSetSize = 0;

    // synchronize
    MpiWrapper::allReduce( &localSetSize, &globalSetSize, 1, MPI_SUM, MPI_COMM_GEOSX );

    // set the scaling factor
    sizeScalingFactor = globalSetSize >= 1 ? 1.0 / globalSetSize : 1;
  }
  else
  {
    sizeScalingFactor = 1;
  }

  if( functionName.empty() )
  {

    integer counter=0;
    for( auto a : targetSet )
    {
      dof( counter ) = dofMap[a]+component;
      FIELD_OP::template SpecifyFieldValue< LAI >( dof( counter ),
                                                   matrix,
                                                   rhsContribution( counter ),
                                                   m_scale * sizeScalingFactor,
                                                   lambda( a ) );
      ++counter;
    }
    FIELD_OP::template PrescribeRhsValues< LAI >( rhs, counter, dof.data(), rhsContribution.data() );
  }
  else
  {
    FunctionBase const * const function  = functionManager.GetGroup< FunctionBase >( functionName );

    GEOSX_ERROR_IF( function == nullptr, "Function '" << functionName << "' not found" );

    if( function->isFunctionOfTime()==2 )
    {
      real64 value = m_scale * function->Evaluate( &time ) * sizeScalingFactor;
      integer counter=0;
      for( auto a : targetSet )
      {
        dof( counter ) = dofMap[a] + component;
        FIELD_OP::template SpecifyFieldValue< LAI >( dof( counter ),
                                                     matrix,
                                                     rhsContribution( counter ),
                                                     value,
                                                     lambda( a ) );
        ++counter;
      }
      FIELD_OP::template PrescribeRhsValues< LAI >( rhs, counter, dof.data(), rhsContribution.data() );
    }
    else
    {
      real64_array result;
      result.resize( LvArray::integerConversion< localIndex >( targetSet.size()));
      function->Evaluate( dataGroup, time, targetSet, result );
      integer counter=0;
      for( auto a : targetSet )
      {
        dof( counter ) = dofMap[a] + component;
        FIELD_OP::template SpecifyFieldValue< LAI >( dof( counter ),
                                                     matrix,
                                                     rhsContribution( counter ),
                                                     m_scale * result[counter] * sizeScalingFactor,
                                                     lambda( a ) );
        ++counter;
      }
      FIELD_OP::template PrescribeRhsValues< LAI >( rhs, counter, dof.data(), rhsContribution.data() );
    }
  }
}

template< typename FIELD_OP, typename LAI, typename LAMBDA >
void
FieldSpecificationBase::
  ApplyBoundaryConditionToSystem( SortedArrayView< localIndex const > const & targetSet,
                                  real64 const time,
                                  real64 const dt,
                                  dataRepository::Group const * const dataGroup,
                                  arrayView1d< globalIndex const > const & dofMap,
                                  integer const & dofDim,
                                  typename LAI::ParallelMatrix & matrix,
                                  typename LAI::ParallelVector & rhs,
                                  LAMBDA && lambda ) const
{
  GEOSX_UNUSED_VAR( dofDim );

  integer const component = GetComponent();
  string const & functionName = getReference< string >( viewKeyStruct::functionNameString );
  FunctionManager & functionManager = FunctionManager::Instance();

  globalIndex_array dof( targetSet.size() );
  real64_array rhsContribution( targetSet.size() );

  real64 sizeScalingFactor = 0.0;
  if( m_normalizeBySetSize )
  {
    // note: this assumes that the ghost elements have been filtered out

    // recompute the set size here to make sure that topology changes are accounted for
    integer const localSetSize = targetSet.size();
    integer globalSetSize = 0;

    // synchronize
    MpiWrapper::allReduce( &localSetSize, &globalSetSize, 1, MPI_SUM, MPI_COMM_GEOSX );

    // set the scaling factor
    sizeScalingFactor = globalSetSize >= 1 ? 1.0 / globalSetSize : 1;
  }
  else
  {
    sizeScalingFactor = 1;
  }


  if( functionName.empty() )
  {

    integer counter=0;
    for( auto a : targetSet )
    {
      dof( counter ) = dofMap[a]+component;
      FIELD_OP::template SpecifyFieldValue< LAI >( dof( counter ),
                                                   matrix,
                                                   rhsContribution( counter ),
                                                   m_scale * dt * sizeScalingFactor,
                                                   lambda( a ) );
      ++counter;
    }
    FIELD_OP::template PrescribeRhsValues< LAI >( rhs, counter, dof.data(), rhsContribution.data() );
  }
  else
  {
    FunctionBase const * const function  = functionManager.GetGroup< FunctionBase >( functionName );

    GEOSX_ERROR_IF( function == nullptr, "Function '" << functionName << "' not found" );

    if( function->isFunctionOfTime()==2 )
    {
      real64 value = m_scale * dt * function->Evaluate( &time ) * sizeScalingFactor;
      integer counter=0;
      for( auto a : targetSet )
      {
        dof( counter ) = dofMap[a] + component;
        FIELD_OP::template SpecifyFieldValue< LAI >( dof( counter ),
                                                     matrix,
                                                     rhsContribution( counter ),
                                                     value,
                                                     lambda( a ) );
        ++counter;
      }
      FIELD_OP::template PrescribeRhsValues< LAI >( rhs, counter, dof.data(), rhsContribution.data() );
    }
    else
    {
      real64_array result;
      result.resize( LvArray::integerConversion< localIndex >( targetSet.size()));
      function->Evaluate( dataGroup, time, targetSet, result );
      integer counter=0;
      for( auto a : targetSet )
      {
        dof( counter ) = dofMap[a] + component;
        FIELD_OP::template SpecifyFieldValue< LAI >( dof( counter ),
                                                     matrix,
                                                     rhsContribution( counter ),
                                                     m_scale * dt * result[counter] * sizeScalingFactor,
                                                     lambda( a ) );
        ++counter;
      }
      FIELD_OP::template PrescribeRhsValues< LAI >( rhs, counter, dof.data(), rhsContribution.data() );
    }
  }
}

template< typename LAI >
void FieldSpecificationBase::ZeroSystemRowsForBoundaryCondition( SortedArrayView< localIndex const > const & targetSet,
                                                                 arrayView1d< globalIndex const > const & dofMap,
                                                                 typename LAI::ParallelMatrix & matrix ) const

{
  integer const component = GetComponent();
  for( auto a : targetSet )
  {
    globalIndex const dof = dofMap[a]+component;
    matrix.clearRow( dof );
  }
}

template< typename FIELD_OP, typename POLICY, typename T, int NDIM, int USD >
void FieldSpecificationBase::ApplyBoundaryConditionToSystemKernel( SortedArrayView< localIndex const > const & targetSet,
                                                                   real64 const time,
                                                                   dataRepository::Group const * const dataGroup,
                                                                   arrayView1d< globalIndex const > const & dofMap,
                                                                   globalIndex const dofRankOffset,
                                                                   LvArray::CRSMatrixView< real64, globalIndex const, localIndex const > const & matrix,
                                                                   arrayView1d< real64 > const & rhs,
                                                                   ArrayView< T const, NDIM, USD > const & fieldView ) const
{
  integer const component = GetComponent();
  this->ApplyBoundaryConditionToSystem< FIELD_OP, POLICY >( targetSet, time, dataGroup, dofMap, dofRankOffset, matrix, rhs,
                                                            [fieldView, component] GEOSX_HOST_DEVICE ( localIndex const a )
  {
    real64 value = 0.0;
    FieldSpecificationEqual::ReadFieldValue( fieldView, a, component, value );
    return value;
  } );
}

template< typename FIELD_OP, typename POLICY >
void FieldSpecificationBase::ApplyBoundaryConditionToSystem( SortedArrayView< localIndex const > const & targetSet,
                                                             real64 const time,
                                                             dataRepository::Group const * const dataGroup,
                                                             string const & fieldName,
                                                             string const & dofMapName,
                                                             globalIndex const dofRankOffset,
                                                             LvArray::CRSMatrixView< real64, globalIndex const, localIndex const > const & matrix,
                                                             arrayView1d< real64 > const & rhs ) const
{
  dataRepository::WrapperBase const & wrapperBase = *dataGroup->getWrapperBase( fieldName );
  std::type_index typeIndex = std::type_index( wrapperBase.get_typeid());
  arrayView1d< globalIndex const > const & dofMap = dataGroup->getReference< array1d< globalIndex > >( dofMapName );

  rtTypes::ApplyArrayTypeLambda1( rtTypes::typeID( typeIndex ), [&]( auto type )
  {
    using FieldType = decltype( type );
    dataRepository::Wrapper< FieldType > const & wrapper = dataRepository::Wrapper< FieldType >::cast( wrapperBase );
    ApplyBoundaryConditionToSystemKernel< FIELD_OP, POLICY >( targetSet, time, dataGroup, dofMap, dofRankOffset, matrix, rhs, wrapper.reference() );
  } );
}

template< typename FIELD_OP, typename POLICY, typename LAMBDA >
void
FieldSpecificationBase::
  ApplyBoundaryConditionToSystem( SortedArrayView< localIndex const > const & targetSet,
                                  real64 const time,
                                  dataRepository::Group const * const dataGroup,
                                  arrayView1d< globalIndex const > const & dofMap,
                                  globalIndex const dofRankOffset,
                                  LvArray::CRSMatrixView< real64, globalIndex const, localIndex const > const & matrix,
                                  arrayView1d< real64 > const & rhs,
                                  LAMBDA && lambda ) const
{
  return ApplyBoundaryConditionToSystem< FIELD_OP, POLICY >( targetSet,
                                                             time,
                                                             1.0,
                                                             dataGroup,
                                                             dofMap,
                                                             dofRankOffset,
                                                             matrix,
                                                             rhs,
                                                             std::forward< LAMBDA >( lambda ) );
}

template< typename FIELD_OP, typename POLICY, typename LAMBDA >
void
FieldSpecificationBase::
  ApplyBoundaryConditionToSystem( SortedArrayView< localIndex const > const & targetSet,
                                  real64 const time,
                                  real64 const dt,
                                  dataRepository::Group const * const dataGroup,
                                  arrayView1d< globalIndex const > const & dofMap,
                                  globalIndex const dofRankOffset,
                                  LvArray::CRSMatrixView< real64, globalIndex const, localIndex const > const & matrix,
                                  arrayView1d< real64 > const & rhs,
                                  LAMBDA && lambda ) const
{
  integer const component = GetComponent();
  string const & functionName = getReference< string >( viewKeyStruct::functionNameString );
  FunctionManager & functionManager = FunctionManager::Instance();

  array1d< globalIndex > dofArray( targetSet.size() );
  arrayView1d< globalIndex > const & dof = dofArray.toView();

  array1d< real64 > rhsContributionArray( targetSet.size() );
  arrayView1d< real64 > const & rhsContribution = rhsContributionArray.toView();

  real64 sizeScalingFactor = 0.0;
  if( m_normalizeBySetSize )
  {
    // note: this assumes that the ghost elements have been filtered out

    // recompute the set size here to make sure that topology changes are accounted for
    integer const localSetSize = targetSet.size();
    integer globalSetSize = 0;

    // synchronize
    MpiWrapper::allReduce( &localSetSize, &globalSetSize, 1, MPI_SUM, MPI_COMM_GEOSX );

    // set the scaling factor
    sizeScalingFactor = globalSetSize >= 1 ? 1.0 / globalSetSize : 1;
  }
  else
  {
    sizeScalingFactor = 1;
  }


  if( functionName.empty() || functionManager.getGroupReference< FunctionBase >( functionName ).isFunctionOfTime() == 2 )
  {
    real64 value = m_scale * dt * sizeScalingFactor;
    if( !functionName.empty() )
    {
      FunctionBase const & function = functionManager.getGroupReference< FunctionBase >( functionName );
      value *= function.Evaluate( &time );
    }

    forAll< POLICY >( targetSet.size(),
                      [targetSet, dof, dofMap, dofRankOffset, component, matrix, rhsContribution, value, lambda] GEOSX_HOST_DEVICE ( localIndex const i )
    {
      localIndex const a = targetSet[ i ];
      dof[ i ] = dofMap[ a ] + component;
      FIELD_OP::SpecifyFieldValue( dof[ i ],
                                   dofRankOffset,
                                   matrix,
                                   rhsContribution[ i ],
                                   value,
                                   lambda( a ) );
    } );
  }
  else
  {
    FunctionBase const & function = functionManager.getGroupReference< FunctionBase >( functionName );

    real64_array resultsArray( targetSet.size() );
    function.Evaluate( dataGroup, time, targetSet, resultsArray );
    arrayView1d< real64 const > const & results = resultsArray.toViewConst();
    real64 const value = m_scale * dt * sizeScalingFactor;

    forAll< POLICY >( targetSet.size(),
                      [targetSet, dof, dofMap, dofRankOffset, component, matrix, rhsContribution, results, value, lambda] GEOSX_HOST_DEVICE (
                        localIndex const i )
    {
      localIndex const a = targetSet[ i ];
      dof[ i ] = dofMap[ a ] + component;
      FIELD_OP::SpecifyFieldValue( dof[ i ],
                                   dofRankOffset,
                                   matrix,
                                   rhsContribution[ i ],
                                   value * results[ i ],
                                   lambda( a ) );
    } );
  }

  FIELD_OP::template PrescribeRhsValues< POLICY >( rhs, dof, dofRankOffset, rhsContribution );
}

template< typename POLICY >
void FieldSpecificationBase::ZeroSystemRowsForBoundaryCondition( SortedArrayView< localIndex const > const & targetSet,
                                                                 arrayView1d< globalIndex const > const & dofMap,
                                                                 LvArray::CRSMatrixView< real64, globalIndex const, localIndex const > const & matrix ) const

{
  integer const component = GetComponent();
  forAll< POLICY >( targetSet.size(), [targetSet, dofMap, matrix, component] GEOSX_HOST_DEVICE ( localIndex const i )
  {
    localIndex const a = targetSet[ i ];
    globalIndex const dof = dofMap[ a ] + component;

    arraySlice1d< real64 > const entries = matrix.getEntries( dof );
    localIndex const numEntries = matrix.numNonZeros( dof );

    for( localIndex j = 0; j < numEntries; ++j )
    {
      entries[ j ] = 0;
    }
  } );
}

}

#endif<|MERGE_RESOLUTION|>--- conflicted
+++ resolved
@@ -241,7 +241,7 @@
                                            arrayView1d< globalIndex const > const & dofMap,
                                            typename LAI::ParallelMatrix & matrix ) const;
 
-<<<<<<< HEAD
+
   template< typename FIELD_OP, typename POLICY, typename T, int NDIM, int USD >
   void ApplyBoundaryConditionToSystemKernel( SortedArrayView< localIndex const > const & targetSet,
                                              real64 const time,
@@ -290,11 +290,9 @@
                                            arrayView1d< globalIndex const > const & dofMap,
                                            LvArray::CRSMatrixView< real64, globalIndex const, localIndex const > const & matrix ) const;
 
-=======
   /**
    * @brief View keys
    */
->>>>>>> f7bbc044
   struct viewKeyStruct
   {
     /// The key for setName
