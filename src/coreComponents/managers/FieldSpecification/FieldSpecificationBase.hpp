--- conflicted
+++ resolved
@@ -627,8 +627,7 @@
                                   systemSolverInterface::BlockIDs const blockID,
                                   LAMBDA && lambda ) const;
 
-<<<<<<< HEAD
-  // calls user-provided lambda to apply computed boundary value
+// calls user-provided lambda to apply computed boundary value
 //  template<typename LAMBDA>
 //  void ApplyBoundaryCondition( set<localIndex> const & targetSet,
 //                               real64 const time,
@@ -699,9 +698,6 @@
                                   typename LAI::ParallelVector & rhs,
                                   LAMBDA && lambda ) const;
 
-=======
-  
->>>>>>> 14ab5484
   struct viewKeyStruct
   {
     constexpr static auto setNamesString = "setNames";
@@ -1055,7 +1051,6 @@
   }
 }
 
-<<<<<<< HEAD
 template< typename FIELD_OP, typename LAI >
 void FieldSpecificationBase::ApplyBoundaryConditionToSystem( set<localIndex> const & targetSet,
                                                             real64 const time,
@@ -1165,8 +1160,6 @@
     }
   }
 }
-=======
->>>>>>> 14ab5484
 
 //template<typename LAMBDA>
 //void BoundaryConditionBase::ApplyBoundaryCondition( set<localIndex> const & targetSet,
