#
# Specify all headers
#
set(managers_headers
    DomainPartition.hpp
    EventManager.hpp
    Events/EventBase.hpp
    Events/PeriodicEvent.hpp
    Events/HaltEvent.hpp
    Events/SoloEvent.hpp
    Outputs/OutputManager.hpp
    Outputs/OutputBase.hpp
    Outputs/SiloOutput.hpp
    Outputs/RestartOutput.hpp
<<<<<<< HEAD
    Outputs/TimeHistoryCollector.hpp
    Outputs/TimeHistoryOutput.hpp
    Tasks/TaskBase.hpp
    Tasks/TasksManager.hpp
=======
    Outputs/BlueprintOutput.hpp
>>>>>>> 1b272ef8
    Functions/FunctionBase.hpp
    Functions/SymbolicFunction.hpp
    Functions/TableFunction.hpp
    Functions/CompositeFunction.hpp
    Functions/FunctionManager.hpp
    ObjectManagerBase.hpp
    ProblemManager.hpp
    NumericalMethodsManager.hpp
    FieldSpecification/CopyField.hpp
    FieldSpecification/FieldSpecificationBase.hpp
    FieldSpecification/FieldSpecificationManager.hpp
    FieldSpecification/DirichletBoundaryCondition.hpp
    FieldSpecification/SourceFluxBoundaryCondition.hpp
    initialization.hpp
   )


#
# Specify all sources
#
set(managers_sources
    DomainPartition.cpp
    EventManager.cpp
    Events/EventBase.cpp
    Events/PeriodicEvent.cpp
    Events/HaltEvent.cpp
    Events/SoloEvent.cpp
    Outputs/OutputManager.cpp
    Outputs/OutputBase.cpp
    Outputs/SiloOutput.cpp
    Outputs/RestartOutput.cpp
<<<<<<< HEAD
    Outputs/TimeHistoryCollector.cpp
    Outputs/TimeHistoryOutput.cpp
    Tasks/TaskBase.cpp
    Tasks/TasksManager.cpp
=======
    Outputs/BlueprintOutput.cpp
>>>>>>> 1b272ef8
    Functions/FunctionBase.cpp
    Functions/SymbolicFunction.cpp
    Functions/TableFunction.cpp
    Functions/CompositeFunction.cpp
    Functions/FunctionManager.cpp
    ObjectManagerBase.cpp
    ProblemManager.cpp
    NumericalMethodsManager.cpp
    FieldSpecification/CopyField.cpp
    FieldSpecification/FieldSpecificationBase.cpp
    FieldSpecification/FieldSpecificationManager.cpp
    FieldSpecification/DirichletBoundaryCondition.cpp
    FieldSpecification/SourceFluxBoundaryCondition.cpp
    initialization.cpp
   )

if( ENABLE_MPI )
    list( APPEND managers_headers Outputs/ChomboIO.hpp )
    list( APPEND managers_sources Outputs/ChomboIO.cpp )
endif()

if( ENABLE_VTK )
    list( APPEND managers_headers Outputs/VTKOutput.hpp )
    list( APPEND managers_sources Outputs/VTKOutput.cpp )
endif()

if( BUILD_OBJ_LIBS )
  set( dependencyList dataRepository fileIO optionparser RAJA linearAlgebra conduit conduit_relay conduit_blueprint )
else()
  set( dependencyList common fileIO linearAlgebra optionparser RAJA mpiCommunications conduit conduit_relay conduit_blueprint )
endif()

if( ENABLE_MATHPRESSO )
   set( dependencyList ${dependencyList} mathpresso )
endif()

if ( ENABLE_OPENMP )
  set( dependencyList ${dependencyList} openmp )
endif()

if ( ENABLE_CUDA )
  set( dependencyList ${dependencyList} cuda )
endif()

if ( ENABLE_CALIPER )
  set( dependencyList ${dependencyList} caliper adiak )
endif()

blt_add_library( NAME                  managers
                 SOURCES               ${managers_sources}
                 HEADERS               ${managers_headers}
                 DEPENDS_ON            ${dependencyList}
                 OBJECT                ${buildAsObj}
               )

target_include_directories( managers PUBLIC ${CMAKE_SOURCE_DIR}/coreComponents)

add_subdirectory( unitTests )

geosx_add_code_checks( PREFIX managers )<|MERGE_RESOLUTION|>--- conflicted
+++ resolved
@@ -12,14 +12,11 @@
     Outputs/OutputBase.hpp
     Outputs/SiloOutput.hpp
     Outputs/RestartOutput.hpp
-<<<<<<< HEAD
     Outputs/TimeHistoryCollector.hpp
     Outputs/TimeHistoryOutput.hpp
     Tasks/TaskBase.hpp
     Tasks/TasksManager.hpp
-=======
     Outputs/BlueprintOutput.hpp
->>>>>>> 1b272ef8
     Functions/FunctionBase.hpp
     Functions/SymbolicFunction.hpp
     Functions/TableFunction.hpp
@@ -51,14 +48,11 @@
     Outputs/OutputBase.cpp
     Outputs/SiloOutput.cpp
     Outputs/RestartOutput.cpp
-<<<<<<< HEAD
     Outputs/TimeHistoryCollector.cpp
     Outputs/TimeHistoryOutput.cpp
     Tasks/TaskBase.cpp
     Tasks/TasksManager.cpp
-=======
     Outputs/BlueprintOutput.cpp
->>>>>>> 1b272ef8
     Functions/FunctionBase.cpp
     Functions/SymbolicFunction.cpp
     Functions/TableFunction.cpp
