
#
# Specify all headers
#
set(managers_headers
    DomainPartition.hpp
    EventManager.hpp
    Events/EventBase.hpp
    Events/PeriodicEvent.hpp
    Events/HaltEvent.hpp
    Events/SoloEvent.hpp
    Outputs/OutputManager.hpp
    Outputs/OutputBase.hpp
    Outputs/SiloOutput.hpp
    Outputs/RestartOutput.hpp
    Outputs/BlueprintOutput.hpp
    Outputs/ChomboIO.hpp
    Functions/FunctionBase.hpp
    Functions/SymbolicFunction.hpp
    Functions/TableFunction.hpp
    Functions/CompositeFunction.hpp
    Functions/NewFunctionManager.hpp
    ObjectManagerBase.hpp
    ProblemManager.hpp
    NumericalMethodsManager.hpp
<<<<<<< HEAD
    BoundaryConditions/BoundaryConditionBase.hpp
    BoundaryConditions/BoundaryConditionManager.hpp
    BoundaryConditions/DirichletBoundaryCondition.hpp
    Wells/WellManager.hpp
    Wells/WellBase.cpp
    Wells/SimpleWell.hpp
    Wells/Perforation.hpp
    Wells/PerforationManager.hpp
    )
=======
    FieldSpecification/FieldSpecificationBase.hpp
    FieldSpecification/FieldSpecificationManager.hpp
    FieldSpecification/DirichletBoundaryCondition.hpp)
>>>>>>> dd86f923


#
# Specify all sources
#
set(managers_sources
  	DomainPartition.cpp
    EventManager.cpp
    Events/EventBase.cpp
    Events/PeriodicEvent.cpp
    Events/HaltEvent.cpp
    Events/SoloEvent.cpp
    Outputs/OutputManager.cpp
    Outputs/OutputBase.cpp
    Outputs/SiloOutput.cpp
    Outputs/RestartOutput.cpp
    Outputs/BlueprintOutput.cpp
    Outputs/ChomboIO.cpp
    Functions/FunctionBase.cpp
    Functions/SymbolicFunction.cpp
    Functions/TableFunction.cpp
    Functions/CompositeFunction.cpp
    Functions/NewFunctionManager.cpp
    ObjectManagerBase.cpp
    ProblemManager.cpp
    NumericalMethodsManager.cpp
<<<<<<< HEAD
    BoundaryConditions/BoundaryConditionBase.cpp
    BoundaryConditions/BoundaryConditionManager.cpp
    BoundaryConditions/DirichletBoundaryCondition.cpp
    Wells/WellManager.cpp
    Wells/WellBase.cpp
    Wells/SimpleWell.cpp
    Wells/Perforation.cpp
    Wells/PerforationManager.cpp
    )
=======
    FieldSpecification/FieldSpecificationBase.cpp
    FieldSpecification/FieldSpecificationManager.cpp
    FieldSpecification/DirichletBoundaryCondition.cpp)
>>>>>>> dd86f923

#set( dependencyList dataRepository fileIO  )
#set( dependencyList2 optionparser mathpresso RAJA trilinos )
#foreach( lib ${dependencyList} )
#    set( dependencyList2 ${dependencyList2} ${GEOSX_LINK_PREPEND_FLAG} ${lib} ${GEOSX_LINK_POSTPEND_FLAG} )
#endforeach()
#message( "dependencyList2 = ${dependencyList2}" )


blt_add_library( NAME                  managers
                 SOURCES               ${managers_sources}
                 HEADERS               ${managers_headers}
                 DEPENDS_ON            dataRepository fileIO optionparser mathpresso RAJA trilinos
#                 SHARED FALSE
               )


#get_target_property( id managers INCLUDE_DIRECTORIES )
#message("managers INCLUDE_DIRECTORIES = ${id}")
#
#get_target_property( iid managers INTERFACE_INCLUDE_DIRECTORIES )
#message("managers INTERFACE_INCLUDE_DIRECTORIES = ${iid}")
#
#get_target_property( isid managers INTERFACE_SYSTEM_INCLUDE_DIRECTORIES )
#message("managers INTERFACE_SYSTEM_INCLUDE_DIRECTORIES = ${isid}")
#
#
#
#get_target_property( ill managers INTERFACE_LINK_LIBRARIES )
#message("managers INTERFACE_LINK_LIBRARIES = ${ill}")
#
#foreach( dependency ${ill} )
#    get_target_property( depList ${dependency} INTERFACE_INCLUDE_DIRECTORIES )
#    message( "    ${dependency} iid = ${depList} ")
#    list( APPEND _expanded_DEPENDS_ON ${depList} )
#endforeach()
 



target_include_directories( managers PUBLIC ${CMAKE_SOURCE_DIR}/coreComponents)


geosx_add_code_checks( PREFIX managers )<|MERGE_RESOLUTION|>--- conflicted
+++ resolved
@@ -23,21 +23,15 @@
     ObjectManagerBase.hpp
     ProblemManager.hpp
     NumericalMethodsManager.hpp
-<<<<<<< HEAD
-    BoundaryConditions/BoundaryConditionBase.hpp
-    BoundaryConditions/BoundaryConditionManager.hpp
-    BoundaryConditions/DirichletBoundaryCondition.hpp
+    FieldSpecification/FieldSpecificationBase.hpp
+    FieldSpecification/FieldSpecificationManager.hpp
+    FieldSpecification/DirichletBoundaryCondition.hpp
     Wells/WellManager.hpp
     Wells/WellBase.cpp
     Wells/SimpleWell.hpp
     Wells/Perforation.hpp
     Wells/PerforationManager.hpp
     )
-=======
-    FieldSpecification/FieldSpecificationBase.hpp
-    FieldSpecification/FieldSpecificationManager.hpp
-    FieldSpecification/DirichletBoundaryCondition.hpp)
->>>>>>> dd86f923
 
 
 #
@@ -64,21 +58,15 @@
     ObjectManagerBase.cpp
     ProblemManager.cpp
     NumericalMethodsManager.cpp
-<<<<<<< HEAD
-    BoundaryConditions/BoundaryConditionBase.cpp
-    BoundaryConditions/BoundaryConditionManager.cpp
-    BoundaryConditions/DirichletBoundaryCondition.cpp
+    FieldSpecification/FieldSpecificationBase.cpp
+    FieldSpecification/FieldSpecificationManager.cpp
+    FieldSpecification/DirichletBoundaryCondition.cpp
     Wells/WellManager.cpp
     Wells/WellBase.cpp
     Wells/SimpleWell.cpp
     Wells/Perforation.cpp
     Wells/PerforationManager.cpp
     )
-=======
-    FieldSpecification/FieldSpecificationBase.cpp
-    FieldSpecification/FieldSpecificationManager.cpp
-    FieldSpecification/DirichletBoundaryCondition.cpp)
->>>>>>> dd86f923
 
 #set( dependencyList dataRepository fileIO  )
 #set( dependencyList2 optionparser mathpresso RAJA trilinos )
