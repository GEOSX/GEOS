/*
 * ------------------------------------------------------------------------------------------------------------
 * SPDX-License-Identifier: LGPL-2.1-only
 *
 * Copyright (c) 2018-2019 Lawrence Livermore National Security LLC
 * Copyright (c) 2018-2019 The Board of Trustees of the Leland Stanford Junior University
 * Copyright (c) 2018-2019 Total, S.A
 * Copyright (c) 2019-     GEOSX Contributors
 * All right reserved
 *
 * See top level LICENSE, COPYRIGHT, CONTRIBUTORS, NOTICE, and ACKNOWLEDGEMENTS files for details.
 * ------------------------------------------------------------------------------------------------------------
 */

// Source includes
#include "ProblemManager.hpp"

#include "codingUtilities/StringUtilities.hpp"
#include "common/Path.hpp"
#include "common/TimingMacros.hpp"
#include "constitutive/ConstitutiveManager.hpp"
#include "dataRepository/ConduitRestart.hpp"
#include "dataRepository/RestartFlags.hpp"
#include "finiteElement/FiniteElementDiscretizationManager.hpp"
#include "managers/DomainPartition.hpp"
#include "managers/FieldSpecification/FieldSpecificationManager.hpp"
#include "managers/initialization.hpp"
#include "managers/NumericalMethodsManager.hpp"
#include "managers/Outputs/OutputManager.hpp"
#include "mesh/MeshBody.hpp"
#include "meshUtilities/MeshManager.hpp"
#include "meshUtilities/MeshUtilities.hpp"
#include "meshUtilities/SimpleGeometricObjects/GeometricObjectManager.hpp"
#include "meshUtilities/SimpleGeometricObjects/SimpleGeometricObjectBase.hpp"
#include "mpiCommunications/CommunicationTools.hpp"
#include "mpiCommunications/SpatialPartition.hpp"
#include "physicsSolvers/PhysicsSolverManager.hpp"
#include "physicsSolvers/SolverBase.hpp"
#include "wells/InternalWellGenerator.hpp"
#include "wells/WellElementRegion.hpp"

// System includes
#include <vector>
#include <regex>

namespace geosx
{

using namespace dataRepository;
using namespace constitutive;

class CellElementSubRegion;
class FaceElementSubRegion;


ProblemManager::ProblemManager( const std::string & name,
                                Group * const parent ):
  dataRepository::Group( name, parent ),
  m_physicsSolverManager( nullptr ),
  m_eventManager( nullptr ),
  m_functionManager( nullptr )
{
  // Groups that do not read from the xml
  RegisterGroup< DomainPartition >( groupKeys.domain );
  Group * commandLine = RegisterGroup< Group >( groupKeys.commandLine );
  commandLine->setRestartFlags( RestartFlags::WRITE );

  setInputFlags( InputFlags::PROBLEM_ROOT );

  // Mandatory groups that read from the xml
  RegisterGroup< FieldSpecificationManager >( groupKeys.fieldSpecificationManager.Key(),
                                              &FieldSpecificationManager::get(),
                                              false );//->setRestartFlags(RestartFlags::NO_WRITE);


  // RegisterGroup<ConstitutiveManager>(groupKeys.constitutiveManager);
  // RegisterGroup<ElementRegionManager>(groupKeys.elementRegionManager);
  m_eventManager = RegisterGroup< EventManager >( groupKeys.eventManager );
  RegisterGroup< NumericalMethodsManager >( groupKeys.numericalMethodsManager );
  RegisterGroup< GeometricObjectManager >( groupKeys.geometricObjectManager );
  RegisterGroup< MeshManager >( groupKeys.meshManager );
  RegisterGroup< OutputManager >( groupKeys.outputManager );
  m_physicsSolverManager = RegisterGroup< PhysicsSolverManager >( groupKeys.physicsSolverManager );

  // The function manager is handled separately
  m_functionManager = &FunctionManager::Instance();
  // Mandatory groups that read from the xml
  RegisterGroup< FunctionManager >( groupKeys.functionManager.Key(),
                                    m_functionManager,
                                    false );

  // Command line entries
  commandLine->registerWrapper< string >( viewKeys.inputFileName.Key() )->
    setRestartFlags( RestartFlags::WRITE )->
    setDescription( "Name of the input xml file." );

  commandLine->registerWrapper< string >( viewKeys.restartFileName.Key() )->
    setRestartFlags( RestartFlags::WRITE )->
    setDescription( "Name of the restart file." );

  commandLine->registerWrapper< integer >( viewKeys.beginFromRestart.Key() )->
    setRestartFlags( RestartFlags::WRITE )->
    setDescription( "Flag to indicate restart run." );

  commandLine->registerWrapper< string >( viewKeys.problemName.Key() )->
    setRestartFlags( RestartFlags::WRITE )->
    setDescription( "Used in writing the output files, if not specified defaults to the name of the input file." );

  commandLine->registerWrapper< string >( viewKeys.outputDirectory.Key() )->
    setRestartFlags( RestartFlags::WRITE )->
    setDescription( "Directory in which to put the output files, if not specified defaults to the current directory." );

  commandLine->registerWrapper< integer >( viewKeys.xPartitionsOverride.Key() )->
    setApplyDefaultValue( 1 )->
    setRestartFlags( RestartFlags::WRITE )->
    setDescription( "Number of partitions in the x-direction" );

  commandLine->registerWrapper< integer >( viewKeys.yPartitionsOverride.Key() )->
    setApplyDefaultValue( 1 )->
    setRestartFlags( RestartFlags::WRITE )->
    setDescription( "Number of partitions in the y-direction" );

  commandLine->registerWrapper< integer >( viewKeys.zPartitionsOverride.Key() )->
    setApplyDefaultValue( 1 )->
    setRestartFlags( RestartFlags::WRITE )->
    setDescription( "Number of partitions in the z-direction" );

  commandLine->registerWrapper< integer >( viewKeys.overridePartitionNumbers.Key() )->
    setApplyDefaultValue( 0 )->
    setRestartFlags( RestartFlags::WRITE )->
    setDescription( "Flag to indicate partition number override" );

  commandLine->registerWrapper< string >( viewKeys.schemaFileName.Key() )->
    setRestartFlags( RestartFlags::WRITE )->
    setDescription( "Name of the output schema" );

  commandLine->registerWrapper< integer >( viewKeys.useNonblockingMPI.Key() )->
    setApplyDefaultValue( 0 )->
    setRestartFlags( RestartFlags::WRITE )->
    setDescription( "Whether to prefer using non-blocking MPI communication where implemented (results in non-deterministic DOF numbering)." );
}


ProblemManager::~ProblemManager()
{}


Group * ProblemManager::CreateChild( string const & GEOSX_UNUSED_PARAM( childKey ), string const & GEOSX_UNUSED_PARAM( childName ) )
{ return nullptr; }


void ProblemManager::ProblemSetup()
{
  GEOSX_MARK_FUNCTION;
  PostProcessInputRecursive();

  GenerateMesh();

  ApplyNumericalMethods();

  RegisterDataOnMeshRecursive( GetGroup< DomainPartition >( groupKeys.domain )->getMeshBodies() );

  Initialize( this );

  ApplyInitialConditions();

  InitializePostInitialConditions( this );
}


void ProblemManager::ParseCommandLineInput()
{
  Group * commandLine = GetGroup< Group >( groupKeys.commandLine );

  CommandLineOptions const & opts = getCommandLineOptions();

  commandLine->getReference< std::string >( viewKeys.restartFileName ) = opts.restartFileName;
  commandLine->getReference< integer >( viewKeys.beginFromRestart ) = opts.beginFromRestart;
  commandLine->getReference< integer >( viewKeys.xPartitionsOverride ) = opts.xPartitionsOverride;
  commandLine->getReference< integer >( viewKeys.yPartitionsOverride ) = opts.yPartitionsOverride;
  commandLine->getReference< integer >( viewKeys.zPartitionsOverride ) = opts.zPartitionsOverride;
  commandLine->getReference< integer >( viewKeys.overridePartitionNumbers ) = opts.overridePartitionNumbers;
  commandLine->getReference< integer >( viewKeys.useNonblockingMPI ) = opts.useNonblockingMPI;

  std::string & inputFileName = commandLine->getReference< std::string >( viewKeys.inputFileName );
  inputFileName = opts.inputFileName;

  std::string & schemaName = commandLine->getReference< std::string >( viewKeys.schemaFileName );
  schemaName = opts.schemaName;

  std::string & problemName = commandLine->getReference< std::string >( viewKeys.problemName );
  problemName = opts.problemName;

  std::string & outputDirectory = commandLine->getReference< std::string >( viewKeys.outputDirectory );
  outputDirectory = opts.outputDirectory;

  if( schemaName.empty())
  {
    getAbsolutePath( inputFileName, inputFileName );
    string xmlFolder;
    string notUsed;
    splitPath( inputFileName, xmlFolder, notUsed );
    Path::pathPrefix() = xmlFolder;

    if( problemName == "" )
    {
      if( inputFileName.length() > 4 && inputFileName.substr( inputFileName.length() - 4, 4 ) == ".xml" )
      {
        string::size_type start = inputFileName.find_last_of( '/' ) + 1;
        if( start >= inputFileName.length())
        {
          start = 0;
        }
        problemName.assign( inputFileName, start, inputFileName.length() - 4 - start );
      }
      else
      {
        problemName.assign( inputFileName );
      }
    }

    if( outputDirectory != "." )
    {
      mkdir( outputDirectory.data(), 0755 );
      if( chdir( outputDirectory.data()) != 0 )
      {
        GEOSX_ERROR( "Could not change to the ouput directory: " + outputDirectory );
      }
    }
  }
}


bool ProblemManager::ParseRestart( std::string & restartFileName )
{
  CommandLineOptions const & opts = getCommandLineOptions();
  bool const beginFromRestart = opts.beginFromRestart;
  restartFileName = opts.restartFileName;

  if( beginFromRestart == 1 )
  {
    std::string dirname;
    std::string basename;
    splitPath( restartFileName, dirname, basename );

    std::vector< std::string > dir_contents;
    readDirectory( dirname, dir_contents );

    GEOSX_ERROR_IF( dir_contents.size() == 0, "Directory gotten from " << restartFileName << " " << dirname << " is empty." );

    std::regex basename_regex( basename );

    std::string min_str( "" );
    std::string & max_match = min_str;
    bool match_found = false;
    for( std::string & s : dir_contents )
    {
      if( std::regex_match( s, basename_regex ))
      {
        match_found = true;
        max_match = (s > max_match)? s : max_match;
      }
    }

    GEOSX_ERROR_IF( !match_found, "No matches found for pattern " << basename << " in directory " << dirname << "." );

    restartFileName = dirname + "/" + max_match;
    getAbsolutePath( restartFileName, restartFileName );
  }

  return beginFromRestart;
}


void ProblemManager::InitializePythonInterpreter()
{
#ifdef GEOSX_USE_PYTHON
  // Initialize python and numpy
  GEOSX_LOG_RANK_0( "Loading python interpreter" );

  // Check to make sure the appropriate environment variables are set
  if( getenv( "GPAC_SCHEMA" ) == NULL )
  {
    GEOSX_ERROR( "GPAC_SCHEMA must be defined to use the new preprocessor!" );
  }
  if( getenv( "GEOS_PYTHONPATH" ) == NULL )
  {
    GEOSX_ERROR( "GEOS_PYTHONPATH must be defined to use the new preprocessor!" );
  }
  if( getenv( "GEOS_PYTHONHOME" ) == NULL )
  {
    GEOSX_ERROR( "GEOS_PYTHONHOME must be defined to use the new preprocessor!" );
  }

  setenv( "PYTHONPATH", getenv( "GEOS_PYTHONPATH" ), 1 );
  Py_SetPythonHome( getenv( "GEOS_PYTHONHOME" ));
  Py_Initialize();
  import_array();
#endif
}


void ProblemManager::ClosePythonInterpreter()
{
#ifdef GEOSX_USE_PYTHON
  // Add any other cleanup here
  GEOSX_LOG_RANK_0( "Closing python interpreter" );
  Py_Finalize();
#endif
}


void ProblemManager::GenerateDocumentation()
{
  // Documentation output
  std::cout << "Trying to generate schema..." << std::endl;
  Group * commandLine = GetGroup< Group >( groupKeys.commandLine );
  std::string const & schemaName = commandLine->getReference< std::string >( viewKeys.schemaFileName );

  if( schemaName.empty() == 0 )
  {
    // Generate an extensive data structure
    GenerateDataStructureSkeleton( 0 );

    MeshManager * meshManager = this->GetGroup< MeshManager >( groupKeys.meshManager );
    DomainPartition * domain  = getDomainPartition();
    meshManager->GenerateMeshLevels( domain );

    RegisterDataOnMeshRecursive( domain->getMeshBodies() );

    // Generate schema
    SchemaUtilities::ConvertDocumentationToSchema( schemaName.c_str(), this, 0 );

    // Generate non-schema documentation
    SchemaUtilities::ConvertDocumentationToSchema((schemaName + ".other").c_str(), this, 1 );
  }
}


void ProblemManager::SetSchemaDeviations( xmlWrapper::xmlNode schemaRoot,
                                          xmlWrapper::xmlNode schemaParent,
                                          integer documentationType )
{
  xmlWrapper::xmlNode targetChoiceNode = schemaParent.child( "xsd:choice" );
  if( targetChoiceNode.empty() )
  {
    targetChoiceNode = schemaParent.prepend_child( "xsd:choice" );
    targetChoiceNode.append_attribute( "minOccurs" ) = "0";
    targetChoiceNode.append_attribute( "maxOccurs" ) = "unbounded";
  }

  // These objects are handled differently during the xml read step,
  // so we need to explicitly add them into the schema structure
  DomainPartition * domain  = getDomainPartition();

  m_functionManager->GenerateDataStructureSkeleton( 0 );
  SchemaUtilities::SchemaConstruction( m_functionManager, schemaRoot, targetChoiceNode, documentationType );

  FieldSpecificationManager & bcManager = FieldSpecificationManager::get();
  bcManager.GenerateDataStructureSkeleton( 0 );
  SchemaUtilities::SchemaConstruction( &bcManager, schemaRoot, targetChoiceNode, documentationType );

  ConstitutiveManager * constitutiveManager = domain->GetGroup< ConstitutiveManager >( keys::ConstitutiveManager );
  SchemaUtilities::SchemaConstruction( constitutiveManager, schemaRoot, targetChoiceNode, documentationType );

  MeshManager * meshManager = this->GetGroup< MeshManager >( groupKeys.meshManager );
  meshManager->GenerateMeshLevels( domain );
  ElementRegionManager * elementManager = domain->getMeshBody( 0 )->getMeshLevel( 0 )->getElemManager();
  elementManager->GenerateDataStructureSkeleton( 0 );
  SchemaUtilities::SchemaConstruction( elementManager, schemaRoot, targetChoiceNode, documentationType );


  // Add entries that are only used in the pre-processor
  Group * IncludedList = this->RegisterGroup< Group >( "Included" );
  IncludedList->setInputFlags( InputFlags::OPTIONAL );

  Group * includedFile = IncludedList->RegisterGroup< Group >( "File" );
  includedFile->setInputFlags( InputFlags::OPTIONAL_NONUNIQUE );

  Group * parameterList = this->RegisterGroup< Group >( "Parameters" );
  parameterList->setInputFlags( InputFlags::OPTIONAL );

  Group * parameter = parameterList->RegisterGroup< Group >( "Parameter" );
  parameter->setInputFlags( InputFlags::OPTIONAL_NONUNIQUE );
  parameter->registerWrapper< string >( "value" )->
    setInputFlag( InputFlags::REQUIRED )->
    setDescription( "Input parameter definition for the preprocessor" );

  SchemaUtilities::SchemaConstruction( IncludedList, schemaRoot, targetChoiceNode, documentationType );
  SchemaUtilities::SchemaConstruction( parameterList, schemaRoot, targetChoiceNode, documentationType );
}


void ProblemManager::ParseInputFile()
{
  DomainPartition * domain  = getDomainPartition();

  Group * commandLine = GetGroup< Group >( groupKeys.commandLine );
  std::string const & inputFileName = commandLine->getReference< std::string >( viewKeys.inputFileName );


#ifdef GEOSX_USE_PYTHON
  // Load the pygeos module
  PyObject *pModule = PyImport_ImportModule( "pygeos" );
  if( pModule == NULL )
  {
    PyErr_Print();
    GEOSX_ERROR( "Could not find the pygeos module in GEOS_PYTHONPATH!" );
  }

  // Call the xml preprocessor
  PyObject *pPreprocessorFunction = PyObject_GetAttrString( pModule, "PreprocessGEOSXML" );
  PyObject *pPreprocessorInputStr = Py_BuildValue( "(s)", inputFileName.c_str());
  PyObject *pKeywordDict = Py_BuildValue( "{s:s}", "schema", getenv( "GPAC_SCHEMA" ));
  PyObject *pPreprocessorResult = PyObject_Call( pPreprocessorFunction, pPreprocessorInputStr, pKeywordDict );
  inputFileName = PyString_AsString( pPreprocessorResult );

  // Cleanup
  Py_DECREF( pPreprocessorResult );
  Py_DECREF( pKeywordDict );
  Py_DECREF( pPreprocessorInputStr );
  Py_DECREF( pPreprocessorFunction );
  Py_DECREF( pModule );

#else
  GEOSX_LOG_RANK_0( "GEOS must be configured to use Python to use parameters, symbolic math, etc. in input files" );
#endif


  // Load preprocessed xml file and check for errors
  xmlResult = xmlDocument.load_file( inputFileName.c_str());
  if( !xmlResult )
  {
    GEOSX_LOG_RANK_0( "XML parsed with errors!" );
    GEOSX_LOG_RANK_0( "Error description: " << xmlResult.description());
    GEOSX_LOG_RANK_0( "Error offset: " << xmlResult.offset );
  }

  string::size_type const pos=inputFileName.find_last_of( '/' );
  string path = inputFileName.substr( 0, pos + 1 );
  xmlDocument.append_child( xmlWrapper::filePathString ).append_attribute( xmlWrapper::filePathString ) = path.c_str();
  xmlProblemNode = xmlDocument.child( this->getName().c_str());
  ProcessInputFileRecursive( xmlProblemNode );

  // The objects in domain are handled separately for now
  {
    ConstitutiveManager * constitutiveManager = domain->GetGroup< ConstitutiveManager >( keys::ConstitutiveManager );
    xmlWrapper::xmlNode topLevelNode = xmlProblemNode.child( constitutiveManager->getName().c_str());
    constitutiveManager->ProcessInputFileRecursive( topLevelNode );

    // Open mesh levels
    MeshManager * meshManager = this->GetGroup< MeshManager >( groupKeys.meshManager );
    meshManager->GenerateMeshLevels( domain );
    ElementRegionManager * elementManager = domain->getMeshBody( 0 )->getMeshLevel( 0 )->getElemManager();
    topLevelNode = xmlProblemNode.child( elementManager->getName().c_str());
    elementManager->ProcessInputFileRecursive( topLevelNode );

  }
}


void ProblemManager::PostProcessInput()
{
  DomainPartition * domain  = getDomainPartition();

  Group const * commandLine = GetGroup< Group >( groupKeys.commandLine );
  integer const & xparCL = commandLine->getReference< integer >( viewKeys.xPartitionsOverride );
  integer const & yparCL = commandLine->getReference< integer >( viewKeys.yPartitionsOverride );
  integer const & zparCL = commandLine->getReference< integer >( viewKeys.zPartitionsOverride );

  PartitionBase & partition = domain->getReference< PartitionBase >( keys::partitionManager );
  bool repartition = false;
  integer xpar = 1;
  integer ypar = 1;
  integer zpar = 1;
  if( xparCL != 0 )
  {
    repartition = true;
    xpar = xparCL;
  }
  if( yparCL != 0 )
  {
    repartition = true;
    ypar = yparCL;
  }
  if( zparCL != 0 )
  {
    repartition = true;
    zpar = zparCL;
  }
  if( repartition )
  {
    partition.setPartitions( xpar, ypar, zpar );
    int const mpiSize = MpiWrapper::Comm_size( MPI_COMM_GEOSX );
    // Case : Using MPI domain decomposition and partition are not defined (mainly pamela usage)
    if( mpiSize > 1 && xpar == 1 && ypar == 1 && zpar == 1 )
    {
      //TODO  confirm creates no issues with MPI_Cart_Create
      partition.setPartitions( 1, 1, mpiSize );
    }
  }
}


void ProblemManager::InitializationOrder( string_array & order )
{
  SortedArray< string > usedNames;


  {
    order.push_back( groupKeys.numericalMethodsManager.Key());
    usedNames.insert( groupKeys.numericalMethodsManager.Key());
  }

  {
    order.push_back( groupKeys.domain.Key());
    usedNames.insert( groupKeys.domain.Key());
  }

  {
    order.push_back( groupKeys.eventManager.Key());
    usedNames.insert( groupKeys.eventManager.Key());
  }

  for( auto const & subGroup : this->GetSubGroups() )
  {
    if( usedNames.count( subGroup.first ) == 0 )
    {
      order.push_back( subGroup.first );
    }
  }
}


void ProblemManager::GenerateMesh()
{
  GEOSX_MARK_FUNCTION;
  DomainPartition * domain  = getDomainPartition();

  MeshManager * meshManager = this->GetGroup< MeshManager >( groupKeys.meshManager );
  meshManager->GenerateMeshes( domain );
  Group * const cellBlockManager = domain->GetGroup( keys::cellManager );


  Group * const meshBodies = domain->getMeshBodies();

  for( localIndex a=0; a<meshBodies->GetSubGroups().size(); ++a )
  {
    MeshBody * const meshBody = meshBodies->GetGroup< MeshBody >( a );
    for( localIndex b=0; b<meshBody->numSubGroups(); ++b )
    {
      MeshLevel * const meshLevel = meshBody->GetGroup< MeshLevel >( b );

      NodeManager * const nodeManager = meshLevel->getNodeManager();
      EdgeManager * edgeManager = meshLevel->getEdgeManager();
      FaceManager * const faceManager = meshLevel->getFaceManager();
      ElementRegionManager * const elemManager = meshLevel->getElemManager();

      GeometricObjectManager * geometricObjects = this->GetGroup< GeometricObjectManager >( groupKeys.geometricObjectManager );

      MeshUtilities::GenerateNodesets( geometricObjects,
                                       nodeManager );
      nodeManager->ConstructGlobalToLocalMap();

      elemManager->GenerateMesh( cellBlockManager );
      nodeManager->SetElementMaps( meshLevel->getElemManager() );

      faceManager->BuildFaces( nodeManager, elemManager );
      nodeManager->SetFaceMaps( meshLevel->getFaceManager() );

      edgeManager->BuildEdges( faceManager, nodeManager );
      nodeManager->SetEdgeMaps( meshLevel->getEdgeManager() );

      domain->GenerateSets();

<<<<<<< HEAD
      elemManager->forElementRegions( [&](ElementRegionBase * const region )
      {
        Group * subRegions = region->GetGroup(ElementRegionBase::viewKeyStruct::elementSubRegions);
        subRegions->forSubGroups<ElementSubRegionBase>( [&]( ElementSubRegionBase * const subRegion )
        {
          subRegion->setupRelatedObjectsInRelations( meshLevel );
          subRegion->CalculateElementGeometricQuantities( *nodeManager,
                                                          *faceManager );
        });
=======
      elemManager->forElementSubRegions< ElementSubRegionBase >( [&]( ElementSubRegionBase & subRegion )
      {
        subRegion.setupRelatedObjectsInRelations( meshLevel );
        subRegion.CalculateElementGeometricQuantities( *nodeManager,
                                                       *faceManager );
      } );
>>>>>>> 1611e8bc

      elemManager->GenerateCellToEdgeMaps( faceManager );

      elemManager->GenerateAggregates( faceManager, nodeManager );

      elemManager->GenerateWells( meshManager, meshLevel );
    }
  }
}


void ProblemManager::ApplyNumericalMethods()
{
  NumericalMethodsManager const * const
  numericalMethodManager = GetGroup< NumericalMethodsManager >( keys::numericalMethodsManager );

  DomainPartition * domain  = getDomainPartition();
  ConstitutiveManager const * constitutiveManager = domain->GetGroup< ConstitutiveManager >( keys::ConstitutiveManager );
  Group * const meshBodies = domain->getMeshBodies();

  map< string, localIndex > regionQuadrature;
  for( localIndex solverIndex=0; solverIndex<m_physicsSolverManager->numSubGroups(); ++solverIndex )
  {
    SolverBase const * const solver = m_physicsSolverManager->GetGroup< SolverBase >( solverIndex );

    string const numericalMethodName = solver->getDiscretization();
    string_array const & targetRegions = solver->getTargetRegions();

    FiniteElementDiscretizationManager const *
      feDiscretizationManager = numericalMethodManager->GetGroup< FiniteElementDiscretizationManager >( keys::finiteElementDiscretizations );

    FiniteElementDiscretization const * feDiscretization = feDiscretizationManager->GetGroup< FiniteElementDiscretization >( numericalMethodName );

    for( localIndex a=0; a<meshBodies->GetSubGroups().size(); ++a )
    {
      MeshBody * const meshBody = meshBodies->GetGroup< MeshBody >( a );
      for( localIndex b=0; b<meshBody->numSubGroups(); ++b )
      {
        MeshLevel * const meshLevel = meshBody->GetGroup< MeshLevel >( b );
        NodeManager * const nodeManager = meshLevel->getNodeManager();
        ElementRegionManager * const elemManager = meshLevel->getElemManager();
        arrayView2d< real64 const, nodes::REFERENCE_POSITION_USD > const & X = nodeManager->referencePosition();

        for( auto const & regionName : targetRegions )
        {
          ElementRegionBase * const elemRegion = elemManager->GetRegion( regionName );
          localIndex const quadratureSize = feDiscretization == nullptr ? 1 : feDiscretization->getNumberOfQuadraturePoints();
          if( quadratureSize > regionQuadrature[regionName] )
          {
            regionQuadrature[regionName] = quadratureSize;
          }
          elemRegion->forElementSubRegions< CellElementSubRegion,
                                            FaceElementSubRegion >( [&]( auto & subRegion )
          {
            if( feDiscretization != nullptr )
            {
              feDiscretization->ApplySpaceToTargetCells( &subRegion );
              feDiscretization->CalculateShapeFunctionGradients( X, &subRegion );
            }
          } );
        }
      }
    }
  }

  for( localIndex a=0; a<meshBodies->GetSubGroups().size(); ++a )
  {
    MeshBody * const meshBody = meshBodies->GetGroup< MeshBody >( a );
    for( localIndex b=0; b<meshBody->numSubGroups(); ++b )
    {
      MeshLevel * const meshLevel = meshBody->GetGroup< MeshLevel >( b );
      ElementRegionManager * const elemManager = meshLevel->getElemManager();

      for( map< string, localIndex >::iterator iter=regionQuadrature.begin(); iter!=regionQuadrature.end(); ++iter )
      {
        string const regionName = iter->first;
        localIndex const quadratureSize = iter->second;

        ElementRegionBase * const elemRegion = elemManager->GetRegion( regionName );
        if( elemRegion != nullptr )
        {
          string_array const & materialList = elemRegion->getMaterialList();
          elemRegion->forElementSubRegions< ElementSubRegionBase >( [&]( ElementSubRegionBase & subRegion )
          {
            for( auto & materialName : materialList )
            {
              constitutiveManager->HangConstitutiveRelation( materialName, &subRegion, quadratureSize );
            }
          } );
        }
      }
    }
  }
}


void ProblemManager::InitializePostSubGroups( Group * const GEOSX_UNUSED_PARAM( group ) )
{

//  ObjectManagerBase::InitializePostSubGroups(nullptr);
//
  DomainPartition * domain  = getDomainPartition();

  Group * const meshBodies = domain->getMeshBodies();
  MeshBody * const meshBody = meshBodies->GetGroup< MeshBody >( 0 );
  MeshLevel * const meshLevel = meshBody->GetGroup< MeshLevel >( 0 );

  FaceManager * const faceManager = meshLevel->getFaceManager();
  EdgeManager * edgeManager = meshLevel->getEdgeManager();

  Group * commandLine = this->GetGroup< Group >( groupKeys.commandLine );
  integer const & useNonblockingMPI = commandLine->getReference< integer >( viewKeys.useNonblockingMPI );
  domain->SetupCommunications( useNonblockingMPI );
  faceManager->SetIsExternal();
  edgeManager->SetIsExternal( faceManager );
}

void ProblemManager::RunSimulation()
{
  GEOSX_MARK_FUNCTION;
  DomainPartition * domain  = getDomainPartition();
  m_eventManager->Run( domain );
}

DomainPartition * ProblemManager::getDomainPartition()
{
  return GetGroup< DomainPartition >( keys::domain );
}

DomainPartition const * ProblemManager::getDomainPartition() const
{
  return GetGroup< DomainPartition >( keys::domain );
}

void ProblemManager::ApplyInitialConditions()
{
  DomainPartition * domain = GetGroup< DomainPartition >( keys::domain );
  FieldSpecificationManager::get().ApplyInitialConditions( domain );
}

void ProblemManager::ReadRestartOverwrite()
{
  this->loadFromConduit();
  this->postRestartInitializationRecursive( GetGroup< DomainPartition >( keys::domain ) );
}

} /* namespace geosx */<|MERGE_RESOLUTION|>--- conflicted
+++ resolved
@@ -573,24 +573,12 @@
 
       domain->GenerateSets();
 
-<<<<<<< HEAD
-      elemManager->forElementRegions( [&](ElementRegionBase * const region )
-      {
-        Group * subRegions = region->GetGroup(ElementRegionBase::viewKeyStruct::elementSubRegions);
-        subRegions->forSubGroups<ElementSubRegionBase>( [&]( ElementSubRegionBase * const subRegion )
-        {
-          subRegion->setupRelatedObjectsInRelations( meshLevel );
-          subRegion->CalculateElementGeometricQuantities( *nodeManager,
-                                                          *faceManager );
-        });
-=======
       elemManager->forElementSubRegions< ElementSubRegionBase >( [&]( ElementSubRegionBase & subRegion )
       {
         subRegion.setupRelatedObjectsInRelations( meshLevel );
         subRegion.CalculateElementGeometricQuantities( *nodeManager,
                                                        *faceManager );
       } );
->>>>>>> 1611e8bc
 
       elemManager->GenerateCellToEdgeMaps( faceManager );
 
