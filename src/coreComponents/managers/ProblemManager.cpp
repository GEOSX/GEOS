--- conflicted
+++ resolved
@@ -758,7 +758,6 @@
 
 void ProblemManager::InitializePostSubGroups( ManagedGroup * const group )
 {
-  GEOSX_MARK_FUNCTION;
   this->SetOtherDocumentationNodes(this);
   this->RegisterDocumentationNodes();
 
@@ -789,16 +788,8 @@
 
 void ProblemManager::RunSimulation()
 {
-<<<<<<< HEAD
-
-  DomainPartition * domain  = getDomainPartition();
-
-  m_eventManager->Run(domain);
-
-=======
   DomainPartition * domain  = getDomainPartition();
   m_eventManager->Run(domain);
->>>>>>> 7bfed28c
 }
 
 
