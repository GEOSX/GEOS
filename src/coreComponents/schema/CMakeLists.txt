# SPDX-License-Identifier: LGPL-2.1-only
#
# Copyright (c) 2016-2024 Lawrence Livermore National Security LLC
# Copyright (c) 2018-2024 Total, S.A
# Copyright (c) 2018-2024 The Board of Trustees of the Leland Stanford Junior University
# Copyright (c) 2023-2024 Chevron
# Copyright (c) 2019-     GEOS/GEOSX Contributors
# All rights reserved
#
# See top level LICENSE, COPYRIGHT, CONTRIBUTORS, NOTICE, and ACKNOWLEDGEMENTS files for details.
#
#--------------------------------------------------------------------------------------------------

#[[
Package: schema

Contains XML schema definition and functions to generate it.
#]]

#
# Specify all headers
#
set( schema_headers
     schemaUtilities.hpp )

#
# Specify all sources
#
set( schema_sources
     schemaUtilities.cpp )

set( dependencyList ${parallelDeps} dataRepository )

geos_decorate_link_dependencies( LIST decoratedDependencies
                                 DEPENDENCIES ${dependencyList} )

blt_add_library( NAME       schema
                 SOURCES    ${schema_sources}
                 HEADERS    ${schema_headers}
<<<<<<< HEAD
                 DEPENDS_ON ${dependencyList}
                 OBJECT     ${GEOS_BUILD_OBJ_LIBS}
=======
                 DEPENDS_ON ${decoratedDependencies}
                 OBJECT     ${GEOS_BUILD_OBJ_LIBS}
                 SHARED     ${GEOS_BUILD_SHARED_LIBS}
>>>>>>> fe987d81
               )


target_include_directories( schema PUBLIC ${CMAKE_SOURCE_DIR}/coreComponents)
<<<<<<< HEAD
=======

install( TARGETS schema LIBRARY DESTINATION ${CMAKE_INSTALL_PREFIX}/lib )
>>>>>>> fe987d81
<|MERGE_RESOLUTION|>--- conflicted
+++ resolved
@@ -37,20 +37,12 @@
 blt_add_library( NAME       schema
                  SOURCES    ${schema_sources}
                  HEADERS    ${schema_headers}
-<<<<<<< HEAD
-                 DEPENDS_ON ${dependencyList}
-                 OBJECT     ${GEOS_BUILD_OBJ_LIBS}
-=======
                  DEPENDS_ON ${decoratedDependencies}
                  OBJECT     ${GEOS_BUILD_OBJ_LIBS}
                  SHARED     ${GEOS_BUILD_SHARED_LIBS}
->>>>>>> fe987d81
                )
 
 
 target_include_directories( schema PUBLIC ${CMAKE_SOURCE_DIR}/coreComponents)
-<<<<<<< HEAD
-=======
 
-install( TARGETS schema LIBRARY DESTINATION ${CMAKE_INSTALL_PREFIX}/lib )
->>>>>>> fe987d81
+install( TARGETS schema LIBRARY DESTINATION ${CMAKE_INSTALL_PREFIX}/lib )