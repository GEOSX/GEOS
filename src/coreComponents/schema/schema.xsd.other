<?xml version="1.0"?>
<xsd:schema xmlns:xsd="http://www.w3.org/2001/XMLSchema">
	<xsd:annotation>
		<xsd:documentation xml:lang="en">GEOSX Input Schema</xsd:documentation>
	</xsd:annotation>
	<xsd:simpleType name="R1Tensor">
		<xsd:restriction base="xsd:string">
			<xsd:pattern value=".*[\[\]`$].*|\s*\{\s*([+-]?[\d]*([\d]\.?|\.[\d])[\d]*([eE][-+]?[\d]+|\s*),\s*){2}[+-]?[\d]*([\d]\.?|\.[\d])[\d]*([eE][-+]?[\d]+|\s*)\s*\}" />
		</xsd:restriction>
	</xsd:simpleType>
	<xsd:simpleType name="R2SymTensor">
		<xsd:restriction base="xsd:string">
			<xsd:pattern value=".*[\[\]`$].*|\s*\{\s*([+-]?[\d]*([\d]\.?|\.[\d])[\d]*([eE][-+]?[\d]+|\s*),\s*){5}[+-]?[\d]*([\d]\.?|\.[\d])[\d]*([eE][-+]?[\d]+|\s*)\s*\}" />
		</xsd:restriction>
	</xsd:simpleType>
	<xsd:simpleType name="geosx_dataRepository_PlotLevel">
		<xsd:restriction base="xsd:string">
			<xsd:pattern value=".*[\[\]`$].*|[+-]?[\d]+" />
		</xsd:restriction>
	</xsd:simpleType>
	<xsd:simpleType name="globalIndex">
		<xsd:restriction base="xsd:string">
			<xsd:pattern value=".*[\[\]`$].*|[+-]?[\d]+" />
		</xsd:restriction>
	</xsd:simpleType>
	<xsd:simpleType name="globalIndex_array">
		<xsd:restriction base="xsd:string">
			<xsd:pattern value=".*[\[\]`$].*|\{\s*(([+-]?[\d]+,\s*)*[+-]?[\d]+)?\s*\}" />
		</xsd:restriction>
	</xsd:simpleType>
	<xsd:simpleType name="globalIndex_array2d">
		<xsd:restriction base="xsd:string">
			<xsd:pattern value=".*[\[\]`$].*|\{\s*(\{\s*(([+-]?[\d]+,\s*)*[+-]?[\d]+)?\s*\},\s*)*\{\s*(([+-]?[\d]+,\s*)*[+-]?[\d]+)?\s*\}\s*\}" />
		</xsd:restriction>
	</xsd:simpleType>
	<xsd:simpleType name="globalIndex_array3d">
		<xsd:restriction base="xsd:string">
			<xsd:pattern value=".*[\[\]`$].*|\{\s*(\{\s*(\{\s*(([+-]?[\d]+,\s*)*[+-]?[\d]+)?\s*\},\s*)*\{\s*(([+-]?[\d]+,\s*)*[+-]?[\d]+)?\s*\}\s*\},\s*)*\{\s*(\{\s*(([+-]?[\d]+,\s*)*[+-]?[\d]+)?\s*\},\s*)*\{\s*(([+-]?[\d]+,\s*)*[+-]?[\d]+)?\s*\}\s*\}\s*\}" />
		</xsd:restriction>
	</xsd:simpleType>
	<xsd:simpleType name="integer">
		<xsd:restriction base="xsd:string">
			<xsd:pattern value=".*[\[\]`$].*|[+-]?[\d]+" />
		</xsd:restriction>
	</xsd:simpleType>
	<xsd:simpleType name="integer_array">
		<xsd:restriction base="xsd:string">
			<xsd:pattern value=".*[\[\]`$].*|\{\s*(([+-]?[\d]+,\s*)*[+-]?[\d]+)?\s*\}" />
		</xsd:restriction>
	</xsd:simpleType>
	<xsd:simpleType name="integer_array2d">
		<xsd:restriction base="xsd:string">
			<xsd:pattern value=".*[\[\]`$].*|\{\s*(\{\s*(([+-]?[\d]+,\s*)*[+-]?[\d]+)?\s*\},\s*)*\{\s*(([+-]?[\d]+,\s*)*[+-]?[\d]+)?\s*\}\s*\}" />
		</xsd:restriction>
	</xsd:simpleType>
	<xsd:simpleType name="integer_array3d">
		<xsd:restriction base="xsd:string">
			<xsd:pattern value=".*[\[\]`$].*|\{\s*(\{\s*(\{\s*(([+-]?[\d]+,\s*)*[+-]?[\d]+)?\s*\},\s*)*\{\s*(([+-]?[\d]+,\s*)*[+-]?[\d]+)?\s*\}\s*\},\s*)*\{\s*(\{\s*(([+-]?[\d]+,\s*)*[+-]?[\d]+)?\s*\},\s*)*\{\s*(([+-]?[\d]+,\s*)*[+-]?[\d]+)?\s*\}\s*\}\s*\}" />
		</xsd:restriction>
	</xsd:simpleType>
	<xsd:simpleType name="localIndex">
		<xsd:restriction base="xsd:string">
			<xsd:pattern value=".*[\[\]`$].*|[+-]?[\d]+" />
		</xsd:restriction>
	</xsd:simpleType>
	<xsd:simpleType name="localIndex_array">
		<xsd:restriction base="xsd:string">
			<xsd:pattern value=".*[\[\]`$].*|\{\s*(([+-]?[\d]+,\s*)*[+-]?[\d]+)?\s*\}" />
		</xsd:restriction>
	</xsd:simpleType>
	<xsd:simpleType name="localIndex_array2d">
		<xsd:restriction base="xsd:string">
			<xsd:pattern value=".*[\[\]`$].*|\{\s*(\{\s*(([+-]?[\d]+,\s*)*[+-]?[\d]+)?\s*\},\s*)*\{\s*(([+-]?[\d]+,\s*)*[+-]?[\d]+)?\s*\}\s*\}" />
		</xsd:restriction>
	</xsd:simpleType>
	<xsd:simpleType name="localIndex_array3d">
		<xsd:restriction base="xsd:string">
			<xsd:pattern value=".*[\[\]`$].*|\{\s*(\{\s*(\{\s*(([+-]?[\d]+,\s*)*[+-]?[\d]+)?\s*\},\s*)*\{\s*(([+-]?[\d]+,\s*)*[+-]?[\d]+)?\s*\}\s*\},\s*)*\{\s*(\{\s*(([+-]?[\d]+,\s*)*[+-]?[\d]+)?\s*\},\s*)*\{\s*(([+-]?[\d]+,\s*)*[+-]?[\d]+)?\s*\}\s*\}\s*\}" />
		</xsd:restriction>
	</xsd:simpleType>
	<xsd:simpleType name="mapPair">
		<xsd:restriction base="xsd:string">
			<xsd:pattern value=".*[\[\]`$].*|[^,\{\}]*" />
		</xsd:restriction>
	</xsd:simpleType>
	<xsd:simpleType name="path">
		<xsd:restriction base="xsd:string">
			<xsd:pattern value=".*[\[\]`$].*|[^,\{\}]*" />
		</xsd:restriction>
	</xsd:simpleType>
	<xsd:simpleType name="path_array">
		<xsd:restriction base="xsd:string">
			<xsd:pattern value=".*[\[\]`$].*|\{\s*(([^,\{\}]*,\s*)*[^,\{\}]*)?\s*\}" />
		</xsd:restriction>
	</xsd:simpleType>
	<xsd:simpleType name="real32">
		<xsd:restriction base="xsd:string">
			<xsd:pattern value=".*[\[\]`$].*|[+-]?[\d]*([\d]\.?|\.[\d])[\d]*([eE][-+]?[\d]+|\s*)" />
		</xsd:restriction>
	</xsd:simpleType>
	<xsd:simpleType name="real32_array">
		<xsd:restriction base="xsd:string">
			<xsd:pattern value=".*[\[\]`$].*|\{\s*(([+-]?[\d]*([\d]\.?|\.[\d])[\d]*([eE][-+]?[\d]+|\s*),\s*)*[+-]?[\d]*([\d]\.?|\.[\d])[\d]*([eE][-+]?[\d]+|\s*))?\s*\}" />
		</xsd:restriction>
	</xsd:simpleType>
	<xsd:simpleType name="real32_array2d">
		<xsd:restriction base="xsd:string">
			<xsd:pattern value=".*[\[\]`$].*|\{\s*(\{\s*(([+-]?[\d]*([\d]\.?|\.[\d])[\d]*([eE][-+]?[\d]+|\s*),\s*)*[+-]?[\d]*([\d]\.?|\.[\d])[\d]*([eE][-+]?[\d]+|\s*))?\s*\},\s*)*\{\s*(([+-]?[\d]*([\d]\.?|\.[\d])[\d]*([eE][-+]?[\d]+|\s*),\s*)*[+-]?[\d]*([\d]\.?|\.[\d])[\d]*([eE][-+]?[\d]+|\s*))?\s*\}\s*\}" />
		</xsd:restriction>
	</xsd:simpleType>
	<xsd:simpleType name="real32_array3d">
		<xsd:restriction base="xsd:string">
			<xsd:pattern value=".*[\[\]`$].*|\{\s*(\{\s*(\{\s*(([+-]?[\d]*([\d]\.?|\.[\d])[\d]*([eE][-+]?[\d]+|\s*),\s*)*[+-]?[\d]*([\d]\.?|\.[\d])[\d]*([eE][-+]?[\d]+|\s*))?\s*\},\s*)*\{\s*(([+-]?[\d]*([\d]\.?|\.[\d])[\d]*([eE][-+]?[\d]+|\s*),\s*)*[+-]?[\d]*([\d]\.?|\.[\d])[\d]*([eE][-+]?[\d]+|\s*))?\s*\}\s*\},\s*)*\{\s*(\{\s*(([+-]?[\d]*([\d]\.?|\.[\d])[\d]*([eE][-+]?[\d]+|\s*),\s*)*[+-]?[\d]*([\d]\.?|\.[\d])[\d]*([eE][-+]?[\d]+|\s*))?\s*\},\s*)*\{\s*(([+-]?[\d]*([\d]\.?|\.[\d])[\d]*([eE][-+]?[\d]+|\s*),\s*)*[+-]?[\d]*([\d]\.?|\.[\d])[\d]*([eE][-+]?[\d]+|\s*))?\s*\}\s*\}\s*\}" />
		</xsd:restriction>
	</xsd:simpleType>
	<xsd:simpleType name="real64">
		<xsd:restriction base="xsd:string">
			<xsd:pattern value=".*[\[\]`$].*|[+-]?[\d]*([\d]\.?|\.[\d])[\d]*([eE][-+]?[\d]+|\s*)" />
		</xsd:restriction>
	</xsd:simpleType>
	<xsd:simpleType name="real64_array">
		<xsd:restriction base="xsd:string">
			<xsd:pattern value=".*[\[\]`$].*|\{\s*(([+-]?[\d]*([\d]\.?|\.[\d])[\d]*([eE][-+]?[\d]+|\s*),\s*)*[+-]?[\d]*([\d]\.?|\.[\d])[\d]*([eE][-+]?[\d]+|\s*))?\s*\}" />
		</xsd:restriction>
	</xsd:simpleType>
	<xsd:simpleType name="real64_array2d">
		<xsd:restriction base="xsd:string">
			<xsd:pattern value=".*[\[\]`$].*|\{\s*(\{\s*(([+-]?[\d]*([\d]\.?|\.[\d])[\d]*([eE][-+]?[\d]+|\s*),\s*)*[+-]?[\d]*([\d]\.?|\.[\d])[\d]*([eE][-+]?[\d]+|\s*))?\s*\},\s*)*\{\s*(([+-]?[\d]*([\d]\.?|\.[\d])[\d]*([eE][-+]?[\d]+|\s*),\s*)*[+-]?[\d]*([\d]\.?|\.[\d])[\d]*([eE][-+]?[\d]+|\s*))?\s*\}\s*\}" />
		</xsd:restriction>
	</xsd:simpleType>
	<xsd:simpleType name="real64_array3d">
		<xsd:restriction base="xsd:string">
			<xsd:pattern value=".*[\[\]`$].*|\{\s*(\{\s*(\{\s*(([+-]?[\d]*([\d]\.?|\.[\d])[\d]*([eE][-+]?[\d]+|\s*),\s*)*[+-]?[\d]*([\d]\.?|\.[\d])[\d]*([eE][-+]?[\d]+|\s*))?\s*\},\s*)*\{\s*(([+-]?[\d]*([\d]\.?|\.[\d])[\d]*([eE][-+]?[\d]+|\s*),\s*)*[+-]?[\d]*([\d]\.?|\.[\d])[\d]*([eE][-+]?[\d]+|\s*))?\s*\}\s*\},\s*)*\{\s*(\{\s*(([+-]?[\d]*([\d]\.?|\.[\d])[\d]*([eE][-+]?[\d]+|\s*),\s*)*[+-]?[\d]*([\d]\.?|\.[\d])[\d]*([eE][-+]?[\d]+|\s*))?\s*\},\s*)*\{\s*(([+-]?[\d]*([\d]\.?|\.[\d])[\d]*([eE][-+]?[\d]+|\s*),\s*)*[+-]?[\d]*([\d]\.?|\.[\d])[\d]*([eE][-+]?[\d]+|\s*))?\s*\}\s*\}\s*\}" />
		</xsd:restriction>
	</xsd:simpleType>
	<xsd:simpleType name="real64_array4d">
		<xsd:restriction base="xsd:string">
			<xsd:pattern value=".*[\[\]`$].*|\{\s*(\{\s*(\{\s*(\{\s*(([+-]?[\d]*([\d]\.?|\.[\d])[\d]*([eE][-+]?[\d]+|\s*),\s*)*[+-]?[\d]*([\d]\.?|\.[\d])[\d]*([eE][-+]?[\d]+|\s*))?\s*\},\s*)*\{\s*(([+-]?[\d]*([\d]\.?|\.[\d])[\d]*([eE][-+]?[\d]+|\s*),\s*)*[+-]?[\d]*([\d]\.?|\.[\d])[\d]*([eE][-+]?[\d]+|\s*))?\s*\}\s*\},\s*)*\{\s*(\{\s*(([+-]?[\d]*([\d]\.?|\.[\d])[\d]*([eE][-+]?[\d]+|\s*),\s*)*[+-]?[\d]*([\d]\.?|\.[\d])[\d]*([eE][-+]?[\d]+|\s*))?\s*\},\s*)*\{\s*(([+-]?[\d]*([\d]\.?|\.[\d])[\d]*([eE][-+]?[\d]+|\s*),\s*)*[+-]?[\d]*([\d]\.?|\.[\d])[\d]*([eE][-+]?[\d]+|\s*))?\s*\}\s*\}\s*\},\s*)*\{\s*(\{\s*(\{\s*(([+-]?[\d]*([\d]\.?|\.[\d])[\d]*([eE][-+]?[\d]+|\s*),\s*)*[+-]?[\d]*([\d]\.?|\.[\d])[\d]*([eE][-+]?[\d]+|\s*))?\s*\},\s*)*\{\s*(([+-]?[\d]*([\d]\.?|\.[\d])[\d]*([eE][-+]?[\d]+|\s*),\s*)*[+-]?[\d]*([\d]\.?|\.[\d])[\d]*([eE][-+]?[\d]+|\s*))?\s*\}\s*\},\s*)*\{\s*(\{\s*(([+-]?[\d]*([\d]\.?|\.[\d])[\d]*([eE][-+]?[\d]+|\s*),\s*)*[+-]?[\d]*([\d]\.?|\.[\d])[\d]*([eE][-+]?[\d]+|\s*))?\s*\},\s*)*\{\s*(([+-]?[\d]*([\d]\.?|\.[\d])[\d]*([eE][-+]?[\d]+|\s*),\s*)*[+-]?[\d]*([\d]\.?|\.[\d])[\d]*([eE][-+]?[\d]+|\s*))?\s*\}\s*\}\s*\}\s*\}" />
		</xsd:restriction>
	</xsd:simpleType>
	<xsd:simpleType name="string">
		<xsd:restriction base="xsd:string">
			<xsd:pattern value=".*[\[\]`$].*|[^,\{\}]*" />
		</xsd:restriction>
	</xsd:simpleType>
	<xsd:simpleType name="string_array">
		<xsd:restriction base="xsd:string">
			<xsd:pattern value=".*[\[\]`$].*|\{\s*(([^,\{\}]*,\s*)*[^,\{\}]*)?\s*\}" />
		</xsd:restriction>
	</xsd:simpleType>
	<xsd:element name="Problem" type="ProblemType" />
	<xsd:complexType name="ProblemType">
		<xsd:choice minOccurs="0" maxOccurs="unbounded">
			<xsd:element name="Benchmarks" type="BenchmarksType" maxOccurs="1" />
			<xsd:element name="Events" type="EventsType" minOccurs="1" maxOccurs="1" />
			<xsd:element name="FieldSpecifications" type="FieldSpecificationsType" maxOccurs="1" />
			<xsd:element name="Functions" type="FunctionsType" maxOccurs="1" />
			<xsd:element name="Geometry" type="GeometryType" maxOccurs="1" />
			<xsd:element name="Included" type="IncludedType" maxOccurs="1" />
			<xsd:element name="Mesh" type="MeshType" minOccurs="1" maxOccurs="1" />
			<xsd:element name="NumericalMethods" type="NumericalMethodsType" maxOccurs="1" />
			<xsd:element name="Outputs" type="OutputsType" minOccurs="1" maxOccurs="1" />
			<xsd:element name="Parameters" type="ParametersType" maxOccurs="1" />
			<xsd:element name="Solvers" type="SolversType" minOccurs="1" maxOccurs="1" />
			<xsd:element name="Tasks" type="TasksType" maxOccurs="1" />
			<xsd:element name="commandLine" type="commandLineType" />
			<xsd:element name="domain" type="domainType" />
			<xsd:element name="Constitutive" type="ConstitutiveType" maxOccurs="1" />
			<xsd:element name="ElementRegions" type="ElementRegionsType" maxOccurs="1" />
		</xsd:choice>
	</xsd:complexType>
	<xsd:complexType name="BenchmarksType">
		<xsd:choice minOccurs="0" maxOccurs="unbounded">
			<xsd:element name="lassen" type="lassenType" maxOccurs="1" />
			<xsd:element name="quartz" type="quartzType" maxOccurs="1" />
		</xsd:choice>
	</xsd:complexType>
	<xsd:complexType name="lassenType">
		<xsd:choice minOccurs="0" maxOccurs="unbounded">
			<xsd:element name="Run" type="RunType" maxOccurs="1" />
		</xsd:choice>
	</xsd:complexType>
	<xsd:complexType name="RunType" />
	<xsd:complexType name="quartzType">
		<xsd:choice minOccurs="0" maxOccurs="unbounded">
			<xsd:element name="Run" type="RunType" maxOccurs="1" />
		</xsd:choice>
	</xsd:complexType>
	<xsd:complexType name="EventsType">
		<xsd:choice minOccurs="0" maxOccurs="unbounded">
			<xsd:element name="HaltEvent" type="HaltEventType" />
			<xsd:element name="PeriodicEvent" type="PeriodicEventType" />
			<xsd:element name="SoloEvent" type="SoloEventType" />
		</xsd:choice>
		<!--currentSubEvent => Index of the current subevent.-->
		<xsd:attribute name="currentSubEvent" type="integer" />
		<!--cycle => Current simulation cycle number.-->
		<xsd:attribute name="cycle" type="integer" />
		<!--dt => Current simulation timestep.-->
		<xsd:attribute name="dt" type="real64" />
		<!--time => Current simulation time.-->
		<xsd:attribute name="time" type="real64" />
	</xsd:complexType>
	<xsd:complexType name="HaltEventType">
		<xsd:choice minOccurs="0" maxOccurs="unbounded">
			<xsd:element name="HaltEvent" type="HaltEventType" />
			<xsd:element name="PeriodicEvent" type="PeriodicEventType" />
			<xsd:element name="SoloEvent" type="SoloEventType" />
		</xsd:choice>
		<!--currentSubEvent => Index of the current subevent-->
		<xsd:attribute name="currentSubEvent" type="integer" />
		<!--eventForecast => Indicates when the event is expected to execute-->
		<xsd:attribute name="eventForecast" type="integer" />
		<!--isTargetExecuting => Index of the current subevent-->
		<xsd:attribute name="isTargetExecuting" type="integer" />
		<!--lastCycle => Last event occurrence (cycle)-->
		<xsd:attribute name="lastCycle" type="integer" />
		<!--lastTime => Last event occurrence (time)-->
		<xsd:attribute name="lastTime" type="real64" />
	</xsd:complexType>
	<xsd:complexType name="PeriodicEventType">
		<xsd:choice minOccurs="0" maxOccurs="unbounded">
			<xsd:element name="HaltEvent" type="HaltEventType" />
			<xsd:element name="PeriodicEvent" type="PeriodicEventType" />
			<xsd:element name="SoloEvent" type="SoloEventType" />
		</xsd:choice>
		<!--currentSubEvent => Index of the current subevent-->
		<xsd:attribute name="currentSubEvent" type="integer" />
		<!--eventForecast => Indicates when the event is expected to execute-->
		<xsd:attribute name="eventForecast" type="integer" />
		<!--isTargetExecuting => Index of the current subevent-->
		<xsd:attribute name="isTargetExecuting" type="integer" />
		<!--lastCycle => Last event occurrence (cycle)-->
		<xsd:attribute name="lastCycle" type="integer" />
		<!--lastTime => Last event occurrence (time)-->
		<xsd:attribute name="lastTime" type="real64" />
	</xsd:complexType>
	<xsd:complexType name="SoloEventType">
		<xsd:choice minOccurs="0" maxOccurs="unbounded">
			<xsd:element name="HaltEvent" type="HaltEventType" />
			<xsd:element name="PeriodicEvent" type="PeriodicEventType" />
			<xsd:element name="SoloEvent" type="SoloEventType" />
		</xsd:choice>
		<!--currentSubEvent => Index of the current subevent-->
		<xsd:attribute name="currentSubEvent" type="integer" />
		<!--eventForecast => Indicates when the event is expected to execute-->
		<xsd:attribute name="eventForecast" type="integer" />
		<!--isTargetExecuting => Index of the current subevent-->
		<xsd:attribute name="isTargetExecuting" type="integer" />
		<!--lastCycle => Last event occurrence (cycle)-->
		<xsd:attribute name="lastCycle" type="integer" />
		<!--lastTime => Last event occurrence (time)-->
		<xsd:attribute name="lastTime" type="real64" />
	</xsd:complexType>
	<xsd:complexType name="FieldSpecificationsType">
		<xsd:choice minOccurs="0" maxOccurs="unbounded">
			<xsd:element name="Aquifer" type="AquiferType" />
			<xsd:element name="Dirichlet" type="DirichletType" />
			<xsd:element name="FieldSpecification" type="FieldSpecificationType" />
			<xsd:element name="HydrostaticEquilibrium" type="HydrostaticEquilibriumType" />
			<xsd:element name="SourceFlux" type="SourceFluxType" />
			<xsd:element name="Traction" type="TractionType" />
		</xsd:choice>
	</xsd:complexType>
	<xsd:complexType name="AquiferType">
		<!--component => Component of field (if tensor) to apply boundary condition to.-->
		<xsd:attribute name="component" type="integer" />
		<!--cumulativeFlux => (no description available)-->
		<xsd:attribute name="cumulativeFlux" type="real64" />
		<!--fieldName => Name of field that boundary condition is applied to.-->
		<xsd:attribute name="fieldName" type="string" />
		<!--objectPath => Path to the target field-->
		<xsd:attribute name="objectPath" type="string" />
	</xsd:complexType>
	<xsd:complexType name="DirichletType" />
	<xsd:complexType name="FieldSpecificationType" />
	<xsd:complexType name="HydrostaticEquilibriumType">
		<!--component => Component of field (if tensor) to apply boundary condition to.-->
		<xsd:attribute name="component" type="integer" />
		<!--fieldName => Name of field that boundary condition is applied to.-->
		<xsd:attribute name="fieldName" type="string" />
		<!--initialCondition => Boundary condition is applied as an initial condition.-->
		<xsd:attribute name="initialCondition" type="integer" />
		<!--setNames => Name of sets that boundary condition is applied to.-->
		<xsd:attribute name="setNames" type="string_array" />
	</xsd:complexType>
	<xsd:complexType name="SourceFluxType" />
	<xsd:complexType name="TractionType">
		<!--component => Component of field (if tensor) to apply boundary condition to.-->
		<xsd:attribute name="component" type="integer" />
		<!--fieldName => Name of field that boundary condition is applied to.-->
		<xsd:attribute name="fieldName" type="string" />
	</xsd:complexType>
	<xsd:complexType name="FunctionsType">
		<xsd:choice minOccurs="0" maxOccurs="unbounded">
			<xsd:element name="CompositeFunction" type="CompositeFunctionType" />
			<xsd:element name="MultivariableTableFunction" type="MultivariableTableFunctionType" />
			<xsd:element name="SymbolicFunction" type="SymbolicFunctionType" />
			<xsd:element name="TableFunction" type="TableFunctionType" />
		</xsd:choice>
	</xsd:complexType>
	<xsd:complexType name="CompositeFunctionType" />
	<xsd:complexType name="MultivariableTableFunctionType" />
	<xsd:complexType name="SymbolicFunctionType" />
	<xsd:complexType name="TableFunctionType" />
	<xsd:complexType name="GeometryType">
		<xsd:choice minOccurs="0" maxOccurs="unbounded">
			<xsd:element name="BoundedPlane" type="BoundedPlaneType" />
			<xsd:element name="Box" type="BoxType" />
			<xsd:element name="Cylinder" type="CylinderType" />
			<xsd:element name="ThickPlane" type="ThickPlaneType" />
		</xsd:choice>
	</xsd:complexType>
	<xsd:complexType name="BoundedPlaneType" />
	<xsd:complexType name="BoxType">
		<!--center => (no description available)-->
		<xsd:attribute name="center" type="R1Tensor" />
		<!--cosStrike => (no description available)-->
		<xsd:attribute name="cosStrike" type="real64" />
		<!--sinStrike => (no description available)-->
		<xsd:attribute name="sinStrike" type="real64" />
	</xsd:complexType>
	<xsd:complexType name="CylinderType" />
	<xsd:complexType name="ThickPlaneType" />
	<xsd:complexType name="IncludedType">
		<xsd:choice minOccurs="0" maxOccurs="unbounded">
			<xsd:element name="File" type="FileType" />
		</xsd:choice>
	</xsd:complexType>
	<xsd:complexType name="FileType" />
	<xsd:complexType name="MeshType">
		<xsd:choice minOccurs="0" maxOccurs="unbounded">
			<xsd:element name="InternalMesh" type="InternalMeshType" />
			<xsd:element name="InternalWell" type="InternalWellType" />
			<xsd:element name="InternalWellbore" type="InternalWellboreType" />
			<xsd:element name="PAMELAMesh" type="PAMELAMeshType" />
			<xsd:element name="VTKMesh" type="VTKMeshType" />
		</xsd:choice>
	</xsd:complexType>
	<xsd:complexType name="InternalMeshType">
		<xsd:choice minOccurs="0" maxOccurs="unbounded">
			<xsd:element name="meshLevels" type="meshLevelsType" />
		</xsd:choice>
	</xsd:complexType>
	<xsd:complexType name="InternalWellType">
		<xsd:choice minOccurs="0" maxOccurs="unbounded">
			<xsd:element name="Perforation" type="PerforationType" />
			<xsd:element name="meshLevels" type="meshLevelsType" />
		</xsd:choice>
	</xsd:complexType>
	<xsd:complexType name="PerforationType" />
	<xsd:complexType name="InternalWellboreType">
		<xsd:choice minOccurs="0" maxOccurs="unbounded">
			<xsd:element name="meshLevels" type="meshLevelsType" />
		</xsd:choice>
		<!--nx => Number of elements in the x-direction within each mesh block-->
		<xsd:attribute name="nx" type="integer_array" />
		<!--ny => Number of elements in the y-direction within each mesh block-->
		<xsd:attribute name="ny" type="integer_array" />
		<!--xCoords => x-coordinates of each mesh block vertex-->
		<xsd:attribute name="xCoords" type="real64_array" />
		<!--yCoords => y-coordinates of each mesh block vertex-->
		<xsd:attribute name="yCoords" type="real64_array" />
	</xsd:complexType>
	<xsd:complexType name="PAMELAMeshType">
		<xsd:choice minOccurs="0" maxOccurs="unbounded">
			<xsd:element name="meshLevels" type="meshLevelsType" />
		</xsd:choice>
	</xsd:complexType>
	<xsd:complexType name="VTKMeshType">
		<xsd:choice minOccurs="0" maxOccurs="unbounded">
			<xsd:element name="meshLevels" type="meshLevelsType" />
		</xsd:choice>
	</xsd:complexType>
	<xsd:complexType name="NumericalMethodsType">
		<xsd:choice minOccurs="0" maxOccurs="unbounded">
			<xsd:element name="FiniteElements" type="FiniteElementsType" maxOccurs="1" />
			<xsd:element name="FiniteVolume" type="FiniteVolumeType" maxOccurs="1" />
		</xsd:choice>
	</xsd:complexType>
	<xsd:complexType name="FiniteElementsType">
		<xsd:choice minOccurs="0" maxOccurs="unbounded">
			<xsd:element name="FiniteElementSpace" type="FiniteElementSpaceType" />
			<xsd:element name="LinearSolverParameters" type="LinearSolverParametersType" maxOccurs="1" />
			<xsd:element name="NonlinearSolverParameters" type="NonlinearSolverParametersType" maxOccurs="1" />
		</xsd:choice>
	</xsd:complexType>
	<xsd:complexType name="FiniteElementSpaceType" />
	<xsd:complexType name="LinearSolverParametersType" />
	<xsd:complexType name="NonlinearSolverParametersType">
		<!--newtonNumberOfIterations => Number of Newton's iterations.-->
		<xsd:attribute name="newtonNumberOfIterations" type="integer" />
	</xsd:complexType>
	<xsd:complexType name="FiniteVolumeType">
		<xsd:choice minOccurs="0" maxOccurs="unbounded">
			<xsd:element name="HybridMimeticDiscretization" type="HybridMimeticDiscretizationType" />
			<xsd:element name="TwoPointFluxApproximation" type="TwoPointFluxApproximationType" />
		</xsd:choice>
	</xsd:complexType>
	<xsd:complexType name="HybridMimeticDiscretizationType" />
	<xsd:complexType name="TwoPointFluxApproximationType">
		<!--cellStencil => (no description available)-->
		<xsd:attribute name="cellStencil" type="geosx_CellElementStencilTPFA" />
		<!--coefficientName => Name of coefficient field-->
		<xsd:attribute name="coefficientName" type="string" />
		<!--edfmStencil => (no description available)-->
		<xsd:attribute name="edfmStencil" type="geosx_EmbeddedSurfaceToCellStencil" />
		<!--faceElementToCellStencil => (no description available)-->
		<xsd:attribute name="faceElementToCellStencil" type="geosx_FaceElementToCellStencil" />
		<!--fieldName => Name of primary solution field-->
		<xsd:attribute name="fieldName" type="string" />
		<!--fractureStencil => (no description available)-->
		<xsd:attribute name="fractureStencil" type="geosx_SurfaceElementStencil" />
		<!--targetRegions => List of regions to build the stencil for-->
		<xsd:attribute name="targetRegions" type="geosx_mapBase&lt;std_string, LvArray_Array&lt;std_string, 1, camp_int_seq&lt;long, 0l&gt;, int, LvArray_ChaiBuffer&gt;, std_integral_constant&lt;bool, true&gt; &gt;" />
	</xsd:complexType>
	<xsd:complexType name="OutputsType">
		<xsd:choice minOccurs="0" maxOccurs="unbounded">
			<xsd:element name="Blueprint" type="BlueprintType" />
			<xsd:element name="ChomboIO" type="ChomboIOType" />
			<xsd:element name="Python" type="PythonType" />
			<xsd:element name="Restart" type="RestartType" />
			<xsd:element name="Silo" type="SiloType" />
			<xsd:element name="TimeHistory" type="TimeHistoryType" />
			<xsd:element name="VTK" type="VTKType" />
		</xsd:choice>
	</xsd:complexType>
	<xsd:complexType name="BlueprintType" />
	<xsd:complexType name="ChomboIOType" />
	<xsd:complexType name="PythonType" />
	<xsd:complexType name="RestartType" />
	<xsd:complexType name="SiloType" />
	<xsd:complexType name="TimeHistoryType">
		<!--restart => The current history record to be written, on restart from an earlier time allows use to remove invalid future history.-->
		<xsd:attribute name="restart" type="integer" />
	</xsd:complexType>
	<xsd:complexType name="VTKType" />
	<xsd:complexType name="ParametersType">
		<xsd:choice minOccurs="0" maxOccurs="unbounded">
			<xsd:element name="Parameter" type="ParameterType" />
		</xsd:choice>
	</xsd:complexType>
	<xsd:complexType name="ParameterType" />
	<xsd:complexType name="SolversType">
		<xsd:choice minOccurs="0" maxOccurs="unbounded">
			<xsd:element name="AcousticSEM" type="AcousticSEMType" />
			<xsd:element name="CompositionalMultiphaseFVM" type="CompositionalMultiphaseFVMType" />
			<xsd:element name="CompositionalMultiphaseHybridFVM" type="CompositionalMultiphaseHybridFVMType" />
			<xsd:element name="CompositionalMultiphaseReservoir" type="CompositionalMultiphaseReservoirType" />
			<xsd:element name="CompositionalMultiphaseWell" type="CompositionalMultiphaseWellType" />
			<xsd:element name="EmbeddedSurfaceGenerator" type="EmbeddedSurfaceGeneratorType" />
			<xsd:element name="FlowProppantTransport" type="FlowProppantTransportType" />
			<xsd:element name="Hydrofracture" type="HydrofractureType" />
			<xsd:element name="LagrangianContact" type="LagrangianContactType" />
			<xsd:element name="LaplaceFEM" type="LaplaceFEMType" />
			<xsd:element name="MultiphasePoromechanics" type="MultiphasePoromechanicsType" />
			<xsd:element name="PhaseFieldDamageFEM" type="PhaseFieldDamageFEMType" />
			<xsd:element name="PhaseFieldFracture" type="PhaseFieldFractureType" />
			<xsd:element name="ProppantTransport" type="ProppantTransportType" />
			<xsd:element name="SinglePhaseFVM" type="SinglePhaseFVMType" />
			<xsd:element name="SinglePhaseHybridFVM" type="SinglePhaseHybridFVMType" />
			<xsd:element name="SinglePhasePoromechanics" type="SinglePhasePoromechanicsType" />
			<xsd:element name="SinglePhasePoromechanicsEmbeddedFractures" type="SinglePhasePoromechanicsEmbeddedFracturesType" />
			<xsd:element name="SinglePhaseProppantFVM" type="SinglePhaseProppantFVMType" />
			<xsd:element name="SinglePhaseReservoir" type="SinglePhaseReservoirType" />
			<xsd:element name="SinglePhaseWell" type="SinglePhaseWellType" />
			<xsd:element name="SolidMechanicsEmbeddedFractures" type="SolidMechanicsEmbeddedFracturesType" />
			<xsd:element name="SolidMechanicsLagrangianSSLE" type="SolidMechanicsLagrangianSSLEType" />
			<xsd:element name="SolidMechanics_LagrangianFEM" type="SolidMechanics_LagrangianFEMType" />
			<xsd:element name="SurfaceGenerator" type="SurfaceGeneratorType" />
		</xsd:choice>
	</xsd:complexType>
	<xsd:complexType name="AcousticSEMType">
		<xsd:choice minOccurs="0" maxOccurs="unbounded">
			<xsd:element name="LinearSolverParameters" type="LinearSolverParametersType" maxOccurs="1" />
			<xsd:element name="NonlinearSolverParameters" type="NonlinearSolverParametersType" maxOccurs="1" />
		</xsd:choice>
		<!--indexSeismoTrace => Count for output pressure at receivers-->
		<xsd:attribute name="indexSeismoTrace" type="integer" />
		<!--maxStableDt => Value of the Maximum Stable Timestep for this solver.-->
		<xsd:attribute name="maxStableDt" type="real64" />
		<!--meshTargets => MeshBody/Region combinations that the solver will be applied to.-->
		<xsd:attribute name="meshTargets" type="geosx_mapBase&lt;std_string, LvArray_Array&lt;std_string, 1, camp_int_seq&lt;long, 0l&gt;, int, LvArray_ChaiBuffer&gt;, std_integral_constant&lt;bool, true&gt; &gt;" />
		<!--pressureNp1AtReceivers => Pressure value at each receiver for each timestep-->
		<xsd:attribute name="pressureNp1AtReceivers" type="real64_array2d" />
		<!--receiverIsLocal => Flag that indicates whether the receiver is local to this MPI rank-->
		<xsd:attribute name="receiverIsLocal" type="integer_array" />
		<!--receiverNodeIds => Indices of the nodes (in the right order) for each receiver point-->
		<xsd:attribute name="receiverNodeIds" type="integer_array2d" />
		<!--sourceConstants => Constant part of the receiver for the nodes listed in m_receiverNodeIds-->
		<xsd:attribute name="sourceConstants" type="real64_array2d" />
		<!--sourceIsLocal => Flag that indicates whether the source is local to this MPI rank-->
		<xsd:attribute name="sourceIsLocal" type="integer_array" />
		<!--sourceNodeIds => Indices of the nodes (in the right order) for each source point-->
		<xsd:attribute name="sourceNodeIds" type="integer_array2d" />
		<!--sourceValue => Source Value of the sources-->
		<xsd:attribute name="sourceValue" type="real64_array2d" />
	</xsd:complexType>
	<xsd:complexType name="CompositionalMultiphaseFVMType">
		<xsd:choice minOccurs="0" maxOccurs="unbounded">
			<xsd:element name="LinearSolverParameters" type="LinearSolverParametersType" maxOccurs="1" />
			<xsd:element name="NonlinearSolverParameters" type="NonlinearSolverParametersType" maxOccurs="1" />
		</xsd:choice>
		<!--maxStableDt => Value of the Maximum Stable Timestep for this solver.-->
		<xsd:attribute name="maxStableDt" type="real64" />
		<!--meshTargets => MeshBody/Region combinations that the solver will be applied to.-->
		<xsd:attribute name="meshTargets" type="geosx_mapBase&lt;std_string, LvArray_Array&lt;std_string, 1, camp_int_seq&lt;long, 0l&gt;, int, LvArray_ChaiBuffer&gt;, std_integral_constant&lt;bool, true&gt; &gt;" />
	</xsd:complexType>
	<xsd:complexType name="CompositionalMultiphaseHybridFVMType">
		<xsd:choice minOccurs="0" maxOccurs="unbounded">
			<xsd:element name="LinearSolverParameters" type="LinearSolverParametersType" maxOccurs="1" />
			<xsd:element name="NonlinearSolverParameters" type="NonlinearSolverParametersType" maxOccurs="1" />
		</xsd:choice>
		<!--maxStableDt => Value of the Maximum Stable Timestep for this solver.-->
		<xsd:attribute name="maxStableDt" type="real64" />
		<!--meshTargets => MeshBody/Region combinations that the solver will be applied to.-->
		<xsd:attribute name="meshTargets" type="geosx_mapBase&lt;std_string, LvArray_Array&lt;std_string, 1, camp_int_seq&lt;long, 0l&gt;, int, LvArray_ChaiBuffer&gt;, std_integral_constant&lt;bool, true&gt; &gt;" />
	</xsd:complexType>
	<xsd:complexType name="CompositionalMultiphaseReservoirType">
		<xsd:choice minOccurs="0" maxOccurs="unbounded">
			<xsd:element name="LinearSolverParameters" type="LinearSolverParametersType" maxOccurs="1" />
			<xsd:element name="NonlinearSolverParameters" type="NonlinearSolverParametersType" maxOccurs="1" />
		</xsd:choice>
		<!--discretization => Name of discretization object (defined in the :ref:`NumericalMethodsManager`) to use for this solver. For instance, if this is a Finite Element Solver, the name of a :ref:`FiniteElement` should be specified. If this is a Finite Volume Method, the name of a :ref:`FiniteVolume` discretization should be specified.-->
		<xsd:attribute name="discretization" type="string" />
		<!--maxStableDt => Value of the Maximum Stable Timestep for this solver.-->
		<xsd:attribute name="maxStableDt" type="real64" />
		<!--meshTargets => MeshBody/Region combinations that the solver will be applied to.-->
		<xsd:attribute name="meshTargets" type="geosx_mapBase&lt;std_string, LvArray_Array&lt;std_string, 1, camp_int_seq&lt;long, 0l&gt;, int, LvArray_ChaiBuffer&gt;, std_integral_constant&lt;bool, true&gt; &gt;" />
	</xsd:complexType>
	<xsd:complexType name="CompositionalMultiphaseWellType">
		<xsd:choice minOccurs="0" maxOccurs="unbounded">
			<xsd:element name="LinearSolverParameters" type="LinearSolverParametersType" maxOccurs="1" />
			<xsd:element name="NonlinearSolverParameters" type="NonlinearSolverParametersType" maxOccurs="1" />
			<xsd:element name="WellControls" type="WellControlsType" />
		</xsd:choice>
		<!--discretization => Name of discretization object (defined in the :ref:`NumericalMethodsManager`) to use for this solver. For instance, if this is a Finite Element Solver, the name of a :ref:`FiniteElement` should be specified. If this is a Finite Volume Method, the name of a :ref:`FiniteVolume` discretization should be specified.-->
		<xsd:attribute name="discretization" type="string" />
		<!--maxStableDt => Value of the Maximum Stable Timestep for this solver.-->
		<xsd:attribute name="maxStableDt" type="real64" />
		<!--meshTargets => MeshBody/Region combinations that the solver will be applied to.-->
		<xsd:attribute name="meshTargets" type="geosx_mapBase&lt;std_string, LvArray_Array&lt;std_string, 1, camp_int_seq&lt;long, 0l&gt;, int, LvArray_ChaiBuffer&gt;, std_integral_constant&lt;bool, true&gt; &gt;" />
	</xsd:complexType>
	<xsd:complexType name="WellControlsType" />
	<xsd:complexType name="EmbeddedSurfaceGeneratorType">
		<xsd:choice minOccurs="0" maxOccurs="unbounded">
			<xsd:element name="LinearSolverParameters" type="LinearSolverParametersType" maxOccurs="1" />
			<xsd:element name="NonlinearSolverParameters" type="NonlinearSolverParametersType" maxOccurs="1" />
		</xsd:choice>
		<!--discretization => Name of discretization object (defined in the :ref:`NumericalMethodsManager`) to use for this solver. For instance, if this is a Finite Element Solver, the name of a :ref:`FiniteElement` should be specified. If this is a Finite Volume Method, the name of a :ref:`FiniteVolume` discretization should be specified.-->
		<xsd:attribute name="discretization" type="string" />
		<!--maxStableDt => Value of the Maximum Stable Timestep for this solver.-->
		<xsd:attribute name="maxStableDt" type="real64" />
		<!--meshTargets => MeshBody/Region combinations that the solver will be applied to.-->
		<xsd:attribute name="meshTargets" type="geosx_mapBase&lt;std_string, LvArray_Array&lt;std_string, 1, camp_int_seq&lt;long, 0l&gt;, int, LvArray_ChaiBuffer&gt;, std_integral_constant&lt;bool, true&gt; &gt;" />
	</xsd:complexType>
	<xsd:complexType name="FlowProppantTransportType">
		<xsd:choice minOccurs="0" maxOccurs="unbounded">
			<xsd:element name="LinearSolverParameters" type="LinearSolverParametersType" maxOccurs="1" />
			<xsd:element name="NonlinearSolverParameters" type="NonlinearSolverParametersType" maxOccurs="1" />
		</xsd:choice>
		<!--discretization => Name of discretization object (defined in the :ref:`NumericalMethodsManager`) to use for this solver. For instance, if this is a Finite Element Solver, the name of a :ref:`FiniteElement` should be specified. If this is a Finite Volume Method, the name of a :ref:`FiniteVolume` discretization should be specified.-->
		<xsd:attribute name="discretization" type="string" />
		<!--maxStableDt => Value of the Maximum Stable Timestep for this solver.-->
		<xsd:attribute name="maxStableDt" type="real64" />
		<!--meshTargets => MeshBody/Region combinations that the solver will be applied to.-->
		<xsd:attribute name="meshTargets" type="geosx_mapBase&lt;std_string, LvArray_Array&lt;std_string, 1, camp_int_seq&lt;long, 0l&gt;, int, LvArray_ChaiBuffer&gt;, std_integral_constant&lt;bool, true&gt; &gt;" />
	</xsd:complexType>
	<xsd:complexType name="HydrofractureType">
		<xsd:choice minOccurs="0" maxOccurs="unbounded">
			<xsd:element name="LinearSolverParameters" type="LinearSolverParametersType" maxOccurs="1" />
			<xsd:element name="NonlinearSolverParameters" type="NonlinearSolverParametersType" maxOccurs="1" />
		</xsd:choice>
		<!--maxStableDt => Value of the Maximum Stable Timestep for this solver.-->
		<xsd:attribute name="maxStableDt" type="real64" />
		<!--meshTargets => MeshBody/Region combinations that the solver will be applied to.-->
		<xsd:attribute name="meshTargets" type="geosx_mapBase&lt;std_string, LvArray_Array&lt;std_string, 1, camp_int_seq&lt;long, 0l&gt;, int, LvArray_ChaiBuffer&gt;, std_integral_constant&lt;bool, true&gt; &gt;" />
	</xsd:complexType>
	<xsd:complexType name="LagrangianContactType">
		<xsd:choice minOccurs="0" maxOccurs="unbounded">
			<xsd:element name="LinearSolverParameters" type="LinearSolverParametersType" maxOccurs="1" />
			<xsd:element name="NonlinearSolverParameters" type="NonlinearSolverParametersType" maxOccurs="1" />
		</xsd:choice>
		<!--discretization => Name of discretization object (defined in the :ref:`NumericalMethodsManager`) to use for this solver. For instance, if this is a Finite Element Solver, the name of a :ref:`FiniteElement` should be specified. If this is a Finite Volume Method, the name of a :ref:`FiniteVolume` discretization should be specified.-->
		<xsd:attribute name="discretization" type="string" />
		<!--maxStableDt => Value of the Maximum Stable Timestep for this solver.-->
		<xsd:attribute name="maxStableDt" type="real64" />
		<!--meshTargets => MeshBody/Region combinations that the solver will be applied to.-->
		<xsd:attribute name="meshTargets" type="geosx_mapBase&lt;std_string, LvArray_Array&lt;std_string, 1, camp_int_seq&lt;long, 0l&gt;, int, LvArray_ChaiBuffer&gt;, std_integral_constant&lt;bool, true&gt; &gt;" />
	</xsd:complexType>
	<xsd:complexType name="LaplaceFEMType">
		<xsd:choice minOccurs="0" maxOccurs="unbounded">
			<xsd:element name="LinearSolverParameters" type="LinearSolverParametersType" maxOccurs="1" />
			<xsd:element name="NonlinearSolverParameters" type="NonlinearSolverParametersType" maxOccurs="1" />
		</xsd:choice>
		<!--maxStableDt => Value of the Maximum Stable Timestep for this solver.-->
		<xsd:attribute name="maxStableDt" type="real64" />
		<!--meshTargets => MeshBody/Region combinations that the solver will be applied to.-->
		<xsd:attribute name="meshTargets" type="geosx_mapBase&lt;std_string, LvArray_Array&lt;std_string, 1, camp_int_seq&lt;long, 0l&gt;, int, LvArray_ChaiBuffer&gt;, std_integral_constant&lt;bool, true&gt; &gt;" />
	</xsd:complexType>
	<xsd:complexType name="MultiphasePoromechanicsType">
		<xsd:choice minOccurs="0" maxOccurs="unbounded">
			<xsd:element name="LinearSolverParameters" type="LinearSolverParametersType" maxOccurs="1" />
			<xsd:element name="NonlinearSolverParameters" type="NonlinearSolverParametersType" maxOccurs="1" />
		</xsd:choice>
		<!--maxStableDt => Value of the Maximum Stable Timestep for this solver.-->
		<xsd:attribute name="maxStableDt" type="real64" />
		<!--meshTargets => MeshBody/Region combinations that the solver will be applied to.-->
		<xsd:attribute name="meshTargets" type="geosx_mapBase&lt;std_string, LvArray_Array&lt;std_string, 1, camp_int_seq&lt;long, 0l&gt;, int, LvArray_ChaiBuffer&gt;, std_integral_constant&lt;bool, true&gt; &gt;" />
	</xsd:complexType>
	<xsd:complexType name="PhaseFieldDamageFEMType">
		<xsd:choice minOccurs="0" maxOccurs="unbounded">
			<xsd:element name="LinearSolverParameters" type="LinearSolverParametersType" maxOccurs="1" />
			<xsd:element name="NonlinearSolverParameters" type="NonlinearSolverParametersType" maxOccurs="1" />
		</xsd:choice>
		<!--maxStableDt => Value of the Maximum Stable Timestep for this solver.-->
		<xsd:attribute name="maxStableDt" type="real64" />
		<!--meshTargets => MeshBody/Region combinations that the solver will be applied to.-->
		<xsd:attribute name="meshTargets" type="geosx_mapBase&lt;std_string, LvArray_Array&lt;std_string, 1, camp_int_seq&lt;long, 0l&gt;, int, LvArray_ChaiBuffer&gt;, std_integral_constant&lt;bool, true&gt; &gt;" />
	</xsd:complexType>
	<xsd:complexType name="PhaseFieldFractureType">
		<xsd:choice minOccurs="0" maxOccurs="unbounded">
			<xsd:element name="LinearSolverParameters" type="LinearSolverParametersType" maxOccurs="1" />
			<xsd:element name="NonlinearSolverParameters" type="NonlinearSolverParametersType" maxOccurs="1" />
		</xsd:choice>
		<!--maxStableDt => Value of the Maximum Stable Timestep for this solver.-->
		<xsd:attribute name="maxStableDt" type="real64" />
		<!--meshTargets => MeshBody/Region combinations that the solver will be applied to.-->
		<xsd:attribute name="meshTargets" type="geosx_mapBase&lt;std_string, LvArray_Array&lt;std_string, 1, camp_int_seq&lt;long, 0l&gt;, int, LvArray_ChaiBuffer&gt;, std_integral_constant&lt;bool, true&gt; &gt;" />
	</xsd:complexType>
	<xsd:complexType name="ProppantTransportType">
		<xsd:choice minOccurs="0" maxOccurs="unbounded">
			<xsd:element name="LinearSolverParameters" type="LinearSolverParametersType" maxOccurs="1" />
			<xsd:element name="NonlinearSolverParameters" type="NonlinearSolverParametersType" maxOccurs="1" />
		</xsd:choice>
		<!--maxStableDt => Value of the Maximum Stable Timestep for this solver.-->
		<xsd:attribute name="maxStableDt" type="real64" />
		<!--meshTargets => MeshBody/Region combinations that the solver will be applied to.-->
		<xsd:attribute name="meshTargets" type="geosx_mapBase&lt;std_string, LvArray_Array&lt;std_string, 1, camp_int_seq&lt;long, 0l&gt;, int, LvArray_ChaiBuffer&gt;, std_integral_constant&lt;bool, true&gt; &gt;" />
	</xsd:complexType>
	<xsd:complexType name="SinglePhaseFVMType">
		<xsd:choice minOccurs="0" maxOccurs="unbounded">
			<xsd:element name="LinearSolverParameters" type="LinearSolverParametersType" maxOccurs="1" />
			<xsd:element name="NonlinearSolverParameters" type="NonlinearSolverParametersType" maxOccurs="1" />
		</xsd:choice>
		<!--maxStableDt => Value of the Maximum Stable Timestep for this solver.-->
		<xsd:attribute name="maxStableDt" type="real64" />
		<!--meshTargets => MeshBody/Region combinations that the solver will be applied to.-->
		<xsd:attribute name="meshTargets" type="geosx_mapBase&lt;std_string, LvArray_Array&lt;std_string, 1, camp_int_seq&lt;long, 0l&gt;, int, LvArray_ChaiBuffer&gt;, std_integral_constant&lt;bool, true&gt; &gt;" />
	</xsd:complexType>
	<xsd:complexType name="SinglePhaseHybridFVMType">
		<xsd:choice minOccurs="0" maxOccurs="unbounded">
			<xsd:element name="LinearSolverParameters" type="LinearSolverParametersType" maxOccurs="1" />
			<xsd:element name="NonlinearSolverParameters" type="NonlinearSolverParametersType" maxOccurs="1" />
		</xsd:choice>
		<!--maxStableDt => Value of the Maximum Stable Timestep for this solver.-->
		<xsd:attribute name="maxStableDt" type="real64" />
		<!--meshTargets => MeshBody/Region combinations that the solver will be applied to.-->
		<xsd:attribute name="meshTargets" type="geosx_mapBase&lt;std_string, LvArray_Array&lt;std_string, 1, camp_int_seq&lt;long, 0l&gt;, int, LvArray_ChaiBuffer&gt;, std_integral_constant&lt;bool, true&gt; &gt;" />
	</xsd:complexType>
	<xsd:complexType name="SinglePhasePoromechanicsType">
		<xsd:choice minOccurs="0" maxOccurs="unbounded">
			<xsd:element name="LinearSolverParameters" type="LinearSolverParametersType" maxOccurs="1" />
			<xsd:element name="NonlinearSolverParameters" type="NonlinearSolverParametersType" maxOccurs="1" />
		</xsd:choice>
		<!--maxStableDt => Value of the Maximum Stable Timestep for this solver.-->
		<xsd:attribute name="maxStableDt" type="real64" />
		<!--meshTargets => MeshBody/Region combinations that the solver will be applied to.-->
		<xsd:attribute name="meshTargets" type="geosx_mapBase&lt;std_string, LvArray_Array&lt;std_string, 1, camp_int_seq&lt;long, 0l&gt;, int, LvArray_ChaiBuffer&gt;, std_integral_constant&lt;bool, true&gt; &gt;" />
	</xsd:complexType>
	<xsd:complexType name="SinglePhasePoromechanicsEmbeddedFracturesType">
		<xsd:choice minOccurs="0" maxOccurs="unbounded">
			<xsd:element name="LinearSolverParameters" type="LinearSolverParametersType" maxOccurs="1" />
			<xsd:element name="NonlinearSolverParameters" type="NonlinearSolverParametersType" maxOccurs="1" />
		</xsd:choice>
		<!--discretization => Name of discretization object (defined in the :ref:`NumericalMethodsManager`) to use for this solver. For instance, if this is a Finite Element Solver, the name of a :ref:`FiniteElement` should be specified. If this is a Finite Volume Method, the name of a :ref:`FiniteVolume` discretization should be specified.-->
		<xsd:attribute name="discretization" type="string" />
		<!--maxStableDt => Value of the Maximum Stable Timestep for this solver.-->
		<xsd:attribute name="maxStableDt" type="real64" />
		<!--meshTargets => MeshBody/Region combinations that the solver will be applied to.-->
		<xsd:attribute name="meshTargets" type="geosx_mapBase&lt;std_string, LvArray_Array&lt;std_string, 1, camp_int_seq&lt;long, 0l&gt;, int, LvArray_ChaiBuffer&gt;, std_integral_constant&lt;bool, true&gt; &gt;" />
	</xsd:complexType>
	<xsd:complexType name="SinglePhaseProppantFVMType">
		<xsd:choice minOccurs="0" maxOccurs="unbounded">
			<xsd:element name="LinearSolverParameters" type="LinearSolverParametersType" maxOccurs="1" />
			<xsd:element name="NonlinearSolverParameters" type="NonlinearSolverParametersType" maxOccurs="1" />
		</xsd:choice>
		<!--maxStableDt => Value of the Maximum Stable Timestep for this solver.-->
		<xsd:attribute name="maxStableDt" type="real64" />
		<!--meshTargets => MeshBody/Region combinations that the solver will be applied to.-->
		<xsd:attribute name="meshTargets" type="geosx_mapBase&lt;std_string, LvArray_Array&lt;std_string, 1, camp_int_seq&lt;long, 0l&gt;, int, LvArray_ChaiBuffer&gt;, std_integral_constant&lt;bool, true&gt; &gt;" />
	</xsd:complexType>
	<xsd:complexType name="SinglePhaseReservoirType">
		<xsd:choice minOccurs="0" maxOccurs="unbounded">
			<xsd:element name="LinearSolverParameters" type="LinearSolverParametersType" maxOccurs="1" />
			<xsd:element name="NonlinearSolverParameters" type="NonlinearSolverParametersType" maxOccurs="1" />
		</xsd:choice>
		<!--discretization => Name of discretization object (defined in the :ref:`NumericalMethodsManager`) to use for this solver. For instance, if this is a Finite Element Solver, the name of a :ref:`FiniteElement` should be specified. If this is a Finite Volume Method, the name of a :ref:`FiniteVolume` discretization should be specified.-->
		<xsd:attribute name="discretization" type="string" />
		<!--maxStableDt => Value of the Maximum Stable Timestep for this solver.-->
		<xsd:attribute name="maxStableDt" type="real64" />
		<!--meshTargets => MeshBody/Region combinations that the solver will be applied to.-->
		<xsd:attribute name="meshTargets" type="geosx_mapBase&lt;std_string, LvArray_Array&lt;std_string, 1, camp_int_seq&lt;long, 0l&gt;, int, LvArray_ChaiBuffer&gt;, std_integral_constant&lt;bool, true&gt; &gt;" />
	</xsd:complexType>
	<xsd:complexType name="SinglePhaseWellType">
		<xsd:choice minOccurs="0" maxOccurs="unbounded">
			<xsd:element name="LinearSolverParameters" type="LinearSolverParametersType" maxOccurs="1" />
			<xsd:element name="NonlinearSolverParameters" type="NonlinearSolverParametersType" maxOccurs="1" />
			<xsd:element name="WellControls" type="WellControlsType" />
		</xsd:choice>
		<!--discretization => Name of discretization object (defined in the :ref:`NumericalMethodsManager`) to use for this solver. For instance, if this is a Finite Element Solver, the name of a :ref:`FiniteElement` should be specified. If this is a Finite Volume Method, the name of a :ref:`FiniteVolume` discretization should be specified.-->
		<xsd:attribute name="discretization" type="string" />
		<!--maxStableDt => Value of the Maximum Stable Timestep for this solver.-->
		<xsd:attribute name="maxStableDt" type="real64" />
		<!--meshTargets => MeshBody/Region combinations that the solver will be applied to.-->
		<xsd:attribute name="meshTargets" type="geosx_mapBase&lt;std_string, LvArray_Array&lt;std_string, 1, camp_int_seq&lt;long, 0l&gt;, int, LvArray_ChaiBuffer&gt;, std_integral_constant&lt;bool, true&gt; &gt;" />
	</xsd:complexType>
	<xsd:complexType name="SolidMechanicsEmbeddedFracturesType">
		<xsd:choice minOccurs="0" maxOccurs="unbounded">
			<xsd:element name="LinearSolverParameters" type="LinearSolverParametersType" maxOccurs="1" />
			<xsd:element name="NonlinearSolverParameters" type="NonlinearSolverParametersType" maxOccurs="1" />
		</xsd:choice>
		<!--discretization => Name of discretization object (defined in the :ref:`NumericalMethodsManager`) to use for this solver. For instance, if this is a Finite Element Solver, the name of a :ref:`FiniteElement` should be specified. If this is a Finite Volume Method, the name of a :ref:`FiniteVolume` discretization should be specified.-->
		<xsd:attribute name="discretization" type="string" />
		<!--maxStableDt => Value of the Maximum Stable Timestep for this solver.-->
		<xsd:attribute name="maxStableDt" type="real64" />
		<!--meshTargets => MeshBody/Region combinations that the solver will be applied to.-->
		<xsd:attribute name="meshTargets" type="geosx_mapBase&lt;std_string, LvArray_Array&lt;std_string, 1, camp_int_seq&lt;long, 0l&gt;, int, LvArray_ChaiBuffer&gt;, std_integral_constant&lt;bool, true&gt; &gt;" />
	</xsd:complexType>
	<xsd:complexType name="SolidMechanicsLagrangianSSLEType">
		<xsd:choice minOccurs="0" maxOccurs="unbounded">
			<xsd:element name="LinearSolverParameters" type="LinearSolverParametersType" maxOccurs="1" />
			<xsd:element name="NonlinearSolverParameters" type="NonlinearSolverParametersType" maxOccurs="1" />
		</xsd:choice>
		<!--maxForce => The maximum force contribution in the problem domain.-->
		<xsd:attribute name="maxForce" type="real64" />
		<!--maxStableDt => Value of the Maximum Stable Timestep for this solver.-->
		<xsd:attribute name="maxStableDt" type="real64" />
		<!--meshTargets => MeshBody/Region combinations that the solver will be applied to.-->
		<xsd:attribute name="meshTargets" type="geosx_mapBase&lt;std_string, LvArray_Array&lt;std_string, 1, camp_int_seq&lt;long, 0l&gt;, int, LvArray_ChaiBuffer&gt;, std_integral_constant&lt;bool, true&gt; &gt;" />
	</xsd:complexType>
	<xsd:complexType name="SolidMechanics_LagrangianFEMType">
		<xsd:choice minOccurs="0" maxOccurs="unbounded">
			<xsd:element name="LinearSolverParameters" type="LinearSolverParametersType" maxOccurs="1" />
			<xsd:element name="NonlinearSolverParameters" type="NonlinearSolverParametersType" maxOccurs="1" />
		</xsd:choice>
		<!--maxForce => The maximum force contribution in the problem domain.-->
		<xsd:attribute name="maxForce" type="real64" />
		<!--maxStableDt => Value of the Maximum Stable Timestep for this solver.-->
		<xsd:attribute name="maxStableDt" type="real64" />
		<!--meshTargets => MeshBody/Region combinations that the solver will be applied to.-->
		<xsd:attribute name="meshTargets" type="geosx_mapBase&lt;std_string, LvArray_Array&lt;std_string, 1, camp_int_seq&lt;long, 0l&gt;, int, LvArray_ChaiBuffer&gt;, std_integral_constant&lt;bool, true&gt; &gt;" />
	</xsd:complexType>
	<xsd:complexType name="SurfaceGeneratorType">
		<xsd:choice minOccurs="0" maxOccurs="unbounded">
			<xsd:element name="LinearSolverParameters" type="LinearSolverParametersType" maxOccurs="1" />
			<xsd:element name="NonlinearSolverParameters" type="NonlinearSolverParametersType" maxOccurs="1" />
		</xsd:choice>
		<!--discretization => Name of discretization object (defined in the :ref:`NumericalMethodsManager`) to use for this solver. For instance, if this is a Finite Element Solver, the name of a :ref:`FiniteElement` should be specified. If this is a Finite Volume Method, the name of a :ref:`FiniteVolume` discretization should be specified.-->
		<xsd:attribute name="discretization" type="string" />
		<!--failCriterion => (no description available)-->
		<xsd:attribute name="failCriterion" type="integer" />
		<!--maxStableDt => Value of the Maximum Stable Timestep for this solver.-->
		<xsd:attribute name="maxStableDt" type="real64" />
		<!--meshTargets => MeshBody/Region combinations that the solver will be applied to.-->
		<xsd:attribute name="meshTargets" type="geosx_mapBase&lt;std_string, LvArray_Array&lt;std_string, 1, camp_int_seq&lt;long, 0l&gt;, int, LvArray_ChaiBuffer&gt;, std_integral_constant&lt;bool, true&gt; &gt;" />
		<!--tipEdges => Set containing all the tip edges-->
		<xsd:attribute name="tipEdges" type="LvArray_SortedArray&lt;int, int, LvArray_ChaiBuffer&gt;" />
		<!--tipFaces => Set containing all the tip faces-->
		<xsd:attribute name="tipFaces" type="LvArray_SortedArray&lt;int, int, LvArray_ChaiBuffer&gt;" />
		<!--tipNodes => Set containing all the nodes at the fracture tip-->
		<xsd:attribute name="tipNodes" type="LvArray_SortedArray&lt;int, int, LvArray_ChaiBuffer&gt;" />
		<!--trailingFaces => Set containing all the trailing faces-->
		<xsd:attribute name="trailingFaces" type="LvArray_SortedArray&lt;int, int, LvArray_ChaiBuffer&gt;" />
	</xsd:complexType>
	<xsd:complexType name="TasksType">
		<xsd:choice minOccurs="0" maxOccurs="unbounded">
			<xsd:element name="PVTDriver" type="PVTDriverType" />
			<xsd:element name="PackCollection" type="PackCollectionType" />
			<xsd:element name="TriaxialDriver" type="TriaxialDriverType" />
		</xsd:choice>
	</xsd:complexType>
	<xsd:complexType name="PVTDriverType" />
	<xsd:complexType name="PackCollectionType" />
	<xsd:complexType name="TriaxialDriverType" />
	<xsd:complexType name="commandLineType">
		<!--beginFromRestart => Flag to indicate restart run.-->
		<xsd:attribute name="beginFromRestart" type="integer" />
		<!--inputFileName => Name of the input xml file.-->
		<xsd:attribute name="inputFileName" type="string" />
		<!--outputDirectory => Directory in which to put the output files, if not specified defaults to the current directory.-->
		<xsd:attribute name="outputDirectory" type="string" />
		<!--overridePartitionNumbers => Flag to indicate partition number override-->
		<xsd:attribute name="overridePartitionNumbers" type="integer" />
		<!--problemName => Used in writing the output files, if not specified defaults to the name of the input file.-->
		<xsd:attribute name="problemName" type="string" />
		<!--restartFileName => Name of the restart file.-->
		<xsd:attribute name="restartFileName" type="string" />
		<!--schemaFileName => Name of the output schema-->
		<xsd:attribute name="schemaFileName" type="string" />
		<!--suppressPinned => Whether to disallow using pinned memory allocations for MPI communication buffers.-->
		<xsd:attribute name="suppressPinned" type="integer" />
		<!--useNonblockingMPI => Whether to prefer using non-blocking MPI communication where implemented (results in non-deterministic DOF numbering).-->
		<xsd:attribute name="useNonblockingMPI" type="integer" />
		<!--xPartitionsOverride => Number of partitions in the x-direction-->
		<xsd:attribute name="xPartitionsOverride" type="integer" />
		<!--yPartitionsOverride => Number of partitions in the y-direction-->
		<xsd:attribute name="yPartitionsOverride" type="integer" />
		<!--zPartitionsOverride => Number of partitions in the z-direction-->
		<xsd:attribute name="zPartitionsOverride" type="integer" />
	</xsd:complexType>
	<xsd:complexType name="domainType">
		<xsd:choice minOccurs="0" maxOccurs="unbounded">
			<xsd:element name="Constitutive" type="ConstitutiveType" maxOccurs="1" />
			<xsd:element name="MeshBodies" type="MeshBodiesType" />
		</xsd:choice>
		<!--Neighbors => (no description available)-->
		<xsd:attribute name="Neighbors" type="std_vector&lt;geosx_NeighborCommunicator, std_allocator&lt;geosx_NeighborCommunicator&gt; &gt;" />
		<!--partitionManager => (no description available)-->
		<xsd:attribute name="partitionManager" type="geosx_PartitionBase" />
	</xsd:complexType>
	<xsd:complexType name="ConstitutiveType">
		<xsd:choice minOccurs="0" maxOccurs="unbounded">
			<xsd:element name="BiotPorosity" type="BiotPorosityType" />
			<xsd:element name="BlackOilFluid" type="BlackOilFluidType" />
			<xsd:element name="BrooksCoreyBakerRelativePermeability" type="BrooksCoreyBakerRelativePermeabilityType" />
			<xsd:element name="BrooksCoreyCapillaryPressure" type="BrooksCoreyCapillaryPressureType" />
			<xsd:element name="BrooksCoreyRelativePermeability" type="BrooksCoreyRelativePermeabilityType" />
			<xsd:element name="CO2BrineEzrokhiFluid" type="CO2BrineEzrokhiFluidType" />
			<xsd:element name="CO2BrineEzrokhiThermalFluid" type="CO2BrineEzrokhiThermalFluidType" />
			<xsd:element name="CO2BrinePhillipsFluid" type="CO2BrinePhillipsFluidType" />
			<xsd:element name="CO2BrinePhillipsThermalFluid" type="CO2BrinePhillipsThermalFluidType" />
			<xsd:element name="CarmanKozenyPermeability" type="CarmanKozenyPermeabilityType" />
			<xsd:element name="CompositionalMultiphaseFluid" type="CompositionalMultiphaseFluidType" />
			<xsd:element name="CompressibleSinglePhaseFluid" type="CompressibleSinglePhaseFluidType" />
			<xsd:element name="CompressibleSolidCarmanKozenyPermeability" type="CompressibleSolidCarmanKozenyPermeabilityType" />
			<xsd:element name="CompressibleSolidConstantPermeability" type="CompressibleSolidConstantPermeabilityType" />
			<xsd:element name="CompressibleSolidParallelPlatesPermeability" type="CompressibleSolidParallelPlatesPermeabilityType" />
			<xsd:element name="CompressibleSolidSlipDependentPermeability" type="CompressibleSolidSlipDependentPermeabilityType" />
			<xsd:element name="ConstantPermeability" type="ConstantPermeabilityType" />
			<xsd:element name="ConstantThermalConductivity" type="ConstantThermalConductivityType" />
			<xsd:element name="Coulomb" type="CoulombType" />
			<xsd:element name="DamageElasticIsotropic" type="DamageElasticIsotropicType" />
			<xsd:element name="DamageSpectralElasticIsotropic" type="DamageSpectralElasticIsotropicType" />
			<xsd:element name="DamageVolDevElasticIsotropic" type="DamageVolDevElasticIsotropicType" />
			<xsd:element name="DeadOilFluid" type="DeadOilFluidType" />
			<xsd:element name="DelftEgg" type="DelftEggType" />
			<xsd:element name="DruckerPrager" type="DruckerPragerType" />
			<xsd:element name="ElasticIsotropic" type="ElasticIsotropicType" />
			<xsd:element name="ElasticIsotropicPressureDependent" type="ElasticIsotropicPressureDependentType" />
			<xsd:element name="ElasticOrthotropic" type="ElasticOrthotropicType" />
			<xsd:element name="ElasticTransverseIsotropic" type="ElasticTransverseIsotropicType" />
			<xsd:element name="ExtendedDruckerPrager" type="ExtendedDruckerPragerType" />
			<xsd:element name="FrictionlessContact" type="FrictionlessContactType" />
			<xsd:element name="JFunctionCapillaryPressure" type="JFunctionCapillaryPressureType" />
			<xsd:element name="ModifiedCamClay" type="ModifiedCamClayType" />
			<xsd:element name="NullModel" type="NullModelType" />
			<xsd:element name="ParallelPlatesPermeability" type="ParallelPlatesPermeabilityType" />
			<xsd:element name="ParticleFluid" type="ParticleFluidType" />
			<xsd:element name="PermeabilityBase" type="PermeabilityBaseType" />
			<xsd:element name="PorousDruckerPrager" type="PorousDruckerPragerType" />
			<xsd:element name="PorousElasticIsotropic" type="PorousElasticIsotropicType" />
			<xsd:element name="PorousElasticOrthotropic" type="PorousElasticOrthotropicType" />
			<xsd:element name="PorousElasticTransverseIsotropic" type="PorousElasticTransverseIsotropicType" />
			<xsd:element name="PorousExtendedDruckerPrager" type="PorousExtendedDruckerPragerType" />
			<xsd:element name="PressurePorosity" type="PressurePorosityType" />
			<xsd:element name="ProppantPermeability" type="ProppantPermeabilityType" />
			<xsd:element name="ProppantPorosity" type="ProppantPorosityType" />
			<xsd:element name="ProppantSlurryFluid" type="ProppantSlurryFluidType" />
			<xsd:element name="ProppantSolidProppantPermeability" type="ProppantSolidProppantPermeabilityType" />
			<xsd:element name="SlipDependentPermeability" type="SlipDependentPermeabilityType" />
			<xsd:element name="TableCapillaryPressure" type="TableCapillaryPressureType" />
			<xsd:element name="TableRelativePermeability" type="TableRelativePermeabilityType" />
			<xsd:element name="TableRelativePermeabilityHysteresis" type="TableRelativePermeabilityHysteresisType" />
			<xsd:element name="VanGenuchtenBakerRelativePermeability" type="VanGenuchtenBakerRelativePermeabilityType" />
			<xsd:element name="VanGenuchtenCapillaryPressure" type="VanGenuchtenCapillaryPressureType" />
			<xsd:element name="VolumeWeightedThermalConductivity" type="VolumeWeightedThermalConductivityType" />
		</xsd:choice>
	</xsd:complexType>
	<xsd:complexType name="BiotPorosityType">
		<!--biotCoefficient => Biot coefficient.-->
		<xsd:attribute name="biotCoefficient" type="real64_array" />
		<!--dPorosity_dPressure => (no description available)-->
		<xsd:attribute name="dPorosity_dPressure" type="real64_array2d" />
		<!--initialPorosity => (no description available)-->
		<xsd:attribute name="initialPorosity" type="real64_array2d" />
		<!--oldPorosity => (no description available)-->
		<xsd:attribute name="oldPorosity" type="real64_array2d" />
		<!--porosity => (no description available)-->
		<xsd:attribute name="porosity" type="real64_array2d" />
		<!--referencePorosity => (no description available)-->
		<xsd:attribute name="referencePorosity" type="real64_array" />
	</xsd:complexType>
	<xsd:complexType name="BlackOilFluidType">
		<!--PVTO => (no description available)-->
		<xsd:attribute name="PVTO" type="geosx_constitutive_PVTOData" />
		<!--dPhaseCompFraction => Derivative of phase component fraction with respect to pressure, temperature, and global component fractions-->
		<xsd:attribute name="dPhaseCompFraction" type="LvArray_Array&lt;double, 5, camp_int_seq&lt;long, 0l, 1l, 2l, 3l, 4l&gt;, int, LvArray_ChaiBuffer&gt;" />
		<!--dPhaseDensity => Derivative of phase density with respect to pressure, temperature, and global component fractions-->
		<xsd:attribute name="dPhaseDensity" type="real64_array4d" />
		<!--dPhaseEnthalpy => Derivative of phase enthalpy with respect to pressure, temperature, and global component fractions-->
		<xsd:attribute name="dPhaseEnthalpy" type="real64_array4d" />
		<!--dPhaseFraction => Derivative of phase fraction with respect to pressure, temperature, and global component fractions-->
		<xsd:attribute name="dPhaseFraction" type="real64_array4d" />
		<!--dPhaseInternalEnergy => Derivative of phase internal energy with respect to pressure, temperature, and global component fraction-->
		<xsd:attribute name="dPhaseInternalEnergy" type="real64_array4d" />
		<!--dPhaseMassDensity => Derivative of phase mass density with respect to pressure, temperature, and global component fractions-->
		<xsd:attribute name="dPhaseMassDensity" type="real64_array4d" />
		<!--dPhaseViscosity => Derivative of phase viscosity with respect to pressure, temperature, and global component fractions-->
		<xsd:attribute name="dPhaseViscosity" type="real64_array4d" />
		<!--dTotalDensity => Derivative of total density with respect to pressure, temperature, and global component fractions-->
		<xsd:attribute name="dTotalDensity" type="real64_array3d" />
		<!--formationVolFactorTableWrappers => (no description available)-->
		<xsd:attribute name="formationVolFactorTableWrappers" type="LvArray_Array&lt;geosx_TableFunction_KernelWrapper, 1, camp_int_seq&lt;long, 0l&gt;, int, LvArray_ChaiBuffer&gt;" />
		<!--hydrocarbonPhaseOrder => (no description available)-->
		<xsd:attribute name="hydrocarbonPhaseOrder" type="integer_array" />
		<!--initialTotalMassDensity => Initial total mass density-->
		<xsd:attribute name="initialTotalMassDensity" type="real64_array2d" />
		<!--phaseCompFraction => Phase component fraction-->
		<xsd:attribute name="phaseCompFraction" type="real64_array4d" />
		<!--phaseDensity => Phase density-->
		<xsd:attribute name="phaseDensity" type="real64_array3d" />
		<!--phaseEnthalpy => Phase enthalpy-->
		<xsd:attribute name="phaseEnthalpy" type="real64_array3d" />
		<!--phaseFraction => Phase fraction-->
		<xsd:attribute name="phaseFraction" type="real64_array3d" />
		<!--phaseInternalEnergy => Phase internal energy-->
		<xsd:attribute name="phaseInternalEnergy" type="real64_array3d" />
		<!--phaseMassDensity => Phase mass density-->
		<xsd:attribute name="phaseMassDensity" type="real64_array3d" />
		<!--phaseOrder => (no description available)-->
		<xsd:attribute name="phaseOrder" type="integer_array" />
		<!--phaseTypes => (no description available)-->
		<xsd:attribute name="phaseTypes" type="integer_array" />
		<!--phaseViscosity => Phase viscosity-->
		<xsd:attribute name="phaseViscosity" type="real64_array3d" />
		<!--totalDensity => Total density-->
		<xsd:attribute name="totalDensity" type="real64_array2d" />
		<!--useMass => (no description available)-->
		<xsd:attribute name="useMass" type="integer" />
		<!--viscosityTableWrappers => (no description available)-->
		<xsd:attribute name="viscosityTableWrappers" type="LvArray_Array&lt;geosx_TableFunction_KernelWrapper, 1, camp_int_seq&lt;long, 0l&gt;, int, LvArray_ChaiBuffer&gt;" />
	</xsd:complexType>
	<xsd:complexType name="BrooksCoreyBakerRelativePermeabilityType">
		<!--dPhaseRelPerm_dPhaseVolFraction => Derivative of phase relative permeability with respect to phase volume fraction-->
		<xsd:attribute name="dPhaseRelPerm_dPhaseVolFraction" type="real64_array4d" />
		<!--phaseOrder => (no description available)-->
		<xsd:attribute name="phaseOrder" type="integer_array" />
		<!--phaseRelPerm => Phase relative permeability-->
		<xsd:attribute name="phaseRelPerm" type="real64_array3d" />
		<!--phaseTypes => (no description available)-->
		<xsd:attribute name="phaseTypes" type="integer_array" />
		<!--volFracScale => Factor used to scale the phase capillary pressure, defined as: one minus the sum of the phase minimum volume fractions.-->
		<xsd:attribute name="volFracScale" type="real64" />
	</xsd:complexType>
	<xsd:complexType name="BrooksCoreyCapillaryPressureType">
		<!--dPhaseCapPressure_dPhaseVolFraction => Derivative of phase capillary pressure with respect to phase volume fraction-->
		<xsd:attribute name="dPhaseCapPressure_dPhaseVolFraction" type="real64_array4d" />
		<!--phaseCapPressure => Phase capillary pressure-->
		<xsd:attribute name="phaseCapPressure" type="real64_array3d" />
		<!--phaseOrder => (no description available)-->
		<xsd:attribute name="phaseOrder" type="integer_array" />
		<!--phaseTypes => (no description available)-->
		<xsd:attribute name="phaseTypes" type="integer_array" />
		<!--volFracScale => Factor used to scale the phase capillary pressure, defined as: one minus the sum of the phase minimum volume fractions.-->
		<xsd:attribute name="volFracScale" type="real64" />
	</xsd:complexType>
	<xsd:complexType name="BrooksCoreyRelativePermeabilityType">
		<!--dPhaseRelPerm_dPhaseVolFraction => Derivative of phase relative permeability with respect to phase volume fraction-->
		<xsd:attribute name="dPhaseRelPerm_dPhaseVolFraction" type="real64_array4d" />
		<!--phaseOrder => (no description available)-->
		<xsd:attribute name="phaseOrder" type="integer_array" />
		<!--phaseRelPerm => Phase relative permeability-->
		<xsd:attribute name="phaseRelPerm" type="real64_array3d" />
		<!--phaseTypes => (no description available)-->
		<xsd:attribute name="phaseTypes" type="integer_array" />
		<!--volFracScale => Factor used to scale the phase relative permeability, defined as: one minus the sum of the phase minimum volume fractions.-->
		<xsd:attribute name="volFracScale" type="real64" />
	</xsd:complexType>
	<xsd:complexType name="CO2BrineEzrokhiFluidType">
		<!--dPhaseCompFraction => Derivative of phase component fraction with respect to pressure, temperature, and global component fractions-->
		<xsd:attribute name="dPhaseCompFraction" type="LvArray_Array&lt;double, 5, camp_int_seq&lt;long, 0l, 1l, 2l, 3l, 4l&gt;, int, LvArray_ChaiBuffer&gt;" />
		<!--dPhaseDensity => Derivative of phase density with respect to pressure, temperature, and global component fractions-->
		<xsd:attribute name="dPhaseDensity" type="real64_array4d" />
		<!--dPhaseEnthalpy => Derivative of phase enthalpy with respect to pressure, temperature, and global component fractions-->
		<xsd:attribute name="dPhaseEnthalpy" type="real64_array4d" />
		<!--dPhaseFraction => Derivative of phase fraction with respect to pressure, temperature, and global component fractions-->
		<xsd:attribute name="dPhaseFraction" type="real64_array4d" />
		<!--dPhaseInternalEnergy => Derivative of phase internal energy with respect to pressure, temperature, and global component fraction-->
		<xsd:attribute name="dPhaseInternalEnergy" type="real64_array4d" />
		<!--dPhaseMassDensity => Derivative of phase mass density with respect to pressure, temperature, and global component fractions-->
		<xsd:attribute name="dPhaseMassDensity" type="real64_array4d" />
		<!--dPhaseViscosity => Derivative of phase viscosity with respect to pressure, temperature, and global component fractions-->
		<xsd:attribute name="dPhaseViscosity" type="real64_array4d" />
		<!--dTotalDensity => Derivative of total density with respect to pressure, temperature, and global component fractions-->
		<xsd:attribute name="dTotalDensity" type="real64_array3d" />
		<!--initialTotalMassDensity => Initial total mass density-->
		<xsd:attribute name="initialTotalMassDensity" type="real64_array2d" />
		<!--phaseCompFraction => Phase component fraction-->
		<xsd:attribute name="phaseCompFraction" type="real64_array4d" />
		<!--phaseDensity => Phase density-->
		<xsd:attribute name="phaseDensity" type="real64_array3d" />
		<!--phaseEnthalpy => Phase enthalpy-->
		<xsd:attribute name="phaseEnthalpy" type="real64_array3d" />
		<!--phaseFraction => Phase fraction-->
		<xsd:attribute name="phaseFraction" type="real64_array3d" />
		<!--phaseInternalEnergy => Phase internal energy-->
		<xsd:attribute name="phaseInternalEnergy" type="real64_array3d" />
		<!--phaseMassDensity => Phase mass density-->
		<xsd:attribute name="phaseMassDensity" type="real64_array3d" />
		<!--phaseViscosity => Phase viscosity-->
		<xsd:attribute name="phaseViscosity" type="real64_array3d" />
		<!--totalDensity => Total density-->
		<xsd:attribute name="totalDensity" type="real64_array2d" />
		<!--useMass => (no description available)-->
		<xsd:attribute name="useMass" type="integer" />
	</xsd:complexType>
	<xsd:complexType name="CO2BrineEzrokhiThermalFluidType">
		<!--dPhaseCompFraction => Derivative of phase component fraction with respect to pressure, temperature, and global component fractions-->
		<xsd:attribute name="dPhaseCompFraction" type="LvArray_Array&lt;double, 5, camp_int_seq&lt;long, 0l, 1l, 2l, 3l, 4l&gt;, int, LvArray_ChaiBuffer&gt;" />
		<!--dPhaseDensity => Derivative of phase density with respect to pressure, temperature, and global component fractions-->
		<xsd:attribute name="dPhaseDensity" type="real64_array4d" />
		<!--dPhaseEnthalpy => Derivative of phase enthalpy with respect to pressure, temperature, and global component fractions-->
		<xsd:attribute name="dPhaseEnthalpy" type="real64_array4d" />
		<!--dPhaseFraction => Derivative of phase fraction with respect to pressure, temperature, and global component fractions-->
		<xsd:attribute name="dPhaseFraction" type="real64_array4d" />
		<!--dPhaseInternalEnergy => Derivative of phase internal energy with respect to pressure, temperature, and global component fraction-->
		<xsd:attribute name="dPhaseInternalEnergy" type="real64_array4d" />
		<!--dPhaseMassDensity => Derivative of phase mass density with respect to pressure, temperature, and global component fractions-->
		<xsd:attribute name="dPhaseMassDensity" type="real64_array4d" />
		<!--dPhaseViscosity => Derivative of phase viscosity with respect to pressure, temperature, and global component fractions-->
		<xsd:attribute name="dPhaseViscosity" type="real64_array4d" />
		<!--dTotalDensity => Derivative of total density with respect to pressure, temperature, and global component fractions-->
		<xsd:attribute name="dTotalDensity" type="real64_array3d" />
		<!--initialTotalMassDensity => Initial total mass density-->
		<xsd:attribute name="initialTotalMassDensity" type="real64_array2d" />
		<!--phaseCompFraction => Phase component fraction-->
		<xsd:attribute name="phaseCompFraction" type="real64_array4d" />
		<!--phaseDensity => Phase density-->
		<xsd:attribute name="phaseDensity" type="real64_array3d" />
		<!--phaseEnthalpy => Phase enthalpy-->
		<xsd:attribute name="phaseEnthalpy" type="real64_array3d" />
		<!--phaseFraction => Phase fraction-->
		<xsd:attribute name="phaseFraction" type="real64_array3d" />
		<!--phaseInternalEnergy => Phase internal energy-->
		<xsd:attribute name="phaseInternalEnergy" type="real64_array3d" />
		<!--phaseMassDensity => Phase mass density-->
		<xsd:attribute name="phaseMassDensity" type="real64_array3d" />
		<!--phaseViscosity => Phase viscosity-->
		<xsd:attribute name="phaseViscosity" type="real64_array3d" />
		<!--totalDensity => Total density-->
		<xsd:attribute name="totalDensity" type="real64_array2d" />
		<!--useMass => (no description available)-->
		<xsd:attribute name="useMass" type="integer" />
	</xsd:complexType>
	<xsd:complexType name="CO2BrinePhillipsFluidType">
		<!--dPhaseCompFraction => Derivative of phase component fraction with respect to pressure, temperature, and global component fractions-->
		<xsd:attribute name="dPhaseCompFraction" type="LvArray_Array&lt;double, 5, camp_int_seq&lt;long, 0l, 1l, 2l, 3l, 4l&gt;, int, LvArray_ChaiBuffer&gt;" />
		<!--dPhaseDensity => Derivative of phase density with respect to pressure, temperature, and global component fractions-->
		<xsd:attribute name="dPhaseDensity" type="real64_array4d" />
		<!--dPhaseEnthalpy => Derivative of phase enthalpy with respect to pressure, temperature, and global component fractions-->
		<xsd:attribute name="dPhaseEnthalpy" type="real64_array4d" />
		<!--dPhaseFraction => Derivative of phase fraction with respect to pressure, temperature, and global component fractions-->
		<xsd:attribute name="dPhaseFraction" type="real64_array4d" />
		<!--dPhaseInternalEnergy => Derivative of phase internal energy with respect to pressure, temperature, and global component fraction-->
		<xsd:attribute name="dPhaseInternalEnergy" type="real64_array4d" />
		<!--dPhaseMassDensity => Derivative of phase mass density with respect to pressure, temperature, and global component fractions-->
		<xsd:attribute name="dPhaseMassDensity" type="real64_array4d" />
		<!--dPhaseViscosity => Derivative of phase viscosity with respect to pressure, temperature, and global component fractions-->
		<xsd:attribute name="dPhaseViscosity" type="real64_array4d" />
		<!--dTotalDensity => Derivative of total density with respect to pressure, temperature, and global component fractions-->
		<xsd:attribute name="dTotalDensity" type="real64_array3d" />
		<!--initialTotalMassDensity => Initial total mass density-->
		<xsd:attribute name="initialTotalMassDensity" type="real64_array2d" />
		<!--phaseCompFraction => Phase component fraction-->
		<xsd:attribute name="phaseCompFraction" type="real64_array4d" />
		<!--phaseDensity => Phase density-->
		<xsd:attribute name="phaseDensity" type="real64_array3d" />
		<!--phaseEnthalpy => Phase enthalpy-->
		<xsd:attribute name="phaseEnthalpy" type="real64_array3d" />
		<!--phaseFraction => Phase fraction-->
		<xsd:attribute name="phaseFraction" type="real64_array3d" />
		<!--phaseInternalEnergy => Phase internal energy-->
		<xsd:attribute name="phaseInternalEnergy" type="real64_array3d" />
		<!--phaseMassDensity => Phase mass density-->
		<xsd:attribute name="phaseMassDensity" type="real64_array3d" />
		<!--phaseViscosity => Phase viscosity-->
		<xsd:attribute name="phaseViscosity" type="real64_array3d" />
		<!--totalDensity => Total density-->
		<xsd:attribute name="totalDensity" type="real64_array2d" />
		<!--useMass => (no description available)-->
		<xsd:attribute name="useMass" type="integer" />
	</xsd:complexType>
	<xsd:complexType name="CO2BrinePhillipsThermalFluidType">
		<!--dPhaseCompFraction => Derivative of phase component fraction with respect to pressure, temperature, and global component fractions-->
		<xsd:attribute name="dPhaseCompFraction" type="LvArray_Array&lt;double, 5, camp_int_seq&lt;long, 0l, 1l, 2l, 3l, 4l&gt;, int, LvArray_ChaiBuffer&gt;" />
		<!--dPhaseDensity => Derivative of phase density with respect to pressure, temperature, and global component fractions-->
		<xsd:attribute name="dPhaseDensity" type="real64_array4d" />
		<!--dPhaseEnthalpy => Derivative of phase enthalpy with respect to pressure, temperature, and global component fractions-->
		<xsd:attribute name="dPhaseEnthalpy" type="real64_array4d" />
		<!--dPhaseFraction => Derivative of phase fraction with respect to pressure, temperature, and global component fractions-->
		<xsd:attribute name="dPhaseFraction" type="real64_array4d" />
		<!--dPhaseInternalEnergy => Derivative of phase internal energy with respect to pressure, temperature, and global component fraction-->
		<xsd:attribute name="dPhaseInternalEnergy" type="real64_array4d" />
		<!--dPhaseMassDensity => Derivative of phase mass density with respect to pressure, temperature, and global component fractions-->
		<xsd:attribute name="dPhaseMassDensity" type="real64_array4d" />
		<!--dPhaseViscosity => Derivative of phase viscosity with respect to pressure, temperature, and global component fractions-->
		<xsd:attribute name="dPhaseViscosity" type="real64_array4d" />
		<!--dTotalDensity => Derivative of total density with respect to pressure, temperature, and global component fractions-->
		<xsd:attribute name="dTotalDensity" type="real64_array3d" />
		<!--initialTotalMassDensity => Initial total mass density-->
		<xsd:attribute name="initialTotalMassDensity" type="real64_array2d" />
		<!--phaseCompFraction => Phase component fraction-->
		<xsd:attribute name="phaseCompFraction" type="real64_array4d" />
		<!--phaseDensity => Phase density-->
		<xsd:attribute name="phaseDensity" type="real64_array3d" />
		<!--phaseEnthalpy => Phase enthalpy-->
		<xsd:attribute name="phaseEnthalpy" type="real64_array3d" />
		<!--phaseFraction => Phase fraction-->
		<xsd:attribute name="phaseFraction" type="real64_array3d" />
		<!--phaseInternalEnergy => Phase internal energy-->
		<xsd:attribute name="phaseInternalEnergy" type="real64_array3d" />
		<!--phaseMassDensity => Phase mass density-->
		<xsd:attribute name="phaseMassDensity" type="real64_array3d" />
		<!--phaseViscosity => Phase viscosity-->
		<xsd:attribute name="phaseViscosity" type="real64_array3d" />
		<!--totalDensity => Total density-->
		<xsd:attribute name="totalDensity" type="real64_array2d" />
		<!--useMass => (no description available)-->
		<xsd:attribute name="useMass" type="integer" />
	</xsd:complexType>
	<xsd:complexType name="CarmanKozenyPermeabilityType">
		<!--dPerm_dPorosity => (no description available)-->
		<xsd:attribute name="dPerm_dPorosity" type="real64_array3d" />
		<!--dPerm_dPressure => Derivative of rock permeability with respect to pressure-->
		<xsd:attribute name="dPerm_dPressure" type="real64_array3d" />
		<!--permeability => Rock permeability-->
		<xsd:attribute name="permeability" type="real64_array3d" />
	</xsd:complexType>
	<xsd:complexType name="CompositionalMultiphaseFluidType">
		<!--dPhaseCompFraction => Derivative of phase component fraction with respect to pressure, temperature, and global component fractions-->
		<xsd:attribute name="dPhaseCompFraction" type="LvArray_Array&lt;double, 5, camp_int_seq&lt;long, 0l, 1l, 2l, 3l, 4l&gt;, int, LvArray_ChaiBuffer&gt;" />
		<!--dPhaseDensity => Derivative of phase density with respect to pressure, temperature, and global component fractions-->
		<xsd:attribute name="dPhaseDensity" type="real64_array4d" />
		<!--dPhaseEnthalpy => Derivative of phase enthalpy with respect to pressure, temperature, and global component fractions-->
		<xsd:attribute name="dPhaseEnthalpy" type="real64_array4d" />
		<!--dPhaseFraction => Derivative of phase fraction with respect to pressure, temperature, and global component fractions-->
		<xsd:attribute name="dPhaseFraction" type="real64_array4d" />
		<!--dPhaseInternalEnergy => Derivative of phase internal energy with respect to pressure, temperature, and global component fraction-->
		<xsd:attribute name="dPhaseInternalEnergy" type="real64_array4d" />
		<!--dPhaseMassDensity => Derivative of phase mass density with respect to pressure, temperature, and global component fractions-->
		<xsd:attribute name="dPhaseMassDensity" type="real64_array4d" />
		<!--dPhaseViscosity => Derivative of phase viscosity with respect to pressure, temperature, and global component fractions-->
		<xsd:attribute name="dPhaseViscosity" type="real64_array4d" />
		<!--dTotalDensity => Derivative of total density with respect to pressure, temperature, and global component fractions-->
		<xsd:attribute name="dTotalDensity" type="real64_array3d" />
		<!--initialTotalMassDensity => Initial total mass density-->
		<xsd:attribute name="initialTotalMassDensity" type="real64_array2d" />
		<!--phaseCompFraction => Phase component fraction-->
		<xsd:attribute name="phaseCompFraction" type="real64_array4d" />
		<!--phaseDensity => Phase density-->
		<xsd:attribute name="phaseDensity" type="real64_array3d" />
		<!--phaseEnthalpy => Phase enthalpy-->
		<xsd:attribute name="phaseEnthalpy" type="real64_array3d" />
		<!--phaseFraction => Phase fraction-->
		<xsd:attribute name="phaseFraction" type="real64_array3d" />
		<!--phaseInternalEnergy => Phase internal energy-->
		<xsd:attribute name="phaseInternalEnergy" type="real64_array3d" />
		<!--phaseMassDensity => Phase mass density-->
		<xsd:attribute name="phaseMassDensity" type="real64_array3d" />
		<!--phaseViscosity => Phase viscosity-->
		<xsd:attribute name="phaseViscosity" type="real64_array3d" />
		<!--totalDensity => Total density-->
		<xsd:attribute name="totalDensity" type="real64_array2d" />
		<!--useMass => (no description available)-->
		<xsd:attribute name="useMass" type="integer" />
	</xsd:complexType>
	<xsd:complexType name="CompressibleSinglePhaseFluidType">
		<!--dDensity_dPressure => Derivative of density with respect to pressure-->
		<xsd:attribute name="dDensity_dPressure" type="real64_array2d" />
		<!--dViscosity_dPressure => Derivative of viscosity with respect to pressure-->
		<xsd:attribute name="dViscosity_dPressure" type="real64_array2d" />
		<!--density => Density-->
		<xsd:attribute name="density" type="real64_array2d" />
		<!--initialDensity => Initial density-->
		<xsd:attribute name="initialDensity" type="real64_array2d" />
		<!--viscosity => Viscosity-->
		<xsd:attribute name="viscosity" type="real64_array2d" />
	</xsd:complexType>
	<xsd:complexType name="CompressibleSolidCarmanKozenyPermeabilityType" />
	<xsd:complexType name="CompressibleSolidConstantPermeabilityType" />
	<xsd:complexType name="CompressibleSolidParallelPlatesPermeabilityType" />
	<xsd:complexType name="CompressibleSolidSlipDependentPermeabilityType" />
	<xsd:complexType name="ConstantPermeabilityType">
		<!--dPerm_dPressure => Derivative of rock permeability with respect to pressure-->
		<xsd:attribute name="dPerm_dPressure" type="real64_array3d" />
		<!--permeability => Rock permeability-->
		<xsd:attribute name="permeability" type="real64_array3d" />
	</xsd:complexType>
	<xsd:complexType name="ConstantThermalConductivityType">
		<!--dEffectiveConductivity_dPhaseVolFraction => Derivative of effective conductivity with respect to phase volume fraction-->
		<xsd:attribute name="dEffectiveConductivity_dPhaseVolFraction" type="real64_array4d" />
		<!--effectiveConductivity => Effective conductivity-->
		<xsd:attribute name="effectiveConductivity" type="real64_array3d" />
	</xsd:complexType>
	<xsd:complexType name="CoulombType">
		<!--elasticSlip => Elastic Slip-->
		<xsd:attribute name="elasticSlip" type="real64_array2d" />
	</xsd:complexType>
	<xsd:complexType name="DamageElasticIsotropicType">
		<!--bulkModulus => Elastic Bulk Modulus Field-->
		<xsd:attribute name="bulkModulus" type="real64_array" />
		<!--damage => Material Damage Variable-->
		<xsd:attribute name="damage" type="real64_array2d" />
		<!--density => Material Density-->
		<xsd:attribute name="density" type="real64_array2d" />
		<!--oldStress => Previous Material Stress-->
		<xsd:attribute name="oldStress" type="real64_array3d" />
		<!--shearModulus => Elastic Shear Modulus Field-->
		<xsd:attribute name="shearModulus" type="real64_array" />
		<!--strainEnergyDensity => Strain Energy Density-->
		<xsd:attribute name="strainEnergyDensity" type="real64_array2d" />
		<!--stress => Current Material Stress-->
		<xsd:attribute name="stress" type="real64_array3d" />
	</xsd:complexType>
	<xsd:complexType name="DamageSpectralElasticIsotropicType">
		<!--bulkModulus => Elastic Bulk Modulus Field-->
		<xsd:attribute name="bulkModulus" type="real64_array" />
		<!--damage => Material Damage Variable-->
		<xsd:attribute name="damage" type="real64_array2d" />
		<!--density => Material Density-->
		<xsd:attribute name="density" type="real64_array2d" />
		<!--oldStress => Previous Material Stress-->
		<xsd:attribute name="oldStress" type="real64_array3d" />
		<!--shearModulus => Elastic Shear Modulus Field-->
		<xsd:attribute name="shearModulus" type="real64_array" />
		<!--strainEnergyDensity => Strain Energy Density-->
		<xsd:attribute name="strainEnergyDensity" type="real64_array2d" />
		<!--stress => Current Material Stress-->
		<xsd:attribute name="stress" type="real64_array3d" />
	</xsd:complexType>
	<xsd:complexType name="DamageVolDevElasticIsotropicType">
		<!--bulkModulus => Elastic Bulk Modulus Field-->
		<xsd:attribute name="bulkModulus" type="real64_array" />
		<!--damage => Material Damage Variable-->
		<xsd:attribute name="damage" type="real64_array2d" />
		<!--density => Material Density-->
		<xsd:attribute name="density" type="real64_array2d" />
		<!--oldStress => Previous Material Stress-->
		<xsd:attribute name="oldStress" type="real64_array3d" />
		<!--shearModulus => Elastic Shear Modulus Field-->
		<xsd:attribute name="shearModulus" type="real64_array" />
		<!--strainEnergyDensity => Strain Energy Density-->
		<xsd:attribute name="strainEnergyDensity" type="real64_array2d" />
		<!--stress => Current Material Stress-->
		<xsd:attribute name="stress" type="real64_array3d" />
	</xsd:complexType>
	<xsd:complexType name="DeadOilFluidType">
		<!--dPhaseCompFraction => Derivative of phase component fraction with respect to pressure, temperature, and global component fractions-->
		<xsd:attribute name="dPhaseCompFraction" type="LvArray_Array&lt;double, 5, camp_int_seq&lt;long, 0l, 1l, 2l, 3l, 4l&gt;, int, LvArray_ChaiBuffer&gt;" />
		<!--dPhaseDensity => Derivative of phase density with respect to pressure, temperature, and global component fractions-->
		<xsd:attribute name="dPhaseDensity" type="real64_array4d" />
		<!--dPhaseEnthalpy => Derivative of phase enthalpy with respect to pressure, temperature, and global component fractions-->
		<xsd:attribute name="dPhaseEnthalpy" type="real64_array4d" />
		<!--dPhaseFraction => Derivative of phase fraction with respect to pressure, temperature, and global component fractions-->
		<xsd:attribute name="dPhaseFraction" type="real64_array4d" />
		<!--dPhaseInternalEnergy => Derivative of phase internal energy with respect to pressure, temperature, and global component fraction-->
		<xsd:attribute name="dPhaseInternalEnergy" type="real64_array4d" />
		<!--dPhaseMassDensity => Derivative of phase mass density with respect to pressure, temperature, and global component fractions-->
		<xsd:attribute name="dPhaseMassDensity" type="real64_array4d" />
		<!--dPhaseViscosity => Derivative of phase viscosity with respect to pressure, temperature, and global component fractions-->
		<xsd:attribute name="dPhaseViscosity" type="real64_array4d" />
		<!--dTotalDensity => Derivative of total density with respect to pressure, temperature, and global component fractions-->
		<xsd:attribute name="dTotalDensity" type="real64_array3d" />
		<!--formationVolFactorTableWrappers => (no description available)-->
		<xsd:attribute name="formationVolFactorTableWrappers" type="LvArray_Array&lt;geosx_TableFunction_KernelWrapper, 1, camp_int_seq&lt;long, 0l&gt;, int, LvArray_ChaiBuffer&gt;" />
		<!--hydrocarbonPhaseOrder => (no description available)-->
		<xsd:attribute name="hydrocarbonPhaseOrder" type="integer_array" />
		<!--initialTotalMassDensity => Initial total mass density-->
		<xsd:attribute name="initialTotalMassDensity" type="real64_array2d" />
		<!--phaseCompFraction => Phase component fraction-->
		<xsd:attribute name="phaseCompFraction" type="real64_array4d" />
		<!--phaseDensity => Phase density-->
		<xsd:attribute name="phaseDensity" type="real64_array3d" />
		<!--phaseEnthalpy => Phase enthalpy-->
		<xsd:attribute name="phaseEnthalpy" type="real64_array3d" />
		<!--phaseFraction => Phase fraction-->
		<xsd:attribute name="phaseFraction" type="real64_array3d" />
		<!--phaseInternalEnergy => Phase internal energy-->
		<xsd:attribute name="phaseInternalEnergy" type="real64_array3d" />
		<!--phaseMassDensity => Phase mass density-->
		<xsd:attribute name="phaseMassDensity" type="real64_array3d" />
		<!--phaseOrder => (no description available)-->
		<xsd:attribute name="phaseOrder" type="integer_array" />
		<!--phaseTypes => (no description available)-->
		<xsd:attribute name="phaseTypes" type="integer_array" />
		<!--phaseViscosity => Phase viscosity-->
		<xsd:attribute name="phaseViscosity" type="real64_array3d" />
		<!--totalDensity => Total density-->
		<xsd:attribute name="totalDensity" type="real64_array2d" />
		<!--useMass => (no description available)-->
		<xsd:attribute name="useMass" type="integer" />
		<!--viscosityTableWrappers => (no description available)-->
		<xsd:attribute name="viscosityTableWrappers" type="LvArray_Array&lt;geosx_TableFunction_KernelWrapper, 1, camp_int_seq&lt;long, 0l&gt;, int, LvArray_ChaiBuffer&gt;" />
	</xsd:complexType>
	<xsd:complexType name="DelftEggType">
		<!--bulkModulus => Elastic Bulk Modulus Field-->
		<xsd:attribute name="bulkModulus" type="real64_array" />
		<!--cslSlope => Slope of the critical state line-->
		<xsd:attribute name="cslSlope" type="real64_array" />
		<!--density => Material Density-->
		<xsd:attribute name="density" type="real64_array2d" />
		<!--oldPreConsolidationPressure => Old preconsolidation pressure-->
		<xsd:attribute name="oldPreConsolidationPressure" type="real64_array2d" />
		<!--oldStress => Previous Material Stress-->
		<xsd:attribute name="oldStress" type="real64_array3d" />
		<!--preConsolidationPressure => New preconsolidation pressure-->
		<xsd:attribute name="preConsolidationPressure" type="real64_array2d" />
		<!--recompressionIndex =>  Recompression index-->
		<xsd:attribute name="recompressionIndex" type="real64_array" />
		<!--shapeParameter => Shape parameter for the yield surface-->
		<xsd:attribute name="shapeParameter" type="real64_array" />
		<!--shearModulus => Elastic Shear Modulus Field-->
		<xsd:attribute name="shearModulus" type="real64_array" />
		<!--stress => Current Material Stress-->
		<xsd:attribute name="stress" type="real64_array3d" />
		<!--virginCompressionIndex => Virgin compression index-->
		<xsd:attribute name="virginCompressionIndex" type="real64_array" />
	</xsd:complexType>
	<xsd:complexType name="DruckerPragerType">
		<!--bulkModulus => Elastic Bulk Modulus Field-->
		<xsd:attribute name="bulkModulus" type="real64_array" />
		<!--cohesion => New cohesion state-->
		<xsd:attribute name="cohesion" type="real64_array2d" />
		<!--density => Material Density-->
		<xsd:attribute name="density" type="real64_array2d" />
		<!--dilation => Plastic potential slope-->
		<xsd:attribute name="dilation" type="real64_array" />
		<!--friction => Yield surface slope-->
		<xsd:attribute name="friction" type="real64_array" />
		<!--hardening => Hardening rate-->
		<xsd:attribute name="hardening" type="real64_array" />
		<!--oldCohesion => Old cohesion state-->
		<xsd:attribute name="oldCohesion" type="real64_array2d" />
		<!--oldStress => Previous Material Stress-->
		<xsd:attribute name="oldStress" type="real64_array3d" />
		<!--shearModulus => Elastic Shear Modulus Field-->
		<xsd:attribute name="shearModulus" type="real64_array" />
		<!--stress => Current Material Stress-->
		<xsd:attribute name="stress" type="real64_array3d" />
	</xsd:complexType>
	<xsd:complexType name="ElasticIsotropicType">
		<!--bulkModulus => Elastic Bulk Modulus Field-->
		<xsd:attribute name="bulkModulus" type="real64_array" />
		<!--density => Material Density-->
		<xsd:attribute name="density" type="real64_array2d" />
		<!--oldStress => Previous Material Stress-->
		<xsd:attribute name="oldStress" type="real64_array3d" />
		<!--shearModulus => Elastic Shear Modulus Field-->
		<xsd:attribute name="shearModulus" type="real64_array" />
		<!--stress => Current Material Stress-->
		<xsd:attribute name="stress" type="real64_array3d" />
	</xsd:complexType>
	<xsd:complexType name="ElasticIsotropicPressureDependentType">
		<!--density => Material Density-->
		<xsd:attribute name="density" type="real64_array2d" />
		<!--oldStress => Previous Material Stress-->
		<xsd:attribute name="oldStress" type="real64_array3d" />
		<!--recompressionIndex => Recompression Index Field-->
		<xsd:attribute name="recompressionIndex" type="real64_array" />
		<!--refPressure => Reference Pressure Field-->
		<xsd:attribute name="refPressure" type="real64" />
		<!--refStrainVol => Reference Volumetric Strain-->
		<xsd:attribute name="refStrainVol" type="real64" />
		<!--shearModulus => Elastic Shear Modulus-->
		<xsd:attribute name="shearModulus" type="real64_array" />
		<!--stress => Current Material Stress-->
		<xsd:attribute name="stress" type="real64_array3d" />
	</xsd:complexType>
	<xsd:complexType name="ElasticOrthotropicType">
		<!--c11 => Elastic Stiffness Field C11-->
		<xsd:attribute name="c11" type="real64_array" />
		<!--c12 => Elastic Stiffness Field C12-->
		<xsd:attribute name="c12" type="real64_array" />
		<!--c13 => Elastic Stiffness Field C13-->
		<xsd:attribute name="c13" type="real64_array" />
		<!--c22 => Elastic Stiffness Field C22-->
		<xsd:attribute name="c22" type="real64_array" />
		<!--c23 => Elastic Stiffness Field C23-->
		<xsd:attribute name="c23" type="real64_array" />
		<!--c33 => Elastic Stiffness Field C33-->
		<xsd:attribute name="c33" type="real64_array" />
		<!--c44 => Elastic Stiffness Field C44-->
		<xsd:attribute name="c44" type="real64_array" />
		<!--c55 => Elastic Stiffness Field C55-->
		<xsd:attribute name="c55" type="real64_array" />
		<!--c66 => Elastic Stiffness Field C66-->
		<xsd:attribute name="c66" type="real64_array" />
		<!--density => Material Density-->
		<xsd:attribute name="density" type="real64_array2d" />
		<!--oldStress => Previous Material Stress-->
		<xsd:attribute name="oldStress" type="real64_array3d" />
		<!--stress => Current Material Stress-->
		<xsd:attribute name="stress" type="real64_array3d" />
	</xsd:complexType>
	<xsd:complexType name="ElasticTransverseIsotropicType">
		<!--c11 => Elastic Stiffness Field C11-->
		<xsd:attribute name="c11" type="real64_array" />
		<!--c13 => Elastic Stiffness Field C13-->
		<xsd:attribute name="c13" type="real64_array" />
		<!--c33 => Elastic Stiffness Field C33-->
		<xsd:attribute name="c33" type="real64_array" />
		<!--c44 => Elastic Stiffness Field C44-->
		<xsd:attribute name="c44" type="real64_array" />
		<!--c66 => Elastic Stiffness Field C66-->
		<xsd:attribute name="c66" type="real64_array" />
		<!--density => Material Density-->
		<xsd:attribute name="density" type="real64_array2d" />
		<!--oldStress => Previous Material Stress-->
		<xsd:attribute name="oldStress" type="real64_array3d" />
		<!--stress => Current Material Stress-->
		<xsd:attribute name="stress" type="real64_array3d" />
	</xsd:complexType>
	<xsd:complexType name="ExtendedDruckerPragerType">
		<!--bulkModulus => Elastic Bulk Modulus Field-->
		<xsd:attribute name="bulkModulus" type="real64_array" />
		<!--density => Material Density-->
		<xsd:attribute name="density" type="real64_array2d" />
		<!--dilationRatio => Plastic potential slope ratio-->
		<xsd:attribute name="dilationRatio" type="real64_array" />
		<!--hardening => Hardening parameter-->
		<xsd:attribute name="hardening" type="real64_array" />
		<!--initialFriction => Initial yield surface slope-->
		<xsd:attribute name="initialFriction" type="real64_array" />
		<!--oldStateVariable => Old equivalent plastic shear strain-->
		<xsd:attribute name="oldStateVariable" type="real64_array2d" />
		<!--oldStress => Previous Material Stress-->
		<xsd:attribute name="oldStress" type="real64_array3d" />
		<!--pressureIntercept => Pressure point at cone vertex-->
		<xsd:attribute name="pressureIntercept" type="real64_array" />
		<!--residualFriction => Residual yield surface slope-->
		<xsd:attribute name="residualFriction" type="real64_array" />
		<!--shearModulus => Elastic Shear Modulus Field-->
		<xsd:attribute name="shearModulus" type="real64_array" />
		<!--stateVariable => New equivalent plastic shear strain-->
		<xsd:attribute name="stateVariable" type="real64_array2d" />
		<!--stress => Current Material Stress-->
		<xsd:attribute name="stress" type="real64_array3d" />
	</xsd:complexType>
	<xsd:complexType name="FrictionlessContactType" />
	<xsd:complexType name="JFunctionCapillaryPressureType">
		<!--dPhaseCapPressure_dPhaseVolFraction => Derivative of phase capillary pressure with respect to phase volume fraction-->
		<xsd:attribute name="dPhaseCapPressure_dPhaseVolFraction" type="real64_array4d" />
		<!--jFuncMultiplier => Multiplier for the Leverett J-function-->
		<xsd:attribute name="jFuncMultiplier" type="real64_array2d" />
		<!--jFunctionWrappers => (no description available)-->
		<xsd:attribute name="jFunctionWrappers" type="LvArray_Array&lt;geosx_TableFunction_KernelWrapper, 1, camp_int_seq&lt;long, 0l&gt;, int, LvArray_ChaiBuffer&gt;" />
		<!--phaseCapPressure => Phase capillary pressure-->
		<xsd:attribute name="phaseCapPressure" type="real64_array3d" />
		<!--phaseOrder => (no description available)-->
		<xsd:attribute name="phaseOrder" type="integer_array" />
		<!--phaseTypes => (no description available)-->
		<xsd:attribute name="phaseTypes" type="integer_array" />
	</xsd:complexType>
	<xsd:complexType name="ModifiedCamClayType">
		<!--cslSlope => Slope of the critical state line-->
		<xsd:attribute name="cslSlope" type="real64_array" />
		<!--density => Material Density-->
		<xsd:attribute name="density" type="real64_array2d" />
		<!--oldPreConsolidationPressure => Old preconsolidation pressure-->
		<xsd:attribute name="oldPreConsolidationPressure" type="real64_array2d" />
		<!--oldStress => Previous Material Stress-->
		<xsd:attribute name="oldStress" type="real64_array3d" />
		<!--preConsolidationPressure => New preconsolidation pressure-->
		<xsd:attribute name="preConsolidationPressure" type="real64_array2d" />
		<!--recompressionIndex => Recompression Index Field-->
		<xsd:attribute name="recompressionIndex" type="real64_array" />
		<!--refPressure => Reference Pressure Field-->
		<xsd:attribute name="refPressure" type="real64" />
		<!--refStrainVol => Reference Volumetric Strain-->
		<xsd:attribute name="refStrainVol" type="real64" />
		<!--shearModulus => Elastic Shear Modulus-->
		<xsd:attribute name="shearModulus" type="real64_array" />
		<!--stress => Current Material Stress-->
		<xsd:attribute name="stress" type="real64_array3d" />
		<!--virginCompressionIndex => Virgin compression index-->
		<xsd:attribute name="virginCompressionIndex" type="real64_array" />
	</xsd:complexType>
	<xsd:complexType name="NullModelType" />
	<xsd:complexType name="ParallelPlatesPermeabilityType">
		<!--dPerm_dDispJump => Derivative of rock permeability with respect to displacement jump-->
		<xsd:attribute name="dPerm_dDispJump" type="real64_array4d" />
		<!--dPerm_dPressure => Derivative of rock permeability with respect to pressure-->
		<xsd:attribute name="dPerm_dPressure" type="real64_array3d" />
		<!--permeability => Rock permeability-->
		<xsd:attribute name="permeability" type="real64_array3d" />
	</xsd:complexType>
	<xsd:complexType name="ParticleFluidType">
		<!--collisionFactor => Collision factor-->
		<xsd:attribute name="collisionFactor" type="real64_array" />
		<!--dCollisionFactor_dProppantConcentration => Derivative of collision factor with respect to proppant concentration-->
		<xsd:attribute name="dCollisionFactor_dProppantConcentration" type="real64_array" />
		<!--dSettlingFactor_dComponentConcentration => Derivative of settling factor with respect to component concentration-->
		<xsd:attribute name="dSettlingFactor_dComponentConcentration" type="real64_array2d" />
		<!--dSettlingFactor_dPressure => Derivative of settling factor with respect to pressure-->
		<xsd:attribute name="dSettlingFactor_dPressure" type="real64_array" />
		<!--dSettlingFactor_dProppantConcentration => Derivative of settling factor with respect to proppant concentration-->
		<xsd:attribute name="dSettlingFactor_dProppantConcentration" type="real64_array" />
		<!--proppantPackPermeability => Proppant pack permeability-->
		<xsd:attribute name="proppantPackPermeability" type="real64_array" />
		<!--settlingFactor => Settling factor-->
		<xsd:attribute name="settlingFactor" type="real64_array" />
	</xsd:complexType>
	<xsd:complexType name="PermeabilityBaseType">
		<!--dPerm_dPressure => Derivative of rock permeability with respect to pressure-->
		<xsd:attribute name="dPerm_dPressure" type="real64_array3d" />
		<!--permeability => Rock permeability-->
		<xsd:attribute name="permeability" type="real64_array3d" />
	</xsd:complexType>
	<xsd:complexType name="PorousDruckerPragerType" />
	<xsd:complexType name="PorousElasticIsotropicType" />
	<xsd:complexType name="PorousElasticOrthotropicType" />
	<xsd:complexType name="PorousElasticTransverseIsotropicType" />
	<xsd:complexType name="PorousExtendedDruckerPragerType" />
	<xsd:complexType name="PressurePorosityType">
		<!--dPorosity_dPressure => (no description available)-->
		<xsd:attribute name="dPorosity_dPressure" type="real64_array2d" />
		<!--initialPorosity => (no description available)-->
		<xsd:attribute name="initialPorosity" type="real64_array2d" />
		<!--oldPorosity => (no description available)-->
		<xsd:attribute name="oldPorosity" type="real64_array2d" />
		<!--porosity => (no description available)-->
		<xsd:attribute name="porosity" type="real64_array2d" />
		<!--referencePorosity => (no description available)-->
		<xsd:attribute name="referencePorosity" type="real64_array" />
	</xsd:complexType>
	<xsd:complexType name="ProppantPermeabilityType">
		<!--dPerm_dDispJump => Derivative of rock permeability with respect to displacement jump-->
		<xsd:attribute name="dPerm_dDispJump" type="real64_array4d" />
		<!--dPerm_dPressure => Derivative of rock permeability with respect to pressure-->
		<xsd:attribute name="dPerm_dPressure" type="real64_array3d" />
		<!--permeability => Rock permeability-->
		<xsd:attribute name="permeability" type="real64_array3d" />
		<!--permeabilityMultiplier => Rock permeability multiplier-->
		<xsd:attribute name="permeabilityMultiplier" type="real64_array3d" />
		<!--proppantPackPermeability => (no description available)-->
		<xsd:attribute name="proppantPackPermeability" type="real64" />
	</xsd:complexType>
	<xsd:complexType name="ProppantPorosityType">
		<!--dPorosity_dPressure => (no description available)-->
		<xsd:attribute name="dPorosity_dPressure" type="real64_array2d" />
		<!--initialPorosity => (no description available)-->
		<xsd:attribute name="initialPorosity" type="real64_array2d" />
		<!--oldPorosity => (no description available)-->
		<xsd:attribute name="oldPorosity" type="real64_array2d" />
		<!--porosity => (no description available)-->
		<xsd:attribute name="porosity" type="real64_array2d" />
		<!--referencePorosity => (no description available)-->
		<xsd:attribute name="referencePorosity" type="real64_array" />
	</xsd:complexType>
	<xsd:complexType name="ProppantSlurryFluidType">
		<!--FluidDensity => Fluid density-->
		<xsd:attribute name="FluidDensity" type="real64_array2d" />
		<!--FluidViscosity => Fluid viscosity-->
		<xsd:attribute name="FluidViscosity" type="real64_array2d" />
		<!--componentDensity => Component density-->
		<xsd:attribute name="componentDensity" type="real64_array3d" />
		<!--dCompDens_dCompConc => Derivative of component density with respect to component concentration-->
		<xsd:attribute name="dCompDens_dCompConc" type="real64_array4d" />
		<!--dCompDens_dPres => Derivative of component density with respect to pressure-->
		<xsd:attribute name="dCompDens_dPres" type="real64_array3d" />
		<!--dDens_dCompConc => Derivative of density with respect to component concentration-->
		<xsd:attribute name="dDens_dCompConc" type="real64_array3d" />
		<!--dDens_dProppantConc => Derivative of density with respect to proppant concentration-->
		<xsd:attribute name="dDens_dProppantConc" type="real64_array2d" />
		<!--dDensity_dPressure => Derivative of density with respect to pressure-->
		<xsd:attribute name="dDensity_dPressure" type="real64_array2d" />
		<!--dFluidDens_dCompConc => Derivative of fluid density with respect to component concentration-->
		<xsd:attribute name="dFluidDens_dCompConc" type="real64_array3d" />
		<!--dFluidDens_dPres => Derivative of fluid density with respect to pressure-->
		<xsd:attribute name="dFluidDens_dPres" type="real64_array2d" />
		<!--dFluidVisc_dCompConc => Derivative of fluid viscosity with respect to component concentration-->
		<xsd:attribute name="dFluidVisc_dCompConc" type="real64_array3d" />
		<!--dFluidVisc_dPres => Derivative of fluid viscosity with respect to pressure-->
		<xsd:attribute name="dFluidVisc_dPres" type="real64_array2d" />
		<!--dVisc_dCompConc => Derivative of viscosity with respect to component concentration-->
		<xsd:attribute name="dVisc_dCompConc" type="real64_array3d" />
		<!--dVisc_dProppantConc => Derivative of viscosity with respect to proppant concentration-->
		<xsd:attribute name="dVisc_dProppantConc" type="real64_array2d" />
		<!--dViscosity_dPressure => Derivative of viscosity with respect to pressure-->
		<xsd:attribute name="dViscosity_dPressure" type="real64_array2d" />
		<!--density => Density-->
		<xsd:attribute name="density" type="real64_array2d" />
		<!--initialDensity => Initial density-->
		<xsd:attribute name="initialDensity" type="real64_array2d" />
		<!--viscosity => Viscosity-->
		<xsd:attribute name="viscosity" type="real64_array2d" />
	</xsd:complexType>
	<xsd:complexType name="ProppantSolidProppantPermeabilityType" />
	<xsd:complexType name="SlipDependentPermeabilityType">
		<!--dPerm_dDispJump => Derivative of the permeability w.r.t. the displacement jump.-->
		<xsd:attribute name="dPerm_dDispJump" type="real64_array4d" />
		<!--dPerm_dPressure => Derivative of rock permeability with respect to pressure-->
		<xsd:attribute name="dPerm_dPressure" type="real64_array3d" />
		<!--permeability => Rock permeability-->
		<xsd:attribute name="permeability" type="real64_array3d" />
	</xsd:complexType>
	<xsd:complexType name="TableCapillaryPressureType">
		<!--capPresWrappers => (no description available)-->
		<xsd:attribute name="capPresWrappers" type="LvArray_Array&lt;geosx_TableFunction_KernelWrapper, 1, camp_int_seq&lt;long, 0l&gt;, int, LvArray_ChaiBuffer&gt;" />
		<!--dPhaseCapPressure_dPhaseVolFraction => Derivative of phase capillary pressure with respect to phase volume fraction-->
		<xsd:attribute name="dPhaseCapPressure_dPhaseVolFraction" type="real64_array4d" />
		<!--phaseCapPressure => Phase capillary pressure-->
		<xsd:attribute name="phaseCapPressure" type="real64_array3d" />
		<!--phaseOrder => (no description available)-->
		<xsd:attribute name="phaseOrder" type="integer_array" />
		<!--phaseTypes => (no description available)-->
		<xsd:attribute name="phaseTypes" type="integer_array" />
	</xsd:complexType>
	<xsd:complexType name="TableRelativePermeabilityType">
		<!--dPhaseRelPerm_dPhaseVolFraction => Derivative of phase relative permeability with respect to phase volume fraction-->
		<xsd:attribute name="dPhaseRelPerm_dPhaseVolFraction" type="real64_array4d" />
		<!--phaseMinVolumeFraction => (no description available)-->
		<xsd:attribute name="phaseMinVolumeFraction" type="real64_array" />
		<!--phaseOrder => (no description available)-->
		<xsd:attribute name="phaseOrder" type="integer_array" />
		<!--phaseRelPerm => Phase relative permeability-->
		<xsd:attribute name="phaseRelPerm" type="real64_array3d" />
		<!--phaseTypes => (no description available)-->
		<xsd:attribute name="phaseTypes" type="integer_array" />
		<!--relPermWrappers => (no description available)-->
		<xsd:attribute name="relPermWrappers" type="LvArray_Array&lt;geosx_TableFunction_KernelWrapper, 1, camp_int_seq&lt;long, 0l&gt;, int, LvArray_ChaiBuffer&gt;" />
	</xsd:complexType>
	<xsd:complexType name="TableRelativePermeabilityHysteresisType">
		<!--dPhaseRelPerm_dPhaseVolFraction => Derivative of phase relative permeability with respect to phase volume fraction-->
		<xsd:attribute name="dPhaseRelPerm_dPhaseVolFraction" type="real64_array4d" />
		<!--drainagePhaseMaxVolumeFraction => (no description available)-->
		<xsd:attribute name="drainagePhaseMaxVolumeFraction" type="real64_array" />
		<!--drainagePhaseMinVolumeFraction => (no description available)-->
		<xsd:attribute name="drainagePhaseMinVolumeFraction" type="real64_array" />
		<!--drainagePhaseRelPermEndPoint => (no description available)-->
		<xsd:attribute name="drainagePhaseRelPermEndPoint" type="real64_array" />
		<!--drainageRelPermWrappers => (no description available)-->
		<xsd:attribute name="drainageRelPermWrappers" type="LvArray_Array&lt;geosx_TableFunction_KernelWrapper, 1, camp_int_seq&lt;long, 0l&gt;, int, LvArray_ChaiBuffer&gt;" />
		<!--imbibitionPhaseMaxVolumeFraction => (no description available)-->
		<xsd:attribute name="imbibitionPhaseMaxVolumeFraction" type="real64_array" />
		<!--imbibitionPhaseMinVolumeFraction => (no description available)-->
		<xsd:attribute name="imbibitionPhaseMinVolumeFraction" type="real64_array" />
		<!--imbibitionPhaseRelPermEndPoint => (no description available)-->
		<xsd:attribute name="imbibitionPhaseRelPermEndPoint" type="real64_array" />
		<!--imbibitionRelPermWrappers => (no description available)-->
		<xsd:attribute name="imbibitionRelPermWrappers" type="LvArray_Array&lt;geosx_TableFunction_KernelWrapper, 1, camp_int_seq&lt;long, 0l&gt;, int, LvArray_ChaiBuffer&gt;" />
		<!--landParameter => (no description available)-->
		<xsd:attribute name="landParameter" type="real64_array" />
		<!--phaseHasHysteresis => (no description available)-->
		<xsd:attribute name="phaseHasHysteresis" type="integer_array" />
		<!--phaseMaxHistoricalVolFraction => Phase max historical phase volume fraction-->
		<xsd:attribute name="phaseMaxHistoricalVolFraction" type="real64_array2d" />
		<!--phaseMinHistoricalVolFraction => Phase min historical phase volume fraction-->
		<xsd:attribute name="phaseMinHistoricalVolFraction" type="real64_array2d" />
		<!--phaseOrder => (no description available)-->
		<xsd:attribute name="phaseOrder" type="integer_array" />
		<!--phaseRelPerm => Phase relative permeability-->
		<xsd:attribute name="phaseRelPerm" type="real64_array3d" />
		<!--phaseTypes => (no description available)-->
		<xsd:attribute name="phaseTypes" type="integer_array" />
	</xsd:complexType>
	<xsd:complexType name="VanGenuchtenBakerRelativePermeabilityType">
		<!--dPhaseRelPerm_dPhaseVolFraction => Derivative of phase relative permeability with respect to phase volume fraction-->
		<xsd:attribute name="dPhaseRelPerm_dPhaseVolFraction" type="real64_array4d" />
		<!--phaseOrder => (no description available)-->
		<xsd:attribute name="phaseOrder" type="integer_array" />
		<!--phaseRelPerm => Phase relative permeability-->
		<xsd:attribute name="phaseRelPerm" type="real64_array3d" />
		<!--phaseTypes => (no description available)-->
		<xsd:attribute name="phaseTypes" type="integer_array" />
		<!--volFracScale => Factor used to scale the phase capillary pressure, defined as: one minus the sum of the phase minimum volume fractions.-->
		<xsd:attribute name="volFracScale" type="real64" />
	</xsd:complexType>
	<xsd:complexType name="VanGenuchtenCapillaryPressureType">
		<!--dPhaseCapPressure_dPhaseVolFraction => Derivative of phase capillary pressure with respect to phase volume fraction-->
		<xsd:attribute name="dPhaseCapPressure_dPhaseVolFraction" type="real64_array4d" />
		<!--phaseCapPressure => Phase capillary pressure-->
		<xsd:attribute name="phaseCapPressure" type="real64_array3d" />
		<!--phaseOrder => (no description available)-->
		<xsd:attribute name="phaseOrder" type="integer_array" />
		<!--phaseTypes => (no description available)-->
		<xsd:attribute name="phaseTypes" type="integer_array" />
		<!--volFracScale => Factor used to scale the phase capillary pressure, defined as: one minus the sum of the phase minimum volume fractions.-->
		<xsd:attribute name="volFracScale" type="real64" />
	</xsd:complexType>
	<xsd:complexType name="VolumeWeightedThermalConductivityType">
		<!--dEffectiveConductivity_dPhaseVolFraction => Derivative of effective conductivity with respect to phase volume fraction-->
		<xsd:attribute name="dEffectiveConductivity_dPhaseVolFraction" type="real64_array4d" />
		<!--effectiveConductivity => Effective conductivity-->
		<xsd:attribute name="effectiveConductivity" type="real64_array3d" />
		<!--rockThermalConductivity => Rock thermal conductivity-->
		<xsd:attribute name="rockThermalConductivity" type="real64_array3d" />
	</xsd:complexType>
	<xsd:complexType name="MeshBodiesType">
		<xsd:choice minOccurs="0" maxOccurs="unbounded">
			<xsd:element name="InternalMesh" type="InternalMeshType" />
			<xsd:element name="InternalWell" type="InternalWellType" />
			<xsd:element name="InternalWellbore" type="InternalWellboreType" />
			<xsd:element name="PAMELAMesh" type="PAMELAMeshType" />
			<xsd:element name="VTKMesh" type="VTKMeshType" />
		</xsd:choice>
	</xsd:complexType>
	<xsd:complexType name="meshLevelsType">
		<xsd:choice minOccurs="0" maxOccurs="unbounded">
			<xsd:element name="Level0" type="Level0Type" />
		</xsd:choice>
	</xsd:complexType>
	<xsd:complexType name="Level0Type">
		<xsd:choice minOccurs="0" maxOccurs="unbounded">
			<xsd:element name="ElementRegions" type="ElementRegionsType" maxOccurs="1" />
			<xsd:element name="edgeManager" type="edgeManagerType" />
			<xsd:element name="embeddedSurfacesEdgeManager" type="embeddedSurfacesEdgeManagerType" />
			<xsd:element name="embeddedSurfacesNodeManager" type="embeddedSurfacesNodeManagerType" />
			<xsd:element name="FaceManager" type="FaceManagerType" />
			<xsd:element name="nodeManager" type="nodeManagerType" />
		</xsd:choice>
		<!--meshLevel => (no description available)-->
		<xsd:attribute name="meshLevel" type="integer" />
	</xsd:complexType>
	<xsd:complexType name="ElementRegionsType">
		<xsd:choice minOccurs="0" maxOccurs="unbounded">
			<xsd:element name="elementRegionsGroup" type="elementRegionsGroupType" />
			<xsd:element name="neighborData" type="neighborDataType" />
			<xsd:element name="sets" type="setsType" />
			<xsd:element name="CellElementRegion" type="CellElementRegionType" />
			<xsd:element name="SurfaceElementRegion" type="SurfaceElementRegionType" />
			<xsd:element name="WellElementRegion" type="WellElementRegionType" />
		</xsd:choice>
		<!--domainBoundaryIndicator => (no description available)-->
		<xsd:attribute name="domainBoundaryIndicator" type="integer_array" />
		<!--ghostRank => (no description available)-->
		<xsd:attribute name="ghostRank" type="integer_array" />
		<!--globalToLocalMap => (no description available)-->
		<xsd:attribute name="globalToLocalMap" type="geosx_mapBase&lt;long long, int, std_integral_constant&lt;bool, false&gt; &gt;" />
		<!--isExternal => (no description available)-->
		<xsd:attribute name="isExternal" type="integer_array" />
		<!--localToGlobalMap => Array that contains a map from localIndex to globalIndex.-->
		<xsd:attribute name="localToGlobalMap" type="globalIndex_array" />
	</xsd:complexType>
<<<<<<< HEAD
	<xsd:complexType name="elementRegionsGroupType">
		<xsd:choice minOccurs="0" maxOccurs="unbounded">
			<xsd:element name="CellElementRegion" type="CellElementRegionType" />
			<xsd:element name="SurfaceElementRegion" type="SurfaceElementRegionType" />
			<xsd:element name="WellElementRegion" type="WellElementRegionType" />
		</xsd:choice>
=======
	<xsd:complexType name="elementRegionsGroupType" />
	<xsd:complexType name="neighborDataType" />
	<xsd:complexType name="setsType">
		<!--externalSet => (no description available)-->
		<xsd:attribute name="externalSet" type="LvArray_SortedArray&lt;int, int, LvArray_ChaiBuffer&gt;" />
>>>>>>> b3bc6600
	</xsd:complexType>
	<xsd:complexType name="CellElementRegionType">
		<xsd:choice minOccurs="0" maxOccurs="unbounded">
			<xsd:element name="elementSubRegions" type="elementSubRegionsType" />
			<xsd:element name="neighborData" type="neighborDataType" />
			<xsd:element name="sets" type="setsType" />
		</xsd:choice>
		<!--domainBoundaryIndicator => (no description available)-->
		<xsd:attribute name="domainBoundaryIndicator" type="integer_array" />
<<<<<<< HEAD
=======
		<!--edgesToFractureConnectors => A map of edge local indices to the fracture connector local indices.-->
		<xsd:attribute name="edgesToFractureConnectors" type="geosx_mapBase&lt;int, int, std_integral_constant&lt;bool, true&gt; &gt;" />
		<!--faceList => (no description available)-->
		<xsd:attribute name="faceList" type="geosx_InterObjectRelation&lt;LvArray_ArrayOfSets&lt;int, int, LvArray_ChaiBuffer&gt; &gt;" />
		<!--fractureConnectorsToEdges => A map of fracture connector local indices to edge local indices.-->
		<xsd:attribute name="fractureConnectorsToEdges" type="integer_array" />
		<!--fractureConnectorsToElementIndex => A map of fracture connector local indices face element local indices-->
		<xsd:attribute name="fractureConnectorsToElementIndex" type="LvArray_ArrayOfArrays&lt;int, int, LvArray_ChaiBuffer&gt;" />
>>>>>>> b3bc6600
		<!--ghostRank => (no description available)-->
		<xsd:attribute name="ghostRank" type="integer_array" />
		<!--globalToLocalMap => (no description available)-->
		<xsd:attribute name="globalToLocalMap" type="geosx_mapBase&lt;long long, int, std_integral_constant&lt;bool, false&gt; &gt;" />
		<!--isExternal => (no description available)-->
		<xsd:attribute name="isExternal" type="integer_array" />
		<!--localToGlobalMap => Array that contains a map from localIndex to globalIndex.-->
		<xsd:attribute name="localToGlobalMap" type="globalIndex_array" />
<<<<<<< HEAD
=======
		<!--nodeList => (no description available)-->
		<xsd:attribute name="nodeList" type="geosx_InterObjectRelation&lt;LvArray_Array&lt;int, 2, camp_int_seq&lt;long, 0l, 1l&gt;, int, LvArray_ChaiBuffer&gt; &gt;" />
>>>>>>> b3bc6600
	</xsd:complexType>
	<xsd:complexType name="elementSubRegionsType">
		<xsd:choice minOccurs="0" maxOccurs="unbounded">
			<xsd:element name="WellElementRegionuniqueSubRegion" type="WellElementRegionuniqueSubRegionType" />
		</xsd:choice>
	</xsd:complexType>
	<xsd:complexType name="neighborDataType" />
	<xsd:complexType name="setsType">
		<!--externalSet => (no description available)-->
		<xsd:attribute name="externalSet" type="LvArray_SortedArray&lt;long, long, LvArray_ChaiBuffer&gt;" />
	</xsd:complexType>
	<xsd:complexType name="SurfaceElementRegionType">
		<xsd:choice minOccurs="0" maxOccurs="unbounded">
			<xsd:element name="elementSubRegions" type="elementSubRegionsType" />
			<xsd:element name="neighborData" type="neighborDataType" />
			<xsd:element name="sets" type="setsType" />
		</xsd:choice>
		<!--domainBoundaryIndicator => (no description available)-->
		<xsd:attribute name="domainBoundaryIndicator" type="integer_array" />
<<<<<<< HEAD
=======
		<!--edgesToFractureConnectors => A map of edge local indices to the fracture connector local indices.-->
		<xsd:attribute name="edgesToFractureConnectors" type="geosx_mapBase&lt;int, int, std_integral_constant&lt;bool, true&gt; &gt;" />
		<!--faceList => (no description available)-->
		<xsd:attribute name="faceList" type="geosx_InterObjectRelation&lt;LvArray_ArrayOfSets&lt;int, int, LvArray_ChaiBuffer&gt; &gt;" />
		<!--fractureConnectorsToEdges => A map of fracture connector local indices to edge local indices.-->
		<xsd:attribute name="fractureConnectorsToEdges" type="integer_array" />
		<!--fractureConnectorsToElementIndex => A map of fracture connector local indices face element local indices-->
		<xsd:attribute name="fractureConnectorsToElementIndex" type="LvArray_ArrayOfArrays&lt;int, int, LvArray_ChaiBuffer&gt;" />
>>>>>>> b3bc6600
		<!--ghostRank => (no description available)-->
		<xsd:attribute name="ghostRank" type="integer_array" />
		<!--globalToLocalMap => (no description available)-->
		<xsd:attribute name="globalToLocalMap" type="geosx_mapBase&lt;long long, int, std_integral_constant&lt;bool, false&gt; &gt;" />
		<!--isExternal => (no description available)-->
		<xsd:attribute name="isExternal" type="integer_array" />
		<!--localToGlobalMap => Array that contains a map from localIndex to globalIndex.-->
		<xsd:attribute name="localToGlobalMap" type="globalIndex_array" />
<<<<<<< HEAD
=======
		<!--nodeList => (no description available)-->
		<xsd:attribute name="nodeList" type="geosx_InterObjectRelation&lt;LvArray_Array&lt;int, 2, camp_int_seq&lt;long, 0l, 1l&gt;, int, LvArray_ChaiBuffer&gt; &gt;" />
>>>>>>> b3bc6600
	</xsd:complexType>
	<xsd:complexType name="WellElementRegionType">
		<xsd:choice minOccurs="0" maxOccurs="unbounded">
			<xsd:element name="elementSubRegions" type="elementSubRegionsType" />
			<xsd:element name="neighborData" type="neighborDataType" />
			<xsd:element name="sets" type="setsType" />
		</xsd:choice>
		<!--domainBoundaryIndicator => (no description available)-->
		<xsd:attribute name="domainBoundaryIndicator" type="integer_array" />
<<<<<<< HEAD
=======
		<!--edgeList => (no description available)-->
		<xsd:attribute name="edgeList" type="geosx_InterObjectRelation&lt;LvArray_ArrayOfSets&lt;int, int, LvArray_ChaiBuffer&gt; &gt;" />
		<!--elemList => (no description available)-->
		<xsd:attribute name="elemList" type="LvArray_ArrayOfArrays&lt;int, int, LvArray_ChaiBuffer&gt;" />
		<!--elemRegionList => (no description available)-->
		<xsd:attribute name="elemRegionList" type="LvArray_ArrayOfArrays&lt;int, int, LvArray_ChaiBuffer&gt;" />
		<!--elemSubRegionList => (no description available)-->
		<xsd:attribute name="elemSubRegionList" type="LvArray_ArrayOfArrays&lt;int, int, LvArray_ChaiBuffer&gt;" />
>>>>>>> b3bc6600
		<!--ghostRank => (no description available)-->
		<xsd:attribute name="ghostRank" type="integer_array" />
		<!--globalToLocalMap => (no description available)-->
		<xsd:attribute name="globalToLocalMap" type="geosx_mapBase&lt;long long, int, std_integral_constant&lt;bool, false&gt; &gt;" />
		<!--isExternal => (no description available)-->
		<xsd:attribute name="isExternal" type="integer_array" />
		<!--localToGlobalMap => Array that contains a map from localIndex to globalIndex.-->
		<xsd:attribute name="localToGlobalMap" type="globalIndex_array" />
<<<<<<< HEAD
		<!--wellControlsName => (no description available)-->
		<xsd:attribute name="wellControlsName" type="string" />
		<!--wellGeneratorName => (no description available)-->
		<xsd:attribute name="wellGeneratorName" type="string" />
=======
		<!--parentEdgeGlobalIndex => (no description available)-->
		<xsd:attribute name="parentEdgeGlobalIndex" type="globalIndex_array" />
		<!--parentEdgeIndex => Index of parent edge within the mesh object it is registered on. => EmbeddedSurfaceGenerator-->
		<xsd:attribute name="parentEdgeIndex" type="integer_array" />
		<!--referencePosition => (no description available)-->
		<xsd:attribute name="referencePosition" type="real64_array2d" />
>>>>>>> b3bc6600
	</xsd:complexType>
	<xsd:complexType name="WellElementRegionuniqueSubRegionType">
		<xsd:choice minOccurs="0" maxOccurs="unbounded">
			<xsd:element name="ConstitutiveModels" type="ConstitutiveModelsType" />
			<xsd:element name="neighborData" type="neighborDataType" />
			<xsd:element name="sets" type="setsType" />
			<xsd:element name="wellElementSubRegion" type="wellElementSubRegionType" />
		</xsd:choice>
		<!--domainBoundaryIndicator => (no description available)-->
		<xsd:attribute name="domainBoundaryIndicator" type="integer_array" />
<<<<<<< HEAD
		<!--elementCenter => (no description available)-->
		<xsd:attribute name="elementCenter" type="real64_array2d" />
		<!--elementVolume => (no description available)-->
		<xsd:attribute name="elementVolume" type="real64_array" />
=======
		<!--edgeList => (no description available)-->
		<xsd:attribute name="edgeList" type="geosx_InterObjectRelation&lt;LvArray_ArrayOfArrays&lt;int, int, LvArray_ChaiBuffer&gt; &gt;" />
		<!--elemList => (no description available)-->
		<xsd:attribute name="elemList" type="integer_array2d" />
		<!--elemRegionList => (no description available)-->
		<xsd:attribute name="elemRegionList" type="integer_array2d" />
		<!--elemSubRegionList => (no description available)-->
		<xsd:attribute name="elemSubRegionList" type="integer_array2d" />
		<!--faceArea => (no description available)-->
		<xsd:attribute name="faceArea" type="real64_array" />
		<!--faceCenter => (no description available)-->
		<xsd:attribute name="faceCenter" type="real64_array2d" />
		<!--faceNormal => (no description available)-->
		<xsd:attribute name="faceNormal" type="real64_array2d" />
>>>>>>> b3bc6600
		<!--ghostRank => (no description available)-->
		<xsd:attribute name="ghostRank" type="integer_array" />
		<!--globalToLocalMap => (no description available)-->
		<xsd:attribute name="globalToLocalMap" type="geosx_mapBase&lt;long long, int, std_integral_constant&lt;bool, false&gt; &gt;" />
		<!--isExternal => (no description available)-->
		<xsd:attribute name="isExternal" type="integer_array" />
		<!--localToGlobalMap => Array that contains a map from localIndex to globalIndex.-->
		<xsd:attribute name="localToGlobalMap" type="globalIndex_array" />
		<!--nextWellElementIndex => (no description available)-->
		<xsd:attribute name="nextWellElementIndex" type="localIndex_array" />
		<!--nextWellElementIndexGlobal => (no description available)-->
		<xsd:attribute name="nextWellElementIndexGlobal" type="localIndex_array" />
		<!--nodeList => (no description available)-->
<<<<<<< HEAD
		<xsd:attribute name="nodeList" type="geosx_InterObjectRelation&lt;LvArray_Array&lt;long, 2, camp_int_seq&lt;long, 0l, 1l&gt;, long, LvArray_ChaiBuffer&gt; &gt;" />
		<!--numEdgesPerElement => (no description available)-->
		<xsd:attribute name="numEdgesPerElement" type="localIndex" />
		<!--numFacesPerElement => (no description available)-->
		<xsd:attribute name="numFacesPerElement" type="localIndex" />
		<!--numNodesPerElement => (no description available)-->
		<xsd:attribute name="numNodesPerElement" type="localIndex" />
		<!--radius => (no description available)-->
		<xsd:attribute name="radius" type="real64_array" />
		<!--topRank => (no description available)-->
		<xsd:attribute name="topRank" type="integer" />
		<!--topWellElementIndex => (no description available)-->
		<xsd:attribute name="topWellElementIndex" type="localIndex" />
		<!--wellControlsName => (no description available)-->
		<xsd:attribute name="wellControlsName" type="string" />
=======
		<xsd:attribute name="nodeList" type="geosx_InterObjectRelation&lt;LvArray_ArrayOfArrays&lt;int, int, LvArray_ChaiBuffer&gt; &gt;" />
>>>>>>> b3bc6600
	</xsd:complexType>
	<xsd:complexType name="ConstitutiveModelsType" />
	<xsd:complexType name="wellElementSubRegionType">
		<xsd:choice minOccurs="0" maxOccurs="unbounded">
			<xsd:element name="neighborData" type="neighborDataType" />
			<xsd:element name="sets" type="setsType" />
		</xsd:choice>
		<!--domainBoundaryIndicator => (no description available)-->
		<xsd:attribute name="domainBoundaryIndicator" type="integer_array" />
<<<<<<< HEAD
=======
		<!--edgeList => (no description available)-->
		<xsd:attribute name="edgeList" type="geosx_InterObjectRelation&lt;LvArray_ArrayOfSets&lt;int, int, LvArray_ChaiBuffer&gt; &gt;" />
		<!--elemList => (no description available)-->
		<xsd:attribute name="elemList" type="LvArray_ArrayOfArrays&lt;int, int, LvArray_ChaiBuffer&gt;" />
		<!--elemRegionList => (no description available)-->
		<xsd:attribute name="elemRegionList" type="LvArray_ArrayOfArrays&lt;int, int, LvArray_ChaiBuffer&gt;" />
		<!--elemSubRegionList => (no description available)-->
		<xsd:attribute name="elemSubRegionList" type="LvArray_ArrayOfArrays&lt;int, int, LvArray_ChaiBuffer&gt;" />
		<!--faceList => (no description available)-->
		<xsd:attribute name="faceList" type="geosx_InterObjectRelation&lt;LvArray_ArrayOfSets&lt;int, int, LvArray_ChaiBuffer&gt; &gt;" />
>>>>>>> b3bc6600
		<!--ghostRank => (no description available)-->
		<xsd:attribute name="ghostRank" type="integer_array" />
		<!--globalToLocalMap => (no description available)-->
		<xsd:attribute name="globalToLocalMap" type="geosx_mapBase&lt;long long, int, std_integral_constant&lt;bool, false&gt; &gt;" />
		<!--isExternal => (no description available)-->
		<xsd:attribute name="isExternal" type="integer_array" />
		<!--localToGlobalMap => Array that contains a map from localIndex to globalIndex.-->
		<xsd:attribute name="localToGlobalMap" type="globalIndex_array" />
		<!--location => (no description available)-->
		<xsd:attribute name="location" type="real64_array2d" />
		<!--numPerforationsGlobal => (no description available)-->
		<xsd:attribute name="numPerforationsGlobal" type="globalIndex" />
		<!--reservoirElementIndex => (no description available)-->
		<xsd:attribute name="reservoirElementIndex" type="localIndex_array" />
		<!--reservoirElementRegion => (no description available)-->
		<xsd:attribute name="reservoirElementRegion" type="localIndex_array" />
		<!--reservoirElementSubregion => (no description available)-->
		<xsd:attribute name="reservoirElementSubregion" type="localIndex_array" />
		<!--wellElementIndex => (no description available)-->
		<xsd:attribute name="wellElementIndex" type="localIndex_array" />
		<!--wellTransmissibility => (no description available)-->
		<xsd:attribute name="wellTransmissibility" type="real64_array" />
	</xsd:complexType>
	<xsd:complexType name="edgeManagerType">
		<xsd:choice minOccurs="0" maxOccurs="unbounded">
			<xsd:element name="neighborData" type="neighborDataType" />
			<xsd:element name="sets" type="setsType" />
		</xsd:choice>
		<!--domainBoundaryIndicator => (no description available)-->
		<xsd:attribute name="domainBoundaryIndicator" type="integer_array" />
		<!--edgesToFractureConnectors => A map of edge local indices to the fracture connector local indices.-->
		<xsd:attribute name="edgesToFractureConnectors" type="geosx_mapBase&lt;long, long, std_integral_constant&lt;bool, true&gt; &gt;" />
		<!--faceList => (no description available)-->
		<xsd:attribute name="faceList" type="geosx_InterObjectRelation&lt;LvArray_ArrayOfSets&lt;long, long, LvArray_ChaiBuffer&gt; &gt;" />
		<!--fractureConnectorsToEdges => A map of fracture connector local indices to edge local indices.-->
		<xsd:attribute name="fractureConnectorsToEdges" type="localIndex_array" />
		<!--fractureConnectorsToElementIndex => A map of fracture connector local indices face element local indices-->
		<xsd:attribute name="fractureConnectorsToElementIndex" type="LvArray_ArrayOfArrays&lt;long, long, LvArray_ChaiBuffer&gt;" />
		<!--ghostRank => (no description available)-->
		<xsd:attribute name="ghostRank" type="integer_array" />
		<!--globalToLocalMap => (no description available)-->
		<xsd:attribute name="globalToLocalMap" type="geosx_mapBase&lt;long long, int, std_integral_constant&lt;bool, false&gt; &gt;" />
		<!--isExternal => (no description available)-->
		<xsd:attribute name="isExternal" type="integer_array" />
		<!--localToGlobalMap => Array that contains a map from localIndex to globalIndex.-->
		<xsd:attribute name="localToGlobalMap" type="globalIndex_array" />
		<!--nodeList => (no description available)-->
		<xsd:attribute name="nodeList" type="geosx_InterObjectRelation&lt;LvArray_Array&lt;long, 2, camp_int_seq&lt;long, 0l, 1l&gt;, long, LvArray_ChaiBuffer&gt; &gt;" />
	</xsd:complexType>
	<xsd:complexType name="embeddedSurfacesEdgeManagerType">
		<xsd:choice minOccurs="0" maxOccurs="unbounded">
			<xsd:element name="neighborData" type="neighborDataType" />
			<xsd:element name="sets" type="setsType" />
		</xsd:choice>
		<!--domainBoundaryIndicator => (no description available)-->
		<xsd:attribute name="domainBoundaryIndicator" type="integer_array" />
		<!--edgesToFractureConnectors => A map of edge local indices to the fracture connector local indices.-->
		<xsd:attribute name="edgesToFractureConnectors" type="geosx_mapBase&lt;long, long, std_integral_constant&lt;bool, true&gt; &gt;" />
		<!--faceList => (no description available)-->
		<xsd:attribute name="faceList" type="geosx_InterObjectRelation&lt;LvArray_ArrayOfSets&lt;long, long, LvArray_ChaiBuffer&gt; &gt;" />
		<!--fractureConnectorsToEdges => A map of fracture connector local indices to edge local indices.-->
		<xsd:attribute name="fractureConnectorsToEdges" type="localIndex_array" />
		<!--fractureConnectorsToElementIndex => A map of fracture connector local indices face element local indices-->
		<xsd:attribute name="fractureConnectorsToElementIndex" type="LvArray_ArrayOfArrays&lt;long, long, LvArray_ChaiBuffer&gt;" />
		<!--ghostRank => (no description available)-->
		<xsd:attribute name="ghostRank" type="integer_array" />
		<!--globalToLocalMap => (no description available)-->
		<xsd:attribute name="globalToLocalMap" type="geosx_mapBase&lt;long long, int, std_integral_constant&lt;bool, false&gt; &gt;" />
		<!--isExternal => (no description available)-->
		<xsd:attribute name="isExternal" type="integer_array" />
		<!--localToGlobalMap => Array that contains a map from localIndex to globalIndex.-->
		<xsd:attribute name="localToGlobalMap" type="globalIndex_array" />
		<!--nodeList => (no description available)-->
		<xsd:attribute name="nodeList" type="geosx_InterObjectRelation&lt;LvArray_Array&lt;long, 2, camp_int_seq&lt;long, 0l, 1l&gt;, long, LvArray_ChaiBuffer&gt; &gt;" />
	</xsd:complexType>
	<xsd:complexType name="embeddedSurfacesNodeManagerType">
		<xsd:choice minOccurs="0" maxOccurs="unbounded">
			<xsd:element name="neighborData" type="neighborDataType" />
			<xsd:element name="sets" type="setsType" />
		</xsd:choice>
		<!--domainBoundaryIndicator => (no description available)-->
		<xsd:attribute name="domainBoundaryIndicator" type="integer_array" />
		<!--edgeList => (no description available)-->
		<xsd:attribute name="edgeList" type="geosx_InterObjectRelation&lt;LvArray_ArrayOfSets&lt;long, long, LvArray_ChaiBuffer&gt; &gt;" />
		<!--elemList => (no description available)-->
		<xsd:attribute name="elemList" type="LvArray_ArrayOfArrays&lt;long, long, LvArray_ChaiBuffer&gt;" />
		<!--elemRegionList => (no description available)-->
		<xsd:attribute name="elemRegionList" type="LvArray_ArrayOfArrays&lt;long, long, LvArray_ChaiBuffer&gt;" />
		<!--elemSubRegionList => (no description available)-->
		<xsd:attribute name="elemSubRegionList" type="LvArray_ArrayOfArrays&lt;long, long, LvArray_ChaiBuffer&gt;" />
		<!--ghostRank => (no description available)-->
		<xsd:attribute name="ghostRank" type="integer_array" />
		<!--globalToLocalMap => (no description available)-->
		<xsd:attribute name="globalToLocalMap" type="geosx_mapBase&lt;long long, int, std_integral_constant&lt;bool, false&gt; &gt;" />
		<!--isExternal => (no description available)-->
		<xsd:attribute name="isExternal" type="integer_array" />
		<!--localToGlobalMap => Array that contains a map from localIndex to globalIndex.-->
		<xsd:attribute name="localToGlobalMap" type="globalIndex_array" />
		<!--parentEdgeGlobalIndex => (no description available)-->
		<xsd:attribute name="parentEdgeGlobalIndex" type="globalIndex_array" />
		<!--parentEdgeIndex => Index of parent edge within the mesh object it is registered on. => EmbeddedSurfaceGenerator-->
		<xsd:attribute name="parentEdgeIndex" type="localIndex_array" />
		<!--referencePosition => (no description available)-->
		<xsd:attribute name="referencePosition" type="real64_array2d" />
	</xsd:complexType>
	<xsd:complexType name="FaceManagerType">
		<xsd:choice minOccurs="0" maxOccurs="unbounded">
			<xsd:element name="neighborData" type="neighborDataType" />
			<xsd:element name="sets" type="setsType" />
		</xsd:choice>
		<!--deltaFacePressure => Accumulated face pressure updates => CompositionalMultiphaseHybridFVM, SinglePhaseHybridFVM-->
		<xsd:attribute name="deltaFacePressure" type="real64_array" />
		<!--domainBoundaryIndicator => (no description available)-->
		<xsd:attribute name="domainBoundaryIndicator" type="integer_array" />
		<!--edgeList => (no description available)-->
		<xsd:attribute name="edgeList" type="geosx_InterObjectRelation&lt;LvArray_ArrayOfArrays&lt;long, long, LvArray_ChaiBuffer&gt; &gt;" />
		<!--elemList => (no description available)-->
		<xsd:attribute name="elemList" type="localIndex_array2d" />
		<!--elemRegionList => (no description available)-->
		<xsd:attribute name="elemRegionList" type="localIndex_array2d" />
		<!--elemSubRegionList => (no description available)-->
		<xsd:attribute name="elemSubRegionList" type="localIndex_array2d" />
		<!--faceArea => (no description available)-->
		<xsd:attribute name="faceArea" type="real64_array" />
		<!--faceCenter => (no description available)-->
		<xsd:attribute name="faceCenter" type="real64_array2d" />
		<!--faceNormal => (no description available)-->
		<xsd:attribute name="faceNormal" type="real64_array2d" />
		<!--ghostRank => (no description available)-->
		<xsd:attribute name="ghostRank" type="integer_array" />
		<!--globalToLocalMap => (no description available)-->
		<xsd:attribute name="globalToLocalMap" type="geosx_mapBase&lt;long long, int, std_integral_constant&lt;bool, false&gt; &gt;" />
		<!--isExternal => (no description available)-->
		<xsd:attribute name="isExternal" type="integer_array" />
		<!--localToGlobalMap => Array that contains a map from localIndex to globalIndex.-->
		<xsd:attribute name="localToGlobalMap" type="globalIndex_array" />
<<<<<<< HEAD
		<!--mimGravityCoefficient => Mimetic gravity coefficient => CompositionalMultiphaseHybridFVM-->
		<xsd:attribute name="mimGravityCoefficient" type="real64_array" />
		<!--nodeList => (no description available)-->
		<xsd:attribute name="nodeList" type="geosx_InterObjectRelation&lt;LvArray_ArrayOfArrays&lt;long, long, LvArray_ChaiBuffer&gt; &gt;" />
=======
		<!--nextWellElementIndex => (no description available)-->
		<xsd:attribute name="nextWellElementIndex" type="integer_array" />
		<!--nextWellElementIndexGlobal => (no description available)-->
		<xsd:attribute name="nextWellElementIndexGlobal" type="integer_array" />
		<!--nodeList => (no description available)-->
		<xsd:attribute name="nodeList" type="geosx_InterObjectRelation&lt;LvArray_Array&lt;int, 2, camp_int_seq&lt;long, 0l, 1l&gt;, int, LvArray_ChaiBuffer&gt; &gt;" />
		<!--numEdgesPerElement => (no description available)-->
		<xsd:attribute name="numEdgesPerElement" type="integer" />
		<!--numFacesPerElement => (no description available)-->
		<xsd:attribute name="numFacesPerElement" type="integer" />
		<!--numNodesPerElement => (no description available)-->
		<xsd:attribute name="numNodesPerElement" type="integer" />
		<!--radius => (no description available)-->
		<xsd:attribute name="radius" type="real64_array" />
		<!--topRank => (no description available)-->
		<xsd:attribute name="topRank" type="integer" />
		<!--topWellElementIndex => (no description available)-->
		<xsd:attribute name="topWellElementIndex" type="integer" />
		<!--wellControlsName => (no description available)-->
		<xsd:attribute name="wellControlsName" type="string" />
>>>>>>> b3bc6600
	</xsd:complexType>
	<xsd:complexType name="nodeManagerType">
		<xsd:choice minOccurs="0" maxOccurs="unbounded">
			<xsd:element name="neighborData" type="neighborDataType" />
			<xsd:element name="sets" type="setsType" />
		</xsd:choice>
		<!--ReferencePosition => (no description available)-->
		<xsd:attribute name="ReferencePosition" type="real64_array2d" />
		<!--domainBoundaryIndicator => (no description available)-->
		<xsd:attribute name="domainBoundaryIndicator" type="integer_array" />
		<!--edgeList => (no description available)-->
		<xsd:attribute name="edgeList" type="geosx_InterObjectRelation&lt;LvArray_ArrayOfSets&lt;long, long, LvArray_ChaiBuffer&gt; &gt;" />
		<!--elemList => (no description available)-->
		<xsd:attribute name="elemList" type="LvArray_ArrayOfArrays&lt;long, long, LvArray_ChaiBuffer&gt;" />
		<!--elemRegionList => (no description available)-->
		<xsd:attribute name="elemRegionList" type="LvArray_ArrayOfArrays&lt;long, long, LvArray_ChaiBuffer&gt;" />
		<!--elemSubRegionList => (no description available)-->
		<xsd:attribute name="elemSubRegionList" type="LvArray_ArrayOfArrays&lt;long, long, LvArray_ChaiBuffer&gt;" />
		<!--faceList => (no description available)-->
		<xsd:attribute name="faceList" type="geosx_InterObjectRelation&lt;LvArray_ArrayOfSets&lt;long, long, LvArray_ChaiBuffer&gt; &gt;" />
		<!--ghostRank => (no description available)-->
		<xsd:attribute name="ghostRank" type="integer_array" />
		<!--globalToLocalMap => (no description available)-->
		<xsd:attribute name="globalToLocalMap" type="geosx_mapBase&lt;long long, int, std_integral_constant&lt;bool, false&gt; &gt;" />
		<!--isExternal => (no description available)-->
		<xsd:attribute name="isExternal" type="integer_array" />
		<!--localToGlobalMap => Array that contains a map from localIndex to globalIndex.-->
		<xsd:attribute name="localToGlobalMap" type="globalIndex_array" />
<<<<<<< HEAD
		<!--primaryField => Primary field variable-->
		<xsd:attribute name="primaryField" type="real64_array" />
=======
		<!--location => (no description available)-->
		<xsd:attribute name="location" type="real64_array2d" />
		<!--numPerforationsGlobal => (no description available)-->
		<xsd:attribute name="numPerforationsGlobal" type="globalIndex" />
		<!--reservoirElementIndex => (no description available)-->
		<xsd:attribute name="reservoirElementIndex" type="integer_array" />
		<!--reservoirElementRegion => (no description available)-->
		<xsd:attribute name="reservoirElementRegion" type="integer_array" />
		<!--reservoirElementSubregion => (no description available)-->
		<xsd:attribute name="reservoirElementSubregion" type="integer_array" />
		<!--wellElementIndex => (no description available)-->
		<xsd:attribute name="wellElementIndex" type="integer_array" />
		<!--wellTransmissibility => (no description available)-->
		<xsd:attribute name="wellTransmissibility" type="real64_array" />
>>>>>>> b3bc6600
	</xsd:complexType>
</xsd:schema><|MERGE_RESOLUTION|>--- conflicted
+++ resolved
@@ -1743,31 +1743,19 @@
 		<!--localToGlobalMap => Array that contains a map from localIndex to globalIndex.-->
 		<xsd:attribute name="localToGlobalMap" type="globalIndex_array" />
 	</xsd:complexType>
-<<<<<<< HEAD
-	<xsd:complexType name="elementRegionsGroupType">
-		<xsd:choice minOccurs="0" maxOccurs="unbounded">
-			<xsd:element name="CellElementRegion" type="CellElementRegionType" />
-			<xsd:element name="SurfaceElementRegion" type="SurfaceElementRegionType" />
-			<xsd:element name="WellElementRegion" type="WellElementRegionType" />
-		</xsd:choice>
-=======
 	<xsd:complexType name="elementRegionsGroupType" />
 	<xsd:complexType name="neighborDataType" />
 	<xsd:complexType name="setsType">
 		<!--externalSet => (no description available)-->
 		<xsd:attribute name="externalSet" type="LvArray_SortedArray&lt;int, int, LvArray_ChaiBuffer&gt;" />
->>>>>>> b3bc6600
-	</xsd:complexType>
-	<xsd:complexType name="CellElementRegionType">
-		<xsd:choice minOccurs="0" maxOccurs="unbounded">
-			<xsd:element name="elementSubRegions" type="elementSubRegionsType" />
+	</xsd:complexType>
+	<xsd:complexType name="edgeManagerType">
+		<xsd:choice minOccurs="0" maxOccurs="unbounded">
 			<xsd:element name="neighborData" type="neighborDataType" />
 			<xsd:element name="sets" type="setsType" />
 		</xsd:choice>
 		<!--domainBoundaryIndicator => (no description available)-->
 		<xsd:attribute name="domainBoundaryIndicator" type="integer_array" />
-<<<<<<< HEAD
-=======
 		<!--edgesToFractureConnectors => A map of edge local indices to the fracture connector local indices.-->
 		<xsd:attribute name="edgesToFractureConnectors" type="geosx_mapBase&lt;int, int, std_integral_constant&lt;bool, true&gt; &gt;" />
 		<!--faceList => (no description available)-->
@@ -1776,7 +1764,6 @@
 		<xsd:attribute name="fractureConnectorsToEdges" type="integer_array" />
 		<!--fractureConnectorsToElementIndex => A map of fracture connector local indices face element local indices-->
 		<xsd:attribute name="fractureConnectorsToElementIndex" type="LvArray_ArrayOfArrays&lt;int, int, LvArray_ChaiBuffer&gt;" />
->>>>>>> b3bc6600
 		<!--ghostRank => (no description available)-->
 		<xsd:attribute name="ghostRank" type="integer_array" />
 		<!--globalToLocalMap => (no description available)-->
@@ -1785,32 +1772,16 @@
 		<xsd:attribute name="isExternal" type="integer_array" />
 		<!--localToGlobalMap => Array that contains a map from localIndex to globalIndex.-->
 		<xsd:attribute name="localToGlobalMap" type="globalIndex_array" />
-<<<<<<< HEAD
-=======
 		<!--nodeList => (no description available)-->
 		<xsd:attribute name="nodeList" type="geosx_InterObjectRelation&lt;LvArray_Array&lt;int, 2, camp_int_seq&lt;long, 0l, 1l&gt;, int, LvArray_ChaiBuffer&gt; &gt;" />
->>>>>>> b3bc6600
-	</xsd:complexType>
-	<xsd:complexType name="elementSubRegionsType">
-		<xsd:choice minOccurs="0" maxOccurs="unbounded">
-			<xsd:element name="WellElementRegionuniqueSubRegion" type="WellElementRegionuniqueSubRegionType" />
-		</xsd:choice>
-	</xsd:complexType>
-	<xsd:complexType name="neighborDataType" />
-	<xsd:complexType name="setsType">
-		<!--externalSet => (no description available)-->
-		<xsd:attribute name="externalSet" type="LvArray_SortedArray&lt;long, long, LvArray_ChaiBuffer&gt;" />
-	</xsd:complexType>
-	<xsd:complexType name="SurfaceElementRegionType">
-		<xsd:choice minOccurs="0" maxOccurs="unbounded">
-			<xsd:element name="elementSubRegions" type="elementSubRegionsType" />
+	</xsd:complexType>
+	<xsd:complexType name="embeddedSurfacesEdgeManagerType">
+		<xsd:choice minOccurs="0" maxOccurs="unbounded">
 			<xsd:element name="neighborData" type="neighborDataType" />
 			<xsd:element name="sets" type="setsType" />
 		</xsd:choice>
 		<!--domainBoundaryIndicator => (no description available)-->
 		<xsd:attribute name="domainBoundaryIndicator" type="integer_array" />
-<<<<<<< HEAD
-=======
 		<!--edgesToFractureConnectors => A map of edge local indices to the fracture connector local indices.-->
 		<xsd:attribute name="edgesToFractureConnectors" type="geosx_mapBase&lt;int, int, std_integral_constant&lt;bool, true&gt; &gt;" />
 		<!--faceList => (no description available)-->
@@ -1819,7 +1790,6 @@
 		<xsd:attribute name="fractureConnectorsToEdges" type="integer_array" />
 		<!--fractureConnectorsToElementIndex => A map of fracture connector local indices face element local indices-->
 		<xsd:attribute name="fractureConnectorsToElementIndex" type="LvArray_ArrayOfArrays&lt;int, int, LvArray_ChaiBuffer&gt;" />
->>>>>>> b3bc6600
 		<!--ghostRank => (no description available)-->
 		<xsd:attribute name="ghostRank" type="integer_array" />
 		<!--globalToLocalMap => (no description available)-->
@@ -1828,22 +1798,16 @@
 		<xsd:attribute name="isExternal" type="integer_array" />
 		<!--localToGlobalMap => Array that contains a map from localIndex to globalIndex.-->
 		<xsd:attribute name="localToGlobalMap" type="globalIndex_array" />
-<<<<<<< HEAD
-=======
 		<!--nodeList => (no description available)-->
 		<xsd:attribute name="nodeList" type="geosx_InterObjectRelation&lt;LvArray_Array&lt;int, 2, camp_int_seq&lt;long, 0l, 1l&gt;, int, LvArray_ChaiBuffer&gt; &gt;" />
->>>>>>> b3bc6600
-	</xsd:complexType>
-	<xsd:complexType name="WellElementRegionType">
-		<xsd:choice minOccurs="0" maxOccurs="unbounded">
-			<xsd:element name="elementSubRegions" type="elementSubRegionsType" />
+	</xsd:complexType>
+	<xsd:complexType name="embeddedSurfacesNodeManagerType">
+		<xsd:choice minOccurs="0" maxOccurs="unbounded">
 			<xsd:element name="neighborData" type="neighborDataType" />
 			<xsd:element name="sets" type="setsType" />
 		</xsd:choice>
 		<!--domainBoundaryIndicator => (no description available)-->
 		<xsd:attribute name="domainBoundaryIndicator" type="integer_array" />
-<<<<<<< HEAD
-=======
 		<!--edgeList => (no description available)-->
 		<xsd:attribute name="edgeList" type="geosx_InterObjectRelation&lt;LvArray_ArrayOfSets&lt;int, int, LvArray_ChaiBuffer&gt; &gt;" />
 		<!--elemList => (no description available)-->
@@ -1852,7 +1816,6 @@
 		<xsd:attribute name="elemRegionList" type="LvArray_ArrayOfArrays&lt;int, int, LvArray_ChaiBuffer&gt;" />
 		<!--elemSubRegionList => (no description available)-->
 		<xsd:attribute name="elemSubRegionList" type="LvArray_ArrayOfArrays&lt;int, int, LvArray_ChaiBuffer&gt;" />
->>>>>>> b3bc6600
 		<!--ghostRank => (no description available)-->
 		<xsd:attribute name="ghostRank" type="integer_array" />
 		<!--globalToLocalMap => (no description available)-->
@@ -1861,35 +1824,22 @@
 		<xsd:attribute name="isExternal" type="integer_array" />
 		<!--localToGlobalMap => Array that contains a map from localIndex to globalIndex.-->
 		<xsd:attribute name="localToGlobalMap" type="globalIndex_array" />
-<<<<<<< HEAD
-		<!--wellControlsName => (no description available)-->
-		<xsd:attribute name="wellControlsName" type="string" />
-		<!--wellGeneratorName => (no description available)-->
-		<xsd:attribute name="wellGeneratorName" type="string" />
-=======
 		<!--parentEdgeGlobalIndex => (no description available)-->
 		<xsd:attribute name="parentEdgeGlobalIndex" type="globalIndex_array" />
 		<!--parentEdgeIndex => Index of parent edge within the mesh object it is registered on. => EmbeddedSurfaceGenerator-->
 		<xsd:attribute name="parentEdgeIndex" type="integer_array" />
 		<!--referencePosition => (no description available)-->
 		<xsd:attribute name="referencePosition" type="real64_array2d" />
->>>>>>> b3bc6600
-	</xsd:complexType>
-	<xsd:complexType name="WellElementRegionuniqueSubRegionType">
-		<xsd:choice minOccurs="0" maxOccurs="unbounded">
-			<xsd:element name="ConstitutiveModels" type="ConstitutiveModelsType" />
+	</xsd:complexType>
+	<xsd:complexType name="FaceManagerType">
+		<xsd:choice minOccurs="0" maxOccurs="unbounded">
 			<xsd:element name="neighborData" type="neighborDataType" />
 			<xsd:element name="sets" type="setsType" />
-			<xsd:element name="wellElementSubRegion" type="wellElementSubRegionType" />
-		</xsd:choice>
+		</xsd:choice>
+		<!--deltaFacePressure => Accumulated face pressure updates => CompositionalMultiphaseHybridFVM, SinglePhaseHybridFVM-->
+		<xsd:attribute name="deltaFacePressure" type="real64_array" />
 		<!--domainBoundaryIndicator => (no description available)-->
 		<xsd:attribute name="domainBoundaryIndicator" type="integer_array" />
-<<<<<<< HEAD
-		<!--elementCenter => (no description available)-->
-		<xsd:attribute name="elementCenter" type="real64_array2d" />
-		<!--elementVolume => (no description available)-->
-		<xsd:attribute name="elementVolume" type="real64_array" />
-=======
 		<!--edgeList => (no description available)-->
 		<xsd:attribute name="edgeList" type="geosx_InterObjectRelation&lt;LvArray_ArrayOfArrays&lt;int, int, LvArray_ChaiBuffer&gt; &gt;" />
 		<!--elemList => (no description available)-->
@@ -1904,7 +1854,6 @@
 		<xsd:attribute name="faceCenter" type="real64_array2d" />
 		<!--faceNormal => (no description available)-->
 		<xsd:attribute name="faceNormal" type="real64_array2d" />
->>>>>>> b3bc6600
 		<!--ghostRank => (no description available)-->
 		<xsd:attribute name="ghostRank" type="integer_array" />
 		<!--globalToLocalMap => (no description available)-->
@@ -1913,41 +1862,20 @@
 		<xsd:attribute name="isExternal" type="integer_array" />
 		<!--localToGlobalMap => Array that contains a map from localIndex to globalIndex.-->
 		<xsd:attribute name="localToGlobalMap" type="globalIndex_array" />
-		<!--nextWellElementIndex => (no description available)-->
-		<xsd:attribute name="nextWellElementIndex" type="localIndex_array" />
-		<!--nextWellElementIndexGlobal => (no description available)-->
-		<xsd:attribute name="nextWellElementIndexGlobal" type="localIndex_array" />
+		<!--mimGravityCoefficient => Mimetic gravity coefficient => CompositionalMultiphaseHybridFVM-->
+		<xsd:attribute name="mimGravityCoefficient" type="real64_array" />
 		<!--nodeList => (no description available)-->
-<<<<<<< HEAD
-		<xsd:attribute name="nodeList" type="geosx_InterObjectRelation&lt;LvArray_Array&lt;long, 2, camp_int_seq&lt;long, 0l, 1l&gt;, long, LvArray_ChaiBuffer&gt; &gt;" />
-		<!--numEdgesPerElement => (no description available)-->
-		<xsd:attribute name="numEdgesPerElement" type="localIndex" />
-		<!--numFacesPerElement => (no description available)-->
-		<xsd:attribute name="numFacesPerElement" type="localIndex" />
-		<!--numNodesPerElement => (no description available)-->
-		<xsd:attribute name="numNodesPerElement" type="localIndex" />
-		<!--radius => (no description available)-->
-		<xsd:attribute name="radius" type="real64_array" />
-		<!--topRank => (no description available)-->
-		<xsd:attribute name="topRank" type="integer" />
-		<!--topWellElementIndex => (no description available)-->
-		<xsd:attribute name="topWellElementIndex" type="localIndex" />
-		<!--wellControlsName => (no description available)-->
-		<xsd:attribute name="wellControlsName" type="string" />
-=======
 		<xsd:attribute name="nodeList" type="geosx_InterObjectRelation&lt;LvArray_ArrayOfArrays&lt;int, int, LvArray_ChaiBuffer&gt; &gt;" />
->>>>>>> b3bc6600
-	</xsd:complexType>
-	<xsd:complexType name="ConstitutiveModelsType" />
-	<xsd:complexType name="wellElementSubRegionType">
+	</xsd:complexType>
+	<xsd:complexType name="nodeManagerType">
 		<xsd:choice minOccurs="0" maxOccurs="unbounded">
 			<xsd:element name="neighborData" type="neighborDataType" />
 			<xsd:element name="sets" type="setsType" />
 		</xsd:choice>
+		<!--ReferencePosition => (no description available)-->
+		<xsd:attribute name="ReferencePosition" type="real64_array2d" />
 		<!--domainBoundaryIndicator => (no description available)-->
 		<xsd:attribute name="domainBoundaryIndicator" type="integer_array" />
-<<<<<<< HEAD
-=======
 		<!--edgeList => (no description available)-->
 		<xsd:attribute name="edgeList" type="geosx_InterObjectRelation&lt;LvArray_ArrayOfSets&lt;int, int, LvArray_ChaiBuffer&gt; &gt;" />
 		<!--elemList => (no description available)-->
@@ -1958,7 +1886,6 @@
 		<xsd:attribute name="elemSubRegionList" type="LvArray_ArrayOfArrays&lt;int, int, LvArray_ChaiBuffer&gt;" />
 		<!--faceList => (no description available)-->
 		<xsd:attribute name="faceList" type="geosx_InterObjectRelation&lt;LvArray_ArrayOfSets&lt;int, int, LvArray_ChaiBuffer&gt; &gt;" />
->>>>>>> b3bc6600
 		<!--ghostRank => (no description available)-->
 		<xsd:attribute name="ghostRank" type="integer_array" />
 		<!--globalToLocalMap => (no description available)-->
@@ -1967,36 +1894,17 @@
 		<xsd:attribute name="isExternal" type="integer_array" />
 		<!--localToGlobalMap => Array that contains a map from localIndex to globalIndex.-->
 		<xsd:attribute name="localToGlobalMap" type="globalIndex_array" />
-		<!--location => (no description available)-->
-		<xsd:attribute name="location" type="real64_array2d" />
-		<!--numPerforationsGlobal => (no description available)-->
-		<xsd:attribute name="numPerforationsGlobal" type="globalIndex" />
-		<!--reservoirElementIndex => (no description available)-->
-		<xsd:attribute name="reservoirElementIndex" type="localIndex_array" />
-		<!--reservoirElementRegion => (no description available)-->
-		<xsd:attribute name="reservoirElementRegion" type="localIndex_array" />
-		<!--reservoirElementSubregion => (no description available)-->
-		<xsd:attribute name="reservoirElementSubregion" type="localIndex_array" />
-		<!--wellElementIndex => (no description available)-->
-		<xsd:attribute name="wellElementIndex" type="localIndex_array" />
-		<!--wellTransmissibility => (no description available)-->
-		<xsd:attribute name="wellTransmissibility" type="real64_array" />
-	</xsd:complexType>
-	<xsd:complexType name="edgeManagerType">
-		<xsd:choice minOccurs="0" maxOccurs="unbounded">
+		<!--primaryField => Primary field variable-->
+		<xsd:attribute name="primaryField" type="real64_array" />
+	</xsd:complexType>
+	<xsd:complexType name="CellElementRegionType">
+		<xsd:choice minOccurs="0" maxOccurs="unbounded">
+			<xsd:element name="elementSubRegions" type="elementSubRegionsType" />
 			<xsd:element name="neighborData" type="neighborDataType" />
 			<xsd:element name="sets" type="setsType" />
 		</xsd:choice>
 		<!--domainBoundaryIndicator => (no description available)-->
 		<xsd:attribute name="domainBoundaryIndicator" type="integer_array" />
-		<!--edgesToFractureConnectors => A map of edge local indices to the fracture connector local indices.-->
-		<xsd:attribute name="edgesToFractureConnectors" type="geosx_mapBase&lt;long, long, std_integral_constant&lt;bool, true&gt; &gt;" />
-		<!--faceList => (no description available)-->
-		<xsd:attribute name="faceList" type="geosx_InterObjectRelation&lt;LvArray_ArrayOfSets&lt;long, long, LvArray_ChaiBuffer&gt; &gt;" />
-		<!--fractureConnectorsToEdges => A map of fracture connector local indices to edge local indices.-->
-		<xsd:attribute name="fractureConnectorsToEdges" type="localIndex_array" />
-		<!--fractureConnectorsToElementIndex => A map of fracture connector local indices face element local indices-->
-		<xsd:attribute name="fractureConnectorsToElementIndex" type="LvArray_ArrayOfArrays&lt;long, long, LvArray_ChaiBuffer&gt;" />
 		<!--ghostRank => (no description available)-->
 		<xsd:attribute name="ghostRank" type="integer_array" />
 		<!--globalToLocalMap => (no description available)-->
@@ -2005,24 +1913,20 @@
 		<xsd:attribute name="isExternal" type="integer_array" />
 		<!--localToGlobalMap => Array that contains a map from localIndex to globalIndex.-->
 		<xsd:attribute name="localToGlobalMap" type="globalIndex_array" />
-		<!--nodeList => (no description available)-->
-		<xsd:attribute name="nodeList" type="geosx_InterObjectRelation&lt;LvArray_Array&lt;long, 2, camp_int_seq&lt;long, 0l, 1l&gt;, long, LvArray_ChaiBuffer&gt; &gt;" />
-	</xsd:complexType>
-	<xsd:complexType name="embeddedSurfacesEdgeManagerType">
-		<xsd:choice minOccurs="0" maxOccurs="unbounded">
+	</xsd:complexType>
+	<xsd:complexType name="elementSubRegionsType">
+		<xsd:choice minOccurs="0" maxOccurs="unbounded">
+			<xsd:element name="WellElementRegionuniqueSubRegion" type="WellElementRegionuniqueSubRegionType" />
+		</xsd:choice>
+	</xsd:complexType>
+	<xsd:complexType name="SurfaceElementRegionType">
+		<xsd:choice minOccurs="0" maxOccurs="unbounded">
+			<xsd:element name="elementSubRegions" type="elementSubRegionsType" />
 			<xsd:element name="neighborData" type="neighborDataType" />
 			<xsd:element name="sets" type="setsType" />
 		</xsd:choice>
 		<!--domainBoundaryIndicator => (no description available)-->
 		<xsd:attribute name="domainBoundaryIndicator" type="integer_array" />
-		<!--edgesToFractureConnectors => A map of edge local indices to the fracture connector local indices.-->
-		<xsd:attribute name="edgesToFractureConnectors" type="geosx_mapBase&lt;long, long, std_integral_constant&lt;bool, true&gt; &gt;" />
-		<!--faceList => (no description available)-->
-		<xsd:attribute name="faceList" type="geosx_InterObjectRelation&lt;LvArray_ArrayOfSets&lt;long, long, LvArray_ChaiBuffer&gt; &gt;" />
-		<!--fractureConnectorsToEdges => A map of fracture connector local indices to edge local indices.-->
-		<xsd:attribute name="fractureConnectorsToEdges" type="localIndex_array" />
-		<!--fractureConnectorsToElementIndex => A map of fracture connector local indices face element local indices-->
-		<xsd:attribute name="fractureConnectorsToElementIndex" type="LvArray_ArrayOfArrays&lt;long, long, LvArray_ChaiBuffer&gt;" />
 		<!--ghostRank => (no description available)-->
 		<xsd:attribute name="ghostRank" type="integer_array" />
 		<!--globalToLocalMap => (no description available)-->
@@ -2031,24 +1935,15 @@
 		<xsd:attribute name="isExternal" type="integer_array" />
 		<!--localToGlobalMap => Array that contains a map from localIndex to globalIndex.-->
 		<xsd:attribute name="localToGlobalMap" type="globalIndex_array" />
-		<!--nodeList => (no description available)-->
-		<xsd:attribute name="nodeList" type="geosx_InterObjectRelation&lt;LvArray_Array&lt;long, 2, camp_int_seq&lt;long, 0l, 1l&gt;, long, LvArray_ChaiBuffer&gt; &gt;" />
-	</xsd:complexType>
-	<xsd:complexType name="embeddedSurfacesNodeManagerType">
-		<xsd:choice minOccurs="0" maxOccurs="unbounded">
+	</xsd:complexType>
+	<xsd:complexType name="WellElementRegionType">
+		<xsd:choice minOccurs="0" maxOccurs="unbounded">
+			<xsd:element name="elementSubRegions" type="elementSubRegionsType" />
 			<xsd:element name="neighborData" type="neighborDataType" />
 			<xsd:element name="sets" type="setsType" />
 		</xsd:choice>
 		<!--domainBoundaryIndicator => (no description available)-->
 		<xsd:attribute name="domainBoundaryIndicator" type="integer_array" />
-		<!--edgeList => (no description available)-->
-		<xsd:attribute name="edgeList" type="geosx_InterObjectRelation&lt;LvArray_ArrayOfSets&lt;long, long, LvArray_ChaiBuffer&gt; &gt;" />
-		<!--elemList => (no description available)-->
-		<xsd:attribute name="elemList" type="LvArray_ArrayOfArrays&lt;long, long, LvArray_ChaiBuffer&gt;" />
-		<!--elemRegionList => (no description available)-->
-		<xsd:attribute name="elemRegionList" type="LvArray_ArrayOfArrays&lt;long, long, LvArray_ChaiBuffer&gt;" />
-		<!--elemSubRegionList => (no description available)-->
-		<xsd:attribute name="elemSubRegionList" type="LvArray_ArrayOfArrays&lt;long, long, LvArray_ChaiBuffer&gt;" />
 		<!--ghostRank => (no description available)-->
 		<xsd:attribute name="ghostRank" type="integer_array" />
 		<!--globalToLocalMap => (no description available)-->
@@ -2057,36 +1952,24 @@
 		<xsd:attribute name="isExternal" type="integer_array" />
 		<!--localToGlobalMap => Array that contains a map from localIndex to globalIndex.-->
 		<xsd:attribute name="localToGlobalMap" type="globalIndex_array" />
-		<!--parentEdgeGlobalIndex => (no description available)-->
-		<xsd:attribute name="parentEdgeGlobalIndex" type="globalIndex_array" />
-		<!--parentEdgeIndex => Index of parent edge within the mesh object it is registered on. => EmbeddedSurfaceGenerator-->
-		<xsd:attribute name="parentEdgeIndex" type="localIndex_array" />
-		<!--referencePosition => (no description available)-->
-		<xsd:attribute name="referencePosition" type="real64_array2d" />
-	</xsd:complexType>
-	<xsd:complexType name="FaceManagerType">
-		<xsd:choice minOccurs="0" maxOccurs="unbounded">
+		<!--wellControlsName => (no description available)-->
+		<xsd:attribute name="wellControlsName" type="string" />
+		<!--wellGeneratorName => (no description available)-->
+		<xsd:attribute name="wellGeneratorName" type="string" />
+	</xsd:complexType>
+	<xsd:complexType name="WellElementRegionuniqueSubRegionType">
+		<xsd:choice minOccurs="0" maxOccurs="unbounded">
+			<xsd:element name="ConstitutiveModels" type="ConstitutiveModelsType" />
 			<xsd:element name="neighborData" type="neighborDataType" />
 			<xsd:element name="sets" type="setsType" />
-		</xsd:choice>
-		<!--deltaFacePressure => Accumulated face pressure updates => CompositionalMultiphaseHybridFVM, SinglePhaseHybridFVM-->
-		<xsd:attribute name="deltaFacePressure" type="real64_array" />
+			<xsd:element name="wellElementSubRegion" type="wellElementSubRegionType" />
+		</xsd:choice>
 		<!--domainBoundaryIndicator => (no description available)-->
 		<xsd:attribute name="domainBoundaryIndicator" type="integer_array" />
-		<!--edgeList => (no description available)-->
-		<xsd:attribute name="edgeList" type="geosx_InterObjectRelation&lt;LvArray_ArrayOfArrays&lt;long, long, LvArray_ChaiBuffer&gt; &gt;" />
-		<!--elemList => (no description available)-->
-		<xsd:attribute name="elemList" type="localIndex_array2d" />
-		<!--elemRegionList => (no description available)-->
-		<xsd:attribute name="elemRegionList" type="localIndex_array2d" />
-		<!--elemSubRegionList => (no description available)-->
-		<xsd:attribute name="elemSubRegionList" type="localIndex_array2d" />
-		<!--faceArea => (no description available)-->
-		<xsd:attribute name="faceArea" type="real64_array" />
-		<!--faceCenter => (no description available)-->
-		<xsd:attribute name="faceCenter" type="real64_array2d" />
-		<!--faceNormal => (no description available)-->
-		<xsd:attribute name="faceNormal" type="real64_array2d" />
+		<!--elementCenter => (no description available)-->
+		<xsd:attribute name="elementCenter" type="real64_array2d" />
+		<!--elementVolume => (no description available)-->
+		<xsd:attribute name="elementVolume" type="real64_array" />
 		<!--ghostRank => (no description available)-->
 		<xsd:attribute name="ghostRank" type="integer_array" />
 		<!--globalToLocalMap => (no description available)-->
@@ -2095,12 +1978,6 @@
 		<xsd:attribute name="isExternal" type="integer_array" />
 		<!--localToGlobalMap => Array that contains a map from localIndex to globalIndex.-->
 		<xsd:attribute name="localToGlobalMap" type="globalIndex_array" />
-<<<<<<< HEAD
-		<!--mimGravityCoefficient => Mimetic gravity coefficient => CompositionalMultiphaseHybridFVM-->
-		<xsd:attribute name="mimGravityCoefficient" type="real64_array" />
-		<!--nodeList => (no description available)-->
-		<xsd:attribute name="nodeList" type="geosx_InterObjectRelation&lt;LvArray_ArrayOfArrays&lt;long, long, LvArray_ChaiBuffer&gt; &gt;" />
-=======
 		<!--nextWellElementIndex => (no description available)-->
 		<xsd:attribute name="nextWellElementIndex" type="integer_array" />
 		<!--nextWellElementIndexGlobal => (no description available)-->
@@ -2121,27 +1998,15 @@
 		<xsd:attribute name="topWellElementIndex" type="integer" />
 		<!--wellControlsName => (no description available)-->
 		<xsd:attribute name="wellControlsName" type="string" />
->>>>>>> b3bc6600
-	</xsd:complexType>
-	<xsd:complexType name="nodeManagerType">
+	</xsd:complexType>
+	<xsd:complexType name="ConstitutiveModelsType" />
+	<xsd:complexType name="wellElementSubRegionType">
 		<xsd:choice minOccurs="0" maxOccurs="unbounded">
 			<xsd:element name="neighborData" type="neighborDataType" />
 			<xsd:element name="sets" type="setsType" />
 		</xsd:choice>
-		<!--ReferencePosition => (no description available)-->
-		<xsd:attribute name="ReferencePosition" type="real64_array2d" />
 		<!--domainBoundaryIndicator => (no description available)-->
 		<xsd:attribute name="domainBoundaryIndicator" type="integer_array" />
-		<!--edgeList => (no description available)-->
-		<xsd:attribute name="edgeList" type="geosx_InterObjectRelation&lt;LvArray_ArrayOfSets&lt;long, long, LvArray_ChaiBuffer&gt; &gt;" />
-		<!--elemList => (no description available)-->
-		<xsd:attribute name="elemList" type="LvArray_ArrayOfArrays&lt;long, long, LvArray_ChaiBuffer&gt;" />
-		<!--elemRegionList => (no description available)-->
-		<xsd:attribute name="elemRegionList" type="LvArray_ArrayOfArrays&lt;long, long, LvArray_ChaiBuffer&gt;" />
-		<!--elemSubRegionList => (no description available)-->
-		<xsd:attribute name="elemSubRegionList" type="LvArray_ArrayOfArrays&lt;long, long, LvArray_ChaiBuffer&gt;" />
-		<!--faceList => (no description available)-->
-		<xsd:attribute name="faceList" type="geosx_InterObjectRelation&lt;LvArray_ArrayOfSets&lt;long, long, LvArray_ChaiBuffer&gt; &gt;" />
 		<!--ghostRank => (no description available)-->
 		<xsd:attribute name="ghostRank" type="integer_array" />
 		<!--globalToLocalMap => (no description available)-->
@@ -2150,10 +2015,6 @@
 		<xsd:attribute name="isExternal" type="integer_array" />
 		<!--localToGlobalMap => Array that contains a map from localIndex to globalIndex.-->
 		<xsd:attribute name="localToGlobalMap" type="globalIndex_array" />
-<<<<<<< HEAD
-		<!--primaryField => Primary field variable-->
-		<xsd:attribute name="primaryField" type="real64_array" />
-=======
 		<!--location => (no description available)-->
 		<xsd:attribute name="location" type="real64_array2d" />
 		<!--numPerforationsGlobal => (no description available)-->
@@ -2168,6 +2029,5 @@
 		<xsd:attribute name="wellElementIndex" type="integer_array" />
 		<!--wellTransmissibility => (no description available)-->
 		<xsd:attribute name="wellTransmissibility" type="real64_array" />
->>>>>>> b3bc6600
 	</xsd:complexType>
 </xsd:schema>