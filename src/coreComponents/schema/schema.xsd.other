<?xml version="1.0"?>
<xsd:schema xmlns:xsd="http://www.w3.org/2001/XMLSchema">
	<xsd:annotation>
		<xsd:documentation xml:lang="en">GEOSX Input Schema</xsd:documentation>
	</xsd:annotation>
	<xsd:simpleType name="R1Tensor">
		<xsd:restriction base="xsd:string">
			<xsd:pattern value=".*[\[\]`$].*|\s*\{\s*([+-]?[\d]*([\d]\.?|\.[\d])[\d]*([eE][-+]?[\d]+|\s*),\s*){2}[+-]?[\d]*([\d]\.?|\.[\d])[\d]*([eE][-+]?[\d]+|\s*)\s*\}" />
		</xsd:restriction>
	</xsd:simpleType>
	<xsd:simpleType name="R2SymTensor">
		<xsd:restriction base="xsd:string">
			<xsd:pattern value=".*[\[\]`$].*|\s*\{\s*([+-]?[\d]*([\d]\.?|\.[\d])[\d]*([eE][-+]?[\d]+|\s*),\s*){5}[+-]?[\d]*([\d]\.?|\.[\d])[\d]*([eE][-+]?[\d]+|\s*)\s*\}" />
		</xsd:restriction>
	</xsd:simpleType>
	<xsd:simpleType name="geosx_dataRepository_PlotLevel">
		<xsd:restriction base="xsd:string">
			<xsd:pattern value=".*[\[\]`$].*|[+-]?[\d]+" />
		</xsd:restriction>
	</xsd:simpleType>
	<xsd:simpleType name="globalIndex">
		<xsd:restriction base="xsd:string">
			<xsd:pattern value=".*[\[\]`$].*|[+-]?[\d]+" />
		</xsd:restriction>
	</xsd:simpleType>
	<xsd:simpleType name="globalIndex_array">
		<xsd:restriction base="xsd:string">
			<xsd:pattern value=".*[\[\]`$].*|\{\s*(([+-]?[\d]+,\s*)*[+-]?[\d]+)?\s*\}" />
		</xsd:restriction>
	</xsd:simpleType>
	<xsd:simpleType name="globalIndex_array2d">
		<xsd:restriction base="xsd:string">
			<xsd:pattern value=".*[\[\]`$].*|\{\s*(\{\s*(([+-]?[\d]+,\s*)*[+-]?[\d]+)?\s*\},\s*)*\{\s*(([+-]?[\d]+,\s*)*[+-]?[\d]+)?\s*\}\s*\}" />
		</xsd:restriction>
	</xsd:simpleType>
	<xsd:simpleType name="globalIndex_array3d">
		<xsd:restriction base="xsd:string">
			<xsd:pattern value=".*[\[\]`$].*|\{\s*(\{\s*(\{\s*(([+-]?[\d]+,\s*)*[+-]?[\d]+)?\s*\},\s*)*\{\s*(([+-]?[\d]+,\s*)*[+-]?[\d]+)?\s*\}\s*\},\s*)*\{\s*(\{\s*(([+-]?[\d]+,\s*)*[+-]?[\d]+)?\s*\},\s*)*\{\s*(([+-]?[\d]+,\s*)*[+-]?[\d]+)?\s*\}\s*\}\s*\}" />
		</xsd:restriction>
	</xsd:simpleType>
	<xsd:simpleType name="integer">
		<xsd:restriction base="xsd:string">
			<xsd:pattern value=".*[\[\]`$].*|[+-]?[\d]+" />
		</xsd:restriction>
	</xsd:simpleType>
	<xsd:simpleType name="integer_array">
		<xsd:restriction base="xsd:string">
			<xsd:pattern value=".*[\[\]`$].*|\{\s*(([+-]?[\d]+,\s*)*[+-]?[\d]+)?\s*\}" />
		</xsd:restriction>
	</xsd:simpleType>
	<xsd:simpleType name="integer_array2d">
		<xsd:restriction base="xsd:string">
			<xsd:pattern value=".*[\[\]`$].*|\{\s*(\{\s*(([+-]?[\d]+,\s*)*[+-]?[\d]+)?\s*\},\s*)*\{\s*(([+-]?[\d]+,\s*)*[+-]?[\d]+)?\s*\}\s*\}" />
		</xsd:restriction>
	</xsd:simpleType>
	<xsd:simpleType name="integer_array3d">
		<xsd:restriction base="xsd:string">
			<xsd:pattern value=".*[\[\]`$].*|\{\s*(\{\s*(\{\s*(([+-]?[\d]+,\s*)*[+-]?[\d]+)?\s*\},\s*)*\{\s*(([+-]?[\d]+,\s*)*[+-]?[\d]+)?\s*\}\s*\},\s*)*\{\s*(\{\s*(([+-]?[\d]+,\s*)*[+-]?[\d]+)?\s*\},\s*)*\{\s*(([+-]?[\d]+,\s*)*[+-]?[\d]+)?\s*\}\s*\}\s*\}" />
		</xsd:restriction>
	</xsd:simpleType>
	<xsd:simpleType name="localIndex">
		<xsd:restriction base="xsd:string">
			<xsd:pattern value=".*[\[\]`$].*|[+-]?[\d]+" />
		</xsd:restriction>
	</xsd:simpleType>
	<xsd:simpleType name="localIndex_array">
		<xsd:restriction base="xsd:string">
			<xsd:pattern value=".*[\[\]`$].*|\{\s*(([+-]?[\d]+,\s*)*[+-]?[\d]+)?\s*\}" />
		</xsd:restriction>
	</xsd:simpleType>
	<xsd:simpleType name="localIndex_array2d">
		<xsd:restriction base="xsd:string">
			<xsd:pattern value=".*[\[\]`$].*|\{\s*(\{\s*(([+-]?[\d]+,\s*)*[+-]?[\d]+)?\s*\},\s*)*\{\s*(([+-]?[\d]+,\s*)*[+-]?[\d]+)?\s*\}\s*\}" />
		</xsd:restriction>
	</xsd:simpleType>
	<xsd:simpleType name="localIndex_array3d">
		<xsd:restriction base="xsd:string">
			<xsd:pattern value=".*[\[\]`$].*|\{\s*(\{\s*(\{\s*(([+-]?[\d]+,\s*)*[+-]?[\d]+)?\s*\},\s*)*\{\s*(([+-]?[\d]+,\s*)*[+-]?[\d]+)?\s*\}\s*\},\s*)*\{\s*(\{\s*(([+-]?[\d]+,\s*)*[+-]?[\d]+)?\s*\},\s*)*\{\s*(([+-]?[\d]+,\s*)*[+-]?[\d]+)?\s*\}\s*\}\s*\}" />
		</xsd:restriction>
	</xsd:simpleType>
	<xsd:simpleType name="mapPair">
		<xsd:restriction base="xsd:string">
			<xsd:pattern value=".*[\[\]`$].*|[^,\{\}]*" />
		</xsd:restriction>
	</xsd:simpleType>
	<xsd:simpleType name="path">
		<xsd:restriction base="xsd:string">
			<xsd:pattern value=".*[\[\]`$].*|[^,\{\}]*" />
		</xsd:restriction>
	</xsd:simpleType>
	<xsd:simpleType name="path_array">
		<xsd:restriction base="xsd:string">
			<xsd:pattern value=".*[\[\]`$].*|\{\s*(([^,\{\}]*,\s*)*[^,\{\}]*)?\s*\}" />
		</xsd:restriction>
	</xsd:simpleType>
	<xsd:simpleType name="real32">
		<xsd:restriction base="xsd:string">
			<xsd:pattern value=".*[\[\]`$].*|[+-]?[\d]*([\d]\.?|\.[\d])[\d]*([eE][-+]?[\d]+|\s*)" />
		</xsd:restriction>
	</xsd:simpleType>
	<xsd:simpleType name="real32_array">
		<xsd:restriction base="xsd:string">
			<xsd:pattern value=".*[\[\]`$].*|\{\s*(([+-]?[\d]*([\d]\.?|\.[\d])[\d]*([eE][-+]?[\d]+|\s*),\s*)*[+-]?[\d]*([\d]\.?|\.[\d])[\d]*([eE][-+]?[\d]+|\s*))?\s*\}" />
		</xsd:restriction>
	</xsd:simpleType>
	<xsd:simpleType name="real32_array2d">
		<xsd:restriction base="xsd:string">
			<xsd:pattern value=".*[\[\]`$].*|\{\s*(\{\s*(([+-]?[\d]*([\d]\.?|\.[\d])[\d]*([eE][-+]?[\d]+|\s*),\s*)*[+-]?[\d]*([\d]\.?|\.[\d])[\d]*([eE][-+]?[\d]+|\s*))?\s*\},\s*)*\{\s*(([+-]?[\d]*([\d]\.?|\.[\d])[\d]*([eE][-+]?[\d]+|\s*),\s*)*[+-]?[\d]*([\d]\.?|\.[\d])[\d]*([eE][-+]?[\d]+|\s*))?\s*\}\s*\}" />
		</xsd:restriction>
	</xsd:simpleType>
	<xsd:simpleType name="real32_array3d">
		<xsd:restriction base="xsd:string">
			<xsd:pattern value=".*[\[\]`$].*|\{\s*(\{\s*(\{\s*(([+-]?[\d]*([\d]\.?|\.[\d])[\d]*([eE][-+]?[\d]+|\s*),\s*)*[+-]?[\d]*([\d]\.?|\.[\d])[\d]*([eE][-+]?[\d]+|\s*))?\s*\},\s*)*\{\s*(([+-]?[\d]*([\d]\.?|\.[\d])[\d]*([eE][-+]?[\d]+|\s*),\s*)*[+-]?[\d]*([\d]\.?|\.[\d])[\d]*([eE][-+]?[\d]+|\s*))?\s*\}\s*\},\s*)*\{\s*(\{\s*(([+-]?[\d]*([\d]\.?|\.[\d])[\d]*([eE][-+]?[\d]+|\s*),\s*)*[+-]?[\d]*([\d]\.?|\.[\d])[\d]*([eE][-+]?[\d]+|\s*))?\s*\},\s*)*\{\s*(([+-]?[\d]*([\d]\.?|\.[\d])[\d]*([eE][-+]?[\d]+|\s*),\s*)*[+-]?[\d]*([\d]\.?|\.[\d])[\d]*([eE][-+]?[\d]+|\s*))?\s*\}\s*\}\s*\}" />
		</xsd:restriction>
	</xsd:simpleType>
	<xsd:simpleType name="real64">
		<xsd:restriction base="xsd:string">
			<xsd:pattern value=".*[\[\]`$].*|[+-]?[\d]*([\d]\.?|\.[\d])[\d]*([eE][-+]?[\d]+|\s*)" />
		</xsd:restriction>
	</xsd:simpleType>
	<xsd:simpleType name="real64_array">
		<xsd:restriction base="xsd:string">
			<xsd:pattern value=".*[\[\]`$].*|\{\s*(([+-]?[\d]*([\d]\.?|\.[\d])[\d]*([eE][-+]?[\d]+|\s*),\s*)*[+-]?[\d]*([\d]\.?|\.[\d])[\d]*([eE][-+]?[\d]+|\s*))?\s*\}" />
		</xsd:restriction>
	</xsd:simpleType>
	<xsd:simpleType name="real64_array2d">
		<xsd:restriction base="xsd:string">
			<xsd:pattern value=".*[\[\]`$].*|\{\s*(\{\s*(([+-]?[\d]*([\d]\.?|\.[\d])[\d]*([eE][-+]?[\d]+|\s*),\s*)*[+-]?[\d]*([\d]\.?|\.[\d])[\d]*([eE][-+]?[\d]+|\s*))?\s*\},\s*)*\{\s*(([+-]?[\d]*([\d]\.?|\.[\d])[\d]*([eE][-+]?[\d]+|\s*),\s*)*[+-]?[\d]*([\d]\.?|\.[\d])[\d]*([eE][-+]?[\d]+|\s*))?\s*\}\s*\}" />
		</xsd:restriction>
	</xsd:simpleType>
	<xsd:simpleType name="real64_array3d">
		<xsd:restriction base="xsd:string">
			<xsd:pattern value=".*[\[\]`$].*|\{\s*(\{\s*(\{\s*(([+-]?[\d]*([\d]\.?|\.[\d])[\d]*([eE][-+]?[\d]+|\s*),\s*)*[+-]?[\d]*([\d]\.?|\.[\d])[\d]*([eE][-+]?[\d]+|\s*))?\s*\},\s*)*\{\s*(([+-]?[\d]*([\d]\.?|\.[\d])[\d]*([eE][-+]?[\d]+|\s*),\s*)*[+-]?[\d]*([\d]\.?|\.[\d])[\d]*([eE][-+]?[\d]+|\s*))?\s*\}\s*\},\s*)*\{\s*(\{\s*(([+-]?[\d]*([\d]\.?|\.[\d])[\d]*([eE][-+]?[\d]+|\s*),\s*)*[+-]?[\d]*([\d]\.?|\.[\d])[\d]*([eE][-+]?[\d]+|\s*))?\s*\},\s*)*\{\s*(([+-]?[\d]*([\d]\.?|\.[\d])[\d]*([eE][-+]?[\d]+|\s*),\s*)*[+-]?[\d]*([\d]\.?|\.[\d])[\d]*([eE][-+]?[\d]+|\s*))?\s*\}\s*\}\s*\}" />
		</xsd:restriction>
	</xsd:simpleType>
	<xsd:simpleType name="real64_array4d">
		<xsd:restriction base="xsd:string">
			<xsd:pattern value=".*[\[\]`$].*|\{\s*(\{\s*(\{\s*(\{\s*(([+-]?[\d]*([\d]\.?|\.[\d])[\d]*([eE][-+]?[\d]+|\s*),\s*)*[+-]?[\d]*([\d]\.?|\.[\d])[\d]*([eE][-+]?[\d]+|\s*))?\s*\},\s*)*\{\s*(([+-]?[\d]*([\d]\.?|\.[\d])[\d]*([eE][-+]?[\d]+|\s*),\s*)*[+-]?[\d]*([\d]\.?|\.[\d])[\d]*([eE][-+]?[\d]+|\s*))?\s*\}\s*\},\s*)*\{\s*(\{\s*(([+-]?[\d]*([\d]\.?|\.[\d])[\d]*([eE][-+]?[\d]+|\s*),\s*)*[+-]?[\d]*([\d]\.?|\.[\d])[\d]*([eE][-+]?[\d]+|\s*))?\s*\},\s*)*\{\s*(([+-]?[\d]*([\d]\.?|\.[\d])[\d]*([eE][-+]?[\d]+|\s*),\s*)*[+-]?[\d]*([\d]\.?|\.[\d])[\d]*([eE][-+]?[\d]+|\s*))?\s*\}\s*\}\s*\},\s*)*\{\s*(\{\s*(\{\s*(([+-]?[\d]*([\d]\.?|\.[\d])[\d]*([eE][-+]?[\d]+|\s*),\s*)*[+-]?[\d]*([\d]\.?|\.[\d])[\d]*([eE][-+]?[\d]+|\s*))?\s*\},\s*)*\{\s*(([+-]?[\d]*([\d]\.?|\.[\d])[\d]*([eE][-+]?[\d]+|\s*),\s*)*[+-]?[\d]*([\d]\.?|\.[\d])[\d]*([eE][-+]?[\d]+|\s*))?\s*\}\s*\},\s*)*\{\s*(\{\s*(([+-]?[\d]*([\d]\.?|\.[\d])[\d]*([eE][-+]?[\d]+|\s*),\s*)*[+-]?[\d]*([\d]\.?|\.[\d])[\d]*([eE][-+]?[\d]+|\s*))?\s*\},\s*)*\{\s*(([+-]?[\d]*([\d]\.?|\.[\d])[\d]*([eE][-+]?[\d]+|\s*),\s*)*[+-]?[\d]*([\d]\.?|\.[\d])[\d]*([eE][-+]?[\d]+|\s*))?\s*\}\s*\}\s*\}\s*\}" />
		</xsd:restriction>
	</xsd:simpleType>
	<xsd:simpleType name="string">
		<xsd:restriction base="xsd:string">
			<xsd:pattern value=".*[\[\]`$].*|[^,\{\}]*" />
		</xsd:restriction>
	</xsd:simpleType>
	<xsd:simpleType name="string_array">
		<xsd:restriction base="xsd:string">
			<xsd:pattern value=".*[\[\]`$].*|\{\s*(([^,\{\}]*,\s*)*[^,\{\}]*)?\s*\}" />
		</xsd:restriction>
	</xsd:simpleType>
	<xsd:element name="Problem" type="ProblemType" />
	<xsd:complexType name="ProblemType">
		<xsd:choice minOccurs="0" maxOccurs="unbounded">
			<xsd:element name="Benchmarks" type="BenchmarksType" maxOccurs="1" />
			<xsd:element name="Events" type="EventsType" minOccurs="1" maxOccurs="1" />
			<xsd:element name="FieldSpecifications" type="FieldSpecificationsType" maxOccurs="1" />
			<xsd:element name="Functions" type="FunctionsType" maxOccurs="1" />
			<xsd:element name="Geometry" type="GeometryType" maxOccurs="1" />
			<xsd:element name="Included" type="IncludedType" maxOccurs="1" />
			<xsd:element name="Mesh" type="MeshType" minOccurs="1" maxOccurs="1" />
			<xsd:element name="NumericalMethods" type="NumericalMethodsType" maxOccurs="1" />
			<xsd:element name="Outputs" type="OutputsType" minOccurs="1" maxOccurs="1" />
			<xsd:element name="Parameters" type="ParametersType" maxOccurs="1" />
			<xsd:element name="Solvers" type="SolversType" minOccurs="1" maxOccurs="1" />
			<xsd:element name="Tasks" type="TasksType" maxOccurs="1" />
			<xsd:element name="commandLine" type="commandLineType" />
			<xsd:element name="domain" type="domainType" />
			<xsd:element name="Constitutive" type="ConstitutiveType" maxOccurs="1" />
			<xsd:element name="ElementRegions" type="ElementRegionsType" maxOccurs="1" />
		</xsd:choice>
	</xsd:complexType>
	<xsd:complexType name="BenchmarksType">
		<xsd:choice minOccurs="0" maxOccurs="unbounded">
			<xsd:element name="lassen" type="lassenType" maxOccurs="1" />
			<xsd:element name="quartz" type="quartzType" maxOccurs="1" />
		</xsd:choice>
	</xsd:complexType>
	<xsd:complexType name="lassenType">
		<xsd:choice minOccurs="0" maxOccurs="unbounded">
			<xsd:element name="Run" type="RunType" maxOccurs="1" />
		</xsd:choice>
	</xsd:complexType>
	<xsd:complexType name="RunType" />
	<xsd:complexType name="quartzType">
		<xsd:choice minOccurs="0" maxOccurs="unbounded">
			<xsd:element name="Run" type="RunType" maxOccurs="1" />
		</xsd:choice>
	</xsd:complexType>
	<xsd:complexType name="EventsType">
		<xsd:choice minOccurs="0" maxOccurs="unbounded">
			<xsd:element name="HaltEvent" type="HaltEventType" />
			<xsd:element name="PeriodicEvent" type="PeriodicEventType" />
			<xsd:element name="SoloEvent" type="SoloEventType" />
		</xsd:choice>
		<!--currentSubEvent => Index of the current subevent.-->
		<xsd:attribute name="currentSubEvent" type="integer" />
		<!--cycle => Current simulation cycle number.-->
		<xsd:attribute name="cycle" type="integer" />
		<!--dt => Current simulation timestep.-->
		<xsd:attribute name="dt" type="real64" />
		<!--time => Current simulation time.-->
		<xsd:attribute name="time" type="real64" />
	</xsd:complexType>
	<xsd:complexType name="HaltEventType">
		<xsd:choice minOccurs="0" maxOccurs="unbounded">
			<xsd:element name="HaltEvent" type="HaltEventType" />
			<xsd:element name="PeriodicEvent" type="PeriodicEventType" />
			<xsd:element name="SoloEvent" type="SoloEventType" />
		</xsd:choice>
		<!--currentSubEvent => Index of the current subevent-->
		<xsd:attribute name="currentSubEvent" type="integer" />
		<!--eventForecast => Indicates when the event is expected to execute-->
		<xsd:attribute name="eventForecast" type="integer" />
		<!--isTargetExecuting => Index of the current subevent-->
		<xsd:attribute name="isTargetExecuting" type="integer" />
		<!--lastCycle => Last event occurrence (cycle)-->
		<xsd:attribute name="lastCycle" type="integer" />
		<!--lastTime => Last event occurrence (time)-->
		<xsd:attribute name="lastTime" type="real64" />
	</xsd:complexType>
	<xsd:complexType name="PeriodicEventType">
		<xsd:choice minOccurs="0" maxOccurs="unbounded">
			<xsd:element name="HaltEvent" type="HaltEventType" />
			<xsd:element name="PeriodicEvent" type="PeriodicEventType" />
			<xsd:element name="SoloEvent" type="SoloEventType" />
		</xsd:choice>
		<!--currentSubEvent => Index of the current subevent-->
		<xsd:attribute name="currentSubEvent" type="integer" />
		<!--eventForecast => Indicates when the event is expected to execute-->
		<xsd:attribute name="eventForecast" type="integer" />
		<!--isTargetExecuting => Index of the current subevent-->
		<xsd:attribute name="isTargetExecuting" type="integer" />
		<!--lastCycle => Last event occurrence (cycle)-->
		<xsd:attribute name="lastCycle" type="integer" />
		<!--lastTime => Last event occurrence (time)-->
		<xsd:attribute name="lastTime" type="real64" />
	</xsd:complexType>
	<xsd:complexType name="SoloEventType">
		<xsd:choice minOccurs="0" maxOccurs="unbounded">
			<xsd:element name="HaltEvent" type="HaltEventType" />
			<xsd:element name="PeriodicEvent" type="PeriodicEventType" />
			<xsd:element name="SoloEvent" type="SoloEventType" />
		</xsd:choice>
		<!--currentSubEvent => Index of the current subevent-->
		<xsd:attribute name="currentSubEvent" type="integer" />
		<!--eventForecast => Indicates when the event is expected to execute-->
		<xsd:attribute name="eventForecast" type="integer" />
		<!--isTargetExecuting => Index of the current subevent-->
		<xsd:attribute name="isTargetExecuting" type="integer" />
		<!--lastCycle => Last event occurrence (cycle)-->
		<xsd:attribute name="lastCycle" type="integer" />
		<!--lastTime => Last event occurrence (time)-->
		<xsd:attribute name="lastTime" type="real64" />
	</xsd:complexType>
	<xsd:complexType name="FieldSpecificationsType">
		<xsd:choice minOccurs="0" maxOccurs="unbounded">
			<xsd:element name="Aquifer" type="AquiferType" />
			<xsd:element name="Dirichlet" type="DirichletType" />
			<xsd:element name="FieldSpecification" type="FieldSpecificationType" />
			<xsd:element name="HydrostaticEquilibrium" type="HydrostaticEquilibriumType" />
			<xsd:element name="SourceFlux" type="SourceFluxType" />
			<xsd:element name="Traction" type="TractionType" />
		</xsd:choice>
	</xsd:complexType>
	<xsd:complexType name="AquiferType">
		<!--component => Component of field (if tensor) to apply boundary condition to.-->
		<xsd:attribute name="component" type="integer" />
		<!--cumulativeFlux => (no description available)-->
		<xsd:attribute name="cumulativeFlux" type="real64" />
		<!--fieldName => Name of field that boundary condition is applied to.-->
		<xsd:attribute name="fieldName" type="string" />
		<!--objectPath => Path to the target field-->
		<xsd:attribute name="objectPath" type="string" />
	</xsd:complexType>
	<xsd:complexType name="DirichletType" />
	<xsd:complexType name="FieldSpecificationType" />
	<xsd:complexType name="HydrostaticEquilibriumType">
		<!--component => Component of field (if tensor) to apply boundary condition to.-->
		<xsd:attribute name="component" type="integer" />
		<!--fieldName => Name of field that boundary condition is applied to.-->
		<xsd:attribute name="fieldName" type="string" />
		<!--initialCondition => Boundary condition is applied as an initial condition.-->
		<xsd:attribute name="initialCondition" type="integer" />
		<!--setNames => Name of sets that boundary condition is applied to.-->
		<xsd:attribute name="setNames" type="string_array" />
	</xsd:complexType>
	<xsd:complexType name="SourceFluxType" />
	<xsd:complexType name="TractionType">
		<!--component => Component of field (if tensor) to apply boundary condition to.-->
		<xsd:attribute name="component" type="integer" />
		<!--fieldName => Name of field that boundary condition is applied to.-->
		<xsd:attribute name="fieldName" type="string" />
	</xsd:complexType>
	<xsd:complexType name="FunctionsType">
		<xsd:choice minOccurs="0" maxOccurs="unbounded">
			<xsd:element name="CompositeFunction" type="CompositeFunctionType" />
			<xsd:element name="MultivariableTableFunction" type="MultivariableTableFunctionType" />
			<xsd:element name="SymbolicFunction" type="SymbolicFunctionType" />
			<xsd:element name="TableFunction" type="TableFunctionType" />
		</xsd:choice>
	</xsd:complexType>
	<xsd:complexType name="CompositeFunctionType" />
	<xsd:complexType name="MultivariableTableFunctionType" />
	<xsd:complexType name="SymbolicFunctionType" />
	<xsd:complexType name="TableFunctionType" />
	<xsd:complexType name="GeometryType">
		<xsd:choice minOccurs="0" maxOccurs="unbounded">
			<xsd:element name="BoundedPlane" type="BoundedPlaneType" />
			<xsd:element name="Box" type="BoxType" />
			<xsd:element name="Cylinder" type="CylinderType" />
			<xsd:element name="ThickPlane" type="ThickPlaneType" />
		</xsd:choice>
	</xsd:complexType>
	<xsd:complexType name="BoundedPlaneType" />
	<xsd:complexType name="BoxType">
		<!--center => (no description available)-->
		<xsd:attribute name="center" type="R1Tensor" />
		<!--cosStrike => (no description available)-->
		<xsd:attribute name="cosStrike" type="real64" />
		<!--sinStrike => (no description available)-->
		<xsd:attribute name="sinStrike" type="real64" />
	</xsd:complexType>
	<xsd:complexType name="CylinderType" />
	<xsd:complexType name="ThickPlaneType" />
	<xsd:complexType name="IncludedType">
		<xsd:choice minOccurs="0" maxOccurs="unbounded">
			<xsd:element name="File" type="FileType" />
		</xsd:choice>
	</xsd:complexType>
	<xsd:complexType name="FileType" />
	<xsd:complexType name="MeshType">
		<xsd:choice minOccurs="0" maxOccurs="unbounded">
			<xsd:element name="InternalMesh" type="InternalMeshType" />
			<xsd:element name="InternalWell" type="InternalWellType" />
			<xsd:element name="InternalWellbore" type="InternalWellboreType" />
			<xsd:element name="PAMELAMeshGenerator" type="PAMELAMeshGeneratorType" />
			<xsd:element name="VTKMeshGenerator" type="VTKMeshGeneratorType" />
		</xsd:choice>
	</xsd:complexType>
	<xsd:complexType name="InternalMeshType">
		<xsd:choice minOccurs="0" maxOccurs="unbounded">
			<xsd:element name="meshLevels" type="meshLevelsType" />
		</xsd:choice>
	</xsd:complexType>
	<xsd:complexType name="InternalWellType">
		<xsd:choice minOccurs="0" maxOccurs="unbounded">
			<xsd:element name="Perforation" type="PerforationType" />
			<xsd:element name="meshLevels" type="meshLevelsType" />
		</xsd:choice>
	</xsd:complexType>
	<xsd:complexType name="PerforationType" />
	<xsd:complexType name="InternalWellboreType">
		<xsd:choice minOccurs="0" maxOccurs="unbounded">
			<xsd:element name="meshLevels" type="meshLevelsType" />
		</xsd:choice>
		<!--nx => Number of elements in the x-direction within each mesh block-->
		<xsd:attribute name="nx" type="integer_array" />
		<!--ny => Number of elements in the y-direction within each mesh block-->
		<xsd:attribute name="ny" type="integer_array" />
		<!--xCoords => x-coordinates of each mesh block vertex-->
		<xsd:attribute name="xCoords" type="real64_array" />
		<!--yCoords => y-coordinates of each mesh block vertex-->
		<xsd:attribute name="yCoords" type="real64_array" />
	</xsd:complexType>
	<xsd:complexType name="PAMELAMeshGeneratorType">
		<xsd:choice minOccurs="0" maxOccurs="unbounded">
			<xsd:element name="meshLevels" type="meshLevelsType" />
		</xsd:choice>
	</xsd:complexType>
	<xsd:complexType name="VTKMeshGeneratorType">
		<xsd:choice minOccurs="0" maxOccurs="unbounded">
			<xsd:element name="meshLevels" type="meshLevelsType" />
		</xsd:choice>
	</xsd:complexType>
	<xsd:complexType name="NumericalMethodsType">
		<xsd:choice minOccurs="0" maxOccurs="unbounded">
			<xsd:element name="FiniteElements" type="FiniteElementsType" maxOccurs="1" />
			<xsd:element name="FiniteVolume" type="FiniteVolumeType" maxOccurs="1" />
		</xsd:choice>
	</xsd:complexType>
	<xsd:complexType name="FiniteElementsType">
		<xsd:choice minOccurs="0" maxOccurs="unbounded">
			<xsd:element name="FiniteElementSpace" type="FiniteElementSpaceType" />
			<xsd:element name="LinearSolverParameters" type="LinearSolverParametersType" maxOccurs="1" />
			<xsd:element name="NonlinearSolverParameters" type="NonlinearSolverParametersType" maxOccurs="1" />
		</xsd:choice>
	</xsd:complexType>
	<xsd:complexType name="FiniteElementSpaceType" />
	<xsd:complexType name="LinearSolverParametersType" />
	<xsd:complexType name="NonlinearSolverParametersType">
		<!--newtonNumberOfIterations => Number of Newton's iterations.-->
		<xsd:attribute name="newtonNumberOfIterations" type="integer" />
	</xsd:complexType>
	<xsd:complexType name="FiniteVolumeType">
		<xsd:choice minOccurs="0" maxOccurs="unbounded">
			<xsd:element name="HybridMimeticDiscretization" type="HybridMimeticDiscretizationType" />
			<xsd:element name="TwoPointFluxApproximation" type="TwoPointFluxApproximationType" />
		</xsd:choice>
	</xsd:complexType>
	<xsd:complexType name="HybridMimeticDiscretizationType" />
	<xsd:complexType name="TwoPointFluxApproximationType">
		<!--cellStencil => (no description available)-->
		<xsd:attribute name="cellStencil" type="geosx_CellElementStencilTPFA" />
		<!--coefficientName => Name of coefficient field-->
		<xsd:attribute name="coefficientName" type="string" />
		<!--edfmStencil => (no description available)-->
		<xsd:attribute name="edfmStencil" type="geosx_EmbeddedSurfaceToCellStencil" />
		<!--faceElementToCellStencil => (no description available)-->
		<xsd:attribute name="faceElementToCellStencil" type="geosx_FaceElementToCellStencil" />
		<!--fieldName => Name of primary solution field-->
		<xsd:attribute name="fieldName" type="string" />
		<!--fractureStencil => (no description available)-->
		<xsd:attribute name="fractureStencil" type="geosx_SurfaceElementStencil" />
		<!--targetRegions => List of regions to build the stencil for-->
		<xsd:attribute name="targetRegions" type="geosx_mapBase&lt;std_string, LvArray_Array&lt;std_string, 1, camp_int_seq&lt;long, 0l&gt;, long, LvArray_ChaiBuffer&gt;, std_integral_constant&lt;bool, true&gt; &gt;" />
	</xsd:complexType>
	<xsd:complexType name="OutputsType">
		<xsd:choice minOccurs="0" maxOccurs="unbounded">
			<xsd:element name="Blueprint" type="BlueprintType" />
			<xsd:element name="ChomboIO" type="ChomboIOType" />
			<xsd:element name="Python" type="PythonType" />
			<xsd:element name="Restart" type="RestartType" />
			<xsd:element name="Silo" type="SiloType" />
			<xsd:element name="TimeHistory" type="TimeHistoryType" />
			<xsd:element name="VTK" type="VTKType" />
		</xsd:choice>
	</xsd:complexType>
	<xsd:complexType name="BlueprintType" />
	<xsd:complexType name="ChomboIOType" />
	<xsd:complexType name="PythonType" />
	<xsd:complexType name="RestartType" />
	<xsd:complexType name="SiloType" />
	<xsd:complexType name="TimeHistoryType">
		<!--restart => The current history record to be written, on restart from an earlier time allows use to remove invalid future history.-->
		<xsd:attribute name="restart" type="integer" />
	</xsd:complexType>
	<xsd:complexType name="VTKType" />
	<xsd:complexType name="ParametersType">
		<xsd:choice minOccurs="0" maxOccurs="unbounded">
			<xsd:element name="Parameter" type="ParameterType" />
		</xsd:choice>
	</xsd:complexType>
	<xsd:complexType name="ParameterType" />
	<xsd:complexType name="SolversType">
		<xsd:choice minOccurs="0" maxOccurs="unbounded">
			<xsd:element name="AcousticSEM" type="AcousticSEMType" />
			<xsd:element name="CompositionalMultiphaseFVM" type="CompositionalMultiphaseFVMType" />
			<xsd:element name="CompositionalMultiphaseHybridFVM" type="CompositionalMultiphaseHybridFVMType" />
			<xsd:element name="CompositionalMultiphaseReservoir" type="CompositionalMultiphaseReservoirType" />
			<xsd:element name="CompositionalMultiphaseWell" type="CompositionalMultiphaseWellType" />
			<xsd:element name="EmbeddedSurfaceGenerator" type="EmbeddedSurfaceGeneratorType" />
			<xsd:element name="FlowProppantTransport" type="FlowProppantTransportType" />
			<xsd:element name="Hydrofracture" type="HydrofractureType" />
			<xsd:element name="LagrangianContact" type="LagrangianContactType" />
			<xsd:element name="LaplaceFEM" type="LaplaceFEMType" />
			<xsd:element name="LaplaceVEM" type="LaplaceVEMType" />
			<xsd:element name="MultiphasePoromechanics" type="MultiphasePoromechanicsType" />
			<xsd:element name="PhaseFieldDamageFEM" type="PhaseFieldDamageFEMType" />
			<xsd:element name="PhaseFieldFracture" type="PhaseFieldFractureType" />
			<xsd:element name="ProppantTransport" type="ProppantTransportType" />
			<xsd:element name="SinglePhaseFVM" type="SinglePhaseFVMType" />
			<xsd:element name="SinglePhaseHybridFVM" type="SinglePhaseHybridFVMType" />
			<xsd:element name="SinglePhasePoromechanics" type="SinglePhasePoromechanicsType" />
			<xsd:element name="SinglePhasePoromechanicsEmbeddedFractures" type="SinglePhasePoromechanicsEmbeddedFracturesType" />
			<xsd:element name="SinglePhaseProppantFVM" type="SinglePhaseProppantFVMType" />
			<xsd:element name="SinglePhaseReservoir" type="SinglePhaseReservoirType" />
			<xsd:element name="SinglePhaseWell" type="SinglePhaseWellType" />
			<xsd:element name="SolidMechanicsEmbeddedFractures" type="SolidMechanicsEmbeddedFracturesType" />
			<xsd:element name="SolidMechanicsLagrangianSSLE" type="SolidMechanicsLagrangianSSLEType" />
			<xsd:element name="SolidMechanics_LagrangianFEM" type="SolidMechanics_LagrangianFEMType" />
			<xsd:element name="SurfaceGenerator" type="SurfaceGeneratorType" />
		</xsd:choice>
	</xsd:complexType>
	<xsd:complexType name="AcousticSEMType">
		<xsd:choice minOccurs="0" maxOccurs="unbounded">
			<xsd:element name="LinearSolverParameters" type="LinearSolverParametersType" maxOccurs="1" />
			<xsd:element name="NonlinearSolverParameters" type="NonlinearSolverParametersType" maxOccurs="1" />
		</xsd:choice>
		<!--maxStableDt => Value of the Maximum Stable Timestep for this solver.-->
		<xsd:attribute name="maxStableDt" type="real64" />
		<!--meshTargets => MeshBody/Region combinations that the solver will be applied to.-->
		<xsd:attribute name="meshTargets" type="geosx_mapBase&lt;std_string, LvArray_Array&lt;std_string, 1, camp_int_seq&lt;long, 0l&gt;, long, LvArray_ChaiBuffer&gt;, std_integral_constant&lt;bool, true&gt; &gt;" />
		<!--pressureNp1AtReceivers => Pressure value at each receiver for each timestep-->
		<xsd:attribute name="pressureNp1AtReceivers" type="real64_array" />
		<!--receiverIsLocal => Flag that indicates whether the receiver is local to this MPI rank-->
		<xsd:attribute name="receiverIsLocal" type="localIndex_array" />
		<!--receiverNodeIds => Indices of the nodes (in the right order) for each receiver point-->
		<xsd:attribute name="receiverNodeIds" type="localIndex_array2d" />
		<!--sourceConstants => Constant part of the receiver for the nodes listed in m_receiverNodeIds-->
		<xsd:attribute name="sourceConstants" type="real64_array2d" />
		<!--sourceIsLocal => Flag that indicates whether the source is local to this MPI rank-->
		<xsd:attribute name="sourceIsLocal" type="localIndex_array" />
		<!--sourceNodeIds => Indices of the nodes (in the right order) for each source point-->
		<xsd:attribute name="sourceNodeIds" type="localIndex_array2d" />
	</xsd:complexType>
	<xsd:complexType name="CompositionalMultiphaseFVMType">
		<xsd:choice minOccurs="0" maxOccurs="unbounded">
			<xsd:element name="LinearSolverParameters" type="LinearSolverParametersType" maxOccurs="1" />
			<xsd:element name="NonlinearSolverParameters" type="NonlinearSolverParametersType" maxOccurs="1" />
		</xsd:choice>
		<!--maxStableDt => Value of the Maximum Stable Timestep for this solver.-->
		<xsd:attribute name="maxStableDt" type="real64" />
		<!--meshTargets => MeshBody/Region combinations that the solver will be applied to.-->
		<xsd:attribute name="meshTargets" type="geosx_mapBase&lt;std_string, LvArray_Array&lt;std_string, 1, camp_int_seq&lt;long, 0l&gt;, long, LvArray_ChaiBuffer&gt;, std_integral_constant&lt;bool, true&gt; &gt;" />
	</xsd:complexType>
	<xsd:complexType name="CompositionalMultiphaseHybridFVMType">
		<xsd:choice minOccurs="0" maxOccurs="unbounded">
			<xsd:element name="LinearSolverParameters" type="LinearSolverParametersType" maxOccurs="1" />
			<xsd:element name="NonlinearSolverParameters" type="NonlinearSolverParametersType" maxOccurs="1" />
		</xsd:choice>
		<!--maxStableDt => Value of the Maximum Stable Timestep for this solver.-->
		<xsd:attribute name="maxStableDt" type="real64" />
		<!--meshTargets => MeshBody/Region combinations that the solver will be applied to.-->
		<xsd:attribute name="meshTargets" type="geosx_mapBase&lt;std_string, LvArray_Array&lt;std_string, 1, camp_int_seq&lt;long, 0l&gt;, long, LvArray_ChaiBuffer&gt;, std_integral_constant&lt;bool, true&gt; &gt;" />
	</xsd:complexType>
	<xsd:complexType name="CompositionalMultiphaseReservoirType">
		<xsd:choice minOccurs="0" maxOccurs="unbounded">
			<xsd:element name="LinearSolverParameters" type="LinearSolverParametersType" maxOccurs="1" />
			<xsd:element name="NonlinearSolverParameters" type="NonlinearSolverParametersType" maxOccurs="1" />
		</xsd:choice>
		<!--discretization => Name of discretization object (defined in the :ref:`NumericalMethodsManager`) to use for this solver. For instance, if this is a Finite Element Solver, the name of a :ref:`FiniteElement` should be specified. If this is a Finite Volume Method, the name of a :ref:`FiniteVolume` discretization should be specified.-->
		<xsd:attribute name="discretization" type="string" />
		<!--maxStableDt => Value of the Maximum Stable Timestep for this solver.-->
		<xsd:attribute name="maxStableDt" type="real64" />
		<!--meshTargets => MeshBody/Region combinations that the solver will be applied to.-->
		<xsd:attribute name="meshTargets" type="geosx_mapBase&lt;std_string, LvArray_Array&lt;std_string, 1, camp_int_seq&lt;long, 0l&gt;, long, LvArray_ChaiBuffer&gt;, std_integral_constant&lt;bool, true&gt; &gt;" />
	</xsd:complexType>
	<xsd:complexType name="CompositionalMultiphaseWellType">
		<xsd:choice minOccurs="0" maxOccurs="unbounded">
			<xsd:element name="LinearSolverParameters" type="LinearSolverParametersType" maxOccurs="1" />
			<xsd:element name="NonlinearSolverParameters" type="NonlinearSolverParametersType" maxOccurs="1" />
			<xsd:element name="WellControls" type="WellControlsType" />
		</xsd:choice>
		<!--discretization => Name of discretization object (defined in the :ref:`NumericalMethodsManager`) to use for this solver. For instance, if this is a Finite Element Solver, the name of a :ref:`FiniteElement` should be specified. If this is a Finite Volume Method, the name of a :ref:`FiniteVolume` discretization should be specified.-->
		<xsd:attribute name="discretization" type="string" />
		<!--maxStableDt => Value of the Maximum Stable Timestep for this solver.-->
		<xsd:attribute name="maxStableDt" type="real64" />
		<!--meshTargets => MeshBody/Region combinations that the solver will be applied to.-->
		<xsd:attribute name="meshTargets" type="geosx_mapBase&lt;std_string, LvArray_Array&lt;std_string, 1, camp_int_seq&lt;long, 0l&gt;, long, LvArray_ChaiBuffer&gt;, std_integral_constant&lt;bool, true&gt; &gt;" />
	</xsd:complexType>
	<xsd:complexType name="WellControlsType" />
	<xsd:complexType name="EmbeddedSurfaceGeneratorType">
		<xsd:choice minOccurs="0" maxOccurs="unbounded">
			<xsd:element name="LinearSolverParameters" type="LinearSolverParametersType" maxOccurs="1" />
			<xsd:element name="NonlinearSolverParameters" type="NonlinearSolverParametersType" maxOccurs="1" />
		</xsd:choice>
		<!--discretization => Name of discretization object (defined in the :ref:`NumericalMethodsManager`) to use for this solver. For instance, if this is a Finite Element Solver, the name of a :ref:`FiniteElement` should be specified. If this is a Finite Volume Method, the name of a :ref:`FiniteVolume` discretization should be specified.-->
		<xsd:attribute name="discretization" type="string" />
		<!--maxStableDt => Value of the Maximum Stable Timestep for this solver.-->
		<xsd:attribute name="maxStableDt" type="real64" />
		<!--meshTargets => MeshBody/Region combinations that the solver will be applied to.-->
		<xsd:attribute name="meshTargets" type="geosx_mapBase&lt;std_string, LvArray_Array&lt;std_string, 1, camp_int_seq&lt;long, 0l&gt;, long, LvArray_ChaiBuffer&gt;, std_integral_constant&lt;bool, true&gt; &gt;" />
	</xsd:complexType>
	<xsd:complexType name="FlowProppantTransportType">
		<xsd:choice minOccurs="0" maxOccurs="unbounded">
			<xsd:element name="LinearSolverParameters" type="LinearSolverParametersType" maxOccurs="1" />
			<xsd:element name="NonlinearSolverParameters" type="NonlinearSolverParametersType" maxOccurs="1" />
		</xsd:choice>
		<!--discretization => Name of discretization object (defined in the :ref:`NumericalMethodsManager`) to use for this solver. For instance, if this is a Finite Element Solver, the name of a :ref:`FiniteElement` should be specified. If this is a Finite Volume Method, the name of a :ref:`FiniteVolume` discretization should be specified.-->
		<xsd:attribute name="discretization" type="string" />
		<!--maxStableDt => Value of the Maximum Stable Timestep for this solver.-->
		<xsd:attribute name="maxStableDt" type="real64" />
		<!--meshTargets => MeshBody/Region combinations that the solver will be applied to.-->
		<xsd:attribute name="meshTargets" type="geosx_mapBase&lt;std_string, LvArray_Array&lt;std_string, 1, camp_int_seq&lt;long, 0l&gt;, long, LvArray_ChaiBuffer&gt;, std_integral_constant&lt;bool, true&gt; &gt;" />
	</xsd:complexType>
	<xsd:complexType name="HydrofractureType">
		<xsd:choice minOccurs="0" maxOccurs="unbounded">
			<xsd:element name="LinearSolverParameters" type="LinearSolverParametersType" maxOccurs="1" />
			<xsd:element name="NonlinearSolverParameters" type="NonlinearSolverParametersType" maxOccurs="1" />
		</xsd:choice>
		<!--maxStableDt => Value of the Maximum Stable Timestep for this solver.-->
		<xsd:attribute name="maxStableDt" type="real64" />
		<!--meshTargets => MeshBody/Region combinations that the solver will be applied to.-->
		<xsd:attribute name="meshTargets" type="geosx_mapBase&lt;std_string, LvArray_Array&lt;std_string, 1, camp_int_seq&lt;long, 0l&gt;, long, LvArray_ChaiBuffer&gt;, std_integral_constant&lt;bool, true&gt; &gt;" />
	</xsd:complexType>
	<xsd:complexType name="LagrangianContactType">
		<xsd:choice minOccurs="0" maxOccurs="unbounded">
			<xsd:element name="LinearSolverParameters" type="LinearSolverParametersType" maxOccurs="1" />
			<xsd:element name="NonlinearSolverParameters" type="NonlinearSolverParametersType" maxOccurs="1" />
		</xsd:choice>
		<!--discretization => Name of discretization object (defined in the :ref:`NumericalMethodsManager`) to use for this solver. For instance, if this is a Finite Element Solver, the name of a :ref:`FiniteElement` should be specified. If this is a Finite Volume Method, the name of a :ref:`FiniteVolume` discretization should be specified.-->
		<xsd:attribute name="discretization" type="string" />
		<!--maxStableDt => Value of the Maximum Stable Timestep for this solver.-->
		<xsd:attribute name="maxStableDt" type="real64" />
		<!--meshTargets => MeshBody/Region combinations that the solver will be applied to.-->
		<xsd:attribute name="meshTargets" type="geosx_mapBase&lt;std_string, LvArray_Array&lt;std_string, 1, camp_int_seq&lt;long, 0l&gt;, long, LvArray_ChaiBuffer&gt;, std_integral_constant&lt;bool, true&gt; &gt;" />
	</xsd:complexType>
	<xsd:complexType name="LaplaceFEMType">
		<xsd:choice minOccurs="0" maxOccurs="unbounded">
			<xsd:element name="LinearSolverParameters" type="LinearSolverParametersType" maxOccurs="1" />
			<xsd:element name="NonlinearSolverParameters" type="NonlinearSolverParametersType" maxOccurs="1" />
		</xsd:choice>
		<!--maxStableDt => Value of the Maximum Stable Timestep for this solver.-->
		<xsd:attribute name="maxStableDt" type="real64" />
		<!--meshTargets => MeshBody/Region combinations that the solver will be applied to.-->
		<xsd:attribute name="meshTargets" type="geosx_mapBase&lt;std_string, LvArray_Array&lt;std_string, 1, camp_int_seq&lt;long, 0l&gt;, long, LvArray_ChaiBuffer&gt;, std_integral_constant&lt;bool, true&gt; &gt;" />
	</xsd:complexType>
	<xsd:complexType name="LaplaceVEMType">
		<xsd:choice minOccurs="0" maxOccurs="unbounded">
			<xsd:element name="LinearSolverParameters" type="LinearSolverParametersType" maxOccurs="1" />
			<xsd:element name="NonlinearSolverParameters" type="NonlinearSolverParametersType" maxOccurs="1" />
		</xsd:choice>
		<!--maxStableDt => Value of the Maximum Stable Timestep for this solver.-->
		<xsd:attribute name="maxStableDt" type="real64" />
		<!--meshTargets => MeshBody/Region combinations that the solver will be applied to.-->
		<xsd:attribute name="meshTargets" type="geosx_mapBase&lt;std_string, LvArray_Array&lt;std_string, 1, camp_int_seq&lt;long, 0l&gt;, long, LvArray_ChaiBuffer&gt;, std_integral_constant&lt;bool, true&gt; &gt;" />
	</xsd:complexType>
	<xsd:complexType name="MultiphasePoromechanicsType">
		<xsd:choice minOccurs="0" maxOccurs="unbounded">
			<xsd:element name="LinearSolverParameters" type="LinearSolverParametersType" maxOccurs="1" />
			<xsd:element name="NonlinearSolverParameters" type="NonlinearSolverParametersType" maxOccurs="1" />
		</xsd:choice>
		<!--maxStableDt => Value of the Maximum Stable Timestep for this solver.-->
		<xsd:attribute name="maxStableDt" type="real64" />
		<!--meshTargets => MeshBody/Region combinations that the solver will be applied to.-->
		<xsd:attribute name="meshTargets" type="geosx_mapBase&lt;std_string, LvArray_Array&lt;std_string, 1, camp_int_seq&lt;long, 0l&gt;, long, LvArray_ChaiBuffer&gt;, std_integral_constant&lt;bool, true&gt; &gt;" />
	</xsd:complexType>
	<xsd:complexType name="PhaseFieldDamageFEMType">
		<xsd:choice minOccurs="0" maxOccurs="unbounded">
			<xsd:element name="LinearSolverParameters" type="LinearSolverParametersType" maxOccurs="1" />
			<xsd:element name="NonlinearSolverParameters" type="NonlinearSolverParametersType" maxOccurs="1" />
		</xsd:choice>
		<!--maxStableDt => Value of the Maximum Stable Timestep for this solver.-->
		<xsd:attribute name="maxStableDt" type="real64" />
		<!--meshTargets => MeshBody/Region combinations that the solver will be applied to.-->
		<xsd:attribute name="meshTargets" type="geosx_mapBase&lt;std_string, LvArray_Array&lt;std_string, 1, camp_int_seq&lt;long, 0l&gt;, long, LvArray_ChaiBuffer&gt;, std_integral_constant&lt;bool, true&gt; &gt;" />
	</xsd:complexType>
	<xsd:complexType name="PhaseFieldFractureType">
		<xsd:choice minOccurs="0" maxOccurs="unbounded">
			<xsd:element name="LinearSolverParameters" type="LinearSolverParametersType" maxOccurs="1" />
			<xsd:element name="NonlinearSolverParameters" type="NonlinearSolverParametersType" maxOccurs="1" />
		</xsd:choice>
		<!--maxStableDt => Value of the Maximum Stable Timestep for this solver.-->
		<xsd:attribute name="maxStableDt" type="real64" />
		<!--meshTargets => MeshBody/Region combinations that the solver will be applied to.-->
		<xsd:attribute name="meshTargets" type="geosx_mapBase&lt;std_string, LvArray_Array&lt;std_string, 1, camp_int_seq&lt;long, 0l&gt;, long, LvArray_ChaiBuffer&gt;, std_integral_constant&lt;bool, true&gt; &gt;" />
	</xsd:complexType>
	<xsd:complexType name="ProppantTransportType">
		<xsd:choice minOccurs="0" maxOccurs="unbounded">
			<xsd:element name="LinearSolverParameters" type="LinearSolverParametersType" maxOccurs="1" />
			<xsd:element name="NonlinearSolverParameters" type="NonlinearSolverParametersType" maxOccurs="1" />
		</xsd:choice>
		<!--maxStableDt => Value of the Maximum Stable Timestep for this solver.-->
		<xsd:attribute name="maxStableDt" type="real64" />
		<!--meshTargets => MeshBody/Region combinations that the solver will be applied to.-->
		<xsd:attribute name="meshTargets" type="geosx_mapBase&lt;std_string, LvArray_Array&lt;std_string, 1, camp_int_seq&lt;long, 0l&gt;, long, LvArray_ChaiBuffer&gt;, std_integral_constant&lt;bool, true&gt; &gt;" />
	</xsd:complexType>
	<xsd:complexType name="SinglePhaseFVMType">
		<xsd:choice minOccurs="0" maxOccurs="unbounded">
			<xsd:element name="LinearSolverParameters" type="LinearSolverParametersType" maxOccurs="1" />
			<xsd:element name="NonlinearSolverParameters" type="NonlinearSolverParametersType" maxOccurs="1" />
		</xsd:choice>
		<!--maxStableDt => Value of the Maximum Stable Timestep for this solver.-->
		<xsd:attribute name="maxStableDt" type="real64" />
		<!--meshTargets => MeshBody/Region combinations that the solver will be applied to.-->
		<xsd:attribute name="meshTargets" type="geosx_mapBase&lt;std_string, LvArray_Array&lt;std_string, 1, camp_int_seq&lt;long, 0l&gt;, long, LvArray_ChaiBuffer&gt;, std_integral_constant&lt;bool, true&gt; &gt;" />
	</xsd:complexType>
	<xsd:complexType name="SinglePhaseHybridFVMType">
		<xsd:choice minOccurs="0" maxOccurs="unbounded">
			<xsd:element name="LinearSolverParameters" type="LinearSolverParametersType" maxOccurs="1" />
			<xsd:element name="NonlinearSolverParameters" type="NonlinearSolverParametersType" maxOccurs="1" />
		</xsd:choice>
		<!--maxStableDt => Value of the Maximum Stable Timestep for this solver.-->
		<xsd:attribute name="maxStableDt" type="real64" />
		<!--meshTargets => MeshBody/Region combinations that the solver will be applied to.-->
		<xsd:attribute name="meshTargets" type="geosx_mapBase&lt;std_string, LvArray_Array&lt;std_string, 1, camp_int_seq&lt;long, 0l&gt;, long, LvArray_ChaiBuffer&gt;, std_integral_constant&lt;bool, true&gt; &gt;" />
	</xsd:complexType>
	<xsd:complexType name="SinglePhasePoromechanicsType">
		<xsd:choice minOccurs="0" maxOccurs="unbounded">
			<xsd:element name="LinearSolverParameters" type="LinearSolverParametersType" maxOccurs="1" />
			<xsd:element name="NonlinearSolverParameters" type="NonlinearSolverParametersType" maxOccurs="1" />
		</xsd:choice>
		<!--maxStableDt => Value of the Maximum Stable Timestep for this solver.-->
		<xsd:attribute name="maxStableDt" type="real64" />
		<!--meshTargets => MeshBody/Region combinations that the solver will be applied to.-->
		<xsd:attribute name="meshTargets" type="geosx_mapBase&lt;std_string, LvArray_Array&lt;std_string, 1, camp_int_seq&lt;long, 0l&gt;, long, LvArray_ChaiBuffer&gt;, std_integral_constant&lt;bool, true&gt; &gt;" />
	</xsd:complexType>
	<xsd:complexType name="SinglePhasePoromechanicsEmbeddedFracturesType">
		<xsd:choice minOccurs="0" maxOccurs="unbounded">
			<xsd:element name="LinearSolverParameters" type="LinearSolverParametersType" maxOccurs="1" />
			<xsd:element name="NonlinearSolverParameters" type="NonlinearSolverParametersType" maxOccurs="1" />
		</xsd:choice>
		<!--discretization => Name of discretization object (defined in the :ref:`NumericalMethodsManager`) to use for this solver. For instance, if this is a Finite Element Solver, the name of a :ref:`FiniteElement` should be specified. If this is a Finite Volume Method, the name of a :ref:`FiniteVolume` discretization should be specified.-->
		<xsd:attribute name="discretization" type="string" />
		<!--maxStableDt => Value of the Maximum Stable Timestep for this solver.-->
		<xsd:attribute name="maxStableDt" type="real64" />
		<!--meshTargets => MeshBody/Region combinations that the solver will be applied to.-->
		<xsd:attribute name="meshTargets" type="geosx_mapBase&lt;std_string, LvArray_Array&lt;std_string, 1, camp_int_seq&lt;long, 0l&gt;, long, LvArray_ChaiBuffer&gt;, std_integral_constant&lt;bool, true&gt; &gt;" />
	</xsd:complexType>
	<xsd:complexType name="SinglePhaseProppantFVMType">
		<xsd:choice minOccurs="0" maxOccurs="unbounded">
			<xsd:element name="LinearSolverParameters" type="LinearSolverParametersType" maxOccurs="1" />
			<xsd:element name="NonlinearSolverParameters" type="NonlinearSolverParametersType" maxOccurs="1" />
		</xsd:choice>
		<!--maxStableDt => Value of the Maximum Stable Timestep for this solver.-->
		<xsd:attribute name="maxStableDt" type="real64" />
		<!--meshTargets => MeshBody/Region combinations that the solver will be applied to.-->
		<xsd:attribute name="meshTargets" type="geosx_mapBase&lt;std_string, LvArray_Array&lt;std_string, 1, camp_int_seq&lt;long, 0l&gt;, long, LvArray_ChaiBuffer&gt;, std_integral_constant&lt;bool, true&gt; &gt;" />
	</xsd:complexType>
	<xsd:complexType name="SinglePhaseReservoirType">
		<xsd:choice minOccurs="0" maxOccurs="unbounded">
			<xsd:element name="LinearSolverParameters" type="LinearSolverParametersType" maxOccurs="1" />
			<xsd:element name="NonlinearSolverParameters" type="NonlinearSolverParametersType" maxOccurs="1" />
		</xsd:choice>
		<!--discretization => Name of discretization object (defined in the :ref:`NumericalMethodsManager`) to use for this solver. For instance, if this is a Finite Element Solver, the name of a :ref:`FiniteElement` should be specified. If this is a Finite Volume Method, the name of a :ref:`FiniteVolume` discretization should be specified.-->
		<xsd:attribute name="discretization" type="string" />
		<!--maxStableDt => Value of the Maximum Stable Timestep for this solver.-->
		<xsd:attribute name="maxStableDt" type="real64" />
		<!--meshTargets => MeshBody/Region combinations that the solver will be applied to.-->
		<xsd:attribute name="meshTargets" type="geosx_mapBase&lt;std_string, LvArray_Array&lt;std_string, 1, camp_int_seq&lt;long, 0l&gt;, long, LvArray_ChaiBuffer&gt;, std_integral_constant&lt;bool, true&gt; &gt;" />
	</xsd:complexType>
	<xsd:complexType name="SinglePhaseWellType">
		<xsd:choice minOccurs="0" maxOccurs="unbounded">
			<xsd:element name="LinearSolverParameters" type="LinearSolverParametersType" maxOccurs="1" />
			<xsd:element name="NonlinearSolverParameters" type="NonlinearSolverParametersType" maxOccurs="1" />
			<xsd:element name="WellControls" type="WellControlsType" />
		</xsd:choice>
		<!--discretization => Name of discretization object (defined in the :ref:`NumericalMethodsManager`) to use for this solver. For instance, if this is a Finite Element Solver, the name of a :ref:`FiniteElement` should be specified. If this is a Finite Volume Method, the name of a :ref:`FiniteVolume` discretization should be specified.-->
		<xsd:attribute name="discretization" type="string" />
		<!--maxStableDt => Value of the Maximum Stable Timestep for this solver.-->
		<xsd:attribute name="maxStableDt" type="real64" />
		<!--meshTargets => MeshBody/Region combinations that the solver will be applied to.-->
		<xsd:attribute name="meshTargets" type="geosx_mapBase&lt;std_string, LvArray_Array&lt;std_string, 1, camp_int_seq&lt;long, 0l&gt;, long, LvArray_ChaiBuffer&gt;, std_integral_constant&lt;bool, true&gt; &gt;" />
	</xsd:complexType>
	<xsd:complexType name="SolidMechanicsEmbeddedFracturesType">
		<xsd:choice minOccurs="0" maxOccurs="unbounded">
			<xsd:element name="LinearSolverParameters" type="LinearSolverParametersType" maxOccurs="1" />
			<xsd:element name="NonlinearSolverParameters" type="NonlinearSolverParametersType" maxOccurs="1" />
		</xsd:choice>
		<!--discretization => Name of discretization object (defined in the :ref:`NumericalMethodsManager`) to use for this solver. For instance, if this is a Finite Element Solver, the name of a :ref:`FiniteElement` should be specified. If this is a Finite Volume Method, the name of a :ref:`FiniteVolume` discretization should be specified.-->
		<xsd:attribute name="discretization" type="string" />
		<!--maxStableDt => Value of the Maximum Stable Timestep for this solver.-->
		<xsd:attribute name="maxStableDt" type="real64" />
		<!--meshTargets => MeshBody/Region combinations that the solver will be applied to.-->
		<xsd:attribute name="meshTargets" type="geosx_mapBase&lt;std_string, LvArray_Array&lt;std_string, 1, camp_int_seq&lt;long, 0l&gt;, long, LvArray_ChaiBuffer&gt;, std_integral_constant&lt;bool, true&gt; &gt;" />
	</xsd:complexType>
	<xsd:complexType name="SolidMechanicsLagrangianSSLEType">
		<xsd:choice minOccurs="0" maxOccurs="unbounded">
			<xsd:element name="LinearSolverParameters" type="LinearSolverParametersType" maxOccurs="1" />
			<xsd:element name="NonlinearSolverParameters" type="NonlinearSolverParametersType" maxOccurs="1" />
		</xsd:choice>
		<!--maxForce => The maximum force contribution in the problem domain.-->
		<xsd:attribute name="maxForce" type="real64" />
		<!--maxStableDt => Value of the Maximum Stable Timestep for this solver.-->
		<xsd:attribute name="maxStableDt" type="real64" />
		<!--meshTargets => MeshBody/Region combinations that the solver will be applied to.-->
		<xsd:attribute name="meshTargets" type="geosx_mapBase&lt;std_string, LvArray_Array&lt;std_string, 1, camp_int_seq&lt;long, 0l&gt;, long, LvArray_ChaiBuffer&gt;, std_integral_constant&lt;bool, true&gt; &gt;" />
	</xsd:complexType>
	<xsd:complexType name="SolidMechanics_LagrangianFEMType">
		<xsd:choice minOccurs="0" maxOccurs="unbounded">
			<xsd:element name="LinearSolverParameters" type="LinearSolverParametersType" maxOccurs="1" />
			<xsd:element name="NonlinearSolverParameters" type="NonlinearSolverParametersType" maxOccurs="1" />
		</xsd:choice>
		<!--maxForce => The maximum force contribution in the problem domain.-->
		<xsd:attribute name="maxForce" type="real64" />
		<!--maxStableDt => Value of the Maximum Stable Timestep for this solver.-->
		<xsd:attribute name="maxStableDt" type="real64" />
		<!--meshTargets => MeshBody/Region combinations that the solver will be applied to.-->
		<xsd:attribute name="meshTargets" type="geosx_mapBase&lt;std_string, LvArray_Array&lt;std_string, 1, camp_int_seq&lt;long, 0l&gt;, long, LvArray_ChaiBuffer&gt;, std_integral_constant&lt;bool, true&gt; &gt;" />
	</xsd:complexType>
	<xsd:complexType name="SurfaceGeneratorType">
		<xsd:choice minOccurs="0" maxOccurs="unbounded">
			<xsd:element name="LinearSolverParameters" type="LinearSolverParametersType" maxOccurs="1" />
			<xsd:element name="NonlinearSolverParameters" type="NonlinearSolverParametersType" maxOccurs="1" />
		</xsd:choice>
		<!--discretization => Name of discretization object (defined in the :ref:`NumericalMethodsManager`) to use for this solver. For instance, if this is a Finite Element Solver, the name of a :ref:`FiniteElement` should be specified. If this is a Finite Volume Method, the name of a :ref:`FiniteVolume` discretization should be specified.-->
		<xsd:attribute name="discretization" type="string" />
		<!--failCriterion => (no description available)-->
		<xsd:attribute name="failCriterion" type="integer" />
		<!--maxStableDt => Value of the Maximum Stable Timestep for this solver.-->
		<xsd:attribute name="maxStableDt" type="real64" />
		<!--meshTargets => MeshBody/Region combinations that the solver will be applied to.-->
		<xsd:attribute name="meshTargets" type="geosx_mapBase&lt;std_string, LvArray_Array&lt;std_string, 1, camp_int_seq&lt;long, 0l&gt;, long, LvArray_ChaiBuffer&gt;, std_integral_constant&lt;bool, true&gt; &gt;" />
		<!--tipEdges => Set containing all the tip edges-->
		<xsd:attribute name="tipEdges" type="LvArray_SortedArray&lt;long, long, LvArray_ChaiBuffer&gt;" />
		<!--tipFaces => Set containing all the tip faces-->
		<xsd:attribute name="tipFaces" type="LvArray_SortedArray&lt;long, long, LvArray_ChaiBuffer&gt;" />
		<!--tipNodes => Set containing all the nodes at the fracture tip-->
		<xsd:attribute name="tipNodes" type="LvArray_SortedArray&lt;long, long, LvArray_ChaiBuffer&gt;" />
		<!--trailingFaces => Set containing all the trailing faces-->
		<xsd:attribute name="trailingFaces" type="LvArray_SortedArray&lt;long, long, LvArray_ChaiBuffer&gt;" />
	</xsd:complexType>
	<xsd:complexType name="TasksType">
		<xsd:choice minOccurs="0" maxOccurs="unbounded">
			<xsd:element name="PVTDriver" type="PVTDriverType" />
			<xsd:element name="PackCollection" type="PackCollectionType" />
			<xsd:element name="TriaxialDriver" type="TriaxialDriverType" />
		</xsd:choice>
	</xsd:complexType>
	<xsd:complexType name="PVTDriverType" />
	<xsd:complexType name="PackCollectionType" />
	<xsd:complexType name="TriaxialDriverType" />
	<xsd:complexType name="commandLineType">
		<!--beginFromRestart => Flag to indicate restart run.-->
		<xsd:attribute name="beginFromRestart" type="integer" />
		<!--inputFileName => Name of the input xml file.-->
		<xsd:attribute name="inputFileName" type="string" />
		<!--outputDirectory => Directory in which to put the output files, if not specified defaults to the current directory.-->
		<xsd:attribute name="outputDirectory" type="string" />
		<!--overridePartitionNumbers => Flag to indicate partition number override-->
		<xsd:attribute name="overridePartitionNumbers" type="integer" />
		<!--problemName => Used in writing the output files, if not specified defaults to the name of the input file.-->
		<xsd:attribute name="problemName" type="string" />
		<!--restartFileName => Name of the restart file.-->
		<xsd:attribute name="restartFileName" type="string" />
		<!--schemaFileName => Name of the output schema-->
		<xsd:attribute name="schemaFileName" type="string" />
		<!--suppressPinned => Whether to disallow using pinned memory allocations for MPI communication buffers.-->
		<xsd:attribute name="suppressPinned" type="integer" />
		<!--useNonblockingMPI => Whether to prefer using non-blocking MPI communication where implemented (results in non-deterministic DOF numbering).-->
		<xsd:attribute name="useNonblockingMPI" type="integer" />
		<!--xPartitionsOverride => Number of partitions in the x-direction-->
		<xsd:attribute name="xPartitionsOverride" type="integer" />
		<!--yPartitionsOverride => Number of partitions in the y-direction-->
		<xsd:attribute name="yPartitionsOverride" type="integer" />
		<!--zPartitionsOverride => Number of partitions in the z-direction-->
		<xsd:attribute name="zPartitionsOverride" type="integer" />
	</xsd:complexType>
	<xsd:complexType name="domainType">
		<xsd:choice minOccurs="0" maxOccurs="unbounded">
			<xsd:element name="Constitutive" type="ConstitutiveType" maxOccurs="1" />
			<xsd:element name="MeshBodies" type="MeshBodiesType" />
		</xsd:choice>
		<!--Neighbors => (no description available)-->
		<xsd:attribute name="Neighbors" type="std_vector&lt;geosx_NeighborCommunicator, std_allocator&lt;geosx_NeighborCommunicator&gt; &gt;" />
		<!--partitionManager => (no description available)-->
		<xsd:attribute name="partitionManager" type="geosx_PartitionBase" />
	</xsd:complexType>
	<xsd:complexType name="ConstitutiveType">
		<xsd:choice minOccurs="0" maxOccurs="unbounded">
			<xsd:element name="BiotPorosity" type="BiotPorosityType" />
			<xsd:element name="BlackOilFluid" type="BlackOilFluidType" />
			<xsd:element name="BrooksCoreyBakerRelativePermeability" type="BrooksCoreyBakerRelativePermeabilityType" />
			<xsd:element name="BrooksCoreyCapillaryPressure" type="BrooksCoreyCapillaryPressureType" />
			<xsd:element name="BrooksCoreyRelativePermeability" type="BrooksCoreyRelativePermeabilityType" />
			<xsd:element name="CO2BrineEzrokhiFluid" type="CO2BrineEzrokhiFluidType" />
			<xsd:element name="CO2BrineEzrokhiThermalFluid" type="CO2BrineEzrokhiThermalFluidType" />
			<xsd:element name="CO2BrinePhillipsFluid" type="CO2BrinePhillipsFluidType" />
			<xsd:element name="CO2BrinePhillipsThermalFluid" type="CO2BrinePhillipsThermalFluidType" />
			<xsd:element name="CarmanKozenyPermeability" type="CarmanKozenyPermeabilityType" />
			<xsd:element name="CompositionalMultiphaseFluid" type="CompositionalMultiphaseFluidType" />
			<xsd:element name="CompressibleSinglePhaseFluid" type="CompressibleSinglePhaseFluidType" />
			<xsd:element name="CompressibleSolidCarmanKozenyPermeability" type="CompressibleSolidCarmanKozenyPermeabilityType" />
			<xsd:element name="CompressibleSolidConstantPermeability" type="CompressibleSolidConstantPermeabilityType" />
			<xsd:element name="CompressibleSolidParallelPlatesPermeability" type="CompressibleSolidParallelPlatesPermeabilityType" />
			<xsd:element name="CompressibleSolidSlipDependentPermeability" type="CompressibleSolidSlipDependentPermeabilityType" />
			<xsd:element name="ConstantPermeability" type="ConstantPermeabilityType" />
			<xsd:element name="ConstantThermalConductivity" type="ConstantThermalConductivityType" />
			<xsd:element name="Coulomb" type="CoulombType" />
			<xsd:element name="DamageElasticIsotropic" type="DamageElasticIsotropicType" />
			<xsd:element name="DamageSpectralElasticIsotropic" type="DamageSpectralElasticIsotropicType" />
			<xsd:element name="DamageVolDevElasticIsotropic" type="DamageVolDevElasticIsotropicType" />
			<xsd:element name="DeadOilFluid" type="DeadOilFluidType" />
			<xsd:element name="DelftEgg" type="DelftEggType" />
			<xsd:element name="DruckerPrager" type="DruckerPragerType" />
			<xsd:element name="ElasticIsotropic" type="ElasticIsotropicType" />
			<xsd:element name="ElasticIsotropicPressureDependent" type="ElasticIsotropicPressureDependentType" />
			<xsd:element name="ElasticOrthotropic" type="ElasticOrthotropicType" />
			<xsd:element name="ElasticTransverseIsotropic" type="ElasticTransverseIsotropicType" />
			<xsd:element name="ExtendedDruckerPrager" type="ExtendedDruckerPragerType" />
			<xsd:element name="FrictionlessContact" type="FrictionlessContactType" />
			<xsd:element name="JFunctionCapillaryPressure" type="JFunctionCapillaryPressureType" />
			<xsd:element name="ModifiedCamClay" type="ModifiedCamClayType" />
			<xsd:element name="NullModel" type="NullModelType" />
			<xsd:element name="ParallelPlatesPermeability" type="ParallelPlatesPermeabilityType" />
			<xsd:element name="ParticleFluid" type="ParticleFluidType" />
			<xsd:element name="PermeabilityBase" type="PermeabilityBaseType" />
			<xsd:element name="PorousDruckerPrager" type="PorousDruckerPragerType" />
			<xsd:element name="PorousElasticIsotropic" type="PorousElasticIsotropicType" />
			<xsd:element name="PorousElasticOrthotropic" type="PorousElasticOrthotropicType" />
			<xsd:element name="PorousElasticTransverseIsotropic" type="PorousElasticTransverseIsotropicType" />
			<xsd:element name="PorousExtendedDruckerPrager" type="PorousExtendedDruckerPragerType" />
			<xsd:element name="PressurePorosity" type="PressurePorosityType" />
			<xsd:element name="ProppantPermeability" type="ProppantPermeabilityType" />
			<xsd:element name="ProppantPorosity" type="ProppantPorosityType" />
			<xsd:element name="ProppantSlurryFluid" type="ProppantSlurryFluidType" />
			<xsd:element name="ProppantSolidProppantPermeability" type="ProppantSolidProppantPermeabilityType" />
			<xsd:element name="SlipDependentPermeability" type="SlipDependentPermeabilityType" />
			<xsd:element name="TableCapillaryPressure" type="TableCapillaryPressureType" />
			<xsd:element name="TableRelativePermeability" type="TableRelativePermeabilityType" />
			<xsd:element name="TableRelativePermeabilityHysteresis" type="TableRelativePermeabilityHysteresisType" />
			<xsd:element name="VanGenuchtenBakerRelativePermeability" type="VanGenuchtenBakerRelativePermeabilityType" />
			<xsd:element name="VanGenuchtenCapillaryPressure" type="VanGenuchtenCapillaryPressureType" />
			<xsd:element name="VolumeWeightedThermalConductivity" type="VolumeWeightedThermalConductivityType" />
		</xsd:choice>
	</xsd:complexType>
	<xsd:complexType name="BiotPorosityType">
		<!--biotCoefficient => Biot coefficient.-->
		<xsd:attribute name="biotCoefficient" type="real64_array" />
		<!--dPorosity_dPressure => (no description available)-->
		<xsd:attribute name="dPorosity_dPressure" type="real64_array2d" />
		<!--initialPorosity => (no description available)-->
		<xsd:attribute name="initialPorosity" type="real64_array2d" />
		<!--oldPorosity => (no description available)-->
		<xsd:attribute name="oldPorosity" type="real64_array2d" />
		<!--porosity => (no description available)-->
		<xsd:attribute name="porosity" type="real64_array2d" />
		<!--referencePorosity => (no description available)-->
		<xsd:attribute name="referencePorosity" type="real64_array" />
	</xsd:complexType>
	<xsd:complexType name="BlackOilFluidType">
		<!--PVTO => (no description available)-->
		<xsd:attribute name="PVTO" type="geosx_constitutive_PVTOData" />
<<<<<<< HEAD
		<!--dPhaseCompFraction_dGlobalCompFraction => Derivative of phase component fraction with respect to global component fraction-->
		<xsd:attribute name="dPhaseCompFraction_dGlobalCompFraction" type="LvArray_Array&lt;double, 5, camp_int_seq&lt;long, 0l, 1l, 2l, 3l, 4l&gt;, long, LvArray_ChaiBuffer&gt;" />
		<!--dPhaseCompFraction_dPressure => Derivative of phase component fraction with respect to pressure-->
		<xsd:attribute name="dPhaseCompFraction_dPressure" type="real64_array4d" />
		<!--dPhaseCompFraction_dTemperature => Derivative of phase component fraction with respect to temperature-->
		<xsd:attribute name="dPhaseCompFraction_dTemperature" type="real64_array4d" />
		<!--dPhaseDensity_dGlobalCompFraction => Derivative of phase density with respect to global component fraction-->
		<xsd:attribute name="dPhaseDensity_dGlobalCompFraction" type="real64_array4d" />
		<!--dPhaseDensity_dPressure => Derivative of phase density with respect to pressure-->
		<xsd:attribute name="dPhaseDensity_dPressure" type="real64_array3d" />
		<!--dPhaseDensity_dTemperature => Derivative of phase density with respect to temperature-->
		<xsd:attribute name="dPhaseDensity_dTemperature" type="real64_array3d" />
		<!--dPhaseEnthalpy_dGlobalCompFraction => Derivative of phase enthalpy with respect to global component fraction-->
		<xsd:attribute name="dPhaseEnthalpy_dGlobalCompFraction" type="real64_array4d" />
		<!--dPhaseEnthalpy_dPressure => Derivative of phase enthalpy with respect to pressure-->
		<xsd:attribute name="dPhaseEnthalpy_dPressure" type="real64_array3d" />
		<!--dPhaseEnthalpy_dTemperature => Derivative of phase enthalpy with respect to temperature-->
		<xsd:attribute name="dPhaseEnthalpy_dTemperature" type="real64_array3d" />
		<!--dPhaseFraction_dGlobalCompFraction => Derivative of phase fraction with respect to global component fraction-->
		<xsd:attribute name="dPhaseFraction_dGlobalCompFraction" type="real64_array4d" />
		<!--dPhaseFraction_dPressure => Derivative of phase fraction with respect to pressure-->
		<xsd:attribute name="dPhaseFraction_dPressure" type="real64_array3d" />
		<!--dPhaseFraction_dTemperature => Derivative of phase fraction with respect to temperature-->
		<xsd:attribute name="dPhaseFraction_dTemperature" type="real64_array3d" />
		<!--dPhaseInternalEnergy_dGlobalCompFraction => Derivative of phase internal energy with respect to global component fraction-->
		<xsd:attribute name="dPhaseInternalEnergy_dGlobalCompFraction" type="real64_array4d" />
		<!--dPhaseInternalEnergy_dPressure => Derivative of phase internal energy with respect to pressure-->
		<xsd:attribute name="dPhaseInternalEnergy_dPressure" type="real64_array3d" />
		<!--dPhaseInternalEnergy_dTemperature => Derivative of phase internal energy with respect to temperature-->
		<xsd:attribute name="dPhaseInternalEnergy_dTemperature" type="real64_array3d" />
		<!--dPhaseMassDensity_dGlobalCompFraction => Derivative of phase mass density with respect to global component fraction-->
		<xsd:attribute name="dPhaseMassDensity_dGlobalCompFraction" type="real64_array4d" />
		<!--dPhaseMassDensity_dPressure => Derivative of phase mass density with respect to pressure-->
		<xsd:attribute name="dPhaseMassDensity_dPressure" type="real64_array3d" />
		<!--dPhaseMassDensity_dTemperature => Derivative of phase mass density with respect to temperature-->
		<xsd:attribute name="dPhaseMassDensity_dTemperature" type="real64_array3d" />
		<!--dPhaseViscosity_dGlobalCompFraction => Derivative of phase viscosity with respect to global component fraction-->
		<xsd:attribute name="dPhaseViscosity_dGlobalCompFraction" type="real64_array4d" />
		<!--dPhaseViscosity_dPressure => Derivative of phase viscosity with respect to pressure-->
		<xsd:attribute name="dPhaseViscosity_dPressure" type="real64_array3d" />
		<!--dPhaseViscosity_dTemperature => Derivative of phase viscosity with respect to temperature-->
		<xsd:attribute name="dPhaseViscosity_dTemperature" type="real64_array3d" />
		<!--dTotalDensity_dGlobalCompFraction => Derivative of total density with respect to global component fraction-->
		<xsd:attribute name="dTotalDensity_dGlobalCompFraction" type="real64_array3d" />
		<!--dTotalDensity_dPressure => Derivative of total density with respect to pressure-->
		<xsd:attribute name="dTotalDensity_dPressure" type="real64_array2d" />
		<!--dTotalDensity_dTemperature => Derivative of total density with respect to temperature-->
		<xsd:attribute name="dTotalDensity_dTemperature" type="real64_array2d" />
=======
		<!--dPhaseCompFraction => Derivative of phase component fraction with respect to pressure, temperature, and global component fractions-->
		<xsd:attribute name="dPhaseCompFraction" type="LvArray_Array&lt;double, 5, camp_int_seq&lt;long, 0l, 1l, 2l, 3l, 4l&gt;, long, LvArray_ChaiBuffer&gt;" />
		<!--dPhaseDensity => Derivative of phase density with respect to pressure, temperature, and global component fractions-->
		<xsd:attribute name="dPhaseDensity" type="real64_array4d" />
		<!--dPhaseFraction => Derivative of phase fraction with respect to pressure, temperature, and global component fractions-->
		<xsd:attribute name="dPhaseFraction" type="real64_array4d" />
		<!--dPhaseMassDensity => Derivative of phase mass density with respect to pressure, temperature, and global component fractions-->
		<xsd:attribute name="dPhaseMassDensity" type="real64_array4d" />
		<!--dPhaseViscosity => Derivative of phase viscosity with respect to pressure, temperature, and global component fractions-->
		<xsd:attribute name="dPhaseViscosity" type="real64_array4d" />
		<!--dTotalDensity => Derivative of total density with respect to pressure, temperature, and global component fractions-->
		<xsd:attribute name="dTotalDensity" type="real64_array3d" />
>>>>>>> 1414a7dc
		<!--formationVolFactorTableWrappers => (no description available)-->
		<xsd:attribute name="formationVolFactorTableWrappers" type="LvArray_Array&lt;geosx_TableFunction_KernelWrapper, 1, camp_int_seq&lt;long, 0l&gt;, long, LvArray_ChaiBuffer&gt;" />
		<!--hydrocarbonPhaseOrder => (no description available)-->
		<xsd:attribute name="hydrocarbonPhaseOrder" type="integer_array" />
		<!--initialTotalMassDensity => Initial total mass density-->
		<xsd:attribute name="initialTotalMassDensity" type="real64_array2d" />
		<!--phaseCompFraction => Phase component fraction-->
		<xsd:attribute name="phaseCompFraction" type="real64_array4d" />
		<!--phaseDensity => Phase density-->
		<xsd:attribute name="phaseDensity" type="real64_array3d" />
		<!--phaseEnthalpy => Phase enthalpy-->
		<xsd:attribute name="phaseEnthalpy" type="real64_array3d" />
		<!--phaseFraction => Phase fraction-->
		<xsd:attribute name="phaseFraction" type="real64_array3d" />
		<!--phaseInternalEnergy => Phase internal energy-->
		<xsd:attribute name="phaseInternalEnergy" type="real64_array3d" />
		<!--phaseMassDensity => Phase mass density-->
		<xsd:attribute name="phaseMassDensity" type="real64_array3d" />
		<!--phaseOrder => (no description available)-->
		<xsd:attribute name="phaseOrder" type="integer_array" />
		<!--phaseTypes => (no description available)-->
		<xsd:attribute name="phaseTypes" type="integer_array" />
		<!--phaseViscosity => Phase viscosity-->
		<xsd:attribute name="phaseViscosity" type="real64_array3d" />
		<!--totalDensity => Total density-->
		<xsd:attribute name="totalDensity" type="real64_array2d" />
		<!--useMass => (no description available)-->
		<xsd:attribute name="useMass" type="integer" />
		<!--viscosityTableWrappers => (no description available)-->
		<xsd:attribute name="viscosityTableWrappers" type="LvArray_Array&lt;geosx_TableFunction_KernelWrapper, 1, camp_int_seq&lt;long, 0l&gt;, long, LvArray_ChaiBuffer&gt;" />
	</xsd:complexType>
	<xsd:complexType name="BrooksCoreyBakerRelativePermeabilityType">
		<!--dPhaseRelPerm_dPhaseVolFraction => Derivative of phase relative permeability with respect to phase volume fraction-->
		<xsd:attribute name="dPhaseRelPerm_dPhaseVolFraction" type="real64_array4d" />
		<!--phaseOrder => (no description available)-->
		<xsd:attribute name="phaseOrder" type="integer_array" />
		<!--phaseRelPerm => Phase relative permeability-->
		<xsd:attribute name="phaseRelPerm" type="real64_array3d" />
		<!--phaseTypes => (no description available)-->
		<xsd:attribute name="phaseTypes" type="integer_array" />
		<!--volFracScale => Factor used to scale the phase capillary pressure, defined as: one minus the sum of the phase minimum volume fractions.-->
		<xsd:attribute name="volFracScale" type="real64" />
	</xsd:complexType>
	<xsd:complexType name="BrooksCoreyCapillaryPressureType">
		<!--dPhaseCapPressure_dPhaseVolFraction => Derivative of phase capillary pressure with respect to phase volume fraction-->
		<xsd:attribute name="dPhaseCapPressure_dPhaseVolFraction" type="real64_array4d" />
		<!--phaseCapPressure => Phase capillary pressure-->
		<xsd:attribute name="phaseCapPressure" type="real64_array3d" />
		<!--phaseOrder => (no description available)-->
		<xsd:attribute name="phaseOrder" type="integer_array" />
		<!--phaseTypes => (no description available)-->
		<xsd:attribute name="phaseTypes" type="integer_array" />
		<!--volFracScale => Factor used to scale the phase capillary pressure, defined as: one minus the sum of the phase minimum volume fractions.-->
		<xsd:attribute name="volFracScale" type="real64" />
	</xsd:complexType>
	<xsd:complexType name="BrooksCoreyRelativePermeabilityType">
		<!--dPhaseRelPerm_dPhaseVolFraction => Derivative of phase relative permeability with respect to phase volume fraction-->
		<xsd:attribute name="dPhaseRelPerm_dPhaseVolFraction" type="real64_array4d" />
		<!--phaseOrder => (no description available)-->
		<xsd:attribute name="phaseOrder" type="integer_array" />
		<!--phaseRelPerm => Phase relative permeability-->
		<xsd:attribute name="phaseRelPerm" type="real64_array3d" />
		<!--phaseTypes => (no description available)-->
		<xsd:attribute name="phaseTypes" type="integer_array" />
		<!--volFracScale => Factor used to scale the phase relative permeability, defined as: one minus the sum of the phase minimum volume fractions.-->
		<xsd:attribute name="volFracScale" type="real64" />
	</xsd:complexType>
	<xsd:complexType name="CO2BrineEzrokhiFluidType">
<<<<<<< HEAD
		<!--dPhaseCompFraction_dGlobalCompFraction => Derivative of phase component fraction with respect to global component fraction-->
		<xsd:attribute name="dPhaseCompFraction_dGlobalCompFraction" type="LvArray_Array&lt;double, 5, camp_int_seq&lt;long, 0l, 1l, 2l, 3l, 4l&gt;, long, LvArray_ChaiBuffer&gt;" />
		<!--dPhaseCompFraction_dPressure => Derivative of phase component fraction with respect to pressure-->
		<xsd:attribute name="dPhaseCompFraction_dPressure" type="real64_array4d" />
		<!--dPhaseCompFraction_dTemperature => Derivative of phase component fraction with respect to temperature-->
		<xsd:attribute name="dPhaseCompFraction_dTemperature" type="real64_array4d" />
		<!--dPhaseDensity_dGlobalCompFraction => Derivative of phase density with respect to global component fraction-->
		<xsd:attribute name="dPhaseDensity_dGlobalCompFraction" type="real64_array4d" />
		<!--dPhaseDensity_dPressure => Derivative of phase density with respect to pressure-->
		<xsd:attribute name="dPhaseDensity_dPressure" type="real64_array3d" />
		<!--dPhaseDensity_dTemperature => Derivative of phase density with respect to temperature-->
		<xsd:attribute name="dPhaseDensity_dTemperature" type="real64_array3d" />
		<!--dPhaseEnthalpy_dGlobalCompFraction => Derivative of phase enthalpy with respect to global component fraction-->
		<xsd:attribute name="dPhaseEnthalpy_dGlobalCompFraction" type="real64_array4d" />
		<!--dPhaseEnthalpy_dPressure => Derivative of phase enthalpy with respect to pressure-->
		<xsd:attribute name="dPhaseEnthalpy_dPressure" type="real64_array3d" />
		<!--dPhaseEnthalpy_dTemperature => Derivative of phase enthalpy with respect to temperature-->
		<xsd:attribute name="dPhaseEnthalpy_dTemperature" type="real64_array3d" />
		<!--dPhaseFraction_dGlobalCompFraction => Derivative of phase fraction with respect to global component fraction-->
		<xsd:attribute name="dPhaseFraction_dGlobalCompFraction" type="real64_array4d" />
		<!--dPhaseFraction_dPressure => Derivative of phase fraction with respect to pressure-->
		<xsd:attribute name="dPhaseFraction_dPressure" type="real64_array3d" />
		<!--dPhaseFraction_dTemperature => Derivative of phase fraction with respect to temperature-->
		<xsd:attribute name="dPhaseFraction_dTemperature" type="real64_array3d" />
		<!--dPhaseInternalEnergy_dGlobalCompFraction => Derivative of phase internal energy with respect to global component fraction-->
		<xsd:attribute name="dPhaseInternalEnergy_dGlobalCompFraction" type="real64_array4d" />
		<!--dPhaseInternalEnergy_dPressure => Derivative of phase internal energy with respect to pressure-->
		<xsd:attribute name="dPhaseInternalEnergy_dPressure" type="real64_array3d" />
		<!--dPhaseInternalEnergy_dTemperature => Derivative of phase internal energy with respect to temperature-->
		<xsd:attribute name="dPhaseInternalEnergy_dTemperature" type="real64_array3d" />
		<!--dPhaseMassDensity_dGlobalCompFraction => Derivative of phase mass density with respect to global component fraction-->
		<xsd:attribute name="dPhaseMassDensity_dGlobalCompFraction" type="real64_array4d" />
		<!--dPhaseMassDensity_dPressure => Derivative of phase mass density with respect to pressure-->
		<xsd:attribute name="dPhaseMassDensity_dPressure" type="real64_array3d" />
		<!--dPhaseMassDensity_dTemperature => Derivative of phase mass density with respect to temperature-->
		<xsd:attribute name="dPhaseMassDensity_dTemperature" type="real64_array3d" />
		<!--dPhaseViscosity_dGlobalCompFraction => Derivative of phase viscosity with respect to global component fraction-->
		<xsd:attribute name="dPhaseViscosity_dGlobalCompFraction" type="real64_array4d" />
		<!--dPhaseViscosity_dPressure => Derivative of phase viscosity with respect to pressure-->
		<xsd:attribute name="dPhaseViscosity_dPressure" type="real64_array3d" />
		<!--dPhaseViscosity_dTemperature => Derivative of phase viscosity with respect to temperature-->
		<xsd:attribute name="dPhaseViscosity_dTemperature" type="real64_array3d" />
		<!--dTotalDensity_dGlobalCompFraction => Derivative of total density with respect to global component fraction-->
		<xsd:attribute name="dTotalDensity_dGlobalCompFraction" type="real64_array3d" />
		<!--dTotalDensity_dPressure => Derivative of total density with respect to pressure-->
		<xsd:attribute name="dTotalDensity_dPressure" type="real64_array2d" />
		<!--dTotalDensity_dTemperature => Derivative of total density with respect to temperature-->
		<xsd:attribute name="dTotalDensity_dTemperature" type="real64_array2d" />
=======
		<!--dPhaseCompFraction => Derivative of phase component fraction with respect to pressure, temperature, and global component fractions-->
		<xsd:attribute name="dPhaseCompFraction" type="LvArray_Array&lt;double, 5, camp_int_seq&lt;long, 0l, 1l, 2l, 3l, 4l&gt;, long, LvArray_ChaiBuffer&gt;" />
		<!--dPhaseDensity => Derivative of phase density with respect to pressure, temperature, and global component fractions-->
		<xsd:attribute name="dPhaseDensity" type="real64_array4d" />
		<!--dPhaseFraction => Derivative of phase fraction with respect to pressure, temperature, and global component fractions-->
		<xsd:attribute name="dPhaseFraction" type="real64_array4d" />
		<!--dPhaseMassDensity => Derivative of phase mass density with respect to pressure, temperature, and global component fractions-->
		<xsd:attribute name="dPhaseMassDensity" type="real64_array4d" />
		<!--dPhaseViscosity => Derivative of phase viscosity with respect to pressure, temperature, and global component fractions-->
		<xsd:attribute name="dPhaseViscosity" type="real64_array4d" />
		<!--dTotalDensity => Derivative of total density with respect to pressure, temperature, and global component fractions-->
		<xsd:attribute name="dTotalDensity" type="real64_array3d" />
>>>>>>> 1414a7dc
		<!--initialTotalMassDensity => Initial total mass density-->
		<xsd:attribute name="initialTotalMassDensity" type="real64_array2d" />
		<!--phaseCompFraction => Phase component fraction-->
		<xsd:attribute name="phaseCompFraction" type="real64_array4d" />
		<!--phaseDensity => Phase density-->
		<xsd:attribute name="phaseDensity" type="real64_array3d" />
		<!--phaseEnthalpy => Phase enthalpy-->
		<xsd:attribute name="phaseEnthalpy" type="real64_array3d" />
		<!--phaseFraction => Phase fraction-->
		<xsd:attribute name="phaseFraction" type="real64_array3d" />
		<!--phaseInternalEnergy => Phase internal energy-->
		<xsd:attribute name="phaseInternalEnergy" type="real64_array3d" />
		<!--phaseMassDensity => Phase mass density-->
		<xsd:attribute name="phaseMassDensity" type="real64_array3d" />
		<!--phaseViscosity => Phase viscosity-->
		<xsd:attribute name="phaseViscosity" type="real64_array3d" />
		<!--totalDensity => Total density-->
		<xsd:attribute name="totalDensity" type="real64_array2d" />
		<!--useMass => (no description available)-->
		<xsd:attribute name="useMass" type="integer" />
	</xsd:complexType>
	<xsd:complexType name="CO2BrineEzrokhiThermalFluidType">
		<!--dPhaseCompFraction_dGlobalCompFraction => Derivative of phase component fraction with respect to global component fraction-->
		<xsd:attribute name="dPhaseCompFraction_dGlobalCompFraction" type="LvArray_Array&lt;double, 5, camp_int_seq&lt;long, 0l, 1l, 2l, 3l, 4l&gt;, long, LvArray_ChaiBuffer&gt;" />
		<!--dPhaseCompFraction_dPressure => Derivative of phase component fraction with respect to pressure-->
		<xsd:attribute name="dPhaseCompFraction_dPressure" type="real64_array4d" />
		<!--dPhaseCompFraction_dTemperature => Derivative of phase component fraction with respect to temperature-->
		<xsd:attribute name="dPhaseCompFraction_dTemperature" type="real64_array4d" />
		<!--dPhaseDensity_dGlobalCompFraction => Derivative of phase density with respect to global component fraction-->
		<xsd:attribute name="dPhaseDensity_dGlobalCompFraction" type="real64_array4d" />
		<!--dPhaseDensity_dPressure => Derivative of phase density with respect to pressure-->
		<xsd:attribute name="dPhaseDensity_dPressure" type="real64_array3d" />
		<!--dPhaseDensity_dTemperature => Derivative of phase density with respect to temperature-->
		<xsd:attribute name="dPhaseDensity_dTemperature" type="real64_array3d" />
		<!--dPhaseEnthalpy_dGlobalCompFraction => Derivative of phase enthalpy with respect to global component fraction-->
		<xsd:attribute name="dPhaseEnthalpy_dGlobalCompFraction" type="real64_array4d" />
		<!--dPhaseEnthalpy_dPressure => Derivative of phase enthalpy with respect to pressure-->
		<xsd:attribute name="dPhaseEnthalpy_dPressure" type="real64_array3d" />
		<!--dPhaseEnthalpy_dTemperature => Derivative of phase enthalpy with respect to temperature-->
		<xsd:attribute name="dPhaseEnthalpy_dTemperature" type="real64_array3d" />
		<!--dPhaseFraction_dGlobalCompFraction => Derivative of phase fraction with respect to global component fraction-->
		<xsd:attribute name="dPhaseFraction_dGlobalCompFraction" type="real64_array4d" />
		<!--dPhaseFraction_dPressure => Derivative of phase fraction with respect to pressure-->
		<xsd:attribute name="dPhaseFraction_dPressure" type="real64_array3d" />
		<!--dPhaseFraction_dTemperature => Derivative of phase fraction with respect to temperature-->
		<xsd:attribute name="dPhaseFraction_dTemperature" type="real64_array3d" />
		<!--dPhaseInternalEnergy_dGlobalCompFraction => Derivative of phase internal energy with respect to global component fraction-->
		<xsd:attribute name="dPhaseInternalEnergy_dGlobalCompFraction" type="real64_array4d" />
		<!--dPhaseInternalEnergy_dPressure => Derivative of phase internal energy with respect to pressure-->
		<xsd:attribute name="dPhaseInternalEnergy_dPressure" type="real64_array3d" />
		<!--dPhaseInternalEnergy_dTemperature => Derivative of phase internal energy with respect to temperature-->
		<xsd:attribute name="dPhaseInternalEnergy_dTemperature" type="real64_array3d" />
		<!--dPhaseMassDensity_dGlobalCompFraction => Derivative of phase mass density with respect to global component fraction-->
		<xsd:attribute name="dPhaseMassDensity_dGlobalCompFraction" type="real64_array4d" />
		<!--dPhaseMassDensity_dPressure => Derivative of phase mass density with respect to pressure-->
		<xsd:attribute name="dPhaseMassDensity_dPressure" type="real64_array3d" />
		<!--dPhaseMassDensity_dTemperature => Derivative of phase mass density with respect to temperature-->
		<xsd:attribute name="dPhaseMassDensity_dTemperature" type="real64_array3d" />
		<!--dPhaseViscosity_dGlobalCompFraction => Derivative of phase viscosity with respect to global component fraction-->
		<xsd:attribute name="dPhaseViscosity_dGlobalCompFraction" type="real64_array4d" />
		<!--dPhaseViscosity_dPressure => Derivative of phase viscosity with respect to pressure-->
		<xsd:attribute name="dPhaseViscosity_dPressure" type="real64_array3d" />
		<!--dPhaseViscosity_dTemperature => Derivative of phase viscosity with respect to temperature-->
		<xsd:attribute name="dPhaseViscosity_dTemperature" type="real64_array3d" />
		<!--dTotalDensity_dGlobalCompFraction => Derivative of total density with respect to global component fraction-->
		<xsd:attribute name="dTotalDensity_dGlobalCompFraction" type="real64_array3d" />
		<!--dTotalDensity_dPressure => Derivative of total density with respect to pressure-->
		<xsd:attribute name="dTotalDensity_dPressure" type="real64_array2d" />
		<!--dTotalDensity_dTemperature => Derivative of total density with respect to temperature-->
		<xsd:attribute name="dTotalDensity_dTemperature" type="real64_array2d" />
		<!--initialTotalMassDensity => Initial total mass density-->
		<xsd:attribute name="initialTotalMassDensity" type="real64_array2d" />
		<!--phaseCompFraction => Phase component fraction-->
		<xsd:attribute name="phaseCompFraction" type="real64_array4d" />
		<!--phaseDensity => Phase density-->
		<xsd:attribute name="phaseDensity" type="real64_array3d" />
		<!--phaseEnthalpy => Phase enthalpy-->
		<xsd:attribute name="phaseEnthalpy" type="real64_array3d" />
		<!--phaseFraction => Phase fraction-->
		<xsd:attribute name="phaseFraction" type="real64_array3d" />
		<!--phaseInternalEnergy => Phase internal energy-->
		<xsd:attribute name="phaseInternalEnergy" type="real64_array3d" />
		<!--phaseMassDensity => Phase mass density-->
		<xsd:attribute name="phaseMassDensity" type="real64_array3d" />
		<!--phaseViscosity => Phase viscosity-->
		<xsd:attribute name="phaseViscosity" type="real64_array3d" />
		<!--totalDensity => Total density-->
		<xsd:attribute name="totalDensity" type="real64_array2d" />
		<!--useMass => (no description available)-->
		<xsd:attribute name="useMass" type="integer" />
	</xsd:complexType>
	<xsd:complexType name="CO2BrinePhillipsFluidType">
<<<<<<< HEAD
		<!--dPhaseCompFraction_dGlobalCompFraction => Derivative of phase component fraction with respect to global component fraction-->
		<xsd:attribute name="dPhaseCompFraction_dGlobalCompFraction" type="LvArray_Array&lt;double, 5, camp_int_seq&lt;long, 0l, 1l, 2l, 3l, 4l&gt;, long, LvArray_ChaiBuffer&gt;" />
		<!--dPhaseCompFraction_dPressure => Derivative of phase component fraction with respect to pressure-->
		<xsd:attribute name="dPhaseCompFraction_dPressure" type="real64_array4d" />
		<!--dPhaseCompFraction_dTemperature => Derivative of phase component fraction with respect to temperature-->
		<xsd:attribute name="dPhaseCompFraction_dTemperature" type="real64_array4d" />
		<!--dPhaseDensity_dGlobalCompFraction => Derivative of phase density with respect to global component fraction-->
		<xsd:attribute name="dPhaseDensity_dGlobalCompFraction" type="real64_array4d" />
		<!--dPhaseDensity_dPressure => Derivative of phase density with respect to pressure-->
		<xsd:attribute name="dPhaseDensity_dPressure" type="real64_array3d" />
		<!--dPhaseDensity_dTemperature => Derivative of phase density with respect to temperature-->
		<xsd:attribute name="dPhaseDensity_dTemperature" type="real64_array3d" />
		<!--dPhaseEnthalpy_dGlobalCompFraction => Derivative of phase enthalpy with respect to global component fraction-->
		<xsd:attribute name="dPhaseEnthalpy_dGlobalCompFraction" type="real64_array4d" />
		<!--dPhaseEnthalpy_dPressure => Derivative of phase enthalpy with respect to pressure-->
		<xsd:attribute name="dPhaseEnthalpy_dPressure" type="real64_array3d" />
		<!--dPhaseEnthalpy_dTemperature => Derivative of phase enthalpy with respect to temperature-->
		<xsd:attribute name="dPhaseEnthalpy_dTemperature" type="real64_array3d" />
		<!--dPhaseFraction_dGlobalCompFraction => Derivative of phase fraction with respect to global component fraction-->
		<xsd:attribute name="dPhaseFraction_dGlobalCompFraction" type="real64_array4d" />
		<!--dPhaseFraction_dPressure => Derivative of phase fraction with respect to pressure-->
		<xsd:attribute name="dPhaseFraction_dPressure" type="real64_array3d" />
		<!--dPhaseFraction_dTemperature => Derivative of phase fraction with respect to temperature-->
		<xsd:attribute name="dPhaseFraction_dTemperature" type="real64_array3d" />
		<!--dPhaseInternalEnergy_dGlobalCompFraction => Derivative of phase internal energy with respect to global component fraction-->
		<xsd:attribute name="dPhaseInternalEnergy_dGlobalCompFraction" type="real64_array4d" />
		<!--dPhaseInternalEnergy_dPressure => Derivative of phase internal energy with respect to pressure-->
		<xsd:attribute name="dPhaseInternalEnergy_dPressure" type="real64_array3d" />
		<!--dPhaseInternalEnergy_dTemperature => Derivative of phase internal energy with respect to temperature-->
		<xsd:attribute name="dPhaseInternalEnergy_dTemperature" type="real64_array3d" />
		<!--dPhaseMassDensity_dGlobalCompFraction => Derivative of phase mass density with respect to global component fraction-->
		<xsd:attribute name="dPhaseMassDensity_dGlobalCompFraction" type="real64_array4d" />
		<!--dPhaseMassDensity_dPressure => Derivative of phase mass density with respect to pressure-->
		<xsd:attribute name="dPhaseMassDensity_dPressure" type="real64_array3d" />
		<!--dPhaseMassDensity_dTemperature => Derivative of phase mass density with respect to temperature-->
		<xsd:attribute name="dPhaseMassDensity_dTemperature" type="real64_array3d" />
		<!--dPhaseViscosity_dGlobalCompFraction => Derivative of phase viscosity with respect to global component fraction-->
		<xsd:attribute name="dPhaseViscosity_dGlobalCompFraction" type="real64_array4d" />
		<!--dPhaseViscosity_dPressure => Derivative of phase viscosity with respect to pressure-->
		<xsd:attribute name="dPhaseViscosity_dPressure" type="real64_array3d" />
		<!--dPhaseViscosity_dTemperature => Derivative of phase viscosity with respect to temperature-->
		<xsd:attribute name="dPhaseViscosity_dTemperature" type="real64_array3d" />
		<!--dTotalDensity_dGlobalCompFraction => Derivative of total density with respect to global component fraction-->
		<xsd:attribute name="dTotalDensity_dGlobalCompFraction" type="real64_array3d" />
		<!--dTotalDensity_dPressure => Derivative of total density with respect to pressure-->
		<xsd:attribute name="dTotalDensity_dPressure" type="real64_array2d" />
		<!--dTotalDensity_dTemperature => Derivative of total density with respect to temperature-->
		<xsd:attribute name="dTotalDensity_dTemperature" type="real64_array2d" />
		<!--initialTotalMassDensity => Initial total mass density-->
		<xsd:attribute name="initialTotalMassDensity" type="real64_array2d" />
		<!--phaseCompFraction => Phase component fraction-->
		<xsd:attribute name="phaseCompFraction" type="real64_array4d" />
		<!--phaseDensity => Phase density-->
		<xsd:attribute name="phaseDensity" type="real64_array3d" />
		<!--phaseEnthalpy => Phase enthalpy-->
		<xsd:attribute name="phaseEnthalpy" type="real64_array3d" />
		<!--phaseFraction => Phase fraction-->
		<xsd:attribute name="phaseFraction" type="real64_array3d" />
		<!--phaseInternalEnergy => Phase internal energy-->
		<xsd:attribute name="phaseInternalEnergy" type="real64_array3d" />
		<!--phaseMassDensity => Phase mass density-->
		<xsd:attribute name="phaseMassDensity" type="real64_array3d" />
		<!--phaseViscosity => Phase viscosity-->
		<xsd:attribute name="phaseViscosity" type="real64_array3d" />
		<!--totalDensity => Total density-->
		<xsd:attribute name="totalDensity" type="real64_array2d" />
		<!--useMass => (no description available)-->
		<xsd:attribute name="useMass" type="integer" />
	</xsd:complexType>
	<xsd:complexType name="CO2BrinePhillipsThermalFluidType">
		<!--dPhaseCompFraction_dGlobalCompFraction => Derivative of phase component fraction with respect to global component fraction-->
		<xsd:attribute name="dPhaseCompFraction_dGlobalCompFraction" type="LvArray_Array&lt;double, 5, camp_int_seq&lt;long, 0l, 1l, 2l, 3l, 4l&gt;, long, LvArray_ChaiBuffer&gt;" />
		<!--dPhaseCompFraction_dPressure => Derivative of phase component fraction with respect to pressure-->
		<xsd:attribute name="dPhaseCompFraction_dPressure" type="real64_array4d" />
		<!--dPhaseCompFraction_dTemperature => Derivative of phase component fraction with respect to temperature-->
		<xsd:attribute name="dPhaseCompFraction_dTemperature" type="real64_array4d" />
		<!--dPhaseDensity_dGlobalCompFraction => Derivative of phase density with respect to global component fraction-->
		<xsd:attribute name="dPhaseDensity_dGlobalCompFraction" type="real64_array4d" />
		<!--dPhaseDensity_dPressure => Derivative of phase density with respect to pressure-->
		<xsd:attribute name="dPhaseDensity_dPressure" type="real64_array3d" />
		<!--dPhaseDensity_dTemperature => Derivative of phase density with respect to temperature-->
		<xsd:attribute name="dPhaseDensity_dTemperature" type="real64_array3d" />
		<!--dPhaseEnthalpy_dGlobalCompFraction => Derivative of phase enthalpy with respect to global component fraction-->
		<xsd:attribute name="dPhaseEnthalpy_dGlobalCompFraction" type="real64_array4d" />
		<!--dPhaseEnthalpy_dPressure => Derivative of phase enthalpy with respect to pressure-->
		<xsd:attribute name="dPhaseEnthalpy_dPressure" type="real64_array3d" />
		<!--dPhaseEnthalpy_dTemperature => Derivative of phase enthalpy with respect to temperature-->
		<xsd:attribute name="dPhaseEnthalpy_dTemperature" type="real64_array3d" />
		<!--dPhaseFraction_dGlobalCompFraction => Derivative of phase fraction with respect to global component fraction-->
		<xsd:attribute name="dPhaseFraction_dGlobalCompFraction" type="real64_array4d" />
		<!--dPhaseFraction_dPressure => Derivative of phase fraction with respect to pressure-->
		<xsd:attribute name="dPhaseFraction_dPressure" type="real64_array3d" />
		<!--dPhaseFraction_dTemperature => Derivative of phase fraction with respect to temperature-->
		<xsd:attribute name="dPhaseFraction_dTemperature" type="real64_array3d" />
		<!--dPhaseInternalEnergy_dGlobalCompFraction => Derivative of phase internal energy with respect to global component fraction-->
		<xsd:attribute name="dPhaseInternalEnergy_dGlobalCompFraction" type="real64_array4d" />
		<!--dPhaseInternalEnergy_dPressure => Derivative of phase internal energy with respect to pressure-->
		<xsd:attribute name="dPhaseInternalEnergy_dPressure" type="real64_array3d" />
		<!--dPhaseInternalEnergy_dTemperature => Derivative of phase internal energy with respect to temperature-->
		<xsd:attribute name="dPhaseInternalEnergy_dTemperature" type="real64_array3d" />
		<!--dPhaseMassDensity_dGlobalCompFraction => Derivative of phase mass density with respect to global component fraction-->
		<xsd:attribute name="dPhaseMassDensity_dGlobalCompFraction" type="real64_array4d" />
		<!--dPhaseMassDensity_dPressure => Derivative of phase mass density with respect to pressure-->
		<xsd:attribute name="dPhaseMassDensity_dPressure" type="real64_array3d" />
		<!--dPhaseMassDensity_dTemperature => Derivative of phase mass density with respect to temperature-->
		<xsd:attribute name="dPhaseMassDensity_dTemperature" type="real64_array3d" />
		<!--dPhaseViscosity_dGlobalCompFraction => Derivative of phase viscosity with respect to global component fraction-->
		<xsd:attribute name="dPhaseViscosity_dGlobalCompFraction" type="real64_array4d" />
		<!--dPhaseViscosity_dPressure => Derivative of phase viscosity with respect to pressure-->
		<xsd:attribute name="dPhaseViscosity_dPressure" type="real64_array3d" />
		<!--dPhaseViscosity_dTemperature => Derivative of phase viscosity with respect to temperature-->
		<xsd:attribute name="dPhaseViscosity_dTemperature" type="real64_array3d" />
		<!--dTotalDensity_dGlobalCompFraction => Derivative of total density with respect to global component fraction-->
		<xsd:attribute name="dTotalDensity_dGlobalCompFraction" type="real64_array3d" />
		<!--dTotalDensity_dPressure => Derivative of total density with respect to pressure-->
		<xsd:attribute name="dTotalDensity_dPressure" type="real64_array2d" />
		<!--dTotalDensity_dTemperature => Derivative of total density with respect to temperature-->
		<xsd:attribute name="dTotalDensity_dTemperature" type="real64_array2d" />
=======
		<!--dPhaseCompFraction => Derivative of phase component fraction with respect to pressure, temperature, and global component fractions-->
		<xsd:attribute name="dPhaseCompFraction" type="LvArray_Array&lt;double, 5, camp_int_seq&lt;long, 0l, 1l, 2l, 3l, 4l&gt;, long, LvArray_ChaiBuffer&gt;" />
		<!--dPhaseDensity => Derivative of phase density with respect to pressure, temperature, and global component fractions-->
		<xsd:attribute name="dPhaseDensity" type="real64_array4d" />
		<!--dPhaseFraction => Derivative of phase fraction with respect to pressure, temperature, and global component fractions-->
		<xsd:attribute name="dPhaseFraction" type="real64_array4d" />
		<!--dPhaseMassDensity => Derivative of phase mass density with respect to pressure, temperature, and global component fractions-->
		<xsd:attribute name="dPhaseMassDensity" type="real64_array4d" />
		<!--dPhaseViscosity => Derivative of phase viscosity with respect to pressure, temperature, and global component fractions-->
		<xsd:attribute name="dPhaseViscosity" type="real64_array4d" />
		<!--dTotalDensity => Derivative of total density with respect to pressure, temperature, and global component fractions-->
		<xsd:attribute name="dTotalDensity" type="real64_array3d" />
>>>>>>> 1414a7dc
		<!--initialTotalMassDensity => Initial total mass density-->
		<xsd:attribute name="initialTotalMassDensity" type="real64_array2d" />
		<!--phaseCompFraction => Phase component fraction-->
		<xsd:attribute name="phaseCompFraction" type="real64_array4d" />
		<!--phaseDensity => Phase density-->
		<xsd:attribute name="phaseDensity" type="real64_array3d" />
		<!--phaseEnthalpy => Phase enthalpy-->
		<xsd:attribute name="phaseEnthalpy" type="real64_array3d" />
		<!--phaseFraction => Phase fraction-->
		<xsd:attribute name="phaseFraction" type="real64_array3d" />
		<!--phaseInternalEnergy => Phase internal energy-->
		<xsd:attribute name="phaseInternalEnergy" type="real64_array3d" />
		<!--phaseMassDensity => Phase mass density-->
		<xsd:attribute name="phaseMassDensity" type="real64_array3d" />
		<!--phaseViscosity => Phase viscosity-->
		<xsd:attribute name="phaseViscosity" type="real64_array3d" />
		<!--totalDensity => Total density-->
		<xsd:attribute name="totalDensity" type="real64_array2d" />
		<!--useMass => (no description available)-->
		<xsd:attribute name="useMass" type="integer" />
	</xsd:complexType>
	<xsd:complexType name="CarmanKozenyPermeabilityType">
		<!--dPerm_dPorosity => (no description available)-->
		<xsd:attribute name="dPerm_dPorosity" type="real64_array3d" />
		<!--dPerm_dPressure => Derivative of rock permeability with respect to pressure-->
		<xsd:attribute name="dPerm_dPressure" type="real64_array3d" />
		<!--permeability => Rock permeability-->
		<xsd:attribute name="permeability" type="real64_array3d" />
	</xsd:complexType>
	<xsd:complexType name="CompositionalMultiphaseFluidType">
<<<<<<< HEAD
		<!--dPhaseCompFraction_dGlobalCompFraction => Derivative of phase component fraction with respect to global component fraction-->
		<xsd:attribute name="dPhaseCompFraction_dGlobalCompFraction" type="LvArray_Array&lt;double, 5, camp_int_seq&lt;long, 0l, 1l, 2l, 3l, 4l&gt;, long, LvArray_ChaiBuffer&gt;" />
		<!--dPhaseCompFraction_dPressure => Derivative of phase component fraction with respect to pressure-->
		<xsd:attribute name="dPhaseCompFraction_dPressure" type="real64_array4d" />
		<!--dPhaseCompFraction_dTemperature => Derivative of phase component fraction with respect to temperature-->
		<xsd:attribute name="dPhaseCompFraction_dTemperature" type="real64_array4d" />
		<!--dPhaseDensity_dGlobalCompFraction => Derivative of phase density with respect to global component fraction-->
		<xsd:attribute name="dPhaseDensity_dGlobalCompFraction" type="real64_array4d" />
		<!--dPhaseDensity_dPressure => Derivative of phase density with respect to pressure-->
		<xsd:attribute name="dPhaseDensity_dPressure" type="real64_array3d" />
		<!--dPhaseDensity_dTemperature => Derivative of phase density with respect to temperature-->
		<xsd:attribute name="dPhaseDensity_dTemperature" type="real64_array3d" />
		<!--dPhaseEnthalpy_dGlobalCompFraction => Derivative of phase enthalpy with respect to global component fraction-->
		<xsd:attribute name="dPhaseEnthalpy_dGlobalCompFraction" type="real64_array4d" />
		<!--dPhaseEnthalpy_dPressure => Derivative of phase enthalpy with respect to pressure-->
		<xsd:attribute name="dPhaseEnthalpy_dPressure" type="real64_array3d" />
		<!--dPhaseEnthalpy_dTemperature => Derivative of phase enthalpy with respect to temperature-->
		<xsd:attribute name="dPhaseEnthalpy_dTemperature" type="real64_array3d" />
		<!--dPhaseFraction_dGlobalCompFraction => Derivative of phase fraction with respect to global component fraction-->
		<xsd:attribute name="dPhaseFraction_dGlobalCompFraction" type="real64_array4d" />
		<!--dPhaseFraction_dPressure => Derivative of phase fraction with respect to pressure-->
		<xsd:attribute name="dPhaseFraction_dPressure" type="real64_array3d" />
		<!--dPhaseFraction_dTemperature => Derivative of phase fraction with respect to temperature-->
		<xsd:attribute name="dPhaseFraction_dTemperature" type="real64_array3d" />
		<!--dPhaseInternalEnergy_dGlobalCompFraction => Derivative of phase internal energy with respect to global component fraction-->
		<xsd:attribute name="dPhaseInternalEnergy_dGlobalCompFraction" type="real64_array4d" />
		<!--dPhaseInternalEnergy_dPressure => Derivative of phase internal energy with respect to pressure-->
		<xsd:attribute name="dPhaseInternalEnergy_dPressure" type="real64_array3d" />
		<!--dPhaseInternalEnergy_dTemperature => Derivative of phase internal energy with respect to temperature-->
		<xsd:attribute name="dPhaseInternalEnergy_dTemperature" type="real64_array3d" />
		<!--dPhaseMassDensity_dGlobalCompFraction => Derivative of phase mass density with respect to global component fraction-->
		<xsd:attribute name="dPhaseMassDensity_dGlobalCompFraction" type="real64_array4d" />
		<!--dPhaseMassDensity_dPressure => Derivative of phase mass density with respect to pressure-->
		<xsd:attribute name="dPhaseMassDensity_dPressure" type="real64_array3d" />
		<!--dPhaseMassDensity_dTemperature => Derivative of phase mass density with respect to temperature-->
		<xsd:attribute name="dPhaseMassDensity_dTemperature" type="real64_array3d" />
		<!--dPhaseViscosity_dGlobalCompFraction => Derivative of phase viscosity with respect to global component fraction-->
		<xsd:attribute name="dPhaseViscosity_dGlobalCompFraction" type="real64_array4d" />
		<!--dPhaseViscosity_dPressure => Derivative of phase viscosity with respect to pressure-->
		<xsd:attribute name="dPhaseViscosity_dPressure" type="real64_array3d" />
		<!--dPhaseViscosity_dTemperature => Derivative of phase viscosity with respect to temperature-->
		<xsd:attribute name="dPhaseViscosity_dTemperature" type="real64_array3d" />
		<!--dTotalDensity_dGlobalCompFraction => Derivative of total density with respect to global component fraction-->
		<xsd:attribute name="dTotalDensity_dGlobalCompFraction" type="real64_array3d" />
		<!--dTotalDensity_dPressure => Derivative of total density with respect to pressure-->
		<xsd:attribute name="dTotalDensity_dPressure" type="real64_array2d" />
		<!--dTotalDensity_dTemperature => Derivative of total density with respect to temperature-->
		<xsd:attribute name="dTotalDensity_dTemperature" type="real64_array2d" />
=======
		<!--dPhaseCompFraction => Derivative of phase component fraction with respect to pressure, temperature, and global component fractions-->
		<xsd:attribute name="dPhaseCompFraction" type="LvArray_Array&lt;double, 5, camp_int_seq&lt;long, 0l, 1l, 2l, 3l, 4l&gt;, long, LvArray_ChaiBuffer&gt;" />
		<!--dPhaseDensity => Derivative of phase density with respect to pressure, temperature, and global component fractions-->
		<xsd:attribute name="dPhaseDensity" type="real64_array4d" />
		<!--dPhaseFraction => Derivative of phase fraction with respect to pressure, temperature, and global component fractions-->
		<xsd:attribute name="dPhaseFraction" type="real64_array4d" />
		<!--dPhaseMassDensity => Derivative of phase mass density with respect to pressure, temperature, and global component fractions-->
		<xsd:attribute name="dPhaseMassDensity" type="real64_array4d" />
		<!--dPhaseViscosity => Derivative of phase viscosity with respect to pressure, temperature, and global component fractions-->
		<xsd:attribute name="dPhaseViscosity" type="real64_array4d" />
		<!--dTotalDensity => Derivative of total density with respect to pressure, temperature, and global component fractions-->
		<xsd:attribute name="dTotalDensity" type="real64_array3d" />
>>>>>>> 1414a7dc
		<!--initialTotalMassDensity => Initial total mass density-->
		<xsd:attribute name="initialTotalMassDensity" type="real64_array2d" />
		<!--phaseCompFraction => Phase component fraction-->
		<xsd:attribute name="phaseCompFraction" type="real64_array4d" />
		<!--phaseDensity => Phase density-->
		<xsd:attribute name="phaseDensity" type="real64_array3d" />
		<!--phaseEnthalpy => Phase enthalpy-->
		<xsd:attribute name="phaseEnthalpy" type="real64_array3d" />
		<!--phaseFraction => Phase fraction-->
		<xsd:attribute name="phaseFraction" type="real64_array3d" />
		<!--phaseInternalEnergy => Phase internal energy-->
		<xsd:attribute name="phaseInternalEnergy" type="real64_array3d" />
		<!--phaseMassDensity => Phase mass density-->
		<xsd:attribute name="phaseMassDensity" type="real64_array3d" />
		<!--phaseViscosity => Phase viscosity-->
		<xsd:attribute name="phaseViscosity" type="real64_array3d" />
		<!--totalDensity => Total density-->
		<xsd:attribute name="totalDensity" type="real64_array2d" />
		<!--useMass => (no description available)-->
		<xsd:attribute name="useMass" type="integer" />
	</xsd:complexType>
	<xsd:complexType name="CompressibleSinglePhaseFluidType">
		<!--dDensity_dPressure => Derivative of density with respect to pressure-->
		<xsd:attribute name="dDensity_dPressure" type="real64_array2d" />
		<!--dViscosity_dPressure => Derivative of viscosity with respect to pressure-->
		<xsd:attribute name="dViscosity_dPressure" type="real64_array2d" />
		<!--density => Density-->
		<xsd:attribute name="density" type="real64_array2d" />
		<!--initialDensity => Initial density-->
		<xsd:attribute name="initialDensity" type="real64_array2d" />
		<!--viscosity => Viscosity-->
		<xsd:attribute name="viscosity" type="real64_array2d" />
	</xsd:complexType>
	<xsd:complexType name="CompressibleSolidCarmanKozenyPermeabilityType" />
	<xsd:complexType name="CompressibleSolidConstantPermeabilityType" />
	<xsd:complexType name="CompressibleSolidParallelPlatesPermeabilityType" />
	<xsd:complexType name="CompressibleSolidSlipDependentPermeabilityType" />
	<xsd:complexType name="ConstantPermeabilityType">
		<!--dPerm_dPressure => Derivative of rock permeability with respect to pressure-->
		<xsd:attribute name="dPerm_dPressure" type="real64_array3d" />
		<!--permeability => Rock permeability-->
		<xsd:attribute name="permeability" type="real64_array3d" />
	</xsd:complexType>
	<xsd:complexType name="ConstantThermalConductivityType">
		<!--dEffectiveConductivity_dPhaseVolFraction => Derivative of effective conductivity with respect to phase volume fraction-->
		<xsd:attribute name="dEffectiveConductivity_dPhaseVolFraction" type="real64_array4d" />
		<!--effectiveConductivity => Effective conductivity-->
		<xsd:attribute name="effectiveConductivity" type="real64_array3d" />
	</xsd:complexType>
	<xsd:complexType name="CoulombType">
		<!--elasticSlip => Elastic Slip-->
		<xsd:attribute name="elasticSlip" type="real64_array2d" />
	</xsd:complexType>
	<xsd:complexType name="DamageElasticIsotropicType">
		<!--bulkModulus => Elastic Bulk Modulus Field-->
		<xsd:attribute name="bulkModulus" type="real64_array" />
		<!--damage => Material Damage Variable-->
		<xsd:attribute name="damage" type="real64_array2d" />
		<!--density => Material Density-->
		<xsd:attribute name="density" type="real64_array2d" />
		<!--oldStress => Previous Material Stress-->
		<xsd:attribute name="oldStress" type="real64_array3d" />
		<!--shearModulus => Elastic Shear Modulus Field-->
		<xsd:attribute name="shearModulus" type="real64_array" />
		<!--strainEnergyDensity => Strain Energy Density-->
		<xsd:attribute name="strainEnergyDensity" type="real64_array2d" />
		<!--stress => Current Material Stress-->
		<xsd:attribute name="stress" type="real64_array3d" />
	</xsd:complexType>
	<xsd:complexType name="DamageSpectralElasticIsotropicType">
		<!--bulkModulus => Elastic Bulk Modulus Field-->
		<xsd:attribute name="bulkModulus" type="real64_array" />
		<!--damage => Material Damage Variable-->
		<xsd:attribute name="damage" type="real64_array2d" />
		<!--density => Material Density-->
		<xsd:attribute name="density" type="real64_array2d" />
		<!--oldStress => Previous Material Stress-->
		<xsd:attribute name="oldStress" type="real64_array3d" />
		<!--shearModulus => Elastic Shear Modulus Field-->
		<xsd:attribute name="shearModulus" type="real64_array" />
		<!--strainEnergyDensity => Strain Energy Density-->
		<xsd:attribute name="strainEnergyDensity" type="real64_array2d" />
		<!--stress => Current Material Stress-->
		<xsd:attribute name="stress" type="real64_array3d" />
	</xsd:complexType>
	<xsd:complexType name="DamageVolDevElasticIsotropicType">
		<!--bulkModulus => Elastic Bulk Modulus Field-->
		<xsd:attribute name="bulkModulus" type="real64_array" />
		<!--damage => Material Damage Variable-->
		<xsd:attribute name="damage" type="real64_array2d" />
		<!--density => Material Density-->
		<xsd:attribute name="density" type="real64_array2d" />
		<!--oldStress => Previous Material Stress-->
		<xsd:attribute name="oldStress" type="real64_array3d" />
		<!--shearModulus => Elastic Shear Modulus Field-->
		<xsd:attribute name="shearModulus" type="real64_array" />
		<!--strainEnergyDensity => Strain Energy Density-->
		<xsd:attribute name="strainEnergyDensity" type="real64_array2d" />
		<!--stress => Current Material Stress-->
		<xsd:attribute name="stress" type="real64_array3d" />
	</xsd:complexType>
	<xsd:complexType name="DeadOilFluidType">
<<<<<<< HEAD
		<!--dPhaseCompFraction_dGlobalCompFraction => Derivative of phase component fraction with respect to global component fraction-->
		<xsd:attribute name="dPhaseCompFraction_dGlobalCompFraction" type="LvArray_Array&lt;double, 5, camp_int_seq&lt;long, 0l, 1l, 2l, 3l, 4l&gt;, long, LvArray_ChaiBuffer&gt;" />
		<!--dPhaseCompFraction_dPressure => Derivative of phase component fraction with respect to pressure-->
		<xsd:attribute name="dPhaseCompFraction_dPressure" type="real64_array4d" />
		<!--dPhaseCompFraction_dTemperature => Derivative of phase component fraction with respect to temperature-->
		<xsd:attribute name="dPhaseCompFraction_dTemperature" type="real64_array4d" />
		<!--dPhaseDensity_dGlobalCompFraction => Derivative of phase density with respect to global component fraction-->
		<xsd:attribute name="dPhaseDensity_dGlobalCompFraction" type="real64_array4d" />
		<!--dPhaseDensity_dPressure => Derivative of phase density with respect to pressure-->
		<xsd:attribute name="dPhaseDensity_dPressure" type="real64_array3d" />
		<!--dPhaseDensity_dTemperature => Derivative of phase density with respect to temperature-->
		<xsd:attribute name="dPhaseDensity_dTemperature" type="real64_array3d" />
		<!--dPhaseEnthalpy_dGlobalCompFraction => Derivative of phase enthalpy with respect to global component fraction-->
		<xsd:attribute name="dPhaseEnthalpy_dGlobalCompFraction" type="real64_array4d" />
		<!--dPhaseEnthalpy_dPressure => Derivative of phase enthalpy with respect to pressure-->
		<xsd:attribute name="dPhaseEnthalpy_dPressure" type="real64_array3d" />
		<!--dPhaseEnthalpy_dTemperature => Derivative of phase enthalpy with respect to temperature-->
		<xsd:attribute name="dPhaseEnthalpy_dTemperature" type="real64_array3d" />
		<!--dPhaseFraction_dGlobalCompFraction => Derivative of phase fraction with respect to global component fraction-->
		<xsd:attribute name="dPhaseFraction_dGlobalCompFraction" type="real64_array4d" />
		<!--dPhaseFraction_dPressure => Derivative of phase fraction with respect to pressure-->
		<xsd:attribute name="dPhaseFraction_dPressure" type="real64_array3d" />
		<!--dPhaseFraction_dTemperature => Derivative of phase fraction with respect to temperature-->
		<xsd:attribute name="dPhaseFraction_dTemperature" type="real64_array3d" />
		<!--dPhaseInternalEnergy_dGlobalCompFraction => Derivative of phase internal energy with respect to global component fraction-->
		<xsd:attribute name="dPhaseInternalEnergy_dGlobalCompFraction" type="real64_array4d" />
		<!--dPhaseInternalEnergy_dPressure => Derivative of phase internal energy with respect to pressure-->
		<xsd:attribute name="dPhaseInternalEnergy_dPressure" type="real64_array3d" />
		<!--dPhaseInternalEnergy_dTemperature => Derivative of phase internal energy with respect to temperature-->
		<xsd:attribute name="dPhaseInternalEnergy_dTemperature" type="real64_array3d" />
		<!--dPhaseMassDensity_dGlobalCompFraction => Derivative of phase mass density with respect to global component fraction-->
		<xsd:attribute name="dPhaseMassDensity_dGlobalCompFraction" type="real64_array4d" />
		<!--dPhaseMassDensity_dPressure => Derivative of phase mass density with respect to pressure-->
		<xsd:attribute name="dPhaseMassDensity_dPressure" type="real64_array3d" />
		<!--dPhaseMassDensity_dTemperature => Derivative of phase mass density with respect to temperature-->
		<xsd:attribute name="dPhaseMassDensity_dTemperature" type="real64_array3d" />
		<!--dPhaseViscosity_dGlobalCompFraction => Derivative of phase viscosity with respect to global component fraction-->
		<xsd:attribute name="dPhaseViscosity_dGlobalCompFraction" type="real64_array4d" />
		<!--dPhaseViscosity_dPressure => Derivative of phase viscosity with respect to pressure-->
		<xsd:attribute name="dPhaseViscosity_dPressure" type="real64_array3d" />
		<!--dPhaseViscosity_dTemperature => Derivative of phase viscosity with respect to temperature-->
		<xsd:attribute name="dPhaseViscosity_dTemperature" type="real64_array3d" />
		<!--dTotalDensity_dGlobalCompFraction => Derivative of total density with respect to global component fraction-->
		<xsd:attribute name="dTotalDensity_dGlobalCompFraction" type="real64_array3d" />
		<!--dTotalDensity_dPressure => Derivative of total density with respect to pressure-->
		<xsd:attribute name="dTotalDensity_dPressure" type="real64_array2d" />
		<!--dTotalDensity_dTemperature => Derivative of total density with respect to temperature-->
		<xsd:attribute name="dTotalDensity_dTemperature" type="real64_array2d" />
=======
		<!--dPhaseCompFraction => Derivative of phase component fraction with respect to pressure, temperature, and global component fractions-->
		<xsd:attribute name="dPhaseCompFraction" type="LvArray_Array&lt;double, 5, camp_int_seq&lt;long, 0l, 1l, 2l, 3l, 4l&gt;, long, LvArray_ChaiBuffer&gt;" />
		<!--dPhaseDensity => Derivative of phase density with respect to pressure, temperature, and global component fractions-->
		<xsd:attribute name="dPhaseDensity" type="real64_array4d" />
		<!--dPhaseFraction => Derivative of phase fraction with respect to pressure, temperature, and global component fractions-->
		<xsd:attribute name="dPhaseFraction" type="real64_array4d" />
		<!--dPhaseMassDensity => Derivative of phase mass density with respect to pressure, temperature, and global component fractions-->
		<xsd:attribute name="dPhaseMassDensity" type="real64_array4d" />
		<!--dPhaseViscosity => Derivative of phase viscosity with respect to pressure, temperature, and global component fractions-->
		<xsd:attribute name="dPhaseViscosity" type="real64_array4d" />
		<!--dTotalDensity => Derivative of total density with respect to pressure, temperature, and global component fractions-->
		<xsd:attribute name="dTotalDensity" type="real64_array3d" />
>>>>>>> 1414a7dc
		<!--formationVolFactorTableWrappers => (no description available)-->
		<xsd:attribute name="formationVolFactorTableWrappers" type="LvArray_Array&lt;geosx_TableFunction_KernelWrapper, 1, camp_int_seq&lt;long, 0l&gt;, long, LvArray_ChaiBuffer&gt;" />
		<!--hydrocarbonPhaseOrder => (no description available)-->
		<xsd:attribute name="hydrocarbonPhaseOrder" type="integer_array" />
		<!--initialTotalMassDensity => Initial total mass density-->
		<xsd:attribute name="initialTotalMassDensity" type="real64_array2d" />
		<!--phaseCompFraction => Phase component fraction-->
		<xsd:attribute name="phaseCompFraction" type="real64_array4d" />
		<!--phaseDensity => Phase density-->
		<xsd:attribute name="phaseDensity" type="real64_array3d" />
		<!--phaseEnthalpy => Phase enthalpy-->
		<xsd:attribute name="phaseEnthalpy" type="real64_array3d" />
		<!--phaseFraction => Phase fraction-->
		<xsd:attribute name="phaseFraction" type="real64_array3d" />
		<!--phaseInternalEnergy => Phase internal energy-->
		<xsd:attribute name="phaseInternalEnergy" type="real64_array3d" />
		<!--phaseMassDensity => Phase mass density-->
		<xsd:attribute name="phaseMassDensity" type="real64_array3d" />
		<!--phaseOrder => (no description available)-->
		<xsd:attribute name="phaseOrder" type="integer_array" />
		<!--phaseTypes => (no description available)-->
		<xsd:attribute name="phaseTypes" type="integer_array" />
		<!--phaseViscosity => Phase viscosity-->
		<xsd:attribute name="phaseViscosity" type="real64_array3d" />
		<!--totalDensity => Total density-->
		<xsd:attribute name="totalDensity" type="real64_array2d" />
		<!--useMass => (no description available)-->
		<xsd:attribute name="useMass" type="integer" />
		<!--viscosityTableWrappers => (no description available)-->
		<xsd:attribute name="viscosityTableWrappers" type="LvArray_Array&lt;geosx_TableFunction_KernelWrapper, 1, camp_int_seq&lt;long, 0l&gt;, long, LvArray_ChaiBuffer&gt;" />
	</xsd:complexType>
	<xsd:complexType name="DelftEggType">
		<!--bulkModulus => Elastic Bulk Modulus Field-->
		<xsd:attribute name="bulkModulus" type="real64_array" />
		<!--cslSlope => Slope of the critical state line-->
		<xsd:attribute name="cslSlope" type="real64_array" />
		<!--density => Material Density-->
		<xsd:attribute name="density" type="real64_array2d" />
		<!--oldPreConsolidationPressure => Old preconsolidation pressure-->
		<xsd:attribute name="oldPreConsolidationPressure" type="real64_array2d" />
		<!--oldStress => Previous Material Stress-->
		<xsd:attribute name="oldStress" type="real64_array3d" />
		<!--preConsolidationPressure => New preconsolidation pressure-->
		<xsd:attribute name="preConsolidationPressure" type="real64_array2d" />
		<!--recompressionIndex =>  Recompression index-->
		<xsd:attribute name="recompressionIndex" type="real64_array" />
		<!--shapeParameter => Shape parameter for the yield surface-->
		<xsd:attribute name="shapeParameter" type="real64_array" />
		<!--shearModulus => Elastic Shear Modulus Field-->
		<xsd:attribute name="shearModulus" type="real64_array" />
		<!--stress => Current Material Stress-->
		<xsd:attribute name="stress" type="real64_array3d" />
		<!--virginCompressionIndex => Virgin compression index-->
		<xsd:attribute name="virginCompressionIndex" type="real64_array" />
	</xsd:complexType>
	<xsd:complexType name="DruckerPragerType">
		<!--bulkModulus => Elastic Bulk Modulus Field-->
		<xsd:attribute name="bulkModulus" type="real64_array" />
		<!--cohesion => New cohesion state-->
		<xsd:attribute name="cohesion" type="real64_array2d" />
		<!--density => Material Density-->
		<xsd:attribute name="density" type="real64_array2d" />
		<!--dilation => Plastic potential slope-->
		<xsd:attribute name="dilation" type="real64_array" />
		<!--friction => Yield surface slope-->
		<xsd:attribute name="friction" type="real64_array" />
		<!--hardening => Hardening rate-->
		<xsd:attribute name="hardening" type="real64_array" />
		<!--oldCohesion => Old cohesion state-->
		<xsd:attribute name="oldCohesion" type="real64_array2d" />
		<!--oldStress => Previous Material Stress-->
		<xsd:attribute name="oldStress" type="real64_array3d" />
		<!--shearModulus => Elastic Shear Modulus Field-->
		<xsd:attribute name="shearModulus" type="real64_array" />
		<!--stress => Current Material Stress-->
		<xsd:attribute name="stress" type="real64_array3d" />
	</xsd:complexType>
	<xsd:complexType name="ElasticIsotropicType">
		<!--bulkModulus => Elastic Bulk Modulus Field-->
		<xsd:attribute name="bulkModulus" type="real64_array" />
		<!--density => Material Density-->
		<xsd:attribute name="density" type="real64_array2d" />
		<!--oldStress => Previous Material Stress-->
		<xsd:attribute name="oldStress" type="real64_array3d" />
		<!--shearModulus => Elastic Shear Modulus Field-->
		<xsd:attribute name="shearModulus" type="real64_array" />
		<!--stress => Current Material Stress-->
		<xsd:attribute name="stress" type="real64_array3d" />
	</xsd:complexType>
	<xsd:complexType name="ElasticIsotropicPressureDependentType">
		<!--density => Material Density-->
		<xsd:attribute name="density" type="real64_array2d" />
		<!--oldStress => Previous Material Stress-->
		<xsd:attribute name="oldStress" type="real64_array3d" />
		<!--recompressionIndex => Recompression Index Field-->
		<xsd:attribute name="recompressionIndex" type="real64_array" />
		<!--refPressure => Reference Pressure Field-->
		<xsd:attribute name="refPressure" type="real64" />
		<!--refStrainVol => Reference Volumetric Strain-->
		<xsd:attribute name="refStrainVol" type="real64" />
		<!--shearModulus => Elastic Shear Modulus-->
		<xsd:attribute name="shearModulus" type="real64_array" />
		<!--stress => Current Material Stress-->
		<xsd:attribute name="stress" type="real64_array3d" />
	</xsd:complexType>
	<xsd:complexType name="ElasticOrthotropicType">
		<!--c11 => Elastic Stiffness Field C11-->
		<xsd:attribute name="c11" type="real64_array" />
		<!--c12 => Elastic Stiffness Field C12-->
		<xsd:attribute name="c12" type="real64_array" />
		<!--c13 => Elastic Stiffness Field C13-->
		<xsd:attribute name="c13" type="real64_array" />
		<!--c22 => Elastic Stiffness Field C22-->
		<xsd:attribute name="c22" type="real64_array" />
		<!--c23 => Elastic Stiffness Field C23-->
		<xsd:attribute name="c23" type="real64_array" />
		<!--c33 => Elastic Stiffness Field C33-->
		<xsd:attribute name="c33" type="real64_array" />
		<!--c44 => Elastic Stiffness Field C44-->
		<xsd:attribute name="c44" type="real64_array" />
		<!--c55 => Elastic Stiffness Field C55-->
		<xsd:attribute name="c55" type="real64_array" />
		<!--c66 => Elastic Stiffness Field C66-->
		<xsd:attribute name="c66" type="real64_array" />
		<!--density => Material Density-->
		<xsd:attribute name="density" type="real64_array2d" />
		<!--oldStress => Previous Material Stress-->
		<xsd:attribute name="oldStress" type="real64_array3d" />
		<!--stress => Current Material Stress-->
		<xsd:attribute name="stress" type="real64_array3d" />
	</xsd:complexType>
	<xsd:complexType name="ElasticTransverseIsotropicType">
		<!--c11 => Elastic Stiffness Field C11-->
		<xsd:attribute name="c11" type="real64_array" />
		<!--c13 => Elastic Stiffness Field C13-->
		<xsd:attribute name="c13" type="real64_array" />
		<!--c33 => Elastic Stiffness Field C33-->
		<xsd:attribute name="c33" type="real64_array" />
		<!--c44 => Elastic Stiffness Field C44-->
		<xsd:attribute name="c44" type="real64_array" />
		<!--c66 => Elastic Stiffness Field C66-->
		<xsd:attribute name="c66" type="real64_array" />
		<!--density => Material Density-->
		<xsd:attribute name="density" type="real64_array2d" />
		<!--oldStress => Previous Material Stress-->
		<xsd:attribute name="oldStress" type="real64_array3d" />
		<!--stress => Current Material Stress-->
		<xsd:attribute name="stress" type="real64_array3d" />
	</xsd:complexType>
	<xsd:complexType name="ExtendedDruckerPragerType">
		<!--bulkModulus => Elastic Bulk Modulus Field-->
		<xsd:attribute name="bulkModulus" type="real64_array" />
		<!--density => Material Density-->
		<xsd:attribute name="density" type="real64_array2d" />
		<!--dilationRatio => Plastic potential slope ratio-->
		<xsd:attribute name="dilationRatio" type="real64_array" />
		<!--hardening => Hardening parameter-->
		<xsd:attribute name="hardening" type="real64_array" />
		<!--initialFriction => Initial yield surface slope-->
		<xsd:attribute name="initialFriction" type="real64_array" />
		<!--oldStateVariable => Old equivalent plastic shear strain-->
		<xsd:attribute name="oldStateVariable" type="real64_array2d" />
		<!--oldStress => Previous Material Stress-->
		<xsd:attribute name="oldStress" type="real64_array3d" />
		<!--pressureIntercept => Pressure point at cone vertex-->
		<xsd:attribute name="pressureIntercept" type="real64_array" />
		<!--residualFriction => Residual yield surface slope-->
		<xsd:attribute name="residualFriction" type="real64_array" />
		<!--shearModulus => Elastic Shear Modulus Field-->
		<xsd:attribute name="shearModulus" type="real64_array" />
		<!--stateVariable => New equivalent plastic shear strain-->
		<xsd:attribute name="stateVariable" type="real64_array2d" />
		<!--stress => Current Material Stress-->
		<xsd:attribute name="stress" type="real64_array3d" />
	</xsd:complexType>
	<xsd:complexType name="FrictionlessContactType" />
	<xsd:complexType name="JFunctionCapillaryPressureType">
		<!--dPhaseCapPressure_dPhaseVolFraction => Derivative of phase capillary pressure with respect to phase volume fraction-->
		<xsd:attribute name="dPhaseCapPressure_dPhaseVolFraction" type="real64_array4d" />
		<!--jFuncMultiplier => Multiplier for the Leverett J-function-->
		<xsd:attribute name="jFuncMultiplier" type="real64_array2d" />
		<!--jFunctionWrappers => (no description available)-->
		<xsd:attribute name="jFunctionWrappers" type="LvArray_Array&lt;geosx_TableFunction_KernelWrapper, 1, camp_int_seq&lt;long, 0l&gt;, long, LvArray_ChaiBuffer&gt;" />
		<!--phaseCapPressure => Phase capillary pressure-->
		<xsd:attribute name="phaseCapPressure" type="real64_array3d" />
		<!--phaseOrder => (no description available)-->
		<xsd:attribute name="phaseOrder" type="integer_array" />
		<!--phaseTypes => (no description available)-->
		<xsd:attribute name="phaseTypes" type="integer_array" />
	</xsd:complexType>
	<xsd:complexType name="ModifiedCamClayType">
		<!--cslSlope => Slope of the critical state line-->
		<xsd:attribute name="cslSlope" type="real64_array" />
		<!--density => Material Density-->
		<xsd:attribute name="density" type="real64_array2d" />
		<!--oldPreConsolidationPressure => Old preconsolidation pressure-->
		<xsd:attribute name="oldPreConsolidationPressure" type="real64_array2d" />
		<!--oldStress => Previous Material Stress-->
		<xsd:attribute name="oldStress" type="real64_array3d" />
		<!--preConsolidationPressure => New preconsolidation pressure-->
		<xsd:attribute name="preConsolidationPressure" type="real64_array2d" />
		<!--recompressionIndex => Recompression Index Field-->
		<xsd:attribute name="recompressionIndex" type="real64_array" />
		<!--refPressure => Reference Pressure Field-->
		<xsd:attribute name="refPressure" type="real64" />
		<!--refStrainVol => Reference Volumetric Strain-->
		<xsd:attribute name="refStrainVol" type="real64" />
		<!--shearModulus => Elastic Shear Modulus-->
		<xsd:attribute name="shearModulus" type="real64_array" />
		<!--stress => Current Material Stress-->
		<xsd:attribute name="stress" type="real64_array3d" />
		<!--virginCompressionIndex => Virgin compression index-->
		<xsd:attribute name="virginCompressionIndex" type="real64_array" />
	</xsd:complexType>
	<xsd:complexType name="NullModelType" />
	<xsd:complexType name="ParallelPlatesPermeabilityType">
		<!--dPerm_dDispJump => Derivative of rock permeability with respect to displacement jump-->
		<xsd:attribute name="dPerm_dDispJump" type="real64_array4d" />
		<!--dPerm_dPressure => Derivative of rock permeability with respect to pressure-->
		<xsd:attribute name="dPerm_dPressure" type="real64_array3d" />
		<!--permeability => Rock permeability-->
		<xsd:attribute name="permeability" type="real64_array3d" />
	</xsd:complexType>
	<xsd:complexType name="ParticleFluidType">
		<!--collisionFactor => Collision factor-->
		<xsd:attribute name="collisionFactor" type="real64_array" />
		<!--dCollisionFactor_dProppantConcentration => Derivative of collision factor with respect to proppant concentration-->
		<xsd:attribute name="dCollisionFactor_dProppantConcentration" type="real64_array" />
		<!--dSettlingFactor_dComponentConcentration => Derivative of settling factor with respect to component concentration-->
		<xsd:attribute name="dSettlingFactor_dComponentConcentration" type="real64_array2d" />
		<!--dSettlingFactor_dPressure => Derivative of settling factor with respect to pressure-->
		<xsd:attribute name="dSettlingFactor_dPressure" type="real64_array" />
		<!--dSettlingFactor_dProppantConcentration => Derivative of settling factor with respect to proppant concentration-->
		<xsd:attribute name="dSettlingFactor_dProppantConcentration" type="real64_array" />
		<!--proppantPackPermeability => Proppant pack permeability-->
		<xsd:attribute name="proppantPackPermeability" type="real64_array" />
		<!--settlingFactor => Settling factor-->
		<xsd:attribute name="settlingFactor" type="real64_array" />
	</xsd:complexType>
	<xsd:complexType name="PermeabilityBaseType">
		<!--dPerm_dPressure => Derivative of rock permeability with respect to pressure-->
		<xsd:attribute name="dPerm_dPressure" type="real64_array3d" />
		<!--permeability => Rock permeability-->
		<xsd:attribute name="permeability" type="real64_array3d" />
	</xsd:complexType>
	<xsd:complexType name="PorousDruckerPragerType" />
	<xsd:complexType name="PorousElasticIsotropicType" />
	<xsd:complexType name="PorousElasticOrthotropicType" />
	<xsd:complexType name="PorousElasticTransverseIsotropicType" />
	<xsd:complexType name="PorousExtendedDruckerPragerType" />
	<xsd:complexType name="PressurePorosityType">
		<!--dPorosity_dPressure => (no description available)-->
		<xsd:attribute name="dPorosity_dPressure" type="real64_array2d" />
		<!--initialPorosity => (no description available)-->
		<xsd:attribute name="initialPorosity" type="real64_array2d" />
		<!--oldPorosity => (no description available)-->
		<xsd:attribute name="oldPorosity" type="real64_array2d" />
		<!--porosity => (no description available)-->
		<xsd:attribute name="porosity" type="real64_array2d" />
		<!--referencePorosity => (no description available)-->
		<xsd:attribute name="referencePorosity" type="real64_array" />
	</xsd:complexType>
	<xsd:complexType name="ProppantPermeabilityType">
		<!--dPerm_dDispJump => Derivative of rock permeability with respect to displacement jump-->
		<xsd:attribute name="dPerm_dDispJump" type="real64_array4d" />
		<!--dPerm_dPressure => Derivative of rock permeability with respect to pressure-->
		<xsd:attribute name="dPerm_dPressure" type="real64_array3d" />
		<!--permeability => Rock permeability-->
		<xsd:attribute name="permeability" type="real64_array3d" />
		<!--permeabilityMultiplier => Rock permeability multiplier-->
		<xsd:attribute name="permeabilityMultiplier" type="real64_array3d" />
		<!--proppantPackPermeability => (no description available)-->
		<xsd:attribute name="proppantPackPermeability" type="real64" />
	</xsd:complexType>
	<xsd:complexType name="ProppantPorosityType">
		<!--dPorosity_dPressure => (no description available)-->
		<xsd:attribute name="dPorosity_dPressure" type="real64_array2d" />
		<!--initialPorosity => (no description available)-->
		<xsd:attribute name="initialPorosity" type="real64_array2d" />
		<!--oldPorosity => (no description available)-->
		<xsd:attribute name="oldPorosity" type="real64_array2d" />
		<!--porosity => (no description available)-->
		<xsd:attribute name="porosity" type="real64_array2d" />
		<!--referencePorosity => (no description available)-->
		<xsd:attribute name="referencePorosity" type="real64_array" />
	</xsd:complexType>
	<xsd:complexType name="ProppantSlurryFluidType">
		<!--FluidDensity => Fluid density-->
		<xsd:attribute name="FluidDensity" type="real64_array2d" />
		<!--FluidViscosity => Fluid viscosity-->
		<xsd:attribute name="FluidViscosity" type="real64_array2d" />
		<!--componentDensity => Component density-->
		<xsd:attribute name="componentDensity" type="real64_array3d" />
		<!--dCompDens_dCompConc => Derivative of component density with respect to component concentration-->
		<xsd:attribute name="dCompDens_dCompConc" type="real64_array4d" />
		<!--dCompDens_dPres => Derivative of component density with respect to pressure-->
		<xsd:attribute name="dCompDens_dPres" type="real64_array3d" />
		<!--dDens_dCompConc => Derivative of density with respect to component concentration-->
		<xsd:attribute name="dDens_dCompConc" type="real64_array3d" />
		<!--dDens_dProppantConc => Derivative of density with respect to proppant concentration-->
		<xsd:attribute name="dDens_dProppantConc" type="real64_array2d" />
		<!--dDensity_dPressure => Derivative of density with respect to pressure-->
		<xsd:attribute name="dDensity_dPressure" type="real64_array2d" />
		<!--dFluidDens_dCompConc => Derivative of fluid density with respect to component concentration-->
		<xsd:attribute name="dFluidDens_dCompConc" type="real64_array3d" />
		<!--dFluidDens_dPres => Derivative of fluid density with respect to pressure-->
		<xsd:attribute name="dFluidDens_dPres" type="real64_array2d" />
		<!--dFluidVisc_dCompConc => Derivative of fluid viscosity with respect to component concentration-->
		<xsd:attribute name="dFluidVisc_dCompConc" type="real64_array3d" />
		<!--dFluidVisc_dPres => Derivative of fluid viscosity with respect to pressure-->
		<xsd:attribute name="dFluidVisc_dPres" type="real64_array2d" />
		<!--dVisc_dCompConc => Derivative of viscosity with respect to component concentration-->
		<xsd:attribute name="dVisc_dCompConc" type="real64_array3d" />
		<!--dVisc_dProppantConc => Derivative of viscosity with respect to proppant concentration-->
		<xsd:attribute name="dVisc_dProppantConc" type="real64_array2d" />
		<!--dViscosity_dPressure => Derivative of viscosity with respect to pressure-->
		<xsd:attribute name="dViscosity_dPressure" type="real64_array2d" />
		<!--density => Density-->
		<xsd:attribute name="density" type="real64_array2d" />
		<!--initialDensity => Initial density-->
		<xsd:attribute name="initialDensity" type="real64_array2d" />
		<!--viscosity => Viscosity-->
		<xsd:attribute name="viscosity" type="real64_array2d" />
	</xsd:complexType>
	<xsd:complexType name="ProppantSolidProppantPermeabilityType" />
	<xsd:complexType name="SlipDependentPermeabilityType">
		<!--dPerm_dDispJump => Derivative of the permeability w.r.t. the displacement jump.-->
		<xsd:attribute name="dPerm_dDispJump" type="real64_array4d" />
		<!--dPerm_dPressure => Derivative of rock permeability with respect to pressure-->
		<xsd:attribute name="dPerm_dPressure" type="real64_array3d" />
		<!--permeability => Rock permeability-->
		<xsd:attribute name="permeability" type="real64_array3d" />
	</xsd:complexType>
	<xsd:complexType name="TableCapillaryPressureType">
		<!--capPresWrappers => (no description available)-->
		<xsd:attribute name="capPresWrappers" type="LvArray_Array&lt;geosx_TableFunction_KernelWrapper, 1, camp_int_seq&lt;long, 0l&gt;, long, LvArray_ChaiBuffer&gt;" />
		<!--dPhaseCapPressure_dPhaseVolFraction => Derivative of phase capillary pressure with respect to phase volume fraction-->
		<xsd:attribute name="dPhaseCapPressure_dPhaseVolFraction" type="real64_array4d" />
		<!--phaseCapPressure => Phase capillary pressure-->
		<xsd:attribute name="phaseCapPressure" type="real64_array3d" />
		<!--phaseOrder => (no description available)-->
		<xsd:attribute name="phaseOrder" type="integer_array" />
		<!--phaseTypes => (no description available)-->
		<xsd:attribute name="phaseTypes" type="integer_array" />
	</xsd:complexType>
	<xsd:complexType name="TableRelativePermeabilityType">
		<!--dPhaseRelPerm_dPhaseVolFraction => Derivative of phase relative permeability with respect to phase volume fraction-->
		<xsd:attribute name="dPhaseRelPerm_dPhaseVolFraction" type="real64_array4d" />
		<!--phaseMinVolumeFraction => (no description available)-->
		<xsd:attribute name="phaseMinVolumeFraction" type="real64_array" />
		<!--phaseOrder => (no description available)-->
		<xsd:attribute name="phaseOrder" type="integer_array" />
		<!--phaseRelPerm => Phase relative permeability-->
		<xsd:attribute name="phaseRelPerm" type="real64_array3d" />
		<!--phaseTypes => (no description available)-->
		<xsd:attribute name="phaseTypes" type="integer_array" />
		<!--relPermWrappers => (no description available)-->
		<xsd:attribute name="relPermWrappers" type="LvArray_Array&lt;geosx_TableFunction_KernelWrapper, 1, camp_int_seq&lt;long, 0l&gt;, long, LvArray_ChaiBuffer&gt;" />
	</xsd:complexType>
	<xsd:complexType name="TableRelativePermeabilityHysteresisType">
		<!--dPhaseRelPerm_dPhaseVolFraction => Derivative of phase relative permeability with respect to phase volume fraction-->
		<xsd:attribute name="dPhaseRelPerm_dPhaseVolFraction" type="real64_array4d" />
		<!--drainagePhaseMaxVolumeFraction => (no description available)-->
		<xsd:attribute name="drainagePhaseMaxVolumeFraction" type="real64_array" />
		<!--drainagePhaseMinVolumeFraction => (no description available)-->
		<xsd:attribute name="drainagePhaseMinVolumeFraction" type="real64_array" />
		<!--drainagePhaseRelPermEndPoint => (no description available)-->
		<xsd:attribute name="drainagePhaseRelPermEndPoint" type="real64_array" />
		<!--drainageRelPermWrappers => (no description available)-->
		<xsd:attribute name="drainageRelPermWrappers" type="LvArray_Array&lt;geosx_TableFunction_KernelWrapper, 1, camp_int_seq&lt;long, 0l&gt;, long, LvArray_ChaiBuffer&gt;" />
		<!--imbibitionPhaseMaxVolumeFraction => (no description available)-->
		<xsd:attribute name="imbibitionPhaseMaxVolumeFraction" type="real64_array" />
		<!--imbibitionPhaseMinVolumeFraction => (no description available)-->
		<xsd:attribute name="imbibitionPhaseMinVolumeFraction" type="real64_array" />
		<!--imbibitionPhaseRelPermEndPoint => (no description available)-->
		<xsd:attribute name="imbibitionPhaseRelPermEndPoint" type="real64_array" />
		<!--imbibitionRelPermWrappers => (no description available)-->
		<xsd:attribute name="imbibitionRelPermWrappers" type="LvArray_Array&lt;geosx_TableFunction_KernelWrapper, 1, camp_int_seq&lt;long, 0l&gt;, long, LvArray_ChaiBuffer&gt;" />
		<!--landParameter => (no description available)-->
		<xsd:attribute name="landParameter" type="real64_array" />
		<!--phaseHasHysteresis => (no description available)-->
		<xsd:attribute name="phaseHasHysteresis" type="integer_array" />
		<!--phaseMaxHistoricalVolFraction => Phase max historical phase volume fraction-->
		<xsd:attribute name="phaseMaxHistoricalVolFraction" type="real64_array2d" />
		<!--phaseMinHistoricalVolFraction => Phase min historical phase volume fraction-->
		<xsd:attribute name="phaseMinHistoricalVolFraction" type="real64_array2d" />
		<!--phaseOrder => (no description available)-->
		<xsd:attribute name="phaseOrder" type="integer_array" />
		<!--phaseRelPerm => Phase relative permeability-->
		<xsd:attribute name="phaseRelPerm" type="real64_array3d" />
		<!--phaseTypes => (no description available)-->
		<xsd:attribute name="phaseTypes" type="integer_array" />
	</xsd:complexType>
	<xsd:complexType name="VanGenuchtenBakerRelativePermeabilityType">
		<!--dPhaseRelPerm_dPhaseVolFraction => Derivative of phase relative permeability with respect to phase volume fraction-->
		<xsd:attribute name="dPhaseRelPerm_dPhaseVolFraction" type="real64_array4d" />
		<!--phaseOrder => (no description available)-->
		<xsd:attribute name="phaseOrder" type="integer_array" />
		<!--phaseRelPerm => Phase relative permeability-->
		<xsd:attribute name="phaseRelPerm" type="real64_array3d" />
		<!--phaseTypes => (no description available)-->
		<xsd:attribute name="phaseTypes" type="integer_array" />
		<!--volFracScale => Factor used to scale the phase capillary pressure, defined as: one minus the sum of the phase minimum volume fractions.-->
		<xsd:attribute name="volFracScale" type="real64" />
	</xsd:complexType>
	<xsd:complexType name="VanGenuchtenCapillaryPressureType">
		<!--dPhaseCapPressure_dPhaseVolFraction => Derivative of phase capillary pressure with respect to phase volume fraction-->
		<xsd:attribute name="dPhaseCapPressure_dPhaseVolFraction" type="real64_array4d" />
		<!--phaseCapPressure => Phase capillary pressure-->
		<xsd:attribute name="phaseCapPressure" type="real64_array3d" />
		<!--phaseOrder => (no description available)-->
		<xsd:attribute name="phaseOrder" type="integer_array" />
		<!--phaseTypes => (no description available)-->
		<xsd:attribute name="phaseTypes" type="integer_array" />
		<!--volFracScale => Factor used to scale the phase capillary pressure, defined as: one minus the sum of the phase minimum volume fractions.-->
		<xsd:attribute name="volFracScale" type="real64" />
	</xsd:complexType>
	<xsd:complexType name="VolumeWeightedThermalConductivityType">
		<!--dEffectiveConductivity_dPhaseVolFraction => Derivative of effective conductivity with respect to phase volume fraction-->
		<xsd:attribute name="dEffectiveConductivity_dPhaseVolFraction" type="real64_array4d" />
		<!--effectiveConductivity => Effective conductivity-->
		<xsd:attribute name="effectiveConductivity" type="real64_array3d" />
		<!--rockThermalConductivity => Rock thermal conductivity-->
		<xsd:attribute name="rockThermalConductivity" type="real64_array3d" />
	</xsd:complexType>
	<xsd:complexType name="MeshBodiesType">
		<xsd:choice minOccurs="0" maxOccurs="unbounded">
			<xsd:element name="InternalMesh" type="InternalMeshType" />
			<xsd:element name="InternalWell" type="InternalWellType" />
			<xsd:element name="InternalWellbore" type="InternalWellboreType" />
			<xsd:element name="PAMELAMeshGenerator" type="PAMELAMeshGeneratorType" />
			<xsd:element name="VTKMeshGenerator" type="VTKMeshGeneratorType" />
		</xsd:choice>
	</xsd:complexType>
	<xsd:complexType name="meshLevelsType">
		<xsd:choice minOccurs="0" maxOccurs="unbounded">
			<xsd:element name="Level0" type="Level0Type" />
		</xsd:choice>
	</xsd:complexType>
	<xsd:complexType name="Level0Type">
		<xsd:choice minOccurs="0" maxOccurs="unbounded">
			<xsd:element name="ElementRegions" type="ElementRegionsType" maxOccurs="1" />
			<xsd:element name="edgeManager" type="edgeManagerType" />
			<xsd:element name="embeddedSurfacesEdgeManager" type="embeddedSurfacesEdgeManagerType" />
			<xsd:element name="embeddedSurfacesNodeManager" type="embeddedSurfacesNodeManagerType" />
			<xsd:element name="FaceManager" type="FaceManagerType" />
			<xsd:element name="nodeManager" type="nodeManagerType" />
		</xsd:choice>
		<!--meshLevel => (no description available)-->
		<xsd:attribute name="meshLevel" type="integer" />
	</xsd:complexType>
	<xsd:complexType name="ElementRegionsType">
		<xsd:choice minOccurs="0" maxOccurs="unbounded">
			<xsd:element name="elementRegionsGroup" type="elementRegionsGroupType" />
			<xsd:element name="neighborData" type="neighborDataType" />
			<xsd:element name="sets" type="setsType" />
			<xsd:element name="CellElementRegion" type="CellElementRegionType" />
			<xsd:element name="SurfaceElementRegion" type="SurfaceElementRegionType" />
			<xsd:element name="WellElementRegion" type="WellElementRegionType" />
		</xsd:choice>
		<!--domainBoundaryIndicator => (no description available)-->
		<xsd:attribute name="domainBoundaryIndicator" type="integer_array" />
		<!--ghostRank => (no description available)-->
		<xsd:attribute name="ghostRank" type="integer_array" />
		<!--globalToLocalMap => (no description available)-->
		<xsd:attribute name="globalToLocalMap" type="geosx_mapBase&lt;long long, long, std_integral_constant&lt;bool, false&gt; &gt;" />
		<!--isExternal => (no description available)-->
		<xsd:attribute name="isExternal" type="integer_array" />
		<!--localToGlobalMap => Array that contains a map from localIndex to globalIndex.-->
		<xsd:attribute name="localToGlobalMap" type="globalIndex_array" />
	</xsd:complexType>
	<xsd:complexType name="elementRegionsGroupType" />
	<xsd:complexType name="neighborDataType" />
	<xsd:complexType name="setsType">
		<!--externalSet => (no description available)-->
		<xsd:attribute name="externalSet" type="LvArray_SortedArray&lt;long, long, LvArray_ChaiBuffer&gt;" />
	</xsd:complexType>
	<xsd:complexType name="edgeManagerType">
		<xsd:choice minOccurs="0" maxOccurs="unbounded">
			<xsd:element name="neighborData" type="neighborDataType" />
			<xsd:element name="sets" type="setsType" />
		</xsd:choice>
		<!--domainBoundaryIndicator => (no description available)-->
		<xsd:attribute name="domainBoundaryIndicator" type="integer_array" />
		<!--edgesToFractureConnectors => A map of edge local indices to the fracture connector local indices.-->
		<xsd:attribute name="edgesToFractureConnectors" type="geosx_mapBase&lt;long, long, std_integral_constant&lt;bool, true&gt; &gt;" />
		<!--faceList => (no description available)-->
		<xsd:attribute name="faceList" type="geosx_InterObjectRelation&lt;LvArray_ArrayOfSets&lt;long, long, LvArray_ChaiBuffer&gt; &gt;" />
		<!--fractureConnectorsToEdges => A map of fracture connector local indices to edge local indices.-->
		<xsd:attribute name="fractureConnectorsToEdges" type="localIndex_array" />
		<!--fractureConnectorsToElementIndex => A map of fracture connector local indices face element local indices-->
		<xsd:attribute name="fractureConnectorsToElementIndex" type="LvArray_ArrayOfArrays&lt;long, long, LvArray_ChaiBuffer&gt;" />
		<!--ghostRank => (no description available)-->
		<xsd:attribute name="ghostRank" type="integer_array" />
		<!--globalToLocalMap => (no description available)-->
		<xsd:attribute name="globalToLocalMap" type="geosx_mapBase&lt;long long, long, std_integral_constant&lt;bool, false&gt; &gt;" />
		<!--isExternal => (no description available)-->
		<xsd:attribute name="isExternal" type="integer_array" />
		<!--localToGlobalMap => Array that contains a map from localIndex to globalIndex.-->
		<xsd:attribute name="localToGlobalMap" type="globalIndex_array" />
		<!--nodeList => (no description available)-->
		<xsd:attribute name="nodeList" type="geosx_InterObjectRelation&lt;LvArray_Array&lt;long, 2, camp_int_seq&lt;long, 0l, 1l&gt;, long, LvArray_ChaiBuffer&gt; &gt;" />
	</xsd:complexType>
	<xsd:complexType name="embeddedSurfacesEdgeManagerType">
		<xsd:choice minOccurs="0" maxOccurs="unbounded">
			<xsd:element name="neighborData" type="neighborDataType" />
			<xsd:element name="sets" type="setsType" />
		</xsd:choice>
		<!--domainBoundaryIndicator => (no description available)-->
		<xsd:attribute name="domainBoundaryIndicator" type="integer_array" />
		<!--edgesToFractureConnectors => A map of edge local indices to the fracture connector local indices.-->
		<xsd:attribute name="edgesToFractureConnectors" type="geosx_mapBase&lt;long, long, std_integral_constant&lt;bool, true&gt; &gt;" />
		<!--faceList => (no description available)-->
		<xsd:attribute name="faceList" type="geosx_InterObjectRelation&lt;LvArray_ArrayOfSets&lt;long, long, LvArray_ChaiBuffer&gt; &gt;" />
		<!--fractureConnectorsToEdges => A map of fracture connector local indices to edge local indices.-->
		<xsd:attribute name="fractureConnectorsToEdges" type="localIndex_array" />
		<!--fractureConnectorsToElementIndex => A map of fracture connector local indices face element local indices-->
		<xsd:attribute name="fractureConnectorsToElementIndex" type="LvArray_ArrayOfArrays&lt;long, long, LvArray_ChaiBuffer&gt;" />
		<!--ghostRank => (no description available)-->
		<xsd:attribute name="ghostRank" type="integer_array" />
		<!--globalToLocalMap => (no description available)-->
		<xsd:attribute name="globalToLocalMap" type="geosx_mapBase&lt;long long, long, std_integral_constant&lt;bool, false&gt; &gt;" />
		<!--isExternal => (no description available)-->
		<xsd:attribute name="isExternal" type="integer_array" />
		<!--localToGlobalMap => Array that contains a map from localIndex to globalIndex.-->
		<xsd:attribute name="localToGlobalMap" type="globalIndex_array" />
		<!--nodeList => (no description available)-->
		<xsd:attribute name="nodeList" type="geosx_InterObjectRelation&lt;LvArray_Array&lt;long, 2, camp_int_seq&lt;long, 0l, 1l&gt;, long, LvArray_ChaiBuffer&gt; &gt;" />
	</xsd:complexType>
	<xsd:complexType name="embeddedSurfacesNodeManagerType">
		<xsd:choice minOccurs="0" maxOccurs="unbounded">
			<xsd:element name="neighborData" type="neighborDataType" />
			<xsd:element name="sets" type="setsType" />
		</xsd:choice>
		<!--domainBoundaryIndicator => (no description available)-->
		<xsd:attribute name="domainBoundaryIndicator" type="integer_array" />
		<!--edgeList => (no description available)-->
		<xsd:attribute name="edgeList" type="geosx_InterObjectRelation&lt;LvArray_ArrayOfSets&lt;long, long, LvArray_ChaiBuffer&gt; &gt;" />
		<!--elemList => (no description available)-->
		<xsd:attribute name="elemList" type="LvArray_ArrayOfArrays&lt;long, long, LvArray_ChaiBuffer&gt;" />
		<!--elemRegionList => (no description available)-->
		<xsd:attribute name="elemRegionList" type="LvArray_ArrayOfArrays&lt;long, long, LvArray_ChaiBuffer&gt;" />
		<!--elemSubRegionList => (no description available)-->
		<xsd:attribute name="elemSubRegionList" type="LvArray_ArrayOfArrays&lt;long, long, LvArray_ChaiBuffer&gt;" />
		<!--ghostRank => (no description available)-->
		<xsd:attribute name="ghostRank" type="integer_array" />
		<!--globalToLocalMap => (no description available)-->
		<xsd:attribute name="globalToLocalMap" type="geosx_mapBase&lt;long long, long, std_integral_constant&lt;bool, false&gt; &gt;" />
		<!--isExternal => (no description available)-->
		<xsd:attribute name="isExternal" type="integer_array" />
		<!--localToGlobalMap => Array that contains a map from localIndex to globalIndex.-->
		<xsd:attribute name="localToGlobalMap" type="globalIndex_array" />
		<!--parentEdgeGlobalIndex => (no description available)-->
		<xsd:attribute name="parentEdgeGlobalIndex" type="globalIndex_array" />
		<!--parentEdgeIndex => Index of parent edge within the mesh object it is registered on. => EmbeddedSurfaceGenerator-->
		<xsd:attribute name="parentEdgeIndex" type="localIndex_array" />
		<!--referencePosition => (no description available)-->
		<xsd:attribute name="referencePosition" type="real64_array2d" />
	</xsd:complexType>
	<xsd:complexType name="FaceManagerType">
		<xsd:choice minOccurs="0" maxOccurs="unbounded">
			<xsd:element name="neighborData" type="neighborDataType" />
			<xsd:element name="sets" type="setsType" />
		</xsd:choice>
		<!--deltaFacePressure => Accumulated face pressure updates => CompositionalMultiphaseHybridFVM, SinglePhaseHybridFVM-->
		<xsd:attribute name="deltaFacePressure" type="real64_array" />
		<!--domainBoundaryIndicator => (no description available)-->
		<xsd:attribute name="domainBoundaryIndicator" type="integer_array" />
		<!--edgeList => (no description available)-->
		<xsd:attribute name="edgeList" type="geosx_InterObjectRelation&lt;LvArray_ArrayOfArrays&lt;long, long, LvArray_ChaiBuffer&gt; &gt;" />
		<!--elemList => (no description available)-->
		<xsd:attribute name="elemList" type="localIndex_array2d" />
		<!--elemRegionList => (no description available)-->
		<xsd:attribute name="elemRegionList" type="localIndex_array2d" />
		<!--elemSubRegionList => (no description available)-->
		<xsd:attribute name="elemSubRegionList" type="localIndex_array2d" />
		<!--faceArea => (no description available)-->
		<xsd:attribute name="faceArea" type="real64_array" />
		<!--faceCenter => (no description available)-->
		<xsd:attribute name="faceCenter" type="real64_array2d" />
		<!--faceNormal => (no description available)-->
		<xsd:attribute name="faceNormal" type="real64_array2d" />
		<!--ghostRank => (no description available)-->
		<xsd:attribute name="ghostRank" type="integer_array" />
		<!--globalToLocalMap => (no description available)-->
		<xsd:attribute name="globalToLocalMap" type="geosx_mapBase&lt;long long, long, std_integral_constant&lt;bool, false&gt; &gt;" />
		<!--isExternal => (no description available)-->
		<xsd:attribute name="isExternal" type="integer_array" />
		<!--localToGlobalMap => Array that contains a map from localIndex to globalIndex.-->
		<xsd:attribute name="localToGlobalMap" type="globalIndex_array" />
		<!--mimGravityCoefficient => Mimetic gravity coefficient => CompositionalMultiphaseHybridFVM-->
		<xsd:attribute name="mimGravityCoefficient" type="real64_array" />
		<!--nodeList => (no description available)-->
		<xsd:attribute name="nodeList" type="geosx_InterObjectRelation&lt;LvArray_ArrayOfArrays&lt;long, long, LvArray_ChaiBuffer&gt; &gt;" />
	</xsd:complexType>
	<xsd:complexType name="nodeManagerType">
		<xsd:choice minOccurs="0" maxOccurs="unbounded">
			<xsd:element name="neighborData" type="neighborDataType" />
			<xsd:element name="sets" type="setsType" />
		</xsd:choice>
		<!--ReferencePosition => (no description available)-->
		<xsd:attribute name="ReferencePosition" type="real64_array2d" />
		<!--domainBoundaryIndicator => (no description available)-->
		<xsd:attribute name="domainBoundaryIndicator" type="integer_array" />
		<!--edgeList => (no description available)-->
		<xsd:attribute name="edgeList" type="geosx_InterObjectRelation&lt;LvArray_ArrayOfSets&lt;long, long, LvArray_ChaiBuffer&gt; &gt;" />
		<!--elemList => (no description available)-->
		<xsd:attribute name="elemList" type="LvArray_ArrayOfArrays&lt;long, long, LvArray_ChaiBuffer&gt;" />
		<!--elemRegionList => (no description available)-->
		<xsd:attribute name="elemRegionList" type="LvArray_ArrayOfArrays&lt;long, long, LvArray_ChaiBuffer&gt;" />
		<!--elemSubRegionList => (no description available)-->
		<xsd:attribute name="elemSubRegionList" type="LvArray_ArrayOfArrays&lt;long, long, LvArray_ChaiBuffer&gt;" />
		<!--faceList => (no description available)-->
		<xsd:attribute name="faceList" type="geosx_InterObjectRelation&lt;LvArray_ArrayOfSets&lt;long, long, LvArray_ChaiBuffer&gt; &gt;" />
		<!--ghostRank => (no description available)-->
		<xsd:attribute name="ghostRank" type="integer_array" />
		<!--globalToLocalMap => (no description available)-->
		<xsd:attribute name="globalToLocalMap" type="geosx_mapBase&lt;long long, long, std_integral_constant&lt;bool, false&gt; &gt;" />
		<!--isExternal => (no description available)-->
		<xsd:attribute name="isExternal" type="integer_array" />
		<!--localToGlobalMap => Array that contains a map from localIndex to globalIndex.-->
		<xsd:attribute name="localToGlobalMap" type="globalIndex_array" />
		<!--primaryField => Primary field variable-->
		<xsd:attribute name="primaryField" type="real64_array" />
	</xsd:complexType>
	<xsd:complexType name="CellElementRegionType">
		<xsd:choice minOccurs="0" maxOccurs="unbounded">
			<xsd:element name="elementSubRegions" type="elementSubRegionsType" />
			<xsd:element name="neighborData" type="neighborDataType" />
			<xsd:element name="sets" type="setsType" />
		</xsd:choice>
		<!--domainBoundaryIndicator => (no description available)-->
		<xsd:attribute name="domainBoundaryIndicator" type="integer_array" />
		<!--ghostRank => (no description available)-->
		<xsd:attribute name="ghostRank" type="integer_array" />
		<!--globalToLocalMap => (no description available)-->
		<xsd:attribute name="globalToLocalMap" type="geosx_mapBase&lt;long long, long, std_integral_constant&lt;bool, false&gt; &gt;" />
		<!--isExternal => (no description available)-->
		<xsd:attribute name="isExternal" type="integer_array" />
		<!--localToGlobalMap => Array that contains a map from localIndex to globalIndex.-->
		<xsd:attribute name="localToGlobalMap" type="globalIndex_array" />
	</xsd:complexType>
	<xsd:complexType name="elementSubRegionsType">
		<xsd:choice minOccurs="0" maxOccurs="unbounded">
			<xsd:element name="WellElementRegionuniqueSubRegion" type="WellElementRegionuniqueSubRegionType" />
		</xsd:choice>
	</xsd:complexType>
	<xsd:complexType name="SurfaceElementRegionType">
		<xsd:choice minOccurs="0" maxOccurs="unbounded">
			<xsd:element name="elementSubRegions" type="elementSubRegionsType" />
			<xsd:element name="neighborData" type="neighborDataType" />
			<xsd:element name="sets" type="setsType" />
		</xsd:choice>
		<!--domainBoundaryIndicator => (no description available)-->
		<xsd:attribute name="domainBoundaryIndicator" type="integer_array" />
		<!--ghostRank => (no description available)-->
		<xsd:attribute name="ghostRank" type="integer_array" />
		<!--globalToLocalMap => (no description available)-->
		<xsd:attribute name="globalToLocalMap" type="geosx_mapBase&lt;long long, long, std_integral_constant&lt;bool, false&gt; &gt;" />
		<!--isExternal => (no description available)-->
		<xsd:attribute name="isExternal" type="integer_array" />
		<!--localToGlobalMap => Array that contains a map from localIndex to globalIndex.-->
		<xsd:attribute name="localToGlobalMap" type="globalIndex_array" />
	</xsd:complexType>
	<xsd:complexType name="WellElementRegionType">
		<xsd:choice minOccurs="0" maxOccurs="unbounded">
			<xsd:element name="elementSubRegions" type="elementSubRegionsType" />
			<xsd:element name="neighborData" type="neighborDataType" />
			<xsd:element name="sets" type="setsType" />
		</xsd:choice>
		<!--domainBoundaryIndicator => (no description available)-->
		<xsd:attribute name="domainBoundaryIndicator" type="integer_array" />
		<!--ghostRank => (no description available)-->
		<xsd:attribute name="ghostRank" type="integer_array" />
		<!--globalToLocalMap => (no description available)-->
		<xsd:attribute name="globalToLocalMap" type="geosx_mapBase&lt;long long, long, std_integral_constant&lt;bool, false&gt; &gt;" />
		<!--isExternal => (no description available)-->
		<xsd:attribute name="isExternal" type="integer_array" />
		<!--localToGlobalMap => Array that contains a map from localIndex to globalIndex.-->
		<xsd:attribute name="localToGlobalMap" type="globalIndex_array" />
		<!--wellControlsName => (no description available)-->
		<xsd:attribute name="wellControlsName" type="string" />
		<!--wellGeneratorName => (no description available)-->
		<xsd:attribute name="wellGeneratorName" type="string" />
	</xsd:complexType>
	<xsd:complexType name="WellElementRegionuniqueSubRegionType">
		<xsd:choice minOccurs="0" maxOccurs="unbounded">
			<xsd:element name="ConstitutiveModels" type="ConstitutiveModelsType" />
			<xsd:element name="neighborData" type="neighborDataType" />
			<xsd:element name="sets" type="setsType" />
			<xsd:element name="wellElementSubRegion" type="wellElementSubRegionType" />
		</xsd:choice>
		<!--domainBoundaryIndicator => (no description available)-->
		<xsd:attribute name="domainBoundaryIndicator" type="integer_array" />
		<!--elementCenter => (no description available)-->
		<xsd:attribute name="elementCenter" type="real64_array2d" />
		<!--elementVolume => (no description available)-->
		<xsd:attribute name="elementVolume" type="real64_array" />
		<!--ghostRank => (no description available)-->
		<xsd:attribute name="ghostRank" type="integer_array" />
		<!--globalToLocalMap => (no description available)-->
		<xsd:attribute name="globalToLocalMap" type="geosx_mapBase&lt;long long, long, std_integral_constant&lt;bool, false&gt; &gt;" />
		<!--isExternal => (no description available)-->
		<xsd:attribute name="isExternal" type="integer_array" />
		<!--localToGlobalMap => Array that contains a map from localIndex to globalIndex.-->
		<xsd:attribute name="localToGlobalMap" type="globalIndex_array" />
		<!--nextWellElementIndex => (no description available)-->
		<xsd:attribute name="nextWellElementIndex" type="localIndex_array" />
		<!--nextWellElementIndexGlobal => (no description available)-->
		<xsd:attribute name="nextWellElementIndexGlobal" type="localIndex_array" />
		<!--nodeList => (no description available)-->
		<xsd:attribute name="nodeList" type="geosx_InterObjectRelation&lt;LvArray_Array&lt;long, 2, camp_int_seq&lt;long, 0l, 1l&gt;, long, LvArray_ChaiBuffer&gt; &gt;" />
		<!--numEdgesPerElement => (no description available)-->
		<xsd:attribute name="numEdgesPerElement" type="localIndex" />
		<!--numFacesPerElement => (no description available)-->
		<xsd:attribute name="numFacesPerElement" type="localIndex" />
		<!--numNodesPerElement => (no description available)-->
		<xsd:attribute name="numNodesPerElement" type="localIndex" />
		<!--radius => (no description available)-->
		<xsd:attribute name="radius" type="real64_array" />
		<!--topRank => (no description available)-->
		<xsd:attribute name="topRank" type="integer" />
		<!--topWellElementIndex => (no description available)-->
		<xsd:attribute name="topWellElementIndex" type="localIndex" />
		<!--wellControlsName => (no description available)-->
		<xsd:attribute name="wellControlsName" type="string" />
	</xsd:complexType>
	<xsd:complexType name="ConstitutiveModelsType" />
	<xsd:complexType name="wellElementSubRegionType">
		<xsd:choice minOccurs="0" maxOccurs="unbounded">
			<xsd:element name="neighborData" type="neighborDataType" />
			<xsd:element name="sets" type="setsType" />
		</xsd:choice>
		<!--domainBoundaryIndicator => (no description available)-->
		<xsd:attribute name="domainBoundaryIndicator" type="integer_array" />
		<!--ghostRank => (no description available)-->
		<xsd:attribute name="ghostRank" type="integer_array" />
		<!--globalToLocalMap => (no description available)-->
		<xsd:attribute name="globalToLocalMap" type="geosx_mapBase&lt;long long, long, std_integral_constant&lt;bool, false&gt; &gt;" />
		<!--isExternal => (no description available)-->
		<xsd:attribute name="isExternal" type="integer_array" />
		<!--localToGlobalMap => Array that contains a map from localIndex to globalIndex.-->
		<xsd:attribute name="localToGlobalMap" type="globalIndex_array" />
		<!--location => (no description available)-->
		<xsd:attribute name="location" type="real64_array2d" />
		<!--numPerforationsGlobal => (no description available)-->
		<xsd:attribute name="numPerforationsGlobal" type="globalIndex" />
		<!--reservoirElementIndex => (no description available)-->
		<xsd:attribute name="reservoirElementIndex" type="localIndex_array" />
		<!--reservoirElementRegion => (no description available)-->
		<xsd:attribute name="reservoirElementRegion" type="localIndex_array" />
		<!--reservoirElementSubregion => (no description available)-->
		<xsd:attribute name="reservoirElementSubregion" type="localIndex_array" />
		<!--wellElementIndex => (no description available)-->
		<xsd:attribute name="wellElementIndex" type="localIndex_array" />
		<!--wellTransmissibility => (no description available)-->
		<xsd:attribute name="wellTransmissibility" type="real64_array" />
	</xsd:complexType>
</xsd:schema><|MERGE_RESOLUTION|>--- conflicted
+++ resolved
@@ -453,7 +453,6 @@
 			<xsd:element name="Hydrofracture" type="HydrofractureType" />
 			<xsd:element name="LagrangianContact" type="LagrangianContactType" />
 			<xsd:element name="LaplaceFEM" type="LaplaceFEMType" />
-			<xsd:element name="LaplaceVEM" type="LaplaceVEMType" />
 			<xsd:element name="MultiphasePoromechanics" type="MultiphasePoromechanicsType" />
 			<xsd:element name="PhaseFieldDamageFEM" type="PhaseFieldDamageFEMType" />
 			<xsd:element name="PhaseFieldFracture" type="PhaseFieldFractureType" />
@@ -586,16 +585,6 @@
 		<xsd:attribute name="meshTargets" type="geosx_mapBase&lt;std_string, LvArray_Array&lt;std_string, 1, camp_int_seq&lt;long, 0l&gt;, long, LvArray_ChaiBuffer&gt;, std_integral_constant&lt;bool, true&gt; &gt;" />
 	</xsd:complexType>
 	<xsd:complexType name="LaplaceFEMType">
-		<xsd:choice minOccurs="0" maxOccurs="unbounded">
-			<xsd:element name="LinearSolverParameters" type="LinearSolverParametersType" maxOccurs="1" />
-			<xsd:element name="NonlinearSolverParameters" type="NonlinearSolverParametersType" maxOccurs="1" />
-		</xsd:choice>
-		<!--maxStableDt => Value of the Maximum Stable Timestep for this solver.-->
-		<xsd:attribute name="maxStableDt" type="real64" />
-		<!--meshTargets => MeshBody/Region combinations that the solver will be applied to.-->
-		<xsd:attribute name="meshTargets" type="geosx_mapBase&lt;std_string, LvArray_Array&lt;std_string, 1, camp_int_seq&lt;long, 0l&gt;, long, LvArray_ChaiBuffer&gt;, std_integral_constant&lt;bool, true&gt; &gt;" />
-	</xsd:complexType>
-	<xsd:complexType name="LaplaceVEMType">
 		<xsd:choice minOccurs="0" maxOccurs="unbounded">
 			<xsd:element name="LinearSolverParameters" type="LinearSolverParametersType" maxOccurs="1" />
 			<xsd:element name="NonlinearSolverParameters" type="NonlinearSolverParametersType" maxOccurs="1" />
@@ -901,69 +890,22 @@
 	<xsd:complexType name="BlackOilFluidType">
 		<!--PVTO => (no description available)-->
 		<xsd:attribute name="PVTO" type="geosx_constitutive_PVTOData" />
-<<<<<<< HEAD
-		<!--dPhaseCompFraction_dGlobalCompFraction => Derivative of phase component fraction with respect to global component fraction-->
-		<xsd:attribute name="dPhaseCompFraction_dGlobalCompFraction" type="LvArray_Array&lt;double, 5, camp_int_seq&lt;long, 0l, 1l, 2l, 3l, 4l&gt;, long, LvArray_ChaiBuffer&gt;" />
-		<!--dPhaseCompFraction_dPressure => Derivative of phase component fraction with respect to pressure-->
-		<xsd:attribute name="dPhaseCompFraction_dPressure" type="real64_array4d" />
-		<!--dPhaseCompFraction_dTemperature => Derivative of phase component fraction with respect to temperature-->
-		<xsd:attribute name="dPhaseCompFraction_dTemperature" type="real64_array4d" />
-		<!--dPhaseDensity_dGlobalCompFraction => Derivative of phase density with respect to global component fraction-->
-		<xsd:attribute name="dPhaseDensity_dGlobalCompFraction" type="real64_array4d" />
-		<!--dPhaseDensity_dPressure => Derivative of phase density with respect to pressure-->
-		<xsd:attribute name="dPhaseDensity_dPressure" type="real64_array3d" />
-		<!--dPhaseDensity_dTemperature => Derivative of phase density with respect to temperature-->
-		<xsd:attribute name="dPhaseDensity_dTemperature" type="real64_array3d" />
-		<!--dPhaseEnthalpy_dGlobalCompFraction => Derivative of phase enthalpy with respect to global component fraction-->
-		<xsd:attribute name="dPhaseEnthalpy_dGlobalCompFraction" type="real64_array4d" />
-		<!--dPhaseEnthalpy_dPressure => Derivative of phase enthalpy with respect to pressure-->
-		<xsd:attribute name="dPhaseEnthalpy_dPressure" type="real64_array3d" />
-		<!--dPhaseEnthalpy_dTemperature => Derivative of phase enthalpy with respect to temperature-->
-		<xsd:attribute name="dPhaseEnthalpy_dTemperature" type="real64_array3d" />
-		<!--dPhaseFraction_dGlobalCompFraction => Derivative of phase fraction with respect to global component fraction-->
-		<xsd:attribute name="dPhaseFraction_dGlobalCompFraction" type="real64_array4d" />
-		<!--dPhaseFraction_dPressure => Derivative of phase fraction with respect to pressure-->
-		<xsd:attribute name="dPhaseFraction_dPressure" type="real64_array3d" />
-		<!--dPhaseFraction_dTemperature => Derivative of phase fraction with respect to temperature-->
-		<xsd:attribute name="dPhaseFraction_dTemperature" type="real64_array3d" />
-		<!--dPhaseInternalEnergy_dGlobalCompFraction => Derivative of phase internal energy with respect to global component fraction-->
-		<xsd:attribute name="dPhaseInternalEnergy_dGlobalCompFraction" type="real64_array4d" />
-		<!--dPhaseInternalEnergy_dPressure => Derivative of phase internal energy with respect to pressure-->
-		<xsd:attribute name="dPhaseInternalEnergy_dPressure" type="real64_array3d" />
-		<!--dPhaseInternalEnergy_dTemperature => Derivative of phase internal energy with respect to temperature-->
-		<xsd:attribute name="dPhaseInternalEnergy_dTemperature" type="real64_array3d" />
-		<!--dPhaseMassDensity_dGlobalCompFraction => Derivative of phase mass density with respect to global component fraction-->
-		<xsd:attribute name="dPhaseMassDensity_dGlobalCompFraction" type="real64_array4d" />
-		<!--dPhaseMassDensity_dPressure => Derivative of phase mass density with respect to pressure-->
-		<xsd:attribute name="dPhaseMassDensity_dPressure" type="real64_array3d" />
-		<!--dPhaseMassDensity_dTemperature => Derivative of phase mass density with respect to temperature-->
-		<xsd:attribute name="dPhaseMassDensity_dTemperature" type="real64_array3d" />
-		<!--dPhaseViscosity_dGlobalCompFraction => Derivative of phase viscosity with respect to global component fraction-->
-		<xsd:attribute name="dPhaseViscosity_dGlobalCompFraction" type="real64_array4d" />
-		<!--dPhaseViscosity_dPressure => Derivative of phase viscosity with respect to pressure-->
-		<xsd:attribute name="dPhaseViscosity_dPressure" type="real64_array3d" />
-		<!--dPhaseViscosity_dTemperature => Derivative of phase viscosity with respect to temperature-->
-		<xsd:attribute name="dPhaseViscosity_dTemperature" type="real64_array3d" />
-		<!--dTotalDensity_dGlobalCompFraction => Derivative of total density with respect to global component fraction-->
-		<xsd:attribute name="dTotalDensity_dGlobalCompFraction" type="real64_array3d" />
-		<!--dTotalDensity_dPressure => Derivative of total density with respect to pressure-->
-		<xsd:attribute name="dTotalDensity_dPressure" type="real64_array2d" />
-		<!--dTotalDensity_dTemperature => Derivative of total density with respect to temperature-->
-		<xsd:attribute name="dTotalDensity_dTemperature" type="real64_array2d" />
-=======
 		<!--dPhaseCompFraction => Derivative of phase component fraction with respect to pressure, temperature, and global component fractions-->
 		<xsd:attribute name="dPhaseCompFraction" type="LvArray_Array&lt;double, 5, camp_int_seq&lt;long, 0l, 1l, 2l, 3l, 4l&gt;, long, LvArray_ChaiBuffer&gt;" />
 		<!--dPhaseDensity => Derivative of phase density with respect to pressure, temperature, and global component fractions-->
 		<xsd:attribute name="dPhaseDensity" type="real64_array4d" />
+		<!--dPhaseEnthalpy => Derivative of phase enthalpy with respect to pressure, temperature, and global component fractions-->
+		<xsd:attribute name="dPhaseEnthalpy" type="real64_array4d" />
 		<!--dPhaseFraction => Derivative of phase fraction with respect to pressure, temperature, and global component fractions-->
 		<xsd:attribute name="dPhaseFraction" type="real64_array4d" />
+		<!--dPhaseInternalEnergy => Derivative of phase internal energy with respect to pressure, temperature, and global component fraction-->
+		<xsd:attribute name="dPhaseInternalEnergy" type="real64_array4d" />
 		<!--dPhaseMassDensity => Derivative of phase mass density with respect to pressure, temperature, and global component fractions-->
 		<xsd:attribute name="dPhaseMassDensity" type="real64_array4d" />
 		<!--dPhaseViscosity => Derivative of phase viscosity with respect to pressure, temperature, and global component fractions-->
 		<xsd:attribute name="dPhaseViscosity" type="real64_array4d" />
 		<!--dTotalDensity => Derivative of total density with respect to pressure, temperature, and global component fractions-->
 		<xsd:attribute name="dTotalDensity" type="real64_array3d" />
->>>>>>> 1414a7dc
 		<!--formationVolFactorTableWrappers => (no description available)-->
 		<xsd:attribute name="formationVolFactorTableWrappers" type="LvArray_Array&lt;geosx_TableFunction_KernelWrapper, 1, camp_int_seq&lt;long, 0l&gt;, long, LvArray_ChaiBuffer&gt;" />
 		<!--hydrocarbonPhaseOrder => (no description available)-->
@@ -1032,69 +974,22 @@
 		<xsd:attribute name="volFracScale" type="real64" />
 	</xsd:complexType>
 	<xsd:complexType name="CO2BrineEzrokhiFluidType">
-<<<<<<< HEAD
-		<!--dPhaseCompFraction_dGlobalCompFraction => Derivative of phase component fraction with respect to global component fraction-->
-		<xsd:attribute name="dPhaseCompFraction_dGlobalCompFraction" type="LvArray_Array&lt;double, 5, camp_int_seq&lt;long, 0l, 1l, 2l, 3l, 4l&gt;, long, LvArray_ChaiBuffer&gt;" />
-		<!--dPhaseCompFraction_dPressure => Derivative of phase component fraction with respect to pressure-->
-		<xsd:attribute name="dPhaseCompFraction_dPressure" type="real64_array4d" />
-		<!--dPhaseCompFraction_dTemperature => Derivative of phase component fraction with respect to temperature-->
-		<xsd:attribute name="dPhaseCompFraction_dTemperature" type="real64_array4d" />
-		<!--dPhaseDensity_dGlobalCompFraction => Derivative of phase density with respect to global component fraction-->
-		<xsd:attribute name="dPhaseDensity_dGlobalCompFraction" type="real64_array4d" />
-		<!--dPhaseDensity_dPressure => Derivative of phase density with respect to pressure-->
-		<xsd:attribute name="dPhaseDensity_dPressure" type="real64_array3d" />
-		<!--dPhaseDensity_dTemperature => Derivative of phase density with respect to temperature-->
-		<xsd:attribute name="dPhaseDensity_dTemperature" type="real64_array3d" />
-		<!--dPhaseEnthalpy_dGlobalCompFraction => Derivative of phase enthalpy with respect to global component fraction-->
-		<xsd:attribute name="dPhaseEnthalpy_dGlobalCompFraction" type="real64_array4d" />
-		<!--dPhaseEnthalpy_dPressure => Derivative of phase enthalpy with respect to pressure-->
-		<xsd:attribute name="dPhaseEnthalpy_dPressure" type="real64_array3d" />
-		<!--dPhaseEnthalpy_dTemperature => Derivative of phase enthalpy with respect to temperature-->
-		<xsd:attribute name="dPhaseEnthalpy_dTemperature" type="real64_array3d" />
-		<!--dPhaseFraction_dGlobalCompFraction => Derivative of phase fraction with respect to global component fraction-->
-		<xsd:attribute name="dPhaseFraction_dGlobalCompFraction" type="real64_array4d" />
-		<!--dPhaseFraction_dPressure => Derivative of phase fraction with respect to pressure-->
-		<xsd:attribute name="dPhaseFraction_dPressure" type="real64_array3d" />
-		<!--dPhaseFraction_dTemperature => Derivative of phase fraction with respect to temperature-->
-		<xsd:attribute name="dPhaseFraction_dTemperature" type="real64_array3d" />
-		<!--dPhaseInternalEnergy_dGlobalCompFraction => Derivative of phase internal energy with respect to global component fraction-->
-		<xsd:attribute name="dPhaseInternalEnergy_dGlobalCompFraction" type="real64_array4d" />
-		<!--dPhaseInternalEnergy_dPressure => Derivative of phase internal energy with respect to pressure-->
-		<xsd:attribute name="dPhaseInternalEnergy_dPressure" type="real64_array3d" />
-		<!--dPhaseInternalEnergy_dTemperature => Derivative of phase internal energy with respect to temperature-->
-		<xsd:attribute name="dPhaseInternalEnergy_dTemperature" type="real64_array3d" />
-		<!--dPhaseMassDensity_dGlobalCompFraction => Derivative of phase mass density with respect to global component fraction-->
-		<xsd:attribute name="dPhaseMassDensity_dGlobalCompFraction" type="real64_array4d" />
-		<!--dPhaseMassDensity_dPressure => Derivative of phase mass density with respect to pressure-->
-		<xsd:attribute name="dPhaseMassDensity_dPressure" type="real64_array3d" />
-		<!--dPhaseMassDensity_dTemperature => Derivative of phase mass density with respect to temperature-->
-		<xsd:attribute name="dPhaseMassDensity_dTemperature" type="real64_array3d" />
-		<!--dPhaseViscosity_dGlobalCompFraction => Derivative of phase viscosity with respect to global component fraction-->
-		<xsd:attribute name="dPhaseViscosity_dGlobalCompFraction" type="real64_array4d" />
-		<!--dPhaseViscosity_dPressure => Derivative of phase viscosity with respect to pressure-->
-		<xsd:attribute name="dPhaseViscosity_dPressure" type="real64_array3d" />
-		<!--dPhaseViscosity_dTemperature => Derivative of phase viscosity with respect to temperature-->
-		<xsd:attribute name="dPhaseViscosity_dTemperature" type="real64_array3d" />
-		<!--dTotalDensity_dGlobalCompFraction => Derivative of total density with respect to global component fraction-->
-		<xsd:attribute name="dTotalDensity_dGlobalCompFraction" type="real64_array3d" />
-		<!--dTotalDensity_dPressure => Derivative of total density with respect to pressure-->
-		<xsd:attribute name="dTotalDensity_dPressure" type="real64_array2d" />
-		<!--dTotalDensity_dTemperature => Derivative of total density with respect to temperature-->
-		<xsd:attribute name="dTotalDensity_dTemperature" type="real64_array2d" />
-=======
 		<!--dPhaseCompFraction => Derivative of phase component fraction with respect to pressure, temperature, and global component fractions-->
 		<xsd:attribute name="dPhaseCompFraction" type="LvArray_Array&lt;double, 5, camp_int_seq&lt;long, 0l, 1l, 2l, 3l, 4l&gt;, long, LvArray_ChaiBuffer&gt;" />
 		<!--dPhaseDensity => Derivative of phase density with respect to pressure, temperature, and global component fractions-->
 		<xsd:attribute name="dPhaseDensity" type="real64_array4d" />
+		<!--dPhaseEnthalpy => Derivative of phase enthalpy with respect to pressure, temperature, and global component fractions-->
+		<xsd:attribute name="dPhaseEnthalpy" type="real64_array4d" />
 		<!--dPhaseFraction => Derivative of phase fraction with respect to pressure, temperature, and global component fractions-->
 		<xsd:attribute name="dPhaseFraction" type="real64_array4d" />
+		<!--dPhaseInternalEnergy => Derivative of phase internal energy with respect to pressure, temperature, and global component fraction-->
+		<xsd:attribute name="dPhaseInternalEnergy" type="real64_array4d" />
 		<!--dPhaseMassDensity => Derivative of phase mass density with respect to pressure, temperature, and global component fractions-->
 		<xsd:attribute name="dPhaseMassDensity" type="real64_array4d" />
 		<!--dPhaseViscosity => Derivative of phase viscosity with respect to pressure, temperature, and global component fractions-->
 		<xsd:attribute name="dPhaseViscosity" type="real64_array4d" />
 		<!--dTotalDensity => Derivative of total density with respect to pressure, temperature, and global component fractions-->
 		<xsd:attribute name="dTotalDensity" type="real64_array3d" />
->>>>>>> 1414a7dc
 		<!--initialTotalMassDensity => Initial total mass density-->
 		<xsd:attribute name="initialTotalMassDensity" type="real64_array2d" />
 		<!--phaseCompFraction => Phase component fraction-->
@@ -1117,54 +1012,22 @@
 		<xsd:attribute name="useMass" type="integer" />
 	</xsd:complexType>
 	<xsd:complexType name="CO2BrineEzrokhiThermalFluidType">
-		<!--dPhaseCompFraction_dGlobalCompFraction => Derivative of phase component fraction with respect to global component fraction-->
-		<xsd:attribute name="dPhaseCompFraction_dGlobalCompFraction" type="LvArray_Array&lt;double, 5, camp_int_seq&lt;long, 0l, 1l, 2l, 3l, 4l&gt;, long, LvArray_ChaiBuffer&gt;" />
-		<!--dPhaseCompFraction_dPressure => Derivative of phase component fraction with respect to pressure-->
-		<xsd:attribute name="dPhaseCompFraction_dPressure" type="real64_array4d" />
-		<!--dPhaseCompFraction_dTemperature => Derivative of phase component fraction with respect to temperature-->
-		<xsd:attribute name="dPhaseCompFraction_dTemperature" type="real64_array4d" />
-		<!--dPhaseDensity_dGlobalCompFraction => Derivative of phase density with respect to global component fraction-->
-		<xsd:attribute name="dPhaseDensity_dGlobalCompFraction" type="real64_array4d" />
-		<!--dPhaseDensity_dPressure => Derivative of phase density with respect to pressure-->
-		<xsd:attribute name="dPhaseDensity_dPressure" type="real64_array3d" />
-		<!--dPhaseDensity_dTemperature => Derivative of phase density with respect to temperature-->
-		<xsd:attribute name="dPhaseDensity_dTemperature" type="real64_array3d" />
-		<!--dPhaseEnthalpy_dGlobalCompFraction => Derivative of phase enthalpy with respect to global component fraction-->
-		<xsd:attribute name="dPhaseEnthalpy_dGlobalCompFraction" type="real64_array4d" />
-		<!--dPhaseEnthalpy_dPressure => Derivative of phase enthalpy with respect to pressure-->
-		<xsd:attribute name="dPhaseEnthalpy_dPressure" type="real64_array3d" />
-		<!--dPhaseEnthalpy_dTemperature => Derivative of phase enthalpy with respect to temperature-->
-		<xsd:attribute name="dPhaseEnthalpy_dTemperature" type="real64_array3d" />
-		<!--dPhaseFraction_dGlobalCompFraction => Derivative of phase fraction with respect to global component fraction-->
-		<xsd:attribute name="dPhaseFraction_dGlobalCompFraction" type="real64_array4d" />
-		<!--dPhaseFraction_dPressure => Derivative of phase fraction with respect to pressure-->
-		<xsd:attribute name="dPhaseFraction_dPressure" type="real64_array3d" />
-		<!--dPhaseFraction_dTemperature => Derivative of phase fraction with respect to temperature-->
-		<xsd:attribute name="dPhaseFraction_dTemperature" type="real64_array3d" />
-		<!--dPhaseInternalEnergy_dGlobalCompFraction => Derivative of phase internal energy with respect to global component fraction-->
-		<xsd:attribute name="dPhaseInternalEnergy_dGlobalCompFraction" type="real64_array4d" />
-		<!--dPhaseInternalEnergy_dPressure => Derivative of phase internal energy with respect to pressure-->
-		<xsd:attribute name="dPhaseInternalEnergy_dPressure" type="real64_array3d" />
-		<!--dPhaseInternalEnergy_dTemperature => Derivative of phase internal energy with respect to temperature-->
-		<xsd:attribute name="dPhaseInternalEnergy_dTemperature" type="real64_array3d" />
-		<!--dPhaseMassDensity_dGlobalCompFraction => Derivative of phase mass density with respect to global component fraction-->
-		<xsd:attribute name="dPhaseMassDensity_dGlobalCompFraction" type="real64_array4d" />
-		<!--dPhaseMassDensity_dPressure => Derivative of phase mass density with respect to pressure-->
-		<xsd:attribute name="dPhaseMassDensity_dPressure" type="real64_array3d" />
-		<!--dPhaseMassDensity_dTemperature => Derivative of phase mass density with respect to temperature-->
-		<xsd:attribute name="dPhaseMassDensity_dTemperature" type="real64_array3d" />
-		<!--dPhaseViscosity_dGlobalCompFraction => Derivative of phase viscosity with respect to global component fraction-->
-		<xsd:attribute name="dPhaseViscosity_dGlobalCompFraction" type="real64_array4d" />
-		<!--dPhaseViscosity_dPressure => Derivative of phase viscosity with respect to pressure-->
-		<xsd:attribute name="dPhaseViscosity_dPressure" type="real64_array3d" />
-		<!--dPhaseViscosity_dTemperature => Derivative of phase viscosity with respect to temperature-->
-		<xsd:attribute name="dPhaseViscosity_dTemperature" type="real64_array3d" />
-		<!--dTotalDensity_dGlobalCompFraction => Derivative of total density with respect to global component fraction-->
-		<xsd:attribute name="dTotalDensity_dGlobalCompFraction" type="real64_array3d" />
-		<!--dTotalDensity_dPressure => Derivative of total density with respect to pressure-->
-		<xsd:attribute name="dTotalDensity_dPressure" type="real64_array2d" />
-		<!--dTotalDensity_dTemperature => Derivative of total density with respect to temperature-->
-		<xsd:attribute name="dTotalDensity_dTemperature" type="real64_array2d" />
+		<!--dPhaseCompFraction => Derivative of phase component fraction with respect to pressure, temperature, and global component fractions-->
+		<xsd:attribute name="dPhaseCompFraction" type="LvArray_Array&lt;double, 5, camp_int_seq&lt;long, 0l, 1l, 2l, 3l, 4l&gt;, long, LvArray_ChaiBuffer&gt;" />
+		<!--dPhaseDensity => Derivative of phase density with respect to pressure, temperature, and global component fractions-->
+		<xsd:attribute name="dPhaseDensity" type="real64_array4d" />
+		<!--dPhaseEnthalpy => Derivative of phase enthalpy with respect to pressure, temperature, and global component fractions-->
+		<xsd:attribute name="dPhaseEnthalpy" type="real64_array4d" />
+		<!--dPhaseFraction => Derivative of phase fraction with respect to pressure, temperature, and global component fractions-->
+		<xsd:attribute name="dPhaseFraction" type="real64_array4d" />
+		<!--dPhaseInternalEnergy => Derivative of phase internal energy with respect to pressure, temperature, and global component fraction-->
+		<xsd:attribute name="dPhaseInternalEnergy" type="real64_array4d" />
+		<!--dPhaseMassDensity => Derivative of phase mass density with respect to pressure, temperature, and global component fractions-->
+		<xsd:attribute name="dPhaseMassDensity" type="real64_array4d" />
+		<!--dPhaseViscosity => Derivative of phase viscosity with respect to pressure, temperature, and global component fractions-->
+		<xsd:attribute name="dPhaseViscosity" type="real64_array4d" />
+		<!--dTotalDensity => Derivative of total density with respect to pressure, temperature, and global component fractions-->
+		<xsd:attribute name="dTotalDensity" type="real64_array3d" />
 		<!--initialTotalMassDensity => Initial total mass density-->
 		<xsd:attribute name="initialTotalMassDensity" type="real64_array2d" />
 		<!--phaseCompFraction => Phase component fraction-->
@@ -1187,55 +1050,22 @@
 		<xsd:attribute name="useMass" type="integer" />
 	</xsd:complexType>
 	<xsd:complexType name="CO2BrinePhillipsFluidType">
-<<<<<<< HEAD
-		<!--dPhaseCompFraction_dGlobalCompFraction => Derivative of phase component fraction with respect to global component fraction-->
-		<xsd:attribute name="dPhaseCompFraction_dGlobalCompFraction" type="LvArray_Array&lt;double, 5, camp_int_seq&lt;long, 0l, 1l, 2l, 3l, 4l&gt;, long, LvArray_ChaiBuffer&gt;" />
-		<!--dPhaseCompFraction_dPressure => Derivative of phase component fraction with respect to pressure-->
-		<xsd:attribute name="dPhaseCompFraction_dPressure" type="real64_array4d" />
-		<!--dPhaseCompFraction_dTemperature => Derivative of phase component fraction with respect to temperature-->
-		<xsd:attribute name="dPhaseCompFraction_dTemperature" type="real64_array4d" />
-		<!--dPhaseDensity_dGlobalCompFraction => Derivative of phase density with respect to global component fraction-->
-		<xsd:attribute name="dPhaseDensity_dGlobalCompFraction" type="real64_array4d" />
-		<!--dPhaseDensity_dPressure => Derivative of phase density with respect to pressure-->
-		<xsd:attribute name="dPhaseDensity_dPressure" type="real64_array3d" />
-		<!--dPhaseDensity_dTemperature => Derivative of phase density with respect to temperature-->
-		<xsd:attribute name="dPhaseDensity_dTemperature" type="real64_array3d" />
-		<!--dPhaseEnthalpy_dGlobalCompFraction => Derivative of phase enthalpy with respect to global component fraction-->
-		<xsd:attribute name="dPhaseEnthalpy_dGlobalCompFraction" type="real64_array4d" />
-		<!--dPhaseEnthalpy_dPressure => Derivative of phase enthalpy with respect to pressure-->
-		<xsd:attribute name="dPhaseEnthalpy_dPressure" type="real64_array3d" />
-		<!--dPhaseEnthalpy_dTemperature => Derivative of phase enthalpy with respect to temperature-->
-		<xsd:attribute name="dPhaseEnthalpy_dTemperature" type="real64_array3d" />
-		<!--dPhaseFraction_dGlobalCompFraction => Derivative of phase fraction with respect to global component fraction-->
-		<xsd:attribute name="dPhaseFraction_dGlobalCompFraction" type="real64_array4d" />
-		<!--dPhaseFraction_dPressure => Derivative of phase fraction with respect to pressure-->
-		<xsd:attribute name="dPhaseFraction_dPressure" type="real64_array3d" />
-		<!--dPhaseFraction_dTemperature => Derivative of phase fraction with respect to temperature-->
-		<xsd:attribute name="dPhaseFraction_dTemperature" type="real64_array3d" />
-		<!--dPhaseInternalEnergy_dGlobalCompFraction => Derivative of phase internal energy with respect to global component fraction-->
-		<xsd:attribute name="dPhaseInternalEnergy_dGlobalCompFraction" type="real64_array4d" />
-		<!--dPhaseInternalEnergy_dPressure => Derivative of phase internal energy with respect to pressure-->
-		<xsd:attribute name="dPhaseInternalEnergy_dPressure" type="real64_array3d" />
-		<!--dPhaseInternalEnergy_dTemperature => Derivative of phase internal energy with respect to temperature-->
-		<xsd:attribute name="dPhaseInternalEnergy_dTemperature" type="real64_array3d" />
-		<!--dPhaseMassDensity_dGlobalCompFraction => Derivative of phase mass density with respect to global component fraction-->
-		<xsd:attribute name="dPhaseMassDensity_dGlobalCompFraction" type="real64_array4d" />
-		<!--dPhaseMassDensity_dPressure => Derivative of phase mass density with respect to pressure-->
-		<xsd:attribute name="dPhaseMassDensity_dPressure" type="real64_array3d" />
-		<!--dPhaseMassDensity_dTemperature => Derivative of phase mass density with respect to temperature-->
-		<xsd:attribute name="dPhaseMassDensity_dTemperature" type="real64_array3d" />
-		<!--dPhaseViscosity_dGlobalCompFraction => Derivative of phase viscosity with respect to global component fraction-->
-		<xsd:attribute name="dPhaseViscosity_dGlobalCompFraction" type="real64_array4d" />
-		<!--dPhaseViscosity_dPressure => Derivative of phase viscosity with respect to pressure-->
-		<xsd:attribute name="dPhaseViscosity_dPressure" type="real64_array3d" />
-		<!--dPhaseViscosity_dTemperature => Derivative of phase viscosity with respect to temperature-->
-		<xsd:attribute name="dPhaseViscosity_dTemperature" type="real64_array3d" />
-		<!--dTotalDensity_dGlobalCompFraction => Derivative of total density with respect to global component fraction-->
-		<xsd:attribute name="dTotalDensity_dGlobalCompFraction" type="real64_array3d" />
-		<!--dTotalDensity_dPressure => Derivative of total density with respect to pressure-->
-		<xsd:attribute name="dTotalDensity_dPressure" type="real64_array2d" />
-		<!--dTotalDensity_dTemperature => Derivative of total density with respect to temperature-->
-		<xsd:attribute name="dTotalDensity_dTemperature" type="real64_array2d" />
+		<!--dPhaseCompFraction => Derivative of phase component fraction with respect to pressure, temperature, and global component fractions-->
+		<xsd:attribute name="dPhaseCompFraction" type="LvArray_Array&lt;double, 5, camp_int_seq&lt;long, 0l, 1l, 2l, 3l, 4l&gt;, long, LvArray_ChaiBuffer&gt;" />
+		<!--dPhaseDensity => Derivative of phase density with respect to pressure, temperature, and global component fractions-->
+		<xsd:attribute name="dPhaseDensity" type="real64_array4d" />
+		<!--dPhaseEnthalpy => Derivative of phase enthalpy with respect to pressure, temperature, and global component fractions-->
+		<xsd:attribute name="dPhaseEnthalpy" type="real64_array4d" />
+		<!--dPhaseFraction => Derivative of phase fraction with respect to pressure, temperature, and global component fractions-->
+		<xsd:attribute name="dPhaseFraction" type="real64_array4d" />
+		<!--dPhaseInternalEnergy => Derivative of phase internal energy with respect to pressure, temperature, and global component fraction-->
+		<xsd:attribute name="dPhaseInternalEnergy" type="real64_array4d" />
+		<!--dPhaseMassDensity => Derivative of phase mass density with respect to pressure, temperature, and global component fractions-->
+		<xsd:attribute name="dPhaseMassDensity" type="real64_array4d" />
+		<!--dPhaseViscosity => Derivative of phase viscosity with respect to pressure, temperature, and global component fractions-->
+		<xsd:attribute name="dPhaseViscosity" type="real64_array4d" />
+		<!--dTotalDensity => Derivative of total density with respect to pressure, temperature, and global component fractions-->
+		<xsd:attribute name="dTotalDensity" type="real64_array3d" />
 		<!--initialTotalMassDensity => Initial total mass density-->
 		<xsd:attribute name="initialTotalMassDensity" type="real64_array2d" />
 		<!--phaseCompFraction => Phase component fraction-->
@@ -1258,68 +1088,22 @@
 		<xsd:attribute name="useMass" type="integer" />
 	</xsd:complexType>
 	<xsd:complexType name="CO2BrinePhillipsThermalFluidType">
-		<!--dPhaseCompFraction_dGlobalCompFraction => Derivative of phase component fraction with respect to global component fraction-->
-		<xsd:attribute name="dPhaseCompFraction_dGlobalCompFraction" type="LvArray_Array&lt;double, 5, camp_int_seq&lt;long, 0l, 1l, 2l, 3l, 4l&gt;, long, LvArray_ChaiBuffer&gt;" />
-		<!--dPhaseCompFraction_dPressure => Derivative of phase component fraction with respect to pressure-->
-		<xsd:attribute name="dPhaseCompFraction_dPressure" type="real64_array4d" />
-		<!--dPhaseCompFraction_dTemperature => Derivative of phase component fraction with respect to temperature-->
-		<xsd:attribute name="dPhaseCompFraction_dTemperature" type="real64_array4d" />
-		<!--dPhaseDensity_dGlobalCompFraction => Derivative of phase density with respect to global component fraction-->
-		<xsd:attribute name="dPhaseDensity_dGlobalCompFraction" type="real64_array4d" />
-		<!--dPhaseDensity_dPressure => Derivative of phase density with respect to pressure-->
-		<xsd:attribute name="dPhaseDensity_dPressure" type="real64_array3d" />
-		<!--dPhaseDensity_dTemperature => Derivative of phase density with respect to temperature-->
-		<xsd:attribute name="dPhaseDensity_dTemperature" type="real64_array3d" />
-		<!--dPhaseEnthalpy_dGlobalCompFraction => Derivative of phase enthalpy with respect to global component fraction-->
-		<xsd:attribute name="dPhaseEnthalpy_dGlobalCompFraction" type="real64_array4d" />
-		<!--dPhaseEnthalpy_dPressure => Derivative of phase enthalpy with respect to pressure-->
-		<xsd:attribute name="dPhaseEnthalpy_dPressure" type="real64_array3d" />
-		<!--dPhaseEnthalpy_dTemperature => Derivative of phase enthalpy with respect to temperature-->
-		<xsd:attribute name="dPhaseEnthalpy_dTemperature" type="real64_array3d" />
-		<!--dPhaseFraction_dGlobalCompFraction => Derivative of phase fraction with respect to global component fraction-->
-		<xsd:attribute name="dPhaseFraction_dGlobalCompFraction" type="real64_array4d" />
-		<!--dPhaseFraction_dPressure => Derivative of phase fraction with respect to pressure-->
-		<xsd:attribute name="dPhaseFraction_dPressure" type="real64_array3d" />
-		<!--dPhaseFraction_dTemperature => Derivative of phase fraction with respect to temperature-->
-		<xsd:attribute name="dPhaseFraction_dTemperature" type="real64_array3d" />
-		<!--dPhaseInternalEnergy_dGlobalCompFraction => Derivative of phase internal energy with respect to global component fraction-->
-		<xsd:attribute name="dPhaseInternalEnergy_dGlobalCompFraction" type="real64_array4d" />
-		<!--dPhaseInternalEnergy_dPressure => Derivative of phase internal energy with respect to pressure-->
-		<xsd:attribute name="dPhaseInternalEnergy_dPressure" type="real64_array3d" />
-		<!--dPhaseInternalEnergy_dTemperature => Derivative of phase internal energy with respect to temperature-->
-		<xsd:attribute name="dPhaseInternalEnergy_dTemperature" type="real64_array3d" />
-		<!--dPhaseMassDensity_dGlobalCompFraction => Derivative of phase mass density with respect to global component fraction-->
-		<xsd:attribute name="dPhaseMassDensity_dGlobalCompFraction" type="real64_array4d" />
-		<!--dPhaseMassDensity_dPressure => Derivative of phase mass density with respect to pressure-->
-		<xsd:attribute name="dPhaseMassDensity_dPressure" type="real64_array3d" />
-		<!--dPhaseMassDensity_dTemperature => Derivative of phase mass density with respect to temperature-->
-		<xsd:attribute name="dPhaseMassDensity_dTemperature" type="real64_array3d" />
-		<!--dPhaseViscosity_dGlobalCompFraction => Derivative of phase viscosity with respect to global component fraction-->
-		<xsd:attribute name="dPhaseViscosity_dGlobalCompFraction" type="real64_array4d" />
-		<!--dPhaseViscosity_dPressure => Derivative of phase viscosity with respect to pressure-->
-		<xsd:attribute name="dPhaseViscosity_dPressure" type="real64_array3d" />
-		<!--dPhaseViscosity_dTemperature => Derivative of phase viscosity with respect to temperature-->
-		<xsd:attribute name="dPhaseViscosity_dTemperature" type="real64_array3d" />
-		<!--dTotalDensity_dGlobalCompFraction => Derivative of total density with respect to global component fraction-->
-		<xsd:attribute name="dTotalDensity_dGlobalCompFraction" type="real64_array3d" />
-		<!--dTotalDensity_dPressure => Derivative of total density with respect to pressure-->
-		<xsd:attribute name="dTotalDensity_dPressure" type="real64_array2d" />
-		<!--dTotalDensity_dTemperature => Derivative of total density with respect to temperature-->
-		<xsd:attribute name="dTotalDensity_dTemperature" type="real64_array2d" />
-=======
 		<!--dPhaseCompFraction => Derivative of phase component fraction with respect to pressure, temperature, and global component fractions-->
 		<xsd:attribute name="dPhaseCompFraction" type="LvArray_Array&lt;double, 5, camp_int_seq&lt;long, 0l, 1l, 2l, 3l, 4l&gt;, long, LvArray_ChaiBuffer&gt;" />
 		<!--dPhaseDensity => Derivative of phase density with respect to pressure, temperature, and global component fractions-->
 		<xsd:attribute name="dPhaseDensity" type="real64_array4d" />
+		<!--dPhaseEnthalpy => Derivative of phase enthalpy with respect to pressure, temperature, and global component fractions-->
+		<xsd:attribute name="dPhaseEnthalpy" type="real64_array4d" />
 		<!--dPhaseFraction => Derivative of phase fraction with respect to pressure, temperature, and global component fractions-->
 		<xsd:attribute name="dPhaseFraction" type="real64_array4d" />
+		<!--dPhaseInternalEnergy => Derivative of phase internal energy with respect to pressure, temperature, and global component fraction-->
+		<xsd:attribute name="dPhaseInternalEnergy" type="real64_array4d" />
 		<!--dPhaseMassDensity => Derivative of phase mass density with respect to pressure, temperature, and global component fractions-->
 		<xsd:attribute name="dPhaseMassDensity" type="real64_array4d" />
 		<!--dPhaseViscosity => Derivative of phase viscosity with respect to pressure, temperature, and global component fractions-->
 		<xsd:attribute name="dPhaseViscosity" type="real64_array4d" />
 		<!--dTotalDensity => Derivative of total density with respect to pressure, temperature, and global component fractions-->
 		<xsd:attribute name="dTotalDensity" type="real64_array3d" />
->>>>>>> 1414a7dc
 		<!--initialTotalMassDensity => Initial total mass density-->
 		<xsd:attribute name="initialTotalMassDensity" type="real64_array2d" />
 		<!--phaseCompFraction => Phase component fraction-->
@@ -1350,69 +1134,22 @@
 		<xsd:attribute name="permeability" type="real64_array3d" />
 	</xsd:complexType>
 	<xsd:complexType name="CompositionalMultiphaseFluidType">
-<<<<<<< HEAD
-		<!--dPhaseCompFraction_dGlobalCompFraction => Derivative of phase component fraction with respect to global component fraction-->
-		<xsd:attribute name="dPhaseCompFraction_dGlobalCompFraction" type="LvArray_Array&lt;double, 5, camp_int_seq&lt;long, 0l, 1l, 2l, 3l, 4l&gt;, long, LvArray_ChaiBuffer&gt;" />
-		<!--dPhaseCompFraction_dPressure => Derivative of phase component fraction with respect to pressure-->
-		<xsd:attribute name="dPhaseCompFraction_dPressure" type="real64_array4d" />
-		<!--dPhaseCompFraction_dTemperature => Derivative of phase component fraction with respect to temperature-->
-		<xsd:attribute name="dPhaseCompFraction_dTemperature" type="real64_array4d" />
-		<!--dPhaseDensity_dGlobalCompFraction => Derivative of phase density with respect to global component fraction-->
-		<xsd:attribute name="dPhaseDensity_dGlobalCompFraction" type="real64_array4d" />
-		<!--dPhaseDensity_dPressure => Derivative of phase density with respect to pressure-->
-		<xsd:attribute name="dPhaseDensity_dPressure" type="real64_array3d" />
-		<!--dPhaseDensity_dTemperature => Derivative of phase density with respect to temperature-->
-		<xsd:attribute name="dPhaseDensity_dTemperature" type="real64_array3d" />
-		<!--dPhaseEnthalpy_dGlobalCompFraction => Derivative of phase enthalpy with respect to global component fraction-->
-		<xsd:attribute name="dPhaseEnthalpy_dGlobalCompFraction" type="real64_array4d" />
-		<!--dPhaseEnthalpy_dPressure => Derivative of phase enthalpy with respect to pressure-->
-		<xsd:attribute name="dPhaseEnthalpy_dPressure" type="real64_array3d" />
-		<!--dPhaseEnthalpy_dTemperature => Derivative of phase enthalpy with respect to temperature-->
-		<xsd:attribute name="dPhaseEnthalpy_dTemperature" type="real64_array3d" />
-		<!--dPhaseFraction_dGlobalCompFraction => Derivative of phase fraction with respect to global component fraction-->
-		<xsd:attribute name="dPhaseFraction_dGlobalCompFraction" type="real64_array4d" />
-		<!--dPhaseFraction_dPressure => Derivative of phase fraction with respect to pressure-->
-		<xsd:attribute name="dPhaseFraction_dPressure" type="real64_array3d" />
-		<!--dPhaseFraction_dTemperature => Derivative of phase fraction with respect to temperature-->
-		<xsd:attribute name="dPhaseFraction_dTemperature" type="real64_array3d" />
-		<!--dPhaseInternalEnergy_dGlobalCompFraction => Derivative of phase internal energy with respect to global component fraction-->
-		<xsd:attribute name="dPhaseInternalEnergy_dGlobalCompFraction" type="real64_array4d" />
-		<!--dPhaseInternalEnergy_dPressure => Derivative of phase internal energy with respect to pressure-->
-		<xsd:attribute name="dPhaseInternalEnergy_dPressure" type="real64_array3d" />
-		<!--dPhaseInternalEnergy_dTemperature => Derivative of phase internal energy with respect to temperature-->
-		<xsd:attribute name="dPhaseInternalEnergy_dTemperature" type="real64_array3d" />
-		<!--dPhaseMassDensity_dGlobalCompFraction => Derivative of phase mass density with respect to global component fraction-->
-		<xsd:attribute name="dPhaseMassDensity_dGlobalCompFraction" type="real64_array4d" />
-		<!--dPhaseMassDensity_dPressure => Derivative of phase mass density with respect to pressure-->
-		<xsd:attribute name="dPhaseMassDensity_dPressure" type="real64_array3d" />
-		<!--dPhaseMassDensity_dTemperature => Derivative of phase mass density with respect to temperature-->
-		<xsd:attribute name="dPhaseMassDensity_dTemperature" type="real64_array3d" />
-		<!--dPhaseViscosity_dGlobalCompFraction => Derivative of phase viscosity with respect to global component fraction-->
-		<xsd:attribute name="dPhaseViscosity_dGlobalCompFraction" type="real64_array4d" />
-		<!--dPhaseViscosity_dPressure => Derivative of phase viscosity with respect to pressure-->
-		<xsd:attribute name="dPhaseViscosity_dPressure" type="real64_array3d" />
-		<!--dPhaseViscosity_dTemperature => Derivative of phase viscosity with respect to temperature-->
-		<xsd:attribute name="dPhaseViscosity_dTemperature" type="real64_array3d" />
-		<!--dTotalDensity_dGlobalCompFraction => Derivative of total density with respect to global component fraction-->
-		<xsd:attribute name="dTotalDensity_dGlobalCompFraction" type="real64_array3d" />
-		<!--dTotalDensity_dPressure => Derivative of total density with respect to pressure-->
-		<xsd:attribute name="dTotalDensity_dPressure" type="real64_array2d" />
-		<!--dTotalDensity_dTemperature => Derivative of total density with respect to temperature-->
-		<xsd:attribute name="dTotalDensity_dTemperature" type="real64_array2d" />
-=======
 		<!--dPhaseCompFraction => Derivative of phase component fraction with respect to pressure, temperature, and global component fractions-->
 		<xsd:attribute name="dPhaseCompFraction" type="LvArray_Array&lt;double, 5, camp_int_seq&lt;long, 0l, 1l, 2l, 3l, 4l&gt;, long, LvArray_ChaiBuffer&gt;" />
 		<!--dPhaseDensity => Derivative of phase density with respect to pressure, temperature, and global component fractions-->
 		<xsd:attribute name="dPhaseDensity" type="real64_array4d" />
+		<!--dPhaseEnthalpy => Derivative of phase enthalpy with respect to pressure, temperature, and global component fractions-->
+		<xsd:attribute name="dPhaseEnthalpy" type="real64_array4d" />
 		<!--dPhaseFraction => Derivative of phase fraction with respect to pressure, temperature, and global component fractions-->
 		<xsd:attribute name="dPhaseFraction" type="real64_array4d" />
+		<!--dPhaseInternalEnergy => Derivative of phase internal energy with respect to pressure, temperature, and global component fraction-->
+		<xsd:attribute name="dPhaseInternalEnergy" type="real64_array4d" />
 		<!--dPhaseMassDensity => Derivative of phase mass density with respect to pressure, temperature, and global component fractions-->
 		<xsd:attribute name="dPhaseMassDensity" type="real64_array4d" />
 		<!--dPhaseViscosity => Derivative of phase viscosity with respect to pressure, temperature, and global component fractions-->
 		<xsd:attribute name="dPhaseViscosity" type="real64_array4d" />
 		<!--dTotalDensity => Derivative of total density with respect to pressure, temperature, and global component fractions-->
 		<xsd:attribute name="dTotalDensity" type="real64_array3d" />
->>>>>>> 1414a7dc
 		<!--initialTotalMassDensity => Initial total mass density-->
 		<xsd:attribute name="initialTotalMassDensity" type="real64_array2d" />
 		<!--phaseCompFraction => Phase component fraction-->
@@ -1515,69 +1252,22 @@
 		<xsd:attribute name="stress" type="real64_array3d" />
 	</xsd:complexType>
 	<xsd:complexType name="DeadOilFluidType">
-<<<<<<< HEAD
-		<!--dPhaseCompFraction_dGlobalCompFraction => Derivative of phase component fraction with respect to global component fraction-->
-		<xsd:attribute name="dPhaseCompFraction_dGlobalCompFraction" type="LvArray_Array&lt;double, 5, camp_int_seq&lt;long, 0l, 1l, 2l, 3l, 4l&gt;, long, LvArray_ChaiBuffer&gt;" />
-		<!--dPhaseCompFraction_dPressure => Derivative of phase component fraction with respect to pressure-->
-		<xsd:attribute name="dPhaseCompFraction_dPressure" type="real64_array4d" />
-		<!--dPhaseCompFraction_dTemperature => Derivative of phase component fraction with respect to temperature-->
-		<xsd:attribute name="dPhaseCompFraction_dTemperature" type="real64_array4d" />
-		<!--dPhaseDensity_dGlobalCompFraction => Derivative of phase density with respect to global component fraction-->
-		<xsd:attribute name="dPhaseDensity_dGlobalCompFraction" type="real64_array4d" />
-		<!--dPhaseDensity_dPressure => Derivative of phase density with respect to pressure-->
-		<xsd:attribute name="dPhaseDensity_dPressure" type="real64_array3d" />
-		<!--dPhaseDensity_dTemperature => Derivative of phase density with respect to temperature-->
-		<xsd:attribute name="dPhaseDensity_dTemperature" type="real64_array3d" />
-		<!--dPhaseEnthalpy_dGlobalCompFraction => Derivative of phase enthalpy with respect to global component fraction-->
-		<xsd:attribute name="dPhaseEnthalpy_dGlobalCompFraction" type="real64_array4d" />
-		<!--dPhaseEnthalpy_dPressure => Derivative of phase enthalpy with respect to pressure-->
-		<xsd:attribute name="dPhaseEnthalpy_dPressure" type="real64_array3d" />
-		<!--dPhaseEnthalpy_dTemperature => Derivative of phase enthalpy with respect to temperature-->
-		<xsd:attribute name="dPhaseEnthalpy_dTemperature" type="real64_array3d" />
-		<!--dPhaseFraction_dGlobalCompFraction => Derivative of phase fraction with respect to global component fraction-->
-		<xsd:attribute name="dPhaseFraction_dGlobalCompFraction" type="real64_array4d" />
-		<!--dPhaseFraction_dPressure => Derivative of phase fraction with respect to pressure-->
-		<xsd:attribute name="dPhaseFraction_dPressure" type="real64_array3d" />
-		<!--dPhaseFraction_dTemperature => Derivative of phase fraction with respect to temperature-->
-		<xsd:attribute name="dPhaseFraction_dTemperature" type="real64_array3d" />
-		<!--dPhaseInternalEnergy_dGlobalCompFraction => Derivative of phase internal energy with respect to global component fraction-->
-		<xsd:attribute name="dPhaseInternalEnergy_dGlobalCompFraction" type="real64_array4d" />
-		<!--dPhaseInternalEnergy_dPressure => Derivative of phase internal energy with respect to pressure-->
-		<xsd:attribute name="dPhaseInternalEnergy_dPressure" type="real64_array3d" />
-		<!--dPhaseInternalEnergy_dTemperature => Derivative of phase internal energy with respect to temperature-->
-		<xsd:attribute name="dPhaseInternalEnergy_dTemperature" type="real64_array3d" />
-		<!--dPhaseMassDensity_dGlobalCompFraction => Derivative of phase mass density with respect to global component fraction-->
-		<xsd:attribute name="dPhaseMassDensity_dGlobalCompFraction" type="real64_array4d" />
-		<!--dPhaseMassDensity_dPressure => Derivative of phase mass density with respect to pressure-->
-		<xsd:attribute name="dPhaseMassDensity_dPressure" type="real64_array3d" />
-		<!--dPhaseMassDensity_dTemperature => Derivative of phase mass density with respect to temperature-->
-		<xsd:attribute name="dPhaseMassDensity_dTemperature" type="real64_array3d" />
-		<!--dPhaseViscosity_dGlobalCompFraction => Derivative of phase viscosity with respect to global component fraction-->
-		<xsd:attribute name="dPhaseViscosity_dGlobalCompFraction" type="real64_array4d" />
-		<!--dPhaseViscosity_dPressure => Derivative of phase viscosity with respect to pressure-->
-		<xsd:attribute name="dPhaseViscosity_dPressure" type="real64_array3d" />
-		<!--dPhaseViscosity_dTemperature => Derivative of phase viscosity with respect to temperature-->
-		<xsd:attribute name="dPhaseViscosity_dTemperature" type="real64_array3d" />
-		<!--dTotalDensity_dGlobalCompFraction => Derivative of total density with respect to global component fraction-->
-		<xsd:attribute name="dTotalDensity_dGlobalCompFraction" type="real64_array3d" />
-		<!--dTotalDensity_dPressure => Derivative of total density with respect to pressure-->
-		<xsd:attribute name="dTotalDensity_dPressure" type="real64_array2d" />
-		<!--dTotalDensity_dTemperature => Derivative of total density with respect to temperature-->
-		<xsd:attribute name="dTotalDensity_dTemperature" type="real64_array2d" />
-=======
 		<!--dPhaseCompFraction => Derivative of phase component fraction with respect to pressure, temperature, and global component fractions-->
 		<xsd:attribute name="dPhaseCompFraction" type="LvArray_Array&lt;double, 5, camp_int_seq&lt;long, 0l, 1l, 2l, 3l, 4l&gt;, long, LvArray_ChaiBuffer&gt;" />
 		<!--dPhaseDensity => Derivative of phase density with respect to pressure, temperature, and global component fractions-->
 		<xsd:attribute name="dPhaseDensity" type="real64_array4d" />
+		<!--dPhaseEnthalpy => Derivative of phase enthalpy with respect to pressure, temperature, and global component fractions-->
+		<xsd:attribute name="dPhaseEnthalpy" type="real64_array4d" />
 		<!--dPhaseFraction => Derivative of phase fraction with respect to pressure, temperature, and global component fractions-->
 		<xsd:attribute name="dPhaseFraction" type="real64_array4d" />
+		<!--dPhaseInternalEnergy => Derivative of phase internal energy with respect to pressure, temperature, and global component fraction-->
+		<xsd:attribute name="dPhaseInternalEnergy" type="real64_array4d" />
 		<!--dPhaseMassDensity => Derivative of phase mass density with respect to pressure, temperature, and global component fractions-->
 		<xsd:attribute name="dPhaseMassDensity" type="real64_array4d" />
 		<!--dPhaseViscosity => Derivative of phase viscosity with respect to pressure, temperature, and global component fractions-->
 		<xsd:attribute name="dPhaseViscosity" type="real64_array4d" />
 		<!--dTotalDensity => Derivative of total density with respect to pressure, temperature, and global component fractions-->
 		<xsd:attribute name="dTotalDensity" type="real64_array3d" />
->>>>>>> 1414a7dc
 		<!--formationVolFactorTableWrappers => (no description available)-->
 		<xsd:attribute name="formationVolFactorTableWrappers" type="LvArray_Array&lt;geosx_TableFunction_KernelWrapper, 1, camp_int_seq&lt;long, 0l&gt;, long, LvArray_ChaiBuffer&gt;" />
 		<!--hydrocarbonPhaseOrder => (no description available)-->
