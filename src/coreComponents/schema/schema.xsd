<?xml version="1.0"?>
<xsd:schema xmlns:xsd="http://www.w3.org/2001/XMLSchema">
	<xsd:annotation>
		<xsd:documentation xml:lang="en">GEOSX Input Schema</xsd:documentation>
	</xsd:annotation>
	<xsd:simpleType name="R1Tensor">
		<xsd:restriction base="xsd:string">
			<xsd:pattern value=".*[\[\]`$].*|\s*\{\s*([+-]?[\d]*([\d]\.?|\.[\d])[\d]*([eE][-+]?[\d]+|\s*)\s*,\s*){2}[+-]?[\d]*([\d]\.?|\.[\d])[\d]*([eE][-+]?[\d]+|\s*)\s*\}\s*" />
		</xsd:restriction>
	</xsd:simpleType>
	<xsd:simpleType name="R1Tensor32">
		<xsd:restriction base="xsd:string">
			<xsd:pattern value=".*[\[\]`$].*|\s*\{\s*([+-]?[\d]*([\d]\.?|\.[\d])[\d]*([eE][-+]?[\d]+|\s*)\s*,\s*){2}[+-]?[\d]*([\d]\.?|\.[\d])[\d]*([eE][-+]?[\d]+|\s*)\s*\}\s*" />
		</xsd:restriction>
	</xsd:simpleType>
	<xsd:simpleType name="R2SymTensor">
		<xsd:restriction base="xsd:string">
			<xsd:pattern value=".*[\[\]`$].*|\s*\{\s*([+-]?[\d]*([\d]\.?|\.[\d])[\d]*([eE][-+]?[\d]+|\s*)\s*,\s*){5}[+-]?[\d]*([\d]\.?|\.[\d])[\d]*([eE][-+]?[\d]+|\s*)\s*\}\s*" />
		</xsd:restriction>
	</xsd:simpleType>
	<xsd:simpleType name="geos_dataRepository_PlotLevel">
		<xsd:restriction base="xsd:string">
			<xsd:pattern value=".*[\[\]`$].*|[+-]?[\d]+" />
		</xsd:restriction>
	</xsd:simpleType>
	<xsd:simpleType name="globalIndex">
		<xsd:restriction base="xsd:string">
			<xsd:pattern value=".*[\[\]`$].*|[+-]?[\d]+" />
		</xsd:restriction>
	</xsd:simpleType>
	<xsd:simpleType name="globalIndex_array">
		<xsd:restriction base="xsd:string">
			<xsd:pattern value=".*[\[\]`$].*|\s*\{\s*(([+-]?[\d]+\s*,\s*)*[+-]?[\d]+\s*)?\}\s*" />
		</xsd:restriction>
	</xsd:simpleType>
	<xsd:simpleType name="globalIndex_array2d">
		<xsd:restriction base="xsd:string">
			<xsd:pattern value=".*[\[\]`$].*|\s*\{\s*(\{\s*(([+-]?[\d]+\s*,\s*)*[+-]?[\d]+\s*)?\}\s*,\s*)*\{\s*(([+-]?[\d]+\s*,\s*)*[+-]?[\d]+\s*)?\}\s*\}\s*" />
		</xsd:restriction>
	</xsd:simpleType>
	<xsd:simpleType name="globalIndex_array3d">
		<xsd:restriction base="xsd:string">
			<xsd:pattern value=".*[\[\]`$].*|\s*\{\s*(\{\s*(\{\s*(([+-]?[\d]+\s*,\s*)*[+-]?[\d]+\s*)?\}\s*,\s*)*\{\s*(([+-]?[\d]+\s*,\s*)*[+-]?[\d]+\s*)?\}\s*\}\s*,\s*)*\{\s*(\{\s*(([+-]?[\d]+\s*,\s*)*[+-]?[\d]+\s*)?\}\s*,\s*)*\{\s*(([+-]?[\d]+\s*,\s*)*[+-]?[\d]+\s*)?\}\s*\}\s*\}\s*" />
		</xsd:restriction>
	</xsd:simpleType>
	<xsd:simpleType name="groupName">
		<xsd:restriction base="xsd:string">
			<xsd:pattern value=".*[\[\]`$].*|[a-zA-Z0-9.\-_]+" />
		</xsd:restriction>
	</xsd:simpleType>
	<xsd:simpleType name="groupNameRef">
		<xsd:restriction base="xsd:string">
			<xsd:pattern value=".*[\[\]`$].*|[a-zA-Z0-9.\-_/*\[\]]*" />
		</xsd:restriction>
	</xsd:simpleType>
	<xsd:simpleType name="groupNameRef_array">
		<xsd:restriction base="xsd:string">
			<xsd:pattern value=".*[\[\]`$].*|\s*\{\s*(([a-zA-Z0-9.\-_/*\[\]]*\s*,\s*)*[a-zA-Z0-9.\-_/*\[\]]*\s*)?\}\s*" />
		</xsd:restriction>
	</xsd:simpleType>
	<xsd:simpleType name="integer">
		<xsd:restriction base="xsd:string">
			<xsd:pattern value=".*[\[\]`$].*|[+-]?[\d]+" />
		</xsd:restriction>
	</xsd:simpleType>
	<xsd:simpleType name="integer_array">
		<xsd:restriction base="xsd:string">
			<xsd:pattern value=".*[\[\]`$].*|\s*\{\s*(([+-]?[\d]+\s*,\s*)*[+-]?[\d]+\s*)?\}\s*" />
		</xsd:restriction>
	</xsd:simpleType>
	<xsd:simpleType name="integer_array2d">
		<xsd:restriction base="xsd:string">
			<xsd:pattern value=".*[\[\]`$].*|\s*\{\s*(\{\s*(([+-]?[\d]+\s*,\s*)*[+-]?[\d]+\s*)?\}\s*,\s*)*\{\s*(([+-]?[\d]+\s*,\s*)*[+-]?[\d]+\s*)?\}\s*\}\s*" />
		</xsd:restriction>
	</xsd:simpleType>
	<xsd:simpleType name="integer_array3d">
		<xsd:restriction base="xsd:string">
			<xsd:pattern value=".*[\[\]`$].*|\s*\{\s*(\{\s*(\{\s*(([+-]?[\d]+\s*,\s*)*[+-]?[\d]+\s*)?\}\s*,\s*)*\{\s*(([+-]?[\d]+\s*,\s*)*[+-]?[\d]+\s*)?\}\s*\}\s*,\s*)*\{\s*(\{\s*(([+-]?[\d]+\s*,\s*)*[+-]?[\d]+\s*)?\}\s*,\s*)*\{\s*(([+-]?[\d]+\s*,\s*)*[+-]?[\d]+\s*)?\}\s*\}\s*\}\s*" />
		</xsd:restriction>
	</xsd:simpleType>
	<xsd:simpleType name="localIndex">
		<xsd:restriction base="xsd:string">
			<xsd:pattern value=".*[\[\]`$].*|[+-]?[\d]+" />
		</xsd:restriction>
	</xsd:simpleType>
	<xsd:simpleType name="localIndex_array">
		<xsd:restriction base="xsd:string">
			<xsd:pattern value=".*[\[\]`$].*|\s*\{\s*(([+-]?[\d]+\s*,\s*)*[+-]?[\d]+\s*)?\}\s*" />
		</xsd:restriction>
	</xsd:simpleType>
	<xsd:simpleType name="localIndex_array2d">
		<xsd:restriction base="xsd:string">
			<xsd:pattern value=".*[\[\]`$].*|\s*\{\s*(\{\s*(([+-]?[\d]+\s*,\s*)*[+-]?[\d]+\s*)?\}\s*,\s*)*\{\s*(([+-]?[\d]+\s*,\s*)*[+-]?[\d]+\s*)?\}\s*\}\s*" />
		</xsd:restriction>
	</xsd:simpleType>
	<xsd:simpleType name="localIndex_array3d">
		<xsd:restriction base="xsd:string">
			<xsd:pattern value=".*[\[\]`$].*|\s*\{\s*(\{\s*(\{\s*(([+-]?[\d]+\s*,\s*)*[+-]?[\d]+\s*)?\}\s*,\s*)*\{\s*(([+-]?[\d]+\s*,\s*)*[+-]?[\d]+\s*)?\}\s*\}\s*,\s*)*\{\s*(\{\s*(([+-]?[\d]+\s*,\s*)*[+-]?[\d]+\s*)?\}\s*,\s*)*\{\s*(([+-]?[\d]+\s*,\s*)*[+-]?[\d]+\s*)?\}\s*\}\s*\}\s*" />
		</xsd:restriction>
	</xsd:simpleType>
	<xsd:simpleType name="mapPair">
		<xsd:restriction base="xsd:string">
			<xsd:pattern value=".*[\[\]`$].*|[^,\{\}\s]*\s*" />
		</xsd:restriction>
	</xsd:simpleType>
	<xsd:simpleType name="path">
		<xsd:restriction base="xsd:string">
			<xsd:pattern value=".*[\[\]`$].*|[^*?&lt;>\|:&quot;;,\s]*\s*" />
		</xsd:restriction>
	</xsd:simpleType>
	<xsd:simpleType name="path_array">
		<xsd:restriction base="xsd:string">
			<xsd:pattern value=".*[\[\]`$].*|\s*\{\s*(([^*?&lt;>\|:&quot;;,\s]+\s*,\s*)*[^*?&lt;>\|:&quot;;,\s]+\s*)?\}\s*" />
		</xsd:restriction>
	</xsd:simpleType>
	<xsd:simpleType name="real32">
		<xsd:restriction base="xsd:string">
			<xsd:pattern value=".*[\[\]`$].*|[+-]?[\d]*([\d]\.?|\.[\d])[\d]*([eE][-+]?[\d]+|\s*)" />
		</xsd:restriction>
	</xsd:simpleType>
	<xsd:simpleType name="real32_array">
		<xsd:restriction base="xsd:string">
			<xsd:pattern value=".*[\[\]`$].*|\s*\{\s*(([+-]?[\d]*([\d]\.?|\.[\d])[\d]*([eE][-+]?[\d]+|\s*)\s*,\s*)*[+-]?[\d]*([\d]\.?|\.[\d])[\d]*([eE][-+]?[\d]+|\s*)\s*)?\}\s*" />
		</xsd:restriction>
	</xsd:simpleType>
	<xsd:simpleType name="real32_array2d">
		<xsd:restriction base="xsd:string">
			<xsd:pattern value=".*[\[\]`$].*|\s*\{\s*(\{\s*(([+-]?[\d]*([\d]\.?|\.[\d])[\d]*([eE][-+]?[\d]+|\s*)\s*,\s*)*[+-]?[\d]*([\d]\.?|\.[\d])[\d]*([eE][-+]?[\d]+|\s*)\s*)?\}\s*,\s*)*\{\s*(([+-]?[\d]*([\d]\.?|\.[\d])[\d]*([eE][-+]?[\d]+|\s*)\s*,\s*)*[+-]?[\d]*([\d]\.?|\.[\d])[\d]*([eE][-+]?[\d]+|\s*)\s*)?\}\s*\}\s*" />
		</xsd:restriction>
	</xsd:simpleType>
	<xsd:simpleType name="real32_array3d">
		<xsd:restriction base="xsd:string">
			<xsd:pattern value=".*[\[\]`$].*|\s*\{\s*(\{\s*(\{\s*(([+-]?[\d]*([\d]\.?|\.[\d])[\d]*([eE][-+]?[\d]+|\s*)\s*,\s*)*[+-]?[\d]*([\d]\.?|\.[\d])[\d]*([eE][-+]?[\d]+|\s*)\s*)?\}\s*,\s*)*\{\s*(([+-]?[\d]*([\d]\.?|\.[\d])[\d]*([eE][-+]?[\d]+|\s*)\s*,\s*)*[+-]?[\d]*([\d]\.?|\.[\d])[\d]*([eE][-+]?[\d]+|\s*)\s*)?\}\s*\}\s*,\s*)*\{\s*(\{\s*(([+-]?[\d]*([\d]\.?|\.[\d])[\d]*([eE][-+]?[\d]+|\s*)\s*,\s*)*[+-]?[\d]*([\d]\.?|\.[\d])[\d]*([eE][-+]?[\d]+|\s*)\s*)?\}\s*,\s*)*\{\s*(([+-]?[\d]*([\d]\.?|\.[\d])[\d]*([eE][-+]?[\d]+|\s*)\s*,\s*)*[+-]?[\d]*([\d]\.?|\.[\d])[\d]*([eE][-+]?[\d]+|\s*)\s*)?\}\s*\}\s*\}\s*" />
		</xsd:restriction>
	</xsd:simpleType>
	<xsd:simpleType name="real64">
		<xsd:restriction base="xsd:string">
			<xsd:pattern value=".*[\[\]`$].*|[+-]?[\d]*([\d]\.?|\.[\d])[\d]*([eE][-+]?[\d]+|\s*)" />
		</xsd:restriction>
	</xsd:simpleType>
	<xsd:simpleType name="real64_array">
		<xsd:restriction base="xsd:string">
			<xsd:pattern value=".*[\[\]`$].*|\s*\{\s*(([+-]?[\d]*([\d]\.?|\.[\d])[\d]*([eE][-+]?[\d]+|\s*)\s*,\s*)*[+-]?[\d]*([\d]\.?|\.[\d])[\d]*([eE][-+]?[\d]+|\s*)\s*)?\}\s*" />
		</xsd:restriction>
	</xsd:simpleType>
	<xsd:simpleType name="real64_array2d">
		<xsd:restriction base="xsd:string">
			<xsd:pattern value=".*[\[\]`$].*|\s*\{\s*(\{\s*(([+-]?[\d]*([\d]\.?|\.[\d])[\d]*([eE][-+]?[\d]+|\s*)\s*,\s*)*[+-]?[\d]*([\d]\.?|\.[\d])[\d]*([eE][-+]?[\d]+|\s*)\s*)?\}\s*,\s*)*\{\s*(([+-]?[\d]*([\d]\.?|\.[\d])[\d]*([eE][-+]?[\d]+|\s*)\s*,\s*)*[+-]?[\d]*([\d]\.?|\.[\d])[\d]*([eE][-+]?[\d]+|\s*)\s*)?\}\s*\}\s*" />
		</xsd:restriction>
	</xsd:simpleType>
	<xsd:simpleType name="real64_array3d">
		<xsd:restriction base="xsd:string">
			<xsd:pattern value=".*[\[\]`$].*|\s*\{\s*(\{\s*(\{\s*(([+-]?[\d]*([\d]\.?|\.[\d])[\d]*([eE][-+]?[\d]+|\s*)\s*,\s*)*[+-]?[\d]*([\d]\.?|\.[\d])[\d]*([eE][-+]?[\d]+|\s*)\s*)?\}\s*,\s*)*\{\s*(([+-]?[\d]*([\d]\.?|\.[\d])[\d]*([eE][-+]?[\d]+|\s*)\s*,\s*)*[+-]?[\d]*([\d]\.?|\.[\d])[\d]*([eE][-+]?[\d]+|\s*)\s*)?\}\s*\}\s*,\s*)*\{\s*(\{\s*(([+-]?[\d]*([\d]\.?|\.[\d])[\d]*([eE][-+]?[\d]+|\s*)\s*,\s*)*[+-]?[\d]*([\d]\.?|\.[\d])[\d]*([eE][-+]?[\d]+|\s*)\s*)?\}\s*,\s*)*\{\s*(([+-]?[\d]*([\d]\.?|\.[\d])[\d]*([eE][-+]?[\d]+|\s*)\s*,\s*)*[+-]?[\d]*([\d]\.?|\.[\d])[\d]*([eE][-+]?[\d]+|\s*)\s*)?\}\s*\}\s*\}\s*" />
		</xsd:restriction>
	</xsd:simpleType>
	<xsd:simpleType name="real64_array4d">
		<xsd:restriction base="xsd:string">
			<xsd:pattern value=".*[\[\]`$].*|\s*\{\s*(\{\s*(\{\s*(\{\s*(([+-]?[\d]*([\d]\.?|\.[\d])[\d]*([eE][-+]?[\d]+|\s*)\s*,\s*)*[+-]?[\d]*([\d]\.?|\.[\d])[\d]*([eE][-+]?[\d]+|\s*)\s*)?\}\s*,\s*)*\{\s*(([+-]?[\d]*([\d]\.?|\.[\d])[\d]*([eE][-+]?[\d]+|\s*)\s*,\s*)*[+-]?[\d]*([\d]\.?|\.[\d])[\d]*([eE][-+]?[\d]+|\s*)\s*)?\}\s*\}\s*,\s*)*\{\s*(\{\s*(([+-]?[\d]*([\d]\.?|\.[\d])[\d]*([eE][-+]?[\d]+|\s*)\s*,\s*)*[+-]?[\d]*([\d]\.?|\.[\d])[\d]*([eE][-+]?[\d]+|\s*)\s*)?\}\s*,\s*)*\{\s*(([+-]?[\d]*([\d]\.?|\.[\d])[\d]*([eE][-+]?[\d]+|\s*)\s*,\s*)*[+-]?[\d]*([\d]\.?|\.[\d])[\d]*([eE][-+]?[\d]+|\s*)\s*)?\}\s*\}\s*\}\s*,\s*)*\{\s*(\{\s*(\{\s*(([+-]?[\d]*([\d]\.?|\.[\d])[\d]*([eE][-+]?[\d]+|\s*)\s*,\s*)*[+-]?[\d]*([\d]\.?|\.[\d])[\d]*([eE][-+]?[\d]+|\s*)\s*)?\}\s*,\s*)*\{\s*(([+-]?[\d]*([\d]\.?|\.[\d])[\d]*([eE][-+]?[\d]+|\s*)\s*,\s*)*[+-]?[\d]*([\d]\.?|\.[\d])[\d]*([eE][-+]?[\d]+|\s*)\s*)?\}\s*\}\s*,\s*)*\{\s*(\{\s*(([+-]?[\d]*([\d]\.?|\.[\d])[\d]*([eE][-+]?[\d]+|\s*)\s*,\s*)*[+-]?[\d]*([\d]\.?|\.[\d])[\d]*([eE][-+]?[\d]+|\s*)\s*)?\}\s*,\s*)*\{\s*(([+-]?[\d]*([\d]\.?|\.[\d])[\d]*([eE][-+]?[\d]+|\s*)\s*,\s*)*[+-]?[\d]*([\d]\.?|\.[\d])[\d]*([eE][-+]?[\d]+|\s*)\s*)?\}\s*\}\s*\}\s*\}\s*" />
		</xsd:restriction>
	</xsd:simpleType>
	<xsd:simpleType name="string">
		<xsd:restriction base="xsd:string">
			<xsd:pattern value=".*[\[\]`$].*|[^,\{\}\s]*\s*" />
		</xsd:restriction>
	</xsd:simpleType>
	<xsd:simpleType name="string_array">
		<xsd:restriction base="xsd:string">
			<xsd:pattern value=".*[\[\]`$].*|\s*\{\s*(([^,\{\}\s]+\s*,\s*)*[^,\{\}\s]+\s*)?\}\s*" />
		</xsd:restriction>
	</xsd:simpleType>
	<xsd:element name="Problem" type="ProblemType" />
	<xsd:complexType name="ProblemType">
		<xsd:choice minOccurs="0" maxOccurs="unbounded">
			<xsd:element name="Events" type="EventsType" minOccurs="1" maxOccurs="1">
				<xsd:unique name="EventsHaltEventUniqueName">
					<xsd:selector xpath="HaltEvent" />
					<xsd:field xpath="@name" />
				</xsd:unique>
				<xsd:unique name="EventsPeriodicEventUniqueName">
					<xsd:selector xpath="PeriodicEvent" />
					<xsd:field xpath="@name" />
				</xsd:unique>
				<xsd:unique name="EventsSoloEventUniqueName">
					<xsd:selector xpath="SoloEvent" />
					<xsd:field xpath="@name" />
				</xsd:unique>
			</xsd:element>
			<xsd:element name="ExternalDataSource" type="ExternalDataSourceType" minOccurs="1" maxOccurs="1">
				<xsd:unique name="ExternalDataSourceVTKHierarchicalDataSourceUniqueName">
					<xsd:selector xpath="VTKHierarchicalDataSource" />
					<xsd:field xpath="@name" />
				</xsd:unique>
			</xsd:element>
			<xsd:element name="FieldSpecifications" type="FieldSpecificationsType" maxOccurs="1">
				<xsd:unique name="FieldSpecificationsAquiferUniqueName">
					<xsd:selector xpath="Aquifer" />
					<xsd:field xpath="@name" />
				</xsd:unique>
				<xsd:unique name="FieldSpecificationsDirichletUniqueName">
					<xsd:selector xpath="Dirichlet" />
					<xsd:field xpath="@name" />
				</xsd:unique>
				<xsd:unique name="FieldSpecificationsFieldSpecificationUniqueName">
					<xsd:selector xpath="FieldSpecification" />
					<xsd:field xpath="@name" />
				</xsd:unique>
				<xsd:unique name="FieldSpecificationsHydrostaticEquilibriumUniqueName">
					<xsd:selector xpath="HydrostaticEquilibrium" />
					<xsd:field xpath="@name" />
				</xsd:unique>
				<xsd:unique name="FieldSpecificationsPMLUniqueName">
					<xsd:selector xpath="PML" />
					<xsd:field xpath="@name" />
				</xsd:unique>
				<xsd:unique name="FieldSpecificationsSourceFluxUniqueName">
					<xsd:selector xpath="SourceFlux" />
					<xsd:field xpath="@name" />
				</xsd:unique>
				<xsd:unique name="FieldSpecificationsTractionUniqueName">
					<xsd:selector xpath="Traction" />
					<xsd:field xpath="@name" />
				</xsd:unique>
			</xsd:element>
			<xsd:element name="Functions" type="FunctionsType" maxOccurs="1">
				<xsd:unique name="FunctionsCompositeFunctionUniqueName">
					<xsd:selector xpath="CompositeFunction" />
					<xsd:field xpath="@name" />
				</xsd:unique>
				<xsd:unique name="FunctionsMultivariableTableFunctionUniqueName">
					<xsd:selector xpath="MultivariableTableFunction" />
					<xsd:field xpath="@name" />
				</xsd:unique>
				<xsd:unique name="FunctionsSymbolicFunctionUniqueName">
					<xsd:selector xpath="SymbolicFunction" />
					<xsd:field xpath="@name" />
				</xsd:unique>
				<xsd:unique name="FunctionsTableFunctionUniqueName">
					<xsd:selector xpath="TableFunction" />
					<xsd:field xpath="@name" />
				</xsd:unique>
			</xsd:element>
			<xsd:element name="Geometry" type="GeometryType" maxOccurs="1">
				<xsd:unique name="GeometryBoxUniqueName">
					<xsd:selector xpath="Box" />
					<xsd:field xpath="@name" />
				</xsd:unique>
				<xsd:unique name="GeometryCustomPolarObjectUniqueName">
					<xsd:selector xpath="CustomPolarObject" />
					<xsd:field xpath="@name" />
				</xsd:unique>
				<xsd:unique name="GeometryCylinderUniqueName">
					<xsd:selector xpath="Cylinder" />
					<xsd:field xpath="@name" />
				</xsd:unique>
				<xsd:unique name="GeometryDiscUniqueName">
					<xsd:selector xpath="Disc" />
					<xsd:field xpath="@name" />
				</xsd:unique>
				<xsd:unique name="GeometryRectangleUniqueName">
					<xsd:selector xpath="Rectangle" />
					<xsd:field xpath="@name" />
				</xsd:unique>
				<xsd:unique name="GeometryThickPlaneUniqueName">
					<xsd:selector xpath="ThickPlane" />
					<xsd:field xpath="@name" />
				</xsd:unique>
			</xsd:element>
			<xsd:element name="Mesh" type="MeshType" minOccurs="1" maxOccurs="1">
				<xsd:unique name="MeshInternalMeshUniqueName">
					<xsd:selector xpath="InternalMesh" />
					<xsd:field xpath="@name" />
				</xsd:unique>
				<xsd:unique name="MeshInternalWellboreUniqueName">
					<xsd:selector xpath="InternalWellbore" />
					<xsd:field xpath="@name" />
				</xsd:unique>
				<xsd:unique name="MeshParticleMeshUniqueName">
					<xsd:selector xpath="ParticleMesh" />
					<xsd:field xpath="@name" />
				</xsd:unique>
				<xsd:unique name="MeshVTKMeshUniqueName">
					<xsd:selector xpath="VTKMesh" />
					<xsd:field xpath="@name" />
				</xsd:unique>
			</xsd:element>
			<xsd:element name="NumericalMethods" type="NumericalMethodsType" maxOccurs="1" />
			<xsd:element name="Outputs" type="OutputsType" minOccurs="1" maxOccurs="1">
				<xsd:unique name="OutputsBlueprintUniqueName">
					<xsd:selector xpath="Blueprint" />
					<xsd:field xpath="@name" />
				</xsd:unique>
				<xsd:unique name="OutputsChomboIOUniqueName">
					<xsd:selector xpath="ChomboIO" />
					<xsd:field xpath="@name" />
				</xsd:unique>
				<xsd:unique name="OutputsPythonUniqueName">
					<xsd:selector xpath="Python" />
					<xsd:field xpath="@name" />
				</xsd:unique>
				<xsd:unique name="OutputsRestartUniqueName">
					<xsd:selector xpath="Restart" />
					<xsd:field xpath="@name" />
				</xsd:unique>
				<xsd:unique name="OutputsSiloUniqueName">
					<xsd:selector xpath="Silo" />
					<xsd:field xpath="@name" />
				</xsd:unique>
				<xsd:unique name="OutputsTimeHistoryUniqueName">
					<xsd:selector xpath="TimeHistory" />
					<xsd:field xpath="@name" />
				</xsd:unique>
				<xsd:unique name="OutputsVTKUniqueName">
					<xsd:selector xpath="VTK" />
					<xsd:field xpath="@name" />
				</xsd:unique>
			</xsd:element>
			<xsd:element name="Solvers" type="SolversType" minOccurs="1" maxOccurs="1">
				<xsd:unique name="SolversAcousticElasticSEMUniqueName">
					<xsd:selector xpath="AcousticElasticSEM" />
					<xsd:field xpath="@name" />
				</xsd:unique>
				<xsd:unique name="SolversAcousticFirstOrderSEMUniqueName">
					<xsd:selector xpath="AcousticFirstOrderSEM" />
					<xsd:field xpath="@name" />
				</xsd:unique>
				<xsd:unique name="SolversAcousticSEMUniqueName">
					<xsd:selector xpath="AcousticSEM" />
					<xsd:field xpath="@name" />
				</xsd:unique>
				<xsd:unique name="SolversAcousticVTISEMUniqueName">
					<xsd:selector xpath="AcousticVTISEM" />
					<xsd:field xpath="@name" />
				</xsd:unique>
				<xsd:unique name="SolversCompositionalMultiphaseFVMUniqueName">
					<xsd:selector xpath="CompositionalMultiphaseFVM" />
					<xsd:field xpath="@name" />
				</xsd:unique>
				<xsd:unique name="SolversCompositionalMultiphaseHybridFVMUniqueName">
					<xsd:selector xpath="CompositionalMultiphaseHybridFVM" />
					<xsd:field xpath="@name" />
				</xsd:unique>
				<xsd:unique name="SolversCompositionalMultiphaseReservoirUniqueName">
					<xsd:selector xpath="CompositionalMultiphaseReservoir" />
					<xsd:field xpath="@name" />
				</xsd:unique>
				<xsd:unique name="SolversCompositionalMultiphaseReservoirPoromechanicsUniqueName">
					<xsd:selector xpath="CompositionalMultiphaseReservoirPoromechanics" />
					<xsd:field xpath="@name" />
				</xsd:unique>
				<xsd:unique name="SolversCompositionalMultiphaseWellUniqueName">
					<xsd:selector xpath="CompositionalMultiphaseWell" />
					<xsd:field xpath="@name" />
				</xsd:unique>
				<xsd:unique name="SolversElasticFirstOrderSEMUniqueName">
					<xsd:selector xpath="ElasticFirstOrderSEM" />
					<xsd:field xpath="@name" />
				</xsd:unique>
				<xsd:unique name="SolversElasticSEMUniqueName">
					<xsd:selector xpath="ElasticSEM" />
					<xsd:field xpath="@name" />
				</xsd:unique>
				<xsd:unique name="SolversEmbeddedSurfaceGeneratorUniqueName">
					<xsd:selector xpath="EmbeddedSurfaceGenerator" />
					<xsd:field xpath="@name" />
				</xsd:unique>
				<xsd:unique name="SolversExplicitQuasiDynamicEQUniqueName">
					<xsd:selector xpath="ExplicitQuasiDynamicEQ" />
					<xsd:field xpath="@name" />
				</xsd:unique>
				<xsd:unique name="SolversExplicitSpringSliderUniqueName">
					<xsd:selector xpath="ExplicitSpringSlider" />
					<xsd:field xpath="@name" />
				</xsd:unique>
				<xsd:unique name="SolversFlowProppantTransportUniqueName">
					<xsd:selector xpath="FlowProppantTransport" />
					<xsd:field xpath="@name" />
				</xsd:unique>
				<xsd:unique name="SolversHydrofractureUniqueName">
					<xsd:selector xpath="Hydrofracture" />
					<xsd:field xpath="@name" />
				</xsd:unique>
<<<<<<< HEAD
				<xsd:unique name="SolversImmiscibleMultiphaseFlowUniqueName">
					<xsd:selector xpath="ImmiscibleMultiphaseFlow" />
=======
				<xsd:unique name="SolversImplicitQuasiDynamicEQUniqueName">
					<xsd:selector xpath="ImplicitQuasiDynamicEQ" />
					<xsd:field xpath="@name" />
				</xsd:unique>
				<xsd:unique name="SolversImplicitSpringSliderUniqueName">
					<xsd:selector xpath="ImplicitSpringSlider" />
>>>>>>> 5bfdb010
					<xsd:field xpath="@name" />
				</xsd:unique>
				<xsd:unique name="SolversLaplaceFEMUniqueName">
					<xsd:selector xpath="LaplaceFEM" />
					<xsd:field xpath="@name" />
				</xsd:unique>
				<xsd:unique name="SolversMultiphasePoromechanicsUniqueName">
					<xsd:selector xpath="MultiphasePoromechanics" />
					<xsd:field xpath="@name" />
				</xsd:unique>
				<xsd:unique name="SolversMultiphasePoromechanicsReservoirUniqueName">
					<xsd:selector xpath="MultiphasePoromechanicsReservoir" />
					<xsd:field xpath="@name" />
				</xsd:unique>
				<xsd:unique name="SolversOneWayCoupledFractureFlowContactMechanicsUniqueName">
					<xsd:selector xpath="OneWayCoupledFractureFlowContactMechanics" />
					<xsd:field xpath="@name" />
				</xsd:unique>
				<xsd:unique name="SolversPhaseFieldDamageFEMUniqueName">
					<xsd:selector xpath="PhaseFieldDamageFEM" />
					<xsd:field xpath="@name" />
				</xsd:unique>
				<xsd:unique name="SolversPhaseFieldFractureUniqueName">
					<xsd:selector xpath="PhaseFieldFracture" />
					<xsd:field xpath="@name" />
				</xsd:unique>
				<xsd:unique name="SolversProppantTransportUniqueName">
					<xsd:selector xpath="ProppantTransport" />
					<xsd:field xpath="@name" />
				</xsd:unique>
				<xsd:unique name="SolversReactiveCompositionalMultiphaseOBLUniqueName">
					<xsd:selector xpath="ReactiveCompositionalMultiphaseOBL" />
					<xsd:field xpath="@name" />
				</xsd:unique>
				<xsd:unique name="SolversSeismicityRateUniqueName">
					<xsd:selector xpath="SeismicityRate" />
					<xsd:field xpath="@name" />
				</xsd:unique>
				<xsd:unique name="SolversSinglePhaseFVMUniqueName">
					<xsd:selector xpath="SinglePhaseFVM" />
					<xsd:field xpath="@name" />
				</xsd:unique>
				<xsd:unique name="SolversSinglePhaseHybridFVMUniqueName">
					<xsd:selector xpath="SinglePhaseHybridFVM" />
					<xsd:field xpath="@name" />
				</xsd:unique>
				<xsd:unique name="SolversSinglePhasePoromechanicsUniqueName">
					<xsd:selector xpath="SinglePhasePoromechanics" />
					<xsd:field xpath="@name" />
				</xsd:unique>
				<xsd:unique name="SolversSinglePhasePoromechanicsConformingFracturesUniqueName">
					<xsd:selector xpath="SinglePhasePoromechanicsConformingFractures" />
					<xsd:field xpath="@name" />
				</xsd:unique>
				<xsd:unique name="SolversSinglePhasePoromechanicsConformingFracturesReservoirUniqueName">
					<xsd:selector xpath="SinglePhasePoromechanicsConformingFracturesReservoir" />
					<xsd:field xpath="@name" />
				</xsd:unique>
				<xsd:unique name="SolversSinglePhasePoromechanicsEmbeddedFracturesUniqueName">
					<xsd:selector xpath="SinglePhasePoromechanicsEmbeddedFractures" />
					<xsd:field xpath="@name" />
				</xsd:unique>
				<xsd:unique name="SolversSinglePhasePoromechanicsReservoirUniqueName">
					<xsd:selector xpath="SinglePhasePoromechanicsReservoir" />
					<xsd:field xpath="@name" />
				</xsd:unique>
				<xsd:unique name="SolversSinglePhaseProppantFVMUniqueName">
					<xsd:selector xpath="SinglePhaseProppantFVM" />
					<xsd:field xpath="@name" />
				</xsd:unique>
				<xsd:unique name="SolversSinglePhaseReservoirUniqueName">
					<xsd:selector xpath="SinglePhaseReservoir" />
					<xsd:field xpath="@name" />
				</xsd:unique>
				<xsd:unique name="SolversSinglePhaseReservoirPoromechanicsUniqueName">
					<xsd:selector xpath="SinglePhaseReservoirPoromechanics" />
					<xsd:field xpath="@name" />
				</xsd:unique>
				<xsd:unique name="SolversSinglePhaseReservoirPoromechanicsConformingFracturesUniqueName">
					<xsd:selector xpath="SinglePhaseReservoirPoromechanicsConformingFractures" />
					<xsd:field xpath="@name" />
				</xsd:unique>
				<xsd:unique name="SolversSinglePhaseWellUniqueName">
					<xsd:selector xpath="SinglePhaseWell" />
					<xsd:field xpath="@name" />
				</xsd:unique>
				<xsd:unique name="SolversSolidMechanicsAugmentedLagrangianContactUniqueName">
					<xsd:selector xpath="SolidMechanicsAugmentedLagrangianContact" />
					<xsd:field xpath="@name" />
				</xsd:unique>
				<xsd:unique name="SolversSolidMechanicsEmbeddedFracturesUniqueName">
					<xsd:selector xpath="SolidMechanicsEmbeddedFractures" />
					<xsd:field xpath="@name" />
				</xsd:unique>
				<xsd:unique name="SolversSolidMechanicsLagrangeContactUniqueName">
					<xsd:selector xpath="SolidMechanicsLagrangeContact" />
					<xsd:field xpath="@name" />
				</xsd:unique>
				<xsd:unique name="SolversSolidMechanicsLagrangeContactBubbleStabUniqueName">
					<xsd:selector xpath="SolidMechanicsLagrangeContactBubbleStab" />
					<xsd:field xpath="@name" />
				</xsd:unique>
				<xsd:unique name="SolversSolidMechanicsLagrangianSSLEUniqueName">
					<xsd:selector xpath="SolidMechanicsLagrangianSSLE" />
					<xsd:field xpath="@name" />
				</xsd:unique>
				<xsd:unique name="SolversSolidMechanics_LagrangianFEMUniqueName">
					<xsd:selector xpath="SolidMechanics_LagrangianFEM" />
					<xsd:field xpath="@name" />
				</xsd:unique>
				<xsd:unique name="SolversSolidMechanics_MPMUniqueName">
					<xsd:selector xpath="SolidMechanics_MPM" />
					<xsd:field xpath="@name" />
				</xsd:unique>
				<xsd:unique name="SolversSurfaceGeneratorUniqueName">
					<xsd:selector xpath="SurfaceGenerator" />
					<xsd:field xpath="@name" />
				</xsd:unique>
			</xsd:element>
			<xsd:element name="Tasks" type="TasksType" maxOccurs="1">
				<xsd:unique name="TasksCellToCellDataCollectionUniqueName">
					<xsd:selector xpath="CellToCellDataCollection" />
					<xsd:field xpath="@name" />
				</xsd:unique>
				<xsd:unique name="TasksCompositionalMultiphaseReservoirPoromechanicsInitializationUniqueName">
					<xsd:selector xpath="CompositionalMultiphaseReservoirPoromechanicsInitialization" />
					<xsd:field xpath="@name" />
				</xsd:unique>
				<xsd:unique name="TasksCompositionalMultiphaseStatisticsUniqueName">
					<xsd:selector xpath="CompositionalMultiphaseStatistics" />
					<xsd:field xpath="@name" />
				</xsd:unique>
				<xsd:unique name="TasksHydrofractureInitializationUniqueName">
					<xsd:selector xpath="HydrofractureInitialization" />
					<xsd:field xpath="@name" />
				</xsd:unique>
				<xsd:unique name="TasksMultiphasePoromechanicsInitializationUniqueName">
					<xsd:selector xpath="MultiphasePoromechanicsInitialization" />
					<xsd:field xpath="@name" />
				</xsd:unique>
				<xsd:unique name="TasksPVTDriverUniqueName">
					<xsd:selector xpath="PVTDriver" />
					<xsd:field xpath="@name" />
				</xsd:unique>
				<xsd:unique name="TasksPackCollectionUniqueName">
					<xsd:selector xpath="PackCollection" />
					<xsd:field xpath="@name" />
				</xsd:unique>
				<xsd:unique name="TasksReactiveFluidDriverUniqueName">
					<xsd:selector xpath="ReactiveFluidDriver" />
					<xsd:field xpath="@name" />
				</xsd:unique>
				<xsd:unique name="TasksRelpermDriverUniqueName">
					<xsd:selector xpath="RelpermDriver" />
					<xsd:field xpath="@name" />
				</xsd:unique>
				<xsd:unique name="TasksSinglePhasePoromechanicsConformingFracturesInitializationUniqueName">
					<xsd:selector xpath="SinglePhasePoromechanicsConformingFracturesInitialization" />
					<xsd:field xpath="@name" />
				</xsd:unique>
				<xsd:unique name="TasksSinglePhasePoromechanicsEmbeddedFracturesInitializationUniqueName">
					<xsd:selector xpath="SinglePhasePoromechanicsEmbeddedFracturesInitialization" />
					<xsd:field xpath="@name" />
				</xsd:unique>
				<xsd:unique name="TasksSinglePhasePoromechanicsInitializationUniqueName">
					<xsd:selector xpath="SinglePhasePoromechanicsInitialization" />
					<xsd:field xpath="@name" />
				</xsd:unique>
				<xsd:unique name="TasksSinglePhaseReservoirPoromechanicsConformingFracturesInitializationUniqueName">
					<xsd:selector xpath="SinglePhaseReservoirPoromechanicsConformingFracturesInitialization" />
					<xsd:field xpath="@name" />
				</xsd:unique>
				<xsd:unique name="TasksSinglePhaseReservoirPoromechanicsInitializationUniqueName">
					<xsd:selector xpath="SinglePhaseReservoirPoromechanicsInitialization" />
					<xsd:field xpath="@name" />
				</xsd:unique>
				<xsd:unique name="TasksSinglePhaseStatisticsUniqueName">
					<xsd:selector xpath="SinglePhaseStatistics" />
					<xsd:field xpath="@name" />
				</xsd:unique>
				<xsd:unique name="TasksSolidMechanicsStateResetUniqueName">
					<xsd:selector xpath="SolidMechanicsStateReset" />
					<xsd:field xpath="@name" />
				</xsd:unique>
				<xsd:unique name="TasksSolidMechanicsStatisticsUniqueName">
					<xsd:selector xpath="SolidMechanicsStatistics" />
					<xsd:field xpath="@name" />
				</xsd:unique>
				<xsd:unique name="TasksSourceFluxStatisticsUniqueName">
					<xsd:selector xpath="SourceFluxStatistics" />
					<xsd:field xpath="@name" />
				</xsd:unique>
				<xsd:unique name="TasksTriaxialDriverUniqueName">
					<xsd:selector xpath="TriaxialDriver" />
					<xsd:field xpath="@name" />
				</xsd:unique>
			</xsd:element>
			<xsd:element name="Constitutive" type="ConstitutiveType" maxOccurs="1">
				<xsd:unique name="domainConstitutiveBiotPorosityUniqueName">
					<xsd:selector xpath="BiotPorosity" />
					<xsd:field xpath="@name" />
				</xsd:unique>
				<xsd:unique name="domainConstitutiveBlackOilFluidUniqueName">
					<xsd:selector xpath="BlackOilFluid" />
					<xsd:field xpath="@name" />
				</xsd:unique>
				<xsd:unique name="domainConstitutiveBrooksCoreyBakerRelativePermeabilityUniqueName">
					<xsd:selector xpath="BrooksCoreyBakerRelativePermeability" />
					<xsd:field xpath="@name" />
				</xsd:unique>
				<xsd:unique name="domainConstitutiveBrooksCoreyCapillaryPressureUniqueName">
					<xsd:selector xpath="BrooksCoreyCapillaryPressure" />
					<xsd:field xpath="@name" />
				</xsd:unique>
				<xsd:unique name="domainConstitutiveBrooksCoreyRelativePermeabilityUniqueName">
					<xsd:selector xpath="BrooksCoreyRelativePermeability" />
					<xsd:field xpath="@name" />
				</xsd:unique>
				<xsd:unique name="domainConstitutiveBrooksCoreyStone2RelativePermeabilityUniqueName">
					<xsd:selector xpath="BrooksCoreyStone2RelativePermeability" />
					<xsd:field xpath="@name" />
				</xsd:unique>
				<xsd:unique name="domainConstitutiveCO2BrineEzrokhiFluidUniqueName">
					<xsd:selector xpath="CO2BrineEzrokhiFluid" />
					<xsd:field xpath="@name" />
				</xsd:unique>
				<xsd:unique name="domainConstitutiveCO2BrineEzrokhiThermalFluidUniqueName">
					<xsd:selector xpath="CO2BrineEzrokhiThermalFluid" />
					<xsd:field xpath="@name" />
				</xsd:unique>
				<xsd:unique name="domainConstitutiveCO2BrinePhillipsFluidUniqueName">
					<xsd:selector xpath="CO2BrinePhillipsFluid" />
					<xsd:field xpath="@name" />
				</xsd:unique>
				<xsd:unique name="domainConstitutiveCO2BrinePhillipsThermalFluidUniqueName">
					<xsd:selector xpath="CO2BrinePhillipsThermalFluid" />
					<xsd:field xpath="@name" />
				</xsd:unique>
				<xsd:unique name="domainConstitutiveCarmanKozenyPermeabilityUniqueName">
					<xsd:selector xpath="CarmanKozenyPermeability" />
					<xsd:field xpath="@name" />
				</xsd:unique>
				<xsd:unique name="domainConstitutiveCeramicDamageUniqueName">
					<xsd:selector xpath="CeramicDamage" />
					<xsd:field xpath="@name" />
				</xsd:unique>
				<xsd:unique name="domainConstitutiveCompositionalMultiphaseFluidUniqueName">
					<xsd:selector xpath="CompositionalMultiphaseFluid" />
					<xsd:field xpath="@name" />
				</xsd:unique>
				<xsd:unique name="domainConstitutiveCompositionalThreePhaseFluidLohrenzBrayClarkUniqueName">
					<xsd:selector xpath="CompositionalThreePhaseFluidLohrenzBrayClark" />
					<xsd:field xpath="@name" />
				</xsd:unique>
				<xsd:unique name="domainConstitutiveCompositionalTwoPhaseFluidUniqueName">
					<xsd:selector xpath="CompositionalTwoPhaseFluid" />
					<xsd:field xpath="@name" />
				</xsd:unique>
				<xsd:unique name="domainConstitutiveCompositionalTwoPhaseFluidLohrenzBrayClarkUniqueName">
					<xsd:selector xpath="CompositionalTwoPhaseFluidLohrenzBrayClark" />
					<xsd:field xpath="@name" />
				</xsd:unique>
				<xsd:unique name="domainConstitutiveCompressibleSinglePhaseFluidUniqueName">
					<xsd:selector xpath="CompressibleSinglePhaseFluid" />
					<xsd:field xpath="@name" />
				</xsd:unique>
				<xsd:unique name="domainConstitutiveCompressibleSolidCarmanKozenyPermeabilityUniqueName">
					<xsd:selector xpath="CompressibleSolidCarmanKozenyPermeability" />
					<xsd:field xpath="@name" />
				</xsd:unique>
				<xsd:unique name="domainConstitutiveCompressibleSolidConstantPermeabilityUniqueName">
					<xsd:selector xpath="CompressibleSolidConstantPermeability" />
					<xsd:field xpath="@name" />
				</xsd:unique>
				<xsd:unique name="domainConstitutiveCompressibleSolidExponentialDecayPermeabilityUniqueName">
					<xsd:selector xpath="CompressibleSolidExponentialDecayPermeability" />
					<xsd:field xpath="@name" />
				</xsd:unique>
				<xsd:unique name="domainConstitutiveCompressibleSolidParallelPlatesPermeabilityUniqueName">
					<xsd:selector xpath="CompressibleSolidParallelPlatesPermeability" />
					<xsd:field xpath="@name" />
				</xsd:unique>
				<xsd:unique name="domainConstitutiveCompressibleSolidPressurePermeabilityUniqueName">
					<xsd:selector xpath="CompressibleSolidPressurePermeability" />
					<xsd:field xpath="@name" />
				</xsd:unique>
				<xsd:unique name="domainConstitutiveCompressibleSolidSlipDependentPermeabilityUniqueName">
					<xsd:selector xpath="CompressibleSolidSlipDependentPermeability" />
					<xsd:field xpath="@name" />
				</xsd:unique>
				<xsd:unique name="domainConstitutiveCompressibleSolidWillisRichardsPermeabilityUniqueName">
					<xsd:selector xpath="CompressibleSolidWillisRichardsPermeability" />
					<xsd:field xpath="@name" />
				</xsd:unique>
				<xsd:unique name="domainConstitutiveConstantDiffusionUniqueName">
					<xsd:selector xpath="ConstantDiffusion" />
					<xsd:field xpath="@name" />
				</xsd:unique>
				<xsd:unique name="domainConstitutiveConstantPermeabilityUniqueName">
					<xsd:selector xpath="ConstantPermeability" />
					<xsd:field xpath="@name" />
				</xsd:unique>
				<xsd:unique name="domainConstitutiveCoulombUniqueName">
					<xsd:selector xpath="Coulomb" />
					<xsd:field xpath="@name" />
				</xsd:unique>
				<xsd:unique name="domainConstitutiveDamageElasticIsotropicUniqueName">
					<xsd:selector xpath="DamageElasticIsotropic" />
					<xsd:field xpath="@name" />
				</xsd:unique>
				<xsd:unique name="domainConstitutiveDamageSpectralElasticIsotropicUniqueName">
					<xsd:selector xpath="DamageSpectralElasticIsotropic" />
					<xsd:field xpath="@name" />
				</xsd:unique>
				<xsd:unique name="domainConstitutiveDamageVolDevElasticIsotropicUniqueName">
					<xsd:selector xpath="DamageVolDevElasticIsotropic" />
					<xsd:field xpath="@name" />
				</xsd:unique>
				<xsd:unique name="domainConstitutiveDeadOilFluidUniqueName">
					<xsd:selector xpath="DeadOilFluid" />
					<xsd:field xpath="@name" />
				</xsd:unique>
				<xsd:unique name="domainConstitutiveDelftEggUniqueName">
					<xsd:selector xpath="DelftEgg" />
					<xsd:field xpath="@name" />
				</xsd:unique>
				<xsd:unique name="domainConstitutiveDruckerPragerUniqueName">
					<xsd:selector xpath="DruckerPrager" />
					<xsd:field xpath="@name" />
				</xsd:unique>
				<xsd:unique name="domainConstitutiveElasticIsotropicUniqueName">
					<xsd:selector xpath="ElasticIsotropic" />
					<xsd:field xpath="@name" />
				</xsd:unique>
				<xsd:unique name="domainConstitutiveElasticIsotropicPressureDependentUniqueName">
					<xsd:selector xpath="ElasticIsotropicPressureDependent" />
					<xsd:field xpath="@name" />
				</xsd:unique>
				<xsd:unique name="domainConstitutiveElasticOrthotropicUniqueName">
					<xsd:selector xpath="ElasticOrthotropic" />
					<xsd:field xpath="@name" />
				</xsd:unique>
				<xsd:unique name="domainConstitutiveElasticTransverseIsotropicUniqueName">
					<xsd:selector xpath="ElasticTransverseIsotropic" />
					<xsd:field xpath="@name" />
				</xsd:unique>
				<xsd:unique name="domainConstitutiveExponentialDecayPermeabilityUniqueName">
					<xsd:selector xpath="ExponentialDecayPermeability" />
					<xsd:field xpath="@name" />
				</xsd:unique>
				<xsd:unique name="domainConstitutiveExtendedDruckerPragerUniqueName">
					<xsd:selector xpath="ExtendedDruckerPrager" />
					<xsd:field xpath="@name" />
				</xsd:unique>
				<xsd:unique name="domainConstitutiveFrictionlessContactUniqueName">
					<xsd:selector xpath="FrictionlessContact" />
					<xsd:field xpath="@name" />
				</xsd:unique>
				<xsd:unique name="domainConstitutiveHydraulicApertureTableUniqueName">
					<xsd:selector xpath="HydraulicApertureTable" />
					<xsd:field xpath="@name" />
				</xsd:unique>
				<xsd:unique name="domainConstitutiveJFunctionCapillaryPressureUniqueName">
					<xsd:selector xpath="JFunctionCapillaryPressure" />
					<xsd:field xpath="@name" />
				</xsd:unique>
				<xsd:unique name="domainConstitutiveLinearIsotropicDispersionUniqueName">
					<xsd:selector xpath="LinearIsotropicDispersion" />
					<xsd:field xpath="@name" />
				</xsd:unique>
				<xsd:unique name="domainConstitutiveModifiedCamClayUniqueName">
					<xsd:selector xpath="ModifiedCamClay" />
					<xsd:field xpath="@name" />
				</xsd:unique>
				<xsd:unique name="domainConstitutiveMultiPhaseConstantThermalConductivityUniqueName">
					<xsd:selector xpath="MultiPhaseConstantThermalConductivity" />
					<xsd:field xpath="@name" />
				</xsd:unique>
				<xsd:unique name="domainConstitutiveMultiPhaseVolumeWeightedThermalConductivityUniqueName">
					<xsd:selector xpath="MultiPhaseVolumeWeightedThermalConductivity" />
					<xsd:field xpath="@name" />
				</xsd:unique>
				<xsd:unique name="domainConstitutiveNullModelUniqueName">
					<xsd:selector xpath="NullModel" />
					<xsd:field xpath="@name" />
				</xsd:unique>
				<xsd:unique name="domainConstitutiveParallelPlatesPermeabilityUniqueName">
					<xsd:selector xpath="ParallelPlatesPermeability" />
					<xsd:field xpath="@name" />
				</xsd:unique>
				<xsd:unique name="domainConstitutiveParticleFluidUniqueName">
					<xsd:selector xpath="ParticleFluid" />
					<xsd:field xpath="@name" />
				</xsd:unique>
				<xsd:unique name="domainConstitutivePerfectlyPlasticUniqueName">
					<xsd:selector xpath="PerfectlyPlastic" />
					<xsd:field xpath="@name" />
				</xsd:unique>
				<xsd:unique name="domainConstitutivePorousDamageElasticIsotropicUniqueName">
					<xsd:selector xpath="PorousDamageElasticIsotropic" />
					<xsd:field xpath="@name" />
				</xsd:unique>
				<xsd:unique name="domainConstitutivePorousDamageSpectralElasticIsotropicUniqueName">
					<xsd:selector xpath="PorousDamageSpectralElasticIsotropic" />
					<xsd:field xpath="@name" />
				</xsd:unique>
				<xsd:unique name="domainConstitutivePorousDamageVolDevElasticIsotropicUniqueName">
					<xsd:selector xpath="PorousDamageVolDevElasticIsotropic" />
					<xsd:field xpath="@name" />
				</xsd:unique>
				<xsd:unique name="domainConstitutivePorousDelftEggUniqueName">
					<xsd:selector xpath="PorousDelftEgg" />
					<xsd:field xpath="@name" />
				</xsd:unique>
				<xsd:unique name="domainConstitutivePorousDruckerPragerUniqueName">
					<xsd:selector xpath="PorousDruckerPrager" />
					<xsd:field xpath="@name" />
				</xsd:unique>
				<xsd:unique name="domainConstitutivePorousElasticIsotropicUniqueName">
					<xsd:selector xpath="PorousElasticIsotropic" />
					<xsd:field xpath="@name" />
				</xsd:unique>
				<xsd:unique name="domainConstitutivePorousElasticOrthotropicUniqueName">
					<xsd:selector xpath="PorousElasticOrthotropic" />
					<xsd:field xpath="@name" />
				</xsd:unique>
				<xsd:unique name="domainConstitutivePorousElasticTransverseIsotropicUniqueName">
					<xsd:selector xpath="PorousElasticTransverseIsotropic" />
					<xsd:field xpath="@name" />
				</xsd:unique>
				<xsd:unique name="domainConstitutivePorousExtendedDruckerPragerUniqueName">
					<xsd:selector xpath="PorousExtendedDruckerPrager" />
					<xsd:field xpath="@name" />
				</xsd:unique>
				<xsd:unique name="domainConstitutivePorousModifiedCamClayUniqueName">
					<xsd:selector xpath="PorousModifiedCamClay" />
					<xsd:field xpath="@name" />
				</xsd:unique>
				<xsd:unique name="domainConstitutivePorousViscoDruckerPragerUniqueName">
					<xsd:selector xpath="PorousViscoDruckerPrager" />
					<xsd:field xpath="@name" />
				</xsd:unique>
				<xsd:unique name="domainConstitutivePorousViscoExtendedDruckerPragerUniqueName">
					<xsd:selector xpath="PorousViscoExtendedDruckerPrager" />
					<xsd:field xpath="@name" />
				</xsd:unique>
				<xsd:unique name="domainConstitutivePorousViscoModifiedCamClayUniqueName">
					<xsd:selector xpath="PorousViscoModifiedCamClay" />
					<xsd:field xpath="@name" />
				</xsd:unique>
				<xsd:unique name="domainConstitutivePressurePermeabilityUniqueName">
					<xsd:selector xpath="PressurePermeability" />
					<xsd:field xpath="@name" />
				</xsd:unique>
				<xsd:unique name="domainConstitutivePressurePorosityUniqueName">
					<xsd:selector xpath="PressurePorosity" />
					<xsd:field xpath="@name" />
				</xsd:unique>
				<xsd:unique name="domainConstitutiveProppantPermeabilityUniqueName">
					<xsd:selector xpath="ProppantPermeability" />
					<xsd:field xpath="@name" />
				</xsd:unique>
				<xsd:unique name="domainConstitutiveProppantPorosityUniqueName">
					<xsd:selector xpath="ProppantPorosity" />
					<xsd:field xpath="@name" />
				</xsd:unique>
				<xsd:unique name="domainConstitutiveProppantSlurryFluidUniqueName">
					<xsd:selector xpath="ProppantSlurryFluid" />
					<xsd:field xpath="@name" />
				</xsd:unique>
				<xsd:unique name="domainConstitutiveProppantSolidProppantPermeabilityUniqueName">
					<xsd:selector xpath="ProppantSolidProppantPermeability" />
					<xsd:field xpath="@name" />
				</xsd:unique>
				<xsd:unique name="domainConstitutiveRateAndStateFrictionUniqueName">
					<xsd:selector xpath="RateAndStateFriction" />
					<xsd:field xpath="@name" />
				</xsd:unique>
				<xsd:unique name="domainConstitutiveReactiveBrineUniqueName">
					<xsd:selector xpath="ReactiveBrine" />
					<xsd:field xpath="@name" />
				</xsd:unique>
				<xsd:unique name="domainConstitutiveReactiveBrineThermalUniqueName">
					<xsd:selector xpath="ReactiveBrineThermal" />
					<xsd:field xpath="@name" />
				</xsd:unique>
				<xsd:unique name="domainConstitutiveSinglePhaseThermalConductivityUniqueName">
					<xsd:selector xpath="SinglePhaseThermalConductivity" />
					<xsd:field xpath="@name" />
				</xsd:unique>
				<xsd:unique name="domainConstitutiveSlipDependentPermeabilityUniqueName">
					<xsd:selector xpath="SlipDependentPermeability" />
					<xsd:field xpath="@name" />
				</xsd:unique>
				<xsd:unique name="domainConstitutiveSolidInternalEnergyUniqueName">
					<xsd:selector xpath="SolidInternalEnergy" />
					<xsd:field xpath="@name" />
				</xsd:unique>
				<xsd:unique name="domainConstitutiveTableCapillaryPressureUniqueName">
					<xsd:selector xpath="TableCapillaryPressure" />
					<xsd:field xpath="@name" />
				</xsd:unique>
				<xsd:unique name="domainConstitutiveTableRelativePermeabilityUniqueName">
					<xsd:selector xpath="TableRelativePermeability" />
					<xsd:field xpath="@name" />
				</xsd:unique>
				<xsd:unique name="domainConstitutiveTableRelativePermeabilityHysteresisUniqueName">
					<xsd:selector xpath="TableRelativePermeabilityHysteresis" />
					<xsd:field xpath="@name" />
				</xsd:unique>
				<xsd:unique name="domainConstitutiveThermalCompressibleSinglePhaseFluidUniqueName">
					<xsd:selector xpath="ThermalCompressibleSinglePhaseFluid" />
					<xsd:field xpath="@name" />
				</xsd:unique>
				<xsd:unique name="domainConstitutiveTwoPhaseFluidUniqueName">
					<xsd:selector xpath="TwoPhaseFluid" />
					<xsd:field xpath="@name" />
				</xsd:unique>
				<xsd:unique name="domainConstitutiveVanGenuchtenBakerRelativePermeabilityUniqueName">
					<xsd:selector xpath="VanGenuchtenBakerRelativePermeability" />
					<xsd:field xpath="@name" />
				</xsd:unique>
				<xsd:unique name="domainConstitutiveVanGenuchtenCapillaryPressureUniqueName">
					<xsd:selector xpath="VanGenuchtenCapillaryPressure" />
					<xsd:field xpath="@name" />
				</xsd:unique>
				<xsd:unique name="domainConstitutiveVanGenuchtenStone2RelativePermeabilityUniqueName">
					<xsd:selector xpath="VanGenuchtenStone2RelativePermeability" />
					<xsd:field xpath="@name" />
				</xsd:unique>
				<xsd:unique name="domainConstitutiveViscoDruckerPragerUniqueName">
					<xsd:selector xpath="ViscoDruckerPrager" />
					<xsd:field xpath="@name" />
				</xsd:unique>
				<xsd:unique name="domainConstitutiveViscoExtendedDruckerPragerUniqueName">
					<xsd:selector xpath="ViscoExtendedDruckerPrager" />
					<xsd:field xpath="@name" />
				</xsd:unique>
				<xsd:unique name="domainConstitutiveViscoModifiedCamClayUniqueName">
					<xsd:selector xpath="ViscoModifiedCamClay" />
					<xsd:field xpath="@name" />
				</xsd:unique>
				<xsd:unique name="domainConstitutiveWillisRichardsPermeabilityUniqueName">
					<xsd:selector xpath="WillisRichardsPermeability" />
					<xsd:field xpath="@name" />
				</xsd:unique>
			</xsd:element>
			<xsd:element name="ElementRegions" type="ElementRegionsType" maxOccurs="1" />
			<xsd:element name="ParticleRegions" type="ParticleRegionsType" maxOccurs="1" />
			<xsd:element name="Included" type="IncludedType" maxOccurs="1">
				<xsd:unique name="IncludedFileUniqueName">
					<xsd:selector xpath="File" />
					<xsd:field xpath="@name" />
				</xsd:unique>
			</xsd:element>
			<xsd:element name="Parameters" type="ParametersType" maxOccurs="1">
				<xsd:unique name="ParametersParameterUniqueName">
					<xsd:selector xpath="Parameter" />
					<xsd:field xpath="@name" />
				</xsd:unique>
			</xsd:element>
			<xsd:element name="Benchmarks" type="BenchmarksType" maxOccurs="1" />
		</xsd:choice>
	</xsd:complexType>
	<xsd:complexType name="EventsType">
		<xsd:choice minOccurs="0" maxOccurs="unbounded">
			<xsd:element name="HaltEvent" type="HaltEventType">
				<xsd:unique name="EventsHaltEventHaltEventUniqueName">
					<xsd:selector xpath="HaltEvent" />
					<xsd:field xpath="@name" />
				</xsd:unique>
				<xsd:unique name="EventsHaltEventPeriodicEventUniqueName">
					<xsd:selector xpath="PeriodicEvent" />
					<xsd:field xpath="@name" />
				</xsd:unique>
				<xsd:unique name="EventsHaltEventSoloEventUniqueName">
					<xsd:selector xpath="SoloEvent" />
					<xsd:field xpath="@name" />
				</xsd:unique>
			</xsd:element>
			<xsd:element name="PeriodicEvent" type="PeriodicEventType">
				<xsd:unique name="EventsPeriodicEventHaltEventUniqueName">
					<xsd:selector xpath="HaltEvent" />
					<xsd:field xpath="@name" />
				</xsd:unique>
				<xsd:unique name="EventsPeriodicEventPeriodicEventUniqueName">
					<xsd:selector xpath="PeriodicEvent" />
					<xsd:field xpath="@name" />
				</xsd:unique>
				<xsd:unique name="EventsPeriodicEventSoloEventUniqueName">
					<xsd:selector xpath="SoloEvent" />
					<xsd:field xpath="@name" />
				</xsd:unique>
			</xsd:element>
			<xsd:element name="SoloEvent" type="SoloEventType">
				<xsd:unique name="EventsSoloEventHaltEventUniqueName">
					<xsd:selector xpath="HaltEvent" />
					<xsd:field xpath="@name" />
				</xsd:unique>
				<xsd:unique name="EventsSoloEventPeriodicEventUniqueName">
					<xsd:selector xpath="PeriodicEvent" />
					<xsd:field xpath="@name" />
				</xsd:unique>
				<xsd:unique name="EventsSoloEventSoloEventUniqueName">
					<xsd:selector xpath="SoloEvent" />
					<xsd:field xpath="@name" />
				</xsd:unique>
			</xsd:element>
		</xsd:choice>
		<!--logLevel => Log level-->
		<xsd:attribute name="logLevel" type="integer" default="0" />
		<!--maxCycle => Maximum simulation cycle for the global event loop. Disabled by default.-->
		<xsd:attribute name="maxCycle" type="integer" default="2147483647" />
		<!--maxTime => Maximum simulation time for the global event loop. Disabled by default.-->
		<xsd:attribute name="maxTime" type="real64" default="3.1557e+11" />
		<!--minTime => Start simulation time for the global event loop.-->
		<xsd:attribute name="minTime" type="real64" default="0" />
		<!--timeOutputFormat => Format of the time in the GEOS log.-->
		<xsd:attribute name="timeOutputFormat" type="geos_EventManager_TimeOutputFormat" default="seconds" />
	</xsd:complexType>
	<xsd:complexType name="HaltEventType">
		<xsd:choice minOccurs="0" maxOccurs="unbounded">
			<xsd:element name="HaltEvent" type="HaltEventType" />
			<xsd:element name="PeriodicEvent" type="PeriodicEventType" />
			<xsd:element name="SoloEvent" type="SoloEventType" />
		</xsd:choice>
		<!--beginTime => Start time of this event.-->
		<xsd:attribute name="beginTime" type="real64" default="0" />
		<!--endTime => End time of this event.-->
		<xsd:attribute name="endTime" type="real64" default="1e+100" />
		<!--finalDtStretch => Allow the final dt request for this event to grow by this percentage to match the endTime exactly.-->
		<xsd:attribute name="finalDtStretch" type="real64" default="0.001" />
		<!--forceDt => While active, this event will request this timestep value (ignoring any children/targets requests).-->
		<xsd:attribute name="forceDt" type="real64" default="-1" />
		<!--logLevel => Log level-->
		<xsd:attribute name="logLevel" type="integer" default="0" />
		<!--maxEventDt => While active, this event will request a timestep <= this value (depending upon any child/target requests).-->
		<xsd:attribute name="maxEventDt" type="real64" default="-1" />
		<!--maxRuntime => The maximum allowable runtime for the job.-->
		<xsd:attribute name="maxRuntime" type="real64" use="required" />
		<!--target => Name of the object to be executed when the event criteria are met.-->
		<xsd:attribute name="target" type="groupNameRef" default="" />
		<!--targetExactStartStop => If this option is set, the event will reduce its timestep requests to match any specified beginTime/endTimes exactly.-->
		<xsd:attribute name="targetExactStartStop" type="integer" default="1" />
		<!--name => A name is required for any non-unique nodes-->
		<xsd:attribute name="name" type="groupName" use="required" />
	</xsd:complexType>
	<xsd:complexType name="PeriodicEventType">
		<xsd:choice minOccurs="0" maxOccurs="unbounded">
			<xsd:element name="HaltEvent" type="HaltEventType" />
			<xsd:element name="PeriodicEvent" type="PeriodicEventType" />
			<xsd:element name="SoloEvent" type="SoloEventType" />
		</xsd:choice>
		<!--beginTime => Start time of this event.-->
		<xsd:attribute name="beginTime" type="real64" default="0" />
		<!--cycleFrequency => Event application frequency (cycle, default)-->
		<xsd:attribute name="cycleFrequency" type="integer" default="1" />
		<!--endTime => End time of this event.-->
		<xsd:attribute name="endTime" type="real64" default="1e+100" />
		<!--finalDtStretch => Allow the final dt request for this event to grow by this percentage to match the endTime exactly.-->
		<xsd:attribute name="finalDtStretch" type="real64" default="0.001" />
		<!--forceDt => While active, this event will request this timestep value (ignoring any children/targets requests).-->
		<xsd:attribute name="forceDt" type="real64" default="-1" />
		<!--function => Name of an optional function to evaluate when the time/cycle criteria are met.If the result is greater than the specified eventThreshold, the function will continue to execute.-->
		<xsd:attribute name="function" type="groupNameRef" default="" />
		<!--logLevel => Log level-->
		<xsd:attribute name="logLevel" type="integer" default="0" />
		<!--maxEventDt => While active, this event will request a timestep <= this value (depending upon any child/target requests).-->
		<xsd:attribute name="maxEventDt" type="real64" default="-1" />
		<!--object => If the optional function requires an object as an input, specify its path here.-->
		<xsd:attribute name="object" type="groupNameRef" default="" />
		<!--set => If the optional function is applied to an object, specify the setname to evaluate (default = everything).-->
		<xsd:attribute name="set" type="groupNameRef" default="" />
		<!--stat => If the optional function is applied to an object, specify the statistic to compare to the eventThreshold.The current options include: min, avg, and max.-->
		<xsd:attribute name="stat" type="integer" default="0" />
		<!--target => Name of the object to be executed when the event criteria are met.-->
		<xsd:attribute name="target" type="groupNameRef" default="" />
		<!--targetExactStartStop => If this option is set, the event will reduce its timestep requests to match any specified beginTime/endTimes exactly.-->
		<xsd:attribute name="targetExactStartStop" type="integer" default="1" />
		<!--targetExactTimestep => If this option is set, the event will reduce its timestep requests to match the specified timeFrequency perfectly: dt_request = min(dt_request, t_last + time_frequency - time)).-->
		<xsd:attribute name="targetExactTimestep" type="integer" default="1" />
		<!--threshold => If the optional function is used, the event will execute if the value returned by the function exceeds this threshold.-->
		<xsd:attribute name="threshold" type="real64" default="0" />
		<!--timeFrequency => Event application frequency (time).  Note: if this value is specified, it will override any cycle-based behavior.-->
		<xsd:attribute name="timeFrequency" type="real64" default="-1" />
		<!--name => A name is required for any non-unique nodes-->
		<xsd:attribute name="name" type="groupName" use="required" />
	</xsd:complexType>
	<xsd:complexType name="SoloEventType">
		<xsd:choice minOccurs="0" maxOccurs="unbounded">
			<xsd:element name="HaltEvent" type="HaltEventType" />
			<xsd:element name="PeriodicEvent" type="PeriodicEventType" />
			<xsd:element name="SoloEvent" type="SoloEventType" />
		</xsd:choice>
		<!--beginTime => Start time of this event.-->
		<xsd:attribute name="beginTime" type="real64" default="0" />
		<!--endTime => End time of this event.-->
		<xsd:attribute name="endTime" type="real64" default="1e+100" />
		<!--finalDtStretch => Allow the final dt request for this event to grow by this percentage to match the endTime exactly.-->
		<xsd:attribute name="finalDtStretch" type="real64" default="0.001" />
		<!--forceDt => While active, this event will request this timestep value (ignoring any children/targets requests).-->
		<xsd:attribute name="forceDt" type="real64" default="-1" />
		<!--logLevel => Log level-->
		<xsd:attribute name="logLevel" type="integer" default="0" />
		<!--maxEventDt => While active, this event will request a timestep <= this value (depending upon any child/target requests).-->
		<xsd:attribute name="maxEventDt" type="real64" default="-1" />
		<!--target => Name of the object to be executed when the event criteria are met.-->
		<xsd:attribute name="target" type="groupNameRef" default="" />
		<!--targetCycle => Targeted cycle to execute the event.-->
		<xsd:attribute name="targetCycle" type="integer" default="-1" />
		<!--targetExactStartStop => If this option is set, the event will reduce its timestep requests to match any specified beginTime/endTimes exactly.-->
		<xsd:attribute name="targetExactStartStop" type="integer" default="1" />
		<!--targetExactTimestep => If this option is set, the event will reduce its timestep requests to match the specified execution time exactly: dt_request = min(dt_request, t_target - time)).-->
		<xsd:attribute name="targetExactTimestep" type="integer" default="1" />
		<!--targetTime => Targeted time to execute the event.-->
		<xsd:attribute name="targetTime" type="real64" default="-1" />
		<!--name => A name is required for any non-unique nodes-->
		<xsd:attribute name="name" type="groupName" use="required" />
	</xsd:complexType>
	<xsd:simpleType name="geos_EventManager_TimeOutputFormat">
		<xsd:restriction base="xsd:string">
			<xsd:pattern value=".*[\[\]`$].*|seconds|minutes|hours|days|years|full" />
		</xsd:restriction>
	</xsd:simpleType>
	<xsd:complexType name="ExternalDataSourceType">
		<xsd:choice minOccurs="0" maxOccurs="unbounded">
			<xsd:element name="VTKHierarchicalDataSource" type="VTKHierarchicalDataSourceType">
				<xsd:unique name="ExternalDataSourceVTKHierarchicalDataSourceVTKHierarchicalDataSourceUniqueName">
					<xsd:selector xpath="VTKHierarchicalDataSource" />
					<xsd:field xpath="@name" />
				</xsd:unique>
			</xsd:element>
		</xsd:choice>
	</xsd:complexType>
	<xsd:complexType name="VTKHierarchicalDataSourceType">
		<xsd:choice minOccurs="0" maxOccurs="unbounded">
			<xsd:element name="VTKHierarchicalDataSource" type="VTKHierarchicalDataSourceType" />
		</xsd:choice>
		<!--file => Path to the mesh file-->
		<xsd:attribute name="file" type="groupNameRef" use="required" />
		<!--name => A name is required for any non-unique nodes-->
		<xsd:attribute name="name" type="groupName" use="required" />
	</xsd:complexType>
	<xsd:complexType name="FieldSpecificationsType">
		<xsd:choice minOccurs="0" maxOccurs="unbounded">
			<xsd:element name="Aquifer" type="AquiferType" />
			<xsd:element name="Dirichlet" type="DirichletType" />
			<xsd:element name="FieldSpecification" type="FieldSpecificationType" />
			<xsd:element name="HydrostaticEquilibrium" type="HydrostaticEquilibriumType" />
			<xsd:element name="PML" type="PMLType" />
			<xsd:element name="SourceFlux" type="SourceFluxType" />
			<xsd:element name="Traction" type="TractionType" />
		</xsd:choice>
	</xsd:complexType>
	<xsd:complexType name="AquiferType">
		<!--allowAllPhasesIntoAquifer => Flag to allow all phases to flow into the aquifer. 
This flag only matters for the configuration in which flow is from reservoir to aquifer. 
    - If the flag is equal to 1, then all phases, including non-aqueous phases, are allowed to flow into the aquifer. 
     - If the flag is equal to 0, then only the water phase is allowed to flow into the aquifer. 
If you are in a configuration in which flow is from reservoir to aquifer and you expect non-aqueous phases to saturate the reservoir cells next to the aquifer, set this flag to 1. 
This keyword is ignored for single-phase flow simulations-->
		<xsd:attribute name="allowAllPhasesIntoAquifer" type="integer" default="0" />
		<!--aquiferAngle => Angle subtended by the aquifer boundary from the center of the reservoir [degress]-->
		<xsd:attribute name="aquiferAngle" type="real64" use="required" />
		<!--aquiferElevation => Aquifer elevation (positive going upward) [m]-->
		<xsd:attribute name="aquiferElevation" type="real64" use="required" />
		<!--aquiferInitialPressure => Aquifer initial pressure [Pa]-->
		<xsd:attribute name="aquiferInitialPressure" type="real64" use="required" />
		<!--aquiferInnerRadius => Aquifer inner radius [m]-->
		<xsd:attribute name="aquiferInnerRadius" type="real64" use="required" />
		<!--aquiferPermeability => Aquifer permeability [m^2]-->
		<xsd:attribute name="aquiferPermeability" type="real64" use="required" />
		<!--aquiferPorosity => Aquifer porosity-->
		<xsd:attribute name="aquiferPorosity" type="real64" use="required" />
		<!--aquiferThickness => Aquifer thickness [m]-->
		<xsd:attribute name="aquiferThickness" type="real64" use="required" />
		<!--aquiferTotalCompressibility => Aquifer total compressibility (rock and fluid) [Pa^-1]-->
		<xsd:attribute name="aquiferTotalCompressibility" type="real64" use="required" />
		<!--aquiferWaterDensity => Aquifer water density [kg.m^-3]-->
		<xsd:attribute name="aquiferWaterDensity" type="real64" use="required" />
		<!--aquiferWaterPhaseComponentFraction => Aquifer water phase component fraction. This keyword is ignored for single-phase flow simulations.-->
		<xsd:attribute name="aquiferWaterPhaseComponentFraction" type="real64_array" default="{0}" />
		<!--aquiferWaterPhaseComponentNames => Aquifer water phase component names. This keyword is ignored for single-phase flow simulations.-->
		<xsd:attribute name="aquiferWaterPhaseComponentNames" type="string_array" default="{}" />
		<!--aquiferWaterViscosity => Aquifer water viscosity [Pa.s]-->
		<xsd:attribute name="aquiferWaterViscosity" type="real64" use="required" />
		<!--bcApplicationTableName => Name of table that specifies the on/off application of the boundary condition.-->
		<xsd:attribute name="bcApplicationTableName" type="groupNameRef" default="" />
		<!--beginTime => Time at which the boundary condition will start being applied.-->
		<xsd:attribute name="beginTime" type="real64" default="-1e+99" />
		<!--direction => Direction to apply boundary condition to.-->
		<xsd:attribute name="direction" type="R1Tensor" default="{0,0,0}" />
		<!--endTime => Time at which the boundary condition will stop being applied.-->
		<xsd:attribute name="endTime" type="real64" default="1e+99" />
		<!--functionName => Name of function that specifies variation of the boundary condition.-->
		<xsd:attribute name="functionName" type="groupNameRef" default="" />
		<!--initialCondition => Boundary condition is applied as an initial condition.-->
		<xsd:attribute name="initialCondition" type="integer" default="0" />
		<!--logLevel => Log level-->
		<xsd:attribute name="logLevel" type="integer" default="0" />
		<!--pressureInfluenceFunctionName => Name of the table describing the pressure influence function
. If not provided, we use a default pressure influence function-->
		<xsd:attribute name="pressureInfluenceFunctionName" type="groupNameRef" default="" />
		<!--scale => Scale factor for value of the boundary condition.-->
		<xsd:attribute name="scale" type="real64" default="0" />
		<!--setNames => Name of sets that boundary condition is applied to.-->
		<xsd:attribute name="setNames" type="groupNameRef_array" use="required" />
		<!--name => A name is required for any non-unique nodes-->
		<xsd:attribute name="name" type="groupName" use="required" />
	</xsd:complexType>
	<xsd:complexType name="DirichletType">
		<!--bcApplicationTableName => Name of table that specifies the on/off application of the boundary condition.-->
		<xsd:attribute name="bcApplicationTableName" type="groupNameRef" default="" />
		<!--beginTime => Time at which the boundary condition will start being applied.-->
		<xsd:attribute name="beginTime" type="real64" default="-1e+99" />
		<!--component => Component of field (if tensor) to apply boundary condition to.-->
		<xsd:attribute name="component" type="integer" default="-1" />
		<!--direction => Direction to apply boundary condition to.-->
		<xsd:attribute name="direction" type="R1Tensor" default="{0,0,0}" />
		<!--endTime => Time at which the boundary condition will stop being applied.-->
		<xsd:attribute name="endTime" type="real64" default="1e+99" />
		<!--fieldName => Name of field that boundary condition is applied to.-->
		<xsd:attribute name="fieldName" type="groupNameRef" default="" />
		<!--functionName => Name of function that specifies variation of the boundary condition.-->
		<xsd:attribute name="functionName" type="groupNameRef" default="" />
		<!--initialCondition => Boundary condition is applied as an initial condition.-->
		<xsd:attribute name="initialCondition" type="integer" default="0" />
		<!--logLevel => Log level-->
		<xsd:attribute name="logLevel" type="integer" default="0" />
		<!--objectPath => Path to the target field-->
		<xsd:attribute name="objectPath" type="groupNameRef" default="" />
		<!--scale => Scale factor for value of the boundary condition.-->
		<xsd:attribute name="scale" type="real64" default="0" />
		<!--setNames => Name of sets that boundary condition is applied to.-->
		<xsd:attribute name="setNames" type="groupNameRef_array" use="required" />
		<!--name => A name is required for any non-unique nodes-->
		<xsd:attribute name="name" type="groupName" use="required" />
	</xsd:complexType>
	<xsd:complexType name="FieldSpecificationType">
		<!--bcApplicationTableName => Name of table that specifies the on/off application of the boundary condition.-->
		<xsd:attribute name="bcApplicationTableName" type="groupNameRef" default="" />
		<!--beginTime => Time at which the boundary condition will start being applied.-->
		<xsd:attribute name="beginTime" type="real64" default="-1e+99" />
		<!--component => Component of field (if tensor) to apply boundary condition to.-->
		<xsd:attribute name="component" type="integer" default="-1" />
		<!--direction => Direction to apply boundary condition to.-->
		<xsd:attribute name="direction" type="R1Tensor" default="{0,0,0}" />
		<!--endTime => Time at which the boundary condition will stop being applied.-->
		<xsd:attribute name="endTime" type="real64" default="1e+99" />
		<!--fieldName => Name of field that boundary condition is applied to.-->
		<xsd:attribute name="fieldName" type="groupNameRef" default="" />
		<!--functionName => Name of function that specifies variation of the boundary condition.-->
		<xsd:attribute name="functionName" type="groupNameRef" default="" />
		<!--initialCondition => Boundary condition is applied as an initial condition.-->
		<xsd:attribute name="initialCondition" type="integer" default="0" />
		<!--logLevel => Log level-->
		<xsd:attribute name="logLevel" type="integer" default="0" />
		<!--objectPath => Path to the target field-->
		<xsd:attribute name="objectPath" type="groupNameRef" default="" />
		<!--scale => Scale factor for value of the boundary condition.-->
		<xsd:attribute name="scale" type="real64" default="0" />
		<!--setNames => Name of sets that boundary condition is applied to.-->
		<xsd:attribute name="setNames" type="groupNameRef_array" use="required" />
		<!--name => A name is required for any non-unique nodes-->
		<xsd:attribute name="name" type="groupName" use="required" />
	</xsd:complexType>
	<xsd:complexType name="HydrostaticEquilibriumType">
		<!--bcApplicationTableName => Name of table that specifies the on/off application of the boundary condition.-->
		<xsd:attribute name="bcApplicationTableName" type="groupNameRef" default="" />
		<!--beginTime => Time at which the boundary condition will start being applied.-->
		<xsd:attribute name="beginTime" type="real64" default="-1e+99" />
		<!--componentFractionVsElevationTableNames => Names of the tables specifying the (component fraction vs elevation) relationship for each component-->
		<xsd:attribute name="componentFractionVsElevationTableNames" type="groupNameRef_array" default="{}" />
		<!--componentNames => Names of the fluid components-->
		<xsd:attribute name="componentNames" type="string_array" default="{}" />
		<!--datumElevation => Datum elevation [m]-->
		<xsd:attribute name="datumElevation" type="real64" use="required" />
		<!--datumPressure => Datum pressure [Pa]-->
		<xsd:attribute name="datumPressure" type="real64" use="required" />
		<!--direction => Direction to apply boundary condition to.-->
		<xsd:attribute name="direction" type="R1Tensor" default="{0,0,0}" />
		<!--elevationIncrementInHydrostaticPressureTable => Elevation increment [m] in the hydrostatic pressure table constructed internally-->
		<xsd:attribute name="elevationIncrementInHydrostaticPressureTable" type="real64" default="0.6096" />
		<!--endTime => Time at which the boundary condition will stop being applied.-->
		<xsd:attribute name="endTime" type="real64" default="1e+99" />
		<!--equilibrationTolerance => Tolerance in the fixed-point iteration scheme used for hydrostatic initialization-->
		<xsd:attribute name="equilibrationTolerance" type="real64" default="0.001" />
		<!--functionName => Name of function that specifies variation of the boundary condition.-->
		<xsd:attribute name="functionName" type="groupNameRef" default="" />
		<!--initialPhaseName => Name of the phase initially saturating the reservoir-->
		<xsd:attribute name="initialPhaseName" type="groupNameRef" default="" />
		<!--logLevel => Log level-->
		<xsd:attribute name="logLevel" type="integer" default="0" />
		<!--maxNumberOfEquilibrationIterations => Maximum number of equilibration iterations-->
		<xsd:attribute name="maxNumberOfEquilibrationIterations" type="integer" default="5" />
		<!--objectPath => Path to the target field-->
		<xsd:attribute name="objectPath" type="groupNameRef" default="" />
		<!--scale => Scale factor for value of the boundary condition.-->
		<xsd:attribute name="scale" type="real64" default="0" />
		<!--temperatureVsElevationTableName => Name of the table specifying the (temperature [K] vs elevation) relationship-->
		<xsd:attribute name="temperatureVsElevationTableName" type="groupNameRef" default="" />
		<!--name => A name is required for any non-unique nodes-->
		<xsd:attribute name="name" type="groupName" use="required" />
	</xsd:complexType>
	<xsd:complexType name="PMLType">
		<!--bcApplicationTableName => Name of table that specifies the on/off application of the boundary condition.-->
		<xsd:attribute name="bcApplicationTableName" type="groupNameRef" default="" />
		<!--beginTime => Time at which the boundary condition will start being applied.-->
		<xsd:attribute name="beginTime" type="real64" default="-1e+99" />
		<!--component => Component of field (if tensor) to apply boundary condition to.-->
		<xsd:attribute name="component" type="integer" default="-1" />
		<!--direction => Direction to apply boundary condition to.-->
		<xsd:attribute name="direction" type="R1Tensor" default="{0,0,0}" />
		<!--endTime => Time at which the boundary condition will stop being applied.-->
		<xsd:attribute name="endTime" type="real64" default="1e+99" />
		<!--functionName => Name of function that specifies variation of the boundary condition.-->
		<xsd:attribute name="functionName" type="groupNameRef" default="" />
		<!--logLevel => Log level-->
		<xsd:attribute name="logLevel" type="integer" default="0" />
		<!--objectPath => Path to the target field-->
		<xsd:attribute name="objectPath" type="groupNameRef" default="" />
		<!--reflectivity => Desired reflectivity of the PML region, used to compute the damping profile-->
		<xsd:attribute name="reflectivity" type="real32" default="0.001" />
		<!--scale => Scale factor for value of the boundary condition.-->
		<xsd:attribute name="scale" type="real64" default="0" />
		<!--setNames => Name of sets that boundary condition is applied to.-->
		<xsd:attribute name="setNames" type="groupNameRef_array" use="required" />
		<!--thicknessMaxXYZ => Thickness of the PML region, at right, back, and bottom sides, used to compute the damping profile-->
		<xsd:attribute name="thicknessMaxXYZ" type="R1Tensor32" default="{-1,-1,-1}" />
		<!--thicknessMinXYZ => Thickness of the PML region, at left, front, and top sides, used to compute the damping profile-->
		<xsd:attribute name="thicknessMinXYZ" type="R1Tensor32" default="{-1,-1,-1}" />
		<!--waveSpeedMaxXYZ => Wave speed in the PML, at right, back, and bottom sides, used to compute the damping profile-->
		<xsd:attribute name="waveSpeedMaxXYZ" type="R1Tensor32" default="{-1,-1,-1}" />
		<!--waveSpeedMinXYZ => Wave speed in the PML, at left, front, and top sides, used to compute the damping profile-->
		<xsd:attribute name="waveSpeedMinXYZ" type="R1Tensor32" default="{-1,-1,-1}" />
		<!--xMax => Maximum (x,y,z) coordinates of the inner PML boundaries-->
		<xsd:attribute name="xMax" type="R1Tensor32" default="{3.40282e+38,3.40282e+38,3.40282e+38}" />
		<!--xMin => Minimum (x,y,z) coordinates of the inner PML boundaries-->
		<xsd:attribute name="xMin" type="R1Tensor32" default="{-3.40282e+38,-3.40282e+38,-3.40282e+38}" />
		<!--name => A name is required for any non-unique nodes-->
		<xsd:attribute name="name" type="groupName" use="required" />
	</xsd:complexType>
	<xsd:complexType name="SourceFluxType">
		<!--bcApplicationTableName => Name of table that specifies the on/off application of the boundary condition.-->
		<xsd:attribute name="bcApplicationTableName" type="groupNameRef" default="" />
		<!--beginTime => Time at which the boundary condition will start being applied.-->
		<xsd:attribute name="beginTime" type="real64" default="-1e+99" />
		<!--component => Component of field (if tensor) to apply boundary condition to.-->
		<xsd:attribute name="component" type="integer" default="-1" />
		<!--direction => Direction to apply boundary condition to.-->
		<xsd:attribute name="direction" type="R1Tensor" default="{0,0,0}" />
		<!--endTime => Time at which the boundary condition will stop being applied.-->
		<xsd:attribute name="endTime" type="real64" default="1e+99" />
		<!--functionName => Name of a function that specifies the variation of the production rate variations of this SourceFlux.Multiplied by scale. If no function is provided, a constant value of 1 is used.The producted fluid rate unit is in kg by default, or in mole if the flow solver has a useMass of 0.-->
		<xsd:attribute name="functionName" type="groupNameRef" default="" />
		<!--initialCondition => Boundary condition is applied as an initial condition.-->
		<xsd:attribute name="initialCondition" type="integer" default="0" />
		<!--logLevel => Log level-->
		<xsd:attribute name="logLevel" type="integer" default="0" />
		<!--objectPath => Path to the target field-->
		<xsd:attribute name="objectPath" type="groupNameRef" default="" />
		<!--scale => Multiplier of the functionName value. If no functionName is provided, this value is used directly.-->
		<xsd:attribute name="scale" type="real64" default="0" />
		<!--setNames => Name of sets that boundary condition is applied to.-->
		<xsd:attribute name="setNames" type="groupNameRef_array" use="required" />
		<!--name => A name is required for any non-unique nodes-->
		<xsd:attribute name="name" type="groupName" use="required" />
	</xsd:complexType>
	<xsd:complexType name="TractionType">
		<!--bcApplicationTableName => Name of table that specifies the on/off application of the boundary condition.-->
		<xsd:attribute name="bcApplicationTableName" type="groupNameRef" default="" />
		<!--beginTime => Time at which the boundary condition will start being applied.-->
		<xsd:attribute name="beginTime" type="real64" default="-1e+99" />
		<!--direction => Direction to apply boundary condition to.-->
		<xsd:attribute name="direction" type="R1Tensor" default="{0,0,0}" />
		<!--endTime => Time at which the boundary condition will stop being applied.-->
		<xsd:attribute name="endTime" type="real64" default="1e+99" />
		<!--functionName => Name of function that specifies variation of the boundary condition.-->
		<xsd:attribute name="functionName" type="groupNameRef" default="" />
		<!--initialCondition => Boundary condition is applied as an initial condition.-->
		<xsd:attribute name="initialCondition" type="integer" default="0" />
		<!--inputStress => Input stress for tractionType = stress-->
		<xsd:attribute name="inputStress" type="R2SymTensor" default="{0,0,0,0,0,0}" />
		<!--logLevel => Log level-->
		<xsd:attribute name="logLevel" type="integer" default="0" />
		<!--objectPath => Path to the target field-->
		<xsd:attribute name="objectPath" type="groupNameRef" default="" />
		<!--scale => Scale factor for value of the boundary condition.-->
		<xsd:attribute name="scale" type="real64" default="0" />
		<!--setNames => Name of sets that boundary condition is applied to.-->
		<xsd:attribute name="setNames" type="groupNameRef_array" use="required" />
		<!--tractionType => Type of traction boundary condition. Options are:
vector - traction is applied to the faces as specified from the scale and direction,
normal - traction is applied to the faces as a pressure specified from the product of scale and the outward face normal,
stress - traction is applied to the faces as specified by the inner product of input stress and face normal.-->
		<xsd:attribute name="tractionType" type="geos_TractionBoundaryCondition_TractionType" default="vector" />
		<!--name => A name is required for any non-unique nodes-->
		<xsd:attribute name="name" type="groupName" use="required" />
	</xsd:complexType>
	<xsd:simpleType name="geos_TractionBoundaryCondition_TractionType">
		<xsd:restriction base="xsd:string">
			<xsd:pattern value=".*[\[\]`$].*|vector|normal|stress" />
		</xsd:restriction>
	</xsd:simpleType>
	<xsd:complexType name="FunctionsType">
		<xsd:choice minOccurs="0" maxOccurs="unbounded">
			<xsd:element name="CompositeFunction" type="CompositeFunctionType" />
			<xsd:element name="MultivariableTableFunction" type="MultivariableTableFunctionType" />
			<xsd:element name="SymbolicFunction" type="SymbolicFunctionType" />
			<xsd:element name="TableFunction" type="TableFunctionType" />
		</xsd:choice>
	</xsd:complexType>
	<xsd:complexType name="CompositeFunctionType">
		<!--expression => Composite math expression-->
		<xsd:attribute name="expression" type="string" default="" />
		<!--functionNames => List of source functions. The order must match the variableNames argument.-->
		<xsd:attribute name="functionNames" type="string_array" default="{}" />
		<!--inputVarNames => Name of fields are input to function.-->
		<xsd:attribute name="inputVarNames" type="groupNameRef_array" default="{}" />
		<!--variableNames => List of variables in expression-->
		<xsd:attribute name="variableNames" type="groupNameRef_array" default="{}" />
		<!--name => A name is required for any non-unique nodes-->
		<xsd:attribute name="name" type="groupName" use="required" />
	</xsd:complexType>
	<xsd:complexType name="MultivariableTableFunctionType">
		<!--inputVarNames => Name of fields are input to function.-->
		<xsd:attribute name="inputVarNames" type="groupNameRef_array" default="{}" />
		<!--name => A name is required for any non-unique nodes-->
		<xsd:attribute name="name" type="groupName" use="required" />
	</xsd:complexType>
	<xsd:complexType name="SymbolicFunctionType">
		<!--expression => Symbolic math expression-->
		<xsd:attribute name="expression" type="string" use="required" />
		<!--inputVarNames => Name of fields are input to function.-->
		<xsd:attribute name="inputVarNames" type="groupNameRef_array" default="{}" />
		<!--variableNames => List of variables in expression.  The order must match the evaluate argument-->
		<xsd:attribute name="variableNames" type="groupNameRef_array" use="required" />
		<!--name => A name is required for any non-unique nodes-->
		<xsd:attribute name="name" type="groupName" use="required" />
	</xsd:complexType>
	<xsd:complexType name="TableFunctionType">
		<!--coordinateFiles => List of coordinate file names for ND Table-->
		<xsd:attribute name="coordinateFiles" type="path_array" default="{}" />
		<!--coordinates => Coordinates inputs for 1D tables-->
		<xsd:attribute name="coordinates" type="real64_array" default="{0}" />
		<!--inputVarNames => Name of fields are input to function.-->
		<xsd:attribute name="inputVarNames" type="groupNameRef_array" default="{}" />
		<!--interpolation => Interpolation method. Valid options:
* linear
* nearest
* upper
* lower-->
		<xsd:attribute name="interpolation" type="geos_TableFunction_InterpolationType" default="linear" />
		<!--values => Values for 1D tables-->
		<xsd:attribute name="values" type="real64_array" default="{0}" />
		<!--voxelFile => Voxel file name for ND Table-->
		<xsd:attribute name="voxelFile" type="path" default="" />
		<!--name => A name is required for any non-unique nodes-->
		<xsd:attribute name="name" type="groupName" use="required" />
	</xsd:complexType>
	<xsd:simpleType name="geos_TableFunction_InterpolationType">
		<xsd:restriction base="xsd:string">
			<xsd:pattern value=".*[\[\]`$].*|linear|nearest|upper|lower" />
		</xsd:restriction>
	</xsd:simpleType>
	<xsd:complexType name="GeometryType">
		<xsd:choice minOccurs="0" maxOccurs="unbounded">
			<xsd:element name="Box" type="BoxType" />
			<xsd:element name="CustomPolarObject" type="CustomPolarObjectType" />
			<xsd:element name="Cylinder" type="CylinderType" />
			<xsd:element name="Disc" type="DiscType" />
			<xsd:element name="Rectangle" type="RectangleType" />
			<xsd:element name="ThickPlane" type="ThickPlaneType" />
		</xsd:choice>
	</xsd:complexType>
	<xsd:complexType name="BoxType">
		<!--strike => The strike angle of the box-->
		<xsd:attribute name="strike" type="real64" default="-90" />
		<!--xMax => Maximum (x,y,z) coordinates of the box-->
		<xsd:attribute name="xMax" type="R1Tensor" use="required" />
		<!--xMin => Minimum (x,y,z) coordinates of the box-->
		<xsd:attribute name="xMin" type="R1Tensor" use="required" />
		<!--name => A name is required for any non-unique nodes-->
		<xsd:attribute name="name" type="groupName" use="required" />
	</xsd:complexType>
	<xsd:complexType name="CustomPolarObjectType">
		<!--center => (x,y,z) coordinates of the center of the CustomPolarObject-->
		<xsd:attribute name="center" type="R1Tensor" use="required" />
		<!--coefficients => Coefficients of the CustomPolarObject function relating the localradius to the angle theta.-->
		<xsd:attribute name="coefficients" type="real64_array" use="required" />
		<!--lengthVector => Tangent vector defining the orthonormal basis along with the normal.-->
		<xsd:attribute name="lengthVector" type="R1Tensor" use="required" />
		<!--normal => Normal (n_x,n_y,n_z) to the plane (will be normalized automatically)-->
		<xsd:attribute name="normal" type="R1Tensor" use="required" />
		<!--tolerance => Tolerance to determine if a point sits on the CustomPolarObject or not. It is relative to the maximum dimension of the CustomPolarObject.-->
		<xsd:attribute name="tolerance" type="real64" default="1e-05" />
		<!--widthVector => Tangent vector defining the orthonormal basis along with the normal.-->
		<xsd:attribute name="widthVector" type="R1Tensor" use="required" />
		<!--name => A name is required for any non-unique nodes-->
		<xsd:attribute name="name" type="groupName" use="required" />
	</xsd:complexType>
	<xsd:complexType name="CylinderType">
		<!--firstFaceCenter => Center point of the first face of the cylinder-->
		<xsd:attribute name="firstFaceCenter" type="R1Tensor" use="required" />
		<!--innerRadius => Inner radius of the annulus-->
		<xsd:attribute name="innerRadius" type="real64" default="-1" />
		<!--outerRadius => Outer radius of the cylinder-->
		<xsd:attribute name="outerRadius" type="real64" use="required" />
		<!--secondFaceCenter => Center point of the second face of the cylinder-->
		<xsd:attribute name="secondFaceCenter" type="R1Tensor" use="required" />
		<!--name => A name is required for any non-unique nodes-->
		<xsd:attribute name="name" type="groupName" use="required" />
	</xsd:complexType>
	<xsd:complexType name="DiscType">
		<!--center => (x,y,z) coordinates of the center of the disc-->
		<xsd:attribute name="center" type="R1Tensor" use="required" />
		<!--lengthVector => Tangent vector defining the orthonormal basis along with the normal.-->
		<xsd:attribute name="lengthVector" type="R1Tensor" use="required" />
		<!--normal => Normal (n_x,n_y,n_z) to the plane (will be normalized automatically)-->
		<xsd:attribute name="normal" type="R1Tensor" use="required" />
		<!--radius => Radius of the disc.-->
		<xsd:attribute name="radius" type="real64" use="required" />
		<!--tolerance => Tolerance to determine if a point sits on the disc or not. It is relative to the maximum dimension of the disc.-->
		<xsd:attribute name="tolerance" type="real64" default="1e-05" />
		<!--widthVector => Tangent vector defining the orthonormal basis along with the normal.-->
		<xsd:attribute name="widthVector" type="R1Tensor" use="required" />
		<!--name => A name is required for any non-unique nodes-->
		<xsd:attribute name="name" type="groupName" use="required" />
	</xsd:complexType>
	<xsd:complexType name="RectangleType">
		<!--dimensions => Length and width of the bounded plane-->
		<xsd:attribute name="dimensions" type="real64_array" use="required" />
		<!--lengthVector => Tangent vector defining the orthonormal basis along with the normal.-->
		<xsd:attribute name="lengthVector" type="R1Tensor" use="required" />
		<!--normal => Normal (n_x,n_y,n_z) to the plane (will be normalized automatically)-->
		<xsd:attribute name="normal" type="R1Tensor" use="required" />
		<!--origin => Origin point (x,y,z) of the plane (basically, any point on the plane)-->
		<xsd:attribute name="origin" type="R1Tensor" use="required" />
		<!--tolerance => Tolerance to determine if a point sits on the plane or not. It is relative to the maximum dimension of the plane.-->
		<xsd:attribute name="tolerance" type="real64" default="1e-05" />
		<!--widthVector => Tangent vector defining the orthonormal basis along with the normal.-->
		<xsd:attribute name="widthVector" type="R1Tensor" use="required" />
		<!--name => A name is required for any non-unique nodes-->
		<xsd:attribute name="name" type="groupName" use="required" />
	</xsd:complexType>
	<xsd:complexType name="ThickPlaneType">
		<!--normal => Normal (n_x,n_y,n_z) to the plane (will be normalized automatically)-->
		<xsd:attribute name="normal" type="R1Tensor" use="required" />
		<!--origin => Origin point (x,y,z) of the plane (basically, any point on the plane)-->
		<xsd:attribute name="origin" type="R1Tensor" use="required" />
		<!--thickness => The total thickness of the plane (with half to each side)-->
		<xsd:attribute name="thickness" type="real64" use="required" />
		<!--name => A name is required for any non-unique nodes-->
		<xsd:attribute name="name" type="groupName" use="required" />
	</xsd:complexType>
	<xsd:complexType name="MeshType">
		<xsd:choice minOccurs="0" maxOccurs="unbounded">
			<xsd:element name="InternalMesh" type="InternalMeshType">
				<xsd:unique name="MeshInternalMeshInternalWellUniqueName">
					<xsd:selector xpath="InternalWell" />
					<xsd:field xpath="@name" />
				</xsd:unique>
				<xsd:unique name="MeshInternalMeshRegionUniqueName">
					<xsd:selector xpath="Region" />
					<xsd:field xpath="@name" />
				</xsd:unique>
				<xsd:unique name="MeshInternalMeshVTKWellUniqueName">
					<xsd:selector xpath="VTKWell" />
					<xsd:field xpath="@name" />
				</xsd:unique>
			</xsd:element>
			<xsd:element name="InternalWellbore" type="InternalWellboreType">
				<xsd:unique name="MeshInternalWellboreInternalWellUniqueName">
					<xsd:selector xpath="InternalWell" />
					<xsd:field xpath="@name" />
				</xsd:unique>
				<xsd:unique name="MeshInternalWellboreRegionUniqueName">
					<xsd:selector xpath="Region" />
					<xsd:field xpath="@name" />
				</xsd:unique>
				<xsd:unique name="MeshInternalWellboreVTKWellUniqueName">
					<xsd:selector xpath="VTKWell" />
					<xsd:field xpath="@name" />
				</xsd:unique>
			</xsd:element>
			<xsd:element name="ParticleMesh" type="ParticleMeshType" />
			<xsd:element name="VTKMesh" type="VTKMeshType">
				<xsd:unique name="MeshVTKMeshInternalWellUniqueName">
					<xsd:selector xpath="InternalWell" />
					<xsd:field xpath="@name" />
				</xsd:unique>
				<xsd:unique name="MeshVTKMeshRegionUniqueName">
					<xsd:selector xpath="Region" />
					<xsd:field xpath="@name" />
				</xsd:unique>
				<xsd:unique name="MeshVTKMeshVTKWellUniqueName">
					<xsd:selector xpath="VTKWell" />
					<xsd:field xpath="@name" />
				</xsd:unique>
			</xsd:element>
		</xsd:choice>
	</xsd:complexType>
	<xsd:complexType name="InternalMeshType">
		<xsd:choice minOccurs="0" maxOccurs="unbounded">
			<xsd:element name="InternalWell" type="InternalWellType">
				<xsd:unique name="MeshInternalMeshInternalWellPerforationUniqueName">
					<xsd:selector xpath="Perforation" />
					<xsd:field xpath="@name" />
				</xsd:unique>
			</xsd:element>
			<xsd:element name="Region" type="RegionType" />
			<xsd:element name="VTKWell" type="VTKWellType">
				<xsd:unique name="MeshInternalMeshVTKWellPerforationUniqueName">
					<xsd:selector xpath="Perforation" />
					<xsd:field xpath="@name" />
				</xsd:unique>
			</xsd:element>
		</xsd:choice>
		<!--cellBlockNames => Names of each mesh block-->
		<xsd:attribute name="cellBlockNames" type="groupNameRef_array" use="required" />
		<!--elementTypes => Element types of each mesh block. Use "C3D8" for linear brick element. Possible values are: Vertex, BEAM, C2D3, C2D4, Polygon, C3D4, C3D5, C3D6, C3D8, PentagonalPrism, HexagonalPrism, HeptagonalPrism, OctagonalPrism, NonagonalPrism, DecagonalPrism, HendecagonalPrism, Polyhedron.-->
		<xsd:attribute name="elementTypes" type="string_array" use="required" />
		<!--nx => Number of elements in the x-direction within each mesh block-->
		<xsd:attribute name="nx" type="integer_array" use="required" />
		<!--ny => Number of elements in the y-direction within each mesh block-->
		<xsd:attribute name="ny" type="integer_array" use="required" />
		<!--nz => Number of elements in the z-direction within each mesh block-->
		<xsd:attribute name="nz" type="integer_array" use="required" />
		<!--positionTolerance => A position tolerance to verify if a node belong to a nodeset-->
		<xsd:attribute name="positionTolerance" type="real64" default="1e-10" />
		<!--trianglePattern => Pattern by which to decompose the hex mesh into wedges-->
		<xsd:attribute name="trianglePattern" type="integer" default="0" />
		<!--xBias => Bias of element sizes in the x-direction within each mesh block (dx_left=(1+b)*L/N, dx_right=(1-b)*L/N)-->
		<xsd:attribute name="xBias" type="real64_array" default="{1}" />
		<!--xCoords => x-coordinates of each mesh block vertex-->
		<xsd:attribute name="xCoords" type="real64_array" use="required" />
		<!--yBias => Bias of element sizes in the y-direction within each mesh block (dy_left=(1+b)*L/N, dx_right=(1-b)*L/N)-->
		<xsd:attribute name="yBias" type="real64_array" default="{1}" />
		<!--yCoords => y-coordinates of each mesh block vertex-->
		<xsd:attribute name="yCoords" type="real64_array" use="required" />
		<!--zBias => Bias of element sizes in the z-direction within each mesh block (dz_left=(1+b)*L/N, dz_right=(1-b)*L/N)-->
		<xsd:attribute name="zBias" type="real64_array" default="{1}" />
		<!--zCoords => z-coordinates of each mesh block vertex-->
		<xsd:attribute name="zCoords" type="real64_array" use="required" />
		<!--name => A name is required for any non-unique nodes-->
		<xsd:attribute name="name" type="groupName" use="required" />
	</xsd:complexType>
	<xsd:complexType name="InternalWellType">
		<xsd:choice minOccurs="0" maxOccurs="unbounded">
			<xsd:element name="Perforation" type="PerforationType" />
		</xsd:choice>
		<!--logLevel => Log level-->
		<xsd:attribute name="logLevel" type="integer" default="0" />
		<!--minElementLength => Minimum length of a well element, computed as (segment length / number of elements per segment ) [m]-->
		<xsd:attribute name="minElementLength" type="real64" default="0.001" />
		<!--minSegmentLength => Minimum length of a well segment [m]-->
		<xsd:attribute name="minSegmentLength" type="real64" default="0.01" />
		<!--numElementsPerSegment => Number of well elements per polyline segment-->
		<xsd:attribute name="numElementsPerSegment" type="integer" use="required" />
		<!--polylineNodeCoords => Physical coordinates of the well polyline nodes-->
		<xsd:attribute name="polylineNodeCoords" type="real64_array2d" use="required" />
		<!--polylineSegmentConn => Connectivity of the polyline segments-->
		<xsd:attribute name="polylineSegmentConn" type="globalIndex_array2d" use="required" />
		<!--radius => Radius of the well [m]-->
		<xsd:attribute name="radius" type="real64" use="required" />
		<!--wellControlsName => Name of the set of constraints associated with this well-->
		<xsd:attribute name="wellControlsName" type="string" use="required" />
		<!--wellRegionName => Name of the well element region-->
		<xsd:attribute name="wellRegionName" type="string" use="required" />
		<!--name => A name is required for any non-unique nodes-->
		<xsd:attribute name="name" type="groupName" use="required" />
	</xsd:complexType>
	<xsd:complexType name="PerforationType">
		<!--distanceFromHead => Linear distance from well head to the perforation-->
		<xsd:attribute name="distanceFromHead" type="real64" use="required" />
		<!--skinFactor => Perforation skin factor-->
		<xsd:attribute name="skinFactor" type="real64" default="0" />
		<!--transmissibility => Perforation transmissibility-->
		<xsd:attribute name="transmissibility" type="real64" default="-1" />
		<!--name => A name is required for any non-unique nodes-->
		<xsd:attribute name="name" type="groupName" use="required" />
	</xsd:complexType>
	<xsd:complexType name="RegionType">
		<!--id => Interval region identifier-->
		<xsd:attribute name="id" type="integer" use="required" />
		<!--pathInRepository => Path of the dataset in the repository-->
		<xsd:attribute name="pathInRepository" type="string" use="required" />
		<!--name => A name is required for any non-unique nodes-->
		<xsd:attribute name="name" type="groupName" use="required" />
	</xsd:complexType>
	<xsd:complexType name="VTKWellType">
		<xsd:choice minOccurs="0" maxOccurs="unbounded">
			<xsd:element name="Perforation" type="PerforationType" />
		</xsd:choice>
		<!--file => Path to the well file-->
		<xsd:attribute name="file" type="path" use="required" />
		<!--minElementLength => Minimum length of a well element, computed as (segment length / number of elements per segment ) [m]-->
		<xsd:attribute name="minElementLength" type="real64" default="0.001" />
		<!--minSegmentLength => Minimum length of a well segment [m]-->
		<xsd:attribute name="minSegmentLength" type="real64" default="0.01" />
		<!--numElementsPerSegment => Number of well elements per polyline segment-->
		<xsd:attribute name="numElementsPerSegment" type="integer" use="required" />
		<!--radius => Radius of the well [m]-->
		<xsd:attribute name="radius" type="real64" use="required" />
		<!--wellControlsName => Name of the set of constraints associated with this well-->
		<xsd:attribute name="wellControlsName" type="string" use="required" />
		<!--wellRegionName => Name of the well element region-->
		<xsd:attribute name="wellRegionName" type="string" use="required" />
		<!--name => A name is required for any non-unique nodes-->
		<xsd:attribute name="name" type="groupName" use="required" />
	</xsd:complexType>
	<xsd:complexType name="InternalWellboreType">
		<xsd:choice minOccurs="0" maxOccurs="unbounded">
			<xsd:element name="InternalWell" type="InternalWellType">
				<xsd:unique name="MeshInternalWellboreInternalWellPerforationUniqueName">
					<xsd:selector xpath="Perforation" />
					<xsd:field xpath="@name" />
				</xsd:unique>
			</xsd:element>
			<xsd:element name="Region" type="RegionType" />
			<xsd:element name="VTKWell" type="VTKWellType">
				<xsd:unique name="MeshInternalWellboreVTKWellPerforationUniqueName">
					<xsd:selector xpath="Perforation" />
					<xsd:field xpath="@name" />
				</xsd:unique>
			</xsd:element>
		</xsd:choice>
		<!--autoSpaceRadialElems => Automatically set number and spacing of elements in the radial direction. This overrides the values of nr!Value in each block indicates factor to scale the radial increment.Larger numbers indicate larger radial elements.-->
		<xsd:attribute name="autoSpaceRadialElems" type="real64_array" default="{-1}" />
		<!--cartesianMappingInnerRadius => If using a Cartesian aligned outer boundary, this is inner radius at which to start the mapping.-->
		<xsd:attribute name="cartesianMappingInnerRadius" type="real64" default="1e+99" />
		<!--cellBlockNames => Names of each mesh block-->
		<xsd:attribute name="cellBlockNames" type="groupNameRef_array" use="required" />
		<!--elementTypes => Element types of each mesh block. Use "C3D8" for linear brick element. Possible values are: Vertex, BEAM, C2D3, C2D4, Polygon, C3D4, C3D5, C3D6, C3D8, PentagonalPrism, HexagonalPrism, HeptagonalPrism, OctagonalPrism, NonagonalPrism, DecagonalPrism, HendecagonalPrism, Polyhedron.-->
		<xsd:attribute name="elementTypes" type="string_array" use="required" />
		<!--hardRadialCoords => Sets the radial spacing to specified values-->
		<xsd:attribute name="hardRadialCoords" type="real64_array" default="{0}" />
		<!--nr => Number of elements in the radial direction-->
		<xsd:attribute name="nr" type="integer_array" use="required" />
		<!--nt => Number of elements in the tangent direction-->
		<xsd:attribute name="nt" type="integer_array" use="required" />
		<!--nz => Number of elements in the z-direction within each mesh block-->
		<xsd:attribute name="nz" type="integer_array" use="required" />
		<!--positionTolerance => A position tolerance to verify if a node belong to a nodeset-->
		<xsd:attribute name="positionTolerance" type="real64" default="1e-10" />
		<!--rBias => Bias of element sizes in the radial direction-->
		<xsd:attribute name="rBias" type="real64_array" default="{-0.8}" />
		<!--radius => Wellbore radius-->
		<xsd:attribute name="radius" type="real64_array" use="required" />
		<!--theta => Tangent angle defining geometry size: 90 for quarter, 180 for half and 360 for full wellbore geometry-->
		<xsd:attribute name="theta" type="real64_array" use="required" />
		<!--trajectory => Coordinates defining the wellbore trajectory-->
		<xsd:attribute name="trajectory" type="real64_array2d" default="{{0}}" />
		<!--trianglePattern => Pattern by which to decompose the hex mesh into wedges-->
		<xsd:attribute name="trianglePattern" type="integer" default="0" />
		<!--useCartesianOuterBoundary => Enforce a Cartesian aligned outer boundary on the outer block starting with the radial block specified in this value-->
		<xsd:attribute name="useCartesianOuterBoundary" type="integer" default="1000000" />
		<!--xBias => Bias of element sizes in the x-direction within each mesh block (dx_left=(1+b)*L/N, dx_right=(1-b)*L/N)-->
		<xsd:attribute name="xBias" type="real64_array" default="{1}" />
		<!--yBias => Bias of element sizes in the y-direction within each mesh block (dy_left=(1+b)*L/N, dx_right=(1-b)*L/N)-->
		<xsd:attribute name="yBias" type="real64_array" default="{1}" />
		<!--zBias => Bias of element sizes in the z-direction within each mesh block (dz_left=(1+b)*L/N, dz_right=(1-b)*L/N)-->
		<xsd:attribute name="zBias" type="real64_array" default="{1}" />
		<!--zCoords => z-coordinates of each mesh block vertex-->
		<xsd:attribute name="zCoords" type="real64_array" use="required" />
		<!--name => A name is required for any non-unique nodes-->
		<xsd:attribute name="name" type="groupName" use="required" />
	</xsd:complexType>
	<xsd:complexType name="ParticleMeshType">
		<!--headerFile => path to the header file-->
		<xsd:attribute name="headerFile" type="path" use="required" />
		<!--particleBlockNames => Names of each particle block-->
		<xsd:attribute name="particleBlockNames" type="string_array" use="required" />
		<!--particleFile => path to the particle file-->
		<xsd:attribute name="particleFile" type="path" use="required" />
		<!--particleTypes => Particle types of each particle block-->
		<xsd:attribute name="particleTypes" type="string_array" use="required" />
		<!--name => A name is required for any non-unique nodes-->
		<xsd:attribute name="name" type="groupName" use="required" />
	</xsd:complexType>
	<xsd:complexType name="VTKMeshType">
		<xsd:choice minOccurs="0" maxOccurs="unbounded">
			<xsd:element name="InternalWell" type="InternalWellType">
				<xsd:unique name="MeshVTKMeshInternalWellPerforationUniqueName">
					<xsd:selector xpath="Perforation" />
					<xsd:field xpath="@name" />
				</xsd:unique>
			</xsd:element>
			<xsd:element name="Region" type="RegionType" />
			<xsd:element name="VTKWell" type="VTKWellType">
				<xsd:unique name="MeshVTKMeshVTKWellPerforationUniqueName">
					<xsd:selector xpath="Perforation" />
					<xsd:field xpath="@name" />
				</xsd:unique>
			</xsd:element>
		</xsd:choice>
		<!--dataSourceName => Name of the VTK data source-->
		<xsd:attribute name="dataSourceName" type="string" default="" />
		<!--faceBlocks => For multi-block files, names of the face mesh block.-->
		<xsd:attribute name="faceBlocks" type="groupNameRef_array" default="{}" />
		<!--fieldNamesInGEOS => Names of the volumic fields in GEOS to import into-->
		<xsd:attribute name="fieldNamesInGEOS" type="groupNameRef_array" default="{}" />
		<!--fieldsToImport => Volumic fields to be imported from the external mesh file-->
		<xsd:attribute name="fieldsToImport" type="groupNameRef_array" default="{}" />
		<!--file => Path to the mesh file-->
		<xsd:attribute name="file" type="path" default="" />
		<!--logLevel => Log level-->
		<xsd:attribute name="logLevel" type="integer" default="0" />
		<!--mainBlockName => For multi-block files, name of the 3d mesh block.-->
		<xsd:attribute name="mainBlockName" type="groupNameRef" default="main" />
		<!--nodesetNames => Names of the VTK nodesets to import-->
		<xsd:attribute name="nodesetNames" type="groupNameRef_array" default="{}" />
		<!--partitionMethod => Method (library) used to partition the mesh-->
		<xsd:attribute name="partitionMethod" type="geos_vtk_PartitionMethod" default="parmetis" />
		<!--partitionRefinement => Number of partitioning refinement iterations (defaults to 1, recommended value).A value of 0 disables graph partitioning and keeps simple kd-tree partitions (not recommended). Values higher than 1 may lead to slightly improved partitioning, but yield diminishing returns.-->
		<xsd:attribute name="partitionRefinement" type="integer" default="1" />
		<!--regionAttribute => Name of the VTK cell attribute to use as region marker-->
		<xsd:attribute name="regionAttribute" type="groupNameRef" default="attribute" />
		<!--scale => Scale the coordinates of the vertices by given scale factors (after translation)-->
		<xsd:attribute name="scale" type="R1Tensor" default="{1,1,1}" />
		<!--surfacicFieldsInGEOS => Names of the surfacic fields in GEOS to import into-->
		<xsd:attribute name="surfacicFieldsInGEOS" type="groupNameRef_array" default="{}" />
		<!--surfacicFieldsToImport => Surfacic fields to be imported from the external mesh file-->
		<xsd:attribute name="surfacicFieldsToImport" type="groupNameRef_array" default="{}" />
		<!--translate => Translate the coordinates of the vertices by a given vector (prior to scaling)-->
		<xsd:attribute name="translate" type="R1Tensor" default="{0,0,0}" />
		<!--useGlobalIds => Controls the use of global IDs in the input file for cells and points. If set to 0 (default value), the GlobalId arrays in the input mesh are used if available, and generated otherwise. If set to a negative value, the GlobalId arrays in the input mesh are not used, and generated global Ids are automatically generated. If set to a positive value, the GlobalId arrays in the input mesh are used and required, and the simulation aborts if they are not available-->
		<xsd:attribute name="useGlobalIds" type="integer" default="0" />
		<!--name => A name is required for any non-unique nodes-->
		<xsd:attribute name="name" type="groupName" use="required" />
	</xsd:complexType>
	<xsd:simpleType name="geos_vtk_PartitionMethod">
		<xsd:restriction base="xsd:string">
			<xsd:pattern value=".*[\[\]`$].*|parmetis|ptscotch" />
		</xsd:restriction>
	</xsd:simpleType>
	<xsd:complexType name="NumericalMethodsType">
		<xsd:choice minOccurs="0" maxOccurs="unbounded">
			<xsd:element name="FiniteElements" type="FiniteElementsType" maxOccurs="1">
				<xsd:unique name="NumericalMethodsFiniteElementsFiniteElementSpaceUniqueName">
					<xsd:selector xpath="FiniteElementSpace" />
					<xsd:field xpath="@name" />
				</xsd:unique>
			</xsd:element>
			<xsd:element name="FiniteVolume" type="FiniteVolumeType" maxOccurs="1">
				<xsd:unique name="NumericalMethodsFiniteVolumeHybridMimeticDiscretizationUniqueName">
					<xsd:selector xpath="HybridMimeticDiscretization" />
					<xsd:field xpath="@name" />
				</xsd:unique>
				<xsd:unique name="NumericalMethodsFiniteVolumeTwoPointFluxApproximationUniqueName">
					<xsd:selector xpath="TwoPointFluxApproximation" />
					<xsd:field xpath="@name" />
				</xsd:unique>
			</xsd:element>
		</xsd:choice>
	</xsd:complexType>
	<xsd:complexType name="FiniteElementsType">
		<xsd:choice minOccurs="0" maxOccurs="unbounded">
			<xsd:element name="FiniteElementSpace" type="FiniteElementSpaceType" />
			<xsd:element name="LinearSolverParameters" type="LinearSolverParametersType" maxOccurs="1" />
			<xsd:element name="NonlinearSolverParameters" type="NonlinearSolverParametersType" maxOccurs="1" />
		</xsd:choice>
	</xsd:complexType>
	<xsd:complexType name="FiniteElementSpaceType">
		<!--formulation => Specifier to indicate any specialized formuations. For instance, one of the many enhanced assumed strain methods of the Hexahedron parent shape would be indicated here-->
		<xsd:attribute name="formulation" type="geos_FiniteElementDiscretization_Formulation" default="default" />
		<!--order => The order of the finite element basis.-->
		<xsd:attribute name="order" type="integer" use="required" />
		<!--useVirtualElements => Specifier to indicate whether to force the use of VEM-->
		<xsd:attribute name="useVirtualElements" type="integer" default="0" />
		<!--name => A name is required for any non-unique nodes-->
		<xsd:attribute name="name" type="groupName" use="required" />
	</xsd:complexType>
	<xsd:simpleType name="geos_FiniteElementDiscretization_Formulation">
		<xsd:restriction base="xsd:string">
			<xsd:pattern value=".*[\[\]`$].*|default|SEM" />
		</xsd:restriction>
	</xsd:simpleType>
	<xsd:complexType name="LinearSolverParametersType">
		<!--adaptiveExponent => Exponent parameter for adaptive method-->
		<xsd:attribute name="adaptiveExponent" type="real64" default="1" />
		<!--adaptiveGamma => Gamma parameter for adaptive method-->
		<xsd:attribute name="adaptiveGamma" type="real64" default="0.1" />
		<!--amgAggressiveCoarseningLevels => AMG number of levels for aggressive coarsening-->
		<xsd:attribute name="amgAggressiveCoarseningLevels" type="integer" default="0" />
		<!--amgAggressiveCoarseningPaths => AMG number of paths for aggressive coarsening-->
		<xsd:attribute name="amgAggressiveCoarseningPaths" type="integer" default="1" />
		<!--amgAggressiveInterpType => AMG aggressive interpolation algorithm. Available options are: ``default|extendedIStage2|standardStage2|extendedStage2|multipass|modifiedExtended|modifiedExtendedI|modifiedExtendedE|modifiedMultipass``-->
		<xsd:attribute name="amgAggressiveInterpType" type="geos_LinearSolverParameters_AMG_AggInterpType" default="multipass" />
		<!--amgCoarseSolver => AMG coarsest level solver/smoother type. Available options are: ``default|jacobi|l1jacobi|fgs|sgs|l1sgs|chebyshev|direct|bgs|gsElimWPivoting|gsElimWInverse``-->
		<xsd:attribute name="amgCoarseSolver" type="geos_LinearSolverParameters_AMG_CoarseType" default="direct" />
		<!--amgCoarseningType => AMG coarsening algorithm. Available options are: ``default|CLJP|RugeStueben|Falgout|PMIS|HMIS``-->
		<xsd:attribute name="amgCoarseningType" type="geos_LinearSolverParameters_AMG_CoarseningType" default="HMIS" />
		<!--amgInterpolationMaxNonZeros => AMG interpolation maximum number of nonzeros per row-->
		<xsd:attribute name="amgInterpolationMaxNonZeros" type="integer" default="4" />
		<!--amgInterpolationType => AMG interpolation algorithm. Available options are: ``default|modifiedClassical|direct|multipass|extendedI|standard|extended|directBAMG|modifiedExtended|modifiedExtendedI|modifiedExtendedE``-->
		<xsd:attribute name="amgInterpolationType" type="geos_LinearSolverParameters_AMG_InterpType" default="extendedI" />
		<!--amgNullSpaceType => AMG near null space approximation. Available options are:``constantModes|rigidBodyModes``-->
		<xsd:attribute name="amgNullSpaceType" type="geos_LinearSolverParameters_AMG_NullSpaceType" default="constantModes" />
		<!--amgNumFunctions => AMG number of functions-->
		<xsd:attribute name="amgNumFunctions" type="integer" default="1" />
		<!--amgNumSweeps => AMG smoother sweeps-->
		<xsd:attribute name="amgNumSweeps" type="integer" default="1" />
		<!--amgRelaxWeight => AMG relaxation factor for the smoother-->
		<xsd:attribute name="amgRelaxWeight" type="real64" default="1" />
		<!--amgSeparateComponents => AMG apply separate component filter for multi-variable problems-->
		<xsd:attribute name="amgSeparateComponents" type="integer" default="0" />
		<!--amgSmootherType => AMG smoother type. Available options are: ``default|jacobi|l1jacobi|fgs|bgs|sgs|l1sgs|chebyshev|ilu0|ilut|ic0|ict``-->
		<xsd:attribute name="amgSmootherType" type="geos_LinearSolverParameters_AMG_SmootherType" default="l1sgs" />
		<!--amgThreshold => AMG strength-of-connection threshold-->
		<xsd:attribute name="amgThreshold" type="real64" default="0" />
		<!--directCheckResidual => Whether to check the linear system solution residual-->
		<xsd:attribute name="directCheckResidual" type="integer" default="0" />
		<!--directColPerm => How to permute the columns. Available options are: ``none|MMD_AtplusA|MMD_AtA|colAMD|metis|parmetis``-->
		<xsd:attribute name="directColPerm" type="geos_LinearSolverParameters_Direct_ColPerm" default="metis" />
		<!--directEquil => Whether to scale the rows and columns of the matrix-->
		<xsd:attribute name="directEquil" type="integer" default="1" />
		<!--directIterRef => Whether to perform iterative refinement-->
		<xsd:attribute name="directIterRef" type="integer" default="1" />
		<!--directParallel => Whether to use a parallel solver (instead of a serial one)-->
		<xsd:attribute name="directParallel" type="integer" default="1" />
		<!--directReplTinyPivot => Whether to replace tiny pivots by sqrt(epsilon)*norm(A)-->
		<xsd:attribute name="directReplTinyPivot" type="integer" default="1" />
		<!--directRowPerm => How to permute the rows. Available options are: ``none|mc64``-->
		<xsd:attribute name="directRowPerm" type="geos_LinearSolverParameters_Direct_RowPerm" default="mc64" />
		<!--iluFill => ILU(K) fill factor-->
		<xsd:attribute name="iluFill" type="integer" default="0" />
		<!--iluThreshold => ILU(T) threshold factor-->
		<xsd:attribute name="iluThreshold" type="real64" default="0" />
		<!--krylovAdaptiveTol => Use Eisenstat-Walker adaptive linear tolerance-->
		<xsd:attribute name="krylovAdaptiveTol" type="integer" default="0" />
		<!--krylovMaxIter => Maximum iterations allowed for an iterative solver-->
		<xsd:attribute name="krylovMaxIter" type="integer" default="200" />
		<!--krylovMaxRestart => Maximum iterations before restart (GMRES only)-->
		<xsd:attribute name="krylovMaxRestart" type="integer" default="200" />
		<!--krylovStrongestTol => Strongest-allowed tolerance for adaptive method-->
		<xsd:attribute name="krylovStrongestTol" type="real64" default="1e-08" />
		<!--krylovTol => Relative convergence tolerance of the iterative method
If the method converges, the iterative solution :math:`\mathsf{x}_k` is such that
the relative residual norm satisfies:
:math:`\left\lVert \mathsf{b} - \mathsf{A} \mathsf{x}_k \right\rVert_2` < ``krylovTol`` * :math:`\left\lVert\mathsf{b}\right\rVert_2`-->
		<xsd:attribute name="krylovTol" type="real64" default="1e-06" />
		<!--krylovWeakestTol => Weakest-allowed tolerance for adaptive method-->
		<xsd:attribute name="krylovWeakestTol" type="real64" default="0.001" />
		<!--logLevel => Log level-->
		<xsd:attribute name="logLevel" type="integer" default="0" />
		<!--preconditionerType => Preconditioner type. Available options are: ``none|jacobi|l1jacobi|fgs|sgs|l1sgs|chebyshev|iluk|ilut|icc|ict|amg|mgr|block|direct|bgs``-->
		<xsd:attribute name="preconditionerType" type="geos_LinearSolverParameters_PreconditionerType" default="iluk" />
		<!--solverType => Linear solver type. Available options are: ``direct|cg|gmres|fgmres|bicgstab|preconditioner``-->
		<xsd:attribute name="solverType" type="geos_LinearSolverParameters_SolverType" default="direct" />
		<!--stopIfError => Whether to stop the simulation if the linear solver reports an error-->
		<xsd:attribute name="stopIfError" type="integer" default="1" />
	</xsd:complexType>
	<xsd:simpleType name="geos_LinearSolverParameters_AMG_AggInterpType">
		<xsd:restriction base="xsd:string">
			<xsd:pattern value=".*[\[\]`$].*|default|extendedIStage2|standardStage2|extendedStage2|multipass|modifiedExtended|modifiedExtendedI|modifiedExtendedE|modifiedMultipass" />
		</xsd:restriction>
	</xsd:simpleType>
	<xsd:simpleType name="geos_LinearSolverParameters_AMG_CoarseType">
		<xsd:restriction base="xsd:string">
			<xsd:pattern value=".*[\[\]`$].*|default|jacobi|l1jacobi|fgs|sgs|l1sgs|chebyshev|direct|bgs|gsElimWPivoting|gsElimWInverse" />
		</xsd:restriction>
	</xsd:simpleType>
	<xsd:simpleType name="geos_LinearSolverParameters_AMG_CoarseningType">
		<xsd:restriction base="xsd:string">
			<xsd:pattern value=".*[\[\]`$].*|default|CLJP|RugeStueben|Falgout|PMIS|HMIS" />
		</xsd:restriction>
	</xsd:simpleType>
	<xsd:simpleType name="geos_LinearSolverParameters_AMG_InterpType">
		<xsd:restriction base="xsd:string">
			<xsd:pattern value=".*[\[\]`$].*|default|modifiedClassical|direct|multipass|extendedI|standard|extended|directBAMG|modifiedExtended|modifiedExtendedI|modifiedExtendedE" />
		</xsd:restriction>
	</xsd:simpleType>
	<xsd:simpleType name="geos_LinearSolverParameters_AMG_NullSpaceType">
		<xsd:restriction base="xsd:string">
			<xsd:pattern value=".*[\[\]`$].*|constantModes|rigidBodyModes" />
		</xsd:restriction>
	</xsd:simpleType>
	<xsd:simpleType name="geos_LinearSolverParameters_AMG_SmootherType">
		<xsd:restriction base="xsd:string">
			<xsd:pattern value=".*[\[\]`$].*|default|jacobi|l1jacobi|fgs|bgs|sgs|l1sgs|chebyshev|ilu0|ilut|ic0|ict" />
		</xsd:restriction>
	</xsd:simpleType>
	<xsd:simpleType name="geos_LinearSolverParameters_Direct_ColPerm">
		<xsd:restriction base="xsd:string">
			<xsd:pattern value=".*[\[\]`$].*|none|MMD_AtplusA|MMD_AtA|colAMD|metis|parmetis" />
		</xsd:restriction>
	</xsd:simpleType>
	<xsd:simpleType name="geos_LinearSolverParameters_Direct_RowPerm">
		<xsd:restriction base="xsd:string">
			<xsd:pattern value=".*[\[\]`$].*|none|mc64" />
		</xsd:restriction>
	</xsd:simpleType>
	<xsd:simpleType name="geos_LinearSolverParameters_PreconditionerType">
		<xsd:restriction base="xsd:string">
			<xsd:pattern value=".*[\[\]`$].*|none|jacobi|l1jacobi|fgs|sgs|l1sgs|chebyshev|iluk|ilut|icc|ict|amg|mgr|block|direct|bgs" />
		</xsd:restriction>
	</xsd:simpleType>
	<xsd:simpleType name="geos_LinearSolverParameters_SolverType">
		<xsd:restriction base="xsd:string">
			<xsd:pattern value=".*[\[\]`$].*|direct|cg|gmres|fgmres|bicgstab|preconditioner" />
		</xsd:restriction>
	</xsd:simpleType>
	<xsd:complexType name="NonlinearSolverParametersType">
		<!--allowNonConverged => Allow non-converged solution to be accepted. (i.e. exit from the Newton loop without achieving the desired tolerance)-->
		<xsd:attribute name="allowNonConverged" type="integer" default="0" />
		<!--configurationTolerance => Configuration tolerance-->
		<xsd:attribute name="configurationTolerance" type="real64" default="0" />
		<!--couplingType => Type of coupling. Valid options:
* FullyImplicit
* Sequential-->
		<xsd:attribute name="couplingType" type="geos_NonlinearSolverParameters_CouplingType" default="FullyImplicit" />
		<!--lineSearchAction => How the line search is to be used. Options are: 
 * None    - Do not use line search.
* Attempt - Use line search. Allow exit from line search without achieving smaller residual than starting residual.
* Require - Use line search. If smaller residual than starting resdual is not achieved, cut time-step.-->
		<xsd:attribute name="lineSearchAction" type="geos_NonlinearSolverParameters_LineSearchAction" default="Attempt" />
		<!--lineSearchCutFactor => Line search cut factor. For instance, a value of 0.5 will result in the effective application of the last solution by a factor of (0.5, 0.25, 0.125, ...)-->
		<xsd:attribute name="lineSearchCutFactor" type="real64" default="0.5" />
		<!--lineSearchInterpolationType => Strategy to cut the solution update during the line search. Options are: 
 * Linear
* Parabolic-->
		<xsd:attribute name="lineSearchInterpolationType" type="geos_NonlinearSolverParameters_LineSearchInterpolationType" default="Linear" />
		<!--lineSearchMaxCuts => Maximum number of line search cuts.-->
		<xsd:attribute name="lineSearchMaxCuts" type="integer" default="4" />
		<!--lineSearchResidualFactor => Factor to determine residual increase (recommended values: 1.1 (conservative), 2.0 (relaxed), 10.0 (aggressive)).-->
		<xsd:attribute name="lineSearchResidualFactor" type="real64" default="1" />
		<!--lineSearchStartingIteration => Iteration when line search starts.-->
		<xsd:attribute name="lineSearchStartingIteration" type="integer" default="0" />
		<!--logLevel => Log level-->
		<xsd:attribute name="logLevel" type="integer" default="0" />
		<!--maxAllowedResidualNorm => Maximum value of residual norm that is allowed in a Newton loop-->
		<xsd:attribute name="maxAllowedResidualNorm" type="real64" default="1e+09" />
		<!--maxNumConfigurationAttempts => Max number of times that the configuration can be changed-->
		<xsd:attribute name="maxNumConfigurationAttempts" type="integer" default="10" />
		<!--maxSubSteps => Maximum number of time sub-steps allowed for the solver-->
		<xsd:attribute name="maxSubSteps" type="integer" default="10" />
		<!--maxTimeStepCuts => Max number of time-step cuts-->
		<xsd:attribute name="maxTimeStepCuts" type="integer" default="2" />
		<!--minNormalizer => Value used to make sure that residual normalizers are not too small when computing residual norm.-->
		<xsd:attribute name="minNormalizer" type="real64" default="1e-12" />
		<!--minTimeStepIncreaseInterval => Minimum number of cycles since the last time-step cut for increasing the time-step again.-->
		<xsd:attribute name="minTimeStepIncreaseInterval" type="integer" default="10" />
		<!--newtonMaxIter => Maximum number of iterations that are allowed in a Newton loop.-->
		<xsd:attribute name="newtonMaxIter" type="integer" default="5" />
		<!--newtonMinIter => Minimum number of iterations that are required before exiting the Newton loop.-->
		<xsd:attribute name="newtonMinIter" type="integer" default="1" />
		<!--newtonTol => The required tolerance in order to exit the Newton iteration loop.-->
		<xsd:attribute name="newtonTol" type="real64" default="1e-06" />
		<!--nonlinearAccelerationType => Nonlinear acceleration type for sequential solver.-->
		<xsd:attribute name="nonlinearAccelerationType" type="geos_NonlinearSolverParameters_NonlinearAccelerationType" default="None" />
		<!--sequentialConvergenceCriterion => Criterion used to check outer-loop convergence in sequential schemes. Valid options:
* ResidualNorm
* NumberOfNonlinearIterations
* SolutionIncrements-->
		<xsd:attribute name="sequentialConvergenceCriterion" type="geos_NonlinearSolverParameters_SequentialConvergenceCriterion" default="ResidualNorm" />
		<!--subcycling => Flag to decide whether to iterate between sequentially coupled solvers or not.-->
		<xsd:attribute name="subcycling" type="integer" default="0" />
		<!--timeStepCutFactor => Factor by which the time-step will be cut if a time-step cut is required.-->
		<xsd:attribute name="timeStepCutFactor" type="real64" default="0.5" />
		<!--timeStepDecreaseFactor => Factor by which the time-step is decreased when the number of Newton iterations is large.-->
		<xsd:attribute name="timeStepDecreaseFactor" type="real64" default="0.5" />
		<!--timeStepDecreaseIterLimit => Fraction of the max Newton iterations above which the solver asks for the time-step to be decreased for the next time-step.-->
		<xsd:attribute name="timeStepDecreaseIterLimit" type="real64" default="0.7" />
		<!--timeStepIncreaseFactor => Factor by which the time-step is increased when the number of Newton iterations is small.-->
		<xsd:attribute name="timeStepIncreaseFactor" type="real64" default="2" />
		<!--timeStepIncreaseIterLimit => Fraction of the max Newton iterations below which the solver asks for the time-step to be increased for the next time-step.-->
		<xsd:attribute name="timeStepIncreaseIterLimit" type="real64" default="0.4" />
		<!--normType => Norm used by the flow solver to check nonlinear convergence. Valid options:
* Linfinity
* L2-->
		<xsd:attribute name="normType" type="geos_physicsSolverBaseKernels_NormType" default="Linfinity" />
	</xsd:complexType>
	<xsd:simpleType name="geos_NonlinearSolverParameters_CouplingType">
		<xsd:restriction base="xsd:string">
			<xsd:pattern value=".*[\[\]`$].*|FullyImplicit|Sequential" />
		</xsd:restriction>
	</xsd:simpleType>
	<xsd:simpleType name="geos_NonlinearSolverParameters_LineSearchAction">
		<xsd:restriction base="xsd:string">
			<xsd:pattern value=".*[\[\]`$].*|None|Attempt|Require" />
		</xsd:restriction>
	</xsd:simpleType>
	<xsd:simpleType name="geos_NonlinearSolverParameters_LineSearchInterpolationType">
		<xsd:restriction base="xsd:string">
			<xsd:pattern value=".*[\[\]`$].*|Linear|Parabolic" />
		</xsd:restriction>
	</xsd:simpleType>
	<xsd:simpleType name="geos_NonlinearSolverParameters_NonlinearAccelerationType">
		<xsd:restriction base="xsd:string">
			<xsd:pattern value=".*[\[\]`$].*|None|Aitken" />
		</xsd:restriction>
	</xsd:simpleType>
	<xsd:simpleType name="geos_NonlinearSolverParameters_SequentialConvergenceCriterion">
		<xsd:restriction base="xsd:string">
			<xsd:pattern value=".*[\[\]`$].*|ResidualNorm|NumberOfNonlinearIterations|SolutionIncrements" />
		</xsd:restriction>
	</xsd:simpleType>
	<xsd:complexType name="FiniteVolumeType">
		<xsd:choice minOccurs="0" maxOccurs="unbounded">
			<xsd:element name="HybridMimeticDiscretization" type="HybridMimeticDiscretizationType" />
			<xsd:element name="TwoPointFluxApproximation" type="TwoPointFluxApproximationType" />
		</xsd:choice>
	</xsd:complexType>
	<xsd:complexType name="HybridMimeticDiscretizationType">
		<!--innerProductType => Type of inner product used in the hybrid FVM solver-->
		<xsd:attribute name="innerProductType" type="string" use="required" />
		<!--name => A name is required for any non-unique nodes-->
		<xsd:attribute name="name" type="groupName" use="required" />
	</xsd:complexType>
	<xsd:complexType name="TwoPointFluxApproximationType">
		<!--areaRelTol => Relative tolerance for area calculations.-->
		<xsd:attribute name="areaRelTol" type="real64" default="1e-08" />
		<!--meanPermCoefficient => (no description available)-->
		<xsd:attribute name="meanPermCoefficient" type="real64" default="1" />
		<!--upwindingScheme => Type of upwinding scheme. Valid options:
* PPU
* C1PPU
* IHU-->
		<xsd:attribute name="upwindingScheme" type="geos_UpwindingScheme" default="PPU" />
		<!--usePEDFM => (no description available)-->
		<xsd:attribute name="usePEDFM" type="integer" default="0" />
		<!--name => A name is required for any non-unique nodes-->
		<xsd:attribute name="name" type="groupName" use="required" />
	</xsd:complexType>
	<xsd:simpleType name="geos_UpwindingScheme">
		<xsd:restriction base="xsd:string">
			<xsd:pattern value=".*[\[\]`$].*|PPU|C1PPU|IHU" />
		</xsd:restriction>
	</xsd:simpleType>
	<xsd:complexType name="OutputsType">
		<xsd:choice minOccurs="0" maxOccurs="unbounded">
			<xsd:element name="Blueprint" type="BlueprintType" />
			<xsd:element name="ChomboIO" type="ChomboIOType" />
			<xsd:element name="Python" type="PythonType" />
			<xsd:element name="Restart" type="RestartType" />
			<xsd:element name="Silo" type="SiloType" />
			<xsd:element name="TimeHistory" type="TimeHistoryType" />
			<xsd:element name="VTK" type="VTKType" />
		</xsd:choice>
	</xsd:complexType>
	<xsd:complexType name="BlueprintType">
		<!--childDirectory => Child directory path-->
		<xsd:attribute name="childDirectory" type="string" default="" />
		<!--logLevel => Sets the level of information to write in the standard output (the console typically).
Level 0 outputs no specific information for this solver. Higher levels require more outputs.
1
 - Output timing information-->
		<xsd:attribute name="logLevel" type="integer" default="0" />
		<!--outputFullQuadratureData => If true writes out data associated with every quadrature point.-->
		<xsd:attribute name="outputFullQuadratureData" type="integer" default="0" />
		<!--parallelThreads => Number of plot files.-->
		<xsd:attribute name="parallelThreads" type="integer" default="1" />
		<!--plotLevel => Determines which fields to write.-->
		<xsd:attribute name="plotLevel" type="geos_dataRepository_PlotLevel" default="1" />
		<!--name => A name is required for any non-unique nodes-->
		<xsd:attribute name="name" type="groupName" use="required" />
	</xsd:complexType>
	<xsd:complexType name="ChomboIOType">
		<!--beginCycle => Cycle at which the coupling will commence.-->
		<xsd:attribute name="beginCycle" type="real64" use="required" />
		<!--childDirectory => Child directory path-->
		<xsd:attribute name="childDirectory" type="string" default="" />
		<!--inputPath => Path at which the chombo to geos file will be written.-->
		<xsd:attribute name="inputPath" type="string" default="/INVALID_INPUT_PATH" />
		<!--logLevel => Sets the level of information to write in the standard output (the console typically).
Level 0 outputs no specific information for this solver. Higher levels require more outputs.
1
 - Output timing information-->
		<xsd:attribute name="logLevel" type="integer" default="0" />
		<!--outputPath => Path at which the geos to chombo file will be written.-->
		<xsd:attribute name="outputPath" type="string" use="required" />
		<!--parallelThreads => Number of plot files.-->
		<xsd:attribute name="parallelThreads" type="integer" default="1" />
		<!--useChomboPressures => True iff geos should use the pressures chombo writes out.-->
		<xsd:attribute name="useChomboPressures" type="integer" default="0" />
		<!--waitForInput => True iff geos should wait for chombo to write out a file. When true the inputPath must be set.-->
		<xsd:attribute name="waitForInput" type="integer" use="required" />
		<!--name => A name is required for any non-unique nodes-->
		<xsd:attribute name="name" type="groupName" use="required" />
	</xsd:complexType>
	<xsd:complexType name="PythonType">
		<!--childDirectory => Child directory path-->
		<xsd:attribute name="childDirectory" type="string" default="" />
		<!--logLevel => Sets the level of information to write in the standard output (the console typically).
Level 0 outputs no specific information for this solver. Higher levels require more outputs.
1
 - Output timing information-->
		<xsd:attribute name="logLevel" type="integer" default="0" />
		<!--parallelThreads => Number of plot files.-->
		<xsd:attribute name="parallelThreads" type="integer" default="1" />
		<!--name => A name is required for any non-unique nodes-->
		<xsd:attribute name="name" type="groupName" use="required" />
	</xsd:complexType>
	<xsd:complexType name="RestartType">
		<!--childDirectory => Child directory path-->
		<xsd:attribute name="childDirectory" type="string" default="" />
		<!--logLevel => Sets the level of information to write in the standard output (the console typically).
Level 0 outputs no specific information for this solver. Higher levels require more outputs.
1
 - Output timing information-->
		<xsd:attribute name="logLevel" type="integer" default="0" />
		<!--parallelThreads => Number of plot files.-->
		<xsd:attribute name="parallelThreads" type="integer" default="1" />
		<!--name => A name is required for any non-unique nodes-->
		<xsd:attribute name="name" type="groupName" use="required" />
	</xsd:complexType>
	<xsd:complexType name="SiloType">
		<!--childDirectory => Child directory path-->
		<xsd:attribute name="childDirectory" type="string" default="" />
		<!--fieldNames => Names of the fields to output. If this attribute is specified, GEOSX outputs all (and only) the fields specified by the user, regardless of their plotLevel-->
		<xsd:attribute name="fieldNames" type="groupNameRef_array" default="{}" />
		<!--logLevel => Sets the level of information to write in the standard output (the console typically).
Level 0 outputs no specific information for this solver. Higher levels require more outputs.
1
 - Output timing information-->
		<xsd:attribute name="logLevel" type="integer" default="0" />
		<!--onlyPlotSpecifiedFieldNames => If this flag is equal to 1, then we only plot the fields listed in `fieldNames`. Otherwise, we plot all the fields with the required `plotLevel`, plus the fields listed in `fieldNames`-->
		<xsd:attribute name="onlyPlotSpecifiedFieldNames" type="integer" default="0" />
		<!--parallelThreads => Number of plot files.-->
		<xsd:attribute name="parallelThreads" type="integer" default="1" />
		<!--plotFileRoot => (no description available)-->
		<xsd:attribute name="plotFileRoot" type="string" default="plot" />
		<!--plotLevel => (no description available)-->
		<xsd:attribute name="plotLevel" type="integer" default="1" />
		<!--writeCellElementMesh => (no description available)-->
		<xsd:attribute name="writeCellElementMesh" type="integer" default="1" />
		<!--writeEdgeMesh => (no description available)-->
		<xsd:attribute name="writeEdgeMesh" type="integer" default="0" />
		<!--writeFEMFaces => (no description available)-->
		<xsd:attribute name="writeFEMFaces" type="integer" default="0" />
		<!--writeFaceElementMesh => (no description available)-->
		<xsd:attribute name="writeFaceElementMesh" type="integer" default="1" />
		<!--name => A name is required for any non-unique nodes-->
		<xsd:attribute name="name" type="groupName" use="required" />
	</xsd:complexType>
	<xsd:complexType name="TimeHistoryType">
		<!--childDirectory => Child directory path-->
		<xsd:attribute name="childDirectory" type="string" default="" />
		<!--filename => The filename to which to write time history output.-->
		<xsd:attribute name="filename" type="string" default="TimeHistory" />
		<!--format => The output file format for time history output.-->
		<xsd:attribute name="format" type="string" default="hdf" />
		<!--logLevel => Log level-->
		<xsd:attribute name="logLevel" type="integer" default="0" />
		<!--parallelThreads => Number of plot files.-->
		<xsd:attribute name="parallelThreads" type="integer" default="1" />
		<!--sources => A list of collectors from which to collect and output time history information.-->
		<xsd:attribute name="sources" type="groupNameRef_array" use="required" />
		<!--name => A name is required for any non-unique nodes-->
		<xsd:attribute name="name" type="groupName" use="required" />
	</xsd:complexType>
	<xsd:complexType name="VTKType">
		<!--childDirectory => Child directory path-->
		<xsd:attribute name="childDirectory" type="string" default="" />
		<!--fieldNames => Names of the fields to output. If this attribute is specified, GEOS outputs all the fields specified by the user, regardless of their `plotLevel`-->
		<xsd:attribute name="fieldNames" type="groupNameRef_array" default="{}" />
		<!--format => Output data format.  Valid options: ``binary``, ``ascii``-->
		<xsd:attribute name="format" type="geos_vtk_VTKOutputMode" default="binary" />
		<!--levelNames => Names of mesh levels to output.-->
		<xsd:attribute name="levelNames" type="string_array" default="{}" />
		<!--logLevel => Log level-->
		<xsd:attribute name="logLevel" type="integer" default="0" />
		<!--numberOfTargetProcesses => Number of output aggregate files to be written.-->
		<xsd:attribute name="numberOfTargetProcesses" type="integer" default="1" />
		<!--onlyPlotSpecifiedFieldNames => If this flag is equal to 1, then we only plot the fields listed in `fieldNames`. Otherwise, we plot all the fields with the required `plotLevel`, plus the fields listed in `fieldNames`-->
		<xsd:attribute name="onlyPlotSpecifiedFieldNames" type="integer" default="0" />
		<!--outputRegionType => Output region types.  Valid options: ``cell``, ``well``, ``surface``, ``particle``, ``all``-->
		<xsd:attribute name="outputRegionType" type="geos_vtk_VTKRegionTypes" default="all" />
		<!--parallelThreads => Number of plot files.-->
		<xsd:attribute name="parallelThreads" type="integer" default="1" />
		<!--plotFileRoot => Name of the root file for this output.-->
		<xsd:attribute name="plotFileRoot" type="string" default="VTK" />
		<!--plotLevel => Level detail plot. Only fields with lower of equal plot level will be output.-->
		<xsd:attribute name="plotLevel" type="integer" default="1" />
		<!--writeFEMFaces => (no description available)-->
		<xsd:attribute name="writeFEMFaces" type="integer" default="0" />
		<!--writeFaceElementsAs3D => Should the face elements be written as 3d volumes or not.-->
		<xsd:attribute name="writeFaceElementsAs3D" type="integer" default="0" />
		<!--writeGhostCells => Should the vtk files contain the ghost cells or not.-->
		<xsd:attribute name="writeGhostCells" type="integer" default="0" />
		<!--name => A name is required for any non-unique nodes-->
		<xsd:attribute name="name" type="groupName" use="required" />
	</xsd:complexType>
	<xsd:simpleType name="geos_vtk_VTKOutputMode">
		<xsd:restriction base="xsd:string">
			<xsd:pattern value=".*[\[\]`$].*|binary|ascii" />
		</xsd:restriction>
	</xsd:simpleType>
	<xsd:simpleType name="geos_vtk_VTKRegionTypes">
		<xsd:restriction base="xsd:string">
			<xsd:pattern value=".*[\[\]`$].*|cell|well|surface|particle|all" />
		</xsd:restriction>
	</xsd:simpleType>
	<xsd:complexType name="SolversType">
		<xsd:choice minOccurs="0" maxOccurs="unbounded">
			<xsd:element name="AcousticElasticSEM" type="AcousticElasticSEMType" />
			<xsd:element name="AcousticFirstOrderSEM" type="AcousticFirstOrderSEMType" />
			<xsd:element name="AcousticSEM" type="AcousticSEMType" />
			<xsd:element name="AcousticVTISEM" type="AcousticVTISEMType" />
			<xsd:element name="CompositionalMultiphaseFVM" type="CompositionalMultiphaseFVMType" />
			<xsd:element name="CompositionalMultiphaseHybridFVM" type="CompositionalMultiphaseHybridFVMType" />
			<xsd:element name="CompositionalMultiphaseReservoir" type="CompositionalMultiphaseReservoirType" />
			<xsd:element name="CompositionalMultiphaseReservoirPoromechanics" type="CompositionalMultiphaseReservoirPoromechanicsType" />
			<xsd:element name="CompositionalMultiphaseWell" type="CompositionalMultiphaseWellType">
				<xsd:unique name="SolversCompositionalMultiphaseWellWellControlsUniqueName">
					<xsd:selector xpath="WellControls" />
					<xsd:field xpath="@name" />
				</xsd:unique>
			</xsd:element>
			<xsd:element name="ElasticFirstOrderSEM" type="ElasticFirstOrderSEMType" />
			<xsd:element name="ElasticSEM" type="ElasticSEMType" />
			<xsd:element name="EmbeddedSurfaceGenerator" type="EmbeddedSurfaceGeneratorType" />
			<xsd:element name="ExplicitQuasiDynamicEQ" type="ExplicitQuasiDynamicEQType" />
			<xsd:element name="ExplicitSpringSlider" type="ExplicitSpringSliderType" />
			<xsd:element name="FlowProppantTransport" type="FlowProppantTransportType" />
			<xsd:element name="Hydrofracture" type="HydrofractureType" />
<<<<<<< HEAD
			<xsd:element name="ImmiscibleMultiphaseFlow" type="ImmiscibleMultiphaseFlowType" />
=======
			<xsd:element name="ImplicitQuasiDynamicEQ" type="ImplicitQuasiDynamicEQType" />
			<xsd:element name="ImplicitSpringSlider" type="ImplicitSpringSliderType" />
>>>>>>> 5bfdb010
			<xsd:element name="LaplaceFEM" type="LaplaceFEMType" />
			<xsd:element name="MultiphasePoromechanics" type="MultiphasePoromechanicsType" />
			<xsd:element name="MultiphasePoromechanicsReservoir" type="MultiphasePoromechanicsReservoirType" />
			<xsd:element name="OneWayCoupledFractureFlowContactMechanics" type="OneWayCoupledFractureFlowContactMechanicsType" />
			<xsd:element name="PhaseFieldDamageFEM" type="PhaseFieldDamageFEMType" />
			<xsd:element name="PhaseFieldFracture" type="PhaseFieldFractureType" />
			<xsd:element name="ProppantTransport" type="ProppantTransportType" />
			<xsd:element name="ReactiveCompositionalMultiphaseOBL" type="ReactiveCompositionalMultiphaseOBLType" />
			<xsd:element name="SeismicityRate" type="SeismicityRateType" />
			<xsd:element name="SinglePhaseFVM" type="SinglePhaseFVMType" />
			<xsd:element name="SinglePhaseHybridFVM" type="SinglePhaseHybridFVMType" />
			<xsd:element name="SinglePhasePoromechanics" type="SinglePhasePoromechanicsType" />
			<xsd:element name="SinglePhasePoromechanicsConformingFractures" type="SinglePhasePoromechanicsConformingFracturesType" />
			<xsd:element name="SinglePhasePoromechanicsConformingFracturesReservoir" type="SinglePhasePoromechanicsConformingFracturesReservoirType" />
			<xsd:element name="SinglePhasePoromechanicsEmbeddedFractures" type="SinglePhasePoromechanicsEmbeddedFracturesType" />
			<xsd:element name="SinglePhasePoromechanicsReservoir" type="SinglePhasePoromechanicsReservoirType" />
			<xsd:element name="SinglePhaseProppantFVM" type="SinglePhaseProppantFVMType" />
			<xsd:element name="SinglePhaseReservoir" type="SinglePhaseReservoirType" />
			<xsd:element name="SinglePhaseReservoirPoromechanics" type="SinglePhaseReservoirPoromechanicsType" />
			<xsd:element name="SinglePhaseReservoirPoromechanicsConformingFractures" type="SinglePhaseReservoirPoromechanicsConformingFracturesType" />
			<xsd:element name="SinglePhaseWell" type="SinglePhaseWellType">
				<xsd:unique name="SolversSinglePhaseWellWellControlsUniqueName">
					<xsd:selector xpath="WellControls" />
					<xsd:field xpath="@name" />
				</xsd:unique>
			</xsd:element>
			<xsd:element name="SolidMechanicsAugmentedLagrangianContact" type="SolidMechanicsAugmentedLagrangianContactType" />
			<xsd:element name="SolidMechanicsEmbeddedFractures" type="SolidMechanicsEmbeddedFracturesType" />
			<xsd:element name="SolidMechanicsLagrangeContact" type="SolidMechanicsLagrangeContactType" />
			<xsd:element name="SolidMechanicsLagrangeContactBubbleStab" type="SolidMechanicsLagrangeContactBubbleStabType" />
			<xsd:element name="SolidMechanicsLagrangianSSLE" type="SolidMechanicsLagrangianSSLEType" />
			<xsd:element name="SolidMechanics_LagrangianFEM" type="SolidMechanics_LagrangianFEMType" />
			<xsd:element name="SolidMechanics_MPM" type="SolidMechanics_MPMType" />
			<xsd:element name="SurfaceGenerator" type="SurfaceGeneratorType" />
		</xsd:choice>
		<!--gravityVector => Gravity vector used in the physics solvers-->
		<xsd:attribute name="gravityVector" type="R1Tensor" default="{0,0,-9.81}" />
	</xsd:complexType>
	<xsd:complexType name="AcousticElasticSEMType">
		<xsd:choice minOccurs="0" maxOccurs="unbounded">
			<xsd:element name="LinearSolverParameters" type="LinearSolverParametersType" maxOccurs="1" />
			<xsd:element name="NonlinearSolverParameters" type="NonlinearSolverParametersType" maxOccurs="1" />
		</xsd:choice>
		<!--acousticSolverName => Name of the acoustic solver used by the coupled solver-->
		<xsd:attribute name="acousticSolverName" type="groupNameRef" use="required" />
		<!--cflFactor => Factor to apply to the `CFL condition <http://en.wikipedia.org/wiki/Courant-Friedrichs-Lewy_condition>`_ when calculating the maximum allowable time step. Values should be in the interval (0,1] -->
		<xsd:attribute name="cflFactor" type="real64" default="0.5" />
		<!--discretization => Name of discretization object (defined in the :ref:`NumericalMethodsManager`) to use for this solver. For instance, if this is a Finite Element Solver, the name of a :ref:`FiniteElement` should be specified. If this is a Finite Volume Method, the name of a :ref:`FiniteVolume` discretization should be specified.-->
		<xsd:attribute name="discretization" type="groupNameRef" use="required" />
		<!--elasticSolverName => Name of the elastic solver used by the coupled solver-->
		<xsd:attribute name="elasticSolverName" type="groupNameRef" use="required" />
		<!--initialDt => Initial time-step value required by the solver to the event manager.-->
		<xsd:attribute name="initialDt" type="real64" default="1e+99" />
		<!--logLevel => Sets the level of information to write in the standard output (the console typically).
Level 0 outputs no specific information for this solver. Higher levels require more outputs.
1
 - Line search information
 - Solution information (scaling, maximum changes, quality check)
 - Convergence information
 - Time step information
 - Linear solver information
 - Nonlinear solver information
 - Solver timers information
2
 - The summary of declared fields and coupling-->
		<xsd:attribute name="logLevel" type="integer" default="0" />
		<!--targetRegions => Allowable regions that the solver may be applied to. Note that this does not indicate that the solver will be applied to these regions, only that allocation will occur such that the solver may be applied to these regions. The decision about what regions this solver will beapplied to rests in the EventManager.-->
		<xsd:attribute name="targetRegions" type="groupNameRef_array" use="required" />
		<!--writeLinearSystem => Write matrix, rhs, solution to screen ( = 1) or file ( = 2).-->
		<xsd:attribute name="writeLinearSystem" type="integer" default="0" />
		<!--name => A name is required for any non-unique nodes-->
		<xsd:attribute name="name" type="groupName" use="required" />
	</xsd:complexType>
	<xsd:complexType name="AcousticFirstOrderSEMType">
		<xsd:choice minOccurs="0" maxOccurs="unbounded">
			<xsd:element name="LinearSolverParameters" type="LinearSolverParametersType" maxOccurs="1" />
			<xsd:element name="NonlinearSolverParameters" type="NonlinearSolverParametersType" maxOccurs="1" />
		</xsd:choice>
		<!--attenuationType => Flag to indicate which attenuation model to use: "none" for no attenuation, "sls\ for the standard-linear-solid (SLS) model (Fichtner, 2014).-->
		<xsd:attribute name="attenuationType" type="geos_WaveSolverUtils_AttenuationType" default="none" />
		<!--cflFactor => Factor to apply to the `CFL condition <http://en.wikipedia.org/wiki/Courant-Friedrichs-Lewy_condition>`_ when calculating the maximum allowable time step. Values should be in the interval (0,1] -->
		<xsd:attribute name="cflFactor" type="real64" default="0.5" />
		<!--discretization => Name of discretization object (defined in the :ref:`NumericalMethodsManager`) to use for this solver. For instance, if this is a Finite Element Solver, the name of a :ref:`FiniteElement` should be specified. If this is a Finite Volume Method, the name of a :ref:`FiniteVolume` discretization should be specified.-->
		<xsd:attribute name="discretization" type="groupNameRef" use="required" />
		<!--dtSeismoTrace => Time step for output pressure at receivers-->
		<xsd:attribute name="dtSeismoTrace" type="real64" default="0" />
		<!--enableLifo => Set to 1 to enable LIFO storage feature-->
		<xsd:attribute name="enableLifo" type="integer" default="0" />
		<!--forward => Set to 1 to compute forward propagation-->
		<xsd:attribute name="forward" type="integer" default="1" />
		<!--initialDt => Initial time-step value required by the solver to the event manager.-->
		<xsd:attribute name="initialDt" type="real64" default="1e+99" />
		<!--lifoOnDevice => Set the capacity of the lifo device storage (if negative, opposite of percentage of remaining memory)-->
		<xsd:attribute name="lifoOnDevice" type="integer" default="-80" />
		<!--lifoOnHost => Set the capacity of the lifo host storage (if negative, opposite of percentage of remaining memory)-->
		<xsd:attribute name="lifoOnHost" type="integer" default="-80" />
		<!--lifoSize => Set the capacity of the lifo storage (should be the total number of buffers to store in the LIFO)-->
		<xsd:attribute name="lifoSize" type="integer" default="2147483647" />
		<!--linearDASGeometry => Geometry parameters for a linear DAS fiber (dip, azimuth, gauge length)-->
		<xsd:attribute name="linearDASGeometry" type="real64_array2d" default="{{0}}" />
		<!--linearDASSamples => Number of sample points to be used for strain integration when integrating the strain for the DAS signal-->
		<xsd:attribute name="linearDASSamples" type="integer" default="5" />
		<!--logLevel => Sets the level of information to write in the standard output (the console typically).
Level 0 outputs no specific information for this solver. Higher levels require more outputs.
1
 - Line search information
 - Solution information (scaling, maximum changes, quality check)
 - Convergence information
 - Time step information
 - Linear solver information
 - Nonlinear solver information
 - Solver timers information
2
 - The summary of declared fields and coupling-->
		<xsd:attribute name="logLevel" type="integer" default="0" />
		<!--outputSeismoTrace => Flag that indicates if we write the seismo trace in a file .txt, 0 no output, 1 otherwise-->
		<xsd:attribute name="outputSeismoTrace" type="integer" default="0" />
		<!--receiverCoordinates => Coordinates (x,y,z) of the receivers-->
		<xsd:attribute name="receiverCoordinates" type="real64_array2d" default="{{0}}" />
		<!--rickerOrder => Flag that indicates the order of the Ricker to be used o, 1 or 2. Order 2 by default-->
		<xsd:attribute name="rickerOrder" type="integer" default="2" />
		<!--saveFields => Set to 1 to save fields during forward and restore them during backward-->
		<xsd:attribute name="saveFields" type="integer" default="0" />
		<!--shotIndex => Set the current shot for temporary files-->
		<xsd:attribute name="shotIndex" type="integer" default="0" />
		<!--slsAnelasticityCoefficients => Anelasticity coefficients for the standard-linear-solid (SLS) anelasticity.The default value is { }, corresponding to no attenuation. An array with the corresponding reference frequencies must be provided.-->
		<xsd:attribute name="slsAnelasticityCoefficients" type="real32_array" default="{0}" />
		<!--slsReferenceAngularFrequencies => Reference angular frequencies (omega) for the standard-linear-solid (SLS) anelasticity.The default value is { }, corresponding to no attenuation. An array with the corresponding anelasticity coefficients must be provided.-->
		<xsd:attribute name="slsReferenceAngularFrequencies" type="real32_array" default="{0}" />
		<!--sourceCoordinates => Coordinates (x,y,z) of the sources-->
		<xsd:attribute name="sourceCoordinates" type="real64_array2d" default="{{0}}" />
		<!--sourceWaveletTableNames => Names of the table functions, one for each source, that are used to define the source wavelets. If a list is given, it overrides the Ricker wavelet definitions.The default value is an empty list, which means that a Ricker wavelet is used everywhere.-->
		<xsd:attribute name="sourceWaveletTableNames" type="string_array" default="{}" />
		<!--targetRegions => Allowable regions that the solver may be applied to. Note that this does not indicate that the solver will be applied to these regions, only that allocation will occur such that the solver may be applied to these regions. The decision about what regions this solver will beapplied to rests in the EventManager.-->
		<xsd:attribute name="targetRegions" type="groupNameRef_array" use="required" />
		<!--timeSourceDelay => Source time delay (1 / f0 by default)-->
		<xsd:attribute name="timeSourceDelay" type="real32" default="-1" />
		<!--timeSourceFrequency => Central frequency for the time source-->
		<xsd:attribute name="timeSourceFrequency" type="real32" default="0" />
		<!--timestepStabilityLimit => Set to 1 to apply a stability limit to the simulation timestep. The timestep used is that given by the CFL condition times the cflFactor parameter.-->
		<xsd:attribute name="timestepStabilityLimit" type="integer" default="0" />
		<!--useDAS => Flag to indicate if DAS data will be modeled, and which DAS type to use: "none" to deactivate DAS, "strainIntegration" for strain integration, "dipole" for displacement difference-->
		<xsd:attribute name="useDAS" type="geos_WaveSolverUtils_DASType" default="none" />
		<!--writeLinearSystem => Write matrix, rhs, solution to screen ( = 1) or file ( = 2).-->
		<xsd:attribute name="writeLinearSystem" type="integer" default="0" />
		<!--name => A name is required for any non-unique nodes-->
		<xsd:attribute name="name" type="groupName" use="required" />
	</xsd:complexType>
	<xsd:simpleType name="geos_WaveSolverUtils_AttenuationType">
		<xsd:restriction base="xsd:string">
			<xsd:pattern value=".*[\[\]`$].*|none|sls" />
		</xsd:restriction>
	</xsd:simpleType>
	<xsd:simpleType name="geos_WaveSolverUtils_DASType">
		<xsd:restriction base="xsd:string">
			<xsd:pattern value=".*[\[\]`$].*|none|dipole|strainIntegration" />
		</xsd:restriction>
	</xsd:simpleType>
	<xsd:complexType name="AcousticSEMType">
		<xsd:choice minOccurs="0" maxOccurs="unbounded">
			<xsd:element name="LinearSolverParameters" type="LinearSolverParametersType" maxOccurs="1" />
			<xsd:element name="NonlinearSolverParameters" type="NonlinearSolverParametersType" maxOccurs="1" />
		</xsd:choice>
		<!--attenuationType => Flag to indicate which attenuation model to use: "none" for no attenuation, "sls\ for the standard-linear-solid (SLS) model (Fichtner, 2014).-->
		<xsd:attribute name="attenuationType" type="geos_WaveSolverUtils_AttenuationType" default="none" />
		<!--cflFactor => Factor to apply to the `CFL condition <http://en.wikipedia.org/wiki/Courant-Friedrichs-Lewy_condition>`_ when calculating the maximum allowable time step. Values should be in the interval (0,1] -->
		<xsd:attribute name="cflFactor" type="real64" default="0.5" />
		<!--discretization => Name of discretization object (defined in the :ref:`NumericalMethodsManager`) to use for this solver. For instance, if this is a Finite Element Solver, the name of a :ref:`FiniteElement` should be specified. If this is a Finite Volume Method, the name of a :ref:`FiniteVolume` discretization should be specified.-->
		<xsd:attribute name="discretization" type="groupNameRef" use="required" />
		<!--dtSeismoTrace => Time step for output pressure at receivers-->
		<xsd:attribute name="dtSeismoTrace" type="real64" default="0" />
		<!--enableLifo => Set to 1 to enable LIFO storage feature-->
		<xsd:attribute name="enableLifo" type="integer" default="0" />
		<!--forward => Set to 1 to compute forward propagation-->
		<xsd:attribute name="forward" type="integer" default="1" />
		<!--initialDt => Initial time-step value required by the solver to the event manager.-->
		<xsd:attribute name="initialDt" type="real64" default="1e+99" />
		<!--lifoOnDevice => Set the capacity of the lifo device storage (if negative, opposite of percentage of remaining memory)-->
		<xsd:attribute name="lifoOnDevice" type="integer" default="-80" />
		<!--lifoOnHost => Set the capacity of the lifo host storage (if negative, opposite of percentage of remaining memory)-->
		<xsd:attribute name="lifoOnHost" type="integer" default="-80" />
		<!--lifoSize => Set the capacity of the lifo storage (should be the total number of buffers to store in the LIFO)-->
		<xsd:attribute name="lifoSize" type="integer" default="2147483647" />
		<!--linearDASGeometry => Geometry parameters for a linear DAS fiber (dip, azimuth, gauge length)-->
		<xsd:attribute name="linearDASGeometry" type="real64_array2d" default="{{0}}" />
		<!--linearDASSamples => Number of sample points to be used for strain integration when integrating the strain for the DAS signal-->
		<xsd:attribute name="linearDASSamples" type="integer" default="5" />
		<!--logLevel => Sets the level of information to write in the standard output (the console typically).
Level 0 outputs no specific information for this solver. Higher levels require more outputs.
1
 - Line search information
 - Solution information (scaling, maximum changes, quality check)
 - Convergence information
 - Time step information
 - Linear solver information
 - Nonlinear solver information
 - Solver timers information
2
 - The summary of declared fields and coupling-->
		<xsd:attribute name="logLevel" type="integer" default="0" />
		<!--outputSeismoTrace => Flag that indicates if we write the seismo trace in a file .txt, 0 no output, 1 otherwise-->
		<xsd:attribute name="outputSeismoTrace" type="integer" default="0" />
		<!--receiverCoordinates => Coordinates (x,y,z) of the receivers-->
		<xsd:attribute name="receiverCoordinates" type="real64_array2d" default="{{0}}" />
		<!--rickerOrder => Flag that indicates the order of the Ricker to be used o, 1 or 2. Order 2 by default-->
		<xsd:attribute name="rickerOrder" type="integer" default="2" />
		<!--saveFields => Set to 1 to save fields during forward and restore them during backward-->
		<xsd:attribute name="saveFields" type="integer" default="0" />
		<!--shotIndex => Set the current shot for temporary files-->
		<xsd:attribute name="shotIndex" type="integer" default="0" />
		<!--slsAnelasticityCoefficients => Anelasticity coefficients for the standard-linear-solid (SLS) anelasticity.The default value is { }, corresponding to no attenuation. An array with the corresponding reference frequencies must be provided.-->
		<xsd:attribute name="slsAnelasticityCoefficients" type="real32_array" default="{0}" />
		<!--slsReferenceAngularFrequencies => Reference angular frequencies (omega) for the standard-linear-solid (SLS) anelasticity.The default value is { }, corresponding to no attenuation. An array with the corresponding anelasticity coefficients must be provided.-->
		<xsd:attribute name="slsReferenceAngularFrequencies" type="real32_array" default="{0}" />
		<!--sourceCoordinates => Coordinates (x,y,z) of the sources-->
		<xsd:attribute name="sourceCoordinates" type="real64_array2d" default="{{0}}" />
		<!--sourceWaveletTableNames => Names of the table functions, one for each source, that are used to define the source wavelets. If a list is given, it overrides the Ricker wavelet definitions.The default value is an empty list, which means that a Ricker wavelet is used everywhere.-->
		<xsd:attribute name="sourceWaveletTableNames" type="string_array" default="{}" />
		<!--targetRegions => Allowable regions that the solver may be applied to. Note that this does not indicate that the solver will be applied to these regions, only that allocation will occur such that the solver may be applied to these regions. The decision about what regions this solver will beapplied to rests in the EventManager.-->
		<xsd:attribute name="targetRegions" type="groupNameRef_array" use="required" />
		<!--timeSourceDelay => Source time delay (1 / f0 by default)-->
		<xsd:attribute name="timeSourceDelay" type="real32" default="-1" />
		<!--timeSourceFrequency => Central frequency for the time source-->
		<xsd:attribute name="timeSourceFrequency" type="real32" default="0" />
		<!--timestepStabilityLimit => Set to 1 to apply a stability limit to the simulation timestep. The timestep used is that given by the CFL condition times the cflFactor parameter.-->
		<xsd:attribute name="timestepStabilityLimit" type="integer" default="0" />
		<!--useDAS => Flag to indicate if DAS data will be modeled, and which DAS type to use: "none" to deactivate DAS, "strainIntegration" for strain integration, "dipole" for displacement difference-->
		<xsd:attribute name="useDAS" type="geos_WaveSolverUtils_DASType" default="none" />
		<!--writeLinearSystem => Write matrix, rhs, solution to screen ( = 1) or file ( = 2).-->
		<xsd:attribute name="writeLinearSystem" type="integer" default="0" />
		<!--name => A name is required for any non-unique nodes-->
		<xsd:attribute name="name" type="groupName" use="required" />
	</xsd:complexType>
	<xsd:complexType name="AcousticVTISEMType">
		<xsd:choice minOccurs="0" maxOccurs="unbounded">
			<xsd:element name="LinearSolverParameters" type="LinearSolverParametersType" maxOccurs="1" />
			<xsd:element name="NonlinearSolverParameters" type="NonlinearSolverParametersType" maxOccurs="1" />
		</xsd:choice>
		<!--attenuationType => Flag to indicate which attenuation model to use: "none" for no attenuation, "sls\ for the standard-linear-solid (SLS) model (Fichtner, 2014).-->
		<xsd:attribute name="attenuationType" type="geos_WaveSolverUtils_AttenuationType" default="none" />
		<!--cflFactor => Factor to apply to the `CFL condition <http://en.wikipedia.org/wiki/Courant-Friedrichs-Lewy_condition>`_ when calculating the maximum allowable time step. Values should be in the interval (0,1] -->
		<xsd:attribute name="cflFactor" type="real64" default="0.5" />
		<!--discretization => Name of discretization object (defined in the :ref:`NumericalMethodsManager`) to use for this solver. For instance, if this is a Finite Element Solver, the name of a :ref:`FiniteElement` should be specified. If this is a Finite Volume Method, the name of a :ref:`FiniteVolume` discretization should be specified.-->
		<xsd:attribute name="discretization" type="groupNameRef" use="required" />
		<!--dtSeismoTrace => Time step for output pressure at receivers-->
		<xsd:attribute name="dtSeismoTrace" type="real64" default="0" />
		<!--enableLifo => Set to 1 to enable LIFO storage feature-->
		<xsd:attribute name="enableLifo" type="integer" default="0" />
		<!--forward => Set to 1 to compute forward propagation-->
		<xsd:attribute name="forward" type="integer" default="1" />
		<!--initialDt => Initial time-step value required by the solver to the event manager.-->
		<xsd:attribute name="initialDt" type="real64" default="1e+99" />
		<!--lifoOnDevice => Set the capacity of the lifo device storage (if negative, opposite of percentage of remaining memory)-->
		<xsd:attribute name="lifoOnDevice" type="integer" default="-80" />
		<!--lifoOnHost => Set the capacity of the lifo host storage (if negative, opposite of percentage of remaining memory)-->
		<xsd:attribute name="lifoOnHost" type="integer" default="-80" />
		<!--lifoSize => Set the capacity of the lifo storage (should be the total number of buffers to store in the LIFO)-->
		<xsd:attribute name="lifoSize" type="integer" default="2147483647" />
		<!--linearDASGeometry => Geometry parameters for a linear DAS fiber (dip, azimuth, gauge length)-->
		<xsd:attribute name="linearDASGeometry" type="real64_array2d" default="{{0}}" />
		<!--linearDASSamples => Number of sample points to be used for strain integration when integrating the strain for the DAS signal-->
		<xsd:attribute name="linearDASSamples" type="integer" default="5" />
		<!--logLevel => Sets the level of information to write in the standard output (the console typically).
Level 0 outputs no specific information for this solver. Higher levels require more outputs.
1
 - Line search information
 - Solution information (scaling, maximum changes, quality check)
 - Convergence information
 - Time step information
 - Linear solver information
 - Nonlinear solver information
 - Solver timers information
2
 - The summary of declared fields and coupling-->
		<xsd:attribute name="logLevel" type="integer" default="0" />
		<!--outputSeismoTrace => Flag that indicates if we write the seismo trace in a file .txt, 0 no output, 1 otherwise-->
		<xsd:attribute name="outputSeismoTrace" type="integer" default="0" />
		<!--receiverCoordinates => Coordinates (x,y,z) of the receivers-->
		<xsd:attribute name="receiverCoordinates" type="real64_array2d" default="{{0}}" />
		<!--rickerOrder => Flag that indicates the order of the Ricker to be used o, 1 or 2. Order 2 by default-->
		<xsd:attribute name="rickerOrder" type="integer" default="2" />
		<!--saveFields => Set to 1 to save fields during forward and restore them during backward-->
		<xsd:attribute name="saveFields" type="integer" default="0" />
		<!--shotIndex => Set the current shot for temporary files-->
		<xsd:attribute name="shotIndex" type="integer" default="0" />
		<!--slsAnelasticityCoefficients => Anelasticity coefficients for the standard-linear-solid (SLS) anelasticity.The default value is { }, corresponding to no attenuation. An array with the corresponding reference frequencies must be provided.-->
		<xsd:attribute name="slsAnelasticityCoefficients" type="real32_array" default="{0}" />
		<!--slsReferenceAngularFrequencies => Reference angular frequencies (omega) for the standard-linear-solid (SLS) anelasticity.The default value is { }, corresponding to no attenuation. An array with the corresponding anelasticity coefficients must be provided.-->
		<xsd:attribute name="slsReferenceAngularFrequencies" type="real32_array" default="{0}" />
		<!--sourceCoordinates => Coordinates (x,y,z) of the sources-->
		<xsd:attribute name="sourceCoordinates" type="real64_array2d" default="{{0}}" />
		<!--sourceWaveletTableNames => Names of the table functions, one for each source, that are used to define the source wavelets. If a list is given, it overrides the Ricker wavelet definitions.The default value is an empty list, which means that a Ricker wavelet is used everywhere.-->
		<xsd:attribute name="sourceWaveletTableNames" type="string_array" default="{}" />
		<!--targetRegions => Allowable regions that the solver may be applied to. Note that this does not indicate that the solver will be applied to these regions, only that allocation will occur such that the solver may be applied to these regions. The decision about what regions this solver will beapplied to rests in the EventManager.-->
		<xsd:attribute name="targetRegions" type="groupNameRef_array" use="required" />
		<!--timeSourceDelay => Source time delay (1 / f0 by default)-->
		<xsd:attribute name="timeSourceDelay" type="real32" default="-1" />
		<!--timeSourceFrequency => Central frequency for the time source-->
		<xsd:attribute name="timeSourceFrequency" type="real32" default="0" />
		<!--timestepStabilityLimit => Set to 1 to apply a stability limit to the simulation timestep. The timestep used is that given by the CFL condition times the cflFactor parameter.-->
		<xsd:attribute name="timestepStabilityLimit" type="integer" default="0" />
		<!--useDAS => Flag to indicate if DAS data will be modeled, and which DAS type to use: "none" to deactivate DAS, "strainIntegration" for strain integration, "dipole" for displacement difference-->
		<xsd:attribute name="useDAS" type="geos_WaveSolverUtils_DASType" default="none" />
		<!--writeLinearSystem => Write matrix, rhs, solution to screen ( = 1) or file ( = 2).-->
		<xsd:attribute name="writeLinearSystem" type="integer" default="0" />
		<!--name => A name is required for any non-unique nodes-->
		<xsd:attribute name="name" type="groupName" use="required" />
	</xsd:complexType>
	<xsd:complexType name="CompositionalMultiphaseFVMType">
		<xsd:choice minOccurs="0" maxOccurs="unbounded">
			<xsd:element name="LinearSolverParameters" type="LinearSolverParametersType" maxOccurs="1" />
			<xsd:element name="NonlinearSolverParameters" type="NonlinearSolverParametersType" maxOccurs="1" />
		</xsd:choice>
		<!--allowLocalCompDensityChopping => Flag indicating whether local (cell-wise) chopping of negative compositions is allowed-->
		<xsd:attribute name="allowLocalCompDensityChopping" type="integer" default="1" />
		<!--allowNegativePressure => Flag indicating if negative pressure is allowed-->
		<xsd:attribute name="allowNegativePressure" type="integer" default="1" />
		<!--cflFactor => Factor to apply to the `CFL condition <http://en.wikipedia.org/wiki/Courant-Friedrichs-Lewy_condition>`_ when calculating the maximum allowable time step. Values should be in the interval (0,1] -->
		<xsd:attribute name="cflFactor" type="real64" default="0.5" />
		<!--contMultiplierDBC => Factor by which continuation parameter is changed every newton when DBC is used-->
		<xsd:attribute name="contMultiplierDBC" type="real64" default="0.5" />
		<!--continuationDBC => Flag for enabling continuation parameter-->
		<xsd:attribute name="continuationDBC" type="integer" default="1" />
		<!--discretization => Name of discretization object (defined in the :ref:`NumericalMethodsManager`) to use for this solver. For instance, if this is a Finite Element Solver, the name of a :ref:`FiniteElement` should be specified. If this is a Finite Volume Method, the name of a :ref:`FiniteVolume` discretization should be specified.-->
		<xsd:attribute name="discretization" type="groupNameRef" use="required" />
		<!--initialDt => Initial time-step value required by the solver to the event manager.-->
		<xsd:attribute name="initialDt" type="real64" default="1e+99" />
		<!--isThermal => Flag indicating whether the problem is thermal or not.-->
		<xsd:attribute name="isThermal" type="integer" default="0" />
		<!--kappaminDBC => Factor that controls how much dissipation is kept in the system when continuation is used-->
		<xsd:attribute name="kappaminDBC" type="real64" default="1e-20" />
		<!--logLevel => Sets the level of information to write in the standard output (the console typically).
Level 0 outputs no specific information for this solver. Higher levels require more outputs.
1
 - Line search information
 - Solution information (scaling, maximum changes, quality check)
 - Convergence information
 - Time step information
 - Linear solver information
 - Nonlinear solver information
 - Solver timers information
2
 - The summary of declared fields and coupling-->
		<xsd:attribute name="logLevel" type="integer" default="0" />
		<!--maxAbsolutePressureChange => Maximum (absolute) pressure change in a Newton iteration-->
		<xsd:attribute name="maxAbsolutePressureChange" type="real64" default="-1" />
		<!--maxCompFractionChange => Maximum (absolute) change in a component fraction in a Newton iteration-->
		<xsd:attribute name="maxCompFractionChange" type="real64" default="0.5" />
		<!--maxRelativeCompDensChange => Maximum (relative) change in a component density in a Newton iteration-->
		<xsd:attribute name="maxRelativeCompDensChange" type="real64" default="1.79769e+208" />
		<!--maxRelativePressureChange => Maximum (relative) change in pressure in a Newton iteration-->
		<xsd:attribute name="maxRelativePressureChange" type="real64" default="0.5" />
		<!--maxRelativeTemperatureChange => Maximum (relative) change in temperature in a Newton iteration-->
		<xsd:attribute name="maxRelativeTemperatureChange" type="real64" default="0.5" />
		<!--maxSequentialCompDensChange => Maximum (absolute) component density change in a sequential iteration, used for outer loop convergence check-->
		<xsd:attribute name="maxSequentialCompDensChange" type="real64" default="1" />
		<!--maxSequentialPressureChange => Maximum (absolute) pressure change in a sequential iteration, used for outer loop convergence check-->
		<xsd:attribute name="maxSequentialPressureChange" type="real64" default="100000" />
		<!--maxSequentialTemperatureChange => Maximum (absolute) temperature change in a sequential iteration, used for outer loop convergence check-->
		<xsd:attribute name="maxSequentialTemperatureChange" type="real64" default="0.1" />
		<!--minCompDens => Minimum allowed global component density-->
		<xsd:attribute name="minCompDens" type="real64" default="1e-10" />
		<!--minScalingFactor => Minimum value for solution scaling factor-->
		<xsd:attribute name="minScalingFactor" type="real64" default="0.01" />
		<!--miscibleDBC => Flag for enabling DBC formulation with/without miscibility-->
		<xsd:attribute name="miscibleDBC" type="integer" default="0" />
		<!--omegaDBC => Factor by which DBC flux is multiplied-->
		<xsd:attribute name="omegaDBC" type="real64" default="1" />
		<!--scalingType => Solution scaling type.Valid options:
* Global
* Local-->
		<xsd:attribute name="scalingType" type="geos_CompositionalMultiphaseFVM_ScalingType" default="Global" />
		<!--solutionChangeScalingFactor => Damping factor for solution change targets-->
		<xsd:attribute name="solutionChangeScalingFactor" type="real64" default="0.5" />
		<!--targetFlowCFL => Target CFL condition `CFL condition <http://en.wikipedia.org/wiki/Courant-Friedrichs-Lewy_condition>`_ when computing the next timestep.-->
		<xsd:attribute name="targetFlowCFL" type="real64" default="-1" />
		<!--targetPhaseVolFractionChangeInTimeStep => Target (absolute) change in phase volume fraction in a time step-->
		<xsd:attribute name="targetPhaseVolFractionChangeInTimeStep" type="real64" default="0.2" />
		<!--targetRegions => Allowable regions that the solver may be applied to. Note that this does not indicate that the solver will be applied to these regions, only that allocation will occur such that the solver may be applied to these regions. The decision about what regions this solver will beapplied to rests in the EventManager.-->
		<xsd:attribute name="targetRegions" type="groupNameRef_array" use="required" />
		<!--targetRelativeCompDensChangeInTimeStep => Target (relative) change in component density in a time step-->
		<xsd:attribute name="targetRelativeCompDensChangeInTimeStep" type="real64" default="1.79769e+308" />
		<!--targetRelativePressureChangeInTimeStep => Target (relative) change in pressure in a time step (expected value between 0 and 1)-->
		<xsd:attribute name="targetRelativePressureChangeInTimeStep" type="real64" default="0.2" />
		<!--targetRelativeTemperatureChangeInTimeStep => Target (relative) change in temperature in a time step (expected value between 0 and 1)-->
		<xsd:attribute name="targetRelativeTemperatureChangeInTimeStep" type="real64" default="0.2" />
		<!--temperature => Temperature-->
		<xsd:attribute name="temperature" type="real64" use="required" />
		<!--useDBC => Enable Dissipation-based continuation flux-->
		<xsd:attribute name="useDBC" type="integer" default="0" />
		<!--useMass => Use mass formulation instead of molar. Warning : Affects SourceFlux rates units.-->
		<xsd:attribute name="useMass" type="integer" default="0" />
		<!--useNewGravity => Flag indicating whether new gravity treatment is used-->
		<xsd:attribute name="useNewGravity" type="integer" default="0" />
		<!--useSimpleAccumulation => Flag indicating whether simple accumulation form is used-->
		<xsd:attribute name="useSimpleAccumulation" type="integer" default="1" />
		<!--useTotalMassEquation => Flag indicating whether total mass equation is used-->
		<xsd:attribute name="useTotalMassEquation" type="integer" default="1" />
		<!--writeLinearSystem => Write matrix, rhs, solution to screen ( = 1) or file ( = 2).-->
		<xsd:attribute name="writeLinearSystem" type="integer" default="0" />
		<!--name => A name is required for any non-unique nodes-->
		<xsd:attribute name="name" type="groupName" use="required" />
	</xsd:complexType>
	<xsd:simpleType name="geos_physicsSolverBaseKernels_NormType">
		<xsd:restriction base="xsd:string">
			<xsd:pattern value=".*[\[\]`$].*|Linfinity|L2" />
		</xsd:restriction>
	</xsd:simpleType>
	<xsd:simpleType name="geos_CompositionalMultiphaseFVM_ScalingType">
		<xsd:restriction base="xsd:string">
			<xsd:pattern value=".*[\[\]`$].*|Global|Local" />
		</xsd:restriction>
	</xsd:simpleType>
	<xsd:complexType name="CompositionalMultiphaseHybridFVMType">
		<xsd:choice minOccurs="0" maxOccurs="unbounded">
			<xsd:element name="LinearSolverParameters" type="LinearSolverParametersType" maxOccurs="1" />
			<xsd:element name="NonlinearSolverParameters" type="NonlinearSolverParametersType" maxOccurs="1" />
		</xsd:choice>
		<!--allowLocalCompDensityChopping => Flag indicating whether local (cell-wise) chopping of negative compositions is allowed-->
		<xsd:attribute name="allowLocalCompDensityChopping" type="integer" default="1" />
		<!--allowNegativePressure => Flag indicating if negative pressure is allowed-->
		<xsd:attribute name="allowNegativePressure" type="integer" default="1" />
		<!--cflFactor => Factor to apply to the `CFL condition <http://en.wikipedia.org/wiki/Courant-Friedrichs-Lewy_condition>`_ when calculating the maximum allowable time step. Values should be in the interval (0,1] -->
		<xsd:attribute name="cflFactor" type="real64" default="0.5" />
		<!--discretization => Name of discretization object (defined in the :ref:`NumericalMethodsManager`) to use for this solver. For instance, if this is a Finite Element Solver, the name of a :ref:`FiniteElement` should be specified. If this is a Finite Volume Method, the name of a :ref:`FiniteVolume` discretization should be specified.-->
		<xsd:attribute name="discretization" type="groupNameRef" use="required" />
		<!--initialDt => Initial time-step value required by the solver to the event manager.-->
		<xsd:attribute name="initialDt" type="real64" default="1e+99" />
		<!--isThermal => Flag indicating whether the problem is thermal or not.-->
		<xsd:attribute name="isThermal" type="integer" default="0" />
		<!--logLevel => Sets the level of information to write in the standard output (the console typically).
Level 0 outputs no specific information for this solver. Higher levels require more outputs.
1
 - Line search information
 - Solution information (scaling, maximum changes, quality check)
 - Convergence information
 - Time step information
 - Linear solver information
 - Nonlinear solver information
 - Solver timers information
2
 - The summary of declared fields and coupling-->
		<xsd:attribute name="logLevel" type="integer" default="0" />
		<!--maxAbsolutePressureChange => Maximum (absolute) pressure change in a Newton iteration-->
		<xsd:attribute name="maxAbsolutePressureChange" type="real64" default="-1" />
		<!--maxCompFractionChange => Maximum (absolute) change in a component fraction in a Newton iteration-->
		<xsd:attribute name="maxCompFractionChange" type="real64" default="0.5" />
		<!--maxRelativeCompDensChange => Maximum (relative) change in a component density in a Newton iteration-->
		<xsd:attribute name="maxRelativeCompDensChange" type="real64" default="1.79769e+208" />
		<!--maxRelativePressureChange => Maximum (relative) change in pressure in a Newton iteration-->
		<xsd:attribute name="maxRelativePressureChange" type="real64" default="0.5" />
		<!--maxRelativeTemperatureChange => Maximum (relative) change in temperature in a Newton iteration-->
		<xsd:attribute name="maxRelativeTemperatureChange" type="real64" default="0.5" />
		<!--maxSequentialCompDensChange => Maximum (absolute) component density change in a sequential iteration, used for outer loop convergence check-->
		<xsd:attribute name="maxSequentialCompDensChange" type="real64" default="1" />
		<!--maxSequentialPressureChange => Maximum (absolute) pressure change in a sequential iteration, used for outer loop convergence check-->
		<xsd:attribute name="maxSequentialPressureChange" type="real64" default="100000" />
		<!--maxSequentialTemperatureChange => Maximum (absolute) temperature change in a sequential iteration, used for outer loop convergence check-->
		<xsd:attribute name="maxSequentialTemperatureChange" type="real64" default="0.1" />
		<!--minCompDens => Minimum allowed global component density-->
		<xsd:attribute name="minCompDens" type="real64" default="1e-10" />
		<!--minScalingFactor => Minimum value for solution scaling factor-->
		<xsd:attribute name="minScalingFactor" type="real64" default="0.01" />
		<!--solutionChangeScalingFactor => Damping factor for solution change targets-->
		<xsd:attribute name="solutionChangeScalingFactor" type="real64" default="0.5" />
		<!--targetFlowCFL => Target CFL condition `CFL condition <http://en.wikipedia.org/wiki/Courant-Friedrichs-Lewy_condition>`_ when computing the next timestep.-->
		<xsd:attribute name="targetFlowCFL" type="real64" default="-1" />
		<!--targetPhaseVolFractionChangeInTimeStep => Target (absolute) change in phase volume fraction in a time step-->
		<xsd:attribute name="targetPhaseVolFractionChangeInTimeStep" type="real64" default="0.2" />
		<!--targetRegions => Allowable regions that the solver may be applied to. Note that this does not indicate that the solver will be applied to these regions, only that allocation will occur such that the solver may be applied to these regions. The decision about what regions this solver will beapplied to rests in the EventManager.-->
		<xsd:attribute name="targetRegions" type="groupNameRef_array" use="required" />
		<!--targetRelativeCompDensChangeInTimeStep => Target (relative) change in component density in a time step-->
		<xsd:attribute name="targetRelativeCompDensChangeInTimeStep" type="real64" default="1.79769e+308" />
		<!--targetRelativePressureChangeInTimeStep => Target (relative) change in pressure in a time step (expected value between 0 and 1)-->
		<xsd:attribute name="targetRelativePressureChangeInTimeStep" type="real64" default="0.2" />
		<!--targetRelativeTemperatureChangeInTimeStep => Target (relative) change in temperature in a time step (expected value between 0 and 1)-->
		<xsd:attribute name="targetRelativeTemperatureChangeInTimeStep" type="real64" default="0.2" />
		<!--temperature => Temperature-->
		<xsd:attribute name="temperature" type="real64" use="required" />
		<!--useMass => Use mass formulation instead of molar. Warning : Affects SourceFlux rates units.-->
		<xsd:attribute name="useMass" type="integer" default="0" />
		<!--useNewGravity => Flag indicating whether new gravity treatment is used-->
		<xsd:attribute name="useNewGravity" type="integer" default="0" />
		<!--useSimpleAccumulation => Flag indicating whether simple accumulation form is used-->
		<xsd:attribute name="useSimpleAccumulation" type="integer" default="1" />
		<!--useTotalMassEquation => Flag indicating whether total mass equation is used-->
		<xsd:attribute name="useTotalMassEquation" type="integer" default="1" />
		<!--writeLinearSystem => Write matrix, rhs, solution to screen ( = 1) or file ( = 2).-->
		<xsd:attribute name="writeLinearSystem" type="integer" default="0" />
		<!--name => A name is required for any non-unique nodes-->
		<xsd:attribute name="name" type="groupName" use="required" />
	</xsd:complexType>
	<xsd:complexType name="CompositionalMultiphaseReservoirType">
		<xsd:choice minOccurs="0" maxOccurs="unbounded">
			<xsd:element name="LinearSolverParameters" type="LinearSolverParametersType" maxOccurs="1" />
			<xsd:element name="NonlinearSolverParameters" type="NonlinearSolverParametersType" maxOccurs="1" />
		</xsd:choice>
		<!--cflFactor => Factor to apply to the `CFL condition <http://en.wikipedia.org/wiki/Courant-Friedrichs-Lewy_condition>`_ when calculating the maximum allowable time step. Values should be in the interval (0,1] -->
		<xsd:attribute name="cflFactor" type="real64" default="0.5" />
		<!--flowSolverName => Name of the flow solver used by the coupled solver-->
		<xsd:attribute name="flowSolverName" type="groupNameRef" use="required" />
		<!--initialDt => Initial time-step value required by the solver to the event manager.-->
		<xsd:attribute name="initialDt" type="real64" default="1e+99" />
		<!--logLevel => Sets the level of information to write in the standard output (the console typically).
Level 0 outputs no specific information for this solver. Higher levels require more outputs.
1
 - Line search information
 - Solution information (scaling, maximum changes, quality check)
 - Convergence information
 - Time step information
 - Linear solver information
 - Nonlinear solver information
 - Solver timers information
 - Coupling information
 - Crossflow information
2
 - The summary of declared fields and coupling-->
		<xsd:attribute name="logLevel" type="integer" default="0" />
		<!--targetRegions => Allowable regions that the solver may be applied to. Note that this does not indicate that the solver will be applied to these regions, only that allocation will occur such that the solver may be applied to these regions. The decision about what regions this solver will beapplied to rests in the EventManager.-->
		<xsd:attribute name="targetRegions" type="groupNameRef_array" use="required" />
		<!--wellSolverName => Name of the well solver used by the coupled solver-->
		<xsd:attribute name="wellSolverName" type="groupNameRef" use="required" />
		<!--writeLinearSystem => Write matrix, rhs, solution to screen ( = 1) or file ( = 2).-->
		<xsd:attribute name="writeLinearSystem" type="integer" default="0" />
		<!--name => A name is required for any non-unique nodes-->
		<xsd:attribute name="name" type="groupName" use="required" />
	</xsd:complexType>
	<xsd:complexType name="CompositionalMultiphaseReservoirPoromechanicsType">
		<xsd:choice minOccurs="0" maxOccurs="unbounded">
			<xsd:element name="LinearSolverParameters" type="LinearSolverParametersType" maxOccurs="1" />
			<xsd:element name="NonlinearSolverParameters" type="NonlinearSolverParametersType" maxOccurs="1" />
		</xsd:choice>
		<!--cflFactor => Factor to apply to the `CFL condition <http://en.wikipedia.org/wiki/Courant-Friedrichs-Lewy_condition>`_ when calculating the maximum allowable time step. Values should be in the interval (0,1] -->
		<xsd:attribute name="cflFactor" type="real64" default="0.5" />
		<!--initialDt => Initial time-step value required by the solver to the event manager.-->
		<xsd:attribute name="initialDt" type="real64" default="1e+99" />
		<!--isThermal => Flag indicating whether the problem is thermal or not. Set isThermal="1" to enable the thermal coupling-->
		<xsd:attribute name="isThermal" type="integer" default="0" />
		<!--logLevel => Sets the level of information to write in the standard output (the console typically).
Level 0 outputs no specific information for this solver. Higher levels require more outputs.
1
 - Line search information
 - Solution information (scaling, maximum changes, quality check)
 - Convergence information
 - Time step information
 - Linear solver information
 - Nonlinear solver information
 - Solver timers information
 - Coupling information
2
 - The summary of declared fields and coupling-->
		<xsd:attribute name="logLevel" type="integer" default="0" />
		<!--reservoirAndWellsSolverName => Name of the reservoirAndWells solver used by the coupled solver-->
		<xsd:attribute name="reservoirAndWellsSolverName" type="groupNameRef" use="required" />
		<!--solidSolverName => Name of the solid solver used by the coupled solver-->
		<xsd:attribute name="solidSolverName" type="groupNameRef" use="required" />
		<!--stabilizationMultiplier => Constant multiplier of stabilization strength-->
		<xsd:attribute name="stabilizationMultiplier" type="real64" default="1" />
		<!--stabilizationRegionNames => Regions where stabilization is applied.-->
		<xsd:attribute name="stabilizationRegionNames" type="groupNameRef_array" default="{}" />
		<!--stabilizationType => StabilizationType. Options are:
None- Add no stabilization to mass equation 
Global- Add jump stabilization to all faces 
Local- Add jump stabilization on interior of macro elements-->
		<xsd:attribute name="stabilizationType" type="geos_stabilization_StabilizationType" default="None" />
		<!--targetRegions => Allowable regions that the solver may be applied to. Note that this does not indicate that the solver will be applied to these regions, only that allocation will occur such that the solver may be applied to these regions. The decision about what regions this solver will beapplied to rests in the EventManager.-->
		<xsd:attribute name="targetRegions" type="groupNameRef_array" use="required" />
		<!--writeLinearSystem => Write matrix, rhs, solution to screen ( = 1) or file ( = 2).-->
		<xsd:attribute name="writeLinearSystem" type="integer" default="0" />
		<!--name => A name is required for any non-unique nodes-->
		<xsd:attribute name="name" type="groupName" use="required" />
	</xsd:complexType>
	<xsd:simpleType name="geos_stabilization_StabilizationType">
		<xsd:restriction base="xsd:string">
			<xsd:pattern value=".*[\[\]`$].*|None|Global|Local" />
		</xsd:restriction>
	</xsd:simpleType>
	<xsd:complexType name="CompositionalMultiphaseWellType">
		<xsd:choice minOccurs="0" maxOccurs="unbounded">
			<xsd:element name="LinearSolverParameters" type="LinearSolverParametersType" maxOccurs="1" />
			<xsd:element name="NonlinearSolverParameters" type="NonlinearSolverParametersType" maxOccurs="1" />
			<xsd:element name="WellControls" type="WellControlsType" />
		</xsd:choice>
		<!--allowLocalCompDensityChopping => Flag indicating whether local (cell-wise) chopping of negative compositions is allowed-->
		<xsd:attribute name="allowLocalCompDensityChopping" type="integer" default="1" />
		<!--cflFactor => Factor to apply to the `CFL condition <http://en.wikipedia.org/wiki/Courant-Friedrichs-Lewy_condition>`_ when calculating the maximum allowable time step. Values should be in the interval (0,1] -->
		<xsd:attribute name="cflFactor" type="real64" default="0.5" />
		<!--initialDt => Initial time-step value required by the solver to the event manager.-->
		<xsd:attribute name="initialDt" type="real64" default="1e+99" />
		<!--isThermal => Flag indicating whether the problem is thermal or not.-->
		<xsd:attribute name="isThermal" type="integer" default="0" />
		<!--logLevel => Sets the level of information to write in the standard output (the console typically).
Level 0 outputs no specific information for this solver. Higher levels require more outputs.
1
 - Line search information
 - Solution information (scaling, maximum changes, quality check)
 - Convergence information
 - Time step information
 - Linear solver information
 - Nonlinear solver information
 - Solver timers information
 - Well control information
 - Crossflow information
2
 - The summary of declared fields and coupling-->
		<xsd:attribute name="logLevel" type="integer" default="0" />
		<!--maxAbsolutePressureChange => Maximum (absolute) pressure change in a Newton iteration-->
		<xsd:attribute name="maxAbsolutePressureChange" type="real64" default="-1" />
		<!--maxCompFractionChange => Maximum (absolute) change in a component fraction between two Newton iterations-->
		<xsd:attribute name="maxCompFractionChange" type="real64" default="1" />
		<!--maxRelativeCompDensChange => Maximum (relative) change in a component density between two Newton iterations-->
		<xsd:attribute name="maxRelativeCompDensChange" type="real64" default="1.79769e+208" />
		<!--maxRelativePressureChange => Maximum (relative) change in pressure between two Newton iterations (recommended with rate control)-->
		<xsd:attribute name="maxRelativePressureChange" type="real64" default="1" />
		<!--maxRelativeTemperatureChange => Maximum (relative) change in temperature between two Newton iterations  -->
		<xsd:attribute name="maxRelativeTemperatureChange" type="real64" default="1" />
		<!--targetRegions => Allowable regions that the solver may be applied to. Note that this does not indicate that the solver will be applied to these regions, only that allocation will occur such that the solver may be applied to these regions. The decision about what regions this solver will beapplied to rests in the EventManager.-->
		<xsd:attribute name="targetRegions" type="groupNameRef_array" use="required" />
		<!--useMass => Use mass formulation instead of molar-->
		<xsd:attribute name="useMass" type="integer" default="0" />
		<!--useTotalMassEquation => Use total mass equation-->
		<xsd:attribute name="useTotalMassEquation" type="integer" default="1" />
		<!--writeCSV => Write rates into a CSV file-->
		<xsd:attribute name="writeCSV" type="integer" default="0" />
		<!--writeLinearSystem => Write matrix, rhs, solution to screen ( = 1) or file ( = 2).-->
		<xsd:attribute name="writeLinearSystem" type="integer" default="0" />
		<!--name => A name is required for any non-unique nodes-->
		<xsd:attribute name="name" type="groupName" use="required" />
	</xsd:complexType>
	<xsd:complexType name="WellControlsType">
		<!--control => Well control. Valid options:
* BHP
* phaseVolRate
* totalVolRate
* massRate
* uninitialized-->
		<xsd:attribute name="control" type="geos_WellControls_Control" use="required" />
		<!--enableCrossflow => Flag to enable crossflow. Currently only supported for injectors: 
 - If the flag is set to 1, both reservoir-to-well flow and well-to-reservoir flow are allowed at the perforations. 
 - If the flag is set to 0, we only allow well-to-reservoir flow at the perforations.-->
		<xsd:attribute name="enableCrossflow" type="integer" default="1" />
		<!--initialPressureCoefficient => Tuning coefficient for the initial well pressure of rate-controlled wells: 
 - Injector pressure at reference depth initialized as: (1+initialPressureCoefficient)*reservoirPressureAtClosestPerforation + density*g*( zRef - zPerf ) 
 - Producer pressure at reference depth initialized as: (1-initialPressureCoefficient)*reservoirPressureAtClosestPerforation + density*g*( zRef - zPerf ) -->
		<xsd:attribute name="initialPressureCoefficient" type="real64" default="0.1" />
		<!--injectionStream => Global component densities of the injection stream [moles/m^3 or kg/m^3]-->
		<xsd:attribute name="injectionStream" type="real64_array" default="{-1}" />
		<!--injectionTemperature => Temperature of the injection stream [K]-->
		<xsd:attribute name="injectionTemperature" type="real64" default="-1" />
		<!--logLevel => Log level-->
		<xsd:attribute name="logLevel" type="integer" default="0" />
		<!--referenceElevation => Reference elevation where BHP control is enforced [m]-->
		<xsd:attribute name="referenceElevation" type="real64" use="required" />
		<!--statusTableName => Name of the well status table when the status of the well is a time dependent function. 
If the status function evaluates to a positive value at the current time, the well will be open otherwise the well will be shut.-->
		<xsd:attribute name="statusTableName" type="groupNameRef" default="" />
		<!--surfacePressure => Surface pressure used to compute volumetric rates when surface conditions are used [Pa]-->
		<xsd:attribute name="surfacePressure" type="real64" default="0" />
		<!--surfaceTemperature => Surface temperature used to compute volumetric rates when surface conditions are used [K]-->
		<xsd:attribute name="surfaceTemperature" type="real64" default="0" />
		<!--targetBHP => Target bottom-hole pressure [Pa]-->
		<xsd:attribute name="targetBHP" type="real64" default="0" />
		<!--targetBHPTableName => Name of the BHP table when the rate is a time dependent function-->
		<xsd:attribute name="targetBHPTableName" type="groupNameRef" default="" />
		<!--targetMassRate => Target Mass Rate rate ( [kg^3/s])-->
		<xsd:attribute name="targetMassRate" type="real64" default="0" />
		<!--targetMassRateTableName => Name of the mass rate table when the rate is a time dependent function-->
		<xsd:attribute name="targetMassRateTableName" type="groupNameRef" default="" />
		<!--targetPhaseName => Name of the target phase-->
		<xsd:attribute name="targetPhaseName" type="groupNameRef" default="" />
		<!--targetPhaseRate => Target phase volumetric rate (if useSurfaceConditions: [surface m^3/s]; else [reservoir m^3/s])-->
		<xsd:attribute name="targetPhaseRate" type="real64" default="0" />
		<!--targetPhaseRateTableName => Name of the phase rate table when the rate is a time dependent function-->
		<xsd:attribute name="targetPhaseRateTableName" type="groupNameRef" default="" />
		<!--targetTotalRate => Target total volumetric rate (if useSurfaceConditions: [surface m^3/s]; else [reservoir m^3/s])-->
		<xsd:attribute name="targetTotalRate" type="real64" default="0" />
		<!--targetTotalRateTableName => Name of the total rate table when the rate is a time dependent function-->
		<xsd:attribute name="targetTotalRateTableName" type="groupNameRef" default="" />
		<!--type => Well type. Valid options:
* producer
* injector-->
		<xsd:attribute name="type" type="geos_WellControls_Type" use="required" />
		<!--useSurfaceConditions => Flag to specify whether rates are checked at surface or reservoir conditions.
Equal to 1 for surface conditions, and to 0 for reservoir conditions-->
		<xsd:attribute name="useSurfaceConditions" type="integer" default="0" />
		<!--name => A name is required for any non-unique nodes-->
		<xsd:attribute name="name" type="groupName" use="required" />
	</xsd:complexType>
	<xsd:simpleType name="geos_WellControls_Control">
		<xsd:restriction base="xsd:string">
			<xsd:pattern value=".*[\[\]`$].*|BHP|phaseVolRate|totalVolRate|massRate|uninitialized" />
		</xsd:restriction>
	</xsd:simpleType>
	<xsd:simpleType name="geos_WellControls_Type">
		<xsd:restriction base="xsd:string">
			<xsd:pattern value=".*[\[\]`$].*|producer|injector" />
		</xsd:restriction>
	</xsd:simpleType>
	<xsd:complexType name="ElasticFirstOrderSEMType">
		<xsd:choice minOccurs="0" maxOccurs="unbounded">
			<xsd:element name="LinearSolverParameters" type="LinearSolverParametersType" maxOccurs="1" />
			<xsd:element name="NonlinearSolverParameters" type="NonlinearSolverParametersType" maxOccurs="1" />
		</xsd:choice>
		<!--attenuationType => Flag to indicate which attenuation model to use: "none" for no attenuation, "sls\ for the standard-linear-solid (SLS) model (Fichtner, 2014).-->
		<xsd:attribute name="attenuationType" type="geos_WaveSolverUtils_AttenuationType" default="none" />
		<!--cflFactor => Factor to apply to the `CFL condition <http://en.wikipedia.org/wiki/Courant-Friedrichs-Lewy_condition>`_ when calculating the maximum allowable time step. Values should be in the interval (0,1] -->
		<xsd:attribute name="cflFactor" type="real64" default="0.5" />
		<!--discretization => Name of discretization object (defined in the :ref:`NumericalMethodsManager`) to use for this solver. For instance, if this is a Finite Element Solver, the name of a :ref:`FiniteElement` should be specified. If this is a Finite Volume Method, the name of a :ref:`FiniteVolume` discretization should be specified.-->
		<xsd:attribute name="discretization" type="groupNameRef" use="required" />
		<!--dtSeismoTrace => Time step for output pressure at receivers-->
		<xsd:attribute name="dtSeismoTrace" type="real64" default="0" />
		<!--enableLifo => Set to 1 to enable LIFO storage feature-->
		<xsd:attribute name="enableLifo" type="integer" default="0" />
		<!--forward => Set to 1 to compute forward propagation-->
		<xsd:attribute name="forward" type="integer" default="1" />
		<!--initialDt => Initial time-step value required by the solver to the event manager.-->
		<xsd:attribute name="initialDt" type="real64" default="1e+99" />
		<!--lifoOnDevice => Set the capacity of the lifo device storage (if negative, opposite of percentage of remaining memory)-->
		<xsd:attribute name="lifoOnDevice" type="integer" default="-80" />
		<!--lifoOnHost => Set the capacity of the lifo host storage (if negative, opposite of percentage of remaining memory)-->
		<xsd:attribute name="lifoOnHost" type="integer" default="-80" />
		<!--lifoSize => Set the capacity of the lifo storage (should be the total number of buffers to store in the LIFO)-->
		<xsd:attribute name="lifoSize" type="integer" default="2147483647" />
		<!--linearDASGeometry => Geometry parameters for a linear DAS fiber (dip, azimuth, gauge length)-->
		<xsd:attribute name="linearDASGeometry" type="real64_array2d" default="{{0}}" />
		<!--linearDASSamples => Number of sample points to be used for strain integration when integrating the strain for the DAS signal-->
		<xsd:attribute name="linearDASSamples" type="integer" default="5" />
		<!--logLevel => Sets the level of information to write in the standard output (the console typically).
Level 0 outputs no specific information for this solver. Higher levels require more outputs.
1
 - Line search information
 - Solution information (scaling, maximum changes, quality check)
 - Convergence information
 - Time step information
 - Linear solver information
 - Nonlinear solver information
 - Solver timers information
2
 - The summary of declared fields and coupling-->
		<xsd:attribute name="logLevel" type="integer" default="0" />
		<!--outputSeismoTrace => Flag that indicates if we write the seismo trace in a file .txt, 0 no output, 1 otherwise-->
		<xsd:attribute name="outputSeismoTrace" type="integer" default="0" />
		<!--receiverCoordinates => Coordinates (x,y,z) of the receivers-->
		<xsd:attribute name="receiverCoordinates" type="real64_array2d" default="{{0}}" />
		<!--rickerOrder => Flag that indicates the order of the Ricker to be used o, 1 or 2. Order 2 by default-->
		<xsd:attribute name="rickerOrder" type="integer" default="2" />
		<!--saveFields => Set to 1 to save fields during forward and restore them during backward-->
		<xsd:attribute name="saveFields" type="integer" default="0" />
		<!--shotIndex => Set the current shot for temporary files-->
		<xsd:attribute name="shotIndex" type="integer" default="0" />
		<!--slsAnelasticityCoefficients => Anelasticity coefficients for the standard-linear-solid (SLS) anelasticity.The default value is { }, corresponding to no attenuation. An array with the corresponding reference frequencies must be provided.-->
		<xsd:attribute name="slsAnelasticityCoefficients" type="real32_array" default="{0}" />
		<!--slsReferenceAngularFrequencies => Reference angular frequencies (omega) for the standard-linear-solid (SLS) anelasticity.The default value is { }, corresponding to no attenuation. An array with the corresponding anelasticity coefficients must be provided.-->
		<xsd:attribute name="slsReferenceAngularFrequencies" type="real32_array" default="{0}" />
		<!--sourceCoordinates => Coordinates (x,y,z) of the sources-->
		<xsd:attribute name="sourceCoordinates" type="real64_array2d" default="{{0}}" />
		<!--sourceWaveletTableNames => Names of the table functions, one for each source, that are used to define the source wavelets. If a list is given, it overrides the Ricker wavelet definitions.The default value is an empty list, which means that a Ricker wavelet is used everywhere.-->
		<xsd:attribute name="sourceWaveletTableNames" type="string_array" default="{}" />
		<!--targetRegions => Allowable regions that the solver may be applied to. Note that this does not indicate that the solver will be applied to these regions, only that allocation will occur such that the solver may be applied to these regions. The decision about what regions this solver will beapplied to rests in the EventManager.-->
		<xsd:attribute name="targetRegions" type="groupNameRef_array" use="required" />
		<!--timeSourceDelay => Source time delay (1 / f0 by default)-->
		<xsd:attribute name="timeSourceDelay" type="real32" default="-1" />
		<!--timeSourceFrequency => Central frequency for the time source-->
		<xsd:attribute name="timeSourceFrequency" type="real32" default="0" />
		<!--timestepStabilityLimit => Set to 1 to apply a stability limit to the simulation timestep. The timestep used is that given by the CFL condition times the cflFactor parameter.-->
		<xsd:attribute name="timestepStabilityLimit" type="integer" default="0" />
		<!--useDAS => Flag to indicate if DAS data will be modeled, and which DAS type to use: "none" to deactivate DAS, "strainIntegration" for strain integration, "dipole" for displacement difference-->
		<xsd:attribute name="useDAS" type="geos_WaveSolverUtils_DASType" default="none" />
		<!--writeLinearSystem => Write matrix, rhs, solution to screen ( = 1) or file ( = 2).-->
		<xsd:attribute name="writeLinearSystem" type="integer" default="0" />
		<!--name => A name is required for any non-unique nodes-->
		<xsd:attribute name="name" type="groupName" use="required" />
	</xsd:complexType>
	<xsd:complexType name="ElasticSEMType">
		<xsd:choice minOccurs="0" maxOccurs="unbounded">
			<xsd:element name="LinearSolverParameters" type="LinearSolverParametersType" maxOccurs="1" />
			<xsd:element name="NonlinearSolverParameters" type="NonlinearSolverParametersType" maxOccurs="1" />
		</xsd:choice>
		<!--attenuationType => Flag to indicate which attenuation model to use: "none" for no attenuation, "sls\ for the standard-linear-solid (SLS) model (Fichtner, 2014).-->
		<xsd:attribute name="attenuationType" type="geos_WaveSolverUtils_AttenuationType" default="none" />
		<!--cflFactor => Factor to apply to the `CFL condition <http://en.wikipedia.org/wiki/Courant-Friedrichs-Lewy_condition>`_ when calculating the maximum allowable time step. Values should be in the interval (0,1] -->
		<xsd:attribute name="cflFactor" type="real64" default="0.5" />
		<!--discretization => Name of discretization object (defined in the :ref:`NumericalMethodsManager`) to use for this solver. For instance, if this is a Finite Element Solver, the name of a :ref:`FiniteElement` should be specified. If this is a Finite Volume Method, the name of a :ref:`FiniteVolume` discretization should be specified.-->
		<xsd:attribute name="discretization" type="groupNameRef" use="required" />
		<!--dtSeismoTrace => Time step for output pressure at receivers-->
		<xsd:attribute name="dtSeismoTrace" type="real64" default="0" />
		<!--enableLifo => Set to 1 to enable LIFO storage feature-->
		<xsd:attribute name="enableLifo" type="integer" default="0" />
		<!--forward => Set to 1 to compute forward propagation-->
		<xsd:attribute name="forward" type="integer" default="1" />
		<!--initialDt => Initial time-step value required by the solver to the event manager.-->
		<xsd:attribute name="initialDt" type="real64" default="1e+99" />
		<!--lifoOnDevice => Set the capacity of the lifo device storage (if negative, opposite of percentage of remaining memory)-->
		<xsd:attribute name="lifoOnDevice" type="integer" default="-80" />
		<!--lifoOnHost => Set the capacity of the lifo host storage (if negative, opposite of percentage of remaining memory)-->
		<xsd:attribute name="lifoOnHost" type="integer" default="-80" />
		<!--lifoSize => Set the capacity of the lifo storage (should be the total number of buffers to store in the LIFO)-->
		<xsd:attribute name="lifoSize" type="integer" default="2147483647" />
		<!--linearDASGeometry => Geometry parameters for a linear DAS fiber (dip, azimuth, gauge length)-->
		<xsd:attribute name="linearDASGeometry" type="real64_array2d" default="{{0}}" />
		<!--linearDASSamples => Number of sample points to be used for strain integration when integrating the strain for the DAS signal-->
		<xsd:attribute name="linearDASSamples" type="integer" default="5" />
		<!--logLevel => Sets the level of information to write in the standard output (the console typically).
Level 0 outputs no specific information for this solver. Higher levels require more outputs.
1
 - Line search information
 - Solution information (scaling, maximum changes, quality check)
 - Convergence information
 - Time step information
 - Linear solver information
 - Nonlinear solver information
 - Solver timers information
2
 - The summary of declared fields and coupling-->
		<xsd:attribute name="logLevel" type="integer" default="0" />
		<!--outputSeismoTrace => Flag that indicates if we write the seismo trace in a file .txt, 0 no output, 1 otherwise-->
		<xsd:attribute name="outputSeismoTrace" type="integer" default="0" />
		<!--receiverCoordinates => Coordinates (x,y,z) of the receivers-->
		<xsd:attribute name="receiverCoordinates" type="real64_array2d" default="{{0}}" />
		<!--rickerOrder => Flag that indicates the order of the Ricker to be used o, 1 or 2. Order 2 by default-->
		<xsd:attribute name="rickerOrder" type="integer" default="2" />
		<!--saveFields => Set to 1 to save fields during forward and restore them during backward-->
		<xsd:attribute name="saveFields" type="integer" default="0" />
		<!--shotIndex => Set the current shot for temporary files-->
		<xsd:attribute name="shotIndex" type="integer" default="0" />
		<!--slsAnelasticityCoefficients => Anelasticity coefficients for the standard-linear-solid (SLS) anelasticity.The default value is { }, corresponding to no attenuation. An array with the corresponding reference frequencies must be provided.-->
		<xsd:attribute name="slsAnelasticityCoefficients" type="real32_array" default="{0}" />
		<!--slsReferenceAngularFrequencies => Reference angular frequencies (omega) for the standard-linear-solid (SLS) anelasticity.The default value is { }, corresponding to no attenuation. An array with the corresponding anelasticity coefficients must be provided.-->
		<xsd:attribute name="slsReferenceAngularFrequencies" type="real32_array" default="{0}" />
		<!--sourceCoordinates => Coordinates (x,y,z) of the sources-->
		<xsd:attribute name="sourceCoordinates" type="real64_array2d" default="{{0}}" />
		<!--sourceForce => Force of the source: 3 real values for a vector source, and 6 real values for a tensor source (in Voigt notation).The default value is { 0, 0, 0 } (no net force).-->
		<xsd:attribute name="sourceForce" type="R1Tensor" default="{0,0,0}" />
		<!--sourceMoment => Moment of the source: 6 real values describing a symmetric tensor in Voigt notation.The default value is { 1, 1, 1, 0, 0, 0 } (diagonal moment, corresponding to a seismic charge).-->
		<xsd:attribute name="sourceMoment" type="R2SymTensor" default="{1,1,1,0,0,0}" />
		<!--sourceWaveletTableNames => Names of the table functions, one for each source, that are used to define the source wavelets. If a list is given, it overrides the Ricker wavelet definitions.The default value is an empty list, which means that a Ricker wavelet is used everywhere.-->
		<xsd:attribute name="sourceWaveletTableNames" type="string_array" default="{}" />
		<!--targetRegions => Allowable regions that the solver may be applied to. Note that this does not indicate that the solver will be applied to these regions, only that allocation will occur such that the solver may be applied to these regions. The decision about what regions this solver will beapplied to rests in the EventManager.-->
		<xsd:attribute name="targetRegions" type="groupNameRef_array" use="required" />
		<!--timeSourceDelay => Source time delay (1 / f0 by default)-->
		<xsd:attribute name="timeSourceDelay" type="real32" default="-1" />
		<!--timeSourceFrequency => Central frequency for the time source-->
		<xsd:attribute name="timeSourceFrequency" type="real32" default="0" />
		<!--timestepStabilityLimit => Set to 1 to apply a stability limit to the simulation timestep. The timestep used is that given by the CFL condition times the cflFactor parameter.-->
		<xsd:attribute name="timestepStabilityLimit" type="integer" default="0" />
		<!--useDAS => Flag to indicate if DAS data will be modeled, and which DAS type to use: "none" to deactivate DAS, "strainIntegration" for strain integration, "dipole" for displacement difference-->
		<xsd:attribute name="useDAS" type="geos_WaveSolverUtils_DASType" default="none" />
		<!--useVTI => Flag to apply VTI anisotropy. The default is to use isotropic physic.-->
		<xsd:attribute name="useVTI" type="integer" default="0" />
		<!--writeLinearSystem => Write matrix, rhs, solution to screen ( = 1) or file ( = 2).-->
		<xsd:attribute name="writeLinearSystem" type="integer" default="0" />
		<!--name => A name is required for any non-unique nodes-->
		<xsd:attribute name="name" type="groupName" use="required" />
	</xsd:complexType>
	<xsd:complexType name="EmbeddedSurfaceGeneratorType">
		<xsd:choice minOccurs="0" maxOccurs="unbounded">
			<xsd:element name="LinearSolverParameters" type="LinearSolverParametersType" maxOccurs="1" />
			<xsd:element name="NonlinearSolverParameters" type="NonlinearSolverParametersType" maxOccurs="1" />
		</xsd:choice>
		<!--cflFactor => Factor to apply to the `CFL condition <http://en.wikipedia.org/wiki/Courant-Friedrichs-Lewy_condition>`_ when calculating the maximum allowable time step. Values should be in the interval (0,1] -->
		<xsd:attribute name="cflFactor" type="real64" default="0.5" />
		<!--discretization => Name of discretization object (defined in the :ref:`NumericalMethodsManager`) to use for this solver. For instance, if this is a Finite Element Solver, the name of a :ref:`FiniteElement` should be specified. If this is a Finite Volume Method, the name of a :ref:`FiniteVolume` discretization should be specified.-->
		<xsd:attribute name="discretization" type="groupNameRef" use="required" />
		<!--fractureRegion => (no description available)-->
		<xsd:attribute name="fractureRegion" type="groupNameRef" default="FractureRegion" />
		<!--initialDt => Initial time-step value required by the solver to the event manager.-->
		<xsd:attribute name="initialDt" type="real64" default="1e+99" />
		<!--logLevel => Sets the level of information to write in the standard output (the console typically).
Level 0 outputs no specific information for this solver. Higher levels require more outputs.
1
 - Line search information
 - Solution information (scaling, maximum changes, quality check)
 - Convergence information
 - Time step information
 - Linear solver information
 - Nonlinear solver information
 - Solver timers information
2
 - The summary of declared fields and coupling-->
		<xsd:attribute name="logLevel" type="integer" default="0" />
		<!--mpiCommOrder => Flag to enable MPI consistent communication ordering-->
		<xsd:attribute name="mpiCommOrder" type="integer" default="0" />
		<!--targetObjects => List of geometric objects that will be used to initialized the embedded surfaces/fractures.-->
		<xsd:attribute name="targetObjects" type="groupNameRef_array" use="required" />
		<!--targetRegions => Allowable regions that the solver may be applied to. Note that this does not indicate that the solver will be applied to these regions, only that allocation will occur such that the solver may be applied to these regions. The decision about what regions this solver will beapplied to rests in the EventManager.-->
		<xsd:attribute name="targetRegions" type="groupNameRef_array" use="required" />
		<!--writeLinearSystem => Write matrix, rhs, solution to screen ( = 1) or file ( = 2).-->
		<xsd:attribute name="writeLinearSystem" type="integer" default="0" />
		<!--name => A name is required for any non-unique nodes-->
		<xsd:attribute name="name" type="groupName" use="required" />
	</xsd:complexType>
	<xsd:complexType name="ExplicitQuasiDynamicEQType">
		<xsd:choice minOccurs="0" maxOccurs="unbounded">
			<xsd:element name="LinearSolverParameters" type="LinearSolverParametersType" maxOccurs="1" />
			<xsd:element name="NonlinearSolverParameters" type="NonlinearSolverParametersType" maxOccurs="1" />
		</xsd:choice>
		<!--cflFactor => Factor to apply to the `CFL condition <http://en.wikipedia.org/wiki/Courant-Friedrichs-Lewy_condition>`_ when calculating the maximum allowable time step. Values should be in the interval (0,1] -->
		<xsd:attribute name="cflFactor" type="real64" default="0.5" />
		<!--discretization => Name of discretization object (defined in the :ref:`NumericalMethodsManager`) to use for this solver. For instance, if this is a Finite Element Solver, the name of a :ref:`FiniteElement` should be specified. If this is a Finite Volume Method, the name of a :ref:`FiniteVolume` discretization should be specified.-->
		<xsd:attribute name="discretization" type="groupNameRef" use="required" />
		<!--initialDt => Initial time-step value required by the solver to the event manager.-->
		<xsd:attribute name="initialDt" type="real64" default="1e+99" />
		<!--logLevel => Sets the level of information to write in the standard output (the console typically).
Level 0 outputs no specific information for this solver. Higher levels require more outputs.
1
 - Line search information
 - Solution information (scaling, maximum changes, quality check)
 - Convergence information
 - Time step information
 - Linear solver information
 - Nonlinear solver information
 - Solver timers information
2
 - The summary of declared fields and coupling-->
		<xsd:attribute name="logLevel" type="integer" default="0" />
		<!--shearImpedance => Shear impedance.-->
		<xsd:attribute name="shearImpedance" type="real64" use="required" />
		<!--stressSolverName => Name of solver for computing stress.-->
		<xsd:attribute name="stressSolverName" type="string" use="required" />
		<!--targetRegions => Allowable regions that the solver may be applied to. Note that this does not indicate that the solver will be applied to these regions, only that allocation will occur such that the solver may be applied to these regions. The decision about what regions this solver will beapplied to rests in the EventManager.-->
		<xsd:attribute name="targetRegions" type="groupNameRef_array" use="required" />
		<!--writeLinearSystem => Write matrix, rhs, solution to screen ( = 1) or file ( = 2).-->
		<xsd:attribute name="writeLinearSystem" type="integer" default="0" />
		<!--name => A name is required for any non-unique nodes-->
		<xsd:attribute name="name" type="groupName" use="required" />
	</xsd:complexType>
	<xsd:complexType name="ExplicitSpringSliderType">
		<xsd:choice minOccurs="0" maxOccurs="unbounded">
			<xsd:element name="LinearSolverParameters" type="LinearSolverParametersType" maxOccurs="1" />
			<xsd:element name="NonlinearSolverParameters" type="NonlinearSolverParametersType" maxOccurs="1" />
		</xsd:choice>
		<!--cflFactor => Factor to apply to the `CFL condition <http://en.wikipedia.org/wiki/Courant-Friedrichs-Lewy_condition>`_ when calculating the maximum allowable time step. Values should be in the interval (0,1] -->
		<xsd:attribute name="cflFactor" type="real64" default="0.5" />
		<!--discretization => Name of discretization object (defined in the :ref:`NumericalMethodsManager`) to use for this solver. For instance, if this is a Finite Element Solver, the name of a :ref:`FiniteElement` should be specified. If this is a Finite Volume Method, the name of a :ref:`FiniteVolume` discretization should be specified.-->
		<xsd:attribute name="discretization" type="groupNameRef" use="required" />
		<!--initialDt => Initial time-step value required by the solver to the event manager.-->
		<xsd:attribute name="initialDt" type="real64" default="1e+99" />
		<!--logLevel => Sets the level of information to write in the standard output (the console typically).
Level 0 outputs no specific information for this solver. Higher levels require more outputs.
1
 - Line search information
 - Solution information (scaling, maximum changes, quality check)
 - Convergence information
 - Time step information
 - Linear solver information
 - Nonlinear solver information
 - Solver timers information
2
 - The summary of declared fields and coupling-->
		<xsd:attribute name="logLevel" type="integer" default="0" />
		<!--shearImpedance => Shear impedance.-->
		<xsd:attribute name="shearImpedance" type="real64" use="required" />
		<!--targetRegions => Allowable regions that the solver may be applied to. Note that this does not indicate that the solver will be applied to these regions, only that allocation will occur such that the solver may be applied to these regions. The decision about what regions this solver will beapplied to rests in the EventManager.-->
		<xsd:attribute name="targetRegions" type="groupNameRef_array" use="required" />
		<!--writeLinearSystem => Write matrix, rhs, solution to screen ( = 1) or file ( = 2).-->
		<xsd:attribute name="writeLinearSystem" type="integer" default="0" />
		<!--name => A name is required for any non-unique nodes-->
		<xsd:attribute name="name" type="groupName" use="required" />
	</xsd:complexType>
	<xsd:complexType name="FlowProppantTransportType">
		<xsd:choice minOccurs="0" maxOccurs="unbounded">
			<xsd:element name="LinearSolverParameters" type="LinearSolverParametersType" maxOccurs="1" />
			<xsd:element name="NonlinearSolverParameters" type="NonlinearSolverParametersType" maxOccurs="1" />
		</xsd:choice>
		<!--cflFactor => Factor to apply to the `CFL condition <http://en.wikipedia.org/wiki/Courant-Friedrichs-Lewy_condition>`_ when calculating the maximum allowable time step. Values should be in the interval (0,1] -->
		<xsd:attribute name="cflFactor" type="real64" default="0.5" />
		<!--flowSolverName => Name of the flow solver used by the coupled solver-->
		<xsd:attribute name="flowSolverName" type="groupNameRef" use="required" />
		<!--initialDt => Initial time-step value required by the solver to the event manager.-->
		<xsd:attribute name="initialDt" type="real64" default="1e+99" />
		<!--logLevel => Sets the level of information to write in the standard output (the console typically).
Level 0 outputs no specific information for this solver. Higher levels require more outputs.
1
 - Line search information
 - Solution information (scaling, maximum changes, quality check)
 - Convergence information
 - Time step information
 - Linear solver information
 - Nonlinear solver information
 - Solver timers information
 - Coupling information
2
 - The summary of declared fields and coupling-->
		<xsd:attribute name="logLevel" type="integer" default="0" />
		<!--proppantSolverName => Name of the proppant solver used by the coupled solver-->
		<xsd:attribute name="proppantSolverName" type="groupNameRef" use="required" />
		<!--targetRegions => Allowable regions that the solver may be applied to. Note that this does not indicate that the solver will be applied to these regions, only that allocation will occur such that the solver may be applied to these regions. The decision about what regions this solver will beapplied to rests in the EventManager.-->
		<xsd:attribute name="targetRegions" type="groupNameRef_array" use="required" />
		<!--writeLinearSystem => Write matrix, rhs, solution to screen ( = 1) or file ( = 2).-->
		<xsd:attribute name="writeLinearSystem" type="integer" default="0" />
		<!--name => A name is required for any non-unique nodes-->
		<xsd:attribute name="name" type="groupName" use="required" />
	</xsd:complexType>
	<xsd:complexType name="HydrofractureType">
		<xsd:choice minOccurs="0" maxOccurs="unbounded">
			<xsd:element name="LinearSolverParameters" type="LinearSolverParametersType" maxOccurs="1" />
			<xsd:element name="NonlinearSolverParameters" type="NonlinearSolverParametersType" maxOccurs="1" />
		</xsd:choice>
		<!--cflFactor => Factor to apply to the `CFL condition <http://en.wikipedia.org/wiki/Courant-Friedrichs-Lewy_condition>`_ when calculating the maximum allowable time step. Values should be in the interval (0,1] -->
		<xsd:attribute name="cflFactor" type="real64" default="0.5" />
		<!--flowSolverName => Name of the flow solver used by the coupled solver-->
		<xsd:attribute name="flowSolverName" type="groupNameRef" use="required" />
		<!--initialDt => Initial time-step value required by the solver to the event manager.-->
		<xsd:attribute name="initialDt" type="real64" default="1e+99" />
		<!--isLaggingFractureStencilWeightsUpdate => Flag to determine whether or not to apply lagging update for the fracture stencil weights. -->
		<xsd:attribute name="isLaggingFractureStencilWeightsUpdate" type="integer" default="0" />
		<!--isMatrixPoroelastic => (no description available)-->
		<xsd:attribute name="isMatrixPoroelastic" type="integer" default="0" />
		<!--isThermal => Flag indicating whether the problem is thermal or not. Set isThermal="1" to enable the thermal coupling-->
		<xsd:attribute name="isThermal" type="integer" default="0" />
		<!--logLevel => Sets the level of information to write in the standard output (the console typically).
Level 0 outputs no specific information for this solver. Higher levels require more outputs.
1
 - Line search information
 - Solution information (scaling, maximum changes, quality check)
 - Convergence information
 - Time step information
 - Linear solver information
 - Nonlinear solver information
 - Solver timers information
 - Coupling information
 - Fracture generation information
2
 - The summary of declared fields and coupling-->
		<xsd:attribute name="logLevel" type="integer" default="0" />
		<!--maxNumResolves => Value to indicate how many resolves may be executed to perform surface generation after the execution of flow and mechanics solver. -->
		<xsd:attribute name="maxNumResolves" type="integer" default="10" />
		<!--newFractureInitializationType => Type of new fracture element initialization. Can be Pressure or Displacement. -->
		<xsd:attribute name="newFractureInitializationType" type="geos_HydrofractureSolver_lt_geos_SinglePhasePoromechanics_lt_geos_SinglePhaseBase_cm_-geos_SolidMechanicsLagrangianFEM_gt_-_gt__InitializationType" default="Pressure" />
		<!--solidSolverName => Name of the solid solver used by the coupled solver-->
		<xsd:attribute name="solidSolverName" type="groupNameRef" use="required" />
		<!--stabilizationMultiplier => Constant multiplier of stabilization strength-->
		<xsd:attribute name="stabilizationMultiplier" type="real64" default="1" />
		<!--stabilizationRegionNames => Regions where stabilization is applied.-->
		<xsd:attribute name="stabilizationRegionNames" type="groupNameRef_array" default="{}" />
		<!--stabilizationType => StabilizationType. Options are:
None- Add no stabilization to mass equation 
Global- Add jump stabilization to all faces 
Local- Add jump stabilization on interior of macro elements-->
		<xsd:attribute name="stabilizationType" type="geos_stabilization_StabilizationType" default="None" />
		<!--surfaceGeneratorName => Name of the surface generator to use in the hydrofracture solver-->
		<xsd:attribute name="surfaceGeneratorName" type="groupNameRef" use="required" />
		<!--targetRegions => Allowable regions that the solver may be applied to. Note that this does not indicate that the solver will be applied to these regions, only that allocation will occur such that the solver may be applied to these regions. The decision about what regions this solver will beapplied to rests in the EventManager.-->
		<xsd:attribute name="targetRegions" type="groupNameRef_array" use="required" />
		<!--useQuasiNewton => (no description available)-->
		<xsd:attribute name="useQuasiNewton" type="integer" default="0" />
		<!--writeLinearSystem => Write matrix, rhs, solution to screen ( = 1) or file ( = 2).-->
		<xsd:attribute name="writeLinearSystem" type="integer" default="0" />
		<!--name => A name is required for any non-unique nodes-->
		<xsd:attribute name="name" type="groupName" use="required" />
	</xsd:complexType>
	<xsd:simpleType name="geos_HydrofractureSolver_lt_geos_SinglePhasePoromechanics_lt_geos_SinglePhaseBase_cm_-geos_SolidMechanicsLagrangianFEM_gt_-_gt__InitializationType">
		<xsd:restriction base="xsd:string">
			<xsd:pattern value=".*[\[\]`$].*|Pressure|Displacement" />
		</xsd:restriction>
	</xsd:simpleType>
<<<<<<< HEAD
	<xsd:complexType name="ImmiscibleMultiphaseFlowType">
=======
	<xsd:complexType name="ImplicitQuasiDynamicEQType">
>>>>>>> 5bfdb010
		<xsd:choice minOccurs="0" maxOccurs="unbounded">
			<xsd:element name="LinearSolverParameters" type="LinearSolverParametersType" maxOccurs="1" />
			<xsd:element name="NonlinearSolverParameters" type="NonlinearSolverParametersType" maxOccurs="1" />
		</xsd:choice>
<<<<<<< HEAD
		<!--allowNegativePressure => Flag indicating if negative pressure is allowed-->
		<xsd:attribute name="allowNegativePressure" type="integer" default="1" />
=======
>>>>>>> 5bfdb010
		<!--cflFactor => Factor to apply to the `CFL condition <http://en.wikipedia.org/wiki/Courant-Friedrichs-Lewy_condition>`_ when calculating the maximum allowable time step. Values should be in the interval (0,1] -->
		<xsd:attribute name="cflFactor" type="real64" default="0.5" />
		<!--discretization => Name of discretization object (defined in the :ref:`NumericalMethodsManager`) to use for this solver. For instance, if this is a Finite Element Solver, the name of a :ref:`FiniteElement` should be specified. If this is a Finite Volume Method, the name of a :ref:`FiniteVolume` discretization should be specified.-->
		<xsd:attribute name="discretization" type="groupNameRef" use="required" />
<<<<<<< HEAD
		<!--gravityDensityScheme => Scheme for density treatment in gravity-->
		<xsd:attribute name="gravityDensityScheme" type="geos_GravityDensityScheme" default="ArithmeticAverage" />
		<!--initialDt => Initial time-step value required by the solver to the event manager.-->
		<xsd:attribute name="initialDt" type="real64" default="1e+99" />
		<!--isThermal => Flag indicating whether the problem is thermal or not.-->
		<xsd:attribute name="isThermal" type="integer" default="0" />
=======
		<!--initialDt => Initial time-step value required by the solver to the event manager.-->
		<xsd:attribute name="initialDt" type="real64" default="1e+99" />
>>>>>>> 5bfdb010
		<!--logLevel => Sets the level of information to write in the standard output (the console typically).
Level 0 outputs no specific information for this solver. Higher levels require more outputs.
1
 - Line search information
 - Solution information (scaling, maximum changes, quality check)
 - Convergence information
 - Time step information
 - Linear solver information
 - Nonlinear solver information
 - Solver timers information
2
 - The summary of declared fields and coupling-->
		<xsd:attribute name="logLevel" type="integer" default="0" />
<<<<<<< HEAD
		<!--maxAbsolutePressureChange => Maximum (absolute) pressure change in a Newton iteration-->
		<xsd:attribute name="maxAbsolutePressureChange" type="real64" default="-1" />
		<!--maxSequentialPressureChange => Maximum (absolute) pressure change in a sequential iteration, used for outer loop convergence check-->
		<xsd:attribute name="maxSequentialPressureChange" type="real64" default="100000" />
		<!--maxSequentialTemperatureChange => Maximum (absolute) temperature change in a sequential iteration, used for outer loop convergence check-->
		<xsd:attribute name="maxSequentialTemperatureChange" type="real64" default="0.1" />
		<!--solutionChangeScalingFactor => Damping factor for solution change targets-->
		<xsd:attribute name="solutionChangeScalingFactor" type="real64" default="0.5" />
		<!--targetPhaseVolFractionChangeInTimeStep => Target (absolute) change in phase volume fraction in a time step-->
		<xsd:attribute name="targetPhaseVolFractionChangeInTimeStep" type="real64" default="0.2" />
		<!--targetRegions => Allowable regions that the solver may be applied to. Note that this does not indicate that the solver will be applied to these regions, only that allocation will occur such that the solver may be applied to these regions. The decision about what regions this solver will beapplied to rests in the EventManager.-->
		<xsd:attribute name="targetRegions" type="groupNameRef_array" use="required" />
		<!--targetRelativePressureChangeInTimeStep => Target (relative) change in pressure in a time step (expected value between 0 and 1)-->
		<xsd:attribute name="targetRelativePressureChangeInTimeStep" type="real64" default="0.2" />
		<!--temperature => Temperature-->
		<xsd:attribute name="temperature" type="real64" use="required" />
		<!--useTotalMassEquation => Flag indicating whether total mass equation is used-->
		<xsd:attribute name="useTotalMassEquation" type="integer" default="1" />
=======
		<!--shearImpedance => Shear impedance.-->
		<xsd:attribute name="shearImpedance" type="real64" use="required" />
		<!--stressSolverName => Name of solver for computing stress.-->
		<xsd:attribute name="stressSolverName" type="string" use="required" />
		<!--targetRegions => Allowable regions that the solver may be applied to. Note that this does not indicate that the solver will be applied to these regions, only that allocation will occur such that the solver may be applied to these regions. The decision about what regions this solver will beapplied to rests in the EventManager.-->
		<xsd:attribute name="targetRegions" type="groupNameRef_array" use="required" />
		<!--targetSlipIncrement => Target slip incrmeent for timestep size selction-->
		<xsd:attribute name="targetSlipIncrement" type="real64" default="1e-07" />
		<!--writeLinearSystem => Write matrix, rhs, solution to screen ( = 1) or file ( = 2).-->
		<xsd:attribute name="writeLinearSystem" type="integer" default="0" />
		<!--name => A name is required for any non-unique nodes-->
		<xsd:attribute name="name" type="groupName" use="required" />
	</xsd:complexType>
	<xsd:complexType name="ImplicitSpringSliderType">
		<xsd:choice minOccurs="0" maxOccurs="unbounded">
			<xsd:element name="LinearSolverParameters" type="LinearSolverParametersType" maxOccurs="1" />
			<xsd:element name="NonlinearSolverParameters" type="NonlinearSolverParametersType" maxOccurs="1" />
		</xsd:choice>
		<!--cflFactor => Factor to apply to the `CFL condition <http://en.wikipedia.org/wiki/Courant-Friedrichs-Lewy_condition>`_ when calculating the maximum allowable time step. Values should be in the interval (0,1] -->
		<xsd:attribute name="cflFactor" type="real64" default="0.5" />
		<!--discretization => Name of discretization object (defined in the :ref:`NumericalMethodsManager`) to use for this solver. For instance, if this is a Finite Element Solver, the name of a :ref:`FiniteElement` should be specified. If this is a Finite Volume Method, the name of a :ref:`FiniteVolume` discretization should be specified.-->
		<xsd:attribute name="discretization" type="groupNameRef" use="required" />
		<!--initialDt => Initial time-step value required by the solver to the event manager.-->
		<xsd:attribute name="initialDt" type="real64" default="1e+99" />
		<!--logLevel => Sets the level of information to write in the standard output (the console typically).
Level 0 outputs no specific information for this solver. Higher levels require more outputs.
1
 - Line search information
 - Solution information (scaling, maximum changes, quality check)
 - Convergence information
 - Time step information
 - Linear solver information
 - Nonlinear solver information
 - Solver timers information
2
 - The summary of declared fields and coupling-->
		<xsd:attribute name="logLevel" type="integer" default="0" />
		<!--shearImpedance => Shear impedance.-->
		<xsd:attribute name="shearImpedance" type="real64" use="required" />
		<!--targetRegions => Allowable regions that the solver may be applied to. Note that this does not indicate that the solver will be applied to these regions, only that allocation will occur such that the solver may be applied to these regions. The decision about what regions this solver will beapplied to rests in the EventManager.-->
		<xsd:attribute name="targetRegions" type="groupNameRef_array" use="required" />
		<!--targetSlipIncrement => Target slip incrmeent for timestep size selction-->
		<xsd:attribute name="targetSlipIncrement" type="real64" default="1e-07" />
>>>>>>> 5bfdb010
		<!--writeLinearSystem => Write matrix, rhs, solution to screen ( = 1) or file ( = 2).-->
		<xsd:attribute name="writeLinearSystem" type="integer" default="0" />
		<!--name => A name is required for any non-unique nodes-->
		<xsd:attribute name="name" type="groupName" use="required" />
	</xsd:complexType>
<<<<<<< HEAD
	<xsd:simpleType name="geos_GravityDensityScheme">
		<xsd:restriction base="xsd:string">
			<xsd:pattern value=".*[\[\]`$].*|ArithmeticAverage|PhasePresence" />
		</xsd:restriction>
	</xsd:simpleType>
=======
>>>>>>> 5bfdb010
	<xsd:complexType name="LaplaceFEMType">
		<xsd:choice minOccurs="0" maxOccurs="unbounded">
			<xsd:element name="LinearSolverParameters" type="LinearSolverParametersType" maxOccurs="1" />
			<xsd:element name="NonlinearSolverParameters" type="NonlinearSolverParametersType" maxOccurs="1" />
		</xsd:choice>
		<!--cflFactor => Factor to apply to the `CFL condition <http://en.wikipedia.org/wiki/Courant-Friedrichs-Lewy_condition>`_ when calculating the maximum allowable time step. Values should be in the interval (0,1] -->
		<xsd:attribute name="cflFactor" type="real64" default="0.5" />
		<!--discretization => Name of discretization object (defined in the :ref:`NumericalMethodsManager`) to use for this solver. For instance, if this is a Finite Element Solver, the name of a :ref:`FiniteElement` should be specified. If this is a Finite Volume Method, the name of a :ref:`FiniteVolume` discretization should be specified.-->
		<xsd:attribute name="discretization" type="groupNameRef" use="required" />
		<!--fieldName => Name of field variable-->
		<xsd:attribute name="fieldName" type="groupNameRef" use="required" />
		<!--initialDt => Initial time-step value required by the solver to the event manager.-->
		<xsd:attribute name="initialDt" type="real64" default="1e+99" />
		<!--logLevel => Sets the level of information to write in the standard output (the console typically).
Level 0 outputs no specific information for this solver. Higher levels require more outputs.
1
 - Line search information
 - Solution information (scaling, maximum changes, quality check)
 - Convergence information
 - Time step information
 - Linear solver information
 - Nonlinear solver information
 - Solver timers information
2
 - The summary of declared fields and coupling-->
		<xsd:attribute name="logLevel" type="integer" default="0" />
		<!--targetRegions => Allowable regions that the solver may be applied to. Note that this does not indicate that the solver will be applied to these regions, only that allocation will occur such that the solver may be applied to these regions. The decision about what regions this solver will beapplied to rests in the EventManager.-->
		<xsd:attribute name="targetRegions" type="groupNameRef_array" use="required" />
		<!--timeIntegrationOption => Time integration method. Options are:
* SteadyState
* ImplicitTransient-->
		<xsd:attribute name="timeIntegrationOption" type="geos_LaplaceBaseH1_TimeIntegrationOption" use="required" />
		<!--writeLinearSystem => Write matrix, rhs, solution to screen ( = 1) or file ( = 2).-->
		<xsd:attribute name="writeLinearSystem" type="integer" default="0" />
		<!--name => A name is required for any non-unique nodes-->
		<xsd:attribute name="name" type="groupName" use="required" />
	</xsd:complexType>
	<xsd:simpleType name="geos_LaplaceBaseH1_TimeIntegrationOption">
		<xsd:restriction base="xsd:string">
			<xsd:pattern value=".*[\[\]`$].*|SteadyState|ImplicitTransient" />
		</xsd:restriction>
	</xsd:simpleType>
	<xsd:complexType name="MultiphasePoromechanicsType">
		<xsd:choice minOccurs="0" maxOccurs="unbounded">
			<xsd:element name="LinearSolverParameters" type="LinearSolverParametersType" maxOccurs="1" />
			<xsd:element name="NonlinearSolverParameters" type="NonlinearSolverParametersType" maxOccurs="1" />
		</xsd:choice>
		<!--cflFactor => Factor to apply to the `CFL condition <http://en.wikipedia.org/wiki/Courant-Friedrichs-Lewy_condition>`_ when calculating the maximum allowable time step. Values should be in the interval (0,1] -->
		<xsd:attribute name="cflFactor" type="real64" default="0.5" />
		<!--flowSolverName => Name of the flow solver used by the coupled solver-->
		<xsd:attribute name="flowSolverName" type="groupNameRef" use="required" />
		<!--initialDt => Initial time-step value required by the solver to the event manager.-->
		<xsd:attribute name="initialDt" type="real64" default="1e+99" />
		<!--isThermal => Flag indicating whether the problem is thermal or not. Set isThermal="1" to enable the thermal coupling-->
		<xsd:attribute name="isThermal" type="integer" default="0" />
		<!--logLevel => Sets the level of information to write in the standard output (the console typically).
Level 0 outputs no specific information for this solver. Higher levels require more outputs.
1
 - Line search information
 - Solution information (scaling, maximum changes, quality check)
 - Convergence information
 - Time step information
 - Linear solver information
 - Nonlinear solver information
 - Solver timers information
 - Coupling information
2
 - The summary of declared fields and coupling-->
		<xsd:attribute name="logLevel" type="integer" default="0" />
		<!--solidSolverName => Name of the solid solver used by the coupled solver-->
		<xsd:attribute name="solidSolverName" type="groupNameRef" use="required" />
		<!--stabilizationMultiplier => Constant multiplier of stabilization strength-->
		<xsd:attribute name="stabilizationMultiplier" type="real64" default="1" />
		<!--stabilizationRegionNames => Regions where stabilization is applied.-->
		<xsd:attribute name="stabilizationRegionNames" type="groupNameRef_array" default="{}" />
		<!--stabilizationType => StabilizationType. Options are:
None- Add no stabilization to mass equation 
Global- Add jump stabilization to all faces 
Local- Add jump stabilization on interior of macro elements-->
		<xsd:attribute name="stabilizationType" type="geos_stabilization_StabilizationType" default="None" />
		<!--targetRegions => Allowable regions that the solver may be applied to. Note that this does not indicate that the solver will be applied to these regions, only that allocation will occur such that the solver may be applied to these regions. The decision about what regions this solver will beapplied to rests in the EventManager.-->
		<xsd:attribute name="targetRegions" type="groupNameRef_array" use="required" />
		<!--writeLinearSystem => Write matrix, rhs, solution to screen ( = 1) or file ( = 2).-->
		<xsd:attribute name="writeLinearSystem" type="integer" default="0" />
		<!--name => A name is required for any non-unique nodes-->
		<xsd:attribute name="name" type="groupName" use="required" />
	</xsd:complexType>
	<xsd:complexType name="MultiphasePoromechanicsReservoirType">
		<xsd:choice minOccurs="0" maxOccurs="unbounded">
			<xsd:element name="LinearSolverParameters" type="LinearSolverParametersType" maxOccurs="1" />
			<xsd:element name="NonlinearSolverParameters" type="NonlinearSolverParametersType" maxOccurs="1" />
		</xsd:choice>
		<!--cflFactor => Factor to apply to the `CFL condition <http://en.wikipedia.org/wiki/Courant-Friedrichs-Lewy_condition>`_ when calculating the maximum allowable time step. Values should be in the interval (0,1] -->
		<xsd:attribute name="cflFactor" type="real64" default="0.5" />
		<!--initialDt => Initial time-step value required by the solver to the event manager.-->
		<xsd:attribute name="initialDt" type="real64" default="1e+99" />
		<!--logLevel => Sets the level of information to write in the standard output (the console typically).
Level 0 outputs no specific information for this solver. Higher levels require more outputs.
1
 - Line search information
 - Solution information (scaling, maximum changes, quality check)
 - Convergence information
 - Time step information
 - Linear solver information
 - Nonlinear solver information
 - Solver timers information
 - Coupling information
 - Crossflow information
2
 - The summary of declared fields and coupling-->
		<xsd:attribute name="logLevel" type="integer" default="0" />
		<!--poromechanicsSolverName => Name of the poromechanics solver used by the coupled solver-->
		<xsd:attribute name="poromechanicsSolverName" type="groupNameRef" use="required" />
		<!--targetRegions => Allowable regions that the solver may be applied to. Note that this does not indicate that the solver will be applied to these regions, only that allocation will occur such that the solver may be applied to these regions. The decision about what regions this solver will beapplied to rests in the EventManager.-->
		<xsd:attribute name="targetRegions" type="groupNameRef_array" use="required" />
		<!--wellSolverName => Name of the well solver used by the coupled solver-->
		<xsd:attribute name="wellSolverName" type="groupNameRef" use="required" />
		<!--writeLinearSystem => Write matrix, rhs, solution to screen ( = 1) or file ( = 2).-->
		<xsd:attribute name="writeLinearSystem" type="integer" default="0" />
		<!--name => A name is required for any non-unique nodes-->
		<xsd:attribute name="name" type="groupName" use="required" />
	</xsd:complexType>
	<xsd:complexType name="OneWayCoupledFractureFlowContactMechanicsType">
		<xsd:choice minOccurs="0" maxOccurs="unbounded">
			<xsd:element name="LinearSolverParameters" type="LinearSolverParametersType" maxOccurs="1" />
			<xsd:element name="NonlinearSolverParameters" type="NonlinearSolverParametersType" maxOccurs="1" />
		</xsd:choice>
		<!--cflFactor => Factor to apply to the `CFL condition <http://en.wikipedia.org/wiki/Courant-Friedrichs-Lewy_condition>`_ when calculating the maximum allowable time step. Values should be in the interval (0,1] -->
		<xsd:attribute name="cflFactor" type="real64" default="0.5" />
		<!--flowSolverName => Name of the flow solver used by the coupled solver-->
		<xsd:attribute name="flowSolverName" type="groupNameRef" use="required" />
		<!--initialDt => Initial time-step value required by the solver to the event manager.-->
		<xsd:attribute name="initialDt" type="real64" default="1e+99" />
		<!--logLevel => Sets the level of information to write in the standard output (the console typically).
Level 0 outputs no specific information for this solver. Higher levels require more outputs.
1
 - Line search information
 - Solution information (scaling, maximum changes, quality check)
 - Convergence information
 - Time step information
 - Linear solver information
 - Nonlinear solver information
 - Solver timers information
 - Coupling information
2
 - The summary of declared fields and coupling-->
		<xsd:attribute name="logLevel" type="integer" default="0" />
		<!--solidSolverName => Name of the solid solver used by the coupled solver-->
		<xsd:attribute name="solidSolverName" type="groupNameRef" use="required" />
		<!--targetRegions => Allowable regions that the solver may be applied to. Note that this does not indicate that the solver will be applied to these regions, only that allocation will occur such that the solver may be applied to these regions. The decision about what regions this solver will beapplied to rests in the EventManager.-->
		<xsd:attribute name="targetRegions" type="groupNameRef_array" use="required" />
		<!--writeLinearSystem => Write matrix, rhs, solution to screen ( = 1) or file ( = 2).-->
		<xsd:attribute name="writeLinearSystem" type="integer" default="0" />
		<!--name => A name is required for any non-unique nodes-->
		<xsd:attribute name="name" type="groupName" use="required" />
	</xsd:complexType>
	<xsd:complexType name="PhaseFieldDamageFEMType">
		<xsd:choice minOccurs="0" maxOccurs="unbounded">
			<xsd:element name="LinearSolverParameters" type="LinearSolverParametersType" maxOccurs="1" />
			<xsd:element name="NonlinearSolverParameters" type="NonlinearSolverParametersType" maxOccurs="1" />
		</xsd:choice>
		<!--cflFactor => Factor to apply to the `CFL condition <http://en.wikipedia.org/wiki/Courant-Friedrichs-Lewy_condition>`_ when calculating the maximum allowable time step. Values should be in the interval (0,1] -->
		<xsd:attribute name="cflFactor" type="real64" default="0.5" />
		<!--damageUpperBound => The upper bound of the damage-->
		<xsd:attribute name="damageUpperBound" type="real64" default="1.5" />
		<!--discretization => Name of discretization object (defined in the :ref:`NumericalMethodsManager`) to use for this solver. For instance, if this is a Finite Element Solver, the name of a :ref:`FiniteElement` should be specified. If this is a Finite Volume Method, the name of a :ref:`FiniteVolume` discretization should be specified.-->
		<xsd:attribute name="discretization" type="groupNameRef" use="required" />
		<!--fieldName => name of field variable-->
		<xsd:attribute name="fieldName" type="groupNameRef" use="required" />
		<!--initialDt => Initial time-step value required by the solver to the event manager.-->
		<xsd:attribute name="initialDt" type="real64" default="1e+99" />
		<!--irreversibilityFlag => The flag to indicate whether to apply the irreversibility constraint-->
		<xsd:attribute name="irreversibilityFlag" type="integer" default="0" />
		<!--localDissipation => Type of local dissipation function. Can be Linear or Quadratic-->
		<xsd:attribute name="localDissipation" type="geos_PhaseFieldDamageFEM_LocalDissipation" use="required" />
		<!--logLevel => Sets the level of information to write in the standard output (the console typically).
Level 0 outputs no specific information for this solver. Higher levels require more outputs.
1
 - Line search information
 - Solution information (scaling, maximum changes, quality check)
 - Convergence information
 - Time step information
 - Linear solver information
 - Nonlinear solver information
 - Solver timers information
2
 - The summary of declared fields and coupling-->
		<xsd:attribute name="logLevel" type="integer" default="0" />
		<!--targetRegions => Allowable regions that the solver may be applied to. Note that this does not indicate that the solver will be applied to these regions, only that allocation will occur such that the solver may be applied to these regions. The decision about what regions this solver will beapplied to rests in the EventManager.-->
		<xsd:attribute name="targetRegions" type="groupNameRef_array" use="required" />
		<!--timeIntegrationOption => option for default time integration method-->
		<xsd:attribute name="timeIntegrationOption" type="geos_PhaseFieldDamageFEM_TimeIntegrationOption" use="required" />
		<!--writeLinearSystem => Write matrix, rhs, solution to screen ( = 1) or file ( = 2).-->
		<xsd:attribute name="writeLinearSystem" type="integer" default="0" />
		<!--name => A name is required for any non-unique nodes-->
		<xsd:attribute name="name" type="groupName" use="required" />
	</xsd:complexType>
	<xsd:simpleType name="geos_PhaseFieldDamageFEM_LocalDissipation">
		<xsd:restriction base="xsd:string">
			<xsd:pattern value=".*[\[\]`$].*|Linear|Quadratic" />
		</xsd:restriction>
	</xsd:simpleType>
	<xsd:simpleType name="geos_PhaseFieldDamageFEM_TimeIntegrationOption">
		<xsd:restriction base="xsd:string">
			<xsd:pattern value=".*[\[\]`$].*|SteadyState|ImplicitTransient|ExplicitTransient" />
		</xsd:restriction>
	</xsd:simpleType>
	<xsd:complexType name="PhaseFieldFractureType">
		<xsd:choice minOccurs="0" maxOccurs="unbounded">
			<xsd:element name="LinearSolverParameters" type="LinearSolverParametersType" maxOccurs="1" />
			<xsd:element name="NonlinearSolverParameters" type="NonlinearSolverParametersType" maxOccurs="1" />
		</xsd:choice>
		<!--cflFactor => Factor to apply to the `CFL condition <http://en.wikipedia.org/wiki/Courant-Friedrichs-Lewy_condition>`_ when calculating the maximum allowable time step. Values should be in the interval (0,1] -->
		<xsd:attribute name="cflFactor" type="real64" default="0.5" />
		<!--damageSolverName => Name of the damage solver used by the coupled solver-->
		<xsd:attribute name="damageSolverName" type="groupNameRef" use="required" />
		<!--initialDt => Initial time-step value required by the solver to the event manager.-->
		<xsd:attribute name="initialDt" type="real64" default="1e+99" />
		<!--logLevel => Sets the level of information to write in the standard output (the console typically).
Level 0 outputs no specific information for this solver. Higher levels require more outputs.
1
 - Line search information
 - Solution information (scaling, maximum changes, quality check)
 - Convergence information
 - Time step information
 - Linear solver information
 - Nonlinear solver information
 - Solver timers information
 - Coupling information
2
 - The summary of declared fields and coupling-->
		<xsd:attribute name="logLevel" type="integer" default="0" />
		<!--solidSolverName => Name of the solid solver used by the coupled solver-->
		<xsd:attribute name="solidSolverName" type="groupNameRef" use="required" />
		<!--targetRegions => Allowable regions that the solver may be applied to. Note that this does not indicate that the solver will be applied to these regions, only that allocation will occur such that the solver may be applied to these regions. The decision about what regions this solver will beapplied to rests in the EventManager.-->
		<xsd:attribute name="targetRegions" type="groupNameRef_array" use="required" />
		<!--writeLinearSystem => Write matrix, rhs, solution to screen ( = 1) or file ( = 2).-->
		<xsd:attribute name="writeLinearSystem" type="integer" default="0" />
		<!--name => A name is required for any non-unique nodes-->
		<xsd:attribute name="name" type="groupName" use="required" />
	</xsd:complexType>
	<xsd:complexType name="ProppantTransportType">
		<xsd:choice minOccurs="0" maxOccurs="unbounded">
			<xsd:element name="LinearSolverParameters" type="LinearSolverParametersType" maxOccurs="1" />
			<xsd:element name="NonlinearSolverParameters" type="NonlinearSolverParametersType" maxOccurs="1" />
		</xsd:choice>
		<!--allowNegativePressure => Flag indicating if negative pressure is allowed-->
		<xsd:attribute name="allowNegativePressure" type="integer" default="1" />
		<!--bridgingFactor => Bridging factor used for bridging/screen-out calculation-->
		<xsd:attribute name="bridgingFactor" type="real64" default="0" />
		<!--cflFactor => Factor to apply to the `CFL condition <http://en.wikipedia.org/wiki/Courant-Friedrichs-Lewy_condition>`_ when calculating the maximum allowable time step. Values should be in the interval (0,1] -->
		<xsd:attribute name="cflFactor" type="real64" default="0.5" />
		<!--criticalShieldsNumber => Critical Shields number-->
		<xsd:attribute name="criticalShieldsNumber" type="real64" default="0" />
		<!--discretization => Name of discretization object (defined in the :ref:`NumericalMethodsManager`) to use for this solver. For instance, if this is a Finite Element Solver, the name of a :ref:`FiniteElement` should be specified. If this is a Finite Volume Method, the name of a :ref:`FiniteVolume` discretization should be specified.-->
		<xsd:attribute name="discretization" type="groupNameRef" use="required" />
		<!--frictionCoefficient => Friction coefficient-->
		<xsd:attribute name="frictionCoefficient" type="real64" default="0.03" />
		<!--initialDt => Initial time-step value required by the solver to the event manager.-->
		<xsd:attribute name="initialDt" type="real64" default="1e+99" />
		<!--isThermal => Flag indicating whether the problem is thermal or not.-->
		<xsd:attribute name="isThermal" type="integer" default="0" />
		<!--logLevel => Sets the level of information to write in the standard output (the console typically).
Level 0 outputs no specific information for this solver. Higher levels require more outputs.
1
 - Line search information
 - Solution information (scaling, maximum changes, quality check)
 - Convergence information
 - Time step information
 - Linear solver information
 - Nonlinear solver information
 - Solver timers information
2
 - The summary of declared fields and coupling-->
		<xsd:attribute name="logLevel" type="integer" default="0" />
		<!--maxAbsolutePressureChange => Maximum (absolute) pressure change in a Newton iteration-->
		<xsd:attribute name="maxAbsolutePressureChange" type="real64" default="-1" />
		<!--maxProppantConcentration => Maximum proppant concentration-->
		<xsd:attribute name="maxProppantConcentration" type="real64" default="0.6" />
		<!--maxSequentialPressureChange => Maximum (absolute) pressure change in a sequential iteration, used for outer loop convergence check-->
		<xsd:attribute name="maxSequentialPressureChange" type="real64" default="100000" />
		<!--maxSequentialTemperatureChange => Maximum (absolute) temperature change in a sequential iteration, used for outer loop convergence check-->
		<xsd:attribute name="maxSequentialTemperatureChange" type="real64" default="0.1" />
		<!--proppantDensity => Proppant density-->
		<xsd:attribute name="proppantDensity" type="real64" default="2500" />
		<!--proppantDiameter => Proppant diameter-->
		<xsd:attribute name="proppantDiameter" type="real64" default="0.0004" />
		<!--targetRegions => Allowable regions that the solver may be applied to. Note that this does not indicate that the solver will be applied to these regions, only that allocation will occur such that the solver may be applied to these regions. The decision about what regions this solver will beapplied to rests in the EventManager.-->
		<xsd:attribute name="targetRegions" type="groupNameRef_array" use="required" />
		<!--updateProppantPacking => Flag that enables/disables proppant-packing update-->
		<xsd:attribute name="updateProppantPacking" type="integer" default="0" />
		<!--writeLinearSystem => Write matrix, rhs, solution to screen ( = 1) or file ( = 2).-->
		<xsd:attribute name="writeLinearSystem" type="integer" default="0" />
		<!--name => A name is required for any non-unique nodes-->
		<xsd:attribute name="name" type="groupName" use="required" />
	</xsd:complexType>
	<xsd:complexType name="ReactiveCompositionalMultiphaseOBLType">
		<xsd:choice minOccurs="0" maxOccurs="unbounded">
			<xsd:element name="LinearSolverParameters" type="LinearSolverParametersType" maxOccurs="1" />
			<xsd:element name="NonlinearSolverParameters" type="NonlinearSolverParametersType" maxOccurs="1" />
		</xsd:choice>
		<!--OBLOperatorsTableFile => File containing OBL operator values-->
		<xsd:attribute name="OBLOperatorsTableFile" type="path" use="required" />
		<!--allowLocalOBLChopping => Allow keeping solution within OBL limits-->
		<xsd:attribute name="allowLocalOBLChopping" type="integer" default="1" />
		<!--allowNegativePressure => Flag indicating if negative pressure is allowed-->
		<xsd:attribute name="allowNegativePressure" type="integer" default="1" />
		<!--cflFactor => Factor to apply to the `CFL condition <http://en.wikipedia.org/wiki/Courant-Friedrichs-Lewy_condition>`_ when calculating the maximum allowable time step. Values should be in the interval (0,1] -->
		<xsd:attribute name="cflFactor" type="real64" default="0.5" />
		<!--componentNames => List of component names-->
		<xsd:attribute name="componentNames" type="string_array" default="{}" />
		<!--discretization => Name of discretization object (defined in the :ref:`NumericalMethodsManager`) to use for this solver. For instance, if this is a Finite Element Solver, the name of a :ref:`FiniteElement` should be specified. If this is a Finite Volume Method, the name of a :ref:`FiniteVolume` discretization should be specified.-->
		<xsd:attribute name="discretization" type="groupNameRef" use="required" />
		<!--enableEnergyBalance => Enable energy balance calculation and temperature degree of freedom-->
		<xsd:attribute name="enableEnergyBalance" type="integer" use="required" />
		<!--initialDt => Initial time-step value required by the solver to the event manager.-->
		<xsd:attribute name="initialDt" type="real64" default="1e+99" />
		<!--isThermal => Flag indicating whether the problem is thermal or not.-->
		<xsd:attribute name="isThermal" type="integer" default="0" />
		<!--logLevel => Sets the level of information to write in the standard output (the console typically).
Level 0 outputs no specific information for this solver. Higher levels require more outputs.
1
 - Line search information
 - Solution information (scaling, maximum changes, quality check)
 - Convergence information
 - Time step information
 - Linear solver information
 - Nonlinear solver information
 - Solver timers information
2
 - The summary of declared fields and coupling-->
		<xsd:attribute name="logLevel" type="integer" default="0" />
		<!--maxAbsolutePressureChange => Maximum (absolute) pressure change in a Newton iteration-->
		<xsd:attribute name="maxAbsolutePressureChange" type="real64" default="-1" />
		<!--maxCompFractionChange => Maximum (absolute) change in a component fraction between two Newton iterations-->
		<xsd:attribute name="maxCompFractionChange" type="real64" default="1" />
		<!--maxSequentialPressureChange => Maximum (absolute) pressure change in a sequential iteration, used for outer loop convergence check-->
		<xsd:attribute name="maxSequentialPressureChange" type="real64" default="100000" />
		<!--maxSequentialTemperatureChange => Maximum (absolute) temperature change in a sequential iteration, used for outer loop convergence check-->
		<xsd:attribute name="maxSequentialTemperatureChange" type="real64" default="0.1" />
		<!--numComponents => Number of components-->
		<xsd:attribute name="numComponents" type="integer" use="required" />
		<!--numPhases => Number of phases-->
		<xsd:attribute name="numPhases" type="integer" use="required" />
		<!--phaseNames => List of fluid phases-->
		<xsd:attribute name="phaseNames" type="groupNameRef_array" default="{}" />
		<!--targetRegions => Allowable regions that the solver may be applied to. Note that this does not indicate that the solver will be applied to these regions, only that allocation will occur such that the solver may be applied to these regions. The decision about what regions this solver will beapplied to rests in the EventManager.-->
		<xsd:attribute name="targetRegions" type="groupNameRef_array" use="required" />
		<!--transMultExp => Exponent of dynamic transmissibility multiplier-->
		<xsd:attribute name="transMultExp" type="real64" default="1" />
		<!--useDARTSL2Norm => Use L2 norm calculation similar to one used DARTS-->
		<xsd:attribute name="useDARTSL2Norm" type="integer" default="1" />
		<!--writeLinearSystem => Write matrix, rhs, solution to screen ( = 1) or file ( = 2).-->
		<xsd:attribute name="writeLinearSystem" type="integer" default="0" />
		<!--name => A name is required for any non-unique nodes-->
		<xsd:attribute name="name" type="groupName" use="required" />
	</xsd:complexType>
	<xsd:complexType name="SeismicityRateType">
		<xsd:choice minOccurs="0" maxOccurs="unbounded">
			<xsd:element name="LinearSolverParameters" type="LinearSolverParametersType" maxOccurs="1" />
			<xsd:element name="NonlinearSolverParameters" type="NonlinearSolverParametersType" maxOccurs="1" />
		</xsd:choice>
		<!--backgroundStressingRate => Background stressing rate (Pa/s).-->
		<xsd:attribute name="backgroundStressingRate" type="real64" use="required" />
		<!--cflFactor => Factor to apply to the `CFL condition <http://en.wikipedia.org/wiki/Courant-Friedrichs-Lewy_condition>`_ when calculating the maximum allowable time step. Values should be in the interval (0,1] -->
		<xsd:attribute name="cflFactor" type="real64" default="0.5" />
		<!--directEffect => Rate-and-state friction direct effect parameter.-->
		<xsd:attribute name="directEffect" type="real64" use="required" />
		<!--faultNormalDirection => Fault normal direction-->
		<xsd:attribute name="faultNormalDirection" type="R1Tensor" default="{0,0,0}" />
		<!--faultShearDirection => Fault shear direction-->
		<xsd:attribute name="faultShearDirection" type="R1Tensor" default="{0,0,0}" />
		<!--initialDt => Initial time-step value required by the solver to the event manager.-->
		<xsd:attribute name="initialDt" type="real64" default="1e+99" />
		<!--logLevel => Sets the level of information to write in the standard output (the console typically).
Level 0 outputs no specific information for this solver. Higher levels require more outputs.
1
 - Line search information
 - Solution information (scaling, maximum changes, quality check)
 - Convergence information
 - Time step information
 - Linear solver information
 - Nonlinear solver information
 - Solver timers information
2
 - The summary of declared fields and coupling-->
		<xsd:attribute name="logLevel" type="integer" default="0" />
		<!--stressSolverName => Name of solver for computing stress-->
		<xsd:attribute name="stressSolverName" type="string" default="" />
		<!--targetRegions => Allowable regions that the solver may be applied to. Note that this does not indicate that the solver will be applied to these regions, only that allocation will occur such that the solver may be applied to these regions. The decision about what regions this solver will beapplied to rests in the EventManager.-->
		<xsd:attribute name="targetRegions" type="groupNameRef_array" use="required" />
		<!--writeLinearSystem => Write matrix, rhs, solution to screen ( = 1) or file ( = 2).-->
		<xsd:attribute name="writeLinearSystem" type="integer" default="0" />
		<!--name => A name is required for any non-unique nodes-->
		<xsd:attribute name="name" type="groupName" use="required" />
	</xsd:complexType>
	<xsd:complexType name="SinglePhaseFVMType">
		<xsd:choice minOccurs="0" maxOccurs="unbounded">
			<xsd:element name="LinearSolverParameters" type="LinearSolverParametersType" maxOccurs="1" />
			<xsd:element name="NonlinearSolverParameters" type="NonlinearSolverParametersType" maxOccurs="1" />
		</xsd:choice>
		<!--allowNegativePressure => Flag indicating if negative pressure is allowed-->
		<xsd:attribute name="allowNegativePressure" type="integer" default="1" />
		<!--cflFactor => Factor to apply to the `CFL condition <http://en.wikipedia.org/wiki/Courant-Friedrichs-Lewy_condition>`_ when calculating the maximum allowable time step. Values should be in the interval (0,1] -->
		<xsd:attribute name="cflFactor" type="real64" default="0.5" />
		<!--discretization => Name of discretization object (defined in the :ref:`NumericalMethodsManager`) to use for this solver. For instance, if this is a Finite Element Solver, the name of a :ref:`FiniteElement` should be specified. If this is a Finite Volume Method, the name of a :ref:`FiniteVolume` discretization should be specified.-->
		<xsd:attribute name="discretization" type="groupNameRef" use="required" />
		<!--initialDt => Initial time-step value required by the solver to the event manager.-->
		<xsd:attribute name="initialDt" type="real64" default="1e+99" />
		<!--isThermal => Flag indicating whether the problem is thermal or not.
SourceFluxes application if isThermal is enabled :
- negative value (injection): the mass balance equation is modified to considered the additional source term,
- positive value (production): both the mass balance and the energy balance equations are modified to considered the additional source term.
For the energy balance equation, the mass flux is multipied by the enthalpy in the cell from which the fluid is being produced.-->
		<xsd:attribute name="isThermal" type="integer" default="0" />
		<!--logLevel => Sets the level of information to write in the standard output (the console typically).
Level 0 outputs no specific information for this solver. Higher levels require more outputs.
1
 - Line search information
 - Solution information (scaling, maximum changes, quality check)
 - Convergence information
 - Time step information
 - Linear solver information
 - Nonlinear solver information
 - Solver timers information
2
 - The summary of declared fields and coupling-->
		<xsd:attribute name="logLevel" type="integer" default="0" />
		<!--maxAbsolutePressureChange => Maximum (absolute) pressure change in a Newton iteration-->
		<xsd:attribute name="maxAbsolutePressureChange" type="real64" default="-1" />
		<!--maxSequentialPressureChange => Maximum (absolute) pressure change in a sequential iteration, used for outer loop convergence check-->
		<xsd:attribute name="maxSequentialPressureChange" type="real64" default="100000" />
		<!--maxSequentialTemperatureChange => Maximum (absolute) temperature change in a sequential iteration, used for outer loop convergence check-->
		<xsd:attribute name="maxSequentialTemperatureChange" type="real64" default="0.1" />
		<!--targetRegions => Allowable regions that the solver may be applied to. Note that this does not indicate that the solver will be applied to these regions, only that allocation will occur such that the solver may be applied to these regions. The decision about what regions this solver will beapplied to rests in the EventManager.-->
		<xsd:attribute name="targetRegions" type="groupNameRef_array" use="required" />
		<!--temperature => Temperature-->
		<xsd:attribute name="temperature" type="real64" default="0" />
		<!--writeLinearSystem => Write matrix, rhs, solution to screen ( = 1) or file ( = 2).-->
		<xsd:attribute name="writeLinearSystem" type="integer" default="0" />
		<!--name => A name is required for any non-unique nodes-->
		<xsd:attribute name="name" type="groupName" use="required" />
	</xsd:complexType>
	<xsd:complexType name="SinglePhaseHybridFVMType">
		<xsd:choice minOccurs="0" maxOccurs="unbounded">
			<xsd:element name="LinearSolverParameters" type="LinearSolverParametersType" maxOccurs="1" />
			<xsd:element name="NonlinearSolverParameters" type="NonlinearSolverParametersType" maxOccurs="1" />
		</xsd:choice>
		<!--allowNegativePressure => Flag indicating if negative pressure is allowed-->
		<xsd:attribute name="allowNegativePressure" type="integer" default="1" />
		<!--cflFactor => Factor to apply to the `CFL condition <http://en.wikipedia.org/wiki/Courant-Friedrichs-Lewy_condition>`_ when calculating the maximum allowable time step. Values should be in the interval (0,1] -->
		<xsd:attribute name="cflFactor" type="real64" default="0.5" />
		<!--discretization => Name of discretization object (defined in the :ref:`NumericalMethodsManager`) to use for this solver. For instance, if this is a Finite Element Solver, the name of a :ref:`FiniteElement` should be specified. If this is a Finite Volume Method, the name of a :ref:`FiniteVolume` discretization should be specified.-->
		<xsd:attribute name="discretization" type="groupNameRef" use="required" />
		<!--initialDt => Initial time-step value required by the solver to the event manager.-->
		<xsd:attribute name="initialDt" type="real64" default="1e+99" />
		<!--isThermal => Flag indicating whether the problem is thermal or not.
SourceFluxes application if isThermal is enabled :
- negative value (injection): the mass balance equation is modified to considered the additional source term,
- positive value (production): both the mass balance and the energy balance equations are modified to considered the additional source term.
For the energy balance equation, the mass flux is multipied by the enthalpy in the cell from which the fluid is being produced.-->
		<xsd:attribute name="isThermal" type="integer" default="0" />
		<!--logLevel => Sets the level of information to write in the standard output (the console typically).
Level 0 outputs no specific information for this solver. Higher levels require more outputs.
1
 - Line search information
 - Solution information (scaling, maximum changes, quality check)
 - Convergence information
 - Time step information
 - Linear solver information
 - Nonlinear solver information
 - Solver timers information
2
 - The summary of declared fields and coupling-->
		<xsd:attribute name="logLevel" type="integer" default="0" />
		<!--maxAbsolutePressureChange => Maximum (absolute) pressure change in a Newton iteration-->
		<xsd:attribute name="maxAbsolutePressureChange" type="real64" default="-1" />
		<!--maxSequentialPressureChange => Maximum (absolute) pressure change in a sequential iteration, used for outer loop convergence check-->
		<xsd:attribute name="maxSequentialPressureChange" type="real64" default="100000" />
		<!--maxSequentialTemperatureChange => Maximum (absolute) temperature change in a sequential iteration, used for outer loop convergence check-->
		<xsd:attribute name="maxSequentialTemperatureChange" type="real64" default="0.1" />
		<!--targetRegions => Allowable regions that the solver may be applied to. Note that this does not indicate that the solver will be applied to these regions, only that allocation will occur such that the solver may be applied to these regions. The decision about what regions this solver will beapplied to rests in the EventManager.-->
		<xsd:attribute name="targetRegions" type="groupNameRef_array" use="required" />
		<!--temperature => Temperature-->
		<xsd:attribute name="temperature" type="real64" default="0" />
		<!--writeLinearSystem => Write matrix, rhs, solution to screen ( = 1) or file ( = 2).-->
		<xsd:attribute name="writeLinearSystem" type="integer" default="0" />
		<!--name => A name is required for any non-unique nodes-->
		<xsd:attribute name="name" type="groupName" use="required" />
	</xsd:complexType>
	<xsd:complexType name="SinglePhasePoromechanicsType">
		<xsd:choice minOccurs="0" maxOccurs="unbounded">
			<xsd:element name="LinearSolverParameters" type="LinearSolverParametersType" maxOccurs="1" />
			<xsd:element name="NonlinearSolverParameters" type="NonlinearSolverParametersType" maxOccurs="1" />
		</xsd:choice>
		<!--cflFactor => Factor to apply to the `CFL condition <http://en.wikipedia.org/wiki/Courant-Friedrichs-Lewy_condition>`_ when calculating the maximum allowable time step. Values should be in the interval (0,1] -->
		<xsd:attribute name="cflFactor" type="real64" default="0.5" />
		<!--flowSolverName => Name of the flow solver used by the coupled solver-->
		<xsd:attribute name="flowSolverName" type="groupNameRef" use="required" />
		<!--initialDt => Initial time-step value required by the solver to the event manager.-->
		<xsd:attribute name="initialDt" type="real64" default="1e+99" />
		<!--isThermal => Flag indicating whether the problem is thermal or not. Set isThermal="1" to enable the thermal coupling-->
		<xsd:attribute name="isThermal" type="integer" default="0" />
		<!--logLevel => Sets the level of information to write in the standard output (the console typically).
Level 0 outputs no specific information for this solver. Higher levels require more outputs.
1
 - Line search information
 - Solution information (scaling, maximum changes, quality check)
 - Convergence information
 - Time step information
 - Linear solver information
 - Nonlinear solver information
 - Solver timers information
 - Coupling information
2
 - The summary of declared fields and coupling-->
		<xsd:attribute name="logLevel" type="integer" default="0" />
		<!--solidSolverName => Name of the solid solver used by the coupled solver-->
		<xsd:attribute name="solidSolverName" type="groupNameRef" use="required" />
		<!--stabilizationMultiplier => Constant multiplier of stabilization strength-->
		<xsd:attribute name="stabilizationMultiplier" type="real64" default="1" />
		<!--stabilizationRegionNames => Regions where stabilization is applied.-->
		<xsd:attribute name="stabilizationRegionNames" type="groupNameRef_array" default="{}" />
		<!--stabilizationType => StabilizationType. Options are:
None- Add no stabilization to mass equation 
Global- Add jump stabilization to all faces 
Local- Add jump stabilization on interior of macro elements-->
		<xsd:attribute name="stabilizationType" type="geos_stabilization_StabilizationType" default="None" />
		<!--targetRegions => Allowable regions that the solver may be applied to. Note that this does not indicate that the solver will be applied to these regions, only that allocation will occur such that the solver may be applied to these regions. The decision about what regions this solver will beapplied to rests in the EventManager.-->
		<xsd:attribute name="targetRegions" type="groupNameRef_array" use="required" />
		<!--writeLinearSystem => Write matrix, rhs, solution to screen ( = 1) or file ( = 2).-->
		<xsd:attribute name="writeLinearSystem" type="integer" default="0" />
		<!--name => A name is required for any non-unique nodes-->
		<xsd:attribute name="name" type="groupName" use="required" />
	</xsd:complexType>
	<xsd:complexType name="SinglePhasePoromechanicsConformingFracturesType">
		<xsd:choice minOccurs="0" maxOccurs="unbounded">
			<xsd:element name="LinearSolverParameters" type="LinearSolverParametersType" maxOccurs="1" />
			<xsd:element name="NonlinearSolverParameters" type="NonlinearSolverParametersType" maxOccurs="1" />
		</xsd:choice>
		<!--cflFactor => Factor to apply to the `CFL condition <http://en.wikipedia.org/wiki/Courant-Friedrichs-Lewy_condition>`_ when calculating the maximum allowable time step. Values should be in the interval (0,1] -->
		<xsd:attribute name="cflFactor" type="real64" default="0.5" />
		<!--flowSolverName => Name of the flow solver used by the coupled solver-->
		<xsd:attribute name="flowSolverName" type="groupNameRef" use="required" />
		<!--initialDt => Initial time-step value required by the solver to the event manager.-->
		<xsd:attribute name="initialDt" type="real64" default="1e+99" />
		<!--isThermal => Flag indicating whether the problem is thermal or not. Set isThermal="1" to enable the thermal coupling-->
		<xsd:attribute name="isThermal" type="integer" default="0" />
		<!--logLevel => Sets the level of information to write in the standard output (the console typically).
Level 0 outputs no specific information for this solver. Higher levels require more outputs.
1
 - Line search information
 - Solution information (scaling, maximum changes, quality check)
 - Convergence information
 - Time step information
 - Linear solver information
 - Nonlinear solver information
 - Solver timers information
 - Coupling information
2
 - The summary of declared fields and coupling-->
		<xsd:attribute name="logLevel" type="integer" default="0" />
		<!--solidSolverName => Name of the solid solver used by the coupled solver-->
		<xsd:attribute name="solidSolverName" type="groupNameRef" use="required" />
		<!--stabilizationMultiplier => Constant multiplier of stabilization strength-->
		<xsd:attribute name="stabilizationMultiplier" type="real64" default="1" />
		<!--stabilizationRegionNames => Regions where stabilization is applied.-->
		<xsd:attribute name="stabilizationRegionNames" type="groupNameRef_array" default="{}" />
		<!--stabilizationType => StabilizationType. Options are:
None- Add no stabilization to mass equation 
Global- Add jump stabilization to all faces 
Local- Add jump stabilization on interior of macro elements-->
		<xsd:attribute name="stabilizationType" type="geos_stabilization_StabilizationType" default="None" />
		<!--targetRegions => Allowable regions that the solver may be applied to. Note that this does not indicate that the solver will be applied to these regions, only that allocation will occur such that the solver may be applied to these regions. The decision about what regions this solver will beapplied to rests in the EventManager.-->
		<xsd:attribute name="targetRegions" type="groupNameRef_array" use="required" />
		<!--writeLinearSystem => Write matrix, rhs, solution to screen ( = 1) or file ( = 2).-->
		<xsd:attribute name="writeLinearSystem" type="integer" default="0" />
		<!--name => A name is required for any non-unique nodes-->
		<xsd:attribute name="name" type="groupName" use="required" />
	</xsd:complexType>
	<xsd:complexType name="SinglePhasePoromechanicsConformingFracturesReservoirType">
		<xsd:choice minOccurs="0" maxOccurs="unbounded">
			<xsd:element name="LinearSolverParameters" type="LinearSolverParametersType" maxOccurs="1" />
			<xsd:element name="NonlinearSolverParameters" type="NonlinearSolverParametersType" maxOccurs="1" />
		</xsd:choice>
		<!--cflFactor => Factor to apply to the `CFL condition <http://en.wikipedia.org/wiki/Courant-Friedrichs-Lewy_condition>`_ when calculating the maximum allowable time step. Values should be in the interval (0,1] -->
		<xsd:attribute name="cflFactor" type="real64" default="0.5" />
		<!--initialDt => Initial time-step value required by the solver to the event manager.-->
		<xsd:attribute name="initialDt" type="real64" default="1e+99" />
		<!--logLevel => Sets the level of information to write in the standard output (the console typically).
Level 0 outputs no specific information for this solver. Higher levels require more outputs.
1
 - Line search information
 - Solution information (scaling, maximum changes, quality check)
 - Convergence information
 - Time step information
 - Linear solver information
 - Nonlinear solver information
 - Solver timers information
 - Coupling information
2
 - The summary of declared fields and coupling-->
		<xsd:attribute name="logLevel" type="integer" default="0" />
		<!--poromechanicsConformingFracturesSolverName => Name of the poromechanicsConformingFractures solver used by the coupled solver-->
		<xsd:attribute name="poromechanicsConformingFracturesSolverName" type="groupNameRef" use="required" />
		<!--targetRegions => Allowable regions that the solver may be applied to. Note that this does not indicate that the solver will be applied to these regions, only that allocation will occur such that the solver may be applied to these regions. The decision about what regions this solver will beapplied to rests in the EventManager.-->
		<xsd:attribute name="targetRegions" type="groupNameRef_array" use="required" />
		<!--wellSolverName => Name of the well solver used by the coupled solver-->
		<xsd:attribute name="wellSolverName" type="groupNameRef" use="required" />
		<!--writeLinearSystem => Write matrix, rhs, solution to screen ( = 1) or file ( = 2).-->
		<xsd:attribute name="writeLinearSystem" type="integer" default="0" />
		<!--name => A name is required for any non-unique nodes-->
		<xsd:attribute name="name" type="groupName" use="required" />
	</xsd:complexType>
	<xsd:complexType name="SinglePhasePoromechanicsEmbeddedFracturesType">
		<xsd:choice minOccurs="0" maxOccurs="unbounded">
			<xsd:element name="LinearSolverParameters" type="LinearSolverParametersType" maxOccurs="1" />
			<xsd:element name="NonlinearSolverParameters" type="NonlinearSolverParametersType" maxOccurs="1" />
		</xsd:choice>
		<!--cflFactor => Factor to apply to the `CFL condition <http://en.wikipedia.org/wiki/Courant-Friedrichs-Lewy_condition>`_ when calculating the maximum allowable time step. Values should be in the interval (0,1] -->
		<xsd:attribute name="cflFactor" type="real64" default="0.5" />
		<!--flowSolverName => Name of the flow solver used by the coupled solver-->
		<xsd:attribute name="flowSolverName" type="groupNameRef" use="required" />
		<!--initialDt => Initial time-step value required by the solver to the event manager.-->
		<xsd:attribute name="initialDt" type="real64" default="1e+99" />
		<!--isThermal => Flag indicating whether the problem is thermal or not. Set isThermal="1" to enable the thermal coupling-->
		<xsd:attribute name="isThermal" type="integer" default="0" />
		<!--logLevel => Sets the level of information to write in the standard output (the console typically).
Level 0 outputs no specific information for this solver. Higher levels require more outputs.
1
 - Line search information
 - Solution information (scaling, maximum changes, quality check)
 - Convergence information
 - Time step information
 - Linear solver information
 - Nonlinear solver information
 - Solver timers information
 - Coupling information
2
 - The summary of declared fields and coupling-->
		<xsd:attribute name="logLevel" type="integer" default="0" />
		<!--solidSolverName => Name of the solid solver used by the coupled solver-->
		<xsd:attribute name="solidSolverName" type="groupNameRef" use="required" />
		<!--stabilizationMultiplier => Constant multiplier of stabilization strength-->
		<xsd:attribute name="stabilizationMultiplier" type="real64" default="1" />
		<!--stabilizationRegionNames => Regions where stabilization is applied.-->
		<xsd:attribute name="stabilizationRegionNames" type="groupNameRef_array" default="{}" />
		<!--stabilizationType => StabilizationType. Options are:
None- Add no stabilization to mass equation 
Global- Add jump stabilization to all faces 
Local- Add jump stabilization on interior of macro elements-->
		<xsd:attribute name="stabilizationType" type="geos_stabilization_StabilizationType" default="None" />
		<!--targetRegions => Allowable regions that the solver may be applied to. Note that this does not indicate that the solver will be applied to these regions, only that allocation will occur such that the solver may be applied to these regions. The decision about what regions this solver will beapplied to rests in the EventManager.-->
		<xsd:attribute name="targetRegions" type="groupNameRef_array" use="required" />
		<!--writeLinearSystem => Write matrix, rhs, solution to screen ( = 1) or file ( = 2).-->
		<xsd:attribute name="writeLinearSystem" type="integer" default="0" />
		<!--name => A name is required for any non-unique nodes-->
		<xsd:attribute name="name" type="groupName" use="required" />
	</xsd:complexType>
	<xsd:complexType name="SinglePhasePoromechanicsReservoirType">
		<xsd:choice minOccurs="0" maxOccurs="unbounded">
			<xsd:element name="LinearSolverParameters" type="LinearSolverParametersType" maxOccurs="1" />
			<xsd:element name="NonlinearSolverParameters" type="NonlinearSolverParametersType" maxOccurs="1" />
		</xsd:choice>
		<!--cflFactor => Factor to apply to the `CFL condition <http://en.wikipedia.org/wiki/Courant-Friedrichs-Lewy_condition>`_ when calculating the maximum allowable time step. Values should be in the interval (0,1] -->
		<xsd:attribute name="cflFactor" type="real64" default="0.5" />
		<!--initialDt => Initial time-step value required by the solver to the event manager.-->
		<xsd:attribute name="initialDt" type="real64" default="1e+99" />
		<!--logLevel => Sets the level of information to write in the standard output (the console typically).
Level 0 outputs no specific information for this solver. Higher levels require more outputs.
1
 - Line search information
 - Solution information (scaling, maximum changes, quality check)
 - Convergence information
 - Time step information
 - Linear solver information
 - Nonlinear solver information
 - Solver timers information
 - Coupling information
2
 - The summary of declared fields and coupling-->
		<xsd:attribute name="logLevel" type="integer" default="0" />
		<!--poromechanicsSolverName => Name of the poromechanics solver used by the coupled solver-->
		<xsd:attribute name="poromechanicsSolverName" type="groupNameRef" use="required" />
		<!--targetRegions => Allowable regions that the solver may be applied to. Note that this does not indicate that the solver will be applied to these regions, only that allocation will occur such that the solver may be applied to these regions. The decision about what regions this solver will beapplied to rests in the EventManager.-->
		<xsd:attribute name="targetRegions" type="groupNameRef_array" use="required" />
		<!--wellSolverName => Name of the well solver used by the coupled solver-->
		<xsd:attribute name="wellSolverName" type="groupNameRef" use="required" />
		<!--writeLinearSystem => Write matrix, rhs, solution to screen ( = 1) or file ( = 2).-->
		<xsd:attribute name="writeLinearSystem" type="integer" default="0" />
		<!--name => A name is required for any non-unique nodes-->
		<xsd:attribute name="name" type="groupName" use="required" />
	</xsd:complexType>
	<xsd:complexType name="SinglePhaseProppantFVMType">
		<xsd:choice minOccurs="0" maxOccurs="unbounded">
			<xsd:element name="LinearSolverParameters" type="LinearSolverParametersType" maxOccurs="1" />
			<xsd:element name="NonlinearSolverParameters" type="NonlinearSolverParametersType" maxOccurs="1" />
		</xsd:choice>
		<!--allowNegativePressure => Flag indicating if negative pressure is allowed-->
		<xsd:attribute name="allowNegativePressure" type="integer" default="1" />
		<!--cflFactor => Factor to apply to the `CFL condition <http://en.wikipedia.org/wiki/Courant-Friedrichs-Lewy_condition>`_ when calculating the maximum allowable time step. Values should be in the interval (0,1] -->
		<xsd:attribute name="cflFactor" type="real64" default="0.5" />
		<!--discretization => Name of discretization object (defined in the :ref:`NumericalMethodsManager`) to use for this solver. For instance, if this is a Finite Element Solver, the name of a :ref:`FiniteElement` should be specified. If this is a Finite Volume Method, the name of a :ref:`FiniteVolume` discretization should be specified.-->
		<xsd:attribute name="discretization" type="groupNameRef" use="required" />
		<!--initialDt => Initial time-step value required by the solver to the event manager.-->
		<xsd:attribute name="initialDt" type="real64" default="1e+99" />
		<!--isThermal => Flag indicating whether the problem is thermal or not.
SourceFluxes application if isThermal is enabled :
- negative value (injection): the mass balance equation is modified to considered the additional source term,
- positive value (production): both the mass balance and the energy balance equations are modified to considered the additional source term.
For the energy balance equation, the mass flux is multipied by the enthalpy in the cell from which the fluid is being produced.-->
		<xsd:attribute name="isThermal" type="integer" default="0" />
		<!--logLevel => Sets the level of information to write in the standard output (the console typically).
Level 0 outputs no specific information for this solver. Higher levels require more outputs.
1
 - Line search information
 - Solution information (scaling, maximum changes, quality check)
 - Convergence information
 - Time step information
 - Linear solver information
 - Nonlinear solver information
 - Solver timers information
2
 - The summary of declared fields and coupling-->
		<xsd:attribute name="logLevel" type="integer" default="0" />
		<!--maxAbsolutePressureChange => Maximum (absolute) pressure change in a Newton iteration-->
		<xsd:attribute name="maxAbsolutePressureChange" type="real64" default="-1" />
		<!--maxSequentialPressureChange => Maximum (absolute) pressure change in a sequential iteration, used for outer loop convergence check-->
		<xsd:attribute name="maxSequentialPressureChange" type="real64" default="100000" />
		<!--maxSequentialTemperatureChange => Maximum (absolute) temperature change in a sequential iteration, used for outer loop convergence check-->
		<xsd:attribute name="maxSequentialTemperatureChange" type="real64" default="0.1" />
		<!--targetRegions => Allowable regions that the solver may be applied to. Note that this does not indicate that the solver will be applied to these regions, only that allocation will occur such that the solver may be applied to these regions. The decision about what regions this solver will beapplied to rests in the EventManager.-->
		<xsd:attribute name="targetRegions" type="groupNameRef_array" use="required" />
		<!--temperature => Temperature-->
		<xsd:attribute name="temperature" type="real64" default="0" />
		<!--writeLinearSystem => Write matrix, rhs, solution to screen ( = 1) or file ( = 2).-->
		<xsd:attribute name="writeLinearSystem" type="integer" default="0" />
		<!--name => A name is required for any non-unique nodes-->
		<xsd:attribute name="name" type="groupName" use="required" />
	</xsd:complexType>
	<xsd:complexType name="SinglePhaseReservoirType">
		<xsd:choice minOccurs="0" maxOccurs="unbounded">
			<xsd:element name="LinearSolverParameters" type="LinearSolverParametersType" maxOccurs="1" />
			<xsd:element name="NonlinearSolverParameters" type="NonlinearSolverParametersType" maxOccurs="1" />
		</xsd:choice>
		<!--cflFactor => Factor to apply to the `CFL condition <http://en.wikipedia.org/wiki/Courant-Friedrichs-Lewy_condition>`_ when calculating the maximum allowable time step. Values should be in the interval (0,1] -->
		<xsd:attribute name="cflFactor" type="real64" default="0.5" />
		<!--flowSolverName => Name of the flow solver used by the coupled solver-->
		<xsd:attribute name="flowSolverName" type="groupNameRef" use="required" />
		<!--initialDt => Initial time-step value required by the solver to the event manager.-->
		<xsd:attribute name="initialDt" type="real64" default="1e+99" />
		<!--logLevel => Sets the level of information to write in the standard output (the console typically).
Level 0 outputs no specific information for this solver. Higher levels require more outputs.
1
 - Line search information
 - Solution information (scaling, maximum changes, quality check)
 - Convergence information
 - Time step information
 - Linear solver information
 - Nonlinear solver information
 - Solver timers information
 - Coupling information
2
 - The summary of declared fields and coupling-->
		<xsd:attribute name="logLevel" type="integer" default="0" />
		<!--targetRegions => Allowable regions that the solver may be applied to. Note that this does not indicate that the solver will be applied to these regions, only that allocation will occur such that the solver may be applied to these regions. The decision about what regions this solver will beapplied to rests in the EventManager.-->
		<xsd:attribute name="targetRegions" type="groupNameRef_array" use="required" />
		<!--wellSolverName => Name of the well solver used by the coupled solver-->
		<xsd:attribute name="wellSolverName" type="groupNameRef" use="required" />
		<!--writeLinearSystem => Write matrix, rhs, solution to screen ( = 1) or file ( = 2).-->
		<xsd:attribute name="writeLinearSystem" type="integer" default="0" />
		<!--name => A name is required for any non-unique nodes-->
		<xsd:attribute name="name" type="groupName" use="required" />
	</xsd:complexType>
	<xsd:complexType name="SinglePhaseReservoirPoromechanicsType">
		<xsd:choice minOccurs="0" maxOccurs="unbounded">
			<xsd:element name="LinearSolverParameters" type="LinearSolverParametersType" maxOccurs="1" />
			<xsd:element name="NonlinearSolverParameters" type="NonlinearSolverParametersType" maxOccurs="1" />
		</xsd:choice>
		<!--cflFactor => Factor to apply to the `CFL condition <http://en.wikipedia.org/wiki/Courant-Friedrichs-Lewy_condition>`_ when calculating the maximum allowable time step. Values should be in the interval (0,1] -->
		<xsd:attribute name="cflFactor" type="real64" default="0.5" />
		<!--initialDt => Initial time-step value required by the solver to the event manager.-->
		<xsd:attribute name="initialDt" type="real64" default="1e+99" />
		<!--isThermal => Flag indicating whether the problem is thermal or not. Set isThermal="1" to enable the thermal coupling-->
		<xsd:attribute name="isThermal" type="integer" default="0" />
		<!--logLevel => Sets the level of information to write in the standard output (the console typically).
Level 0 outputs no specific information for this solver. Higher levels require more outputs.
1
 - Line search information
 - Solution information (scaling, maximum changes, quality check)
 - Convergence information
 - Time step information
 - Linear solver information
 - Nonlinear solver information
 - Solver timers information
 - Coupling information
2
 - The summary of declared fields and coupling-->
		<xsd:attribute name="logLevel" type="integer" default="0" />
		<!--reservoirAndWellsSolverName => Name of the reservoirAndWells solver used by the coupled solver-->
		<xsd:attribute name="reservoirAndWellsSolverName" type="groupNameRef" use="required" />
		<!--solidSolverName => Name of the solid solver used by the coupled solver-->
		<xsd:attribute name="solidSolverName" type="groupNameRef" use="required" />
		<!--stabilizationMultiplier => Constant multiplier of stabilization strength-->
		<xsd:attribute name="stabilizationMultiplier" type="real64" default="1" />
		<!--stabilizationRegionNames => Regions where stabilization is applied.-->
		<xsd:attribute name="stabilizationRegionNames" type="groupNameRef_array" default="{}" />
		<!--stabilizationType => StabilizationType. Options are:
None- Add no stabilization to mass equation 
Global- Add jump stabilization to all faces 
Local- Add jump stabilization on interior of macro elements-->
		<xsd:attribute name="stabilizationType" type="geos_stabilization_StabilizationType" default="None" />
		<!--targetRegions => Allowable regions that the solver may be applied to. Note that this does not indicate that the solver will be applied to these regions, only that allocation will occur such that the solver may be applied to these regions. The decision about what regions this solver will beapplied to rests in the EventManager.-->
		<xsd:attribute name="targetRegions" type="groupNameRef_array" use="required" />
		<!--writeLinearSystem => Write matrix, rhs, solution to screen ( = 1) or file ( = 2).-->
		<xsd:attribute name="writeLinearSystem" type="integer" default="0" />
		<!--name => A name is required for any non-unique nodes-->
		<xsd:attribute name="name" type="groupName" use="required" />
	</xsd:complexType>
	<xsd:complexType name="SinglePhaseReservoirPoromechanicsConformingFracturesType">
		<xsd:choice minOccurs="0" maxOccurs="unbounded">
			<xsd:element name="LinearSolverParameters" type="LinearSolverParametersType" maxOccurs="1" />
			<xsd:element name="NonlinearSolverParameters" type="NonlinearSolverParametersType" maxOccurs="1" />
		</xsd:choice>
		<!--cflFactor => Factor to apply to the `CFL condition <http://en.wikipedia.org/wiki/Courant-Friedrichs-Lewy_condition>`_ when calculating the maximum allowable time step. Values should be in the interval (0,1] -->
		<xsd:attribute name="cflFactor" type="real64" default="0.5" />
		<!--initialDt => Initial time-step value required by the solver to the event manager.-->
		<xsd:attribute name="initialDt" type="real64" default="1e+99" />
		<!--isThermal => Flag indicating whether the problem is thermal or not. Set isThermal="1" to enable the thermal coupling-->
		<xsd:attribute name="isThermal" type="integer" default="0" />
		<!--logLevel => Sets the level of information to write in the standard output (the console typically).
Level 0 outputs no specific information for this solver. Higher levels require more outputs.
1
 - Line search information
 - Solution information (scaling, maximum changes, quality check)
 - Convergence information
 - Time step information
 - Linear solver information
 - Nonlinear solver information
 - Solver timers information
 - Coupling information
2
 - The summary of declared fields and coupling-->
		<xsd:attribute name="logLevel" type="integer" default="0" />
		<!--reservoirAndWellsSolverName => Name of the reservoirAndWells solver used by the coupled solver-->
		<xsd:attribute name="reservoirAndWellsSolverName" type="groupNameRef" use="required" />
		<!--solidSolverName => Name of the solid solver used by the coupled solver-->
		<xsd:attribute name="solidSolverName" type="groupNameRef" use="required" />
		<!--stabilizationMultiplier => Constant multiplier of stabilization strength-->
		<xsd:attribute name="stabilizationMultiplier" type="real64" default="1" />
		<!--stabilizationRegionNames => Regions where stabilization is applied.-->
		<xsd:attribute name="stabilizationRegionNames" type="groupNameRef_array" default="{}" />
		<!--stabilizationType => StabilizationType. Options are:
None- Add no stabilization to mass equation 
Global- Add jump stabilization to all faces 
Local- Add jump stabilization on interior of macro elements-->
		<xsd:attribute name="stabilizationType" type="geos_stabilization_StabilizationType" default="None" />
		<!--targetRegions => Allowable regions that the solver may be applied to. Note that this does not indicate that the solver will be applied to these regions, only that allocation will occur such that the solver may be applied to these regions. The decision about what regions this solver will beapplied to rests in the EventManager.-->
		<xsd:attribute name="targetRegions" type="groupNameRef_array" use="required" />
		<!--writeLinearSystem => Write matrix, rhs, solution to screen ( = 1) or file ( = 2).-->
		<xsd:attribute name="writeLinearSystem" type="integer" default="0" />
		<!--name => A name is required for any non-unique nodes-->
		<xsd:attribute name="name" type="groupName" use="required" />
	</xsd:complexType>
	<xsd:complexType name="SinglePhaseWellType">
		<xsd:choice minOccurs="0" maxOccurs="unbounded">
			<xsd:element name="LinearSolverParameters" type="LinearSolverParametersType" maxOccurs="1" />
			<xsd:element name="NonlinearSolverParameters" type="NonlinearSolverParametersType" maxOccurs="1" />
			<xsd:element name="WellControls" type="WellControlsType" />
		</xsd:choice>
		<!--allowNegativePressure => Flag indicating if negative pressure is allowed-->
		<xsd:attribute name="allowNegativePressure" type="integer" default="1" />
		<!--cflFactor => Factor to apply to the `CFL condition <http://en.wikipedia.org/wiki/Courant-Friedrichs-Lewy_condition>`_ when calculating the maximum allowable time step. Values should be in the interval (0,1] -->
		<xsd:attribute name="cflFactor" type="real64" default="0.5" />
		<!--initialDt => Initial time-step value required by the solver to the event manager.-->
		<xsd:attribute name="initialDt" type="real64" default="1e+99" />
		<!--isThermal => Flag indicating whether the problem is thermal or not.-->
		<xsd:attribute name="isThermal" type="integer" default="0" />
		<!--logLevel => Sets the level of information to write in the standard output (the console typically).
Level 0 outputs no specific information for this solver. Higher levels require more outputs.
1
 - Line search information
 - Solution information (scaling, maximum changes, quality check)
 - Convergence information
 - Time step information
 - Linear solver information
 - Nonlinear solver information
 - Solver timers information
 - Well control information
 - Crossflow information
2
 - The summary of declared fields and coupling-->
		<xsd:attribute name="logLevel" type="integer" default="0" />
		<!--targetRegions => Allowable regions that the solver may be applied to. Note that this does not indicate that the solver will be applied to these regions, only that allocation will occur such that the solver may be applied to these regions. The decision about what regions this solver will beapplied to rests in the EventManager.-->
		<xsd:attribute name="targetRegions" type="groupNameRef_array" use="required" />
		<!--writeCSV => Write rates into a CSV file-->
		<xsd:attribute name="writeCSV" type="integer" default="0" />
		<!--writeLinearSystem => Write matrix, rhs, solution to screen ( = 1) or file ( = 2).-->
		<xsd:attribute name="writeLinearSystem" type="integer" default="0" />
		<!--name => A name is required for any non-unique nodes-->
		<xsd:attribute name="name" type="groupName" use="required" />
	</xsd:complexType>
	<xsd:complexType name="SolidMechanicsAugmentedLagrangianContactType">
		<xsd:choice minOccurs="0" maxOccurs="unbounded">
			<xsd:element name="LinearSolverParameters" type="LinearSolverParametersType" maxOccurs="1" />
			<xsd:element name="NonlinearSolverParameters" type="NonlinearSolverParametersType" maxOccurs="1" />
		</xsd:choice>
		<!--cflFactor => Factor to apply to the `CFL condition <http://en.wikipedia.org/wiki/Courant-Friedrichs-Lewy_condition>`_ when calculating the maximum allowable time step. Values should be in the interval (0,1] -->
		<xsd:attribute name="cflFactor" type="real64" default="0.5" />
		<!--contactPenaltyStiffness => Value of the penetration penalty stiffness. Units of Pressure/length-->
		<xsd:attribute name="contactPenaltyStiffness" type="real64" default="0" />
		<!--discretization => Name of discretization object (defined in the :ref:`NumericalMethodsManager`) to use for this solver. For instance, if this is a Finite Element Solver, the name of a :ref:`FiniteElement` should be specified. If this is a Finite Volume Method, the name of a :ref:`FiniteVolume` discretization should be specified.-->
		<xsd:attribute name="discretization" type="groupNameRef" use="required" />
		<!--initialDt => Initial time-step value required by the solver to the event manager.-->
		<xsd:attribute name="initialDt" type="real64" default="1e+99" />
		<!--logLevel => Sets the level of information to write in the standard output (the console typically).
Level 0 outputs no specific information for this solver. Higher levels require more outputs.
1
 - Line search information
 - Solution information (scaling, maximum changes, quality check)
 - Convergence information
 - Time step information
 - Linear solver information
 - Nonlinear solver information
 - Solver timers information
2
 - The summary of declared fields and coupling
 - Configuration information-->
		<xsd:attribute name="logLevel" type="integer" default="0" />
		<!--massDamping => Value of mass based damping coefficient. -->
		<xsd:attribute name="massDamping" type="real64" default="0" />
		<!--maxNumResolves => Value to indicate how many resolves may be executed after some other event is executed. For example, if a SurfaceGenerator is specified, it will be executed after the mechanics solve. However if a new surface is generated, then the mechanics solve must be executed again due to the change in topology.-->
		<xsd:attribute name="maxNumResolves" type="integer" default="10" />
		<!--newmarkBeta => Value of :math:`\beta` in the Newmark Method for Implicit Dynamic time integration option. This should be pow(newmarkGamma+0.5,2.0)/4.0 unless you know what you are doing.-->
		<xsd:attribute name="newmarkBeta" type="real64" default="0.25" />
		<!--newmarkGamma => Value of :math:`\gamma` in the Newmark Method for Implicit Dynamic time integration option-->
		<xsd:attribute name="newmarkGamma" type="real64" default="0.5" />
		<!--stiffnessDamping => Value of stiffness based damping coefficient. -->
		<xsd:attribute name="stiffnessDamping" type="real64" default="0" />
		<!--strainTheory => Indicates whether or not to use `Infinitesimal Strain Theory <https://en.wikipedia.org/wiki/Infinitesimal_strain_theory>`_, or `Finite Strain Theory <https://en.wikipedia.org/wiki/Finite_strain_theory>`_. Valid Inputs are:
 0 - Infinitesimal Strain 
 1 - Finite Strain-->
		<xsd:attribute name="strainTheory" type="integer" default="0" />
		<!--targetRegions => Allowable regions that the solver may be applied to. Note that this does not indicate that the solver will be applied to these regions, only that allocation will occur such that the solver may be applied to these regions. The decision about what regions this solver will beapplied to rests in the EventManager.-->
		<xsd:attribute name="targetRegions" type="groupNameRef_array" use="required" />
		<!--timeIntegrationOption => Time integration method. Options are:
* QuasiStatic
* ImplicitDynamic
* ExplicitDynamic-->
		<xsd:attribute name="timeIntegrationOption" type="geos_SolidMechanicsLagrangianFEM_TimeIntegrationOption" default="ExplicitDynamic" />
		<!--writeLinearSystem => Write matrix, rhs, solution to screen ( = 1) or file ( = 2).-->
		<xsd:attribute name="writeLinearSystem" type="integer" default="0" />
		<!--name => A name is required for any non-unique nodes-->
		<xsd:attribute name="name" type="groupName" use="required" />
	</xsd:complexType>
	<xsd:simpleType name="geos_SolidMechanicsLagrangianFEM_TimeIntegrationOption">
		<xsd:restriction base="xsd:string">
			<xsd:pattern value=".*[\[\]`$].*|QuasiStatic|ImplicitDynamic|ExplicitDynamic" />
		</xsd:restriction>
	</xsd:simpleType>
	<xsd:complexType name="SolidMechanicsEmbeddedFracturesType">
		<xsd:choice minOccurs="0" maxOccurs="unbounded">
			<xsd:element name="LinearSolverParameters" type="LinearSolverParametersType" maxOccurs="1" />
			<xsd:element name="NonlinearSolverParameters" type="NonlinearSolverParametersType" maxOccurs="1" />
		</xsd:choice>
		<!--cflFactor => Factor to apply to the `CFL condition <http://en.wikipedia.org/wiki/Courant-Friedrichs-Lewy_condition>`_ when calculating the maximum allowable time step. Values should be in the interval (0,1] -->
		<xsd:attribute name="cflFactor" type="real64" default="0.5" />
		<!--contactPenaltyStiffness => Value of the penetration penalty stiffness. Units of Pressure/length-->
		<xsd:attribute name="contactPenaltyStiffness" type="real64" use="required" />
		<!--discretization => Name of discretization object (defined in the :ref:`NumericalMethodsManager`) to use for this solver. For instance, if this is a Finite Element Solver, the name of a :ref:`FiniteElement` should be specified. If this is a Finite Volume Method, the name of a :ref:`FiniteVolume` discretization should be specified.-->
		<xsd:attribute name="discretization" type="groupNameRef" use="required" />
		<!--initialDt => Initial time-step value required by the solver to the event manager.-->
		<xsd:attribute name="initialDt" type="real64" default="1e+99" />
		<!--logLevel => Sets the level of information to write in the standard output (the console typically).
Level 0 outputs no specific information for this solver. Higher levels require more outputs.
1
 - Line search information
 - Solution information (scaling, maximum changes, quality check)
 - Convergence information
 - Time step information
 - Linear solver information
 - Nonlinear solver information
 - Solver timers information
2
 - The summary of declared fields and coupling-->
		<xsd:attribute name="logLevel" type="integer" default="0" />
		<!--massDamping => Value of mass based damping coefficient. -->
		<xsd:attribute name="massDamping" type="real64" default="0" />
		<!--maxNumResolves => Value to indicate how many resolves may be executed after some other event is executed. For example, if a SurfaceGenerator is specified, it will be executed after the mechanics solve. However if a new surface is generated, then the mechanics solve must be executed again due to the change in topology.-->
		<xsd:attribute name="maxNumResolves" type="integer" default="10" />
		<!--newmarkBeta => Value of :math:`\beta` in the Newmark Method for Implicit Dynamic time integration option. This should be pow(newmarkGamma+0.5,2.0)/4.0 unless you know what you are doing.-->
		<xsd:attribute name="newmarkBeta" type="real64" default="0.25" />
		<!--newmarkGamma => Value of :math:`\gamma` in the Newmark Method for Implicit Dynamic time integration option-->
		<xsd:attribute name="newmarkGamma" type="real64" default="0.5" />
		<!--stiffnessDamping => Value of stiffness based damping coefficient. -->
		<xsd:attribute name="stiffnessDamping" type="real64" default="0" />
		<!--strainTheory => Indicates whether or not to use `Infinitesimal Strain Theory <https://en.wikipedia.org/wiki/Infinitesimal_strain_theory>`_, or `Finite Strain Theory <https://en.wikipedia.org/wiki/Finite_strain_theory>`_. Valid Inputs are:
 0 - Infinitesimal Strain 
 1 - Finite Strain-->
		<xsd:attribute name="strainTheory" type="integer" default="0" />
		<!--targetRegions => Allowable regions that the solver may be applied to. Note that this does not indicate that the solver will be applied to these regions, only that allocation will occur such that the solver may be applied to these regions. The decision about what regions this solver will beapplied to rests in the EventManager.-->
		<xsd:attribute name="targetRegions" type="groupNameRef_array" use="required" />
		<!--timeIntegrationOption => Time integration method. Options are:
* QuasiStatic
* ImplicitDynamic
* ExplicitDynamic-->
		<xsd:attribute name="timeIntegrationOption" type="geos_SolidMechanicsLagrangianFEM_TimeIntegrationOption" default="ExplicitDynamic" />
		<!--useStaticCondensation => Defines whether to use static condensation or not.-->
		<xsd:attribute name="useStaticCondensation" type="integer" default="0" />
		<!--writeLinearSystem => Write matrix, rhs, solution to screen ( = 1) or file ( = 2).-->
		<xsd:attribute name="writeLinearSystem" type="integer" default="0" />
		<!--name => A name is required for any non-unique nodes-->
		<xsd:attribute name="name" type="groupName" use="required" />
	</xsd:complexType>
	<xsd:complexType name="SolidMechanicsLagrangeContactType">
		<xsd:choice minOccurs="0" maxOccurs="unbounded">
			<xsd:element name="LinearSolverParameters" type="LinearSolverParametersType" maxOccurs="1" />
			<xsd:element name="NonlinearSolverParameters" type="NonlinearSolverParametersType" maxOccurs="1" />
		</xsd:choice>
		<!--cflFactor => Factor to apply to the `CFL condition <http://en.wikipedia.org/wiki/Courant-Friedrichs-Lewy_condition>`_ when calculating the maximum allowable time step. Values should be in the interval (0,1] -->
		<xsd:attribute name="cflFactor" type="real64" default="0.5" />
		<!--contactPenaltyStiffness => Value of the penetration penalty stiffness. Units of Pressure/length-->
		<xsd:attribute name="contactPenaltyStiffness" type="real64" default="0" />
		<!--discretization => Name of discretization object (defined in the :ref:`NumericalMethodsManager`) to use for this solver. For instance, if this is a Finite Element Solver, the name of a :ref:`FiniteElement` should be specified. If this is a Finite Volume Method, the name of a :ref:`FiniteVolume` discretization should be specified.-->
		<xsd:attribute name="discretization" type="groupNameRef" use="required" />
		<!--initialDt => Initial time-step value required by the solver to the event manager.-->
		<xsd:attribute name="initialDt" type="real64" default="1e+99" />
		<!--logLevel => Sets the level of information to write in the standard output (the console typically).
Level 0 outputs no specific information for this solver. Higher levels require more outputs.
1
 - Line search information
 - Solution information (scaling, maximum changes, quality check)
 - Convergence information
 - Time step information
 - Linear solver information
 - Nonlinear solver information
 - Solver timers information
2
 - The summary of declared fields and coupling
 - Configuration information-->
		<xsd:attribute name="logLevel" type="integer" default="0" />
		<!--massDamping => Value of mass based damping coefficient. -->
		<xsd:attribute name="massDamping" type="real64" default="0" />
		<!--maxNumResolves => Value to indicate how many resolves may be executed after some other event is executed. For example, if a SurfaceGenerator is specified, it will be executed after the mechanics solve. However if a new surface is generated, then the mechanics solve must be executed again due to the change in topology.-->
		<xsd:attribute name="maxNumResolves" type="integer" default="10" />
		<!--newmarkBeta => Value of :math:`\beta` in the Newmark Method for Implicit Dynamic time integration option. This should be pow(newmarkGamma+0.5,2.0)/4.0 unless you know what you are doing.-->
		<xsd:attribute name="newmarkBeta" type="real64" default="0.25" />
		<!--newmarkGamma => Value of :math:`\gamma` in the Newmark Method for Implicit Dynamic time integration option-->
		<xsd:attribute name="newmarkGamma" type="real64" default="0.5" />
		<!--stabilizationName => Name of the stabilization to use in the lagrangian contact solver-->
		<xsd:attribute name="stabilizationName" type="groupNameRef" use="required" />
		<!--stabilizationScalingCoefficient => It be used to increase the scale of the stabilization entries. A value < 1.0 results in larger entries in the stabilization matrix.-->
		<xsd:attribute name="stabilizationScalingCoefficient" type="real64" default="1" />
		<!--stiffnessDamping => Value of stiffness based damping coefficient. -->
		<xsd:attribute name="stiffnessDamping" type="real64" default="0" />
		<!--strainTheory => Indicates whether or not to use `Infinitesimal Strain Theory <https://en.wikipedia.org/wiki/Infinitesimal_strain_theory>`_, or `Finite Strain Theory <https://en.wikipedia.org/wiki/Finite_strain_theory>`_. Valid Inputs are:
 0 - Infinitesimal Strain 
 1 - Finite Strain-->
		<xsd:attribute name="strainTheory" type="integer" default="0" />
		<!--targetRegions => Allowable regions that the solver may be applied to. Note that this does not indicate that the solver will be applied to these regions, only that allocation will occur such that the solver may be applied to these regions. The decision about what regions this solver will beapplied to rests in the EventManager.-->
		<xsd:attribute name="targetRegions" type="groupNameRef_array" use="required" />
		<!--timeIntegrationOption => Time integration method. Options are:
* QuasiStatic
* ImplicitDynamic
* ExplicitDynamic-->
		<xsd:attribute name="timeIntegrationOption" type="geos_SolidMechanicsLagrangianFEM_TimeIntegrationOption" default="ExplicitDynamic" />
		<!--writeLinearSystem => Write matrix, rhs, solution to screen ( = 1) or file ( = 2).-->
		<xsd:attribute name="writeLinearSystem" type="integer" default="0" />
		<!--name => A name is required for any non-unique nodes-->
		<xsd:attribute name="name" type="groupName" use="required" />
	</xsd:complexType>
	<xsd:complexType name="SolidMechanicsLagrangeContactBubbleStabType">
		<xsd:choice minOccurs="0" maxOccurs="unbounded">
			<xsd:element name="LinearSolverParameters" type="LinearSolverParametersType" maxOccurs="1" />
			<xsd:element name="NonlinearSolverParameters" type="NonlinearSolverParametersType" maxOccurs="1" />
		</xsd:choice>
		<!--cflFactor => Factor to apply to the `CFL condition <http://en.wikipedia.org/wiki/Courant-Friedrichs-Lewy_condition>`_ when calculating the maximum allowable time step. Values should be in the interval (0,1] -->
		<xsd:attribute name="cflFactor" type="real64" default="0.5" />
		<!--contactPenaltyStiffness => Value of the penetration penalty stiffness. Units of Pressure/length-->
		<xsd:attribute name="contactPenaltyStiffness" type="real64" default="0" />
		<!--discretization => Name of discretization object (defined in the :ref:`NumericalMethodsManager`) to use for this solver. For instance, if this is a Finite Element Solver, the name of a :ref:`FiniteElement` should be specified. If this is a Finite Volume Method, the name of a :ref:`FiniteVolume` discretization should be specified.-->
		<xsd:attribute name="discretization" type="groupNameRef" use="required" />
		<!--initialDt => Initial time-step value required by the solver to the event manager.-->
		<xsd:attribute name="initialDt" type="real64" default="1e+99" />
		<!--logLevel => Sets the level of information to write in the standard output (the console typically).
Level 0 outputs no specific information for this solver. Higher levels require more outputs.
1
 - Line search information
 - Solution information (scaling, maximum changes, quality check)
 - Convergence information
 - Time step information
 - Linear solver information
 - Nonlinear solver information
 - Solver timers information
2
 - The summary of declared fields and coupling-->
		<xsd:attribute name="logLevel" type="integer" default="0" />
		<!--massDamping => Value of mass based damping coefficient. -->
		<xsd:attribute name="massDamping" type="real64" default="0" />
		<!--maxNumResolves => Value to indicate how many resolves may be executed after some other event is executed. For example, if a SurfaceGenerator is specified, it will be executed after the mechanics solve. However if a new surface is generated, then the mechanics solve must be executed again due to the change in topology.-->
		<xsd:attribute name="maxNumResolves" type="integer" default="10" />
		<!--newmarkBeta => Value of :math:`\beta` in the Newmark Method for Implicit Dynamic time integration option. This should be pow(newmarkGamma+0.5,2.0)/4.0 unless you know what you are doing.-->
		<xsd:attribute name="newmarkBeta" type="real64" default="0.25" />
		<!--newmarkGamma => Value of :math:`\gamma` in the Newmark Method for Implicit Dynamic time integration option-->
		<xsd:attribute name="newmarkGamma" type="real64" default="0.5" />
		<!--stiffnessDamping => Value of stiffness based damping coefficient. -->
		<xsd:attribute name="stiffnessDamping" type="real64" default="0" />
		<!--strainTheory => Indicates whether or not to use `Infinitesimal Strain Theory <https://en.wikipedia.org/wiki/Infinitesimal_strain_theory>`_, or `Finite Strain Theory <https://en.wikipedia.org/wiki/Finite_strain_theory>`_. Valid Inputs are:
 0 - Infinitesimal Strain 
 1 - Finite Strain-->
		<xsd:attribute name="strainTheory" type="integer" default="0" />
		<!--targetRegions => Allowable regions that the solver may be applied to. Note that this does not indicate that the solver will be applied to these regions, only that allocation will occur such that the solver may be applied to these regions. The decision about what regions this solver will beapplied to rests in the EventManager.-->
		<xsd:attribute name="targetRegions" type="groupNameRef_array" use="required" />
		<!--timeIntegrationOption => Time integration method. Options are:
* QuasiStatic
* ImplicitDynamic
* ExplicitDynamic-->
		<xsd:attribute name="timeIntegrationOption" type="geos_SolidMechanicsLagrangianFEM_TimeIntegrationOption" default="ExplicitDynamic" />
		<!--writeLinearSystem => Write matrix, rhs, solution to screen ( = 1) or file ( = 2).-->
		<xsd:attribute name="writeLinearSystem" type="integer" default="0" />
		<!--name => A name is required for any non-unique nodes-->
		<xsd:attribute name="name" type="groupName" use="required" />
	</xsd:complexType>
	<xsd:complexType name="SolidMechanicsLagrangianSSLEType">
		<xsd:choice minOccurs="0" maxOccurs="unbounded">
			<xsd:element name="LinearSolverParameters" type="LinearSolverParametersType" maxOccurs="1" />
			<xsd:element name="NonlinearSolverParameters" type="NonlinearSolverParametersType" maxOccurs="1" />
		</xsd:choice>
		<!--cflFactor => Factor to apply to the `CFL condition <http://en.wikipedia.org/wiki/Courant-Friedrichs-Lewy_condition>`_ when calculating the maximum allowable time step. Values should be in the interval (0,1] -->
		<xsd:attribute name="cflFactor" type="real64" default="0.5" />
		<!--contactPenaltyStiffness => Value of the penetration penalty stiffness. Units of Pressure/length-->
		<xsd:attribute name="contactPenaltyStiffness" type="real64" default="0" />
		<!--contactRelationName => Name of contact relation to enforce constraints on fracture boundary.-->
		<xsd:attribute name="contactRelationName" type="groupNameRef" default="NOCONTACT" />
		<!--discretization => Name of discretization object (defined in the :ref:`NumericalMethodsManager`) to use for this solver. For instance, if this is a Finite Element Solver, the name of a :ref:`FiniteElement` should be specified. If this is a Finite Volume Method, the name of a :ref:`FiniteVolume` discretization should be specified.-->
		<xsd:attribute name="discretization" type="groupNameRef" use="required" />
		<!--initialDt => Initial time-step value required by the solver to the event manager.-->
		<xsd:attribute name="initialDt" type="real64" default="1e+99" />
		<!--logLevel => Sets the level of information to write in the standard output (the console typically).
Level 0 outputs no specific information for this solver. Higher levels require more outputs.
1
 - Line search information
 - Solution information (scaling, maximum changes, quality check)
 - Convergence information
 - Time step information
 - Linear solver information
 - Nonlinear solver information
 - Solver timers information
2
 - The summary of declared fields and coupling-->
		<xsd:attribute name="logLevel" type="integer" default="0" />
		<!--massDamping => Value of mass based damping coefficient. -->
		<xsd:attribute name="massDamping" type="real64" default="0" />
		<!--maxNumResolves => Value to indicate how many resolves may be executed after some other event is executed. For example, if a SurfaceGenerator is specified, it will be executed after the mechanics solve. However if a new surface is generated, then the mechanics solve must be executed again due to the change in topology.-->
		<xsd:attribute name="maxNumResolves" type="integer" default="10" />
		<!--newmarkBeta => Value of :math:`\beta` in the Newmark Method for Implicit Dynamic time integration option. This should be pow(newmarkGamma+0.5,2.0)/4.0 unless you know what you are doing.-->
		<xsd:attribute name="newmarkBeta" type="real64" default="0.25" />
		<!--newmarkGamma => Value of :math:`\gamma` in the Newmark Method for Implicit Dynamic time integration option-->
		<xsd:attribute name="newmarkGamma" type="real64" default="0.5" />
		<!--stiffnessDamping => Value of stiffness based damping coefficient. -->
		<xsd:attribute name="stiffnessDamping" type="real64" default="0" />
		<!--strainTheory => Indicates whether or not to use `Infinitesimal Strain Theory <https://en.wikipedia.org/wiki/Infinitesimal_strain_theory>`_, or `Finite Strain Theory <https://en.wikipedia.org/wiki/Finite_strain_theory>`_. Valid Inputs are:
 0 - Infinitesimal Strain 
 1 - Finite Strain-->
		<xsd:attribute name="strainTheory" type="integer" default="0" />
		<!--surfaceGeneratorName => Name of the surface generator to use-->
		<xsd:attribute name="surfaceGeneratorName" type="string" default="" />
		<!--targetRegions => Allowable regions that the solver may be applied to. Note that this does not indicate that the solver will be applied to these regions, only that allocation will occur such that the solver may be applied to these regions. The decision about what regions this solver will beapplied to rests in the EventManager.-->
		<xsd:attribute name="targetRegions" type="groupNameRef_array" use="required" />
		<!--timeIntegrationOption => Time integration method. Options are:
* QuasiStatic
* ImplicitDynamic
* ExplicitDynamic-->
		<xsd:attribute name="timeIntegrationOption" type="geos_SolidMechanicsLagrangianFEM_TimeIntegrationOption" default="ExplicitDynamic" />
		<!--writeLinearSystem => Write matrix, rhs, solution to screen ( = 1) or file ( = 2).-->
		<xsd:attribute name="writeLinearSystem" type="integer" default="0" />
		<!--name => A name is required for any non-unique nodes-->
		<xsd:attribute name="name" type="groupName" use="required" />
	</xsd:complexType>
	<xsd:complexType name="SolidMechanics_LagrangianFEMType">
		<xsd:choice minOccurs="0" maxOccurs="unbounded">
			<xsd:element name="LinearSolverParameters" type="LinearSolverParametersType" maxOccurs="1" />
			<xsd:element name="NonlinearSolverParameters" type="NonlinearSolverParametersType" maxOccurs="1" />
		</xsd:choice>
		<!--cflFactor => Factor to apply to the `CFL condition <http://en.wikipedia.org/wiki/Courant-Friedrichs-Lewy_condition>`_ when calculating the maximum allowable time step. Values should be in the interval (0,1] -->
		<xsd:attribute name="cflFactor" type="real64" default="0.5" />
		<!--contactPenaltyStiffness => Value of the penetration penalty stiffness. Units of Pressure/length-->
		<xsd:attribute name="contactPenaltyStiffness" type="real64" default="0" />
		<!--contactRelationName => Name of contact relation to enforce constraints on fracture boundary.-->
		<xsd:attribute name="contactRelationName" type="groupNameRef" default="NOCONTACT" />
		<!--discretization => Name of discretization object (defined in the :ref:`NumericalMethodsManager`) to use for this solver. For instance, if this is a Finite Element Solver, the name of a :ref:`FiniteElement` should be specified. If this is a Finite Volume Method, the name of a :ref:`FiniteVolume` discretization should be specified.-->
		<xsd:attribute name="discretization" type="groupNameRef" use="required" />
		<!--initialDt => Initial time-step value required by the solver to the event manager.-->
		<xsd:attribute name="initialDt" type="real64" default="1e+99" />
		<!--logLevel => Sets the level of information to write in the standard output (the console typically).
Level 0 outputs no specific information for this solver. Higher levels require more outputs.
1
 - Line search information
 - Solution information (scaling, maximum changes, quality check)
 - Convergence information
 - Time step information
 - Linear solver information
 - Nonlinear solver information
 - Solver timers information
2
 - The summary of declared fields and coupling-->
		<xsd:attribute name="logLevel" type="integer" default="0" />
		<!--massDamping => Value of mass based damping coefficient. -->
		<xsd:attribute name="massDamping" type="real64" default="0" />
		<!--maxNumResolves => Value to indicate how many resolves may be executed after some other event is executed. For example, if a SurfaceGenerator is specified, it will be executed after the mechanics solve. However if a new surface is generated, then the mechanics solve must be executed again due to the change in topology.-->
		<xsd:attribute name="maxNumResolves" type="integer" default="10" />
		<!--newmarkBeta => Value of :math:`\beta` in the Newmark Method for Implicit Dynamic time integration option. This should be pow(newmarkGamma+0.5,2.0)/4.0 unless you know what you are doing.-->
		<xsd:attribute name="newmarkBeta" type="real64" default="0.25" />
		<!--newmarkGamma => Value of :math:`\gamma` in the Newmark Method for Implicit Dynamic time integration option-->
		<xsd:attribute name="newmarkGamma" type="real64" default="0.5" />
		<!--stiffnessDamping => Value of stiffness based damping coefficient. -->
		<xsd:attribute name="stiffnessDamping" type="real64" default="0" />
		<!--strainTheory => Indicates whether or not to use `Infinitesimal Strain Theory <https://en.wikipedia.org/wiki/Infinitesimal_strain_theory>`_, or `Finite Strain Theory <https://en.wikipedia.org/wiki/Finite_strain_theory>`_. Valid Inputs are:
 0 - Infinitesimal Strain 
 1 - Finite Strain-->
		<xsd:attribute name="strainTheory" type="integer" default="0" />
		<!--surfaceGeneratorName => Name of the surface generator to use-->
		<xsd:attribute name="surfaceGeneratorName" type="string" default="" />
		<!--targetRegions => Allowable regions that the solver may be applied to. Note that this does not indicate that the solver will be applied to these regions, only that allocation will occur such that the solver may be applied to these regions. The decision about what regions this solver will beapplied to rests in the EventManager.-->
		<xsd:attribute name="targetRegions" type="groupNameRef_array" use="required" />
		<!--timeIntegrationOption => Time integration method. Options are:
* QuasiStatic
* ImplicitDynamic
* ExplicitDynamic-->
		<xsd:attribute name="timeIntegrationOption" type="geos_SolidMechanicsLagrangianFEM_TimeIntegrationOption" default="ExplicitDynamic" />
		<!--writeLinearSystem => Write matrix, rhs, solution to screen ( = 1) or file ( = 2).-->
		<xsd:attribute name="writeLinearSystem" type="integer" default="0" />
		<!--name => A name is required for any non-unique nodes-->
		<xsd:attribute name="name" type="groupName" use="required" />
	</xsd:complexType>
	<xsd:complexType name="SolidMechanics_MPMType">
		<xsd:choice minOccurs="0" maxOccurs="unbounded">
			<xsd:element name="LinearSolverParameters" type="LinearSolverParametersType" maxOccurs="1" />
			<xsd:element name="NonlinearSolverParameters" type="NonlinearSolverParametersType" maxOccurs="1" />
		</xsd:choice>
		<!--boundaryConditionTypes => Boundary conditions on x-, x+, y-, y+, z- and z+ faces. Options are:
* Outflow
* Symmetry-->
		<xsd:attribute name="boundaryConditionTypes" type="integer_array" default="{0}" />
		<!--boxAverageHistory => Flag for whether to output box average history-->
		<xsd:attribute name="boxAverageHistory" type="integer" default="0" />
		<!--cflFactor => Factor to apply to the `CFL condition <http://en.wikipedia.org/wiki/Courant-Friedrichs-Lewy_condition>`_ when calculating the maximum allowable time step. Values should be in the interval (0,1] -->
		<xsd:attribute name="cflFactor" type="real64" default="0.5" />
		<!--contactGapCorrection => Flag for mitigating contact gaps-->
		<xsd:attribute name="contactGapCorrection" type="integer" default="0" />
		<!--cpdiDomainScaling => Option for CPDI domain scaling-->
		<xsd:attribute name="cpdiDomainScaling" type="integer" default="0" />
		<!--damageFieldPartitioning => Flag for using the gradient of the particle damage field to partition material into separate velocity fields-->
		<xsd:attribute name="damageFieldPartitioning" type="integer" default="0" />
		<!--discretization => Name of discretization object (defined in the :ref:`NumericalMethodsManager`) to use for this solver. For instance, if this is a Finite Element Solver, the name of a :ref:`FiniteElement` should be specified. If this is a Finite Volume Method, the name of a :ref:`FiniteVolume` discretization should be specified.-->
		<xsd:attribute name="discretization" type="groupNameRef" use="required" />
		<!--fTableInterpType => The type of F table interpolation. Options are 0 (linear), 1 (cosine), 2 (quintic polynomial).-->
		<xsd:attribute name="fTableInterpType" type="integer" default="0" />
		<!--fTablePath => Path to f-table-->
		<xsd:attribute name="fTablePath" type="path" default="" />
		<!--frictionCoefficient => Coefficient of friction, currently assumed to be the same everywhere-->
		<xsd:attribute name="frictionCoefficient" type="real64" default="0" />
		<!--initialDt => Initial time-step value required by the solver to the event manager.-->
		<xsd:attribute name="initialDt" type="real64" default="1e+99" />
		<!--logLevel => Sets the level of information to write in the standard output (the console typically).
Level 0 outputs no specific information for this solver. Higher levels require more outputs.
1
 - Line search information
 - Solution information (scaling, maximum changes, quality check)
 - Convergence information
 - Time step information
 - Linear solver information
 - Nonlinear solver information
 - Solver timers information
2
 - The summary of declared fields and coupling-->
		<xsd:attribute name="logLevel" type="integer" default="0" />
		<!--needsNeighborList => Flag for whether to construct neighbor list-->
		<xsd:attribute name="needsNeighborList" type="integer" default="0" />
		<!--neighborRadius => Neighbor radius for SPH-type calculations-->
		<xsd:attribute name="neighborRadius" type="real64" default="-1" />
		<!--planeStrain => Flag for performing plane strain calculations-->
		<xsd:attribute name="planeStrain" type="integer" default="0" />
		<!--prescribedBcTable => Flag for whether to have time-dependent boundary condition types-->
		<xsd:attribute name="prescribedBcTable" type="integer" default="0" />
		<!--prescribedBoundaryFTable => Flag for whether to have time-dependent boundary conditions described by a global background grid F-->
		<xsd:attribute name="prescribedBoundaryFTable" type="integer" default="0" />
		<!--reactionHistory => Flag for whether to output face reaction history-->
		<xsd:attribute name="reactionHistory" type="integer" default="0" />
		<!--separabilityMinDamage => Damage threshold for field separability-->
		<xsd:attribute name="separabilityMinDamage" type="real64" default="0.5" />
		<!--solverProfiling => Flag for timing subroutines in the solver-->
		<xsd:attribute name="solverProfiling" type="integer" default="0" />
		<!--surfaceDetection => Flag for automatic surface detection on the 1st cycle-->
		<xsd:attribute name="surfaceDetection" type="integer" default="0" />
		<!--targetRegions => Allowable regions that the solver may be applied to. Note that this does not indicate that the solver will be applied to these regions, only that allocation will occur such that the solver may be applied to these regions. The decision about what regions this solver will beapplied to rests in the EventManager.-->
		<xsd:attribute name="targetRegions" type="groupNameRef_array" use="required" />
		<!--timeIntegrationOption => Time integration method. Options are:
* QuasiStatic
* ImplicitDynamic
* ExplicitDynamic-->
		<xsd:attribute name="timeIntegrationOption" type="geos_SolidMechanicsMPM_TimeIntegrationOption" default="ExplicitDynamic" />
		<!--treatFullyDamagedAsSingleField => Whether to consolidate fully damaged fields into a single field. Nice for modeling damaged mush.-->
		<xsd:attribute name="treatFullyDamagedAsSingleField" type="integer" default="1" />
		<!--useDamageAsSurfaceFlag => Indicates whether particle damage at the beginning of the simulation should be interpreted as a surface flag-->
		<xsd:attribute name="useDamageAsSurfaceFlag" type="integer" default="0" />
		<!--writeLinearSystem => Write matrix, rhs, solution to screen ( = 1) or file ( = 2).-->
		<xsd:attribute name="writeLinearSystem" type="integer" default="0" />
		<!--name => A name is required for any non-unique nodes-->
		<xsd:attribute name="name" type="groupName" use="required" />
	</xsd:complexType>
	<xsd:simpleType name="geos_SolidMechanicsMPM_TimeIntegrationOption">
		<xsd:restriction base="xsd:string">
			<xsd:pattern value=".*[\[\]`$].*|QuasiStatic|ImplicitDynamic|ExplicitDynamic" />
		</xsd:restriction>
	</xsd:simpleType>
	<xsd:complexType name="SurfaceGeneratorType">
		<xsd:choice minOccurs="0" maxOccurs="unbounded">
			<xsd:element name="LinearSolverParameters" type="LinearSolverParametersType" maxOccurs="1" />
			<xsd:element name="NonlinearSolverParameters" type="NonlinearSolverParametersType" maxOccurs="1" />
		</xsd:choice>
		<!--cflFactor => Factor to apply to the `CFL condition <http://en.wikipedia.org/wiki/Courant-Friedrichs-Lewy_condition>`_ when calculating the maximum allowable time step. Values should be in the interval (0,1] -->
		<xsd:attribute name="cflFactor" type="real64" default="0.5" />
		<!--fractureOrigin => Coordinate of fracture origin-->
		<xsd:attribute name="fractureOrigin" type="R1Tensor" default="{0,0,0}" />
		<!--fractureRegion => (no description available)-->
		<xsd:attribute name="fractureRegion" type="groupNameRef" default="Fracture" />
		<!--initialDt => Initial time-step value required by the solver to the event manager.-->
		<xsd:attribute name="initialDt" type="real64" default="1e+99" />
		<!--initialRockToughness => Initial rock toughness of the solid material-->
		<xsd:attribute name="initialRockToughness" type="real64" use="required" />
		<!--isPoroelastic => Flag that defines whether the material is poroelastic or not.-->
		<xsd:attribute name="isPoroelastic" type="integer" default="0" />
		<!--logLevel => Sets the level of information to write in the standard output (the console typically).
Level 0 outputs no specific information for this solver. Higher levels require more outputs.
1
 - Line search information
 - Solution information (scaling, maximum changes, quality check)
 - Convergence information
 - Time step information
 - Linear solver information
 - Nonlinear solver information
 - Solver timers information
 - Fracture generation information
2
 - The summary of declared fields and coupling
 - Mapping information
3
 - Rupture rate information-->
		<xsd:attribute name="logLevel" type="integer" default="0" />
		<!--mpiCommOrder => Flag to enable MPI consistent communication ordering-->
		<xsd:attribute name="mpiCommOrder" type="integer" default="0" />
		<!--nodeBasedSIF => Flag for choosing between node or edge based criteria: 1 for node based criterion-->
		<xsd:attribute name="nodeBasedSIF" type="integer" default="0" />
		<!--targetRegions => Allowable regions that the solver may be applied to. Note that this does not indicate that the solver will be applied to these regions, only that allocation will occur such that the solver may be applied to these regions. The decision about what regions this solver will beapplied to rests in the EventManager.-->
		<xsd:attribute name="targetRegions" type="groupNameRef_array" use="required" />
		<!--toughnessScalingFactor => Scaling factor for the rock toughness of the solid material-->
		<xsd:attribute name="toughnessScalingFactor" type="real64" default="0" />
		<!--writeLinearSystem => Write matrix, rhs, solution to screen ( = 1) or file ( = 2).-->
		<xsd:attribute name="writeLinearSystem" type="integer" default="0" />
		<!--name => A name is required for any non-unique nodes-->
		<xsd:attribute name="name" type="groupName" use="required" />
	</xsd:complexType>
	<xsd:complexType name="TasksType">
		<xsd:choice minOccurs="0" maxOccurs="unbounded">
			<xsd:element name="CellToCellDataCollection" type="CellToCellDataCollectionType" />
			<xsd:element name="CompositionalMultiphaseReservoirPoromechanicsInitialization" type="CompositionalMultiphaseReservoirPoromechanicsInitializationType" />
			<xsd:element name="CompositionalMultiphaseStatistics" type="CompositionalMultiphaseStatisticsType" />
			<xsd:element name="HydrofractureInitialization" type="HydrofractureInitializationType" />
			<xsd:element name="MultiphasePoromechanicsInitialization" type="MultiphasePoromechanicsInitializationType" />
			<xsd:element name="PVTDriver" type="PVTDriverType" />
			<xsd:element name="PackCollection" type="PackCollectionType" />
			<xsd:element name="ReactiveFluidDriver" type="ReactiveFluidDriverType" />
			<xsd:element name="RelpermDriver" type="RelpermDriverType" />
			<xsd:element name="SinglePhasePoromechanicsConformingFracturesInitialization" type="SinglePhasePoromechanicsConformingFracturesInitializationType" />
			<xsd:element name="SinglePhasePoromechanicsEmbeddedFracturesInitialization" type="SinglePhasePoromechanicsEmbeddedFracturesInitializationType" />
			<xsd:element name="SinglePhasePoromechanicsInitialization" type="SinglePhasePoromechanicsInitializationType" />
			<xsd:element name="SinglePhaseReservoirPoromechanicsConformingFracturesInitialization" type="SinglePhaseReservoirPoromechanicsConformingFracturesInitializationType" />
			<xsd:element name="SinglePhaseReservoirPoromechanicsInitialization" type="SinglePhaseReservoirPoromechanicsInitializationType" />
			<xsd:element name="SinglePhaseStatistics" type="SinglePhaseStatisticsType" />
			<xsd:element name="SolidMechanicsStateReset" type="SolidMechanicsStateResetType" />
			<xsd:element name="SolidMechanicsStatistics" type="SolidMechanicsStatisticsType" />
			<xsd:element name="SourceFluxStatistics" type="SourceFluxStatisticsType" />
			<xsd:element name="TriaxialDriver" type="TriaxialDriverType" />
		</xsd:choice>
	</xsd:complexType>
	<xsd:complexType name="CellToCellDataCollectionType">
		<!--flowSolverName => Name of the flow solver, to get the permeabilities.-->
		<xsd:attribute name="flowSolverName" type="groupNameRef" use="required" />
		<!--logLevel => When higher than 1: Display store events details.-->
		<xsd:attribute name="logLevel" type="integer" default="0" />
		<!--meshBody => Name of the target -->
		<xsd:attribute name="meshBody" type="groupNameRef" use="required" />
		<!--name => A name is required for any non-unique nodes-->
		<xsd:attribute name="name" type="groupName" use="required" />
	</xsd:complexType>
	<xsd:complexType name="CompositionalMultiphaseReservoirPoromechanicsInitializationType">
		<!--logLevel => Sets the level of information to write in the standard output (the console typically).
Level 0 outputs no specific information for this solver. Higher levels require more outputs.
1
 - Initialization information-->
		<xsd:attribute name="logLevel" type="integer" default="0" />
		<!--poromechanicsSolverName => Name of the poromechanics solver-->
		<xsd:attribute name="poromechanicsSolverName" type="groupNameRef" use="required" />
		<!--solidMechanicsStatisticsName => Name of the solid mechanics statistics-->
		<xsd:attribute name="solidMechanicsStatisticsName" type="groupNameRef" default="" />
		<!--name => A name is required for any non-unique nodes-->
		<xsd:attribute name="name" type="groupName" use="required" />
	</xsd:complexType>
	<xsd:complexType name="CompositionalMultiphaseStatisticsType">
		<!--computeCFLNumbers => Flag to decide whether CFL numbers are computed or not-->
		<xsd:attribute name="computeCFLNumbers" type="integer" default="0" />
		<!--computeRegionStatistics => Flag to decide whether region statistics are computed or not-->
		<xsd:attribute name="computeRegionStatistics" type="integer" default="1" />
		<!--flowSolverName => Name of the flow solver-->
		<xsd:attribute name="flowSolverName" type="groupNameRef" use="required" />
		<!--logLevel => Sets the level of information to write in the standard output (the console typically).
Level 0 outputs no specific information for this solver. Higher levels require more outputs.
1
 - CFL information
 - Print statistics-->
		<xsd:attribute name="logLevel" type="integer" default="0" />
		<!--relpermThreshold => Flag to decide whether a phase is considered mobile (when the relperm is above the threshold) or immobile (when the relperm is below the threshold) in metric 2-->
		<xsd:attribute name="relpermThreshold" type="real64" default="1e-06" />
		<!--writeCSV => Write statistics into a CSV file-->
		<xsd:attribute name="writeCSV" type="integer" default="0" />
		<!--name => A name is required for any non-unique nodes-->
		<xsd:attribute name="name" type="groupName" use="required" />
	</xsd:complexType>
	<xsd:complexType name="HydrofractureInitializationType">
		<!--logLevel => Sets the level of information to write in the standard output (the console typically).
Level 0 outputs no specific information for this solver. Higher levels require more outputs.
1
 - Initialization information-->
		<xsd:attribute name="logLevel" type="integer" default="0" />
		<!--poromechanicsSolverName => Name of the poromechanics solver-->
		<xsd:attribute name="poromechanicsSolverName" type="groupNameRef" use="required" />
		<!--solidMechanicsStatisticsName => Name of the solid mechanics statistics-->
		<xsd:attribute name="solidMechanicsStatisticsName" type="groupNameRef" default="" />
		<!--name => A name is required for any non-unique nodes-->
		<xsd:attribute name="name" type="groupName" use="required" />
	</xsd:complexType>
	<xsd:complexType name="MultiphasePoromechanicsInitializationType">
		<!--logLevel => Sets the level of information to write in the standard output (the console typically).
Level 0 outputs no specific information for this solver. Higher levels require more outputs.
1
 - Initialization information-->
		<xsd:attribute name="logLevel" type="integer" default="0" />
		<!--poromechanicsSolverName => Name of the poromechanics solver-->
		<xsd:attribute name="poromechanicsSolverName" type="groupNameRef" use="required" />
		<!--solidMechanicsStatisticsName => Name of the solid mechanics statistics-->
		<xsd:attribute name="solidMechanicsStatisticsName" type="groupNameRef" default="" />
		<!--name => A name is required for any non-unique nodes-->
		<xsd:attribute name="name" type="groupName" use="required" />
	</xsd:complexType>
	<xsd:complexType name="PVTDriverType">
		<!--baseline => Baseline file-->
		<xsd:attribute name="baseline" type="path" default="none" />
		<!--feedComposition => Feed composition array [mol fraction]-->
		<xsd:attribute name="feedComposition" type="real64_array" use="required" />
		<!--fluid => Fluid to test-->
		<xsd:attribute name="fluid" type="groupNameRef" use="required" />
		<!--logLevel => Log level-->
		<xsd:attribute name="logLevel" type="integer" default="0" />
		<!--output => Output file-->
		<xsd:attribute name="output" type="string" default="none" />
		<!--outputCompressibility => Flag to indicate that the total compressibility should be output-->
		<xsd:attribute name="outputCompressibility" type="integer" default="0" />
		<!--outputMassDensity => Flag to indicate that the mass density of each phase should be output-->
		<xsd:attribute name="outputMassDensity" type="integer" default="0" />
		<!--outputPhaseComposition => Flag to indicate that phase compositions should be output-->
		<xsd:attribute name="outputPhaseComposition" type="integer" default="0" />
		<!--pressureControl => Function controlling pressure time history-->
		<xsd:attribute name="pressureControl" type="groupNameRef" use="required" />
		<!--steps => Number of load steps to take-->
		<xsd:attribute name="steps" type="integer" use="required" />
		<!--temperatureControl => Function controlling temperature time history-->
		<xsd:attribute name="temperatureControl" type="groupNameRef" use="required" />
		<!--name => A name is required for any non-unique nodes-->
		<xsd:attribute name="name" type="groupName" use="required" />
	</xsd:complexType>
	<xsd:complexType name="PackCollectionType">
		<!--disableCoordCollection => Whether or not to create coordinate meta-collectors if collected objects are mesh objects.-->
		<xsd:attribute name="disableCoordCollection" type="integer" default="0" />
		<!--fieldName => The name of the (packable) field associated with the specified object to retrieve data from-->
		<xsd:attribute name="fieldName" type="groupNameRef" use="required" />
		<!--objectPath => The name of the object from which to retrieve field values.-->
		<xsd:attribute name="objectPath" type="groupNameRef" use="required" />
		<!--onlyOnSetChange => Whether or not to only collect when the collected sets of indices change in any way.-->
		<xsd:attribute name="onlyOnSetChange" type="integer" default="0" />
		<!--setNames => The set(s) for which to retrieve data.-->
		<xsd:attribute name="setNames" type="groupNameRef_array" default="{}" />
		<!--name => A name is required for any non-unique nodes-->
		<xsd:attribute name="name" type="groupName" use="required" />
	</xsd:complexType>
	<xsd:complexType name="ReactiveFluidDriverType">
		<!--baseline => Baseline file-->
		<xsd:attribute name="baseline" type="path" default="none" />
		<!--feedComposition => Feed composition array: total concentration of the primary species -->
		<xsd:attribute name="feedComposition" type="real64_array" use="required" />
		<!--fluid => Fluid to test-->
		<xsd:attribute name="fluid" type="groupNameRef" use="required" />
		<!--logLevel => Log level-->
		<xsd:attribute name="logLevel" type="integer" default="0" />
		<!--output => Output file-->
		<xsd:attribute name="output" type="string" default="none" />
		<!--pressureControl => Function controlling pressure time history-->
		<xsd:attribute name="pressureControl" type="groupNameRef" use="required" />
		<!--steps => Number of load steps to take-->
		<xsd:attribute name="steps" type="integer" use="required" />
		<!--temperatureControl => Function controlling temperature time history-->
		<xsd:attribute name="temperatureControl" type="groupNameRef" use="required" />
		<!--name => A name is required for any non-unique nodes-->
		<xsd:attribute name="name" type="groupName" use="required" />
	</xsd:complexType>
	<xsd:complexType name="RelpermDriverType">
		<!--baseline => Baseline file-->
		<xsd:attribute name="baseline" type="path" default="none" />
		<!--logLevel => Log level-->
		<xsd:attribute name="logLevel" type="integer" default="0" />
		<!--output => Output file-->
		<xsd:attribute name="output" type="string" default="none" />
		<!--relperm => Relperm model to test-->
		<xsd:attribute name="relperm" type="groupNameRef" use="required" />
		<!--steps => Number of saturation steps to take-->
		<xsd:attribute name="steps" type="integer" use="required" />
		<!--name => A name is required for any non-unique nodes-->
		<xsd:attribute name="name" type="groupName" use="required" />
	</xsd:complexType>
	<xsd:complexType name="SinglePhasePoromechanicsConformingFracturesInitializationType">
		<!--logLevel => Sets the level of information to write in the standard output (the console typically).
Level 0 outputs no specific information for this solver. Higher levels require more outputs.
1
 - Initialization information-->
		<xsd:attribute name="logLevel" type="integer" default="0" />
		<!--poromechanicsSolverName => Name of the poromechanics solver-->
		<xsd:attribute name="poromechanicsSolverName" type="groupNameRef" use="required" />
		<!--solidMechanicsStatisticsName => Name of the solid mechanics statistics-->
		<xsd:attribute name="solidMechanicsStatisticsName" type="groupNameRef" default="" />
		<!--name => A name is required for any non-unique nodes-->
		<xsd:attribute name="name" type="groupName" use="required" />
	</xsd:complexType>
	<xsd:complexType name="SinglePhasePoromechanicsEmbeddedFracturesInitializationType">
		<!--logLevel => Sets the level of information to write in the standard output (the console typically).
Level 0 outputs no specific information for this solver. Higher levels require more outputs.
1
 - Initialization information-->
		<xsd:attribute name="logLevel" type="integer" default="0" />
		<!--poromechanicsSolverName => Name of the poromechanics solver-->
		<xsd:attribute name="poromechanicsSolverName" type="groupNameRef" use="required" />
		<!--solidMechanicsStatisticsName => Name of the solid mechanics statistics-->
		<xsd:attribute name="solidMechanicsStatisticsName" type="groupNameRef" default="" />
		<!--name => A name is required for any non-unique nodes-->
		<xsd:attribute name="name" type="groupName" use="required" />
	</xsd:complexType>
	<xsd:complexType name="SinglePhasePoromechanicsInitializationType">
		<!--logLevel => Sets the level of information to write in the standard output (the console typically).
Level 0 outputs no specific information for this solver. Higher levels require more outputs.
1
 - Initialization information-->
		<xsd:attribute name="logLevel" type="integer" default="0" />
		<!--poromechanicsSolverName => Name of the poromechanics solver-->
		<xsd:attribute name="poromechanicsSolverName" type="groupNameRef" use="required" />
		<!--solidMechanicsStatisticsName => Name of the solid mechanics statistics-->
		<xsd:attribute name="solidMechanicsStatisticsName" type="groupNameRef" default="" />
		<!--name => A name is required for any non-unique nodes-->
		<xsd:attribute name="name" type="groupName" use="required" />
	</xsd:complexType>
	<xsd:complexType name="SinglePhaseReservoirPoromechanicsConformingFracturesInitializationType">
		<!--logLevel => Sets the level of information to write in the standard output (the console typically).
Level 0 outputs no specific information for this solver. Higher levels require more outputs.
1
 - Initialization information-->
		<xsd:attribute name="logLevel" type="integer" default="0" />
		<!--poromechanicsSolverName => Name of the poromechanics solver-->
		<xsd:attribute name="poromechanicsSolverName" type="groupNameRef" use="required" />
		<!--solidMechanicsStatisticsName => Name of the solid mechanics statistics-->
		<xsd:attribute name="solidMechanicsStatisticsName" type="groupNameRef" default="" />
		<!--name => A name is required for any non-unique nodes-->
		<xsd:attribute name="name" type="groupName" use="required" />
	</xsd:complexType>
	<xsd:complexType name="SinglePhaseReservoirPoromechanicsInitializationType">
		<!--logLevel => Sets the level of information to write in the standard output (the console typically).
Level 0 outputs no specific information for this solver. Higher levels require more outputs.
1
 - Initialization information-->
		<xsd:attribute name="logLevel" type="integer" default="0" />
		<!--poromechanicsSolverName => Name of the poromechanics solver-->
		<xsd:attribute name="poromechanicsSolverName" type="groupNameRef" use="required" />
		<!--solidMechanicsStatisticsName => Name of the solid mechanics statistics-->
		<xsd:attribute name="solidMechanicsStatisticsName" type="groupNameRef" default="" />
		<!--name => A name is required for any non-unique nodes-->
		<xsd:attribute name="name" type="groupName" use="required" />
	</xsd:complexType>
	<xsd:complexType name="SinglePhaseStatisticsType">
		<!--flowSolverName => Name of the flow solver-->
		<xsd:attribute name="flowSolverName" type="groupNameRef" use="required" />
		<!--logLevel => Sets the level of information to write in the standard output (the console typically).
Level 0 outputs no specific information for this solver. Higher levels require more outputs.
1
 - Print statistics-->
		<xsd:attribute name="logLevel" type="integer" default="0" />
		<!--writeCSV => Write statistics into a CSV file-->
		<xsd:attribute name="writeCSV" type="integer" default="0" />
		<!--name => A name is required for any non-unique nodes-->
		<xsd:attribute name="name" type="groupName" use="required" />
	</xsd:complexType>
	<xsd:complexType name="SolidMechanicsStateResetType">
		<!--disableInelasticity => Flag to enable/disable inelastic behavior-->
		<xsd:attribute name="disableInelasticity" type="integer" default="0" />
		<!--logLevel => Sets the level of information to write in the standard output (the console typically).
Level 0 outputs no specific information for this solver. Higher levels require more outputs.
1
 - Initialization information-->
		<xsd:attribute name="logLevel" type="integer" default="0" />
		<!--resetDisplacements => Flag to reset displacements (and velocities)-->
		<xsd:attribute name="resetDisplacements" type="integer" default="1" />
		<!--solidSolverName => Name of the solid mechanics solver-->
		<xsd:attribute name="solidSolverName" type="groupNameRef" use="required" />
		<!--name => A name is required for any non-unique nodes-->
		<xsd:attribute name="name" type="groupName" use="required" />
	</xsd:complexType>
	<xsd:complexType name="SolidMechanicsStatisticsType">
		<!--logLevel => Sets the level of information to write in the standard output (the console typically).
Level 0 outputs no specific information for this solver. Higher levels require more outputs.
1
 - Print statistics-->
		<xsd:attribute name="logLevel" type="integer" default="0" />
		<!--solidSolverName => Name of the solid solver-->
		<xsd:attribute name="solidSolverName" type="groupNameRef" use="required" />
		<!--writeCSV => Write statistics into a CSV file-->
		<xsd:attribute name="writeCSV" type="integer" default="0" />
		<!--name => A name is required for any non-unique nodes-->
		<xsd:attribute name="name" type="groupName" use="required" />
	</xsd:complexType>
	<xsd:complexType name="SourceFluxStatisticsType">
		<!--flowSolverName => Name of the flow solver-->
		<xsd:attribute name="flowSolverName" type="groupNameRef" use="required" />
		<!--fluxNames => Name(s) array of the SourceFlux(s) for which we want the statistics. Use "*" to target all SourceFlux.-->
		<xsd:attribute name="fluxNames" type="groupNameRef_array" default="{*}" />
		<!--logLevel => Sets the level of information to write in the standard output (the console typically).
Level 0 outputs no specific information for this solver. Higher levels require more outputs.
1
 - Print source flux statistics resulting from all flux in a mesh
2
 - Print source flux statistics for each flux in a mesh
3
 - Print source flux statistics for each regions -->
		<xsd:attribute name="logLevel" type="integer" default="0" />
		<!--writeCSV => Write statistics into a CSV file-->
		<xsd:attribute name="writeCSV" type="integer" default="0" />
		<!--name => A name is required for any non-unique nodes-->
		<xsd:attribute name="name" type="groupName" use="required" />
	</xsd:complexType>
	<xsd:complexType name="TriaxialDriverType">
		<!--axialControl => Function controlling axial stress or strain (depending on test mode)-->
		<xsd:attribute name="axialControl" type="groupNameRef" use="required" />
		<!--baseline => Baseline file-->
		<xsd:attribute name="baseline" type="path" default="none" />
		<!--initialStress => Initial stress (scalar used to set an isotropic stress state)-->
		<xsd:attribute name="initialStress" type="real64" use="required" />
		<!--logLevel => Log level-->
		<xsd:attribute name="logLevel" type="integer" default="0" />
		<!--material => Solid material to test-->
		<xsd:attribute name="material" type="groupNameRef" use="required" />
		<!--mode => Test mode [stressControl, strainControl, mixedControl]-->
		<xsd:attribute name="mode" type="geos_TriaxialDriver_Mode" use="required" />
		<!--output => Output file-->
		<xsd:attribute name="output" type="string" default="none" />
		<!--radialControl => Function controlling radial stress or strain (depending on test mode)-->
		<xsd:attribute name="radialControl" type="groupNameRef" use="required" />
		<!--steps => Number of load steps to take-->
		<xsd:attribute name="steps" type="integer" use="required" />
		<!--name => A name is required for any non-unique nodes-->
		<xsd:attribute name="name" type="groupName" use="required" />
	</xsd:complexType>
	<xsd:simpleType name="geos_TriaxialDriver_Mode">
		<xsd:restriction base="xsd:string">
			<xsd:pattern value=".*[\[\]`$].*|mixedControl|strainControl|stressControl" />
		</xsd:restriction>
	</xsd:simpleType>
	<xsd:complexType name="ConstitutiveType">
		<xsd:choice minOccurs="0" maxOccurs="unbounded">
			<xsd:element name="BiotPorosity" type="BiotPorosityType" />
			<xsd:element name="BlackOilFluid" type="BlackOilFluidType" />
			<xsd:element name="BrooksCoreyBakerRelativePermeability" type="BrooksCoreyBakerRelativePermeabilityType" />
			<xsd:element name="BrooksCoreyCapillaryPressure" type="BrooksCoreyCapillaryPressureType" />
			<xsd:element name="BrooksCoreyRelativePermeability" type="BrooksCoreyRelativePermeabilityType" />
			<xsd:element name="BrooksCoreyStone2RelativePermeability" type="BrooksCoreyStone2RelativePermeabilityType" />
			<xsd:element name="CO2BrineEzrokhiFluid" type="CO2BrineEzrokhiFluidType" />
			<xsd:element name="CO2BrineEzrokhiThermalFluid" type="CO2BrineEzrokhiThermalFluidType" />
			<xsd:element name="CO2BrinePhillipsFluid" type="CO2BrinePhillipsFluidType" />
			<xsd:element name="CO2BrinePhillipsThermalFluid" type="CO2BrinePhillipsThermalFluidType" />
			<xsd:element name="CarmanKozenyPermeability" type="CarmanKozenyPermeabilityType" />
			<xsd:element name="CeramicDamage" type="CeramicDamageType" />
			<xsd:element name="CompositionalMultiphaseFluid" type="CompositionalMultiphaseFluidType" />
			<xsd:element name="CompositionalThreePhaseFluidLohrenzBrayClark" type="CompositionalThreePhaseFluidLohrenzBrayClarkType" />
			<xsd:element name="CompositionalTwoPhaseFluid" type="CompositionalTwoPhaseFluidType" />
			<xsd:element name="CompositionalTwoPhaseFluidLohrenzBrayClark" type="CompositionalTwoPhaseFluidLohrenzBrayClarkType" />
			<xsd:element name="CompressibleSinglePhaseFluid" type="CompressibleSinglePhaseFluidType" />
			<xsd:element name="CompressibleSolidCarmanKozenyPermeability" type="CompressibleSolidCarmanKozenyPermeabilityType" />
			<xsd:element name="CompressibleSolidConstantPermeability" type="CompressibleSolidConstantPermeabilityType" />
			<xsd:element name="CompressibleSolidExponentialDecayPermeability" type="CompressibleSolidExponentialDecayPermeabilityType" />
			<xsd:element name="CompressibleSolidParallelPlatesPermeability" type="CompressibleSolidParallelPlatesPermeabilityType" />
			<xsd:element name="CompressibleSolidPressurePermeability" type="CompressibleSolidPressurePermeabilityType" />
			<xsd:element name="CompressibleSolidSlipDependentPermeability" type="CompressibleSolidSlipDependentPermeabilityType" />
			<xsd:element name="CompressibleSolidWillisRichardsPermeability" type="CompressibleSolidWillisRichardsPermeabilityType" />
			<xsd:element name="ConstantDiffusion" type="ConstantDiffusionType" />
			<xsd:element name="ConstantPermeability" type="ConstantPermeabilityType" />
			<xsd:element name="Coulomb" type="CoulombType" />
			<xsd:element name="DamageElasticIsotropic" type="DamageElasticIsotropicType" />
			<xsd:element name="DamageSpectralElasticIsotropic" type="DamageSpectralElasticIsotropicType" />
			<xsd:element name="DamageVolDevElasticIsotropic" type="DamageVolDevElasticIsotropicType" />
			<xsd:element name="DeadOilFluid" type="DeadOilFluidType" />
			<xsd:element name="DelftEgg" type="DelftEggType" />
			<xsd:element name="DruckerPrager" type="DruckerPragerType" />
			<xsd:element name="ElasticIsotropic" type="ElasticIsotropicType" />
			<xsd:element name="ElasticIsotropicPressureDependent" type="ElasticIsotropicPressureDependentType" />
			<xsd:element name="ElasticOrthotropic" type="ElasticOrthotropicType" />
			<xsd:element name="ElasticTransverseIsotropic" type="ElasticTransverseIsotropicType" />
			<xsd:element name="ExponentialDecayPermeability" type="ExponentialDecayPermeabilityType" />
			<xsd:element name="ExtendedDruckerPrager" type="ExtendedDruckerPragerType" />
			<xsd:element name="FrictionlessContact" type="FrictionlessContactType" />
			<xsd:element name="HydraulicApertureTable" type="HydraulicApertureTableType" />
			<xsd:element name="JFunctionCapillaryPressure" type="JFunctionCapillaryPressureType" />
			<xsd:element name="LinearIsotropicDispersion" type="LinearIsotropicDispersionType" />
			<xsd:element name="ModifiedCamClay" type="ModifiedCamClayType" />
			<xsd:element name="MultiPhaseConstantThermalConductivity" type="MultiPhaseConstantThermalConductivityType" />
			<xsd:element name="MultiPhaseVolumeWeightedThermalConductivity" type="MultiPhaseVolumeWeightedThermalConductivityType" />
			<xsd:element name="NullModel" type="NullModelType" />
			<xsd:element name="ParallelPlatesPermeability" type="ParallelPlatesPermeabilityType" />
			<xsd:element name="ParticleFluid" type="ParticleFluidType" />
			<xsd:element name="PerfectlyPlastic" type="PerfectlyPlasticType" />
			<xsd:element name="PorousDamageElasticIsotropic" type="PorousDamageElasticIsotropicType" />
			<xsd:element name="PorousDamageSpectralElasticIsotropic" type="PorousDamageSpectralElasticIsotropicType" />
			<xsd:element name="PorousDamageVolDevElasticIsotropic" type="PorousDamageVolDevElasticIsotropicType" />
			<xsd:element name="PorousDelftEgg" type="PorousDelftEggType" />
			<xsd:element name="PorousDruckerPrager" type="PorousDruckerPragerType" />
			<xsd:element name="PorousElasticIsotropic" type="PorousElasticIsotropicType" />
			<xsd:element name="PorousElasticOrthotropic" type="PorousElasticOrthotropicType" />
			<xsd:element name="PorousElasticTransverseIsotropic" type="PorousElasticTransverseIsotropicType" />
			<xsd:element name="PorousExtendedDruckerPrager" type="PorousExtendedDruckerPragerType" />
			<xsd:element name="PorousModifiedCamClay" type="PorousModifiedCamClayType" />
			<xsd:element name="PorousViscoDruckerPrager" type="PorousViscoDruckerPragerType" />
			<xsd:element name="PorousViscoExtendedDruckerPrager" type="PorousViscoExtendedDruckerPragerType" />
			<xsd:element name="PorousViscoModifiedCamClay" type="PorousViscoModifiedCamClayType" />
			<xsd:element name="PressurePermeability" type="PressurePermeabilityType" />
			<xsd:element name="PressurePorosity" type="PressurePorosityType" />
			<xsd:element name="ProppantPermeability" type="ProppantPermeabilityType" />
			<xsd:element name="ProppantPorosity" type="ProppantPorosityType" />
			<xsd:element name="ProppantSlurryFluid" type="ProppantSlurryFluidType" />
			<xsd:element name="ProppantSolidProppantPermeability" type="ProppantSolidProppantPermeabilityType" />
			<xsd:element name="RateAndStateFriction" type="RateAndStateFrictionType" />
			<xsd:element name="ReactiveBrine" type="ReactiveBrineType" />
			<xsd:element name="ReactiveBrineThermal" type="ReactiveBrineThermalType" />
			<xsd:element name="SinglePhaseThermalConductivity" type="SinglePhaseThermalConductivityType" />
			<xsd:element name="SlipDependentPermeability" type="SlipDependentPermeabilityType" />
			<xsd:element name="SolidInternalEnergy" type="SolidInternalEnergyType" />
			<xsd:element name="TableCapillaryPressure" type="TableCapillaryPressureType" />
			<xsd:element name="TableRelativePermeability" type="TableRelativePermeabilityType" />
			<xsd:element name="TableRelativePermeabilityHysteresis" type="TableRelativePermeabilityHysteresisType" />
			<xsd:element name="ThermalCompressibleSinglePhaseFluid" type="ThermalCompressibleSinglePhaseFluidType" />
			<xsd:element name="TwoPhaseFluid" type="TwoPhaseFluidType" />
			<xsd:element name="VanGenuchtenBakerRelativePermeability" type="VanGenuchtenBakerRelativePermeabilityType" />
			<xsd:element name="VanGenuchtenCapillaryPressure" type="VanGenuchtenCapillaryPressureType" />
			<xsd:element name="VanGenuchtenStone2RelativePermeability" type="VanGenuchtenStone2RelativePermeabilityType" />
			<xsd:element name="ViscoDruckerPrager" type="ViscoDruckerPragerType" />
			<xsd:element name="ViscoExtendedDruckerPrager" type="ViscoExtendedDruckerPragerType" />
			<xsd:element name="ViscoModifiedCamClay" type="ViscoModifiedCamClayType" />
			<xsd:element name="WillisRichardsPermeability" type="WillisRichardsPermeabilityType" />
		</xsd:choice>
	</xsd:complexType>
	<xsd:complexType name="BiotPorosityType">
		<!--defaultGrainBulkModulus => Grain bulk modulus-->
		<xsd:attribute name="defaultGrainBulkModulus" type="real64" use="required" />
		<!--defaultPorosityTEC => Default thermal expansion coefficient-->
		<xsd:attribute name="defaultPorosityTEC" type="real64" default="0" />
		<!--defaultReferencePorosity => Default value of the reference porosity-->
		<xsd:attribute name="defaultReferencePorosity" type="real64" use="required" />
		<!--useUniaxialFixedStress => Flag enabling uniaxial approximation in fixed stress update-->
		<xsd:attribute name="useUniaxialFixedStress" type="integer" default="0" />
		<!--name => A name is required for any non-unique nodes-->
		<xsd:attribute name="name" type="groupName" use="required" />
	</xsd:complexType>
	<xsd:complexType name="BlackOilFluidType">
		<!--checkPVTTablesRanges => Enable (1) or disable (0) an error when the input pressure or temperature of the PVT tables is out of range.-->
		<xsd:attribute name="checkPVTTablesRanges" type="integer" default="1" />
		<!--componentMolarWeight => Component molar weights-->
		<xsd:attribute name="componentMolarWeight" type="real64_array" use="required" />
		<!--componentNames => List of component names-->
		<xsd:attribute name="componentNames" type="string_array" default="{}" />
		<!--hydrocarbonFormationVolFactorTableNames => List of formation volume factor TableFunction names from the Functions block. 
The user must provide one TableFunction per hydrocarbon phase, in the order provided in "phaseNames". 
For instance, if "oil" is before "gas" in "phaseNames", the table order should be: oilTableName, gasTableName-->
		<xsd:attribute name="hydrocarbonFormationVolFactorTableNames" type="groupNameRef_array" default="{}" />
		<!--hydrocarbonViscosityTableNames => List of viscosity TableFunction names from the Functions block. 
The user must provide one TableFunction per hydrocarbon phase, in the order provided in "phaseNames". 
For instance, if "oil" is before "gas" in "phaseNames", the table order should be: oilTableName, gasTableName-->
		<xsd:attribute name="hydrocarbonViscosityTableNames" type="groupNameRef_array" default="{}" />
		<!--phaseNames => List of fluid phases-->
		<xsd:attribute name="phaseNames" type="groupNameRef_array" use="required" />
		<!--surfaceDensities => List of surface mass densities for each phase-->
		<xsd:attribute name="surfaceDensities" type="real64_array" use="required" />
		<!--tableFiles => List of filenames with input PVT tables (one per phase)-->
		<xsd:attribute name="tableFiles" type="path_array" default="{}" />
		<!--waterCompressibility => Water compressibility-->
		<xsd:attribute name="waterCompressibility" type="real64" default="0" />
		<!--waterFormationVolumeFactor => Water formation volume factor-->
		<xsd:attribute name="waterFormationVolumeFactor" type="real64" default="0" />
		<!--waterReferencePressure => Water reference pressure-->
		<xsd:attribute name="waterReferencePressure" type="real64" default="0" />
		<!--waterViscosity => Water viscosity-->
		<xsd:attribute name="waterViscosity" type="real64" default="0" />
		<!--name => A name is required for any non-unique nodes-->
		<xsd:attribute name="name" type="groupName" use="required" />
	</xsd:complexType>
	<xsd:complexType name="BrooksCoreyBakerRelativePermeabilityType">
		<!--gasOilRelPermExponent => Rel perm power law exponent for the pair (gas phase, oil phase) at residual water saturation
The expected format is "{ gasExp, oilExp }", in that order-->
		<xsd:attribute name="gasOilRelPermExponent" type="real64_array" default="{1}" />
		<!--gasOilRelPermMaxValue => Maximum rel perm value for the pair (gas phase, oil phase) at residual water saturation
The expected format is "{ gasMax, oilMax }", in that order-->
		<xsd:attribute name="gasOilRelPermMaxValue" type="real64_array" default="{0}" />
		<!--phaseMinVolumeFraction => Minimum volume fraction value for each phase-->
		<xsd:attribute name="phaseMinVolumeFraction" type="real64_array" default="{0}" />
		<!--phaseNames => List of fluid phases-->
		<xsd:attribute name="phaseNames" type="groupNameRef_array" use="required" />
		<!--waterOilRelPermExponent => Rel perm power law exponent for the pair (water phase, oil phase) at residual gas saturation
The expected format is "{ waterExp, oilExp }", in that order-->
		<xsd:attribute name="waterOilRelPermExponent" type="real64_array" default="{1}" />
		<!--waterOilRelPermMaxValue => Maximum rel perm value for the pair (water phase, oil phase) at residual gas saturation
The expected format is "{ waterMax, oilMax }", in that order-->
		<xsd:attribute name="waterOilRelPermMaxValue" type="real64_array" default="{0}" />
		<!--name => A name is required for any non-unique nodes-->
		<xsd:attribute name="name" type="groupName" use="required" />
	</xsd:complexType>
	<xsd:complexType name="BrooksCoreyCapillaryPressureType">
		<!--capPressureEpsilon => Wetting-phase saturation at which the max cap. pressure is attained; used to avoid infinite cap. pressure values for saturations close to zero-->
		<xsd:attribute name="capPressureEpsilon" type="real64" default="1e-06" />
		<!--phaseCapPressureExponentInv => Inverse of capillary power law exponent for each phase-->
		<xsd:attribute name="phaseCapPressureExponentInv" type="real64_array" default="{2}" />
		<!--phaseEntryPressure => Entry pressure value for each phase-->
		<xsd:attribute name="phaseEntryPressure" type="real64_array" default="{1}" />
		<!--phaseMinVolumeFraction => Minimum volume fraction value for each phase-->
		<xsd:attribute name="phaseMinVolumeFraction" type="real64_array" default="{0}" />
		<!--phaseNames => List of fluid phases-->
		<xsd:attribute name="phaseNames" type="groupNameRef_array" use="required" />
		<!--name => A name is required for any non-unique nodes-->
		<xsd:attribute name="name" type="groupName" use="required" />
	</xsd:complexType>
	<xsd:complexType name="BrooksCoreyRelativePermeabilityType">
		<!--phaseMinVolumeFraction => Minimum volume fraction value for each phase-->
		<xsd:attribute name="phaseMinVolumeFraction" type="real64_array" default="{0}" />
		<!--phaseNames => List of fluid phases-->
		<xsd:attribute name="phaseNames" type="groupNameRef_array" use="required" />
		<!--phaseRelPermExponent => Minimum relative permeability power law exponent for each phase-->
		<xsd:attribute name="phaseRelPermExponent" type="real64_array" default="{1}" />
		<!--phaseRelPermMaxValue => Maximum relative permeability value for each phase-->
		<xsd:attribute name="phaseRelPermMaxValue" type="real64_array" default="{0}" />
		<!--name => A name is required for any non-unique nodes-->
		<xsd:attribute name="name" type="groupName" use="required" />
	</xsd:complexType>
	<xsd:complexType name="BrooksCoreyStone2RelativePermeabilityType">
		<!--gasOilRelPermExponent => Rel perm power law exponent for the pair (gas phase, oil phase) at residual water saturation
The expected format is "{ gasExp, oilExp }", in that order-->
		<xsd:attribute name="gasOilRelPermExponent" type="real64_array" default="{1}" />
		<!--gasOilRelPermMaxValue => Maximum rel perm value for the pair (gas phase, oil phase) at residual water saturation
The expected format is "{ gasMax, oilMax }", in that order-->
		<xsd:attribute name="gasOilRelPermMaxValue" type="real64_array" default="{0}" />
		<!--phaseMinVolumeFraction => Minimum volume fraction value for each phase-->
		<xsd:attribute name="phaseMinVolumeFraction" type="real64_array" default="{0}" />
		<!--phaseNames => List of fluid phases-->
		<xsd:attribute name="phaseNames" type="groupNameRef_array" use="required" />
		<!--waterOilRelPermExponent => Rel perm power law exponent for the pair (water phase, oil phase) at residual gas saturation
The expected format is "{ waterExp, oilExp }", in that order-->
		<xsd:attribute name="waterOilRelPermExponent" type="real64_array" default="{1}" />
		<!--waterOilRelPermMaxValue => Maximum rel perm value for the pair (water phase, oil phase) at residual gas saturation
The expected format is "{ waterMax, oilMax }", in that order-->
		<xsd:attribute name="waterOilRelPermMaxValue" type="real64_array" default="{0}" />
		<!--name => A name is required for any non-unique nodes-->
		<xsd:attribute name="name" type="groupName" use="required" />
	</xsd:complexType>
	<xsd:complexType name="CO2BrineEzrokhiFluidType">
		<!--checkPVTTablesRanges => Enable (1) or disable (0) an error when the input pressure or temperature of the PVT tables is out of range.-->
		<xsd:attribute name="checkPVTTablesRanges" type="integer" default="1" />
		<!--componentMolarWeight => Component molar weights-->
		<xsd:attribute name="componentMolarWeight" type="real64_array" default="{0}" />
		<!--componentNames => List of component names-->
		<xsd:attribute name="componentNames" type="string_array" default="{}" />
		<!--flashModelParaFile => Name of the file defining the parameters of the flash model-->
		<xsd:attribute name="flashModelParaFile" type="path" default="" />
		<!--logLevel => Log level-->
		<xsd:attribute name="logLevel" type="integer" default="0" />
		<!--phaseNames => List of fluid phases-->
		<xsd:attribute name="phaseNames" type="groupNameRef_array" default="{}" />
		<!--phasePVTParaFiles => Names of the files defining the parameters of the viscosity and density models-->
		<xsd:attribute name="phasePVTParaFiles" type="path_array" use="required" />
		<!--solubilityTableNames => Names of solubility tables for each phase-->
		<xsd:attribute name="solubilityTableNames" type="string_array" default="{}" />
		<!--writeCSV => Write PVT tables into a CSV file-->
		<xsd:attribute name="writeCSV" type="integer" default="0" />
		<!--name => A name is required for any non-unique nodes-->
		<xsd:attribute name="name" type="groupName" use="required" />
	</xsd:complexType>
	<xsd:complexType name="CO2BrineEzrokhiThermalFluidType">
		<!--checkPVTTablesRanges => Enable (1) or disable (0) an error when the input pressure or temperature of the PVT tables is out of range.-->
		<xsd:attribute name="checkPVTTablesRanges" type="integer" default="1" />
		<!--componentMolarWeight => Component molar weights-->
		<xsd:attribute name="componentMolarWeight" type="real64_array" default="{0}" />
		<!--componentNames => List of component names-->
		<xsd:attribute name="componentNames" type="string_array" default="{}" />
		<!--flashModelParaFile => Name of the file defining the parameters of the flash model-->
		<xsd:attribute name="flashModelParaFile" type="path" default="" />
		<!--logLevel => Log level-->
		<xsd:attribute name="logLevel" type="integer" default="0" />
		<!--phaseNames => List of fluid phases-->
		<xsd:attribute name="phaseNames" type="groupNameRef_array" default="{}" />
		<!--phasePVTParaFiles => Names of the files defining the parameters of the viscosity and density models-->
		<xsd:attribute name="phasePVTParaFiles" type="path_array" use="required" />
		<!--solubilityTableNames => Names of solubility tables for each phase-->
		<xsd:attribute name="solubilityTableNames" type="string_array" default="{}" />
		<!--writeCSV => Write PVT tables into a CSV file-->
		<xsd:attribute name="writeCSV" type="integer" default="0" />
		<!--name => A name is required for any non-unique nodes-->
		<xsd:attribute name="name" type="groupName" use="required" />
	</xsd:complexType>
	<xsd:complexType name="CO2BrinePhillipsFluidType">
		<!--checkPVTTablesRanges => Enable (1) or disable (0) an error when the input pressure or temperature of the PVT tables is out of range.-->
		<xsd:attribute name="checkPVTTablesRanges" type="integer" default="1" />
		<!--componentMolarWeight => Component molar weights-->
		<xsd:attribute name="componentMolarWeight" type="real64_array" default="{0}" />
		<!--componentNames => List of component names-->
		<xsd:attribute name="componentNames" type="string_array" default="{}" />
		<!--flashModelParaFile => Name of the file defining the parameters of the flash model-->
		<xsd:attribute name="flashModelParaFile" type="path" default="" />
		<!--logLevel => Log level-->
		<xsd:attribute name="logLevel" type="integer" default="0" />
		<!--phaseNames => List of fluid phases-->
		<xsd:attribute name="phaseNames" type="groupNameRef_array" default="{}" />
		<!--phasePVTParaFiles => Names of the files defining the parameters of the viscosity and density models-->
		<xsd:attribute name="phasePVTParaFiles" type="path_array" use="required" />
		<!--solubilityTableNames => Names of solubility tables for each phase-->
		<xsd:attribute name="solubilityTableNames" type="string_array" default="{}" />
		<!--writeCSV => Write PVT tables into a CSV file-->
		<xsd:attribute name="writeCSV" type="integer" default="0" />
		<!--name => A name is required for any non-unique nodes-->
		<xsd:attribute name="name" type="groupName" use="required" />
	</xsd:complexType>
	<xsd:complexType name="CO2BrinePhillipsThermalFluidType">
		<!--checkPVTTablesRanges => Enable (1) or disable (0) an error when the input pressure or temperature of the PVT tables is out of range.-->
		<xsd:attribute name="checkPVTTablesRanges" type="integer" default="1" />
		<!--componentMolarWeight => Component molar weights-->
		<xsd:attribute name="componentMolarWeight" type="real64_array" default="{0}" />
		<!--componentNames => List of component names-->
		<xsd:attribute name="componentNames" type="string_array" default="{}" />
		<!--flashModelParaFile => Name of the file defining the parameters of the flash model-->
		<xsd:attribute name="flashModelParaFile" type="path" default="" />
		<!--logLevel => Log level-->
		<xsd:attribute name="logLevel" type="integer" default="0" />
		<!--phaseNames => List of fluid phases-->
		<xsd:attribute name="phaseNames" type="groupNameRef_array" default="{}" />
		<!--phasePVTParaFiles => Names of the files defining the parameters of the viscosity and density models-->
		<xsd:attribute name="phasePVTParaFiles" type="path_array" use="required" />
		<!--solubilityTableNames => Names of solubility tables for each phase-->
		<xsd:attribute name="solubilityTableNames" type="string_array" default="{}" />
		<!--writeCSV => Write PVT tables into a CSV file-->
		<xsd:attribute name="writeCSV" type="integer" default="0" />
		<!--name => A name is required for any non-unique nodes-->
		<xsd:attribute name="name" type="groupName" use="required" />
	</xsd:complexType>
	<xsd:complexType name="CarmanKozenyPermeabilityType">
		<!--anisotropy => Anisotropy factors for three permeability components.-->
		<xsd:attribute name="anisotropy" type="R1Tensor" default="{1,1,1}" />
		<!--particleDiameter => Diameter of the spherical particles.-->
		<xsd:attribute name="particleDiameter" type="real64" use="required" />
		<!--sphericity => Sphericity of the particles.-->
		<xsd:attribute name="sphericity" type="real64" use="required" />
		<!--name => A name is required for any non-unique nodes-->
		<xsd:attribute name="name" type="groupName" use="required" />
	</xsd:complexType>
	<xsd:complexType name="CeramicDamageType">
		<!--compressiveStrength => Compressive strength-->
		<xsd:attribute name="compressiveStrength" type="real64" use="required" />
		<!--crackSpeed => Crack speed-->
		<xsd:attribute name="crackSpeed" type="real64" use="required" />
		<!--defaultBulkModulus => Default Bulk Modulus Parameter-->
		<xsd:attribute name="defaultBulkModulus" type="real64" default="-1" />
		<!--defaultDensity => Default Material Density-->
		<xsd:attribute name="defaultDensity" type="real64" use="required" />
		<!--defaultDrainedLinearTEC => Default Linear Thermal Expansion Coefficient of the Solid Rock Frame-->
		<xsd:attribute name="defaultDrainedLinearTEC" type="real64" default="0" />
		<!--defaultPoissonRatio => Default Poisson's Ratio-->
		<xsd:attribute name="defaultPoissonRatio" type="real64" default="-1" />
		<!--defaultShearModulus => Default Shear Modulus Parameter-->
		<xsd:attribute name="defaultShearModulus" type="real64" default="-1" />
		<!--defaultYoungModulus => Default Young's Modulus-->
		<xsd:attribute name="defaultYoungModulus" type="real64" default="-1" />
		<!--maximumStrength => Maximum theoretical strength-->
		<xsd:attribute name="maximumStrength" type="real64" use="required" />
		<!--tensileStrength => Tensile strength-->
		<xsd:attribute name="tensileStrength" type="real64" use="required" />
		<!--name => A name is required for any non-unique nodes-->
		<xsd:attribute name="name" type="groupName" use="required" />
	</xsd:complexType>
	<xsd:complexType name="CompositionalMultiphaseFluidType">
		<!--checkPVTTablesRanges => Enable (1) or disable (0) an error when the input pressure or temperature of the PVT tables is out of range.-->
		<xsd:attribute name="checkPVTTablesRanges" type="integer" default="1" />
		<!--componentAcentricFactor => Component acentric factors-->
		<xsd:attribute name="componentAcentricFactor" type="real64_array" use="required" />
		<!--componentBinaryCoeff => Table of binary interaction coefficients-->
		<xsd:attribute name="componentBinaryCoeff" type="real64_array2d" default="{{0}}" />
		<!--componentCriticalPressure => Component critical pressures-->
		<xsd:attribute name="componentCriticalPressure" type="real64_array" use="required" />
		<!--componentCriticalTemperature => Component critical temperatures-->
		<xsd:attribute name="componentCriticalTemperature" type="real64_array" use="required" />
		<!--componentMolarWeight => Component molar weights-->
		<xsd:attribute name="componentMolarWeight" type="real64_array" use="required" />
		<!--componentNames => List of component names-->
		<xsd:attribute name="componentNames" type="string_array" use="required" />
		<!--componentVolumeShift => Component volume shifts-->
		<xsd:attribute name="componentVolumeShift" type="real64_array" default="{0}" />
		<!--constantPhaseViscosity => Viscosity for each phase-->
		<xsd:attribute name="constantPhaseViscosity" type="real64_array" default="{0}" />
		<!--equationsOfState => List of equation of state types for each phase-->
		<xsd:attribute name="equationsOfState" type="string_array" use="required" />
		<!--phaseNames => List of fluid phases-->
		<xsd:attribute name="phaseNames" type="groupNameRef_array" use="required" />
		<!--name => A name is required for any non-unique nodes-->
		<xsd:attribute name="name" type="groupName" use="required" />
	</xsd:complexType>
	<xsd:complexType name="CompositionalThreePhaseFluidLohrenzBrayClarkType">
		<!--checkPVTTablesRanges => Enable (1) or disable (0) an error when the input pressure or temperature of the PVT tables is out of range.-->
		<xsd:attribute name="checkPVTTablesRanges" type="integer" default="1" />
		<!--componentAcentricFactor => Component acentric factors-->
		<xsd:attribute name="componentAcentricFactor" type="real64_array" use="required" />
		<!--componentBinaryCoeff => Table of binary interaction coefficients-->
		<xsd:attribute name="componentBinaryCoeff" type="real64_array2d" default="{{0}}" />
		<!--componentCriticalPressure => Component critical pressures-->
		<xsd:attribute name="componentCriticalPressure" type="real64_array" use="required" />
		<!--componentCriticalTemperature => Component critical temperatures-->
		<xsd:attribute name="componentCriticalTemperature" type="real64_array" use="required" />
		<!--componentCriticalVolume => Component critical volumes-->
		<xsd:attribute name="componentCriticalVolume" type="real64_array" default="{0}" />
		<!--componentMolarWeight => Component molar weights-->
		<xsd:attribute name="componentMolarWeight" type="real64_array" use="required" />
		<!--componentNames => List of component names-->
		<xsd:attribute name="componentNames" type="string_array" use="required" />
		<!--componentVolumeShift => Component volume shifts-->
		<xsd:attribute name="componentVolumeShift" type="real64_array" default="{0}" />
		<!--equationsOfState => List of equation of state types for each phase. Valid options:
* pr
* srk-->
		<xsd:attribute name="equationsOfState" type="string_array" use="required" />
		<!--phaseNames => List of fluid phases-->
		<xsd:attribute name="phaseNames" type="groupNameRef_array" use="required" />
		<!--viscosityMixingRule => Viscosity mixing rule to be used for Lohrenz-Bray-Clark computation. Valid options:
* HerningZipperer
* Wilke
* Brokaw-->
		<xsd:attribute name="viscosityMixingRule" type="string" default="HerningZipperer" />
		<!--waterCompressibility => The compressibility of water-->
		<xsd:attribute name="waterCompressibility" type="real64" use="required" />
		<!--waterDensity => The water density at the reference pressure and temperature-->
		<xsd:attribute name="waterDensity" type="real64" use="required" />
		<!--waterExpansionCoefficient => The volumetric coefficient of thermal expansion of water-->
		<xsd:attribute name="waterExpansionCoefficient" type="real64" default="0" />
		<!--waterReferencePressure => The reference pressure for water density and viscosity-->
		<xsd:attribute name="waterReferencePressure" type="real64" use="required" />
		<!--waterReferenceTemperature => The reference temperature for water density and viscosity-->
		<xsd:attribute name="waterReferenceTemperature" type="real64" default="293.15" />
		<!--waterViscosity => The water viscosity at the reference pressure and temperature-->
		<xsd:attribute name="waterViscosity" type="real64" use="required" />
		<!--waterViscosityCompressibility => The compressibility (normalized derivative with respect to pressure) of the water viscosity-->
		<xsd:attribute name="waterViscosityCompressibility" type="real64" default="0" />
		<!--waterViscosityExpansionCoefficient => The coefficient of thermal expansion (normalized derivative with respect to temperature) of water viscosity-->
		<xsd:attribute name="waterViscosityExpansionCoefficient" type="real64" default="0" />
		<!--name => A name is required for any non-unique nodes-->
		<xsd:attribute name="name" type="groupName" use="required" />
	</xsd:complexType>
	<xsd:complexType name="CompositionalTwoPhaseFluidType">
		<!--checkPVTTablesRanges => Enable (1) or disable (0) an error when the input pressure or temperature of the PVT tables is out of range.-->
		<xsd:attribute name="checkPVTTablesRanges" type="integer" default="1" />
		<!--componentAcentricFactor => Component acentric factors-->
		<xsd:attribute name="componentAcentricFactor" type="real64_array" use="required" />
		<!--componentBinaryCoeff => Table of binary interaction coefficients-->
		<xsd:attribute name="componentBinaryCoeff" type="real64_array2d" default="{{0}}" />
		<!--componentCriticalPressure => Component critical pressures-->
		<xsd:attribute name="componentCriticalPressure" type="real64_array" use="required" />
		<!--componentCriticalTemperature => Component critical temperatures-->
		<xsd:attribute name="componentCriticalTemperature" type="real64_array" use="required" />
		<!--componentCriticalVolume => Component critical volumes-->
		<xsd:attribute name="componentCriticalVolume" type="real64_array" default="{0}" />
		<!--componentMolarWeight => Component molar weights-->
		<xsd:attribute name="componentMolarWeight" type="real64_array" use="required" />
		<!--componentNames => List of component names-->
		<xsd:attribute name="componentNames" type="string_array" use="required" />
		<!--componentVolumeShift => Component volume shifts-->
		<xsd:attribute name="componentVolumeShift" type="real64_array" default="{0}" />
		<!--constantPhaseViscosity => Constant phase viscosity-->
		<xsd:attribute name="constantPhaseViscosity" type="real64_array" default="{0}" />
		<!--equationsOfState => List of equation of state types for each phase. Valid options:
* pr
* srk-->
		<xsd:attribute name="equationsOfState" type="string_array" use="required" />
		<!--phaseNames => List of fluid phases-->
		<xsd:attribute name="phaseNames" type="groupNameRef_array" use="required" />
		<!--name => A name is required for any non-unique nodes-->
		<xsd:attribute name="name" type="groupName" use="required" />
	</xsd:complexType>
	<xsd:complexType name="CompositionalTwoPhaseFluidLohrenzBrayClarkType">
		<!--checkPVTTablesRanges => Enable (1) or disable (0) an error when the input pressure or temperature of the PVT tables is out of range.-->
		<xsd:attribute name="checkPVTTablesRanges" type="integer" default="1" />
		<!--componentAcentricFactor => Component acentric factors-->
		<xsd:attribute name="componentAcentricFactor" type="real64_array" use="required" />
		<!--componentBinaryCoeff => Table of binary interaction coefficients-->
		<xsd:attribute name="componentBinaryCoeff" type="real64_array2d" default="{{0}}" />
		<!--componentCriticalPressure => Component critical pressures-->
		<xsd:attribute name="componentCriticalPressure" type="real64_array" use="required" />
		<!--componentCriticalTemperature => Component critical temperatures-->
		<xsd:attribute name="componentCriticalTemperature" type="real64_array" use="required" />
		<!--componentCriticalVolume => Component critical volumes-->
		<xsd:attribute name="componentCriticalVolume" type="real64_array" default="{0}" />
		<!--componentMolarWeight => Component molar weights-->
		<xsd:attribute name="componentMolarWeight" type="real64_array" use="required" />
		<!--componentNames => List of component names-->
		<xsd:attribute name="componentNames" type="string_array" use="required" />
		<!--componentVolumeShift => Component volume shifts-->
		<xsd:attribute name="componentVolumeShift" type="real64_array" default="{0}" />
		<!--equationsOfState => List of equation of state types for each phase. Valid options:
* pr
* srk-->
		<xsd:attribute name="equationsOfState" type="string_array" use="required" />
		<!--phaseNames => List of fluid phases-->
		<xsd:attribute name="phaseNames" type="groupNameRef_array" use="required" />
		<!--viscosityMixingRule => Viscosity mixing rule to be used for Lohrenz-Bray-Clark computation. Valid options:
* HerningZipperer
* Wilke
* Brokaw-->
		<xsd:attribute name="viscosityMixingRule" type="string" default="HerningZipperer" />
		<!--name => A name is required for any non-unique nodes-->
		<xsd:attribute name="name" type="groupName" use="required" />
	</xsd:complexType>
	<xsd:complexType name="CompressibleSinglePhaseFluidType">
		<!--compressibility => Fluid compressibility-->
		<xsd:attribute name="compressibility" type="real64" default="0" />
		<!--defaultDensity => Default value for density.-->
		<xsd:attribute name="defaultDensity" type="real64" use="required" />
		<!--defaultViscosity => Default value for viscosity.-->
		<xsd:attribute name="defaultViscosity" type="real64" use="required" />
		<!--densityModelType => Type of density model. Valid options:
* exponential
* linear
* quadratic-->
		<xsd:attribute name="densityModelType" type="geos_constitutive_ExponentApproximationType" default="linear" />
		<!--referenceDensity => Reference fluid density-->
		<xsd:attribute name="referenceDensity" type="real64" default="1000" />
		<!--referencePressure => Reference pressure-->
		<xsd:attribute name="referencePressure" type="real64" default="0" />
		<!--referenceViscosity => Reference fluid viscosity-->
		<xsd:attribute name="referenceViscosity" type="real64" default="0.001" />
		<!--viscosibility => Fluid viscosity exponential coefficient-->
		<xsd:attribute name="viscosibility" type="real64" default="0" />
		<!--viscosityModelType => Type of viscosity model. Valid options:
* exponential
* linear
* quadratic-->
		<xsd:attribute name="viscosityModelType" type="geos_constitutive_ExponentApproximationType" default="linear" />
		<!--name => A name is required for any non-unique nodes-->
		<xsd:attribute name="name" type="groupName" use="required" />
	</xsd:complexType>
	<xsd:simpleType name="geos_constitutive_ExponentApproximationType">
		<xsd:restriction base="xsd:string">
			<xsd:pattern value=".*[\[\]`$].*|exponential|linear|quadratic" />
		</xsd:restriction>
	</xsd:simpleType>
	<xsd:complexType name="CompressibleSolidCarmanKozenyPermeabilityType">
		<!--permeabilityModelName => Name of the permeability model.-->
		<xsd:attribute name="permeabilityModelName" type="groupNameRef" use="required" />
		<!--porosityModelName => Name of the porosity model.-->
		<xsd:attribute name="porosityModelName" type="groupNameRef" use="required" />
		<!--solidInternalEnergyModelName => Name of the solid internal energy model.-->
		<xsd:attribute name="solidInternalEnergyModelName" type="groupNameRef" default="" />
		<!--solidModelName => Name of the solid model.-->
		<xsd:attribute name="solidModelName" type="groupNameRef" use="required" />
		<!--name => A name is required for any non-unique nodes-->
		<xsd:attribute name="name" type="groupName" use="required" />
	</xsd:complexType>
	<xsd:complexType name="CompressibleSolidConstantPermeabilityType">
		<!--permeabilityModelName => Name of the permeability model.-->
		<xsd:attribute name="permeabilityModelName" type="groupNameRef" use="required" />
		<!--porosityModelName => Name of the porosity model.-->
		<xsd:attribute name="porosityModelName" type="groupNameRef" use="required" />
		<!--solidInternalEnergyModelName => Name of the solid internal energy model.-->
		<xsd:attribute name="solidInternalEnergyModelName" type="groupNameRef" default="" />
		<!--solidModelName => Name of the solid model.-->
		<xsd:attribute name="solidModelName" type="groupNameRef" use="required" />
		<!--name => A name is required for any non-unique nodes-->
		<xsd:attribute name="name" type="groupName" use="required" />
	</xsd:complexType>
	<xsd:complexType name="CompressibleSolidExponentialDecayPermeabilityType">
		<!--permeabilityModelName => Name of the permeability model.-->
		<xsd:attribute name="permeabilityModelName" type="groupNameRef" use="required" />
		<!--porosityModelName => Name of the porosity model.-->
		<xsd:attribute name="porosityModelName" type="groupNameRef" use="required" />
		<!--solidInternalEnergyModelName => Name of the solid internal energy model.-->
		<xsd:attribute name="solidInternalEnergyModelName" type="groupNameRef" default="" />
		<!--solidModelName => Name of the solid model.-->
		<xsd:attribute name="solidModelName" type="groupNameRef" use="required" />
		<!--name => A name is required for any non-unique nodes-->
		<xsd:attribute name="name" type="groupName" use="required" />
	</xsd:complexType>
	<xsd:complexType name="CompressibleSolidParallelPlatesPermeabilityType">
		<!--permeabilityModelName => Name of the permeability model.-->
		<xsd:attribute name="permeabilityModelName" type="groupNameRef" use="required" />
		<!--porosityModelName => Name of the porosity model.-->
		<xsd:attribute name="porosityModelName" type="groupNameRef" use="required" />
		<!--solidInternalEnergyModelName => Name of the solid internal energy model.-->
		<xsd:attribute name="solidInternalEnergyModelName" type="groupNameRef" default="" />
		<!--solidModelName => Name of the solid model.-->
		<xsd:attribute name="solidModelName" type="groupNameRef" use="required" />
		<!--name => A name is required for any non-unique nodes-->
		<xsd:attribute name="name" type="groupName" use="required" />
	</xsd:complexType>
	<xsd:complexType name="CompressibleSolidPressurePermeabilityType">
		<!--permeabilityModelName => Name of the permeability model.-->
		<xsd:attribute name="permeabilityModelName" type="groupNameRef" use="required" />
		<!--porosityModelName => Name of the porosity model.-->
		<xsd:attribute name="porosityModelName" type="groupNameRef" use="required" />
		<!--solidInternalEnergyModelName => Name of the solid internal energy model.-->
		<xsd:attribute name="solidInternalEnergyModelName" type="groupNameRef" default="" />
		<!--solidModelName => Name of the solid model.-->
		<xsd:attribute name="solidModelName" type="groupNameRef" use="required" />
		<!--name => A name is required for any non-unique nodes-->
		<xsd:attribute name="name" type="groupName" use="required" />
	</xsd:complexType>
	<xsd:complexType name="CompressibleSolidSlipDependentPermeabilityType">
		<!--permeabilityModelName => Name of the permeability model.-->
		<xsd:attribute name="permeabilityModelName" type="groupNameRef" use="required" />
		<!--porosityModelName => Name of the porosity model.-->
		<xsd:attribute name="porosityModelName" type="groupNameRef" use="required" />
		<!--solidInternalEnergyModelName => Name of the solid internal energy model.-->
		<xsd:attribute name="solidInternalEnergyModelName" type="groupNameRef" default="" />
		<!--solidModelName => Name of the solid model.-->
		<xsd:attribute name="solidModelName" type="groupNameRef" use="required" />
		<!--name => A name is required for any non-unique nodes-->
		<xsd:attribute name="name" type="groupName" use="required" />
	</xsd:complexType>
	<xsd:complexType name="CompressibleSolidWillisRichardsPermeabilityType">
		<!--permeabilityModelName => Name of the permeability model.-->
		<xsd:attribute name="permeabilityModelName" type="groupNameRef" use="required" />
		<!--porosityModelName => Name of the porosity model.-->
		<xsd:attribute name="porosityModelName" type="groupNameRef" use="required" />
		<!--solidInternalEnergyModelName => Name of the solid internal energy model.-->
		<xsd:attribute name="solidInternalEnergyModelName" type="groupNameRef" default="" />
		<!--solidModelName => Name of the solid model.-->
		<xsd:attribute name="solidModelName" type="groupNameRef" use="required" />
		<!--name => A name is required for any non-unique nodes-->
		<xsd:attribute name="name" type="groupName" use="required" />
	</xsd:complexType>
	<xsd:complexType name="ConstantDiffusionType">
		<!--defaultPhaseDiffusivityMultipliers => List of phase diffusivity multipliers-->
		<xsd:attribute name="defaultPhaseDiffusivityMultipliers" type="real64_array" default="{1}" />
		<!--diffusivityComponents => xx, yy, and zz components of a diffusivity tensor [m^2/s]-->
		<xsd:attribute name="diffusivityComponents" type="real64_array" use="required" />
		<!--phaseNames => List of fluid phases-->
		<xsd:attribute name="phaseNames" type="string_array" use="required" />
		<!--name => A name is required for any non-unique nodes-->
		<xsd:attribute name="name" type="groupName" use="required" />
	</xsd:complexType>
	<xsd:complexType name="ConstantPermeabilityType">
		<!--permeabilityComponents => xx, yy and zz components of a diagonal permeability tensor.-->
		<xsd:attribute name="permeabilityComponents" type="R1Tensor" use="required" />
		<!--name => A name is required for any non-unique nodes-->
		<xsd:attribute name="name" type="groupName" use="required" />
	</xsd:complexType>
	<xsd:complexType name="CoulombType">
		<!--cohesion => Cohesion-->
		<xsd:attribute name="cohesion" type="real64" use="required" />
		<!--displacementJumpThreshold => A threshold valued to determine whether a fracture is open or not.-->
		<xsd:attribute name="displacementJumpThreshold" type="real64" default="2.22045e-16" />
		<!--frictionCoefficient => Friction coefficient-->
		<xsd:attribute name="frictionCoefficient" type="real64" use="required" />
		<!--shearStiffness => Value of the shear elastic stiffness. Units of Pressure/length-->
		<xsd:attribute name="shearStiffness" type="real64" default="0" />
		<!--name => A name is required for any non-unique nodes-->
		<xsd:attribute name="name" type="groupName" use="required" />
	</xsd:complexType>
	<xsd:complexType name="DamageElasticIsotropicType">
		<!--compressiveStrength => Compressive strength from the uniaxial compression test-->
		<xsd:attribute name="compressiveStrength" type="real64" default="0" />
		<!--criticalFractureEnergy => Critical fracture energy-->
		<xsd:attribute name="criticalFractureEnergy" type="real64" use="required" />
		<!--criticalStrainEnergy => Critical stress in a 1d tension test-->
		<xsd:attribute name="criticalStrainEnergy" type="real64" use="required" />
		<!--defaultBulkModulus => Default Bulk Modulus Parameter-->
		<xsd:attribute name="defaultBulkModulus" type="real64" default="-1" />
		<!--defaultDensity => Default Material Density-->
		<xsd:attribute name="defaultDensity" type="real64" use="required" />
		<!--defaultDrainedLinearTEC => Default Linear Thermal Expansion Coefficient of the Solid Rock Frame-->
		<xsd:attribute name="defaultDrainedLinearTEC" type="real64" default="0" />
		<!--defaultPoissonRatio => Default Poisson's Ratio-->
		<xsd:attribute name="defaultPoissonRatio" type="real64" default="-1" />
		<!--defaultShearModulus => Default Shear Modulus Parameter-->
		<xsd:attribute name="defaultShearModulus" type="real64" default="-1" />
		<!--defaultYoungModulus => Default Young's Modulus-->
		<xsd:attribute name="defaultYoungModulus" type="real64" default="-1" />
		<!--degradationLowerLimit => The lower limit of the degradation function-->
		<xsd:attribute name="degradationLowerLimit" type="real64" default="0" />
		<!--deltaCoefficient => Coefficient in the calculation of the external driving force-->
		<xsd:attribute name="deltaCoefficient" type="real64" default="-1" />
		<!--extDrivingForceFlag => Whether to have external driving force. Can be 0 or 1-->
		<xsd:attribute name="extDrivingForceFlag" type="integer" default="0" />
		<!--lengthScale => Length scale l in the phase-field equation-->
		<xsd:attribute name="lengthScale" type="real64" use="required" />
		<!--tensileStrength => Tensile strength from the uniaxial tension test-->
		<xsd:attribute name="tensileStrength" type="real64" default="0" />
		<!--name => A name is required for any non-unique nodes-->
		<xsd:attribute name="name" type="groupName" use="required" />
	</xsd:complexType>
	<xsd:complexType name="DamageSpectralElasticIsotropicType">
		<!--compressiveStrength => Compressive strength from the uniaxial compression test-->
		<xsd:attribute name="compressiveStrength" type="real64" default="0" />
		<!--criticalFractureEnergy => Critical fracture energy-->
		<xsd:attribute name="criticalFractureEnergy" type="real64" use="required" />
		<!--criticalStrainEnergy => Critical stress in a 1d tension test-->
		<xsd:attribute name="criticalStrainEnergy" type="real64" use="required" />
		<!--defaultBulkModulus => Default Bulk Modulus Parameter-->
		<xsd:attribute name="defaultBulkModulus" type="real64" default="-1" />
		<!--defaultDensity => Default Material Density-->
		<xsd:attribute name="defaultDensity" type="real64" use="required" />
		<!--defaultDrainedLinearTEC => Default Linear Thermal Expansion Coefficient of the Solid Rock Frame-->
		<xsd:attribute name="defaultDrainedLinearTEC" type="real64" default="0" />
		<!--defaultPoissonRatio => Default Poisson's Ratio-->
		<xsd:attribute name="defaultPoissonRatio" type="real64" default="-1" />
		<!--defaultShearModulus => Default Shear Modulus Parameter-->
		<xsd:attribute name="defaultShearModulus" type="real64" default="-1" />
		<!--defaultYoungModulus => Default Young's Modulus-->
		<xsd:attribute name="defaultYoungModulus" type="real64" default="-1" />
		<!--degradationLowerLimit => The lower limit of the degradation function-->
		<xsd:attribute name="degradationLowerLimit" type="real64" default="0" />
		<!--deltaCoefficient => Coefficient in the calculation of the external driving force-->
		<xsd:attribute name="deltaCoefficient" type="real64" default="-1" />
		<!--extDrivingForceFlag => Whether to have external driving force. Can be 0 or 1-->
		<xsd:attribute name="extDrivingForceFlag" type="integer" default="0" />
		<!--lengthScale => Length scale l in the phase-field equation-->
		<xsd:attribute name="lengthScale" type="real64" use="required" />
		<!--tensileStrength => Tensile strength from the uniaxial tension test-->
		<xsd:attribute name="tensileStrength" type="real64" default="0" />
		<!--name => A name is required for any non-unique nodes-->
		<xsd:attribute name="name" type="groupName" use="required" />
	</xsd:complexType>
	<xsd:complexType name="DamageVolDevElasticIsotropicType">
		<!--compressiveStrength => Compressive strength from the uniaxial compression test-->
		<xsd:attribute name="compressiveStrength" type="real64" default="0" />
		<!--criticalFractureEnergy => Critical fracture energy-->
		<xsd:attribute name="criticalFractureEnergy" type="real64" use="required" />
		<!--criticalStrainEnergy => Critical stress in a 1d tension test-->
		<xsd:attribute name="criticalStrainEnergy" type="real64" use="required" />
		<!--defaultBulkModulus => Default Bulk Modulus Parameter-->
		<xsd:attribute name="defaultBulkModulus" type="real64" default="-1" />
		<!--defaultDensity => Default Material Density-->
		<xsd:attribute name="defaultDensity" type="real64" use="required" />
		<!--defaultDrainedLinearTEC => Default Linear Thermal Expansion Coefficient of the Solid Rock Frame-->
		<xsd:attribute name="defaultDrainedLinearTEC" type="real64" default="0" />
		<!--defaultPoissonRatio => Default Poisson's Ratio-->
		<xsd:attribute name="defaultPoissonRatio" type="real64" default="-1" />
		<!--defaultShearModulus => Default Shear Modulus Parameter-->
		<xsd:attribute name="defaultShearModulus" type="real64" default="-1" />
		<!--defaultYoungModulus => Default Young's Modulus-->
		<xsd:attribute name="defaultYoungModulus" type="real64" default="-1" />
		<!--degradationLowerLimit => The lower limit of the degradation function-->
		<xsd:attribute name="degradationLowerLimit" type="real64" default="0" />
		<!--deltaCoefficient => Coefficient in the calculation of the external driving force-->
		<xsd:attribute name="deltaCoefficient" type="real64" default="-1" />
		<!--extDrivingForceFlag => Whether to have external driving force. Can be 0 or 1-->
		<xsd:attribute name="extDrivingForceFlag" type="integer" default="0" />
		<!--lengthScale => Length scale l in the phase-field equation-->
		<xsd:attribute name="lengthScale" type="real64" use="required" />
		<!--tensileStrength => Tensile strength from the uniaxial tension test-->
		<xsd:attribute name="tensileStrength" type="real64" default="0" />
		<!--name => A name is required for any non-unique nodes-->
		<xsd:attribute name="name" type="groupName" use="required" />
	</xsd:complexType>
	<xsd:complexType name="DeadOilFluidType">
		<!--checkPVTTablesRanges => Enable (1) or disable (0) an error when the input pressure or temperature of the PVT tables is out of range.-->
		<xsd:attribute name="checkPVTTablesRanges" type="integer" default="1" />
		<!--componentMolarWeight => Component molar weights-->
		<xsd:attribute name="componentMolarWeight" type="real64_array" use="required" />
		<!--componentNames => List of component names-->
		<xsd:attribute name="componentNames" type="string_array" default="{}" />
		<!--hydrocarbonFormationVolFactorTableNames => List of formation volume factor TableFunction names from the Functions block. 
The user must provide one TableFunction per hydrocarbon phase, in the order provided in "phaseNames". 
For instance, if "oil" is before "gas" in "phaseNames", the table order should be: oilTableName, gasTableName-->
		<xsd:attribute name="hydrocarbonFormationVolFactorTableNames" type="groupNameRef_array" default="{}" />
		<!--hydrocarbonViscosityTableNames => List of viscosity TableFunction names from the Functions block. 
The user must provide one TableFunction per hydrocarbon phase, in the order provided in "phaseNames". 
For instance, if "oil" is before "gas" in "phaseNames", the table order should be: oilTableName, gasTableName-->
		<xsd:attribute name="hydrocarbonViscosityTableNames" type="groupNameRef_array" default="{}" />
		<!--phaseNames => List of fluid phases-->
		<xsd:attribute name="phaseNames" type="groupNameRef_array" use="required" />
		<!--surfaceDensities => List of surface mass densities for each phase-->
		<xsd:attribute name="surfaceDensities" type="real64_array" use="required" />
		<!--tableFiles => List of filenames with input PVT tables (one per phase)-->
		<xsd:attribute name="tableFiles" type="path_array" default="{}" />
		<!--waterCompressibility => Water compressibility-->
		<xsd:attribute name="waterCompressibility" type="real64" default="0" />
		<!--waterFormationVolumeFactor => Water formation volume factor-->
		<xsd:attribute name="waterFormationVolumeFactor" type="real64" default="0" />
		<!--waterReferencePressure => Water reference pressure-->
		<xsd:attribute name="waterReferencePressure" type="real64" default="0" />
		<!--waterViscosity => Water viscosity-->
		<xsd:attribute name="waterViscosity" type="real64" default="0" />
		<!--name => A name is required for any non-unique nodes-->
		<xsd:attribute name="name" type="groupName" use="required" />
	</xsd:complexType>
	<xsd:complexType name="DelftEggType">
		<!--defaultBulkModulus => Default Bulk Modulus Parameter-->
		<xsd:attribute name="defaultBulkModulus" type="real64" default="-1" />
		<!--defaultCslSlope => Slope of the critical state line-->
		<xsd:attribute name="defaultCslSlope" type="real64" default="1" />
		<!--defaultDensity => Default Material Density-->
		<xsd:attribute name="defaultDensity" type="real64" use="required" />
		<!--defaultDrainedLinearTEC => Default Linear Thermal Expansion Coefficient of the Solid Rock Frame-->
		<xsd:attribute name="defaultDrainedLinearTEC" type="real64" default="0" />
		<!--defaultPoissonRatio => Default Poisson's Ratio-->
		<xsd:attribute name="defaultPoissonRatio" type="real64" default="-1" />
		<!--defaultPreConsolidationPressure => Initial preconsolidation pressure-->
		<xsd:attribute name="defaultPreConsolidationPressure" type="real64" default="-1.5" />
		<!--defaultRecompressionIndex => Recompresion Index-->
		<xsd:attribute name="defaultRecompressionIndex" type="real64" default="0.002" />
		<!--defaultShapeParameter => Shape parameter for the yield surface-->
		<xsd:attribute name="defaultShapeParameter" type="real64" default="1" />
		<!--defaultShearModulus => Default Shear Modulus Parameter-->
		<xsd:attribute name="defaultShearModulus" type="real64" default="-1" />
		<!--defaultVirginCompressionIndex => Virgin compression index-->
		<xsd:attribute name="defaultVirginCompressionIndex" type="real64" default="0.005" />
		<!--defaultYoungModulus => Default Young's Modulus-->
		<xsd:attribute name="defaultYoungModulus" type="real64" default="-1" />
		<!--name => A name is required for any non-unique nodes-->
		<xsd:attribute name="name" type="groupName" use="required" />
	</xsd:complexType>
	<xsd:complexType name="DruckerPragerType">
		<!--defaultBulkModulus => Default Bulk Modulus Parameter-->
		<xsd:attribute name="defaultBulkModulus" type="real64" default="-1" />
		<!--defaultCohesion => Initial cohesion-->
		<xsd:attribute name="defaultCohesion" type="real64" default="0" />
		<!--defaultDensity => Default Material Density-->
		<xsd:attribute name="defaultDensity" type="real64" use="required" />
		<!--defaultDilationAngle => Dilation angle (degrees)-->
		<xsd:attribute name="defaultDilationAngle" type="real64" default="30" />
		<!--defaultDrainedLinearTEC => Default Linear Thermal Expansion Coefficient of the Solid Rock Frame-->
		<xsd:attribute name="defaultDrainedLinearTEC" type="real64" default="0" />
		<!--defaultFrictionAngle => Friction angle (degrees)-->
		<xsd:attribute name="defaultFrictionAngle" type="real64" default="30" />
		<!--defaultHardeningRate => Cohesion hardening/softening rate-->
		<xsd:attribute name="defaultHardeningRate" type="real64" default="0" />
		<!--defaultPoissonRatio => Default Poisson's Ratio-->
		<xsd:attribute name="defaultPoissonRatio" type="real64" default="-1" />
		<!--defaultShearModulus => Default Shear Modulus Parameter-->
		<xsd:attribute name="defaultShearModulus" type="real64" default="-1" />
		<!--defaultYoungModulus => Default Young's Modulus-->
		<xsd:attribute name="defaultYoungModulus" type="real64" default="-1" />
		<!--name => A name is required for any non-unique nodes-->
		<xsd:attribute name="name" type="groupName" use="required" />
	</xsd:complexType>
	<xsd:complexType name="ElasticIsotropicType">
		<!--defaultBulkModulus => Default Bulk Modulus Parameter-->
		<xsd:attribute name="defaultBulkModulus" type="real64" default="-1" />
		<!--defaultDensity => Default Material Density-->
		<xsd:attribute name="defaultDensity" type="real64" use="required" />
		<!--defaultDrainedLinearTEC => Default Linear Thermal Expansion Coefficient of the Solid Rock Frame-->
		<xsd:attribute name="defaultDrainedLinearTEC" type="real64" default="0" />
		<!--defaultPoissonRatio => Default Poisson's Ratio-->
		<xsd:attribute name="defaultPoissonRatio" type="real64" default="-1" />
		<!--defaultShearModulus => Default Shear Modulus Parameter-->
		<xsd:attribute name="defaultShearModulus" type="real64" default="-1" />
		<!--defaultYoungModulus => Default Young's Modulus-->
		<xsd:attribute name="defaultYoungModulus" type="real64" default="-1" />
		<!--name => A name is required for any non-unique nodes-->
		<xsd:attribute name="name" type="groupName" use="required" />
	</xsd:complexType>
	<xsd:complexType name="ElasticIsotropicPressureDependentType">
		<!--defaultDensity => Default Material Density-->
		<xsd:attribute name="defaultDensity" type="real64" use="required" />
		<!--defaultDrainedLinearTEC => Default Linear Thermal Expansion Coefficient of the Solid Rock Frame-->
		<xsd:attribute name="defaultDrainedLinearTEC" type="real64" default="0" />
		<!--defaultRecompressionIndex => Recompresion Index-->
		<xsd:attribute name="defaultRecompressionIndex" type="real64" default="0.002" />
		<!--defaultRefPressure => Reference Pressure-->
		<xsd:attribute name="defaultRefPressure" type="real64" default="-1" />
		<!--defaultRefStrainVol => Reference Volumetric Strain-->
		<xsd:attribute name="defaultRefStrainVol" type="real64" default="0" />
		<!--defaultShearModulus => Elastic Shear Modulus Parameter-->
		<xsd:attribute name="defaultShearModulus" type="real64" default="-1" />
		<!--name => A name is required for any non-unique nodes-->
		<xsd:attribute name="name" type="groupName" use="required" />
	</xsd:complexType>
	<xsd:complexType name="ElasticOrthotropicType">
		<!--defaultC11 => Default C11 Component of Voigt Stiffness Tensor-->
		<xsd:attribute name="defaultC11" type="real64" default="-1" />
		<!--defaultC12 => Default C12 Component of Voigt Stiffness Tensor-->
		<xsd:attribute name="defaultC12" type="real64" default="-1" />
		<!--defaultC13 => Default C13 Component of Voigt Stiffness Tensor-->
		<xsd:attribute name="defaultC13" type="real64" default="-1" />
		<!--defaultC22 => Default C22 Component of Voigt Stiffness Tensor-->
		<xsd:attribute name="defaultC22" type="real64" default="-1" />
		<!--defaultC23 => Default C23 Component of Voigt Stiffness Tensor-->
		<xsd:attribute name="defaultC23" type="real64" default="-1" />
		<!--defaultC33 => Default C33 Component of Voigt Stiffness Tensor-->
		<xsd:attribute name="defaultC33" type="real64" default="-1" />
		<!--defaultC44 => Default C44 Component of Voigt Stiffness Tensor-->
		<xsd:attribute name="defaultC44" type="real64" default="-1" />
		<!--defaultC55 => Default C55 Component of Voigt Stiffness Tensor-->
		<xsd:attribute name="defaultC55" type="real64" default="-1" />
		<!--defaultC66 => Default C66 Component of Voigt Stiffness Tensor-->
		<xsd:attribute name="defaultC66" type="real64" default="-1" />
		<!--defaultDensity => Default Material Density-->
		<xsd:attribute name="defaultDensity" type="real64" use="required" />
		<!--defaultDrainedLinearTEC => Default Linear Thermal Expansion Coefficient of the Solid Rock Frame-->
		<xsd:attribute name="defaultDrainedLinearTEC" type="real64" default="0" />
		<!--defaultE1 => Default Young's Modulus E1-->
		<xsd:attribute name="defaultE1" type="real64" default="-1" />
		<!--defaultE2 => Default Young's Modulus E2-->
		<xsd:attribute name="defaultE2" type="real64" default="-1" />
		<!--defaultE3 => Default Young's Modulus E3-->
		<xsd:attribute name="defaultE3" type="real64" default="-1" />
		<!--defaultG12 => Default Shear Modulus G12-->
		<xsd:attribute name="defaultG12" type="real64" default="-1" />
		<!--defaultG13 => Default Shear Modulus G13-->
		<xsd:attribute name="defaultG13" type="real64" default="-1" />
		<!--defaultG23 => Default Shear Modulus G23-->
		<xsd:attribute name="defaultG23" type="real64" default="-1" />
		<!--defaultNu12 => Default Poission's Ratio Nu12-->
		<xsd:attribute name="defaultNu12" type="real64" default="-1" />
		<!--defaultNu13 => Default Poission's Ratio Nu13-->
		<xsd:attribute name="defaultNu13" type="real64" default="-1" />
		<!--defaultNu23 => Default Poission's Ratio Nu23-->
		<xsd:attribute name="defaultNu23" type="real64" default="-1" />
		<!--name => A name is required for any non-unique nodes-->
		<xsd:attribute name="name" type="groupName" use="required" />
	</xsd:complexType>
	<xsd:complexType name="ElasticTransverseIsotropicType">
		<!--defaultC11 => Default Stiffness Parameter C11-->
		<xsd:attribute name="defaultC11" type="real64" default="-1" />
		<!--defaultC13 => Default Stiffness Parameter C13-->
		<xsd:attribute name="defaultC13" type="real64" default="-1" />
		<!--defaultC33 => Default Stiffness Parameter C33-->
		<xsd:attribute name="defaultC33" type="real64" default="-1" />
		<!--defaultC44 => Default Stiffness Parameter C44-->
		<xsd:attribute name="defaultC44" type="real64" default="-1" />
		<!--defaultC66 => Default Stiffness Parameter C66-->
		<xsd:attribute name="defaultC66" type="real64" default="-1" />
		<!--defaultDensity => Default Material Density-->
		<xsd:attribute name="defaultDensity" type="real64" use="required" />
		<!--defaultDrainedLinearTEC => Default Linear Thermal Expansion Coefficient of the Solid Rock Frame-->
		<xsd:attribute name="defaultDrainedLinearTEC" type="real64" default="0" />
		<!--defaultPoissonRatioAxialTransverse => Default Axial-Transverse Poisson's Ratio-->
		<xsd:attribute name="defaultPoissonRatioAxialTransverse" type="real64" default="-1" />
		<!--defaultPoissonRatioTransverse => Default Transverse Poisson's Ratio-->
		<xsd:attribute name="defaultPoissonRatioTransverse" type="real64" default="-1" />
		<!--defaultShearModulusAxialTransverse => Default Axial-Transverse Shear Modulus-->
		<xsd:attribute name="defaultShearModulusAxialTransverse" type="real64" default="-1" />
		<!--defaultYoungModulusAxial => Default Axial Young's Modulus-->
		<xsd:attribute name="defaultYoungModulusAxial" type="real64" default="-1" />
		<!--defaultYoungModulusTransverse => Default Transverse Young's Modulus-->
		<xsd:attribute name="defaultYoungModulusTransverse" type="real64" default="-1" />
		<!--name => A name is required for any non-unique nodes-->
		<xsd:attribute name="name" type="groupName" use="required" />
	</xsd:complexType>
	<xsd:complexType name="ExponentialDecayPermeabilityType">
		<!--empiricalConstant => an empirical constant.-->
		<xsd:attribute name="empiricalConstant" type="real64" use="required" />
		<!--initialPermeability =>  initial permeability of the fracture.-->
		<xsd:attribute name="initialPermeability" type="R1Tensor" use="required" />
		<!--name => A name is required for any non-unique nodes-->
		<xsd:attribute name="name" type="groupName" use="required" />
	</xsd:complexType>
	<xsd:complexType name="ExtendedDruckerPragerType">
		<!--defaultBulkModulus => Default Bulk Modulus Parameter-->
		<xsd:attribute name="defaultBulkModulus" type="real64" default="-1" />
		<!--defaultCohesion => Initial cohesion-->
		<xsd:attribute name="defaultCohesion" type="real64" default="0" />
		<!--defaultDensity => Default Material Density-->
		<xsd:attribute name="defaultDensity" type="real64" use="required" />
		<!--defaultDilationRatio => Dilation ratio [0,1] (ratio = tan dilationAngle / tan frictionAngle)-->
		<xsd:attribute name="defaultDilationRatio" type="real64" default="1" />
		<!--defaultDrainedLinearTEC => Default Linear Thermal Expansion Coefficient of the Solid Rock Frame-->
		<xsd:attribute name="defaultDrainedLinearTEC" type="real64" default="0" />
		<!--defaultHardening => Hardening parameter (hardening rate is faster for smaller values)-->
		<xsd:attribute name="defaultHardening" type="real64" default="0" />
		<!--defaultInitialFrictionAngle => Initial friction angle (degrees)-->
		<xsd:attribute name="defaultInitialFrictionAngle" type="real64" default="30" />
		<!--defaultPoissonRatio => Default Poisson's Ratio-->
		<xsd:attribute name="defaultPoissonRatio" type="real64" default="-1" />
		<!--defaultResidualFrictionAngle => Residual friction angle (degrees)-->
		<xsd:attribute name="defaultResidualFrictionAngle" type="real64" default="30" />
		<!--defaultShearModulus => Default Shear Modulus Parameter-->
		<xsd:attribute name="defaultShearModulus" type="real64" default="-1" />
		<!--defaultYoungModulus => Default Young's Modulus-->
		<xsd:attribute name="defaultYoungModulus" type="real64" default="-1" />
		<!--name => A name is required for any non-unique nodes-->
		<xsd:attribute name="name" type="groupName" use="required" />
	</xsd:complexType>
	<xsd:complexType name="FrictionlessContactType">
		<!--displacementJumpThreshold => A threshold valued to determine whether a fracture is open or not.-->
		<xsd:attribute name="displacementJumpThreshold" type="real64" default="2.22045e-16" />
		<!--name => A name is required for any non-unique nodes-->
		<xsd:attribute name="name" type="groupName" use="required" />
	</xsd:complexType>
	<xsd:complexType name="HydraulicApertureTableType">
		<!--apertureTableName => Name of the aperture table-->
		<xsd:attribute name="apertureTableName" type="groupNameRef" use="required" />
		<!--apertureTolerance => Value to be used to avoid floating point errors in expressions involving aperture. For example in the case of dividing by the actual aperture (not the effective aperture that results from the aperture function) this value may be used to avoid the 1/0 error. Note that this value may have some physical significance in its usage, as it may be used to smooth out highly nonlinear behavior associated with 1/0 in addition to avoiding the 1/0 error.-->
		<xsd:attribute name="apertureTolerance" type="real64" default="1e-09" />
		<!--referenceAperture => Reference hydraulic aperture. It is the aperture at zero normal stress.-->
		<xsd:attribute name="referenceAperture" type="real64" default="1e-06" />
		<!--name => A name is required for any non-unique nodes-->
		<xsd:attribute name="name" type="groupName" use="required" />
	</xsd:complexType>
	<xsd:complexType name="JFunctionCapillaryPressureType">
		<!--nonWettingIntermediateJFunctionTableName => J-function table (dimensionless) for the pair (non-wetting phase, intermediate phase)
Note that this input is only used for three-phase flow.
If you want to do a two-phase simulation, please use instead wettingNonWettingJFunctionTableName to specify the table names.-->
		<xsd:attribute name="nonWettingIntermediateJFunctionTableName" type="groupNameRef" default="" />
		<!--nonWettingIntermediateSurfaceTension => Surface tension [N/m] for the pair (non-wetting phase, intermediate phase)
If you have a value in [dyne/cm], divide it by 1000 to obtain the value in [N/m]
Note that this input is only used for three-phase flow.
If you want to do a two-phase simulation, please use instead wettingNonWettingSurfaceTension to specify the surface tensions.-->
		<xsd:attribute name="nonWettingIntermediateSurfaceTension" type="real64" default="0" />
		<!--permeabilityDirection => Permeability direction. Options are:
XY - use the average of the permeabilities in the x and y directions,
X - only use the permeability in the x direction,
Y - only use the permeability in the y direction,
Z - only use the permeability in the z direction.-->
		<xsd:attribute name="permeabilityDirection" type="geos_constitutive_JFunctionCapillaryPressure_PermeabilityDirection" use="required" />
		<!--permeabilityExponent => Permeability exponent-->
		<xsd:attribute name="permeabilityExponent" type="real64" default="0.5" />
		<!--phaseNames => List of fluid phases-->
		<xsd:attribute name="phaseNames" type="groupNameRef_array" use="required" />
		<!--porosityExponent => Porosity exponent-->
		<xsd:attribute name="porosityExponent" type="real64" default="0.5" />
		<!--wettingIntermediateJFunctionTableName => J-function table (dimensionless) for the pair (wetting phase, intermediate phase)
Note that this input is only used for three-phase flow.
If you want to do a two-phase simulation, please use instead wettingNonWettingJFunctionTableName to specify the table names.-->
		<xsd:attribute name="wettingIntermediateJFunctionTableName" type="groupNameRef" default="" />
		<!--wettingIntermediateSurfaceTension => Surface tension [N/m] for the pair (wetting phase, intermediate phase)
If you have a value in [dyne/cm], divide it by 1000 to obtain the value in [N/m]
Note that this input is only used for three-phase flow.
If you want to do a two-phase simulation, please use instead wettingNonWettingSurfaceTension to specify the surface tensions.-->
		<xsd:attribute name="wettingIntermediateSurfaceTension" type="real64" default="0" />
		<!--wettingNonWettingJFunctionTableName => J-function table (dimensionless) for the pair (wetting phase, non-wetting phase)
Note that this input is only used for two-phase flow.
If you want to do a three-phase simulation, please use instead wettingIntermediateJFunctionTableName and nonWettingIntermediateJFunctionTableName to specify the table names.-->
		<xsd:attribute name="wettingNonWettingJFunctionTableName" type="groupNameRef" default="" />
		<!--wettingNonWettingSurfaceTension => Surface tension [N/m] for the pair (wetting phase, non-wetting phase)
If you have a value in [dyne/cm], divide it by 1000 to obtain the value in [N/m]
Note that this input is only used for two-phase flow.
If you want to do a three-phase simulation, please use instead wettingIntermediateSurfaceTension and nonWettingIntermediateSurfaceTension to specify the surface tensions.-->
		<xsd:attribute name="wettingNonWettingSurfaceTension" type="real64" default="0" />
		<!--name => A name is required for any non-unique nodes-->
		<xsd:attribute name="name" type="groupName" use="required" />
	</xsd:complexType>
	<xsd:simpleType name="geos_constitutive_JFunctionCapillaryPressure_PermeabilityDirection">
		<xsd:restriction base="xsd:string">
			<xsd:pattern value=".*[\[\]`$].*|XY|X|Y|Z" />
		</xsd:restriction>
	</xsd:simpleType>
	<xsd:complexType name="LinearIsotropicDispersionType">
		<!--longitudinalDispersivity => Longitudinal dispersivity [m]-->
		<xsd:attribute name="longitudinalDispersivity" type="real64" use="required" />
		<!--name => A name is required for any non-unique nodes-->
		<xsd:attribute name="name" type="groupName" use="required" />
	</xsd:complexType>
	<xsd:complexType name="ModifiedCamClayType">
		<!--defaultCslSlope => Slope of the critical state line-->
		<xsd:attribute name="defaultCslSlope" type="real64" default="1" />
		<!--defaultDensity => Default Material Density-->
		<xsd:attribute name="defaultDensity" type="real64" use="required" />
		<!--defaultDrainedLinearTEC => Default Linear Thermal Expansion Coefficient of the Solid Rock Frame-->
		<xsd:attribute name="defaultDrainedLinearTEC" type="real64" default="0" />
		<!--defaultPreConsolidationPressure => Initial preconsolidation pressure-->
		<xsd:attribute name="defaultPreConsolidationPressure" type="real64" default="-1.5" />
		<!--defaultRecompressionIndex => Recompresion Index-->
		<xsd:attribute name="defaultRecompressionIndex" type="real64" default="0.002" />
		<!--defaultRefPressure => Reference Pressure-->
		<xsd:attribute name="defaultRefPressure" type="real64" default="-1" />
		<!--defaultRefStrainVol => Reference Volumetric Strain-->
		<xsd:attribute name="defaultRefStrainVol" type="real64" default="0" />
		<!--defaultShearModulus => Elastic Shear Modulus Parameter-->
		<xsd:attribute name="defaultShearModulus" type="real64" default="-1" />
		<!--defaultVirginCompressionIndex => Virgin compression index-->
		<xsd:attribute name="defaultVirginCompressionIndex" type="real64" default="0.005" />
		<!--name => A name is required for any non-unique nodes-->
		<xsd:attribute name="name" type="groupName" use="required" />
	</xsd:complexType>
	<xsd:complexType name="MultiPhaseConstantThermalConductivityType">
		<!--phaseNames => List of fluid phases-->
		<xsd:attribute name="phaseNames" type="groupNameRef_array" use="required" />
		<!--thermalConductivityComponents => xx, yy, and zz components of a diagonal thermal conductivity tensor [J/(s.m.K)]-->
		<xsd:attribute name="thermalConductivityComponents" type="R1Tensor" use="required" />
		<!--name => A name is required for any non-unique nodes-->
		<xsd:attribute name="name" type="groupName" use="required" />
	</xsd:complexType>
	<xsd:complexType name="MultiPhaseVolumeWeightedThermalConductivityType">
		<!--phaseNames => List of fluid phases-->
		<xsd:attribute name="phaseNames" type="groupNameRef_array" use="required" />
		<!--phaseThermalConductivity => Phase thermal conductivity [W/(m.K)]-->
		<xsd:attribute name="phaseThermalConductivity" type="real64_array" use="required" />
		<!--rockThermalConductivityComponents => xx, yy, and zz components of a diagonal rock thermal conductivity tensor [W/(m.K)]-->
		<xsd:attribute name="rockThermalConductivityComponents" type="R1Tensor" use="required" />
		<!--name => A name is required for any non-unique nodes-->
		<xsd:attribute name="name" type="groupName" use="required" />
	</xsd:complexType>
	<xsd:complexType name="NullModelType">
		<!--name => A name is required for any non-unique nodes-->
		<xsd:attribute name="name" type="groupName" use="required" />
	</xsd:complexType>
	<xsd:complexType name="ParallelPlatesPermeabilityType">
		<!--transversalPermeability => Default value of the permeability normal to the surface. If not specified the permeability is updated using the cubic law. -->
		<xsd:attribute name="transversalPermeability" type="real64" default="-1" />
		<!--name => A name is required for any non-unique nodes-->
		<xsd:attribute name="name" type="groupName" use="required" />
	</xsd:complexType>
	<xsd:complexType name="ParticleFluidType">
		<!--collisionAlpha => Collision alpha coefficient-->
		<xsd:attribute name="collisionAlpha" type="real64" default="1.27" />
		<!--collisionBeta => Collision beta coefficient-->
		<xsd:attribute name="collisionBeta" type="real64" default="1.5" />
		<!--fluidViscosity => Fluid viscosity-->
		<xsd:attribute name="fluidViscosity" type="real64" default="0.001" />
		<!--hinderedSettlingCoefficient => Hindered settling coefficient-->
		<xsd:attribute name="hinderedSettlingCoefficient" type="real64" default="5.9" />
		<!--isCollisionalSlip => Whether the collisional component of the slip velocity is considered-->
		<xsd:attribute name="isCollisionalSlip" type="integer" default="0" />
		<!--maxProppantConcentration => Max proppant concentration-->
		<xsd:attribute name="maxProppantConcentration" type="real64" default="0.6" />
		<!--particleSettlingModel => Particle settling velocity model. Valid options:
* Stokes
* Intermediate
* Turbulence-->
		<xsd:attribute name="particleSettlingModel" type="geos_constitutive_ParticleSettlingModel" use="required" />
		<!--proppantDensity => Proppant density-->
		<xsd:attribute name="proppantDensity" type="real64" default="1400" />
		<!--proppantDiameter => Proppant diameter-->
		<xsd:attribute name="proppantDiameter" type="real64" default="0.0002" />
		<!--slipConcentration => Slip concentration-->
		<xsd:attribute name="slipConcentration" type="real64" default="0.1" />
		<!--sphericity => Sphericity-->
		<xsd:attribute name="sphericity" type="real64" default="1" />
		<!--name => A name is required for any non-unique nodes-->
		<xsd:attribute name="name" type="groupName" use="required" />
	</xsd:complexType>
	<xsd:simpleType name="geos_constitutive_ParticleSettlingModel">
		<xsd:restriction base="xsd:string">
			<xsd:pattern value=".*[\[\]`$].*|Stokes|Intermediate|Turbulence" />
		</xsd:restriction>
	</xsd:simpleType>
	<xsd:complexType name="PerfectlyPlasticType">
		<!--defaultBulkModulus => Default Bulk Modulus Parameter-->
		<xsd:attribute name="defaultBulkModulus" type="real64" default="-1" />
		<!--defaultDensity => Default Material Density-->
		<xsd:attribute name="defaultDensity" type="real64" use="required" />
		<!--defaultDrainedLinearTEC => Default Linear Thermal Expansion Coefficient of the Solid Rock Frame-->
		<xsd:attribute name="defaultDrainedLinearTEC" type="real64" default="0" />
		<!--defaultPoissonRatio => Default Poisson's Ratio-->
		<xsd:attribute name="defaultPoissonRatio" type="real64" default="-1" />
		<!--defaultShearModulus => Default Shear Modulus Parameter-->
		<xsd:attribute name="defaultShearModulus" type="real64" default="-1" />
		<!--defaultYieldStress => Default yield stress-->
		<xsd:attribute name="defaultYieldStress" type="real64" default="1.79769e+308" />
		<!--defaultYoungModulus => Default Young's Modulus-->
		<xsd:attribute name="defaultYoungModulus" type="real64" default="-1" />
		<!--name => A name is required for any non-unique nodes-->
		<xsd:attribute name="name" type="groupName" use="required" />
	</xsd:complexType>
	<xsd:complexType name="PorousDamageElasticIsotropicType">
		<!--permeabilityModelName => Name of the permeability model.-->
		<xsd:attribute name="permeabilityModelName" type="groupNameRef" use="required" />
		<!--porosityModelName => Name of the porosity model.-->
		<xsd:attribute name="porosityModelName" type="groupNameRef" use="required" />
		<!--solidInternalEnergyModelName => Name of the solid internal energy model.-->
		<xsd:attribute name="solidInternalEnergyModelName" type="groupNameRef" default="" />
		<!--solidModelName => Name of the solid model.-->
		<xsd:attribute name="solidModelName" type="groupNameRef" use="required" />
		<!--name => A name is required for any non-unique nodes-->
		<xsd:attribute name="name" type="groupName" use="required" />
	</xsd:complexType>
	<xsd:complexType name="PorousDamageSpectralElasticIsotropicType">
		<!--permeabilityModelName => Name of the permeability model.-->
		<xsd:attribute name="permeabilityModelName" type="groupNameRef" use="required" />
		<!--porosityModelName => Name of the porosity model.-->
		<xsd:attribute name="porosityModelName" type="groupNameRef" use="required" />
		<!--solidInternalEnergyModelName => Name of the solid internal energy model.-->
		<xsd:attribute name="solidInternalEnergyModelName" type="groupNameRef" default="" />
		<!--solidModelName => Name of the solid model.-->
		<xsd:attribute name="solidModelName" type="groupNameRef" use="required" />
		<!--name => A name is required for any non-unique nodes-->
		<xsd:attribute name="name" type="groupName" use="required" />
	</xsd:complexType>
	<xsd:complexType name="PorousDamageVolDevElasticIsotropicType">
		<!--permeabilityModelName => Name of the permeability model.-->
		<xsd:attribute name="permeabilityModelName" type="groupNameRef" use="required" />
		<!--porosityModelName => Name of the porosity model.-->
		<xsd:attribute name="porosityModelName" type="groupNameRef" use="required" />
		<!--solidInternalEnergyModelName => Name of the solid internal energy model.-->
		<xsd:attribute name="solidInternalEnergyModelName" type="groupNameRef" default="" />
		<!--solidModelName => Name of the solid model.-->
		<xsd:attribute name="solidModelName" type="groupNameRef" use="required" />
		<!--name => A name is required for any non-unique nodes-->
		<xsd:attribute name="name" type="groupName" use="required" />
	</xsd:complexType>
	<xsd:complexType name="PorousDelftEggType">
		<!--permeabilityModelName => Name of the permeability model.-->
		<xsd:attribute name="permeabilityModelName" type="groupNameRef" use="required" />
		<!--porosityModelName => Name of the porosity model.-->
		<xsd:attribute name="porosityModelName" type="groupNameRef" use="required" />
		<!--solidInternalEnergyModelName => Name of the solid internal energy model.-->
		<xsd:attribute name="solidInternalEnergyModelName" type="groupNameRef" default="" />
		<!--solidModelName => Name of the solid model.-->
		<xsd:attribute name="solidModelName" type="groupNameRef" use="required" />
		<!--name => A name is required for any non-unique nodes-->
		<xsd:attribute name="name" type="groupName" use="required" />
	</xsd:complexType>
	<xsd:complexType name="PorousDruckerPragerType">
		<!--permeabilityModelName => Name of the permeability model.-->
		<xsd:attribute name="permeabilityModelName" type="groupNameRef" use="required" />
		<!--porosityModelName => Name of the porosity model.-->
		<xsd:attribute name="porosityModelName" type="groupNameRef" use="required" />
		<!--solidInternalEnergyModelName => Name of the solid internal energy model.-->
		<xsd:attribute name="solidInternalEnergyModelName" type="groupNameRef" default="" />
		<!--solidModelName => Name of the solid model.-->
		<xsd:attribute name="solidModelName" type="groupNameRef" use="required" />
		<!--name => A name is required for any non-unique nodes-->
		<xsd:attribute name="name" type="groupName" use="required" />
	</xsd:complexType>
	<xsd:complexType name="PorousElasticIsotropicType">
		<!--permeabilityModelName => Name of the permeability model.-->
		<xsd:attribute name="permeabilityModelName" type="groupNameRef" use="required" />
		<!--porosityModelName => Name of the porosity model.-->
		<xsd:attribute name="porosityModelName" type="groupNameRef" use="required" />
		<!--solidInternalEnergyModelName => Name of the solid internal energy model.-->
		<xsd:attribute name="solidInternalEnergyModelName" type="groupNameRef" default="" />
		<!--solidModelName => Name of the solid model.-->
		<xsd:attribute name="solidModelName" type="groupNameRef" use="required" />
		<!--name => A name is required for any non-unique nodes-->
		<xsd:attribute name="name" type="groupName" use="required" />
	</xsd:complexType>
	<xsd:complexType name="PorousElasticOrthotropicType">
		<!--permeabilityModelName => Name of the permeability model.-->
		<xsd:attribute name="permeabilityModelName" type="groupNameRef" use="required" />
		<!--porosityModelName => Name of the porosity model.-->
		<xsd:attribute name="porosityModelName" type="groupNameRef" use="required" />
		<!--solidInternalEnergyModelName => Name of the solid internal energy model.-->
		<xsd:attribute name="solidInternalEnergyModelName" type="groupNameRef" default="" />
		<!--solidModelName => Name of the solid model.-->
		<xsd:attribute name="solidModelName" type="groupNameRef" use="required" />
		<!--name => A name is required for any non-unique nodes-->
		<xsd:attribute name="name" type="groupName" use="required" />
	</xsd:complexType>
	<xsd:complexType name="PorousElasticTransverseIsotropicType">
		<!--permeabilityModelName => Name of the permeability model.-->
		<xsd:attribute name="permeabilityModelName" type="groupNameRef" use="required" />
		<!--porosityModelName => Name of the porosity model.-->
		<xsd:attribute name="porosityModelName" type="groupNameRef" use="required" />
		<!--solidInternalEnergyModelName => Name of the solid internal energy model.-->
		<xsd:attribute name="solidInternalEnergyModelName" type="groupNameRef" default="" />
		<!--solidModelName => Name of the solid model.-->
		<xsd:attribute name="solidModelName" type="groupNameRef" use="required" />
		<!--name => A name is required for any non-unique nodes-->
		<xsd:attribute name="name" type="groupName" use="required" />
	</xsd:complexType>
	<xsd:complexType name="PorousExtendedDruckerPragerType">
		<!--permeabilityModelName => Name of the permeability model.-->
		<xsd:attribute name="permeabilityModelName" type="groupNameRef" use="required" />
		<!--porosityModelName => Name of the porosity model.-->
		<xsd:attribute name="porosityModelName" type="groupNameRef" use="required" />
		<!--solidInternalEnergyModelName => Name of the solid internal energy model.-->
		<xsd:attribute name="solidInternalEnergyModelName" type="groupNameRef" default="" />
		<!--solidModelName => Name of the solid model.-->
		<xsd:attribute name="solidModelName" type="groupNameRef" use="required" />
		<!--name => A name is required for any non-unique nodes-->
		<xsd:attribute name="name" type="groupName" use="required" />
	</xsd:complexType>
	<xsd:complexType name="PorousModifiedCamClayType">
		<!--permeabilityModelName => Name of the permeability model.-->
		<xsd:attribute name="permeabilityModelName" type="groupNameRef" use="required" />
		<!--porosityModelName => Name of the porosity model.-->
		<xsd:attribute name="porosityModelName" type="groupNameRef" use="required" />
		<!--solidInternalEnergyModelName => Name of the solid internal energy model.-->
		<xsd:attribute name="solidInternalEnergyModelName" type="groupNameRef" default="" />
		<!--solidModelName => Name of the solid model.-->
		<xsd:attribute name="solidModelName" type="groupNameRef" use="required" />
		<!--name => A name is required for any non-unique nodes-->
		<xsd:attribute name="name" type="groupName" use="required" />
	</xsd:complexType>
	<xsd:complexType name="PorousViscoDruckerPragerType">
		<!--permeabilityModelName => Name of the permeability model.-->
		<xsd:attribute name="permeabilityModelName" type="groupNameRef" use="required" />
		<!--porosityModelName => Name of the porosity model.-->
		<xsd:attribute name="porosityModelName" type="groupNameRef" use="required" />
		<!--solidInternalEnergyModelName => Name of the solid internal energy model.-->
		<xsd:attribute name="solidInternalEnergyModelName" type="groupNameRef" default="" />
		<!--solidModelName => Name of the solid model.-->
		<xsd:attribute name="solidModelName" type="groupNameRef" use="required" />
		<!--name => A name is required for any non-unique nodes-->
		<xsd:attribute name="name" type="groupName" use="required" />
	</xsd:complexType>
	<xsd:complexType name="PorousViscoExtendedDruckerPragerType">
		<!--permeabilityModelName => Name of the permeability model.-->
		<xsd:attribute name="permeabilityModelName" type="groupNameRef" use="required" />
		<!--porosityModelName => Name of the porosity model.-->
		<xsd:attribute name="porosityModelName" type="groupNameRef" use="required" />
		<!--solidInternalEnergyModelName => Name of the solid internal energy model.-->
		<xsd:attribute name="solidInternalEnergyModelName" type="groupNameRef" default="" />
		<!--solidModelName => Name of the solid model.-->
		<xsd:attribute name="solidModelName" type="groupNameRef" use="required" />
		<!--name => A name is required for any non-unique nodes-->
		<xsd:attribute name="name" type="groupName" use="required" />
	</xsd:complexType>
	<xsd:complexType name="PorousViscoModifiedCamClayType">
		<!--permeabilityModelName => Name of the permeability model.-->
		<xsd:attribute name="permeabilityModelName" type="groupNameRef" use="required" />
		<!--porosityModelName => Name of the porosity model.-->
		<xsd:attribute name="porosityModelName" type="groupNameRef" use="required" />
		<!--solidInternalEnergyModelName => Name of the solid internal energy model.-->
		<xsd:attribute name="solidInternalEnergyModelName" type="groupNameRef" default="" />
		<!--solidModelName => Name of the solid model.-->
		<xsd:attribute name="solidModelName" type="groupNameRef" use="required" />
		<!--name => A name is required for any non-unique nodes-->
		<xsd:attribute name="name" type="groupName" use="required" />
	</xsd:complexType>
	<xsd:complexType name="PressurePermeabilityType">
		<!--maxPermeability => Max. permeability can be reached.-->
		<xsd:attribute name="maxPermeability" type="real64" default="1" />
		<!--pressureDependenceConstants => Pressure dependence coefficients for each permeability component.-->
		<xsd:attribute name="pressureDependenceConstants" type="R1Tensor" use="required" />
		<!--pressureModelType => Type of the pressure dependence model. -->
		<xsd:attribute name="pressureModelType" type="geos_constitutive_PressureModelType" default="Hyperbolic" />
		<!--referencePermeabilityComponents => Reference xx, yy and zz components of a diagonal permeability tensor.-->
		<xsd:attribute name="referencePermeabilityComponents" type="R1Tensor" use="required" />
		<!--referencePressure => Reference pressure for the pressure permeability model-->
		<xsd:attribute name="referencePressure" type="real64" use="required" />
		<!--name => A name is required for any non-unique nodes-->
		<xsd:attribute name="name" type="groupName" use="required" />
	</xsd:complexType>
	<xsd:simpleType name="geos_constitutive_PressureModelType">
		<xsd:restriction base="xsd:string">
			<xsd:pattern value=".*[\[\]`$].*|Exponential|Hyperbolic" />
		</xsd:restriction>
	</xsd:simpleType>
	<xsd:complexType name="PressurePorosityType">
		<!--compressibility => Solid compressibility-->
		<xsd:attribute name="compressibility" type="real64" use="required" />
		<!--defaultReferencePorosity => Default value of the reference porosity-->
		<xsd:attribute name="defaultReferencePorosity" type="real64" use="required" />
		<!--referencePressure => Reference pressure for solid compressibility-->
		<xsd:attribute name="referencePressure" type="real64" use="required" />
		<!--name => A name is required for any non-unique nodes-->
		<xsd:attribute name="name" type="groupName" use="required" />
	</xsd:complexType>
	<xsd:complexType name="ProppantPermeabilityType">
		<!--maxProppantConcentration => Maximum proppant concentration.-->
		<xsd:attribute name="maxProppantConcentration" type="real64" use="required" />
		<!--proppantDiameter => Proppant diameter.-->
		<xsd:attribute name="proppantDiameter" type="real64" use="required" />
		<!--name => A name is required for any non-unique nodes-->
		<xsd:attribute name="name" type="groupName" use="required" />
	</xsd:complexType>
	<xsd:complexType name="ProppantPorosityType">
		<!--defaultReferencePorosity => Default value of the reference porosity-->
		<xsd:attribute name="defaultReferencePorosity" type="real64" use="required" />
		<!--maxProppantConcentration => Maximum proppant concentration -->
		<xsd:attribute name="maxProppantConcentration" type="real64" use="required" />
		<!--name => A name is required for any non-unique nodes-->
		<xsd:attribute name="name" type="groupName" use="required" />
	</xsd:complexType>
	<xsd:complexType name="ProppantSlurryFluidType">
		<!--componentNames => List of fluid component names-->
		<xsd:attribute name="componentNames" type="string_array" default="{}" />
		<!--compressibility => Fluid compressibility-->
		<xsd:attribute name="compressibility" type="real64" default="0" />
		<!--defaultComponentDensity => Default value for the component density.-->
		<xsd:attribute name="defaultComponentDensity" type="real64_array" default="{0}" />
		<!--defaultComponentViscosity => Default value for the component viscosity.-->
		<xsd:attribute name="defaultComponentViscosity" type="real64_array" default="{0}" />
		<!--defaultCompressibility => Default value for the component compressibility.-->
		<xsd:attribute name="defaultCompressibility" type="real64_array" default="{0}" />
		<!--flowBehaviorIndex => Flow behavior index-->
		<xsd:attribute name="flowBehaviorIndex" type="real64_array" default="{0}" />
		<!--flowConsistencyIndex => Flow consistency index-->
		<xsd:attribute name="flowConsistencyIndex" type="real64_array" default="{0}" />
		<!--maxProppantConcentration => Maximum proppant concentration-->
		<xsd:attribute name="maxProppantConcentration" type="real64" default="0.6" />
		<!--referenceDensity => Reference fluid density-->
		<xsd:attribute name="referenceDensity" type="real64" default="1000" />
		<!--referencePressure => Reference pressure-->
		<xsd:attribute name="referencePressure" type="real64" default="100000" />
		<!--referenceProppantDensity => Reference proppant density-->
		<xsd:attribute name="referenceProppantDensity" type="real64" default="1400" />
		<!--referenceViscosity => Reference fluid viscosity-->
		<xsd:attribute name="referenceViscosity" type="real64" default="0.001" />
		<!--name => A name is required for any non-unique nodes-->
		<xsd:attribute name="name" type="groupName" use="required" />
	</xsd:complexType>
	<xsd:complexType name="ProppantSolidProppantPermeabilityType">
		<!--permeabilityModelName => Name of the permeability model.-->
		<xsd:attribute name="permeabilityModelName" type="groupNameRef" use="required" />
		<!--porosityModelName => Name of the porosity model.-->
		<xsd:attribute name="porosityModelName" type="groupNameRef" use="required" />
		<!--solidInternalEnergyModelName => Name of the solid internal energy model.-->
		<xsd:attribute name="solidInternalEnergyModelName" type="groupNameRef" default="" />
		<!--solidModelName => Name of the solid model.-->
		<xsd:attribute name="solidModelName" type="groupNameRef" use="required" />
		<!--name => A name is required for any non-unique nodes-->
		<xsd:attribute name="name" type="groupName" use="required" />
	</xsd:complexType>
	<xsd:complexType name="RateAndStateFrictionType">
		<!--defaultA => Default value of the Rate- and State-dependent friction coefficient a.-->
		<xsd:attribute name="defaultA" type="real64" use="required" />
		<!--defaultB => Default value of the Rate- and State-dependent friction coefficient b.-->
		<xsd:attribute name="defaultB" type="real64" use="required" />
		<!--defaultDc => Default value of the Rate- and State-dependent friction characteristic length.-->
		<xsd:attribute name="defaultDc" type="real64" use="required" />
		<!--defaultReferenceFrictionCoefficient => Default value of the Rate- and State-dependent friction reference friction coefficient.-->
		<xsd:attribute name="defaultReferenceFrictionCoefficient" type="real64" use="required" />
		<!--defaultReferenceVelocity => Default value of the Rate- and State-dependent friction reference slip rate.-->
		<xsd:attribute name="defaultReferenceVelocity" type="real64" use="required" />
		<!--displacementJumpThreshold => A threshold valued to determine whether a fracture is open or not.-->
		<xsd:attribute name="displacementJumpThreshold" type="real64" default="2.22045e-16" />
		<!--name => A name is required for any non-unique nodes-->
		<xsd:attribute name="name" type="groupName" use="required" />
	</xsd:complexType>
	<xsd:complexType name="ReactiveBrineType">
		<!--checkPVTTablesRanges => Enable (1) or disable (0) an error when the input pressure or temperature of the PVT tables is out of range.-->
		<xsd:attribute name="checkPVTTablesRanges" type="integer" default="1" />
		<!--componentMolarWeight => Component molar weights-->
		<xsd:attribute name="componentMolarWeight" type="real64_array" default="{0}" />
		<!--componentNames => List of component names-->
		<xsd:attribute name="componentNames" type="string_array" default="{}" />
		<!--phaseNames => List of fluid phases-->
		<xsd:attribute name="phaseNames" type="groupNameRef_array" default="{}" />
		<!--phasePVTParaFiles => Names of the files defining the parameters of the viscosity and density models-->
		<xsd:attribute name="phasePVTParaFiles" type="path_array" use="required" />
		<!--writeCSV => Write PVT tables into a CSV file-->
		<xsd:attribute name="writeCSV" type="integer" default="0" />
		<!--name => A name is required for any non-unique nodes-->
		<xsd:attribute name="name" type="groupName" use="required" />
	</xsd:complexType>
	<xsd:complexType name="ReactiveBrineThermalType">
		<!--checkPVTTablesRanges => Enable (1) or disable (0) an error when the input pressure or temperature of the PVT tables is out of range.-->
		<xsd:attribute name="checkPVTTablesRanges" type="integer" default="1" />
		<!--componentMolarWeight => Component molar weights-->
		<xsd:attribute name="componentMolarWeight" type="real64_array" default="{0}" />
		<!--componentNames => List of component names-->
		<xsd:attribute name="componentNames" type="string_array" default="{}" />
		<!--phaseNames => List of fluid phases-->
		<xsd:attribute name="phaseNames" type="groupNameRef_array" default="{}" />
		<!--phasePVTParaFiles => Names of the files defining the parameters of the viscosity and density models-->
		<xsd:attribute name="phasePVTParaFiles" type="path_array" use="required" />
		<!--writeCSV => Write PVT tables into a CSV file-->
		<xsd:attribute name="writeCSV" type="integer" default="0" />
		<!--name => A name is required for any non-unique nodes-->
		<xsd:attribute name="name" type="groupName" use="required" />
	</xsd:complexType>
	<xsd:complexType name="SinglePhaseThermalConductivityType">
		<!--defaultThermalConductivityComponents => xx, yy, and zz diagonal components of the default thermal conductivity tensor [J/(s.m.K)]-->
		<xsd:attribute name="defaultThermalConductivityComponents" type="R1Tensor" use="required" />
		<!--referenceTemperature => The reference temperature at which the conductivity components are equal to the default values-->
		<xsd:attribute name="referenceTemperature" type="real64" default="0" />
		<!--thermalConductivityGradientComponents => xx, yy, and zz diagonal components of the thermal conductivity gradient tensor w.r.t. temperature [J/(s.m.K^2)]-->
		<xsd:attribute name="thermalConductivityGradientComponents" type="R1Tensor" default="{0,0,0}" />
		<!--name => A name is required for any non-unique nodes-->
		<xsd:attribute name="name" type="groupName" use="required" />
	</xsd:complexType>
	<xsd:complexType name="SlipDependentPermeabilityType">
		<!--initialPermeability =>  initial permeability of the fracture.-->
		<xsd:attribute name="initialPermeability" type="R1Tensor" use="required" />
		<!--maxPermMultiplier => Maximum permeability multiplier.-->
		<xsd:attribute name="maxPermMultiplier" type="real64" use="required" />
		<!--shearDispThreshold => Threshold of shear displacement.-->
		<xsd:attribute name="shearDispThreshold" type="real64" use="required" />
		<!--name => A name is required for any non-unique nodes-->
		<xsd:attribute name="name" type="groupName" use="required" />
	</xsd:complexType>
	<xsd:complexType name="SolidInternalEnergyType">
		<!--dVolumetricHeatCapacity_dTemperature => Derivative of the solid volumetric heat capacity w.r.t. temperature [J/(m^3.K^2)]-->
		<xsd:attribute name="dVolumetricHeatCapacity_dTemperature" type="real64" default="0" />
		<!--referenceInternalEnergy => Internal energy at the reference temperature [J/kg]-->
		<xsd:attribute name="referenceInternalEnergy" type="real64" use="required" />
		<!--referenceTemperature => Reference temperature [K]-->
		<xsd:attribute name="referenceTemperature" type="real64" use="required" />
		<!--referenceVolumetricHeatCapacity => Reference solid volumetric heat capacity [J/(kg.K)]-->
		<xsd:attribute name="referenceVolumetricHeatCapacity" type="real64" use="required" />
		<!--name => A name is required for any non-unique nodes-->
		<xsd:attribute name="name" type="groupName" use="required" />
	</xsd:complexType>
	<xsd:complexType name="TableCapillaryPressureType">
		<!--nonWettingIntermediateCapPressureTableName => Capillary pressure table [Pa] for the pair (non-wetting phase, intermediate phase)
Note that this input is only used for three-phase flow.
If you want to do a two-phase simulation, please use instead wettingNonWettingCapPressureTableName to specify the table names-->
		<xsd:attribute name="nonWettingIntermediateCapPressureTableName" type="groupNameRef" default="" />
		<!--phaseNames => List of fluid phases-->
		<xsd:attribute name="phaseNames" type="groupNameRef_array" use="required" />
		<!--wettingIntermediateCapPressureTableName => Capillary pressure table [Pa] for the pair (wetting phase, intermediate phase)
Note that this input is only used for three-phase flow.
If you want to do a two-phase simulation, please use instead wettingNonWettingCapPressureTableName to specify the table names-->
		<xsd:attribute name="wettingIntermediateCapPressureTableName" type="groupNameRef" default="" />
		<!--wettingNonWettingCapPressureTableName => Capillary pressure table [Pa] for the pair (wetting phase, non-wetting phase)
Note that this input is only used for two-phase flow.
If you want to do a three-phase simulation, please use instead wettingIntermediateCapPressureTableName and nonWettingIntermediateCapPressureTableName to specify the table names-->
		<xsd:attribute name="wettingNonWettingCapPressureTableName" type="groupNameRef" default="" />
		<!--name => A name is required for any non-unique nodes-->
		<xsd:attribute name="name" type="groupName" use="required" />
	</xsd:complexType>
	<xsd:complexType name="TableRelativePermeabilityType">
		<!--nonWettingIntermediateRelPermTableNames => List of relative permeability tables for the pair (non-wetting phase, intermediate phase)
The expected format is "{ nonWettingPhaseRelPermTableName, intermediatePhaseRelPermTableName }", in that order
Note that this input is only used for three-phase flow.
If you want to do a two-phase simulation, please use instead wettingNonWettingRelPermTableNames to specify the table names-->
		<xsd:attribute name="nonWettingIntermediateRelPermTableNames" type="groupNameRef_array" default="{}" />
		<!--phaseNames => List of fluid phases-->
		<xsd:attribute name="phaseNames" type="groupNameRef_array" use="required" />
		<!--threePhaseInterpolator => Type of Three phase interpolator.Valid options 
* BAKER
* STONEII-->
		<xsd:attribute name="threePhaseInterpolator" type="geos_constitutive_ThreePhaseInterpolator" default="BAKER" />
		<!--wettingIntermediateRelPermTableNames => List of relative permeability tables for the pair (wetting phase, intermediate phase)
The expected format is "{ wettingPhaseRelPermTableName, intermediatePhaseRelPermTableName }", in that order
Note that this input is only used for three-phase flow.
If you want to do a two-phase simulation, please use instead wettingNonWettingRelPermTableNames to specify the table names-->
		<xsd:attribute name="wettingIntermediateRelPermTableNames" type="groupNameRef_array" default="{}" />
		<!--wettingNonWettingRelPermTableNames => List of relative permeability tables for the pair (wetting phase, non-wetting phase)
The expected format is "{ wettingPhaseRelPermTableName, nonWettingPhaseRelPermTableName }", in that order
Note that this input is only used for two-phase flow.
If you want to do a three-phase simulation, please use instead wettingIntermediateRelPermTableNames and nonWettingIntermediateRelPermTableNames to specify the table names-->
		<xsd:attribute name="wettingNonWettingRelPermTableNames" type="groupNameRef_array" default="{}" />
		<!--name => A name is required for any non-unique nodes-->
		<xsd:attribute name="name" type="groupName" use="required" />
	</xsd:complexType>
	<xsd:simpleType name="geos_constitutive_ThreePhaseInterpolator">
		<xsd:restriction base="xsd:string">
			<xsd:pattern value=".*[\[\]`$].*|BAKER|STONEII" />
		</xsd:restriction>
	</xsd:simpleType>
	<xsd:complexType name="TableRelativePermeabilityHysteresisType">
		<!--drainageNonWettingIntermediateRelPermTableNames => List of drainage relative permeability tables for the pair (non-wetting phase, intermediate phase)
The expected format is "{ nonWettingPhaseRelPermTableName, intermediatePhaseRelPermTableName }", in that order
Note that this input is only used for three-phase flow.
If you want to do a two-phase simulation, please use instead drainageWettingNonWettingRelPermTableNames to specify the table names-->
		<xsd:attribute name="drainageNonWettingIntermediateRelPermTableNames" type="groupNameRef_array" default="{}" />
		<!--drainageWettingIntermediateRelPermTableNames => List of drainage relative permeability tables for the pair (wetting phase, intermediate phase)
The expected format is "{ wettingPhaseRelPermTableName, intermediatePhaseRelPermTableName }", in that order
Note that this input is only used for three-phase flow.
If you want to do a two-phase simulation, please use instead drainageWettingNonWettingRelPermTableNames to specify the table names-->
		<xsd:attribute name="drainageWettingIntermediateRelPermTableNames" type="groupNameRef_array" default="{}" />
		<!--drainageWettingNonWettingRelPermTableNames => List of drainage relative permeability tables for the pair (wetting phase, non-wetting phase)
The expected format is "{ wettingPhaseRelPermTableName, nonWettingPhaseRelPermTableName }", in that order
Note that this input is only used for two-phase flow.
If you want to do a three-phase simulation, please use instead drainageWettingIntermediateRelPermTableNames and drainageNonWettingIntermediateRelPermTableNames to specify the table names-->
		<xsd:attribute name="drainageWettingNonWettingRelPermTableNames" type="groupNameRef_array" default="{}" />
		<!--imbibitionNonWettingRelPermTableName => Imbibition relative permeability table name for the non-wetting phase.
To neglect hysteresis on this phase, just use the same table name for the drainage and imbibition curves-->
		<xsd:attribute name="imbibitionNonWettingRelPermTableName" type="groupNameRef" default="" />
		<!--imbibitionWettingRelPermTableName => Imbibition relative permeability table name for the wetting phase.
To neglect hysteresis on this phase, just use the same table name for the drainage and imbibition curves-->
		<xsd:attribute name="imbibitionWettingRelPermTableName" type="groupNameRef" default="" />
		<!--jerauldParameterA => First parameter (modification parameter) introduced by Jerauld in the Land trapping model (see RTD documentation).-->
		<xsd:attribute name="jerauldParameterA" type="real64" default="0.1" />
		<!--jerauldParameterB => Second parameter introduced by Jerauld in the Land trapping model (see RTD documentation).-->
		<xsd:attribute name="jerauldParameterB" type="real64" default="0" />
		<!--killoughCurvatureParameter => Curvature parameter introduced by Killough for wetting-phase hysteresis (see RTD documentation).-->
		<xsd:attribute name="killoughCurvatureParameter" type="real64" default="1" />
		<!--phaseNames => List of fluid phases-->
		<xsd:attribute name="phaseNames" type="groupNameRef_array" use="required" />
		<!--threePhaseInterpolator => Type of Three phase interpolator.Valid options 
* BAKER
* STONEII-->
		<xsd:attribute name="threePhaseInterpolator" type="geos_constitutive_ThreePhaseInterpolator" default="BAKER" />
		<!--name => A name is required for any non-unique nodes-->
		<xsd:attribute name="name" type="groupName" use="required" />
	</xsd:complexType>
	<xsd:complexType name="ThermalCompressibleSinglePhaseFluidType">
		<!--compressibility => Fluid compressibility-->
		<xsd:attribute name="compressibility" type="real64" default="0" />
		<!--defaultDensity => Default value for density.-->
		<xsd:attribute name="defaultDensity" type="real64" use="required" />
		<!--defaultViscosity => Default value for viscosity.-->
		<xsd:attribute name="defaultViscosity" type="real64" use="required" />
		<!--densityModelType => Type of density model. Valid options:
* exponential
* linear
* quadratic-->
		<xsd:attribute name="densityModelType" type="geos_constitutive_ExponentApproximationType" default="linear" />
		<!--internalEnergyModelType => Type of internal energy model. Valid options:
* exponential
* linear
* quadratic-->
		<xsd:attribute name="internalEnergyModelType" type="geos_constitutive_ExponentApproximationType" default="linear" />
		<!--referenceDensity => Reference fluid density-->
		<xsd:attribute name="referenceDensity" type="real64" default="1000" />
		<!--referenceInternalEnergy => Reference fluid internal energy-->
		<xsd:attribute name="referenceInternalEnergy" type="real64" default="0.001" />
		<!--referencePressure => Reference pressure-->
		<xsd:attribute name="referencePressure" type="real64" default="0" />
		<!--referenceTemperature => Reference temperature-->
		<xsd:attribute name="referenceTemperature" type="real64" default="0" />
		<!--referenceViscosity => Reference fluid viscosity-->
		<xsd:attribute name="referenceViscosity" type="real64" default="0.001" />
		<!--specificHeatCapacity => Fluid heat capacity. Unit: J/kg/K-->
		<xsd:attribute name="specificHeatCapacity" type="real64" default="0" />
		<!--thermalExpansionCoeff => Fluid thermal expansion coefficient. Unit: 1/K-->
		<xsd:attribute name="thermalExpansionCoeff" type="real64" default="0" />
		<!--viscosibility => Fluid viscosity exponential coefficient-->
		<xsd:attribute name="viscosibility" type="real64" default="0" />
		<!--viscosityModelType => Type of viscosity model. Valid options:
* exponential
* linear
* quadratic-->
		<xsd:attribute name="viscosityModelType" type="geos_constitutive_ExponentApproximationType" default="linear" />
		<!--name => A name is required for any non-unique nodes-->
		<xsd:attribute name="name" type="groupName" use="required" />
	</xsd:complexType>
	<xsd:complexType name="TwoPhaseFluidType">
		<!--densityTableNames => List of density TableFuncion names from the Function block. 
The user must provide one TableFunction per phase, respecting the order provided in "phaseNames".-->
		<xsd:attribute name="densityTableNames" type="groupNameRef_array" default="{}" />
		<!--phaseNames => List of fluid phases-->
		<xsd:attribute name="phaseNames" type="groupNameRef_array" default="{}" />
		<!--tableFiles => List of filenames with input PVT tables (one per phase)-->
		<xsd:attribute name="tableFiles" type="path_array" default="{}" />
		<!--viscosityTableNames => List of viscosity TableFuncion names from the Function block. 
The user must provide one TableFunction per phase, respecting the order provided in "phaseNames".-->
		<xsd:attribute name="viscosityTableNames" type="groupNameRef_array" default="{}" />
		<!--name => A name is required for any non-unique nodes-->
		<xsd:attribute name="name" type="groupName" use="required" />
	</xsd:complexType>
	<xsd:complexType name="VanGenuchtenBakerRelativePermeabilityType">
		<!--gasOilRelPermExponentInv => Rel perm power law exponent inverse for the pair (gas phase, oil phase) at residual water saturation
The expected format is "{ gasExp, oilExp }", in that order-->
		<xsd:attribute name="gasOilRelPermExponentInv" type="real64_array" default="{0.5}" />
		<!--gasOilRelPermMaxValue => Maximum rel perm value for the pair (gas phase, oil phase) at residual water saturation
The expected format is "{ gasMax, oilMax }", in that order-->
		<xsd:attribute name="gasOilRelPermMaxValue" type="real64_array" default="{0}" />
		<!--phaseMinVolumeFraction => Minimum volume fraction value for each phase-->
		<xsd:attribute name="phaseMinVolumeFraction" type="real64_array" default="{0}" />
		<!--phaseNames => List of fluid phases-->
		<xsd:attribute name="phaseNames" type="groupNameRef_array" use="required" />
		<!--waterOilRelPermExponentInv => Rel perm power law exponent inverse for the pair (water phase, oil phase) at residual gas saturation
The expected format is "{ waterExp, oilExp }", in that order-->
		<xsd:attribute name="waterOilRelPermExponentInv" type="real64_array" default="{0.5}" />
		<!--waterOilRelPermMaxValue => Maximum rel perm value for the pair (water phase, oil phase) at residual gas saturation
The expected format is "{ waterMax, oilMax }", in that order-->
		<xsd:attribute name="waterOilRelPermMaxValue" type="real64_array" default="{0}" />
		<!--name => A name is required for any non-unique nodes-->
		<xsd:attribute name="name" type="groupName" use="required" />
	</xsd:complexType>
	<xsd:complexType name="VanGenuchtenCapillaryPressureType">
		<!--capPressureEpsilon => Saturation at which the extremum capillary pressure is attained; used to avoid infinite capillary pressure values for saturations close to 0 and 1-->
		<xsd:attribute name="capPressureEpsilon" type="real64" default="1e-06" />
		<!--phaseCapPressureExponentInv => Inverse of capillary power law exponent for each phase-->
		<xsd:attribute name="phaseCapPressureExponentInv" type="real64_array" default="{0.5}" />
		<!--phaseCapPressureMultiplier => Entry pressure value for each phase-->
		<xsd:attribute name="phaseCapPressureMultiplier" type="real64_array" default="{1}" />
		<!--phaseMinVolumeFraction => Minimum volume fraction value for each phase-->
		<xsd:attribute name="phaseMinVolumeFraction" type="real64_array" default="{0}" />
		<!--phaseNames => List of fluid phases-->
		<xsd:attribute name="phaseNames" type="groupNameRef_array" use="required" />
		<!--name => A name is required for any non-unique nodes-->
		<xsd:attribute name="name" type="groupName" use="required" />
	</xsd:complexType>
	<xsd:complexType name="VanGenuchtenStone2RelativePermeabilityType">
		<!--gasOilRelPermExponentInv => Rel perm power law exponent inverse for the pair (gas phase, oil phase) at residual water saturation
The expected format is "{ gasExp, oilExp }", in that order-->
		<xsd:attribute name="gasOilRelPermExponentInv" type="real64_array" default="{0.5}" />
		<!--gasOilRelPermMaxValue => Maximum rel perm value for the pair (gas phase, oil phase) at residual water saturation
The expected format is "{ gasMax, oilMax }", in that order-->
		<xsd:attribute name="gasOilRelPermMaxValue" type="real64_array" default="{0}" />
		<!--phaseMinVolumeFraction => Minimum volume fraction value for each phase-->
		<xsd:attribute name="phaseMinVolumeFraction" type="real64_array" default="{0}" />
		<!--phaseNames => List of fluid phases-->
		<xsd:attribute name="phaseNames" type="groupNameRef_array" use="required" />
		<!--waterOilRelPermExponentInv => Rel perm power law exponent inverse for the pair (water phase, oil phase) at residual gas saturation
The expected format is "{ waterExp, oilExp }", in that order-->
		<xsd:attribute name="waterOilRelPermExponentInv" type="real64_array" default="{0.5}" />
		<!--waterOilRelPermMaxValue => Maximum rel perm value for the pair (water phase, oil phase) at residual gas saturation
The expected format is "{ waterMax, oilMax }", in that order-->
		<xsd:attribute name="waterOilRelPermMaxValue" type="real64_array" default="{0}" />
		<!--name => A name is required for any non-unique nodes-->
		<xsd:attribute name="name" type="groupName" use="required" />
	</xsd:complexType>
	<xsd:complexType name="ViscoDruckerPragerType">
		<!--defaultBulkModulus => Default Bulk Modulus Parameter-->
		<xsd:attribute name="defaultBulkModulus" type="real64" default="-1" />
		<!--defaultCohesion => Initial cohesion-->
		<xsd:attribute name="defaultCohesion" type="real64" default="0" />
		<!--defaultDensity => Default Material Density-->
		<xsd:attribute name="defaultDensity" type="real64" use="required" />
		<!--defaultDilationAngle => Dilation angle (degrees)-->
		<xsd:attribute name="defaultDilationAngle" type="real64" default="30" />
		<!--defaultDrainedLinearTEC => Default Linear Thermal Expansion Coefficient of the Solid Rock Frame-->
		<xsd:attribute name="defaultDrainedLinearTEC" type="real64" default="0" />
		<!--defaultFrictionAngle => Friction angle (degrees)-->
		<xsd:attribute name="defaultFrictionAngle" type="real64" default="30" />
		<!--defaultHardeningRate => Cohesion hardening/softening rate-->
		<xsd:attribute name="defaultHardeningRate" type="real64" default="0" />
		<!--defaultPoissonRatio => Default Poisson's Ratio-->
		<xsd:attribute name="defaultPoissonRatio" type="real64" default="-1" />
		<!--defaultShearModulus => Default Shear Modulus Parameter-->
		<xsd:attribute name="defaultShearModulus" type="real64" default="-1" />
		<!--defaultYoungModulus => Default Young's Modulus-->
		<xsd:attribute name="defaultYoungModulus" type="real64" default="-1" />
		<!--relaxationTime => Relaxation time-->
		<xsd:attribute name="relaxationTime" type="real64" use="required" />
		<!--name => A name is required for any non-unique nodes-->
		<xsd:attribute name="name" type="groupName" use="required" />
	</xsd:complexType>
	<xsd:complexType name="ViscoExtendedDruckerPragerType">
		<!--defaultBulkModulus => Default Bulk Modulus Parameter-->
		<xsd:attribute name="defaultBulkModulus" type="real64" default="-1" />
		<!--defaultCohesion => Initial cohesion-->
		<xsd:attribute name="defaultCohesion" type="real64" default="0" />
		<!--defaultDensity => Default Material Density-->
		<xsd:attribute name="defaultDensity" type="real64" use="required" />
		<!--defaultDilationRatio => Dilation ratio [0,1] (ratio = tan dilationAngle / tan frictionAngle)-->
		<xsd:attribute name="defaultDilationRatio" type="real64" default="1" />
		<!--defaultDrainedLinearTEC => Default Linear Thermal Expansion Coefficient of the Solid Rock Frame-->
		<xsd:attribute name="defaultDrainedLinearTEC" type="real64" default="0" />
		<!--defaultHardening => Hardening parameter (hardening rate is faster for smaller values)-->
		<xsd:attribute name="defaultHardening" type="real64" default="0" />
		<!--defaultInitialFrictionAngle => Initial friction angle (degrees)-->
		<xsd:attribute name="defaultInitialFrictionAngle" type="real64" default="30" />
		<!--defaultPoissonRatio => Default Poisson's Ratio-->
		<xsd:attribute name="defaultPoissonRatio" type="real64" default="-1" />
		<!--defaultResidualFrictionAngle => Residual friction angle (degrees)-->
		<xsd:attribute name="defaultResidualFrictionAngle" type="real64" default="30" />
		<!--defaultShearModulus => Default Shear Modulus Parameter-->
		<xsd:attribute name="defaultShearModulus" type="real64" default="-1" />
		<!--defaultYoungModulus => Default Young's Modulus-->
		<xsd:attribute name="defaultYoungModulus" type="real64" default="-1" />
		<!--relaxationTime => Relaxation time-->
		<xsd:attribute name="relaxationTime" type="real64" use="required" />
		<!--name => A name is required for any non-unique nodes-->
		<xsd:attribute name="name" type="groupName" use="required" />
	</xsd:complexType>
	<xsd:complexType name="ViscoModifiedCamClayType">
		<!--defaultCslSlope => Slope of the critical state line-->
		<xsd:attribute name="defaultCslSlope" type="real64" default="1" />
		<!--defaultDensity => Default Material Density-->
		<xsd:attribute name="defaultDensity" type="real64" use="required" />
		<!--defaultDrainedLinearTEC => Default Linear Thermal Expansion Coefficient of the Solid Rock Frame-->
		<xsd:attribute name="defaultDrainedLinearTEC" type="real64" default="0" />
		<!--defaultPreConsolidationPressure => Initial preconsolidation pressure-->
		<xsd:attribute name="defaultPreConsolidationPressure" type="real64" default="-1.5" />
		<!--defaultRecompressionIndex => Recompresion Index-->
		<xsd:attribute name="defaultRecompressionIndex" type="real64" default="0.002" />
		<!--defaultRefPressure => Reference Pressure-->
		<xsd:attribute name="defaultRefPressure" type="real64" default="-1" />
		<!--defaultRefStrainVol => Reference Volumetric Strain-->
		<xsd:attribute name="defaultRefStrainVol" type="real64" default="0" />
		<!--defaultShearModulus => Elastic Shear Modulus Parameter-->
		<xsd:attribute name="defaultShearModulus" type="real64" default="-1" />
		<!--defaultVirginCompressionIndex => Virgin compression index-->
		<xsd:attribute name="defaultVirginCompressionIndex" type="real64" default="0.005" />
		<!--relaxationTime => Relaxation time-->
		<xsd:attribute name="relaxationTime" type="real64" use="required" />
		<!--name => A name is required for any non-unique nodes-->
		<xsd:attribute name="name" type="groupName" use="required" />
	</xsd:complexType>
	<xsd:complexType name="WillisRichardsPermeabilityType">
		<!--dilationCoefficient => Dilation coefficient (tan of dilation angle).-->
		<xsd:attribute name="dilationCoefficient" type="real64" use="required" />
		<!--maxFracAperture => Maximum fracture aperture at zero contact stress.-->
		<xsd:attribute name="maxFracAperture" type="real64" use="required" />
		<!--refClosureStress => Effective normal stress causes 90% reduction in aperture.-->
		<xsd:attribute name="refClosureStress" type="real64" use="required" />
		<!--name => A name is required for any non-unique nodes-->
		<xsd:attribute name="name" type="groupName" use="required" />
	</xsd:complexType>
	<xsd:complexType name="ElementRegionsType">
		<xsd:choice minOccurs="0" maxOccurs="unbounded">
			<xsd:element name="CellElementRegion" type="CellElementRegionType" />
			<xsd:element name="SurfaceElementRegion" type="SurfaceElementRegionType" />
			<xsd:element name="WellElementRegion" type="WellElementRegionType" />
		</xsd:choice>
	</xsd:complexType>
	<xsd:complexType name="CellElementRegionType">
		<xsd:choice minOccurs="0" maxOccurs="unbounded" />
		<!--cellBlocks => List of the desired cell-blocks qualifiers to contain in this CellElementRegion. Qualifiers can be either cell-block names, region attribute values, or fnmatch pattern.The form of loaded cell-block names is of "regionAttribute_elementType", so "1_tetrahedra"  contains the tetrahedric elements for which the regionAttribute is 1.
The element types are: tetrahedra, pyramids, wedges, hexahedra, pentagonalPrisms, hexagonalPrisms, heptagonalPrisms, octagonalPrisms, nonagonalPrisms, decagonalPrisms, hendecagonalPrisms, polyhedra.-->
		<xsd:attribute name="cellBlocks" type="groupNameRef_array" use="required" />
		<!--coarseningRatio => (no description available)-->
		<xsd:attribute name="coarseningRatio" type="real64" default="0" />
		<!--materialList => List of materials present in this region-->
		<xsd:attribute name="materialList" type="groupNameRef_array" use="required" />
		<!--meshBody => Mesh body that contains this region-->
		<xsd:attribute name="meshBody" type="groupNameRef" default="" />
		<!--name => A name is required for any non-unique nodes-->
		<xsd:attribute name="name" type="groupName" use="required" />
	</xsd:complexType>
	<xsd:complexType name="SurfaceElementRegionType">
		<xsd:choice minOccurs="0" maxOccurs="unbounded" />
		<!--defaultAperture => The default aperture of newly formed surface elements.-->
		<xsd:attribute name="defaultAperture" type="real64" use="required" />
		<!--faceBlock => The name of the face block in the mesh, or the embedded surface.-->
		<xsd:attribute name="faceBlock" type="groupNameRef" default="FractureSubRegion" />
		<!--materialList => List of materials present in this region-->
		<xsd:attribute name="materialList" type="groupNameRef_array" use="required" />
		<!--meshBody => Mesh body that contains this region-->
		<xsd:attribute name="meshBody" type="groupNameRef" default="" />
		<!--subRegionType => Type of surface element subregion. Valid options: {faceElement, embeddedElement}.-->
		<xsd:attribute name="subRegionType" type="geos_SurfaceElementRegion_SurfaceSubRegionType" default="faceElement" />
		<!--name => A name is required for any non-unique nodes-->
		<xsd:attribute name="name" type="groupName" use="required" />
	</xsd:complexType>
	<xsd:simpleType name="geos_SurfaceElementRegion_SurfaceSubRegionType">
		<xsd:restriction base="xsd:string">
			<xsd:pattern value=".*[\[\]`$].*|faceElement|embeddedElement" />
		</xsd:restriction>
	</xsd:simpleType>
	<xsd:complexType name="WellElementRegionType">
		<xsd:choice minOccurs="0" maxOccurs="unbounded" />
		<!--materialList => List of materials present in this region-->
		<xsd:attribute name="materialList" type="groupNameRef_array" use="required" />
		<!--meshBody => Mesh body that contains this region-->
		<xsd:attribute name="meshBody" type="groupNameRef" default="" />
		<!--name => A name is required for any non-unique nodes-->
		<xsd:attribute name="name" type="groupName" use="required" />
	</xsd:complexType>
	<xsd:complexType name="ParticleRegionsType">
		<xsd:choice minOccurs="0" maxOccurs="unbounded">
			<xsd:element name="ParticleRegion" type="ParticleRegionType" />
		</xsd:choice>
	</xsd:complexType>
	<xsd:complexType name="ParticleRegionType">
		<xsd:choice minOccurs="0" maxOccurs="unbounded" />
		<!--materialList => List of materials present in this region-->
		<xsd:attribute name="materialList" type="string_array" use="required" />
		<!--meshBody => Mesh body that contains this region-->
		<xsd:attribute name="meshBody" type="string" default="" />
		<!--particleBlocks => (no description available)-->
		<xsd:attribute name="particleBlocks" type="string_array" default="{}" />
		<!--name => A name is required for any non-unique nodes-->
		<xsd:attribute name="name" type="groupName" use="required" />
	</xsd:complexType>
	<xsd:complexType name="IncludedType">
		<xsd:choice minOccurs="0" maxOccurs="unbounded">
			<xsd:element name="File" type="FileType" />
		</xsd:choice>
	</xsd:complexType>
	<xsd:complexType name="FileType">
		<!--name => The relative file path.-->
		<xsd:attribute name="name" type="path" use="required" />
	</xsd:complexType>
	<xsd:complexType name="ParametersType">
		<xsd:choice minOccurs="0" maxOccurs="unbounded">
			<xsd:element name="Parameter" type="ParameterType" />
		</xsd:choice>
	</xsd:complexType>
	<xsd:complexType name="ParameterType">
		<!--value => Input parameter definition for the preprocessor-->
		<xsd:attribute name="value" type="string" use="required" />
		<!--name => A name is required for any non-unique nodes-->
		<xsd:attribute name="name" type="groupName" use="required" />
	</xsd:complexType>
	<xsd:complexType name="BenchmarksType">
		<xsd:choice minOccurs="0" maxOccurs="unbounded">
			<xsd:element name="crusher" type="crusherType" maxOccurs="1" />
			<xsd:element name="lassen" type="lassenType" maxOccurs="1" />
			<xsd:element name="quartz" type="quartzType" maxOccurs="1" />
		</xsd:choice>
	</xsd:complexType>
	<xsd:complexType name="crusherType">
		<xsd:choice minOccurs="0" maxOccurs="unbounded">
			<xsd:element name="Run" type="RunType" maxOccurs="1" />
		</xsd:choice>
	</xsd:complexType>
	<xsd:complexType name="RunType">
		<!--args => Any extra command line arguments to pass to GEOSX.-->
		<xsd:attribute name="args" type="string" default="" />
		<!--autoPartition => May be 'Off' or 'On', if 'On' partitioning arguments are created automatically. Default is Off.-->
		<xsd:attribute name="autoPartition" type="string" default="" />
		<!--meshSizes => The target number of elements in the internal mesh (per-process for weak scaling, globally for strong scaling) default doesn't modify the internalMesh.-->
		<xsd:attribute name="meshSizes" type="integer_array" default="{0}" />
		<!--name => The name of this benchmark.-->
		<xsd:attribute name="name" type="string" use="required" />
		<!--nodes => The number of nodes needed to run the base benchmark, default is 1.-->
		<xsd:attribute name="nodes" type="integer" default="0" />
		<!--scaleList => The scales at which to run the problem ( scale * nodes * tasksPerNode ).-->
		<xsd:attribute name="scaleList" type="integer_array" default="{0}" />
		<!--scaling => Whether to run a scaling, and which type of scaling to run.-->
		<xsd:attribute name="scaling" type="string" default="" />
		<!--tasksPerNode => The number of tasks per node to run the benchmark with.-->
		<xsd:attribute name="tasksPerNode" type="integer" use="required" />
		<!--threadsPerTask => The number of threads per task to run the benchmark with.-->
		<xsd:attribute name="threadsPerTask" type="integer" default="0" />
		<!--timeLimit => The time limit of the benchmark.-->
		<xsd:attribute name="timeLimit" type="integer" default="0" />
	</xsd:complexType>
	<xsd:complexType name="lassenType">
		<xsd:choice minOccurs="0" maxOccurs="unbounded">
			<xsd:element name="Run" type="RunType" maxOccurs="1" />
		</xsd:choice>
	</xsd:complexType>
	<xsd:complexType name="quartzType">
		<xsd:choice minOccurs="0" maxOccurs="unbounded">
			<xsd:element name="Run" type="RunType" maxOccurs="1" />
		</xsd:choice>
	</xsd:complexType>
</xsd:schema><|MERGE_RESOLUTION|>--- conflicted
+++ resolved
@@ -379,17 +379,12 @@
 					<xsd:selector xpath="Hydrofracture" />
 					<xsd:field xpath="@name" />
 				</xsd:unique>
-<<<<<<< HEAD
-				<xsd:unique name="SolversImmiscibleMultiphaseFlowUniqueName">
-					<xsd:selector xpath="ImmiscibleMultiphaseFlow" />
-=======
 				<xsd:unique name="SolversImplicitQuasiDynamicEQUniqueName">
 					<xsd:selector xpath="ImplicitQuasiDynamicEQ" />
 					<xsd:field xpath="@name" />
 				</xsd:unique>
 				<xsd:unique name="SolversImplicitSpringSliderUniqueName">
 					<xsd:selector xpath="ImplicitSpringSlider" />
->>>>>>> 5bfdb010
 					<xsd:field xpath="@name" />
 				</xsd:unique>
 				<xsd:unique name="SolversLaplaceFEMUniqueName">
@@ -902,10 +897,6 @@
 				</xsd:unique>
 				<xsd:unique name="domainConstitutiveThermalCompressibleSinglePhaseFluidUniqueName">
 					<xsd:selector xpath="ThermalCompressibleSinglePhaseFluid" />
-					<xsd:field xpath="@name" />
-				</xsd:unique>
-				<xsd:unique name="domainConstitutiveTwoPhaseFluidUniqueName">
-					<xsd:selector xpath="TwoPhaseFluid" />
 					<xsd:field xpath="@name" />
 				</xsd:unique>
 				<xsd:unique name="domainConstitutiveVanGenuchtenBakerRelativePermeabilityUniqueName">
@@ -2307,12 +2298,8 @@
 			<xsd:element name="ExplicitSpringSlider" type="ExplicitSpringSliderType" />
 			<xsd:element name="FlowProppantTransport" type="FlowProppantTransportType" />
 			<xsd:element name="Hydrofracture" type="HydrofractureType" />
-<<<<<<< HEAD
-			<xsd:element name="ImmiscibleMultiphaseFlow" type="ImmiscibleMultiphaseFlowType" />
-=======
 			<xsd:element name="ImplicitQuasiDynamicEQ" type="ImplicitQuasiDynamicEQType" />
 			<xsd:element name="ImplicitSpringSlider" type="ImplicitSpringSliderType" />
->>>>>>> 5bfdb010
 			<xsd:element name="LaplaceFEM" type="LaplaceFEMType" />
 			<xsd:element name="MultiphasePoromechanics" type="MultiphasePoromechanicsType" />
 			<xsd:element name="MultiphasePoromechanicsReservoir" type="MultiphasePoromechanicsReservoirType" />
@@ -3369,82 +3356,7 @@
 			<xsd:pattern value=".*[\[\]`$].*|Pressure|Displacement" />
 		</xsd:restriction>
 	</xsd:simpleType>
-<<<<<<< HEAD
-	<xsd:complexType name="ImmiscibleMultiphaseFlowType">
-=======
 	<xsd:complexType name="ImplicitQuasiDynamicEQType">
->>>>>>> 5bfdb010
-		<xsd:choice minOccurs="0" maxOccurs="unbounded">
-			<xsd:element name="LinearSolverParameters" type="LinearSolverParametersType" maxOccurs="1" />
-			<xsd:element name="NonlinearSolverParameters" type="NonlinearSolverParametersType" maxOccurs="1" />
-		</xsd:choice>
-<<<<<<< HEAD
-		<!--allowNegativePressure => Flag indicating if negative pressure is allowed-->
-		<xsd:attribute name="allowNegativePressure" type="integer" default="1" />
-=======
->>>>>>> 5bfdb010
-		<!--cflFactor => Factor to apply to the `CFL condition <http://en.wikipedia.org/wiki/Courant-Friedrichs-Lewy_condition>`_ when calculating the maximum allowable time step. Values should be in the interval (0,1] -->
-		<xsd:attribute name="cflFactor" type="real64" default="0.5" />
-		<!--discretization => Name of discretization object (defined in the :ref:`NumericalMethodsManager`) to use for this solver. For instance, if this is a Finite Element Solver, the name of a :ref:`FiniteElement` should be specified. If this is a Finite Volume Method, the name of a :ref:`FiniteVolume` discretization should be specified.-->
-		<xsd:attribute name="discretization" type="groupNameRef" use="required" />
-<<<<<<< HEAD
-		<!--gravityDensityScheme => Scheme for density treatment in gravity-->
-		<xsd:attribute name="gravityDensityScheme" type="geos_GravityDensityScheme" default="ArithmeticAverage" />
-		<!--initialDt => Initial time-step value required by the solver to the event manager.-->
-		<xsd:attribute name="initialDt" type="real64" default="1e+99" />
-		<!--isThermal => Flag indicating whether the problem is thermal or not.-->
-		<xsd:attribute name="isThermal" type="integer" default="0" />
-=======
-		<!--initialDt => Initial time-step value required by the solver to the event manager.-->
-		<xsd:attribute name="initialDt" type="real64" default="1e+99" />
->>>>>>> 5bfdb010
-		<!--logLevel => Sets the level of information to write in the standard output (the console typically).
-Level 0 outputs no specific information for this solver. Higher levels require more outputs.
-1
- - Line search information
- - Solution information (scaling, maximum changes, quality check)
- - Convergence information
- - Time step information
- - Linear solver information
- - Nonlinear solver information
- - Solver timers information
-2
- - The summary of declared fields and coupling-->
-		<xsd:attribute name="logLevel" type="integer" default="0" />
-<<<<<<< HEAD
-		<!--maxAbsolutePressureChange => Maximum (absolute) pressure change in a Newton iteration-->
-		<xsd:attribute name="maxAbsolutePressureChange" type="real64" default="-1" />
-		<!--maxSequentialPressureChange => Maximum (absolute) pressure change in a sequential iteration, used for outer loop convergence check-->
-		<xsd:attribute name="maxSequentialPressureChange" type="real64" default="100000" />
-		<!--maxSequentialTemperatureChange => Maximum (absolute) temperature change in a sequential iteration, used for outer loop convergence check-->
-		<xsd:attribute name="maxSequentialTemperatureChange" type="real64" default="0.1" />
-		<!--solutionChangeScalingFactor => Damping factor for solution change targets-->
-		<xsd:attribute name="solutionChangeScalingFactor" type="real64" default="0.5" />
-		<!--targetPhaseVolFractionChangeInTimeStep => Target (absolute) change in phase volume fraction in a time step-->
-		<xsd:attribute name="targetPhaseVolFractionChangeInTimeStep" type="real64" default="0.2" />
-		<!--targetRegions => Allowable regions that the solver may be applied to. Note that this does not indicate that the solver will be applied to these regions, only that allocation will occur such that the solver may be applied to these regions. The decision about what regions this solver will beapplied to rests in the EventManager.-->
-		<xsd:attribute name="targetRegions" type="groupNameRef_array" use="required" />
-		<!--targetRelativePressureChangeInTimeStep => Target (relative) change in pressure in a time step (expected value between 0 and 1)-->
-		<xsd:attribute name="targetRelativePressureChangeInTimeStep" type="real64" default="0.2" />
-		<!--temperature => Temperature-->
-		<xsd:attribute name="temperature" type="real64" use="required" />
-		<!--useTotalMassEquation => Flag indicating whether total mass equation is used-->
-		<xsd:attribute name="useTotalMassEquation" type="integer" default="1" />
-=======
-		<!--shearImpedance => Shear impedance.-->
-		<xsd:attribute name="shearImpedance" type="real64" use="required" />
-		<!--stressSolverName => Name of solver for computing stress.-->
-		<xsd:attribute name="stressSolverName" type="string" use="required" />
-		<!--targetRegions => Allowable regions that the solver may be applied to. Note that this does not indicate that the solver will be applied to these regions, only that allocation will occur such that the solver may be applied to these regions. The decision about what regions this solver will beapplied to rests in the EventManager.-->
-		<xsd:attribute name="targetRegions" type="groupNameRef_array" use="required" />
-		<!--targetSlipIncrement => Target slip incrmeent for timestep size selction-->
-		<xsd:attribute name="targetSlipIncrement" type="real64" default="1e-07" />
-		<!--writeLinearSystem => Write matrix, rhs, solution to screen ( = 1) or file ( = 2).-->
-		<xsd:attribute name="writeLinearSystem" type="integer" default="0" />
-		<!--name => A name is required for any non-unique nodes-->
-		<xsd:attribute name="name" type="groupName" use="required" />
-	</xsd:complexType>
-	<xsd:complexType name="ImplicitSpringSliderType">
 		<xsd:choice minOccurs="0" maxOccurs="unbounded">
 			<xsd:element name="LinearSolverParameters" type="LinearSolverParametersType" maxOccurs="1" />
 			<xsd:element name="NonlinearSolverParameters" type="NonlinearSolverParametersType" maxOccurs="1" />
@@ -3470,24 +3382,52 @@
 		<xsd:attribute name="logLevel" type="integer" default="0" />
 		<!--shearImpedance => Shear impedance.-->
 		<xsd:attribute name="shearImpedance" type="real64" use="required" />
+		<!--stressSolverName => Name of solver for computing stress.-->
+		<xsd:attribute name="stressSolverName" type="string" use="required" />
 		<!--targetRegions => Allowable regions that the solver may be applied to. Note that this does not indicate that the solver will be applied to these regions, only that allocation will occur such that the solver may be applied to these regions. The decision about what regions this solver will beapplied to rests in the EventManager.-->
 		<xsd:attribute name="targetRegions" type="groupNameRef_array" use="required" />
 		<!--targetSlipIncrement => Target slip incrmeent for timestep size selction-->
 		<xsd:attribute name="targetSlipIncrement" type="real64" default="1e-07" />
->>>>>>> 5bfdb010
 		<!--writeLinearSystem => Write matrix, rhs, solution to screen ( = 1) or file ( = 2).-->
 		<xsd:attribute name="writeLinearSystem" type="integer" default="0" />
 		<!--name => A name is required for any non-unique nodes-->
 		<xsd:attribute name="name" type="groupName" use="required" />
 	</xsd:complexType>
-<<<<<<< HEAD
-	<xsd:simpleType name="geos_GravityDensityScheme">
-		<xsd:restriction base="xsd:string">
-			<xsd:pattern value=".*[\[\]`$].*|ArithmeticAverage|PhasePresence" />
-		</xsd:restriction>
-	</xsd:simpleType>
-=======
->>>>>>> 5bfdb010
+	<xsd:complexType name="ImplicitSpringSliderType">
+		<xsd:choice minOccurs="0" maxOccurs="unbounded">
+			<xsd:element name="LinearSolverParameters" type="LinearSolverParametersType" maxOccurs="1" />
+			<xsd:element name="NonlinearSolverParameters" type="NonlinearSolverParametersType" maxOccurs="1" />
+		</xsd:choice>
+		<!--cflFactor => Factor to apply to the `CFL condition <http://en.wikipedia.org/wiki/Courant-Friedrichs-Lewy_condition>`_ when calculating the maximum allowable time step. Values should be in the interval (0,1] -->
+		<xsd:attribute name="cflFactor" type="real64" default="0.5" />
+		<!--discretization => Name of discretization object (defined in the :ref:`NumericalMethodsManager`) to use for this solver. For instance, if this is a Finite Element Solver, the name of a :ref:`FiniteElement` should be specified. If this is a Finite Volume Method, the name of a :ref:`FiniteVolume` discretization should be specified.-->
+		<xsd:attribute name="discretization" type="groupNameRef" use="required" />
+		<!--initialDt => Initial time-step value required by the solver to the event manager.-->
+		<xsd:attribute name="initialDt" type="real64" default="1e+99" />
+		<!--logLevel => Sets the level of information to write in the standard output (the console typically).
+Level 0 outputs no specific information for this solver. Higher levels require more outputs.
+1
+ - Line search information
+ - Solution information (scaling, maximum changes, quality check)
+ - Convergence information
+ - Time step information
+ - Linear solver information
+ - Nonlinear solver information
+ - Solver timers information
+2
+ - The summary of declared fields and coupling-->
+		<xsd:attribute name="logLevel" type="integer" default="0" />
+		<!--shearImpedance => Shear impedance.-->
+		<xsd:attribute name="shearImpedance" type="real64" use="required" />
+		<!--targetRegions => Allowable regions that the solver may be applied to. Note that this does not indicate that the solver will be applied to these regions, only that allocation will occur such that the solver may be applied to these regions. The decision about what regions this solver will beapplied to rests in the EventManager.-->
+		<xsd:attribute name="targetRegions" type="groupNameRef_array" use="required" />
+		<!--targetSlipIncrement => Target slip incrmeent for timestep size selction-->
+		<xsd:attribute name="targetSlipIncrement" type="real64" default="1e-07" />
+		<!--writeLinearSystem => Write matrix, rhs, solution to screen ( = 1) or file ( = 2).-->
+		<xsd:attribute name="writeLinearSystem" type="integer" default="0" />
+		<!--name => A name is required for any non-unique nodes-->
+		<xsd:attribute name="name" type="groupName" use="required" />
+	</xsd:complexType>
 	<xsd:complexType name="LaplaceFEMType">
 		<xsd:choice minOccurs="0" maxOccurs="unbounded">
 			<xsd:element name="LinearSolverParameters" type="LinearSolverParametersType" maxOccurs="1" />
@@ -5250,7 +5190,6 @@
 			<xsd:element name="TableRelativePermeability" type="TableRelativePermeabilityType" />
 			<xsd:element name="TableRelativePermeabilityHysteresis" type="TableRelativePermeabilityHysteresisType" />
 			<xsd:element name="ThermalCompressibleSinglePhaseFluid" type="ThermalCompressibleSinglePhaseFluidType" />
-			<xsd:element name="TwoPhaseFluid" type="TwoPhaseFluidType" />
 			<xsd:element name="VanGenuchtenBakerRelativePermeability" type="VanGenuchtenBakerRelativePermeabilityType" />
 			<xsd:element name="VanGenuchtenCapillaryPressure" type="VanGenuchtenCapillaryPressureType" />
 			<xsd:element name="VanGenuchtenStone2RelativePermeability" type="VanGenuchtenStone2RelativePermeabilityType" />
@@ -6710,20 +6649,6 @@
 		<!--name => A name is required for any non-unique nodes-->
 		<xsd:attribute name="name" type="groupName" use="required" />
 	</xsd:complexType>
-	<xsd:complexType name="TwoPhaseFluidType">
-		<!--densityTableNames => List of density TableFuncion names from the Function block. 
-The user must provide one TableFunction per phase, respecting the order provided in "phaseNames".-->
-		<xsd:attribute name="densityTableNames" type="groupNameRef_array" default="{}" />
-		<!--phaseNames => List of fluid phases-->
-		<xsd:attribute name="phaseNames" type="groupNameRef_array" default="{}" />
-		<!--tableFiles => List of filenames with input PVT tables (one per phase)-->
-		<xsd:attribute name="tableFiles" type="path_array" default="{}" />
-		<!--viscosityTableNames => List of viscosity TableFuncion names from the Function block. 
-The user must provide one TableFunction per phase, respecting the order provided in "phaseNames".-->
-		<xsd:attribute name="viscosityTableNames" type="groupNameRef_array" default="{}" />
-		<!--name => A name is required for any non-unique nodes-->
-		<xsd:attribute name="name" type="groupName" use="required" />
-	</xsd:complexType>
 	<xsd:complexType name="VanGenuchtenBakerRelativePermeabilityType">
 		<!--gasOilRelPermExponentInv => Rel perm power law exponent inverse for the pair (gas phase, oil phase) at residual water saturation
 The expected format is "{ gasExp, oilExp }", in that order-->
