<?xml version="1.0"?>
<xsd:schema xmlns:xsd="http://www.w3.org/2001/XMLSchema">
	<xsd:annotation>
		<xsd:documentation xml:lang="en">GEOSX Input Schema</xsd:documentation>
	</xsd:annotation>
	<xsd:simpleType name="R1Tensor">
		<xsd:restriction base="xsd:string">
			<xsd:pattern value=".*[\[\]`$].*|\s*\{\s*([+-]?[\d]*([\d]\.?|\.[\d])[\d]*([eE][-+]?[\d]+|\s*)\s*,\s*){2}[+-]?[\d]*([\d]\.?|\.[\d])[\d]*([eE][-+]?[\d]+|\s*)\s*\}\s*" />
		</xsd:restriction>
	</xsd:simpleType>
	<xsd:simpleType name="R1Tensor32">
		<xsd:restriction base="xsd:string">
			<xsd:pattern value=".*[\[\]`$].*|\s*\{\s*([+-]?[\d]*([\d]\.?|\.[\d])[\d]*([eE][-+]?[\d]+|\s*)\s*,\s*){2}[+-]?[\d]*([\d]\.?|\.[\d])[\d]*([eE][-+]?[\d]+|\s*)\s*\}\s*" />
		</xsd:restriction>
	</xsd:simpleType>
	<xsd:simpleType name="R2SymTensor">
		<xsd:restriction base="xsd:string">
			<xsd:pattern value=".*[\[\]`$].*|\s*\{\s*([+-]?[\d]*([\d]\.?|\.[\d])[\d]*([eE][-+]?[\d]+|\s*)\s*,\s*){5}[+-]?[\d]*([\d]\.?|\.[\d])[\d]*([eE][-+]?[\d]+|\s*)\s*\}\s*" />
		</xsd:restriction>
	</xsd:simpleType>
	<xsd:simpleType name="geos_dataRepository_PlotLevel">
		<xsd:restriction base="xsd:string">
			<xsd:pattern value=".*[\[\]`$].*|[+-]?[\d]+" />
		</xsd:restriction>
	</xsd:simpleType>
	<xsd:simpleType name="globalIndex">
		<xsd:restriction base="xsd:string">
			<xsd:pattern value=".*[\[\]`$].*|[+-]?[\d]+" />
		</xsd:restriction>
	</xsd:simpleType>
	<xsd:simpleType name="globalIndex_array">
		<xsd:restriction base="xsd:string">
			<xsd:pattern value=".*[\[\]`$].*|\s*\{\s*(([+-]?[\d]+\s*,\s*)*[+-]?[\d]+\s*)?\}\s*" />
		</xsd:restriction>
	</xsd:simpleType>
	<xsd:simpleType name="globalIndex_array2d">
		<xsd:restriction base="xsd:string">
			<xsd:pattern value=".*[\[\]`$].*|\s*\{\s*(\{\s*(([+-]?[\d]+\s*,\s*)*[+-]?[\d]+\s*)?\}\s*,\s*)*\{\s*(([+-]?[\d]+\s*,\s*)*[+-]?[\d]+\s*)?\}\s*\}\s*" />
		</xsd:restriction>
	</xsd:simpleType>
	<xsd:simpleType name="globalIndex_array3d">
		<xsd:restriction base="xsd:string">
			<xsd:pattern value=".*[\[\]`$].*|\s*\{\s*(\{\s*(\{\s*(([+-]?[\d]+\s*,\s*)*[+-]?[\d]+\s*)?\}\s*,\s*)*\{\s*(([+-]?[\d]+\s*,\s*)*[+-]?[\d]+\s*)?\}\s*\}\s*,\s*)*\{\s*(\{\s*(([+-]?[\d]+\s*,\s*)*[+-]?[\d]+\s*)?\}\s*,\s*)*\{\s*(([+-]?[\d]+\s*,\s*)*[+-]?[\d]+\s*)?\}\s*\}\s*\}\s*" />
		</xsd:restriction>
	</xsd:simpleType>
	<xsd:simpleType name="groupName">
		<xsd:restriction base="xsd:string">
			<xsd:pattern value=".*[\[\]`$].*|[a-zA-Z0-9.\-_]+" />
		</xsd:restriction>
	</xsd:simpleType>
	<xsd:simpleType name="groupNameRef">
		<xsd:restriction base="xsd:string">
			<xsd:pattern value=".*[\[\]`$].*|[a-zA-Z0-9.\-_/*\[\]]*" />
		</xsd:restriction>
	</xsd:simpleType>
	<xsd:simpleType name="groupNameRef_array">
		<xsd:restriction base="xsd:string">
			<xsd:pattern value=".*[\[\]`$].*|\s*\{\s*(([a-zA-Z0-9.\-_/*\[\]]*\s*,\s*)*[a-zA-Z0-9.\-_/*\[\]]*\s*)?\}\s*" />
		</xsd:restriction>
	</xsd:simpleType>
	<xsd:simpleType name="integer">
		<xsd:restriction base="xsd:string">
			<xsd:pattern value=".*[\[\]`$].*|[+-]?[\d]+" />
		</xsd:restriction>
	</xsd:simpleType>
	<xsd:simpleType name="integer_array">
		<xsd:restriction base="xsd:string">
			<xsd:pattern value=".*[\[\]`$].*|\s*\{\s*(([+-]?[\d]+\s*,\s*)*[+-]?[\d]+\s*)?\}\s*" />
		</xsd:restriction>
	</xsd:simpleType>
	<xsd:simpleType name="integer_array2d">
		<xsd:restriction base="xsd:string">
			<xsd:pattern value=".*[\[\]`$].*|\s*\{\s*(\{\s*(([+-]?[\d]+\s*,\s*)*[+-]?[\d]+\s*)?\}\s*,\s*)*\{\s*(([+-]?[\d]+\s*,\s*)*[+-]?[\d]+\s*)?\}\s*\}\s*" />
		</xsd:restriction>
	</xsd:simpleType>
	<xsd:simpleType name="integer_array3d">
		<xsd:restriction base="xsd:string">
			<xsd:pattern value=".*[\[\]`$].*|\s*\{\s*(\{\s*(\{\s*(([+-]?[\d]+\s*,\s*)*[+-]?[\d]+\s*)?\}\s*,\s*)*\{\s*(([+-]?[\d]+\s*,\s*)*[+-]?[\d]+\s*)?\}\s*\}\s*,\s*)*\{\s*(\{\s*(([+-]?[\d]+\s*,\s*)*[+-]?[\d]+\s*)?\}\s*,\s*)*\{\s*(([+-]?[\d]+\s*,\s*)*[+-]?[\d]+\s*)?\}\s*\}\s*\}\s*" />
		</xsd:restriction>
	</xsd:simpleType>
	<xsd:simpleType name="localIndex">
		<xsd:restriction base="xsd:string">
			<xsd:pattern value=".*[\[\]`$].*|[+-]?[\d]+" />
		</xsd:restriction>
	</xsd:simpleType>
	<xsd:simpleType name="localIndex_array">
		<xsd:restriction base="xsd:string">
			<xsd:pattern value=".*[\[\]`$].*|\s*\{\s*(([+-]?[\d]+\s*,\s*)*[+-]?[\d]+\s*)?\}\s*" />
		</xsd:restriction>
	</xsd:simpleType>
	<xsd:simpleType name="localIndex_array2d">
		<xsd:restriction base="xsd:string">
			<xsd:pattern value=".*[\[\]`$].*|\s*\{\s*(\{\s*(([+-]?[\d]+\s*,\s*)*[+-]?[\d]+\s*)?\}\s*,\s*)*\{\s*(([+-]?[\d]+\s*,\s*)*[+-]?[\d]+\s*)?\}\s*\}\s*" />
		</xsd:restriction>
	</xsd:simpleType>
	<xsd:simpleType name="localIndex_array3d">
		<xsd:restriction base="xsd:string">
			<xsd:pattern value=".*[\[\]`$].*|\s*\{\s*(\{\s*(\{\s*(([+-]?[\d]+\s*,\s*)*[+-]?[\d]+\s*)?\}\s*,\s*)*\{\s*(([+-]?[\d]+\s*,\s*)*[+-]?[\d]+\s*)?\}\s*\}\s*,\s*)*\{\s*(\{\s*(([+-]?[\d]+\s*,\s*)*[+-]?[\d]+\s*)?\}\s*,\s*)*\{\s*(([+-]?[\d]+\s*,\s*)*[+-]?[\d]+\s*)?\}\s*\}\s*\}\s*" />
		</xsd:restriction>
	</xsd:simpleType>
	<xsd:simpleType name="mapPair">
		<xsd:restriction base="xsd:string">
			<xsd:pattern value=".*[\[\]`$].*|[^,\{\}\s]*\s*" />
		</xsd:restriction>
	</xsd:simpleType>
	<xsd:simpleType name="path">
		<xsd:restriction base="xsd:string">
			<xsd:pattern value=".*[\[\]`$].*|[^*?&lt;>\|:&quot;;,\s]*\s*" />
		</xsd:restriction>
	</xsd:simpleType>
	<xsd:simpleType name="path_array">
		<xsd:restriction base="xsd:string">
			<xsd:pattern value=".*[\[\]`$].*|\s*\{\s*(([^*?&lt;>\|:&quot;;,\s]+\s*,\s*)*[^*?&lt;>\|:&quot;;,\s]+\s*)?\}\s*" />
		</xsd:restriction>
	</xsd:simpleType>
	<xsd:simpleType name="real32">
		<xsd:restriction base="xsd:string">
			<xsd:pattern value=".*[\[\]`$].*|[+-]?[\d]*([\d]\.?|\.[\d])[\d]*([eE][-+]?[\d]+|\s*)" />
		</xsd:restriction>
	</xsd:simpleType>
	<xsd:simpleType name="real32_array">
		<xsd:restriction base="xsd:string">
			<xsd:pattern value=".*[\[\]`$].*|\s*\{\s*(([+-]?[\d]*([\d]\.?|\.[\d])[\d]*([eE][-+]?[\d]+|\s*)\s*,\s*)*[+-]?[\d]*([\d]\.?|\.[\d])[\d]*([eE][-+]?[\d]+|\s*)\s*)?\}\s*" />
		</xsd:restriction>
	</xsd:simpleType>
	<xsd:simpleType name="real32_array2d">
		<xsd:restriction base="xsd:string">
			<xsd:pattern value=".*[\[\]`$].*|\s*\{\s*(\{\s*(([+-]?[\d]*([\d]\.?|\.[\d])[\d]*([eE][-+]?[\d]+|\s*)\s*,\s*)*[+-]?[\d]*([\d]\.?|\.[\d])[\d]*([eE][-+]?[\d]+|\s*)\s*)?\}\s*,\s*)*\{\s*(([+-]?[\d]*([\d]\.?|\.[\d])[\d]*([eE][-+]?[\d]+|\s*)\s*,\s*)*[+-]?[\d]*([\d]\.?|\.[\d])[\d]*([eE][-+]?[\d]+|\s*)\s*)?\}\s*\}\s*" />
		</xsd:restriction>
	</xsd:simpleType>
	<xsd:simpleType name="real32_array3d">
		<xsd:restriction base="xsd:string">
			<xsd:pattern value=".*[\[\]`$].*|\s*\{\s*(\{\s*(\{\s*(([+-]?[\d]*([\d]\.?|\.[\d])[\d]*([eE][-+]?[\d]+|\s*)\s*,\s*)*[+-]?[\d]*([\d]\.?|\.[\d])[\d]*([eE][-+]?[\d]+|\s*)\s*)?\}\s*,\s*)*\{\s*(([+-]?[\d]*([\d]\.?|\.[\d])[\d]*([eE][-+]?[\d]+|\s*)\s*,\s*)*[+-]?[\d]*([\d]\.?|\.[\d])[\d]*([eE][-+]?[\d]+|\s*)\s*)?\}\s*\}\s*,\s*)*\{\s*(\{\s*(([+-]?[\d]*([\d]\.?|\.[\d])[\d]*([eE][-+]?[\d]+|\s*)\s*,\s*)*[+-]?[\d]*([\d]\.?|\.[\d])[\d]*([eE][-+]?[\d]+|\s*)\s*)?\}\s*,\s*)*\{\s*(([+-]?[\d]*([\d]\.?|\.[\d])[\d]*([eE][-+]?[\d]+|\s*)\s*,\s*)*[+-]?[\d]*([\d]\.?|\.[\d])[\d]*([eE][-+]?[\d]+|\s*)\s*)?\}\s*\}\s*\}\s*" />
		</xsd:restriction>
	</xsd:simpleType>
	<xsd:simpleType name="real64">
		<xsd:restriction base="xsd:string">
			<xsd:pattern value=".*[\[\]`$].*|[+-]?[\d]*([\d]\.?|\.[\d])[\d]*([eE][-+]?[\d]+|\s*)" />
		</xsd:restriction>
	</xsd:simpleType>
	<xsd:simpleType name="real64_array">
		<xsd:restriction base="xsd:string">
			<xsd:pattern value=".*[\[\]`$].*|\s*\{\s*(([+-]?[\d]*([\d]\.?|\.[\d])[\d]*([eE][-+]?[\d]+|\s*)\s*,\s*)*[+-]?[\d]*([\d]\.?|\.[\d])[\d]*([eE][-+]?[\d]+|\s*)\s*)?\}\s*" />
		</xsd:restriction>
	</xsd:simpleType>
	<xsd:simpleType name="real64_array2d">
		<xsd:restriction base="xsd:string">
			<xsd:pattern value=".*[\[\]`$].*|\s*\{\s*(\{\s*(([+-]?[\d]*([\d]\.?|\.[\d])[\d]*([eE][-+]?[\d]+|\s*)\s*,\s*)*[+-]?[\d]*([\d]\.?|\.[\d])[\d]*([eE][-+]?[\d]+|\s*)\s*)?\}\s*,\s*)*\{\s*(([+-]?[\d]*([\d]\.?|\.[\d])[\d]*([eE][-+]?[\d]+|\s*)\s*,\s*)*[+-]?[\d]*([\d]\.?|\.[\d])[\d]*([eE][-+]?[\d]+|\s*)\s*)?\}\s*\}\s*" />
		</xsd:restriction>
	</xsd:simpleType>
	<xsd:simpleType name="real64_array3d">
		<xsd:restriction base="xsd:string">
			<xsd:pattern value=".*[\[\]`$].*|\s*\{\s*(\{\s*(\{\s*(([+-]?[\d]*([\d]\.?|\.[\d])[\d]*([eE][-+]?[\d]+|\s*)\s*,\s*)*[+-]?[\d]*([\d]\.?|\.[\d])[\d]*([eE][-+]?[\d]+|\s*)\s*)?\}\s*,\s*)*\{\s*(([+-]?[\d]*([\d]\.?|\.[\d])[\d]*([eE][-+]?[\d]+|\s*)\s*,\s*)*[+-]?[\d]*([\d]\.?|\.[\d])[\d]*([eE][-+]?[\d]+|\s*)\s*)?\}\s*\}\s*,\s*)*\{\s*(\{\s*(([+-]?[\d]*([\d]\.?|\.[\d])[\d]*([eE][-+]?[\d]+|\s*)\s*,\s*)*[+-]?[\d]*([\d]\.?|\.[\d])[\d]*([eE][-+]?[\d]+|\s*)\s*)?\}\s*,\s*)*\{\s*(([+-]?[\d]*([\d]\.?|\.[\d])[\d]*([eE][-+]?[\d]+|\s*)\s*,\s*)*[+-]?[\d]*([\d]\.?|\.[\d])[\d]*([eE][-+]?[\d]+|\s*)\s*)?\}\s*\}\s*\}\s*" />
		</xsd:restriction>
	</xsd:simpleType>
	<xsd:simpleType name="real64_array4d">
		<xsd:restriction base="xsd:string">
			<xsd:pattern value=".*[\[\]`$].*|\s*\{\s*(\{\s*(\{\s*(\{\s*(([+-]?[\d]*([\d]\.?|\.[\d])[\d]*([eE][-+]?[\d]+|\s*)\s*,\s*)*[+-]?[\d]*([\d]\.?|\.[\d])[\d]*([eE][-+]?[\d]+|\s*)\s*)?\}\s*,\s*)*\{\s*(([+-]?[\d]*([\d]\.?|\.[\d])[\d]*([eE][-+]?[\d]+|\s*)\s*,\s*)*[+-]?[\d]*([\d]\.?|\.[\d])[\d]*([eE][-+]?[\d]+|\s*)\s*)?\}\s*\}\s*,\s*)*\{\s*(\{\s*(([+-]?[\d]*([\d]\.?|\.[\d])[\d]*([eE][-+]?[\d]+|\s*)\s*,\s*)*[+-]?[\d]*([\d]\.?|\.[\d])[\d]*([eE][-+]?[\d]+|\s*)\s*)?\}\s*,\s*)*\{\s*(([+-]?[\d]*([\d]\.?|\.[\d])[\d]*([eE][-+]?[\d]+|\s*)\s*,\s*)*[+-]?[\d]*([\d]\.?|\.[\d])[\d]*([eE][-+]?[\d]+|\s*)\s*)?\}\s*\}\s*\}\s*,\s*)*\{\s*(\{\s*(\{\s*(([+-]?[\d]*([\d]\.?|\.[\d])[\d]*([eE][-+]?[\d]+|\s*)\s*,\s*)*[+-]?[\d]*([\d]\.?|\.[\d])[\d]*([eE][-+]?[\d]+|\s*)\s*)?\}\s*,\s*)*\{\s*(([+-]?[\d]*([\d]\.?|\.[\d])[\d]*([eE][-+]?[\d]+|\s*)\s*,\s*)*[+-]?[\d]*([\d]\.?|\.[\d])[\d]*([eE][-+]?[\d]+|\s*)\s*)?\}\s*\}\s*,\s*)*\{\s*(\{\s*(([+-]?[\d]*([\d]\.?|\.[\d])[\d]*([eE][-+]?[\d]+|\s*)\s*,\s*)*[+-]?[\d]*([\d]\.?|\.[\d])[\d]*([eE][-+]?[\d]+|\s*)\s*)?\}\s*,\s*)*\{\s*(([+-]?[\d]*([\d]\.?|\.[\d])[\d]*([eE][-+]?[\d]+|\s*)\s*,\s*)*[+-]?[\d]*([\d]\.?|\.[\d])[\d]*([eE][-+]?[\d]+|\s*)\s*)?\}\s*\}\s*\}\s*\}\s*" />
		</xsd:restriction>
	</xsd:simpleType>
	<xsd:simpleType name="string">
		<xsd:restriction base="xsd:string">
			<xsd:pattern value=".*[\[\]`$].*|[^,\{\}\s]*\s*" />
		</xsd:restriction>
	</xsd:simpleType>
	<xsd:simpleType name="string_array">
		<xsd:restriction base="xsd:string">
			<xsd:pattern value=".*[\[\]`$].*|\s*\{\s*(([^,\{\}\s]+\s*,\s*)*[^,\{\}\s]+\s*)?\}\s*" />
		</xsd:restriction>
	</xsd:simpleType>
	<xsd:element name="Problem" type="ProblemType" />
	<xsd:complexType name="ProblemType">
		<xsd:choice minOccurs="0" maxOccurs="unbounded">
			<xsd:element name="Events" type="EventsType" minOccurs="1" maxOccurs="1">
				<xsd:unique name="EventsHaltEventUniqueName">
					<xsd:selector xpath="HaltEvent" />
					<xsd:field xpath="@name" />
				</xsd:unique>
				<xsd:unique name="EventsPeriodicEventUniqueName">
					<xsd:selector xpath="PeriodicEvent" />
					<xsd:field xpath="@name" />
				</xsd:unique>
				<xsd:unique name="EventsSoloEventUniqueName">
					<xsd:selector xpath="SoloEvent" />
					<xsd:field xpath="@name" />
				</xsd:unique>
			</xsd:element>
			<xsd:element name="ExternalDataSource" type="ExternalDataSourceType" minOccurs="1" maxOccurs="1">
				<xsd:unique name="ExternalDataSourceVTKHierarchicalDataSourceUniqueName">
					<xsd:selector xpath="VTKHierarchicalDataSource" />
					<xsd:field xpath="@name" />
				</xsd:unique>
			</xsd:element>
			<xsd:element name="FieldSpecifications" type="FieldSpecificationsType" maxOccurs="1">
				<xsd:unique name="FieldSpecificationsAquiferUniqueName">
					<xsd:selector xpath="Aquifer" />
					<xsd:field xpath="@name" />
				</xsd:unique>
				<xsd:unique name="FieldSpecificationsDirichletUniqueName">
					<xsd:selector xpath="Dirichlet" />
					<xsd:field xpath="@name" />
				</xsd:unique>
				<xsd:unique name="FieldSpecificationsFieldSpecificationUniqueName">
					<xsd:selector xpath="FieldSpecification" />
					<xsd:field xpath="@name" />
				</xsd:unique>
				<xsd:unique name="FieldSpecificationsHydrostaticEquilibriumUniqueName">
					<xsd:selector xpath="HydrostaticEquilibrium" />
					<xsd:field xpath="@name" />
				</xsd:unique>
				<xsd:unique name="FieldSpecificationsPMLUniqueName">
					<xsd:selector xpath="PML" />
					<xsd:field xpath="@name" />
				</xsd:unique>
				<xsd:unique name="FieldSpecificationsSourceFluxUniqueName">
					<xsd:selector xpath="SourceFlux" />
					<xsd:field xpath="@name" />
				</xsd:unique>
				<xsd:unique name="FieldSpecificationsTractionUniqueName">
					<xsd:selector xpath="Traction" />
					<xsd:field xpath="@name" />
				</xsd:unique>
			</xsd:element>
			<xsd:element name="Functions" type="FunctionsType" maxOccurs="1">
				<xsd:unique name="FunctionsCompositeFunctionUniqueName">
					<xsd:selector xpath="CompositeFunction" />
					<xsd:field xpath="@name" />
				</xsd:unique>
				<xsd:unique name="FunctionsMultivariableTableFunctionUniqueName">
					<xsd:selector xpath="MultivariableTableFunction" />
					<xsd:field xpath="@name" />
				</xsd:unique>
				<xsd:unique name="FunctionsSymbolicFunctionUniqueName">
					<xsd:selector xpath="SymbolicFunction" />
					<xsd:field xpath="@name" />
				</xsd:unique>
				<xsd:unique name="FunctionsTableFunctionUniqueName">
					<xsd:selector xpath="TableFunction" />
					<xsd:field xpath="@name" />
				</xsd:unique>
			</xsd:element>
			<xsd:element name="Geometry" type="GeometryType" maxOccurs="1">
				<xsd:unique name="GeometryBoxUniqueName">
					<xsd:selector xpath="Box" />
					<xsd:field xpath="@name" />
				</xsd:unique>
				<xsd:unique name="GeometryCustomPolarObjectUniqueName">
					<xsd:selector xpath="CustomPolarObject" />
					<xsd:field xpath="@name" />
				</xsd:unique>
				<xsd:unique name="GeometryCylinderUniqueName">
					<xsd:selector xpath="Cylinder" />
					<xsd:field xpath="@name" />
				</xsd:unique>
				<xsd:unique name="GeometryDiscUniqueName">
					<xsd:selector xpath="Disc" />
					<xsd:field xpath="@name" />
				</xsd:unique>
				<xsd:unique name="GeometryRectangleUniqueName">
					<xsd:selector xpath="Rectangle" />
					<xsd:field xpath="@name" />
				</xsd:unique>
				<xsd:unique name="GeometryThickPlaneUniqueName">
					<xsd:selector xpath="ThickPlane" />
					<xsd:field xpath="@name" />
				</xsd:unique>
			</xsd:element>
			<xsd:element name="Mesh" type="MeshType" minOccurs="1" maxOccurs="1">
				<xsd:unique name="MeshInternalMeshUniqueName">
					<xsd:selector xpath="InternalMesh" />
					<xsd:field xpath="@name" />
				</xsd:unique>
				<xsd:unique name="MeshInternalWellboreUniqueName">
					<xsd:selector xpath="InternalWellbore" />
					<xsd:field xpath="@name" />
				</xsd:unique>
				<xsd:unique name="MeshParticleMeshUniqueName">
					<xsd:selector xpath="ParticleMesh" />
					<xsd:field xpath="@name" />
				</xsd:unique>
				<xsd:unique name="MeshVTKMeshUniqueName">
					<xsd:selector xpath="VTKMesh" />
					<xsd:field xpath="@name" />
				</xsd:unique>
			</xsd:element>
			<xsd:element name="NumericalMethods" type="NumericalMethodsType" maxOccurs="1" />
			<xsd:element name="Outputs" type="OutputsType" minOccurs="1" maxOccurs="1">
				<xsd:unique name="OutputsBlueprintUniqueName">
					<xsd:selector xpath="Blueprint" />
					<xsd:field xpath="@name" />
				</xsd:unique>
				<xsd:unique name="OutputsChomboIOUniqueName">
					<xsd:selector xpath="ChomboIO" />
					<xsd:field xpath="@name" />
				</xsd:unique>
				<xsd:unique name="OutputsPythonUniqueName">
					<xsd:selector xpath="Python" />
					<xsd:field xpath="@name" />
				</xsd:unique>
				<xsd:unique name="OutputsRestartUniqueName">
					<xsd:selector xpath="Restart" />
					<xsd:field xpath="@name" />
				</xsd:unique>
				<xsd:unique name="OutputsSiloUniqueName">
					<xsd:selector xpath="Silo" />
					<xsd:field xpath="@name" />
				</xsd:unique>
				<xsd:unique name="OutputsTimeHistoryUniqueName">
					<xsd:selector xpath="TimeHistory" />
					<xsd:field xpath="@name" />
				</xsd:unique>
				<xsd:unique name="OutputsVTKUniqueName">
					<xsd:selector xpath="VTK" />
					<xsd:field xpath="@name" />
				</xsd:unique>
			</xsd:element>
			<xsd:element name="Solvers" type="SolversType" minOccurs="1" maxOccurs="1">
				<xsd:unique name="SolversAcousticElasticSEMUniqueName">
					<xsd:selector xpath="AcousticElasticSEM" />
					<xsd:field xpath="@name" />
				</xsd:unique>
				<xsd:unique name="SolversAcousticFirstOrderSEMUniqueName">
					<xsd:selector xpath="AcousticFirstOrderSEM" />
					<xsd:field xpath="@name" />
				</xsd:unique>
				<xsd:unique name="SolversAcousticSEMUniqueName">
					<xsd:selector xpath="AcousticSEM" />
					<xsd:field xpath="@name" />
				</xsd:unique>
				<xsd:unique name="SolversAcousticVTISEMUniqueName">
					<xsd:selector xpath="AcousticVTISEM" />
					<xsd:field xpath="@name" />
				</xsd:unique>
				<xsd:unique name="SolversCompositionalMultiphaseFVMUniqueName">
					<xsd:selector xpath="CompositionalMultiphaseFVM" />
					<xsd:field xpath="@name" />
				</xsd:unique>
				<xsd:unique name="SolversCompositionalMultiphaseHybridFVMUniqueName">
					<xsd:selector xpath="CompositionalMultiphaseHybridFVM" />
					<xsd:field xpath="@name" />
				</xsd:unique>
				<xsd:unique name="SolversCompositionalMultiphaseReservoirUniqueName">
					<xsd:selector xpath="CompositionalMultiphaseReservoir" />
					<xsd:field xpath="@name" />
				</xsd:unique>
				<xsd:unique name="SolversCompositionalMultiphaseReservoirPoromechanicsUniqueName">
					<xsd:selector xpath="CompositionalMultiphaseReservoirPoromechanics" />
					<xsd:field xpath="@name" />
				</xsd:unique>
				<xsd:unique name="SolversCompositionalMultiphaseWellUniqueName">
					<xsd:selector xpath="CompositionalMultiphaseWell" />
					<xsd:field xpath="@name" />
				</xsd:unique>
				<xsd:unique name="SolversElasticFirstOrderSEMUniqueName">
					<xsd:selector xpath="ElasticFirstOrderSEM" />
					<xsd:field xpath="@name" />
				</xsd:unique>
				<xsd:unique name="SolversElasticSEMUniqueName">
					<xsd:selector xpath="ElasticSEM" />
					<xsd:field xpath="@name" />
				</xsd:unique>
				<xsd:unique name="SolversEmbeddedSurfaceGeneratorUniqueName">
					<xsd:selector xpath="EmbeddedSurfaceGenerator" />
					<xsd:field xpath="@name" />
				</xsd:unique>
				<xsd:unique name="SolversFlowProppantTransportUniqueName">
					<xsd:selector xpath="FlowProppantTransport" />
					<xsd:field xpath="@name" />
				</xsd:unique>
				<xsd:unique name="SolversHydrofractureUniqueName">
					<xsd:selector xpath="Hydrofracture" />
					<xsd:field xpath="@name" />
				</xsd:unique>
				<xsd:unique name="SolversLaplaceFEMUniqueName">
					<xsd:selector xpath="LaplaceFEM" />
					<xsd:field xpath="@name" />
				</xsd:unique>
				<xsd:unique name="SolversMultiphasePoromechanicsUniqueName">
					<xsd:selector xpath="MultiphasePoromechanics" />
					<xsd:field xpath="@name" />
				</xsd:unique>
				<xsd:unique name="SolversMultiphasePoromechanicsReservoirUniqueName">
					<xsd:selector xpath="MultiphasePoromechanicsReservoir" />
					<xsd:field xpath="@name" />
				</xsd:unique>
				<xsd:unique name="SolversPhaseFieldDamageFEMUniqueName">
					<xsd:selector xpath="PhaseFieldDamageFEM" />
					<xsd:field xpath="@name" />
				</xsd:unique>
				<xsd:unique name="SolversPhaseFieldFractureUniqueName">
					<xsd:selector xpath="PhaseFieldFracture" />
					<xsd:field xpath="@name" />
				</xsd:unique>
				<xsd:unique name="SolversPhaseFieldPoromechanicsUniqueName">
					<xsd:selector xpath="PhaseFieldPoromechanics" />
					<xsd:field xpath="@name" />
				</xsd:unique>
				<xsd:unique name="SolversProppantTransportUniqueName">
					<xsd:selector xpath="ProppantTransport" />
					<xsd:field xpath="@name" />
				</xsd:unique>
				<xsd:unique name="SolversQuasiDynamicEQUniqueName">
					<xsd:selector xpath="QuasiDynamicEQ" />
					<xsd:field xpath="@name" />
				</xsd:unique>
				<xsd:unique name="SolversReactiveCompositionalMultiphaseOBLUniqueName">
					<xsd:selector xpath="ReactiveCompositionalMultiphaseOBL" />
					<xsd:field xpath="@name" />
				</xsd:unique>
				<xsd:unique name="SolversSeismicityRateUniqueName">
					<xsd:selector xpath="SeismicityRate" />
					<xsd:field xpath="@name" />
				</xsd:unique>
				<xsd:unique name="SolversSinglePhaseFVMUniqueName">
					<xsd:selector xpath="SinglePhaseFVM" />
					<xsd:field xpath="@name" />
				</xsd:unique>
				<xsd:unique name="SolversSinglePhaseHybridFVMUniqueName">
					<xsd:selector xpath="SinglePhaseHybridFVM" />
					<xsd:field xpath="@name" />
				</xsd:unique>
				<xsd:unique name="SolversSinglePhasePoromechanicsUniqueName">
					<xsd:selector xpath="SinglePhasePoromechanics" />
					<xsd:field xpath="@name" />
				</xsd:unique>
				<xsd:unique name="SolversSinglePhasePoromechanicsConformingFracturesUniqueName">
					<xsd:selector xpath="SinglePhasePoromechanicsConformingFractures" />
					<xsd:field xpath="@name" />
				</xsd:unique>
				<xsd:unique name="SolversSinglePhasePoromechanicsConformingFracturesReservoirUniqueName">
					<xsd:selector xpath="SinglePhasePoromechanicsConformingFracturesReservoir" />
					<xsd:field xpath="@name" />
				</xsd:unique>
				<xsd:unique name="SolversSinglePhasePoromechanicsEmbeddedFracturesUniqueName">
					<xsd:selector xpath="SinglePhasePoromechanicsEmbeddedFractures" />
					<xsd:field xpath="@name" />
				</xsd:unique>
				<xsd:unique name="SolversSinglePhasePoromechanicsReservoirUniqueName">
					<xsd:selector xpath="SinglePhasePoromechanicsReservoir" />
					<xsd:field xpath="@name" />
				</xsd:unique>
				<xsd:unique name="SolversSinglePhaseProppantFVMUniqueName">
					<xsd:selector xpath="SinglePhaseProppantFVM" />
					<xsd:field xpath="@name" />
				</xsd:unique>
				<xsd:unique name="SolversSinglePhaseReservoirUniqueName">
					<xsd:selector xpath="SinglePhaseReservoir" />
					<xsd:field xpath="@name" />
				</xsd:unique>
				<xsd:unique name="SolversSinglePhaseReservoirPoromechanicsUniqueName">
					<xsd:selector xpath="SinglePhaseReservoirPoromechanics" />
					<xsd:field xpath="@name" />
				</xsd:unique>
				<xsd:unique name="SolversSinglePhaseReservoirPoromechanicsConformingFracturesUniqueName">
					<xsd:selector xpath="SinglePhaseReservoirPoromechanicsConformingFractures" />
					<xsd:field xpath="@name" />
				</xsd:unique>
				<xsd:unique name="SolversSinglePhaseWellUniqueName">
					<xsd:selector xpath="SinglePhaseWell" />
					<xsd:field xpath="@name" />
				</xsd:unique>
				<xsd:unique name="SolversSolidMechanicsAugmentedLagrangianContactUniqueName">
					<xsd:selector xpath="SolidMechanicsAugmentedLagrangianContact" />
					<xsd:field xpath="@name" />
				</xsd:unique>
				<xsd:unique name="SolversSolidMechanicsEmbeddedFracturesUniqueName">
					<xsd:selector xpath="SolidMechanicsEmbeddedFractures" />
					<xsd:field xpath="@name" />
				</xsd:unique>
				<xsd:unique name="SolversSolidMechanicsLagrangeContactUniqueName">
					<xsd:selector xpath="SolidMechanicsLagrangeContact" />
					<xsd:field xpath="@name" />
				</xsd:unique>
				<xsd:unique name="SolversSolidMechanicsLagrangeContactBubbleStabUniqueName">
					<xsd:selector xpath="SolidMechanicsLagrangeContactBubbleStab" />
					<xsd:field xpath="@name" />
				</xsd:unique>
				<xsd:unique name="SolversSolidMechanicsLagrangianSSLEUniqueName">
					<xsd:selector xpath="SolidMechanicsLagrangianSSLE" />
					<xsd:field xpath="@name" />
				</xsd:unique>
				<xsd:unique name="SolversSolidMechanics_LagrangianFEMUniqueName">
					<xsd:selector xpath="SolidMechanics_LagrangianFEM" />
					<xsd:field xpath="@name" />
				</xsd:unique>
				<xsd:unique name="SolversSolidMechanics_MPMUniqueName">
					<xsd:selector xpath="SolidMechanics_MPM" />
					<xsd:field xpath="@name" />
				</xsd:unique>
				<xsd:unique name="SolversSurfaceGeneratorUniqueName">
					<xsd:selector xpath="SurfaceGenerator" />
					<xsd:field xpath="@name" />
				</xsd:unique>
			</xsd:element>
			<xsd:element name="Tasks" type="TasksType" maxOccurs="1">
				<xsd:unique name="TasksCellToCellDataCollectionUniqueName">
					<xsd:selector xpath="CellToCellDataCollection" />
					<xsd:field xpath="@name" />
				</xsd:unique>
				<xsd:unique name="TasksCompositionalMultiphaseReservoirPoromechanicsInitializationUniqueName">
					<xsd:selector xpath="CompositionalMultiphaseReservoirPoromechanicsInitialization" />
					<xsd:field xpath="@name" />
				</xsd:unique>
				<xsd:unique name="TasksCompositionalMultiphaseStatisticsUniqueName">
					<xsd:selector xpath="CompositionalMultiphaseStatistics" />
					<xsd:field xpath="@name" />
				</xsd:unique>
				<xsd:unique name="TasksHydrofractureInitializationUniqueName">
					<xsd:selector xpath="HydrofractureInitialization" />
					<xsd:field xpath="@name" />
				</xsd:unique>
				<xsd:unique name="TasksMultiphasePoromechanicsInitializationUniqueName">
					<xsd:selector xpath="MultiphasePoromechanicsInitialization" />
					<xsd:field xpath="@name" />
				</xsd:unique>
				<xsd:unique name="TasksPVTDriverUniqueName">
					<xsd:selector xpath="PVTDriver" />
					<xsd:field xpath="@name" />
				</xsd:unique>
				<xsd:unique name="TasksPackCollectionUniqueName">
					<xsd:selector xpath="PackCollection" />
					<xsd:field xpath="@name" />
				</xsd:unique>
				<xsd:unique name="TasksReactiveFluidDriverUniqueName">
					<xsd:selector xpath="ReactiveFluidDriver" />
					<xsd:field xpath="@name" />
				</xsd:unique>
				<xsd:unique name="TasksRelpermDriverUniqueName">
					<xsd:selector xpath="RelpermDriver" />
					<xsd:field xpath="@name" />
				</xsd:unique>
				<xsd:unique name="TasksSinglePhasePoromechanicsConformingFracturesInitializationUniqueName">
					<xsd:selector xpath="SinglePhasePoromechanicsConformingFracturesInitialization" />
					<xsd:field xpath="@name" />
				</xsd:unique>
				<xsd:unique name="TasksSinglePhasePoromechanicsEmbeddedFracturesInitializationUniqueName">
					<xsd:selector xpath="SinglePhasePoromechanicsEmbeddedFracturesInitialization" />
					<xsd:field xpath="@name" />
				</xsd:unique>
				<xsd:unique name="TasksSinglePhasePoromechanicsInitializationUniqueName">
					<xsd:selector xpath="SinglePhasePoromechanicsInitialization" />
					<xsd:field xpath="@name" />
				</xsd:unique>
				<xsd:unique name="TasksSinglePhaseReservoirPoromechanicsConformingFracturesInitializationUniqueName">
					<xsd:selector xpath="SinglePhaseReservoirPoromechanicsConformingFracturesInitialization" />
					<xsd:field xpath="@name" />
				</xsd:unique>
				<xsd:unique name="TasksSinglePhaseReservoirPoromechanicsInitializationUniqueName">
					<xsd:selector xpath="SinglePhaseReservoirPoromechanicsInitialization" />
					<xsd:field xpath="@name" />
				</xsd:unique>
				<xsd:unique name="TasksSinglePhaseStatisticsUniqueName">
					<xsd:selector xpath="SinglePhaseStatistics" />
					<xsd:field xpath="@name" />
				</xsd:unique>
				<xsd:unique name="TasksSolidMechanicsStateResetUniqueName">
					<xsd:selector xpath="SolidMechanicsStateReset" />
					<xsd:field xpath="@name" />
				</xsd:unique>
				<xsd:unique name="TasksSolidMechanicsStatisticsUniqueName">
					<xsd:selector xpath="SolidMechanicsStatistics" />
					<xsd:field xpath="@name" />
				</xsd:unique>
				<xsd:unique name="TasksSourceFluxStatisticsUniqueName">
					<xsd:selector xpath="SourceFluxStatistics" />
					<xsd:field xpath="@name" />
				</xsd:unique>
				<xsd:unique name="TasksTriaxialDriverUniqueName">
					<xsd:selector xpath="TriaxialDriver" />
					<xsd:field xpath="@name" />
				</xsd:unique>
			</xsd:element>
			<xsd:element name="Constitutive" type="ConstitutiveType" maxOccurs="1">
				<xsd:unique name="domainConstitutiveBiotPorosityUniqueName">
					<xsd:selector xpath="BiotPorosity" />
					<xsd:field xpath="@name" />
				</xsd:unique>
				<xsd:unique name="domainConstitutiveBlackOilFluidUniqueName">
					<xsd:selector xpath="BlackOilFluid" />
					<xsd:field xpath="@name" />
				</xsd:unique>
				<xsd:unique name="domainConstitutiveBrooksCoreyBakerRelativePermeabilityUniqueName">
					<xsd:selector xpath="BrooksCoreyBakerRelativePermeability" />
					<xsd:field xpath="@name" />
				</xsd:unique>
				<xsd:unique name="domainConstitutiveBrooksCoreyCapillaryPressureUniqueName">
					<xsd:selector xpath="BrooksCoreyCapillaryPressure" />
					<xsd:field xpath="@name" />
				</xsd:unique>
				<xsd:unique name="domainConstitutiveBrooksCoreyRelativePermeabilityUniqueName">
					<xsd:selector xpath="BrooksCoreyRelativePermeability" />
					<xsd:field xpath="@name" />
				</xsd:unique>
				<xsd:unique name="domainConstitutiveBrooksCoreyStone2RelativePermeabilityUniqueName">
					<xsd:selector xpath="BrooksCoreyStone2RelativePermeability" />
					<xsd:field xpath="@name" />
				</xsd:unique>
				<xsd:unique name="domainConstitutiveCO2BrineEzrokhiFluidUniqueName">
					<xsd:selector xpath="CO2BrineEzrokhiFluid" />
					<xsd:field xpath="@name" />
				</xsd:unique>
				<xsd:unique name="domainConstitutiveCO2BrineEzrokhiThermalFluidUniqueName">
					<xsd:selector xpath="CO2BrineEzrokhiThermalFluid" />
					<xsd:field xpath="@name" />
				</xsd:unique>
				<xsd:unique name="domainConstitutiveCO2BrinePhillipsFluidUniqueName">
					<xsd:selector xpath="CO2BrinePhillipsFluid" />
					<xsd:field xpath="@name" />
				</xsd:unique>
				<xsd:unique name="domainConstitutiveCO2BrinePhillipsThermalFluidUniqueName">
					<xsd:selector xpath="CO2BrinePhillipsThermalFluid" />
					<xsd:field xpath="@name" />
				</xsd:unique>
				<xsd:unique name="domainConstitutiveCarmanKozenyPermeabilityUniqueName">
					<xsd:selector xpath="CarmanKozenyPermeability" />
					<xsd:field xpath="@name" />
				</xsd:unique>
				<xsd:unique name="domainConstitutiveCeramicDamageUniqueName">
					<xsd:selector xpath="CeramicDamage" />
					<xsd:field xpath="@name" />
				</xsd:unique>
				<xsd:unique name="domainConstitutiveCompositionalMultiphaseFluidUniqueName">
					<xsd:selector xpath="CompositionalMultiphaseFluid" />
					<xsd:field xpath="@name" />
				</xsd:unique>
				<xsd:unique name="domainConstitutiveCompositionalThreePhaseFluidLohrenzBrayClarkUniqueName">
					<xsd:selector xpath="CompositionalThreePhaseFluidLohrenzBrayClark" />
					<xsd:field xpath="@name" />
				</xsd:unique>
				<xsd:unique name="domainConstitutiveCompositionalTwoPhaseFluidUniqueName">
					<xsd:selector xpath="CompositionalTwoPhaseFluid" />
					<xsd:field xpath="@name" />
				</xsd:unique>
				<xsd:unique name="domainConstitutiveCompositionalTwoPhaseFluidLohrenzBrayClarkUniqueName">
					<xsd:selector xpath="CompositionalTwoPhaseFluidLohrenzBrayClark" />
					<xsd:field xpath="@name" />
				</xsd:unique>
				<xsd:unique name="domainConstitutiveCompressibleSinglePhaseFluidUniqueName">
					<xsd:selector xpath="CompressibleSinglePhaseFluid" />
					<xsd:field xpath="@name" />
				</xsd:unique>
				<xsd:unique name="domainConstitutiveCompressibleSolidCarmanKozenyPermeabilityUniqueName">
					<xsd:selector xpath="CompressibleSolidCarmanKozenyPermeability" />
					<xsd:field xpath="@name" />
				</xsd:unique>
				<xsd:unique name="domainConstitutiveCompressibleSolidConstantPermeabilityUniqueName">
					<xsd:selector xpath="CompressibleSolidConstantPermeability" />
					<xsd:field xpath="@name" />
				</xsd:unique>
				<xsd:unique name="domainConstitutiveCompressibleSolidExponentialDecayPermeabilityUniqueName">
					<xsd:selector xpath="CompressibleSolidExponentialDecayPermeability" />
					<xsd:field xpath="@name" />
				</xsd:unique>
				<xsd:unique name="domainConstitutiveCompressibleSolidParallelPlatesPermeabilityUniqueName">
					<xsd:selector xpath="CompressibleSolidParallelPlatesPermeability" />
					<xsd:field xpath="@name" />
				</xsd:unique>
				<xsd:unique name="domainConstitutiveCompressibleSolidPressurePermeabilityUniqueName">
					<xsd:selector xpath="CompressibleSolidPressurePermeability" />
					<xsd:field xpath="@name" />
				</xsd:unique>
				<xsd:unique name="domainConstitutiveCompressibleSolidSlipDependentPermeabilityUniqueName">
					<xsd:selector xpath="CompressibleSolidSlipDependentPermeability" />
					<xsd:field xpath="@name" />
				</xsd:unique>
				<xsd:unique name="domainConstitutiveCompressibleSolidWillisRichardsPermeabilityUniqueName">
					<xsd:selector xpath="CompressibleSolidWillisRichardsPermeability" />
					<xsd:field xpath="@name" />
				</xsd:unique>
				<xsd:unique name="domainConstitutiveConstantDiffusionUniqueName">
					<xsd:selector xpath="ConstantDiffusion" />
					<xsd:field xpath="@name" />
				</xsd:unique>
				<xsd:unique name="domainConstitutiveConstantPermeabilityUniqueName">
					<xsd:selector xpath="ConstantPermeability" />
					<xsd:field xpath="@name" />
				</xsd:unique>
				<xsd:unique name="domainConstitutiveCoulombUniqueName">
					<xsd:selector xpath="Coulomb" />
					<xsd:field xpath="@name" />
				</xsd:unique>
				<xsd:unique name="domainConstitutiveDamageElasticIsotropicUniqueName">
					<xsd:selector xpath="DamageElasticIsotropic" />
					<xsd:field xpath="@name" />
				</xsd:unique>
				<xsd:unique name="domainConstitutiveDamagePermeabilityUniqueName">
					<xsd:selector xpath="DamagePermeability" />
					<xsd:field xpath="@name" />
				</xsd:unique>
				<xsd:unique name="domainConstitutiveDamageSpectralElasticIsotropicUniqueName">
					<xsd:selector xpath="DamageSpectralElasticIsotropic" />
					<xsd:field xpath="@name" />
				</xsd:unique>
				<xsd:unique name="domainConstitutiveDamageVolDevElasticIsotropicUniqueName">
					<xsd:selector xpath="DamageVolDevElasticIsotropic" />
					<xsd:field xpath="@name" />
				</xsd:unique>
				<xsd:unique name="domainConstitutiveDeadOilFluidUniqueName">
					<xsd:selector xpath="DeadOilFluid" />
					<xsd:field xpath="@name" />
				</xsd:unique>
				<xsd:unique name="domainConstitutiveDelftEggUniqueName">
					<xsd:selector xpath="DelftEgg" />
					<xsd:field xpath="@name" />
				</xsd:unique>
				<xsd:unique name="domainConstitutiveDruckerPragerUniqueName">
					<xsd:selector xpath="DruckerPrager" />
					<xsd:field xpath="@name" />
				</xsd:unique>
				<xsd:unique name="domainConstitutiveElasticIsotropicUniqueName">
					<xsd:selector xpath="ElasticIsotropic" />
					<xsd:field xpath="@name" />
				</xsd:unique>
				<xsd:unique name="domainConstitutiveElasticIsotropicPressureDependentUniqueName">
					<xsd:selector xpath="ElasticIsotropicPressureDependent" />
					<xsd:field xpath="@name" />
				</xsd:unique>
				<xsd:unique name="domainConstitutiveElasticOrthotropicUniqueName">
					<xsd:selector xpath="ElasticOrthotropic" />
					<xsd:field xpath="@name" />
				</xsd:unique>
				<xsd:unique name="domainConstitutiveElasticTransverseIsotropicUniqueName">
					<xsd:selector xpath="ElasticTransverseIsotropic" />
					<xsd:field xpath="@name" />
				</xsd:unique>
				<xsd:unique name="domainConstitutiveExponentialDecayPermeabilityUniqueName">
					<xsd:selector xpath="ExponentialDecayPermeability" />
					<xsd:field xpath="@name" />
				</xsd:unique>
				<xsd:unique name="domainConstitutiveExtendedDruckerPragerUniqueName">
					<xsd:selector xpath="ExtendedDruckerPrager" />
					<xsd:field xpath="@name" />
				</xsd:unique>
				<xsd:unique name="domainConstitutiveFrictionlessContactUniqueName">
					<xsd:selector xpath="FrictionlessContact" />
					<xsd:field xpath="@name" />
				</xsd:unique>
				<xsd:unique name="domainConstitutiveHydraulicApertureTableUniqueName">
					<xsd:selector xpath="HydraulicApertureTable" />
					<xsd:field xpath="@name" />
				</xsd:unique>
				<xsd:unique name="domainConstitutiveJFunctionCapillaryPressureUniqueName">
					<xsd:selector xpath="JFunctionCapillaryPressure" />
					<xsd:field xpath="@name" />
				</xsd:unique>
				<xsd:unique name="domainConstitutiveLinearIsotropicDispersionUniqueName">
					<xsd:selector xpath="LinearIsotropicDispersion" />
					<xsd:field xpath="@name" />
				</xsd:unique>
				<xsd:unique name="domainConstitutiveModifiedCamClayUniqueName">
					<xsd:selector xpath="ModifiedCamClay" />
					<xsd:field xpath="@name" />
				</xsd:unique>
				<xsd:unique name="domainConstitutiveMultiPhaseConstantThermalConductivityUniqueName">
					<xsd:selector xpath="MultiPhaseConstantThermalConductivity" />
					<xsd:field xpath="@name" />
				</xsd:unique>
				<xsd:unique name="domainConstitutiveMultiPhaseVolumeWeightedThermalConductivityUniqueName">
					<xsd:selector xpath="MultiPhaseVolumeWeightedThermalConductivity" />
					<xsd:field xpath="@name" />
				</xsd:unique>
				<xsd:unique name="domainConstitutiveNullModelUniqueName">
					<xsd:selector xpath="NullModel" />
					<xsd:field xpath="@name" />
				</xsd:unique>
				<xsd:unique name="domainConstitutiveParallelPlatesPermeabilityUniqueName">
					<xsd:selector xpath="ParallelPlatesPermeability" />
					<xsd:field xpath="@name" />
				</xsd:unique>
				<xsd:unique name="domainConstitutiveParticleFluidUniqueName">
					<xsd:selector xpath="ParticleFluid" />
					<xsd:field xpath="@name" />
				</xsd:unique>
				<xsd:unique name="domainConstitutivePerfectlyPlasticUniqueName">
					<xsd:selector xpath="PerfectlyPlastic" />
					<xsd:field xpath="@name" />
				</xsd:unique>
				<xsd:unique name="domainConstitutivePorousDamageElasticIsotropicUniqueName">
					<xsd:selector xpath="PorousDamageElasticIsotropic" />
					<xsd:field xpath="@name" />
				</xsd:unique>
				<xsd:unique name="domainConstitutivePorousDamageSpectralElasticIsotropicUniqueName">
					<xsd:selector xpath="PorousDamageSpectralElasticIsotropic" />
					<xsd:field xpath="@name" />
				</xsd:unique>
				<xsd:unique name="domainConstitutivePorousDamageVolDevElasticIsotropicUniqueName">
					<xsd:selector xpath="PorousDamageVolDevElasticIsotropic" />
					<xsd:field xpath="@name" />
				</xsd:unique>
				<xsd:unique name="domainConstitutivePorousDelftEggUniqueName">
					<xsd:selector xpath="PorousDelftEgg" />
					<xsd:field xpath="@name" />
				</xsd:unique>
				<xsd:unique name="domainConstitutivePorousDruckerPragerUniqueName">
					<xsd:selector xpath="PorousDruckerPrager" />
					<xsd:field xpath="@name" />
				</xsd:unique>
				<xsd:unique name="domainConstitutivePorousElasticIsotropicUniqueName">
					<xsd:selector xpath="PorousElasticIsotropic" />
					<xsd:field xpath="@name" />
				</xsd:unique>
				<xsd:unique name="domainConstitutivePorousElasticOrthotropicUniqueName">
					<xsd:selector xpath="PorousElasticOrthotropic" />
					<xsd:field xpath="@name" />
				</xsd:unique>
				<xsd:unique name="domainConstitutivePorousElasticTransverseIsotropicUniqueName">
					<xsd:selector xpath="PorousElasticTransverseIsotropic" />
					<xsd:field xpath="@name" />
				</xsd:unique>
				<xsd:unique name="domainConstitutivePorousExtendedDruckerPragerUniqueName">
					<xsd:selector xpath="PorousExtendedDruckerPrager" />
					<xsd:field xpath="@name" />
				</xsd:unique>
				<xsd:unique name="domainConstitutivePorousModifiedCamClayUniqueName">
					<xsd:selector xpath="PorousModifiedCamClay" />
					<xsd:field xpath="@name" />
				</xsd:unique>
				<xsd:unique name="domainConstitutivePorousViscoDruckerPragerUniqueName">
					<xsd:selector xpath="PorousViscoDruckerPrager" />
					<xsd:field xpath="@name" />
				</xsd:unique>
				<xsd:unique name="domainConstitutivePorousViscoExtendedDruckerPragerUniqueName">
					<xsd:selector xpath="PorousViscoExtendedDruckerPrager" />
					<xsd:field xpath="@name" />
				</xsd:unique>
				<xsd:unique name="domainConstitutivePorousViscoModifiedCamClayUniqueName">
					<xsd:selector xpath="PorousViscoModifiedCamClay" />
					<xsd:field xpath="@name" />
				</xsd:unique>
				<xsd:unique name="domainConstitutivePressurePermeabilityUniqueName">
					<xsd:selector xpath="PressurePermeability" />
					<xsd:field xpath="@name" />
				</xsd:unique>
				<xsd:unique name="domainConstitutivePressurePorosityUniqueName">
					<xsd:selector xpath="PressurePorosity" />
					<xsd:field xpath="@name" />
				</xsd:unique>
				<xsd:unique name="domainConstitutiveProppantPermeabilityUniqueName">
					<xsd:selector xpath="ProppantPermeability" />
					<xsd:field xpath="@name" />
				</xsd:unique>
				<xsd:unique name="domainConstitutiveProppantPorosityUniqueName">
					<xsd:selector xpath="ProppantPorosity" />
					<xsd:field xpath="@name" />
				</xsd:unique>
				<xsd:unique name="domainConstitutiveProppantSlurryFluidUniqueName">
					<xsd:selector xpath="ProppantSlurryFluid" />
					<xsd:field xpath="@name" />
				</xsd:unique>
				<xsd:unique name="domainConstitutiveProppantSolidProppantPermeabilityUniqueName">
					<xsd:selector xpath="ProppantSolidProppantPermeability" />
					<xsd:field xpath="@name" />
				</xsd:unique>
				<xsd:unique name="domainConstitutiveRateAndStateFrictionUniqueName">
					<xsd:selector xpath="RateAndStateFriction" />
					<xsd:field xpath="@name" />
				</xsd:unique>
				<xsd:unique name="domainConstitutiveReactiveBrineUniqueName">
					<xsd:selector xpath="ReactiveBrine" />
					<xsd:field xpath="@name" />
				</xsd:unique>
				<xsd:unique name="domainConstitutiveReactiveBrineThermalUniqueName">
					<xsd:selector xpath="ReactiveBrineThermal" />
					<xsd:field xpath="@name" />
				</xsd:unique>
				<xsd:unique name="domainConstitutiveSinglePhaseThermalConductivityUniqueName">
					<xsd:selector xpath="SinglePhaseThermalConductivity" />
					<xsd:field xpath="@name" />
				</xsd:unique>
				<xsd:unique name="domainConstitutiveSlipDependentPermeabilityUniqueName">
					<xsd:selector xpath="SlipDependentPermeability" />
					<xsd:field xpath="@name" />
				</xsd:unique>
				<xsd:unique name="domainConstitutiveSolidInternalEnergyUniqueName">
					<xsd:selector xpath="SolidInternalEnergy" />
					<xsd:field xpath="@name" />
				</xsd:unique>
				<xsd:unique name="domainConstitutiveTableCapillaryPressureUniqueName">
					<xsd:selector xpath="TableCapillaryPressure" />
					<xsd:field xpath="@name" />
				</xsd:unique>
				<xsd:unique name="domainConstitutiveTableRelativePermeabilityUniqueName">
					<xsd:selector xpath="TableRelativePermeability" />
					<xsd:field xpath="@name" />
				</xsd:unique>
				<xsd:unique name="domainConstitutiveTableRelativePermeabilityHysteresisUniqueName">
					<xsd:selector xpath="TableRelativePermeabilityHysteresis" />
					<xsd:field xpath="@name" />
				</xsd:unique>
				<xsd:unique name="domainConstitutiveThermalCompressibleSinglePhaseFluidUniqueName">
					<xsd:selector xpath="ThermalCompressibleSinglePhaseFluid" />
					<xsd:field xpath="@name" />
				</xsd:unique>
				<xsd:unique name="domainConstitutiveVanGenuchtenBakerRelativePermeabilityUniqueName">
					<xsd:selector xpath="VanGenuchtenBakerRelativePermeability" />
					<xsd:field xpath="@name" />
				</xsd:unique>
				<xsd:unique name="domainConstitutiveVanGenuchtenCapillaryPressureUniqueName">
					<xsd:selector xpath="VanGenuchtenCapillaryPressure" />
					<xsd:field xpath="@name" />
				</xsd:unique>
				<xsd:unique name="domainConstitutiveVanGenuchtenStone2RelativePermeabilityUniqueName">
					<xsd:selector xpath="VanGenuchtenStone2RelativePermeability" />
					<xsd:field xpath="@name" />
				</xsd:unique>
				<xsd:unique name="domainConstitutiveViscoDruckerPragerUniqueName">
					<xsd:selector xpath="ViscoDruckerPrager" />
					<xsd:field xpath="@name" />
				</xsd:unique>
				<xsd:unique name="domainConstitutiveViscoExtendedDruckerPragerUniqueName">
					<xsd:selector xpath="ViscoExtendedDruckerPrager" />
					<xsd:field xpath="@name" />
				</xsd:unique>
				<xsd:unique name="domainConstitutiveViscoModifiedCamClayUniqueName">
					<xsd:selector xpath="ViscoModifiedCamClay" />
					<xsd:field xpath="@name" />
				</xsd:unique>
				<xsd:unique name="domainConstitutiveWillisRichardsPermeabilityUniqueName">
					<xsd:selector xpath="WillisRichardsPermeability" />
					<xsd:field xpath="@name" />
				</xsd:unique>
			</xsd:element>
			<xsd:element name="ElementRegions" type="ElementRegionsType" maxOccurs="1" />
			<xsd:element name="ParticleRegions" type="ParticleRegionsType" maxOccurs="1" />
			<xsd:element name="Included" type="IncludedType" maxOccurs="1">
				<xsd:unique name="IncludedFileUniqueName">
					<xsd:selector xpath="File" />
					<xsd:field xpath="@name" />
				</xsd:unique>
			</xsd:element>
			<xsd:element name="Parameters" type="ParametersType" maxOccurs="1">
				<xsd:unique name="ParametersParameterUniqueName">
					<xsd:selector xpath="Parameter" />
					<xsd:field xpath="@name" />
				</xsd:unique>
			</xsd:element>
			<xsd:element name="Benchmarks" type="BenchmarksType" maxOccurs="1" />
		</xsd:choice>
	</xsd:complexType>
	<xsd:complexType name="EventsType">
		<xsd:choice minOccurs="0" maxOccurs="unbounded">
			<xsd:element name="HaltEvent" type="HaltEventType">
				<xsd:unique name="EventsHaltEventHaltEventUniqueName">
					<xsd:selector xpath="HaltEvent" />
					<xsd:field xpath="@name" />
				</xsd:unique>
				<xsd:unique name="EventsHaltEventPeriodicEventUniqueName">
					<xsd:selector xpath="PeriodicEvent" />
					<xsd:field xpath="@name" />
				</xsd:unique>
				<xsd:unique name="EventsHaltEventSoloEventUniqueName">
					<xsd:selector xpath="SoloEvent" />
					<xsd:field xpath="@name" />
				</xsd:unique>
			</xsd:element>
			<xsd:element name="PeriodicEvent" type="PeriodicEventType">
				<xsd:unique name="EventsPeriodicEventHaltEventUniqueName">
					<xsd:selector xpath="HaltEvent" />
					<xsd:field xpath="@name" />
				</xsd:unique>
				<xsd:unique name="EventsPeriodicEventPeriodicEventUniqueName">
					<xsd:selector xpath="PeriodicEvent" />
					<xsd:field xpath="@name" />
				</xsd:unique>
				<xsd:unique name="EventsPeriodicEventSoloEventUniqueName">
					<xsd:selector xpath="SoloEvent" />
					<xsd:field xpath="@name" />
				</xsd:unique>
			</xsd:element>
			<xsd:element name="SoloEvent" type="SoloEventType">
				<xsd:unique name="EventsSoloEventHaltEventUniqueName">
					<xsd:selector xpath="HaltEvent" />
					<xsd:field xpath="@name" />
				</xsd:unique>
				<xsd:unique name="EventsSoloEventPeriodicEventUniqueName">
					<xsd:selector xpath="PeriodicEvent" />
					<xsd:field xpath="@name" />
				</xsd:unique>
				<xsd:unique name="EventsSoloEventSoloEventUniqueName">
					<xsd:selector xpath="SoloEvent" />
					<xsd:field xpath="@name" />
				</xsd:unique>
			</xsd:element>
		</xsd:choice>
		<!--logLevel => Log level-->
		<xsd:attribute name="logLevel" type="integer" default="0" />
		<!--maxCycle => Maximum simulation cycle for the global event loop. Disabled by default.-->
		<xsd:attribute name="maxCycle" type="integer" default="2147483647" />
		<!--maxTime => Maximum simulation time for the global event loop. Disabled by default.-->
		<xsd:attribute name="maxTime" type="real64" default="3.1557e+11" />
		<!--minTime => Start simulation time for the global event loop.-->
		<xsd:attribute name="minTime" type="real64" default="0" />
		<!--timeOutputFormat => Format of the time in the GEOS log.-->
		<xsd:attribute name="timeOutputFormat" type="geos_EventManager_TimeOutputFormat" default="seconds" />
	</xsd:complexType>
	<xsd:complexType name="HaltEventType">
		<xsd:choice minOccurs="0" maxOccurs="unbounded">
			<xsd:element name="HaltEvent" type="HaltEventType" />
			<xsd:element name="PeriodicEvent" type="PeriodicEventType" />
			<xsd:element name="SoloEvent" type="SoloEventType" />
		</xsd:choice>
		<!--beginTime => Start time of this event.-->
		<xsd:attribute name="beginTime" type="real64" default="0" />
		<!--endTime => End time of this event.-->
		<xsd:attribute name="endTime" type="real64" default="1e+100" />
		<!--finalDtStretch => Allow the final dt request for this event to grow by this percentage to match the endTime exactly.-->
		<xsd:attribute name="finalDtStretch" type="real64" default="0.001" />
		<!--forceDt => While active, this event will request this timestep value (ignoring any children/targets requests).-->
		<xsd:attribute name="forceDt" type="real64" default="-1" />
		<!--logLevel => Log level-->
		<xsd:attribute name="logLevel" type="integer" default="0" />
		<!--maxEventDt => While active, this event will request a timestep <= this value (depending upon any child/target requests).-->
		<xsd:attribute name="maxEventDt" type="real64" default="-1" />
		<!--maxRuntime => The maximum allowable runtime for the job.-->
		<xsd:attribute name="maxRuntime" type="real64" use="required" />
		<!--target => Name of the object to be executed when the event criteria are met.-->
		<xsd:attribute name="target" type="groupNameRef" default="" />
		<!--targetExactStartStop => If this option is set, the event will reduce its timestep requests to match any specified beginTime/endTimes exactly.-->
		<xsd:attribute name="targetExactStartStop" type="integer" default="1" />
		<!--name => A name is required for any non-unique nodes-->
		<xsd:attribute name="name" type="groupName" use="required" />
	</xsd:complexType>
	<xsd:complexType name="PeriodicEventType">
		<xsd:choice minOccurs="0" maxOccurs="unbounded">
			<xsd:element name="HaltEvent" type="HaltEventType" />
			<xsd:element name="PeriodicEvent" type="PeriodicEventType" />
			<xsd:element name="SoloEvent" type="SoloEventType" />
		</xsd:choice>
		<!--beginTime => Start time of this event.-->
		<xsd:attribute name="beginTime" type="real64" default="0" />
		<!--cycleFrequency => Event application frequency (cycle, default)-->
		<xsd:attribute name="cycleFrequency" type="integer" default="1" />
		<!--endTime => End time of this event.-->
		<xsd:attribute name="endTime" type="real64" default="1e+100" />
		<!--finalDtStretch => Allow the final dt request for this event to grow by this percentage to match the endTime exactly.-->
		<xsd:attribute name="finalDtStretch" type="real64" default="0.001" />
		<!--forceDt => While active, this event will request this timestep value (ignoring any children/targets requests).-->
		<xsd:attribute name="forceDt" type="real64" default="-1" />
		<!--function => Name of an optional function to evaluate when the time/cycle criteria are met.If the result is greater than the specified eventThreshold, the function will continue to execute.-->
		<xsd:attribute name="function" type="groupNameRef" default="" />
		<!--logLevel => Log level-->
		<xsd:attribute name="logLevel" type="integer" default="0" />
		<!--maxEventDt => While active, this event will request a timestep <= this value (depending upon any child/target requests).-->
		<xsd:attribute name="maxEventDt" type="real64" default="-1" />
		<!--object => If the optional function requires an object as an input, specify its path here.-->
		<xsd:attribute name="object" type="groupNameRef" default="" />
		<!--set => If the optional function is applied to an object, specify the setname to evaluate (default = everything).-->
		<xsd:attribute name="set" type="groupNameRef" default="" />
		<!--stat => If the optional function is applied to an object, specify the statistic to compare to the eventThreshold.The current options include: min, avg, and max.-->
		<xsd:attribute name="stat" type="integer" default="0" />
		<!--target => Name of the object to be executed when the event criteria are met.-->
		<xsd:attribute name="target" type="groupNameRef" default="" />
		<!--targetExactStartStop => If this option is set, the event will reduce its timestep requests to match any specified beginTime/endTimes exactly.-->
		<xsd:attribute name="targetExactStartStop" type="integer" default="1" />
		<!--targetExactTimestep => If this option is set, the event will reduce its timestep requests to match the specified timeFrequency perfectly: dt_request = min(dt_request, t_last + time_frequency - time)).-->
		<xsd:attribute name="targetExactTimestep" type="integer" default="1" />
		<!--threshold => If the optional function is used, the event will execute if the value returned by the function exceeds this threshold.-->
		<xsd:attribute name="threshold" type="real64" default="0" />
		<!--timeFrequency => Event application frequency (time).  Note: if this value is specified, it will override any cycle-based behavior.-->
		<xsd:attribute name="timeFrequency" type="real64" default="-1" />
		<!--name => A name is required for any non-unique nodes-->
		<xsd:attribute name="name" type="groupName" use="required" />
	</xsd:complexType>
	<xsd:complexType name="SoloEventType">
		<xsd:choice minOccurs="0" maxOccurs="unbounded">
			<xsd:element name="HaltEvent" type="HaltEventType" />
			<xsd:element name="PeriodicEvent" type="PeriodicEventType" />
			<xsd:element name="SoloEvent" type="SoloEventType" />
		</xsd:choice>
		<!--beginTime => Start time of this event.-->
		<xsd:attribute name="beginTime" type="real64" default="0" />
		<!--endTime => End time of this event.-->
		<xsd:attribute name="endTime" type="real64" default="1e+100" />
		<!--finalDtStretch => Allow the final dt request for this event to grow by this percentage to match the endTime exactly.-->
		<xsd:attribute name="finalDtStretch" type="real64" default="0.001" />
		<!--forceDt => While active, this event will request this timestep value (ignoring any children/targets requests).-->
		<xsd:attribute name="forceDt" type="real64" default="-1" />
		<!--logLevel => Log level-->
		<xsd:attribute name="logLevel" type="integer" default="0" />
		<!--maxEventDt => While active, this event will request a timestep <= this value (depending upon any child/target requests).-->
		<xsd:attribute name="maxEventDt" type="real64" default="-1" />
		<!--target => Name of the object to be executed when the event criteria are met.-->
		<xsd:attribute name="target" type="groupNameRef" default="" />
		<!--targetCycle => Targeted cycle to execute the event.-->
		<xsd:attribute name="targetCycle" type="integer" default="-1" />
		<!--targetExactStartStop => If this option is set, the event will reduce its timestep requests to match any specified beginTime/endTimes exactly.-->
		<xsd:attribute name="targetExactStartStop" type="integer" default="1" />
		<!--targetExactTimestep => If this option is set, the event will reduce its timestep requests to match the specified execution time exactly: dt_request = min(dt_request, t_target - time)).-->
		<xsd:attribute name="targetExactTimestep" type="integer" default="1" />
		<!--targetTime => Targeted time to execute the event.-->
		<xsd:attribute name="targetTime" type="real64" default="-1" />
		<!--name => A name is required for any non-unique nodes-->
		<xsd:attribute name="name" type="groupName" use="required" />
	</xsd:complexType>
	<xsd:simpleType name="geos_EventManager_TimeOutputFormat">
		<xsd:restriction base="xsd:string">
			<xsd:pattern value=".*[\[\]`$].*|seconds|minutes|hours|days|years|full" />
		</xsd:restriction>
	</xsd:simpleType>
	<xsd:complexType name="ExternalDataSourceType">
		<xsd:choice minOccurs="0" maxOccurs="unbounded">
			<xsd:element name="VTKHierarchicalDataSource" type="VTKHierarchicalDataSourceType">
				<xsd:unique name="ExternalDataSourceVTKHierarchicalDataSourceVTKHierarchicalDataSourceUniqueName">
					<xsd:selector xpath="VTKHierarchicalDataSource" />
					<xsd:field xpath="@name" />
				</xsd:unique>
			</xsd:element>
		</xsd:choice>
	</xsd:complexType>
	<xsd:complexType name="VTKHierarchicalDataSourceType">
		<xsd:choice minOccurs="0" maxOccurs="unbounded">
			<xsd:element name="VTKHierarchicalDataSource" type="VTKHierarchicalDataSourceType" />
		</xsd:choice>
		<!--file => Path to the mesh file-->
		<xsd:attribute name="file" type="groupNameRef" use="required" />
		<!--name => A name is required for any non-unique nodes-->
		<xsd:attribute name="name" type="groupName" use="required" />
	</xsd:complexType>
	<xsd:complexType name="FieldSpecificationsType">
		<xsd:choice minOccurs="0" maxOccurs="unbounded">
			<xsd:element name="Aquifer" type="AquiferType" />
			<xsd:element name="Dirichlet" type="DirichletType" />
			<xsd:element name="FieldSpecification" type="FieldSpecificationType" />
			<xsd:element name="HydrostaticEquilibrium" type="HydrostaticEquilibriumType" />
			<xsd:element name="PML" type="PMLType" />
			<xsd:element name="SourceFlux" type="SourceFluxType" />
			<xsd:element name="Traction" type="TractionType" />
		</xsd:choice>
	</xsd:complexType>
	<xsd:complexType name="AquiferType">
		<!--allowAllPhasesIntoAquifer => Flag to allow all phases to flow into the aquifer. 
This flag only matters for the configuration in which flow is from reservoir to aquifer. 
    - If the flag is equal to 1, then all phases, including non-aqueous phases, are allowed to flow into the aquifer. 
     - If the flag is equal to 0, then only the water phase is allowed to flow into the aquifer. 
If you are in a configuration in which flow is from reservoir to aquifer and you expect non-aqueous phases to saturate the reservoir cells next to the aquifer, set this flag to 1. 
This keyword is ignored for single-phase flow simulations-->
		<xsd:attribute name="allowAllPhasesIntoAquifer" type="integer" default="0" />
		<!--aquiferAngle => Angle subtended by the aquifer boundary from the center of the reservoir [degress]-->
		<xsd:attribute name="aquiferAngle" type="real64" use="required" />
		<!--aquiferElevation => Aquifer elevation (positive going upward) [m]-->
		<xsd:attribute name="aquiferElevation" type="real64" use="required" />
		<!--aquiferInitialPressure => Aquifer initial pressure [Pa]-->
		<xsd:attribute name="aquiferInitialPressure" type="real64" use="required" />
		<!--aquiferInnerRadius => Aquifer inner radius [m]-->
		<xsd:attribute name="aquiferInnerRadius" type="real64" use="required" />
		<!--aquiferPermeability => Aquifer permeability [m^2]-->
		<xsd:attribute name="aquiferPermeability" type="real64" use="required" />
		<!--aquiferPorosity => Aquifer porosity-->
		<xsd:attribute name="aquiferPorosity" type="real64" use="required" />
		<!--aquiferThickness => Aquifer thickness [m]-->
		<xsd:attribute name="aquiferThickness" type="real64" use="required" />
		<!--aquiferTotalCompressibility => Aquifer total compressibility (rock and fluid) [Pa^-1]-->
		<xsd:attribute name="aquiferTotalCompressibility" type="real64" use="required" />
		<!--aquiferWaterDensity => Aquifer water density [kg.m^-3]-->
		<xsd:attribute name="aquiferWaterDensity" type="real64" use="required" />
		<!--aquiferWaterPhaseComponentFraction => Aquifer water phase component fraction. This keyword is ignored for single-phase flow simulations.-->
		<xsd:attribute name="aquiferWaterPhaseComponentFraction" type="real64_array" default="{0}" />
		<!--aquiferWaterPhaseComponentNames => Aquifer water phase component names. This keyword is ignored for single-phase flow simulations.-->
		<xsd:attribute name="aquiferWaterPhaseComponentNames" type="string_array" default="{}" />
		<!--aquiferWaterViscosity => Aquifer water viscosity [Pa.s]-->
		<xsd:attribute name="aquiferWaterViscosity" type="real64" use="required" />
		<!--bcApplicationTableName => Name of table that specifies the on/off application of the boundary condition.-->
		<xsd:attribute name="bcApplicationTableName" type="groupNameRef" default="" />
		<!--beginTime => Time at which the boundary condition will start being applied.-->
		<xsd:attribute name="beginTime" type="real64" default="-1e+99" />
		<!--direction => Direction to apply boundary condition to.-->
		<xsd:attribute name="direction" type="R1Tensor" default="{0,0,0}" />
		<!--endTime => Time at which the boundary condition will stop being applied.-->
		<xsd:attribute name="endTime" type="real64" default="1e+99" />
		<!--functionName => Name of function that specifies variation of the boundary condition.-->
		<xsd:attribute name="functionName" type="groupNameRef" default="" />
		<!--initialCondition => Boundary condition is applied as an initial condition.-->
		<xsd:attribute name="initialCondition" type="integer" default="0" />
		<!--logLevel => Log level-->
		<xsd:attribute name="logLevel" type="integer" default="0" />
		<!--pressureInfluenceFunctionName => Name of the table describing the pressure influence function
. If not provided, we use a default pressure influence function-->
		<xsd:attribute name="pressureInfluenceFunctionName" type="groupNameRef" default="" />
		<!--scale => Scale factor for value of the boundary condition.-->
		<xsd:attribute name="scale" type="real64" default="0" />
		<!--setNames => Name of sets that boundary condition is applied to.-->
		<xsd:attribute name="setNames" type="groupNameRef_array" use="required" />
		<!--name => A name is required for any non-unique nodes-->
		<xsd:attribute name="name" type="groupName" use="required" />
	</xsd:complexType>
	<xsd:complexType name="DirichletType">
		<!--bcApplicationTableName => Name of table that specifies the on/off application of the boundary condition.-->
		<xsd:attribute name="bcApplicationTableName" type="groupNameRef" default="" />
		<!--beginTime => Time at which the boundary condition will start being applied.-->
		<xsd:attribute name="beginTime" type="real64" default="-1e+99" />
		<!--component => Component of field (if tensor) to apply boundary condition to.-->
		<xsd:attribute name="component" type="integer" default="-1" />
		<!--direction => Direction to apply boundary condition to.-->
		<xsd:attribute name="direction" type="R1Tensor" default="{0,0,0}" />
		<!--endTime => Time at which the boundary condition will stop being applied.-->
		<xsd:attribute name="endTime" type="real64" default="1e+99" />
		<!--fieldName => Name of field that boundary condition is applied to.-->
		<xsd:attribute name="fieldName" type="groupNameRef" default="" />
		<!--functionName => Name of function that specifies variation of the boundary condition.-->
		<xsd:attribute name="functionName" type="groupNameRef" default="" />
		<!--initialCondition => Boundary condition is applied as an initial condition.-->
		<xsd:attribute name="initialCondition" type="integer" default="0" />
		<!--logLevel => Log level-->
		<xsd:attribute name="logLevel" type="integer" default="0" />
		<!--objectPath => Path to the target field-->
		<xsd:attribute name="objectPath" type="groupNameRef" default="" />
		<!--scale => Scale factor for value of the boundary condition.-->
		<xsd:attribute name="scale" type="real64" default="0" />
		<!--setNames => Name of sets that boundary condition is applied to.-->
		<xsd:attribute name="setNames" type="groupNameRef_array" use="required" />
		<!--name => A name is required for any non-unique nodes-->
		<xsd:attribute name="name" type="groupName" use="required" />
	</xsd:complexType>
	<xsd:complexType name="FieldSpecificationType">
		<!--bcApplicationTableName => Name of table that specifies the on/off application of the boundary condition.-->
		<xsd:attribute name="bcApplicationTableName" type="groupNameRef" default="" />
		<!--beginTime => Time at which the boundary condition will start being applied.-->
		<xsd:attribute name="beginTime" type="real64" default="-1e+99" />
		<!--component => Component of field (if tensor) to apply boundary condition to.-->
		<xsd:attribute name="component" type="integer" default="-1" />
		<!--direction => Direction to apply boundary condition to.-->
		<xsd:attribute name="direction" type="R1Tensor" default="{0,0,0}" />
		<!--endTime => Time at which the boundary condition will stop being applied.-->
		<xsd:attribute name="endTime" type="real64" default="1e+99" />
		<!--fieldName => Name of field that boundary condition is applied to.-->
		<xsd:attribute name="fieldName" type="groupNameRef" default="" />
		<!--functionName => Name of function that specifies variation of the boundary condition.-->
		<xsd:attribute name="functionName" type="groupNameRef" default="" />
		<!--initialCondition => Boundary condition is applied as an initial condition.-->
		<xsd:attribute name="initialCondition" type="integer" default="0" />
		<!--logLevel => Log level-->
		<xsd:attribute name="logLevel" type="integer" default="0" />
		<!--objectPath => Path to the target field-->
		<xsd:attribute name="objectPath" type="groupNameRef" default="" />
		<!--scale => Scale factor for value of the boundary condition.-->
		<xsd:attribute name="scale" type="real64" default="0" />
		<!--setNames => Name of sets that boundary condition is applied to.-->
		<xsd:attribute name="setNames" type="groupNameRef_array" use="required" />
		<!--name => A name is required for any non-unique nodes-->
		<xsd:attribute name="name" type="groupName" use="required" />
	</xsd:complexType>
	<xsd:complexType name="HydrostaticEquilibriumType">
		<!--bcApplicationTableName => Name of table that specifies the on/off application of the boundary condition.-->
		<xsd:attribute name="bcApplicationTableName" type="groupNameRef" default="" />
		<!--beginTime => Time at which the boundary condition will start being applied.-->
		<xsd:attribute name="beginTime" type="real64" default="-1e+99" />
		<!--componentFractionVsElevationTableNames => Names of the tables specifying the (component fraction vs elevation) relationship for each component-->
		<xsd:attribute name="componentFractionVsElevationTableNames" type="groupNameRef_array" default="{}" />
		<!--componentNames => Names of the fluid components-->
		<xsd:attribute name="componentNames" type="string_array" default="{}" />
		<!--datumElevation => Datum elevation [m]-->
		<xsd:attribute name="datumElevation" type="real64" use="required" />
		<!--datumPressure => Datum pressure [Pa]-->
		<xsd:attribute name="datumPressure" type="real64" use="required" />
		<!--direction => Direction to apply boundary condition to.-->
		<xsd:attribute name="direction" type="R1Tensor" default="{0,0,0}" />
		<!--elevationIncrementInHydrostaticPressureTable => Elevation increment [m] in the hydrostatic pressure table constructed internally-->
		<xsd:attribute name="elevationIncrementInHydrostaticPressureTable" type="real64" default="0.6096" />
		<!--endTime => Time at which the boundary condition will stop being applied.-->
		<xsd:attribute name="endTime" type="real64" default="1e+99" />
		<!--equilibrationTolerance => Tolerance in the fixed-point iteration scheme used for hydrostatic initialization-->
		<xsd:attribute name="equilibrationTolerance" type="real64" default="0.001" />
		<!--functionName => Name of function that specifies variation of the boundary condition.-->
		<xsd:attribute name="functionName" type="groupNameRef" default="" />
		<!--initialPhaseName => Name of the phase initially saturating the reservoir-->
		<xsd:attribute name="initialPhaseName" type="groupNameRef" default="" />
		<!--logLevel => Log level-->
		<xsd:attribute name="logLevel" type="integer" default="0" />
		<!--maxNumberOfEquilibrationIterations => Maximum number of equilibration iterations-->
		<xsd:attribute name="maxNumberOfEquilibrationIterations" type="integer" default="5" />
		<!--objectPath => Path to the target field-->
		<xsd:attribute name="objectPath" type="groupNameRef" default="" />
		<!--scale => Scale factor for value of the boundary condition.-->
		<xsd:attribute name="scale" type="real64" default="0" />
		<!--temperatureVsElevationTableName => Name of the table specifying the (temperature [K] vs elevation) relationship-->
		<xsd:attribute name="temperatureVsElevationTableName" type="groupNameRef" default="" />
		<!--name => A name is required for any non-unique nodes-->
		<xsd:attribute name="name" type="groupName" use="required" />
	</xsd:complexType>
	<xsd:complexType name="PMLType">
		<!--bcApplicationTableName => Name of table that specifies the on/off application of the boundary condition.-->
		<xsd:attribute name="bcApplicationTableName" type="groupNameRef" default="" />
		<!--beginTime => Time at which the boundary condition will start being applied.-->
		<xsd:attribute name="beginTime" type="real64" default="-1e+99" />
		<!--component => Component of field (if tensor) to apply boundary condition to.-->
		<xsd:attribute name="component" type="integer" default="-1" />
		<!--direction => Direction to apply boundary condition to.-->
		<xsd:attribute name="direction" type="R1Tensor" default="{0,0,0}" />
		<!--endTime => Time at which the boundary condition will stop being applied.-->
		<xsd:attribute name="endTime" type="real64" default="1e+99" />
		<!--functionName => Name of function that specifies variation of the boundary condition.-->
		<xsd:attribute name="functionName" type="groupNameRef" default="" />
		<!--logLevel => Log level-->
		<xsd:attribute name="logLevel" type="integer" default="0" />
		<!--objectPath => Path to the target field-->
		<xsd:attribute name="objectPath" type="groupNameRef" default="" />
		<!--reflectivity => Desired reflectivity of the PML region, used to compute the damping profile-->
		<xsd:attribute name="reflectivity" type="real32" default="0.001" />
		<!--scale => Scale factor for value of the boundary condition.-->
		<xsd:attribute name="scale" type="real64" default="0" />
		<!--setNames => Name of sets that boundary condition is applied to.-->
		<xsd:attribute name="setNames" type="groupNameRef_array" use="required" />
		<!--thicknessMaxXYZ => Thickness of the PML region, at right, back, and bottom sides, used to compute the damping profile-->
		<xsd:attribute name="thicknessMaxXYZ" type="R1Tensor32" default="{-1,-1,-1}" />
		<!--thicknessMinXYZ => Thickness of the PML region, at left, front, and top sides, used to compute the damping profile-->
		<xsd:attribute name="thicknessMinXYZ" type="R1Tensor32" default="{-1,-1,-1}" />
		<!--waveSpeedMaxXYZ => Wave speed in the PML, at right, back, and bottom sides, used to compute the damping profile-->
		<xsd:attribute name="waveSpeedMaxXYZ" type="R1Tensor32" default="{-1,-1,-1}" />
		<!--waveSpeedMinXYZ => Wave speed in the PML, at left, front, and top sides, used to compute the damping profile-->
		<xsd:attribute name="waveSpeedMinXYZ" type="R1Tensor32" default="{-1,-1,-1}" />
		<!--xMax => Maximum (x,y,z) coordinates of the inner PML boundaries-->
		<xsd:attribute name="xMax" type="R1Tensor32" default="{3.40282e+38,3.40282e+38,3.40282e+38}" />
		<!--xMin => Minimum (x,y,z) coordinates of the inner PML boundaries-->
		<xsd:attribute name="xMin" type="R1Tensor32" default="{-3.40282e+38,-3.40282e+38,-3.40282e+38}" />
		<!--name => A name is required for any non-unique nodes-->
		<xsd:attribute name="name" type="groupName" use="required" />
	</xsd:complexType>
	<xsd:complexType name="SourceFluxType">
		<!--bcApplicationTableName => Name of table that specifies the on/off application of the boundary condition.-->
		<xsd:attribute name="bcApplicationTableName" type="groupNameRef" default="" />
		<!--beginTime => Time at which the boundary condition will start being applied.-->
		<xsd:attribute name="beginTime" type="real64" default="-1e+99" />
		<!--component => Component of field (if tensor) to apply boundary condition to.-->
		<xsd:attribute name="component" type="integer" default="-1" />
		<!--direction => Direction to apply boundary condition to.-->
		<xsd:attribute name="direction" type="R1Tensor" default="{0,0,0}" />
		<!--endTime => Time at which the boundary condition will stop being applied.-->
		<xsd:attribute name="endTime" type="real64" default="1e+99" />
		<!--functionName => Name of a function that specifies the variation of the production rate variations of this SourceFlux.Multiplied by scale. If no function is provided, a constant value of 1 is used.The producted fluid rate unit is in kg by default, or in mole if the flow solver has a useMass of 0.-->
		<xsd:attribute name="functionName" type="groupNameRef" default="" />
		<!--initialCondition => Boundary condition is applied as an initial condition.-->
		<xsd:attribute name="initialCondition" type="integer" default="0" />
		<!--logLevel => Log level-->
		<xsd:attribute name="logLevel" type="integer" default="0" />
		<!--objectPath => Path to the target field-->
		<xsd:attribute name="objectPath" type="groupNameRef" default="" />
		<!--scale => Multiplier of the functionName value. If no functionName is provided, this value is used directly.-->
		<xsd:attribute name="scale" type="real64" default="0" />
		<!--setNames => Name of sets that boundary condition is applied to.-->
		<xsd:attribute name="setNames" type="groupNameRef_array" use="required" />
		<!--name => A name is required for any non-unique nodes-->
		<xsd:attribute name="name" type="groupName" use="required" />
	</xsd:complexType>
	<xsd:complexType name="TractionType">
		<!--bcApplicationTableName => Name of table that specifies the on/off application of the boundary condition.-->
		<xsd:attribute name="bcApplicationTableName" type="groupNameRef" default="" />
		<!--beginTime => Time at which the boundary condition will start being applied.-->
		<xsd:attribute name="beginTime" type="real64" default="-1e+99" />
		<!--direction => Direction to apply boundary condition to.-->
		<xsd:attribute name="direction" type="R1Tensor" default="{0,0,0}" />
		<!--endTime => Time at which the boundary condition will stop being applied.-->
		<xsd:attribute name="endTime" type="real64" default="1e+99" />
		<!--functionName => Name of function that specifies variation of the boundary condition.-->
		<xsd:attribute name="functionName" type="groupNameRef" default="" />
		<!--initialCondition => Boundary condition is applied as an initial condition.-->
		<xsd:attribute name="initialCondition" type="integer" default="0" />
		<!--inputStress => Input stress for tractionType = stress-->
		<xsd:attribute name="inputStress" type="R2SymTensor" default="{0,0,0,0,0,0}" />
		<!--logLevel => Log level-->
		<xsd:attribute name="logLevel" type="integer" default="0" />
		<!--nodalScaleFlag => The flag to indicate whether to apply the nodal scale on the traction magnitude-->
		<xsd:attribute name="nodalScaleFlag" type="integer" default="0" />
		<!--objectPath => Path to the target field-->
		<xsd:attribute name="objectPath" type="groupNameRef" default="" />
		<!--scale => Scale factor for value of the boundary condition.-->
		<xsd:attribute name="scale" type="real64" default="0" />
		<!--scaleSet => (no description available)-->
		<xsd:attribute name="scaleSet" type="real64_array" default="{0}" />
		<!--setNames => Name of sets that boundary condition is applied to.-->
		<xsd:attribute name="setNames" type="groupNameRef_array" use="required" />
		<!--tractionType => Type of traction boundary condition. Options are:
vector - traction is applied to the faces as specified from the scale and direction,
normal - traction is applied to the faces as a pressure specified from the product of scale and the outward face normal,
stress - traction is applied to the faces as specified by the inner product of input stress and face normal.-->
		<xsd:attribute name="tractionType" type="geos_TractionBoundaryCondition_TractionType" default="vector" />
		<!--name => A name is required for any non-unique nodes-->
		<xsd:attribute name="name" type="groupName" use="required" />
	</xsd:complexType>
	<xsd:simpleType name="geos_TractionBoundaryCondition_TractionType">
		<xsd:restriction base="xsd:string">
			<xsd:pattern value=".*[\[\]`$].*|vector|normal|stress" />
		</xsd:restriction>
	</xsd:simpleType>
	<xsd:complexType name="FunctionsType">
		<xsd:choice minOccurs="0" maxOccurs="unbounded">
			<xsd:element name="CompositeFunction" type="CompositeFunctionType" />
			<xsd:element name="MultivariableTableFunction" type="MultivariableTableFunctionType" />
			<xsd:element name="SymbolicFunction" type="SymbolicFunctionType" />
			<xsd:element name="TableFunction" type="TableFunctionType" />
		</xsd:choice>
	</xsd:complexType>
	<xsd:complexType name="CompositeFunctionType">
		<!--expression => Composite math expression-->
		<xsd:attribute name="expression" type="string" default="" />
		<!--functionNames => List of source functions. The order must match the variableNames argument.-->
		<xsd:attribute name="functionNames" type="string_array" default="{}" />
		<!--inputVarNames => Name of fields are input to function.-->
		<xsd:attribute name="inputVarNames" type="groupNameRef_array" default="{}" />
		<!--variableNames => List of variables in expression-->
		<xsd:attribute name="variableNames" type="groupNameRef_array" default="{}" />
		<!--name => A name is required for any non-unique nodes-->
		<xsd:attribute name="name" type="groupName" use="required" />
	</xsd:complexType>
	<xsd:complexType name="MultivariableTableFunctionType">
		<!--inputVarNames => Name of fields are input to function.-->
		<xsd:attribute name="inputVarNames" type="groupNameRef_array" default="{}" />
		<!--name => A name is required for any non-unique nodes-->
		<xsd:attribute name="name" type="groupName" use="required" />
	</xsd:complexType>
	<xsd:complexType name="SymbolicFunctionType">
		<!--expression => Symbolic math expression-->
		<xsd:attribute name="expression" type="string" use="required" />
		<!--inputVarNames => Name of fields are input to function.-->
		<xsd:attribute name="inputVarNames" type="groupNameRef_array" default="{}" />
		<!--variableNames => List of variables in expression.  The order must match the evaluate argument-->
		<xsd:attribute name="variableNames" type="groupNameRef_array" use="required" />
		<!--name => A name is required for any non-unique nodes-->
		<xsd:attribute name="name" type="groupName" use="required" />
	</xsd:complexType>
	<xsd:complexType name="TableFunctionType">
		<!--coordinateFiles => List of coordinate file names for ND Table-->
		<xsd:attribute name="coordinateFiles" type="path_array" default="{}" />
		<!--coordinates => Coordinates inputs for 1D tables-->
		<xsd:attribute name="coordinates" type="real64_array" default="{0}" />
		<!--inputVarNames => Name of fields are input to function.-->
		<xsd:attribute name="inputVarNames" type="groupNameRef_array" default="{}" />
		<!--interpolation => Interpolation method. Valid options:
* linear
* nearest
* upper
* lower-->
		<xsd:attribute name="interpolation" type="geos_TableFunction_InterpolationType" default="linear" />
		<!--values => Values for 1D tables-->
		<xsd:attribute name="values" type="real64_array" default="{0}" />
		<!--voxelFile => Voxel file name for ND Table-->
		<xsd:attribute name="voxelFile" type="path" default="" />
		<!--name => A name is required for any non-unique nodes-->
		<xsd:attribute name="name" type="groupName" use="required" />
	</xsd:complexType>
	<xsd:simpleType name="geos_TableFunction_InterpolationType">
		<xsd:restriction base="xsd:string">
			<xsd:pattern value=".*[\[\]`$].*|linear|nearest|upper|lower" />
		</xsd:restriction>
	</xsd:simpleType>
	<xsd:complexType name="GeometryType">
		<xsd:choice minOccurs="0" maxOccurs="unbounded">
			<xsd:element name="Box" type="BoxType" />
			<xsd:element name="CustomPolarObject" type="CustomPolarObjectType" />
			<xsd:element name="Cylinder" type="CylinderType" />
			<xsd:element name="Disc" type="DiscType" />
			<xsd:element name="Rectangle" type="RectangleType" />
			<xsd:element name="ThickPlane" type="ThickPlaneType" />
		</xsd:choice>
	</xsd:complexType>
	<xsd:complexType name="BoxType">
		<!--strike => The strike angle of the box-->
		<xsd:attribute name="strike" type="real64" default="-90" />
		<!--xMax => Maximum (x,y,z) coordinates of the box-->
		<xsd:attribute name="xMax" type="R1Tensor" use="required" />
		<!--xMin => Minimum (x,y,z) coordinates of the box-->
		<xsd:attribute name="xMin" type="R1Tensor" use="required" />
		<!--name => A name is required for any non-unique nodes-->
		<xsd:attribute name="name" type="groupName" use="required" />
	</xsd:complexType>
	<xsd:complexType name="CustomPolarObjectType">
		<!--center => (x,y,z) coordinates of the center of the CustomPolarObject-->
		<xsd:attribute name="center" type="R1Tensor" use="required" />
		<!--coefficients => Coefficients of the CustomPolarObject function relating the localradius to the angle theta.-->
		<xsd:attribute name="coefficients" type="real64_array" use="required" />
		<!--lengthVector => Tangent vector defining the orthonormal basis along with the normal.-->
		<xsd:attribute name="lengthVector" type="R1Tensor" use="required" />
		<!--normal => Normal (n_x,n_y,n_z) to the plane (will be normalized automatically)-->
		<xsd:attribute name="normal" type="R1Tensor" use="required" />
		<!--tolerance => Tolerance to determine if a point sits on the CustomPolarObject or not. It is relative to the maximum dimension of the CustomPolarObject.-->
		<xsd:attribute name="tolerance" type="real64" default="1e-05" />
		<!--widthVector => Tangent vector defining the orthonormal basis along with the normal.-->
		<xsd:attribute name="widthVector" type="R1Tensor" use="required" />
		<!--name => A name is required for any non-unique nodes-->
		<xsd:attribute name="name" type="groupName" use="required" />
	</xsd:complexType>
	<xsd:complexType name="CylinderType">
		<!--firstFaceCenter => Center point of the first face of the cylinder-->
		<xsd:attribute name="firstFaceCenter" type="R1Tensor" use="required" />
		<!--innerRadius => Inner radius of the annulus-->
		<xsd:attribute name="innerRadius" type="real64" default="-1" />
		<!--outerRadius => Outer radius of the cylinder-->
		<xsd:attribute name="outerRadius" type="real64" use="required" />
		<!--secondFaceCenter => Center point of the second face of the cylinder-->
		<xsd:attribute name="secondFaceCenter" type="R1Tensor" use="required" />
		<!--name => A name is required for any non-unique nodes-->
		<xsd:attribute name="name" type="groupName" use="required" />
	</xsd:complexType>
	<xsd:complexType name="DiscType">
		<!--center => (x,y,z) coordinates of the center of the disc-->
		<xsd:attribute name="center" type="R1Tensor" use="required" />
		<!--lengthVector => Tangent vector defining the orthonormal basis along with the normal.-->
		<xsd:attribute name="lengthVector" type="R1Tensor" use="required" />
		<!--normal => Normal (n_x,n_y,n_z) to the plane (will be normalized automatically)-->
		<xsd:attribute name="normal" type="R1Tensor" use="required" />
		<!--radius => Radius of the disc.-->
		<xsd:attribute name="radius" type="real64" use="required" />
		<!--tolerance => Tolerance to determine if a point sits on the disc or not. It is relative to the maximum dimension of the disc.-->
		<xsd:attribute name="tolerance" type="real64" default="1e-05" />
		<!--widthVector => Tangent vector defining the orthonormal basis along with the normal.-->
		<xsd:attribute name="widthVector" type="R1Tensor" use="required" />
		<!--name => A name is required for any non-unique nodes-->
		<xsd:attribute name="name" type="groupName" use="required" />
	</xsd:complexType>
	<xsd:complexType name="RectangleType">
		<!--dimensions => Length and width of the bounded plane-->
		<xsd:attribute name="dimensions" type="real64_array" use="required" />
		<!--lengthVector => Tangent vector defining the orthonormal basis along with the normal.-->
		<xsd:attribute name="lengthVector" type="R1Tensor" use="required" />
		<!--normal => Normal (n_x,n_y,n_z) to the plane (will be normalized automatically)-->
		<xsd:attribute name="normal" type="R1Tensor" use="required" />
		<!--origin => Origin point (x,y,z) of the plane (basically, any point on the plane)-->
		<xsd:attribute name="origin" type="R1Tensor" use="required" />
		<!--tolerance => Tolerance to determine if a point sits on the plane or not. It is relative to the maximum dimension of the plane.-->
		<xsd:attribute name="tolerance" type="real64" default="1e-05" />
		<!--widthVector => Tangent vector defining the orthonormal basis along with the normal.-->
		<xsd:attribute name="widthVector" type="R1Tensor" use="required" />
		<!--name => A name is required for any non-unique nodes-->
		<xsd:attribute name="name" type="groupName" use="required" />
	</xsd:complexType>
	<xsd:complexType name="ThickPlaneType">
		<!--normal => Normal (n_x,n_y,n_z) to the plane (will be normalized automatically)-->
		<xsd:attribute name="normal" type="R1Tensor" use="required" />
		<!--origin => Origin point (x,y,z) of the plane (basically, any point on the plane)-->
		<xsd:attribute name="origin" type="R1Tensor" use="required" />
		<!--thickness => The total thickness of the plane (with half to each side)-->
		<xsd:attribute name="thickness" type="real64" use="required" />
		<!--name => A name is required for any non-unique nodes-->
		<xsd:attribute name="name" type="groupName" use="required" />
	</xsd:complexType>
	<xsd:complexType name="MeshType">
		<xsd:choice minOccurs="0" maxOccurs="unbounded">
			<xsd:element name="InternalMesh" type="InternalMeshType">
				<xsd:unique name="MeshInternalMeshInternalWellUniqueName">
					<xsd:selector xpath="InternalWell" />
					<xsd:field xpath="@name" />
				</xsd:unique>
				<xsd:unique name="MeshInternalMeshRegionUniqueName">
					<xsd:selector xpath="Region" />
					<xsd:field xpath="@name" />
				</xsd:unique>
				<xsd:unique name="MeshInternalMeshVTKWellUniqueName">
					<xsd:selector xpath="VTKWell" />
					<xsd:field xpath="@name" />
				</xsd:unique>
			</xsd:element>
			<xsd:element name="InternalWellbore" type="InternalWellboreType">
				<xsd:unique name="MeshInternalWellboreInternalWellUniqueName">
					<xsd:selector xpath="InternalWell" />
					<xsd:field xpath="@name" />
				</xsd:unique>
				<xsd:unique name="MeshInternalWellboreRegionUniqueName">
					<xsd:selector xpath="Region" />
					<xsd:field xpath="@name" />
				</xsd:unique>
				<xsd:unique name="MeshInternalWellboreVTKWellUniqueName">
					<xsd:selector xpath="VTKWell" />
					<xsd:field xpath="@name" />
				</xsd:unique>
			</xsd:element>
			<xsd:element name="ParticleMesh" type="ParticleMeshType" />
			<xsd:element name="VTKMesh" type="VTKMeshType">
				<xsd:unique name="MeshVTKMeshInternalWellUniqueName">
					<xsd:selector xpath="InternalWell" />
					<xsd:field xpath="@name" />
				</xsd:unique>
				<xsd:unique name="MeshVTKMeshRegionUniqueName">
					<xsd:selector xpath="Region" />
					<xsd:field xpath="@name" />
				</xsd:unique>
				<xsd:unique name="MeshVTKMeshVTKWellUniqueName">
					<xsd:selector xpath="VTKWell" />
					<xsd:field xpath="@name" />
				</xsd:unique>
			</xsd:element>
		</xsd:choice>
	</xsd:complexType>
	<xsd:complexType name="InternalMeshType">
		<xsd:choice minOccurs="0" maxOccurs="unbounded">
			<xsd:element name="InternalWell" type="InternalWellType">
				<xsd:unique name="MeshInternalMeshInternalWellPerforationUniqueName">
					<xsd:selector xpath="Perforation" />
					<xsd:field xpath="@name" />
				</xsd:unique>
			</xsd:element>
			<xsd:element name="Region" type="RegionType" />
			<xsd:element name="VTKWell" type="VTKWellType">
				<xsd:unique name="MeshInternalMeshVTKWellPerforationUniqueName">
					<xsd:selector xpath="Perforation" />
					<xsd:field xpath="@name" />
				</xsd:unique>
			</xsd:element>
		</xsd:choice>
		<!--cellBlockNames => Names of each mesh block-->
		<xsd:attribute name="cellBlockNames" type="groupNameRef_array" use="required" />
		<!--elementTypes => Element types of each mesh block. Use "C3D8" for linear brick element. Possible values are: Vertex, BEAM, C2D3, C2D4, Polygon, C3D4, C3D5, C3D6, C3D8, PentagonalPrism, HexagonalPrism, HeptagonalPrism, OctagonalPrism, NonagonalPrism, DecagonalPrism, HendecagonalPrism, Polyhedron.-->
		<xsd:attribute name="elementTypes" type="string_array" use="required" />
		<!--nx => Number of elements in the x-direction within each mesh block-->
		<xsd:attribute name="nx" type="integer_array" use="required" />
		<!--ny => Number of elements in the y-direction within each mesh block-->
		<xsd:attribute name="ny" type="integer_array" use="required" />
		<!--nz => Number of elements in the z-direction within each mesh block-->
		<xsd:attribute name="nz" type="integer_array" use="required" />
		<!--positionTolerance => A position tolerance to verify if a node belong to a nodeset-->
		<xsd:attribute name="positionTolerance" type="real64" default="1e-10" />
		<!--trianglePattern => Pattern by which to decompose the hex mesh into wedges-->
		<xsd:attribute name="trianglePattern" type="integer" default="0" />
		<!--xBias => Bias of element sizes in the x-direction within each mesh block (dx_left=(1+b)*L/N, dx_right=(1-b)*L/N)-->
		<xsd:attribute name="xBias" type="real64_array" default="{1}" />
		<!--xCoords => x-coordinates of each mesh block vertex-->
		<xsd:attribute name="xCoords" type="real64_array" use="required" />
		<!--yBias => Bias of element sizes in the y-direction within each mesh block (dy_left=(1+b)*L/N, dx_right=(1-b)*L/N)-->
		<xsd:attribute name="yBias" type="real64_array" default="{1}" />
		<!--yCoords => y-coordinates of each mesh block vertex-->
		<xsd:attribute name="yCoords" type="real64_array" use="required" />
		<!--zBias => Bias of element sizes in the z-direction within each mesh block (dz_left=(1+b)*L/N, dz_right=(1-b)*L/N)-->
		<xsd:attribute name="zBias" type="real64_array" default="{1}" />
		<!--zCoords => z-coordinates of each mesh block vertex-->
		<xsd:attribute name="zCoords" type="real64_array" use="required" />
		<!--name => A name is required for any non-unique nodes-->
		<xsd:attribute name="name" type="groupName" use="required" />
	</xsd:complexType>
	<xsd:complexType name="InternalWellType">
		<xsd:choice minOccurs="0" maxOccurs="unbounded">
			<xsd:element name="Perforation" type="PerforationType" />
		</xsd:choice>
		<!--logLevel => Log level-->
		<xsd:attribute name="logLevel" type="integer" default="0" />
		<!--minElementLength => Minimum length of a well element, computed as (segment length / number of elements per segment ) [m]-->
		<xsd:attribute name="minElementLength" type="real64" default="0.001" />
		<!--minSegmentLength => Minimum length of a well segment [m]-->
		<xsd:attribute name="minSegmentLength" type="real64" default="0.01" />
		<!--numElementsPerSegment => Number of well elements per polyline segment-->
		<xsd:attribute name="numElementsPerSegment" type="integer" use="required" />
		<!--polylineNodeCoords => Physical coordinates of the well polyline nodes-->
		<xsd:attribute name="polylineNodeCoords" type="real64_array2d" use="required" />
		<!--polylineSegmentConn => Connectivity of the polyline segments-->
		<xsd:attribute name="polylineSegmentConn" type="globalIndex_array2d" use="required" />
		<!--radius => Radius of the well [m]-->
		<xsd:attribute name="radius" type="real64" use="required" />
		<!--wellControlsName => Name of the set of constraints associated with this well-->
		<xsd:attribute name="wellControlsName" type="string" use="required" />
		<!--wellRegionName => Name of the well element region-->
		<xsd:attribute name="wellRegionName" type="string" use="required" />
		<!--name => A name is required for any non-unique nodes-->
		<xsd:attribute name="name" type="groupName" use="required" />
	</xsd:complexType>
	<xsd:complexType name="PerforationType">
		<!--distanceFromHead => Linear distance from well head to the perforation-->
		<xsd:attribute name="distanceFromHead" type="real64" use="required" />
		<!--skinFactor => Perforation skin factor-->
		<xsd:attribute name="skinFactor" type="real64" default="0" />
		<!--transmissibility => Perforation transmissibility-->
		<xsd:attribute name="transmissibility" type="real64" default="-1" />
		<!--name => A name is required for any non-unique nodes-->
		<xsd:attribute name="name" type="groupName" use="required" />
	</xsd:complexType>
	<xsd:complexType name="RegionType">
		<!--id => Interval region identifier-->
		<xsd:attribute name="id" type="integer" use="required" />
		<!--pathInRepository => Path of the dataset in the repository-->
		<xsd:attribute name="pathInRepository" type="string" use="required" />
		<!--name => A name is required for any non-unique nodes-->
		<xsd:attribute name="name" type="groupName" use="required" />
	</xsd:complexType>
	<xsd:complexType name="VTKWellType">
		<xsd:choice minOccurs="0" maxOccurs="unbounded">
			<xsd:element name="Perforation" type="PerforationType" />
		</xsd:choice>
		<!--file => Path to the well file-->
		<xsd:attribute name="file" type="path" use="required" />
		<!--minElementLength => Minimum length of a well element, computed as (segment length / number of elements per segment ) [m]-->
		<xsd:attribute name="minElementLength" type="real64" default="0.001" />
		<!--minSegmentLength => Minimum length of a well segment [m]-->
		<xsd:attribute name="minSegmentLength" type="real64" default="0.01" />
		<!--numElementsPerSegment => Number of well elements per polyline segment-->
		<xsd:attribute name="numElementsPerSegment" type="integer" use="required" />
		<!--radius => Radius of the well [m]-->
		<xsd:attribute name="radius" type="real64" use="required" />
		<!--wellControlsName => Name of the set of constraints associated with this well-->
		<xsd:attribute name="wellControlsName" type="string" use="required" />
		<!--wellRegionName => Name of the well element region-->
		<xsd:attribute name="wellRegionName" type="string" use="required" />
		<!--name => A name is required for any non-unique nodes-->
		<xsd:attribute name="name" type="groupName" use="required" />
	</xsd:complexType>
	<xsd:complexType name="InternalWellboreType">
		<xsd:choice minOccurs="0" maxOccurs="unbounded">
			<xsd:element name="InternalWell" type="InternalWellType">
				<xsd:unique name="MeshInternalWellboreInternalWellPerforationUniqueName">
					<xsd:selector xpath="Perforation" />
					<xsd:field xpath="@name" />
				</xsd:unique>
			</xsd:element>
			<xsd:element name="Region" type="RegionType" />
			<xsd:element name="VTKWell" type="VTKWellType">
				<xsd:unique name="MeshInternalWellboreVTKWellPerforationUniqueName">
					<xsd:selector xpath="Perforation" />
					<xsd:field xpath="@name" />
				</xsd:unique>
			</xsd:element>
		</xsd:choice>
		<!--autoSpaceRadialElems => Automatically set number and spacing of elements in the radial direction. This overrides the values of nr!Value in each block indicates factor to scale the radial increment.Larger numbers indicate larger radial elements.-->
		<xsd:attribute name="autoSpaceRadialElems" type="real64_array" default="{-1}" />
		<!--cartesianMappingInnerRadius => If using a Cartesian aligned outer boundary, this is inner radius at which to start the mapping.-->
		<xsd:attribute name="cartesianMappingInnerRadius" type="real64" default="1e+99" />
		<!--cellBlockNames => Names of each mesh block-->
		<xsd:attribute name="cellBlockNames" type="groupNameRef_array" use="required" />
		<!--elementTypes => Element types of each mesh block. Use "C3D8" for linear brick element. Possible values are: Vertex, BEAM, C2D3, C2D4, Polygon, C3D4, C3D5, C3D6, C3D8, PentagonalPrism, HexagonalPrism, HeptagonalPrism, OctagonalPrism, NonagonalPrism, DecagonalPrism, HendecagonalPrism, Polyhedron.-->
		<xsd:attribute name="elementTypes" type="string_array" use="required" />
		<!--hardRadialCoords => Sets the radial spacing to specified values-->
		<xsd:attribute name="hardRadialCoords" type="real64_array" default="{0}" />
		<!--nr => Number of elements in the radial direction-->
		<xsd:attribute name="nr" type="integer_array" use="required" />
		<!--nt => Number of elements in the tangent direction-->
		<xsd:attribute name="nt" type="integer_array" use="required" />
		<!--nz => Number of elements in the z-direction within each mesh block-->
		<xsd:attribute name="nz" type="integer_array" use="required" />
		<!--positionTolerance => A position tolerance to verify if a node belong to a nodeset-->
		<xsd:attribute name="positionTolerance" type="real64" default="1e-10" />
		<!--rBias => Bias of element sizes in the radial direction-->
		<xsd:attribute name="rBias" type="real64_array" default="{-0.8}" />
		<!--radius => Wellbore radius-->
		<xsd:attribute name="radius" type="real64_array" use="required" />
		<!--theta => Tangent angle defining geometry size: 90 for quarter, 180 for half and 360 for full wellbore geometry-->
		<xsd:attribute name="theta" type="real64_array" use="required" />
		<!--trajectory => Coordinates defining the wellbore trajectory-->
		<xsd:attribute name="trajectory" type="real64_array2d" default="{{0}}" />
		<!--trianglePattern => Pattern by which to decompose the hex mesh into wedges-->
		<xsd:attribute name="trianglePattern" type="integer" default="0" />
		<!--useCartesianOuterBoundary => Enforce a Cartesian aligned outer boundary on the outer block starting with the radial block specified in this value-->
		<xsd:attribute name="useCartesianOuterBoundary" type="integer" default="1000000" />
		<!--xBias => Bias of element sizes in the x-direction within each mesh block (dx_left=(1+b)*L/N, dx_right=(1-b)*L/N)-->
		<xsd:attribute name="xBias" type="real64_array" default="{1}" />
		<!--yBias => Bias of element sizes in the y-direction within each mesh block (dy_left=(1+b)*L/N, dx_right=(1-b)*L/N)-->
		<xsd:attribute name="yBias" type="real64_array" default="{1}" />
		<!--zBias => Bias of element sizes in the z-direction within each mesh block (dz_left=(1+b)*L/N, dz_right=(1-b)*L/N)-->
		<xsd:attribute name="zBias" type="real64_array" default="{1}" />
		<!--zCoords => z-coordinates of each mesh block vertex-->
		<xsd:attribute name="zCoords" type="real64_array" use="required" />
		<!--name => A name is required for any non-unique nodes-->
		<xsd:attribute name="name" type="groupName" use="required" />
	</xsd:complexType>
	<xsd:complexType name="ParticleMeshType">
		<!--headerFile => path to the header file-->
		<xsd:attribute name="headerFile" type="path" use="required" />
		<!--particleBlockNames => Names of each particle block-->
		<xsd:attribute name="particleBlockNames" type="string_array" use="required" />
		<!--particleFile => path to the particle file-->
		<xsd:attribute name="particleFile" type="path" use="required" />
		<!--particleTypes => Particle types of each particle block-->
		<xsd:attribute name="particleTypes" type="string_array" use="required" />
		<!--name => A name is required for any non-unique nodes-->
		<xsd:attribute name="name" type="groupName" use="required" />
	</xsd:complexType>
	<xsd:complexType name="VTKMeshType">
		<xsd:choice minOccurs="0" maxOccurs="unbounded">
			<xsd:element name="InternalWell" type="InternalWellType">
				<xsd:unique name="MeshVTKMeshInternalWellPerforationUniqueName">
					<xsd:selector xpath="Perforation" />
					<xsd:field xpath="@name" />
				</xsd:unique>
			</xsd:element>
			<xsd:element name="Region" type="RegionType" />
			<xsd:element name="VTKWell" type="VTKWellType">
				<xsd:unique name="MeshVTKMeshVTKWellPerforationUniqueName">
					<xsd:selector xpath="Perforation" />
					<xsd:field xpath="@name" />
				</xsd:unique>
			</xsd:element>
		</xsd:choice>
		<!--dataSourceName => Name of the VTK data source-->
		<xsd:attribute name="dataSourceName" type="string" default="" />
		<!--faceBlocks => For multi-block files, names of the face mesh block.-->
		<xsd:attribute name="faceBlocks" type="groupNameRef_array" default="{}" />
		<!--fieldNamesInGEOS => Names of the volumic fields in GEOS to import into-->
		<xsd:attribute name="fieldNamesInGEOS" type="groupNameRef_array" default="{}" />
		<!--fieldsToImport => Volumic fields to be imported from the external mesh file-->
		<xsd:attribute name="fieldsToImport" type="groupNameRef_array" default="{}" />
		<!--file => Path to the mesh file-->
		<xsd:attribute name="file" type="path" default="" />
		<!--logLevel => Log level-->
		<xsd:attribute name="logLevel" type="integer" default="0" />
		<!--mainBlockName => For multi-block files, name of the 3d mesh block.-->
		<xsd:attribute name="mainBlockName" type="groupNameRef" default="main" />
		<!--nodesetNames => Names of the VTK nodesets to import-->
		<xsd:attribute name="nodesetNames" type="groupNameRef_array" default="{}" />
		<!--partitionMethod => Method (library) used to partition the mesh-->
		<xsd:attribute name="partitionMethod" type="geos_vtk_PartitionMethod" default="parmetis" />
		<!--partitionRefinement => Number of partitioning refinement iterations (defaults to 1, recommended value).A value of 0 disables graph partitioning and keeps simple kd-tree partitions (not recommended). Values higher than 1 may lead to slightly improved partitioning, but yield diminishing returns.-->
		<xsd:attribute name="partitionRefinement" type="integer" default="1" />
		<!--regionAttribute => Name of the VTK cell attribute to use as region marker-->
		<xsd:attribute name="regionAttribute" type="groupNameRef" default="attribute" />
		<!--scale => Scale the coordinates of the vertices by given scale factors (after translation)-->
		<xsd:attribute name="scale" type="R1Tensor" default="{1,1,1}" />
		<!--surfacicFieldsInGEOS => Names of the surfacic fields in GEOS to import into-->
		<xsd:attribute name="surfacicFieldsInGEOS" type="groupNameRef_array" default="{}" />
		<!--surfacicFieldsToImport => Surfacic fields to be imported from the external mesh file-->
		<xsd:attribute name="surfacicFieldsToImport" type="groupNameRef_array" default="{}" />
		<!--translate => Translate the coordinates of the vertices by a given vector (prior to scaling)-->
		<xsd:attribute name="translate" type="R1Tensor" default="{0,0,0}" />
		<!--useGlobalIds => Controls the use of global IDs in the input file for cells and points. If set to 0 (default value), the GlobalId arrays in the input mesh are used if available, and generated otherwise. If set to a negative value, the GlobalId arrays in the input mesh are not used, and generated global Ids are automatically generated. If set to a positive value, the GlobalId arrays in the input mesh are used and required, and the simulation aborts if they are not available-->
		<xsd:attribute name="useGlobalIds" type="integer" default="0" />
		<!--name => A name is required for any non-unique nodes-->
		<xsd:attribute name="name" type="groupName" use="required" />
	</xsd:complexType>
	<xsd:simpleType name="geos_vtk_PartitionMethod">
		<xsd:restriction base="xsd:string">
			<xsd:pattern value=".*[\[\]`$].*|parmetis|ptscotch" />
		</xsd:restriction>
	</xsd:simpleType>
	<xsd:complexType name="NumericalMethodsType">
		<xsd:choice minOccurs="0" maxOccurs="unbounded">
			<xsd:element name="FiniteElements" type="FiniteElementsType" maxOccurs="1">
				<xsd:unique name="NumericalMethodsFiniteElementsFiniteElementSpaceUniqueName">
					<xsd:selector xpath="FiniteElementSpace" />
					<xsd:field xpath="@name" />
				</xsd:unique>
			</xsd:element>
			<xsd:element name="FiniteVolume" type="FiniteVolumeType" maxOccurs="1">
				<xsd:unique name="NumericalMethodsFiniteVolumeHybridMimeticDiscretizationUniqueName">
					<xsd:selector xpath="HybridMimeticDiscretization" />
					<xsd:field xpath="@name" />
				</xsd:unique>
				<xsd:unique name="NumericalMethodsFiniteVolumeTwoPointFluxApproximationUniqueName">
					<xsd:selector xpath="TwoPointFluxApproximation" />
					<xsd:field xpath="@name" />
				</xsd:unique>
			</xsd:element>
		</xsd:choice>
	</xsd:complexType>
	<xsd:complexType name="FiniteElementsType">
		<xsd:choice minOccurs="0" maxOccurs="unbounded">
			<xsd:element name="FiniteElementSpace" type="FiniteElementSpaceType" />
			<xsd:element name="LinearSolverParameters" type="LinearSolverParametersType" maxOccurs="1" />
			<xsd:element name="NonlinearSolverParameters" type="NonlinearSolverParametersType" maxOccurs="1" />
		</xsd:choice>
	</xsd:complexType>
	<xsd:complexType name="FiniteElementSpaceType">
		<!--formulation => Specifier to indicate any specialized formuations. For instance, one of the many enhanced assumed strain methods of the Hexahedron parent shape would be indicated here-->
		<xsd:attribute name="formulation" type="geos_FiniteElementDiscretization_Formulation" default="default" />
		<!--order => The order of the finite element basis.-->
		<xsd:attribute name="order" type="integer" use="required" />
		<!--useVirtualElements => Specifier to indicate whether to force the use of VEM-->
		<xsd:attribute name="useVirtualElements" type="integer" default="0" />
		<!--name => A name is required for any non-unique nodes-->
		<xsd:attribute name="name" type="groupName" use="required" />
	</xsd:complexType>
	<xsd:simpleType name="geos_FiniteElementDiscretization_Formulation">
		<xsd:restriction base="xsd:string">
			<xsd:pattern value=".*[\[\]`$].*|default|SEM" />
		</xsd:restriction>
	</xsd:simpleType>
	<xsd:complexType name="LinearSolverParametersType">
		<!--adaptiveExponent => Exponent parameter for adaptive method-->
		<xsd:attribute name="adaptiveExponent" type="real64" default="1" />
		<!--adaptiveGamma => Gamma parameter for adaptive method-->
		<xsd:attribute name="adaptiveGamma" type="real64" default="0.1" />
		<!--amgAggressiveCoarseningLevels => AMG number of levels for aggressive coarsening-->
		<xsd:attribute name="amgAggressiveCoarseningLevels" type="integer" default="0" />
		<!--amgAggressiveCoarseningPaths => AMG number of paths for aggressive coarsening-->
		<xsd:attribute name="amgAggressiveCoarseningPaths" type="integer" default="1" />
		<!--amgAggressiveInterpType => AMG aggressive interpolation algorithm. Available options are: ``default|extendedIStage2|standardStage2|extendedStage2|multipass|modifiedExtended|modifiedExtendedI|modifiedExtendedE|modifiedMultipass``-->
		<xsd:attribute name="amgAggressiveInterpType" type="geos_LinearSolverParameters_AMG_AggInterpType" default="multipass" />
		<!--amgCoarseSolver => AMG coarsest level solver/smoother type. Available options are: ``default|jacobi|l1jacobi|fgs|sgs|l1sgs|chebyshev|direct|bgs|gsElimWPivoting|gsElimWInverse``-->
		<xsd:attribute name="amgCoarseSolver" type="geos_LinearSolverParameters_AMG_CoarseType" default="direct" />
		<!--amgCoarseningType => AMG coarsening algorithm. Available options are: ``default|CLJP|RugeStueben|Falgout|PMIS|HMIS``-->
		<xsd:attribute name="amgCoarseningType" type="geos_LinearSolverParameters_AMG_CoarseningType" default="HMIS" />
		<!--amgInterpolationMaxNonZeros => AMG interpolation maximum number of nonzeros per row-->
		<xsd:attribute name="amgInterpolationMaxNonZeros" type="integer" default="4" />
		<!--amgInterpolationType => AMG interpolation algorithm. Available options are: ``default|modifiedClassical|direct|multipass|extendedI|standard|extended|directBAMG|modifiedExtended|modifiedExtendedI|modifiedExtendedE``-->
		<xsd:attribute name="amgInterpolationType" type="geos_LinearSolverParameters_AMG_InterpType" default="extendedI" />
		<!--amgNullSpaceType => AMG near null space approximation. Available options are:``constantModes|rigidBodyModes``-->
		<xsd:attribute name="amgNullSpaceType" type="geos_LinearSolverParameters_AMG_NullSpaceType" default="constantModes" />
		<!--amgNumFunctions => AMG number of functions-->
		<xsd:attribute name="amgNumFunctions" type="integer" default="1" />
		<!--amgNumSweeps => AMG smoother sweeps-->
		<xsd:attribute name="amgNumSweeps" type="integer" default="1" />
		<!--amgRelaxWeight => AMG relaxation factor for the smoother-->
		<xsd:attribute name="amgRelaxWeight" type="real64" default="1" />
		<!--amgSeparateComponents => AMG apply separate component filter for multi-variable problems-->
		<xsd:attribute name="amgSeparateComponents" type="integer" default="0" />
		<!--amgSmootherType => AMG smoother type. Available options are: ``default|jacobi|l1jacobi|fgs|bgs|sgs|l1sgs|chebyshev|ilu0|ilut|ic0|ict``-->
		<xsd:attribute name="amgSmootherType" type="geos_LinearSolverParameters_AMG_SmootherType" default="l1sgs" />
		<!--amgThreshold => AMG strength-of-connection threshold-->
		<xsd:attribute name="amgThreshold" type="real64" default="0" />
		<!--directCheckResidual => Whether to check the linear system solution residual-->
		<xsd:attribute name="directCheckResidual" type="integer" default="0" />
		<!--directColPerm => How to permute the columns. Available options are: ``none|MMD_AtplusA|MMD_AtA|colAMD|metis|parmetis``-->
		<xsd:attribute name="directColPerm" type="geos_LinearSolverParameters_Direct_ColPerm" default="metis" />
		<!--directEquil => Whether to scale the rows and columns of the matrix-->
		<xsd:attribute name="directEquil" type="integer" default="1" />
		<!--directIterRef => Whether to perform iterative refinement-->
		<xsd:attribute name="directIterRef" type="integer" default="1" />
		<!--directParallel => Whether to use a parallel solver (instead of a serial one)-->
		<xsd:attribute name="directParallel" type="integer" default="1" />
		<!--directReplTinyPivot => Whether to replace tiny pivots by sqrt(epsilon)*norm(A)-->
		<xsd:attribute name="directReplTinyPivot" type="integer" default="1" />
		<!--directRowPerm => How to permute the rows. Available options are: ``none|mc64``-->
		<xsd:attribute name="directRowPerm" type="geos_LinearSolverParameters_Direct_RowPerm" default="mc64" />
		<!--iluFill => ILU(K) fill factor-->
		<xsd:attribute name="iluFill" type="integer" default="0" />
		<!--iluThreshold => ILU(T) threshold factor-->
		<xsd:attribute name="iluThreshold" type="real64" default="0" />
		<!--krylovAdaptiveTol => Use Eisenstat-Walker adaptive linear tolerance-->
		<xsd:attribute name="krylovAdaptiveTol" type="integer" default="0" />
		<!--krylovMaxIter => Maximum iterations allowed for an iterative solver-->
		<xsd:attribute name="krylovMaxIter" type="integer" default="200" />
		<!--krylovMaxRestart => Maximum iterations before restart (GMRES only)-->
		<xsd:attribute name="krylovMaxRestart" type="integer" default="200" />
		<!--krylovStrongestTol => Strongest-allowed tolerance for adaptive method-->
		<xsd:attribute name="krylovStrongestTol" type="real64" default="1e-08" />
		<!--krylovTol => Relative convergence tolerance of the iterative method
If the method converges, the iterative solution :math:`\mathsf{x}_k` is such that
the relative residual norm satisfies:
:math:`\left\lVert \mathsf{b} - \mathsf{A} \mathsf{x}_k \right\rVert_2` < ``krylovTol`` * :math:`\left\lVert\mathsf{b}\right\rVert_2`-->
		<xsd:attribute name="krylovTol" type="real64" default="1e-06" />
		<!--krylovWeakestTol => Weakest-allowed tolerance for adaptive method-->
		<xsd:attribute name="krylovWeakestTol" type="real64" default="0.001" />
		<!--logLevel => Log level-->
		<xsd:attribute name="logLevel" type="integer" default="0" />
		<!--preconditionerType => Preconditioner type. Available options are: ``none|jacobi|l1jacobi|fgs|sgs|l1sgs|chebyshev|iluk|ilut|icc|ict|amg|mgr|block|direct|bgs``-->
		<xsd:attribute name="preconditionerType" type="geos_LinearSolverParameters_PreconditionerType" default="iluk" />
		<!--solverType => Linear solver type. Available options are: ``direct|cg|gmres|fgmres|bicgstab|preconditioner``-->
		<xsd:attribute name="solverType" type="geos_LinearSolverParameters_SolverType" default="direct" />
		<!--stopIfError => Whether to stop the simulation if the linear solver reports an error-->
		<xsd:attribute name="stopIfError" type="integer" default="1" />
	</xsd:complexType>
	<xsd:simpleType name="geos_LinearSolverParameters_AMG_AggInterpType">
		<xsd:restriction base="xsd:string">
			<xsd:pattern value=".*[\[\]`$].*|default|extendedIStage2|standardStage2|extendedStage2|multipass|modifiedExtended|modifiedExtendedI|modifiedExtendedE|modifiedMultipass" />
		</xsd:restriction>
	</xsd:simpleType>
	<xsd:simpleType name="geos_LinearSolverParameters_AMG_CoarseType">
		<xsd:restriction base="xsd:string">
			<xsd:pattern value=".*[\[\]`$].*|default|jacobi|l1jacobi|fgs|sgs|l1sgs|chebyshev|direct|bgs|gsElimWPivoting|gsElimWInverse" />
		</xsd:restriction>
	</xsd:simpleType>
	<xsd:simpleType name="geos_LinearSolverParameters_AMG_CoarseningType">
		<xsd:restriction base="xsd:string">
			<xsd:pattern value=".*[\[\]`$].*|default|CLJP|RugeStueben|Falgout|PMIS|HMIS" />
		</xsd:restriction>
	</xsd:simpleType>
	<xsd:simpleType name="geos_LinearSolverParameters_AMG_InterpType">
		<xsd:restriction base="xsd:string">
			<xsd:pattern value=".*[\[\]`$].*|default|modifiedClassical|direct|multipass|extendedI|standard|extended|directBAMG|modifiedExtended|modifiedExtendedI|modifiedExtendedE" />
		</xsd:restriction>
	</xsd:simpleType>
	<xsd:simpleType name="geos_LinearSolverParameters_AMG_NullSpaceType">
		<xsd:restriction base="xsd:string">
			<xsd:pattern value=".*[\[\]`$].*|constantModes|rigidBodyModes" />
		</xsd:restriction>
	</xsd:simpleType>
	<xsd:simpleType name="geos_LinearSolverParameters_AMG_SmootherType">
		<xsd:restriction base="xsd:string">
			<xsd:pattern value=".*[\[\]`$].*|default|jacobi|l1jacobi|fgs|bgs|sgs|l1sgs|chebyshev|ilu0|ilut|ic0|ict" />
		</xsd:restriction>
	</xsd:simpleType>
	<xsd:simpleType name="geos_LinearSolverParameters_Direct_ColPerm">
		<xsd:restriction base="xsd:string">
			<xsd:pattern value=".*[\[\]`$].*|none|MMD_AtplusA|MMD_AtA|colAMD|metis|parmetis" />
		</xsd:restriction>
	</xsd:simpleType>
	<xsd:simpleType name="geos_LinearSolverParameters_Direct_RowPerm">
		<xsd:restriction base="xsd:string">
			<xsd:pattern value=".*[\[\]`$].*|none|mc64" />
		</xsd:restriction>
	</xsd:simpleType>
	<xsd:simpleType name="geos_LinearSolverParameters_PreconditionerType">
		<xsd:restriction base="xsd:string">
			<xsd:pattern value=".*[\[\]`$].*|none|jacobi|l1jacobi|fgs|sgs|l1sgs|chebyshev|iluk|ilut|icc|ict|amg|mgr|block|direct|bgs" />
		</xsd:restriction>
	</xsd:simpleType>
	<xsd:simpleType name="geos_LinearSolverParameters_SolverType">
		<xsd:restriction base="xsd:string">
			<xsd:pattern value=".*[\[\]`$].*|direct|cg|gmres|fgmres|bicgstab|preconditioner" />
		</xsd:restriction>
	</xsd:simpleType>
	<xsd:complexType name="NonlinearSolverParametersType">
		<!--allowNonConverged => Allow non-converged solution to be accepted. (i.e. exit from the Newton loop without achieving the desired tolerance)-->
		<xsd:attribute name="allowNonConverged" type="integer" default="0" />
		<!--configurationTolerance => Configuration tolerance-->
		<xsd:attribute name="configurationTolerance" type="real64" default="0" />
		<!--couplingType => Type of coupling. Valid options:
* FullyImplicit
* Sequential-->
		<xsd:attribute name="couplingType" type="geos_NonlinearSolverParameters_CouplingType" default="FullyImplicit" />
		<!--lineSearchAction => How the line search is to be used. Options are: 
 * None    - Do not use line search.
* Attempt - Use line search. Allow exit from line search without achieving smaller residual than starting residual.
* Require - Use line search. If smaller residual than starting resdual is not achieved, cut time-step.-->
		<xsd:attribute name="lineSearchAction" type="geos_NonlinearSolverParameters_LineSearchAction" default="Attempt" />
		<!--lineSearchCutFactor => Line search cut factor. For instance, a value of 0.5 will result in the effective application of the last solution by a factor of (0.5, 0.25, 0.125, ...)-->
		<xsd:attribute name="lineSearchCutFactor" type="real64" default="0.5" />
		<!--lineSearchInterpolationType => Strategy to cut the solution update during the line search. Options are: 
 * Linear
* Parabolic-->
		<xsd:attribute name="lineSearchInterpolationType" type="geos_NonlinearSolverParameters_LineSearchInterpolationType" default="Linear" />
		<!--lineSearchMaxCuts => Maximum number of line search cuts.-->
		<xsd:attribute name="lineSearchMaxCuts" type="integer" default="4" />
		<!--lineSearchResidualFactor => Factor to determine residual increase (recommended values: 1.1 (conservative), 2.0 (relaxed), 10.0 (aggressive)).-->
		<xsd:attribute name="lineSearchResidualFactor" type="real64" default="1" />
		<!--lineSearchStartingIteration => Iteration when line search starts.-->
		<xsd:attribute name="lineSearchStartingIteration" type="integer" default="0" />
		<!--logLevel => Log level-->
		<xsd:attribute name="logLevel" type="integer" default="0" />
		<!--maxAllowedResidualNorm => Maximum value of residual norm that is allowed in a Newton loop-->
		<xsd:attribute name="maxAllowedResidualNorm" type="real64" default="1e+09" />
		<!--maxNumConfigurationAttempts => Max number of times that the configuration can be changed-->
		<xsd:attribute name="maxNumConfigurationAttempts" type="integer" default="10" />
		<!--maxSubSteps => Maximum number of time sub-steps allowed for the solver-->
		<xsd:attribute name="maxSubSteps" type="integer" default="10" />
		<!--maxTimeStepCuts => Max number of time-step cuts-->
		<xsd:attribute name="maxTimeStepCuts" type="integer" default="2" />
		<!--minNormalizer => Value used to make sure that residual normalizers are not too small when computing residual norm.-->
		<xsd:attribute name="minNormalizer" type="real64" default="1e-12" />
		<!--minTimeStepIncreaseInterval => Minimum number of cycles since the last time-step cut for increasing the time-step again.-->
		<xsd:attribute name="minTimeStepIncreaseInterval" type="integer" default="10" />
		<!--newtonMaxIter => Maximum number of iterations that are allowed in a Newton loop.-->
		<xsd:attribute name="newtonMaxIter" type="integer" default="5" />
		<!--newtonMinIter => Minimum number of iterations that are required before exiting the Newton loop.-->
		<xsd:attribute name="newtonMinIter" type="integer" default="1" />
		<!--newtonTol => The required tolerance in order to exit the Newton iteration loop.-->
		<xsd:attribute name="newtonTol" type="real64" default="1e-06" />
		<!--nonlinearAccelerationType => Nonlinear acceleration type for sequential solver.-->
		<xsd:attribute name="nonlinearAccelerationType" type="geos_NonlinearSolverParameters_NonlinearAccelerationType" default="None" />
		<!--sequentialConvergenceCriterion => Criterion used to check outer-loop convergence in sequential schemes. Valid options:
* ResidualNorm
* NumberOfNonlinearIterations
* SolutionIncrements-->
		<xsd:attribute name="sequentialConvergenceCriterion" type="geos_NonlinearSolverParameters_SequentialConvergenceCriterion" default="ResidualNorm" />
		<!--subcycling => Flag to decide whether to iterate between sequentially coupled solvers or not.-->
		<xsd:attribute name="subcycling" type="integer" default="0" />
		<!--timeStepCutFactor => Factor by which the time-step will be cut if a time-step cut is required.-->
		<xsd:attribute name="timeStepCutFactor" type="real64" default="0.5" />
		<!--timeStepDecreaseFactor => Factor by which the time-step is decreased when the number of Newton iterations is large.-->
		<xsd:attribute name="timeStepDecreaseFactor" type="real64" default="0.5" />
		<!--timeStepDecreaseIterLimit => Fraction of the max Newton iterations above which the solver asks for the time-step to be decreased for the next time-step.-->
		<xsd:attribute name="timeStepDecreaseIterLimit" type="real64" default="0.7" />
		<!--timeStepIncreaseFactor => Factor by which the time-step is increased when the number of Newton iterations is small.-->
		<xsd:attribute name="timeStepIncreaseFactor" type="real64" default="2" />
		<!--timeStepIncreaseIterLimit => Fraction of the max Newton iterations below which the solver asks for the time-step to be increased for the next time-step.-->
		<xsd:attribute name="timeStepIncreaseIterLimit" type="real64" default="0.4" />
		<!--normType => Norm used by the flow solver to check nonlinear convergence. Valid options:
* Linfinity
* L2-->
		<xsd:attribute name="normType" type="geos_physicsSolverBaseKernels_NormType" default="Linfinity" />
	</xsd:complexType>
	<xsd:simpleType name="geos_NonlinearSolverParameters_CouplingType">
		<xsd:restriction base="xsd:string">
			<xsd:pattern value=".*[\[\]`$].*|FullyImplicit|Sequential" />
		</xsd:restriction>
	</xsd:simpleType>
	<xsd:simpleType name="geos_NonlinearSolverParameters_LineSearchAction">
		<xsd:restriction base="xsd:string">
			<xsd:pattern value=".*[\[\]`$].*|None|Attempt|Require" />
		</xsd:restriction>
	</xsd:simpleType>
	<xsd:simpleType name="geos_NonlinearSolverParameters_LineSearchInterpolationType">
		<xsd:restriction base="xsd:string">
			<xsd:pattern value=".*[\[\]`$].*|Linear|Parabolic" />
		</xsd:restriction>
	</xsd:simpleType>
	<xsd:simpleType name="geos_NonlinearSolverParameters_NonlinearAccelerationType">
		<xsd:restriction base="xsd:string">
			<xsd:pattern value=".*[\[\]`$].*|None|Aitken" />
		</xsd:restriction>
	</xsd:simpleType>
	<xsd:simpleType name="geos_NonlinearSolverParameters_SequentialConvergenceCriterion">
		<xsd:restriction base="xsd:string">
			<xsd:pattern value=".*[\[\]`$].*|ResidualNorm|NumberOfNonlinearIterations|SolutionIncrements" />
		</xsd:restriction>
	</xsd:simpleType>
	<xsd:complexType name="FiniteVolumeType">
		<xsd:choice minOccurs="0" maxOccurs="unbounded">
			<xsd:element name="HybridMimeticDiscretization" type="HybridMimeticDiscretizationType" />
			<xsd:element name="TwoPointFluxApproximation" type="TwoPointFluxApproximationType" />
		</xsd:choice>
	</xsd:complexType>
	<xsd:complexType name="HybridMimeticDiscretizationType">
		<!--innerProductType => Type of inner product used in the hybrid FVM solver-->
		<xsd:attribute name="innerProductType" type="string" use="required" />
		<!--name => A name is required for any non-unique nodes-->
		<xsd:attribute name="name" type="groupName" use="required" />
	</xsd:complexType>
	<xsd:complexType name="TwoPointFluxApproximationType">
		<!--areaRelTol => Relative tolerance for area calculations.-->
		<xsd:attribute name="areaRelTol" type="real64" default="1e-08" />
		<!--meanPermCoefficient => (no description available)-->
		<xsd:attribute name="meanPermCoefficient" type="real64" default="1" />
		<!--upwindingScheme => Type of upwinding scheme. Valid options:
* PPU
* C1PPU
* IHU-->
		<xsd:attribute name="upwindingScheme" type="geos_UpwindingScheme" default="PPU" />
		<!--usePEDFM => (no description available)-->
		<xsd:attribute name="usePEDFM" type="integer" default="0" />
		<!--name => A name is required for any non-unique nodes-->
		<xsd:attribute name="name" type="groupName" use="required" />
	</xsd:complexType>
	<xsd:simpleType name="geos_UpwindingScheme">
		<xsd:restriction base="xsd:string">
			<xsd:pattern value=".*[\[\]`$].*|PPU|C1PPU|IHU" />
		</xsd:restriction>
	</xsd:simpleType>
	<xsd:complexType name="OutputsType">
		<xsd:choice minOccurs="0" maxOccurs="unbounded">
			<xsd:element name="Blueprint" type="BlueprintType" />
			<xsd:element name="ChomboIO" type="ChomboIOType" />
			<xsd:element name="Python" type="PythonType" />
			<xsd:element name="Restart" type="RestartType" />
			<xsd:element name="Silo" type="SiloType" />
			<xsd:element name="TimeHistory" type="TimeHistoryType" />
			<xsd:element name="VTK" type="VTKType" />
		</xsd:choice>
	</xsd:complexType>
	<xsd:complexType name="BlueprintType">
		<!--childDirectory => Child directory path-->
		<xsd:attribute name="childDirectory" type="string" default="" />
		<!--outputFullQuadratureData => If true writes out data associated with every quadrature point.-->
		<xsd:attribute name="outputFullQuadratureData" type="integer" default="0" />
		<!--parallelThreads => Number of plot files.-->
		<xsd:attribute name="parallelThreads" type="integer" default="1" />
		<!--plotLevel => Determines which fields to write.-->
		<xsd:attribute name="plotLevel" type="geos_dataRepository_PlotLevel" default="1" />
		<!--name => A name is required for any non-unique nodes-->
		<xsd:attribute name="name" type="groupName" use="required" />
	</xsd:complexType>
	<xsd:complexType name="ChomboIOType">
		<!--beginCycle => Cycle at which the coupling will commence.-->
		<xsd:attribute name="beginCycle" type="real64" use="required" />
		<!--childDirectory => Child directory path-->
		<xsd:attribute name="childDirectory" type="string" default="" />
		<!--inputPath => Path at which the chombo to geos file will be written.-->
		<xsd:attribute name="inputPath" type="string" default="/INVALID_INPUT_PATH" />
		<!--outputPath => Path at which the geos to chombo file will be written.-->
		<xsd:attribute name="outputPath" type="string" use="required" />
		<!--parallelThreads => Number of plot files.-->
		<xsd:attribute name="parallelThreads" type="integer" default="1" />
		<!--useChomboPressures => True iff geos should use the pressures chombo writes out.-->
		<xsd:attribute name="useChomboPressures" type="integer" default="0" />
		<!--waitForInput => True iff geos should wait for chombo to write out a file. When true the inputPath must be set.-->
		<xsd:attribute name="waitForInput" type="integer" use="required" />
		<!--name => A name is required for any non-unique nodes-->
		<xsd:attribute name="name" type="groupName" use="required" />
	</xsd:complexType>
	<xsd:complexType name="PythonType">
		<!--childDirectory => Child directory path-->
		<xsd:attribute name="childDirectory" type="string" default="" />
		<!--parallelThreads => Number of plot files.-->
		<xsd:attribute name="parallelThreads" type="integer" default="1" />
		<!--name => A name is required for any non-unique nodes-->
		<xsd:attribute name="name" type="groupName" use="required" />
	</xsd:complexType>
	<xsd:complexType name="RestartType">
		<!--childDirectory => Child directory path-->
		<xsd:attribute name="childDirectory" type="string" default="" />
		<!--parallelThreads => Number of plot files.-->
		<xsd:attribute name="parallelThreads" type="integer" default="1" />
		<!--name => A name is required for any non-unique nodes-->
		<xsd:attribute name="name" type="groupName" use="required" />
	</xsd:complexType>
	<xsd:complexType name="SiloType">
		<!--childDirectory => Child directory path-->
		<xsd:attribute name="childDirectory" type="string" default="" />
		<!--fieldNames => Names of the fields to output. If this attribute is specified, GEOSX outputs all (and only) the fields specified by the user, regardless of their plotLevel-->
		<xsd:attribute name="fieldNames" type="groupNameRef_array" default="{}" />
		<!--onlyPlotSpecifiedFieldNames => If this flag is equal to 1, then we only plot the fields listed in `fieldNames`. Otherwise, we plot all the fields with the required `plotLevel`, plus the fields listed in `fieldNames`-->
		<xsd:attribute name="onlyPlotSpecifiedFieldNames" type="integer" default="0" />
		<!--parallelThreads => Number of plot files.-->
		<xsd:attribute name="parallelThreads" type="integer" default="1" />
		<!--plotFileRoot => (no description available)-->
		<xsd:attribute name="plotFileRoot" type="string" default="plot" />
		<!--plotLevel => (no description available)-->
		<xsd:attribute name="plotLevel" type="integer" default="1" />
		<!--writeCellElementMesh => (no description available)-->
		<xsd:attribute name="writeCellElementMesh" type="integer" default="1" />
		<!--writeEdgeMesh => (no description available)-->
		<xsd:attribute name="writeEdgeMesh" type="integer" default="0" />
		<!--writeFEMFaces => (no description available)-->
		<xsd:attribute name="writeFEMFaces" type="integer" default="0" />
		<!--writeFaceElementMesh => (no description available)-->
		<xsd:attribute name="writeFaceElementMesh" type="integer" default="1" />
		<!--name => A name is required for any non-unique nodes-->
		<xsd:attribute name="name" type="groupName" use="required" />
	</xsd:complexType>
	<xsd:complexType name="TimeHistoryType">
		<!--childDirectory => Child directory path-->
		<xsd:attribute name="childDirectory" type="string" default="" />
		<!--filename => The filename to which to write time history output.-->
		<xsd:attribute name="filename" type="string" default="TimeHistory" />
		<!--format => The output file format for time history output.-->
		<xsd:attribute name="format" type="string" default="hdf" />
		<!--logLevel => Log level-->
		<xsd:attribute name="logLevel" type="integer" default="0" />
		<!--parallelThreads => Number of plot files.-->
		<xsd:attribute name="parallelThreads" type="integer" default="1" />
		<!--sources => A list of collectors from which to collect and output time history information.-->
		<xsd:attribute name="sources" type="groupNameRef_array" use="required" />
		<!--name => A name is required for any non-unique nodes-->
		<xsd:attribute name="name" type="groupName" use="required" />
	</xsd:complexType>
	<xsd:complexType name="VTKType">
		<!--childDirectory => Child directory path-->
		<xsd:attribute name="childDirectory" type="string" default="" />
		<!--fieldNames => Names of the fields to output. If this attribute is specified, GEOSX outputs all the fields specified by the user, regardless of their `plotLevel`-->
		<xsd:attribute name="fieldNames" type="groupNameRef_array" default="{}" />
		<!--format => Output data format.  Valid options: ``binary``, ``ascii``-->
		<xsd:attribute name="format" type="geos_vtk_VTKOutputMode" default="binary" />
		<!--levelNames => Names of mesh levels to output.-->
		<xsd:attribute name="levelNames" type="string_array" default="{}" />
		<!--logLevel => Log level-->
		<xsd:attribute name="logLevel" type="integer" default="0" />
		<!--numberOfTargetProcesses => Number of output aggregate files to be written.-->
		<xsd:attribute name="numberOfTargetProcesses" type="integer" default="1" />
		<!--onlyPlotSpecifiedFieldNames => If this flag is equal to 1, then we only plot the fields listed in `fieldNames`. Otherwise, we plot all the fields with the required `plotLevel`, plus the fields listed in `fieldNames`-->
		<xsd:attribute name="onlyPlotSpecifiedFieldNames" type="integer" default="0" />
		<!--outputRegionType => Output region types.  Valid options: ``cell``, ``well``, ``surface``, ``particle``, ``all``-->
		<xsd:attribute name="outputRegionType" type="geos_vtk_VTKRegionTypes" default="all" />
		<!--parallelThreads => Number of plot files.-->
		<xsd:attribute name="parallelThreads" type="integer" default="1" />
		<!--plotFileRoot => Name of the root file for this output.-->
		<xsd:attribute name="plotFileRoot" type="string" default="VTK" />
		<!--plotLevel => Level detail plot. Only fields with lower of equal plot level will be output.-->
		<xsd:attribute name="plotLevel" type="integer" default="1" />
		<!--writeFEMFaces => (no description available)-->
		<xsd:attribute name="writeFEMFaces" type="integer" default="0" />
		<!--writeFaceElementsAs3D => Should the face elements be written as 3d volumes or not.-->
		<xsd:attribute name="writeFaceElementsAs3D" type="integer" default="0" />
		<!--writeGhostCells => Should the vtk files contain the ghost cells or not.-->
		<xsd:attribute name="writeGhostCells" type="integer" default="0" />
		<!--name => A name is required for any non-unique nodes-->
		<xsd:attribute name="name" type="groupName" use="required" />
	</xsd:complexType>
	<xsd:simpleType name="geos_vtk_VTKOutputMode">
		<xsd:restriction base="xsd:string">
			<xsd:pattern value=".*[\[\]`$].*|binary|ascii" />
		</xsd:restriction>
	</xsd:simpleType>
	<xsd:simpleType name="geos_vtk_VTKRegionTypes">
		<xsd:restriction base="xsd:string">
			<xsd:pattern value=".*[\[\]`$].*|cell|well|surface|particle|all" />
		</xsd:restriction>
	</xsd:simpleType>
	<xsd:complexType name="SolversType">
		<xsd:choice minOccurs="0" maxOccurs="unbounded">
			<xsd:element name="AcousticElasticSEM" type="AcousticElasticSEMType" />
			<xsd:element name="AcousticFirstOrderSEM" type="AcousticFirstOrderSEMType" />
			<xsd:element name="AcousticSEM" type="AcousticSEMType" />
			<xsd:element name="AcousticVTISEM" type="AcousticVTISEMType" />
			<xsd:element name="CompositionalMultiphaseFVM" type="CompositionalMultiphaseFVMType" />
			<xsd:element name="CompositionalMultiphaseHybridFVM" type="CompositionalMultiphaseHybridFVMType" />
			<xsd:element name="CompositionalMultiphaseReservoir" type="CompositionalMultiphaseReservoirType" />
			<xsd:element name="CompositionalMultiphaseReservoirPoromechanics" type="CompositionalMultiphaseReservoirPoromechanicsType" />
			<xsd:element name="CompositionalMultiphaseWell" type="CompositionalMultiphaseWellType">
				<xsd:unique name="SolversCompositionalMultiphaseWellWellControlsUniqueName">
					<xsd:selector xpath="WellControls" />
					<xsd:field xpath="@name" />
				</xsd:unique>
			</xsd:element>
			<xsd:element name="ElasticFirstOrderSEM" type="ElasticFirstOrderSEMType" />
			<xsd:element name="ElasticSEM" type="ElasticSEMType" />
			<xsd:element name="EmbeddedSurfaceGenerator" type="EmbeddedSurfaceGeneratorType" />
			<xsd:element name="FlowProppantTransport" type="FlowProppantTransportType" />
			<xsd:element name="Hydrofracture" type="HydrofractureType" />
			<xsd:element name="LaplaceFEM" type="LaplaceFEMType" />
			<xsd:element name="MultiphasePoromechanics" type="MultiphasePoromechanicsType" />
			<xsd:element name="MultiphasePoromechanicsReservoir" type="MultiphasePoromechanicsReservoirType" />
			<xsd:element name="PhaseFieldDamageFEM" type="PhaseFieldDamageFEMType" />
			<xsd:element name="PhaseFieldFracture" type="PhaseFieldFractureType" />
			<xsd:element name="PhaseFieldPoromechanics" type="PhaseFieldPoromechanicsType" />
			<xsd:element name="ProppantTransport" type="ProppantTransportType" />
			<xsd:element name="QuasiDynamicEQ" type="QuasiDynamicEQType" />
			<xsd:element name="ReactiveCompositionalMultiphaseOBL" type="ReactiveCompositionalMultiphaseOBLType" />
			<xsd:element name="SeismicityRate" type="SeismicityRateType" />
			<xsd:element name="SinglePhaseFVM" type="SinglePhaseFVMType" />
			<xsd:element name="SinglePhaseHybridFVM" type="SinglePhaseHybridFVMType" />
			<xsd:element name="SinglePhasePoromechanics" type="SinglePhasePoromechanicsType" />
			<xsd:element name="SinglePhasePoromechanicsConformingFractures" type="SinglePhasePoromechanicsConformingFracturesType" />
			<xsd:element name="SinglePhasePoromechanicsConformingFracturesReservoir" type="SinglePhasePoromechanicsConformingFracturesReservoirType" />
			<xsd:element name="SinglePhasePoromechanicsEmbeddedFractures" type="SinglePhasePoromechanicsEmbeddedFracturesType" />
			<xsd:element name="SinglePhasePoromechanicsReservoir" type="SinglePhasePoromechanicsReservoirType" />
			<xsd:element name="SinglePhaseProppantFVM" type="SinglePhaseProppantFVMType" />
			<xsd:element name="SinglePhaseReservoir" type="SinglePhaseReservoirType" />
			<xsd:element name="SinglePhaseReservoirPoromechanics" type="SinglePhaseReservoirPoromechanicsType" />
			<xsd:element name="SinglePhaseReservoirPoromechanicsConformingFractures" type="SinglePhaseReservoirPoromechanicsConformingFracturesType" />
			<xsd:element name="SinglePhaseWell" type="SinglePhaseWellType">
				<xsd:unique name="SolversSinglePhaseWellWellControlsUniqueName">
					<xsd:selector xpath="WellControls" />
					<xsd:field xpath="@name" />
				</xsd:unique>
			</xsd:element>
			<xsd:element name="SolidMechanicsAugmentedLagrangianContact" type="SolidMechanicsAugmentedLagrangianContactType" />
			<xsd:element name="SolidMechanicsEmbeddedFractures" type="SolidMechanicsEmbeddedFracturesType" />
			<xsd:element name="SolidMechanicsLagrangeContact" type="SolidMechanicsLagrangeContactType" />
			<xsd:element name="SolidMechanicsLagrangeContactBubbleStab" type="SolidMechanicsLagrangeContactBubbleStabType" />
			<xsd:element name="SolidMechanicsLagrangianSSLE" type="SolidMechanicsLagrangianSSLEType" />
			<xsd:element name="SolidMechanics_LagrangianFEM" type="SolidMechanics_LagrangianFEMType" />
			<xsd:element name="SolidMechanics_MPM" type="SolidMechanics_MPMType" />
			<xsd:element name="SurfaceGenerator" type="SurfaceGeneratorType" />
		</xsd:choice>
		<!--gravityVector => Gravity vector used in the physics solvers-->
		<xsd:attribute name="gravityVector" type="R1Tensor" default="{0,0,-9.81}" />
	</xsd:complexType>
	<xsd:complexType name="AcousticElasticSEMType">
		<xsd:choice minOccurs="0" maxOccurs="unbounded">
			<xsd:element name="LinearSolverParameters" type="LinearSolverParametersType" maxOccurs="1" />
			<xsd:element name="NonlinearSolverParameters" type="NonlinearSolverParametersType" maxOccurs="1" />
		</xsd:choice>
		<!--acousticSolverName => Name of the acoustic solver used by the coupled solver-->
		<xsd:attribute name="acousticSolverName" type="groupNameRef" use="required" />
		<!--cflFactor => Factor to apply to the `CFL condition <http://en.wikipedia.org/wiki/Courant-Friedrichs-Lewy_condition>`_ when calculating the maximum allowable time step. Values should be in the interval (0,1] -->
		<xsd:attribute name="cflFactor" type="real64" default="0.5" />
		<!--discretization => Name of discretization object (defined in the :ref:`NumericalMethodsManager`) to use for this solver. For instance, if this is a Finite Element Solver, the name of a :ref:`FiniteElement` should be specified. If this is a Finite Volume Method, the name of a :ref:`FiniteVolume` discretization should be specified.-->
		<xsd:attribute name="discretization" type="groupNameRef" use="required" />
		<!--elasticSolverName => Name of the elastic solver used by the coupled solver-->
		<xsd:attribute name="elasticSolverName" type="groupNameRef" use="required" />
		<!--initialDt => Initial time-step value required by the solver to the event manager.-->
		<xsd:attribute name="initialDt" type="real64" default="1e+99" />
		<!--logLevel => Sets the level of information to write in the standard output (the console typically).
Level 0 outputs no specific information for this solver. Higher levels require more outputs.
1
 - Line search information
 - Solution information (scaling, maximum changes, quality check)
 - Convergence information
 - Time step information
 - Linear solver information
 - Nonlinear solver information
 - Solver timers information
2
 - The summary of declared fields and coupling-->
		<xsd:attribute name="logLevel" type="integer" default="0" />
		<!--targetRegions => Allowable regions that the solver may be applied to. Note that this does not indicate that the solver will be applied to these regions, only that allocation will occur such that the solver may be applied to these regions. The decision about what regions this solver will beapplied to rests in the EventManager.-->
		<xsd:attribute name="targetRegions" type="groupNameRef_array" use="required" />
		<!--writeLinearSystem => Write matrix, rhs, solution to screen ( = 1) or file ( = 2).-->
		<xsd:attribute name="writeLinearSystem" type="integer" default="0" />
		<!--name => A name is required for any non-unique nodes-->
		<xsd:attribute name="name" type="groupName" use="required" />
	</xsd:complexType>
	<xsd:complexType name="AcousticFirstOrderSEMType">
		<xsd:choice minOccurs="0" maxOccurs="unbounded">
			<xsd:element name="LinearSolverParameters" type="LinearSolverParametersType" maxOccurs="1" />
			<xsd:element name="NonlinearSolverParameters" type="NonlinearSolverParametersType" maxOccurs="1" />
		</xsd:choice>
		<!--attenuationType => Flag to indicate which attenuation model to use: "none" for no attenuation, "sls\ for the standard-linear-solid (SLS) model (Fichtner, 2014).-->
		<xsd:attribute name="attenuationType" type="geos_WaveSolverUtils_AttenuationType" default="none" />
		<!--cflFactor => Factor to apply to the `CFL condition <http://en.wikipedia.org/wiki/Courant-Friedrichs-Lewy_condition>`_ when calculating the maximum allowable time step. Values should be in the interval (0,1] -->
		<xsd:attribute name="cflFactor" type="real64" default="0.5" />
		<!--discretization => Name of discretization object (defined in the :ref:`NumericalMethodsManager`) to use for this solver. For instance, if this is a Finite Element Solver, the name of a :ref:`FiniteElement` should be specified. If this is a Finite Volume Method, the name of a :ref:`FiniteVolume` discretization should be specified.-->
		<xsd:attribute name="discretization" type="groupNameRef" use="required" />
		<!--dtSeismoTrace => Time step for output pressure at receivers-->
		<xsd:attribute name="dtSeismoTrace" type="real64" default="0" />
		<!--enableLifo => Set to 1 to enable LIFO storage feature-->
		<xsd:attribute name="enableLifo" type="integer" default="0" />
		<!--forward => Set to 1 to compute forward propagation-->
		<xsd:attribute name="forward" type="integer" default="1" />
		<!--initialDt => Initial time-step value required by the solver to the event manager.-->
		<xsd:attribute name="initialDt" type="real64" default="1e+99" />
		<!--lifoOnDevice => Set the capacity of the lifo device storage (if negative, opposite of percentage of remaining memory)-->
		<xsd:attribute name="lifoOnDevice" type="integer" default="-80" />
		<!--lifoOnHost => Set the capacity of the lifo host storage (if negative, opposite of percentage of remaining memory)-->
		<xsd:attribute name="lifoOnHost" type="integer" default="-80" />
		<!--lifoSize => Set the capacity of the lifo storage (should be the total number of buffers to store in the LIFO)-->
		<xsd:attribute name="lifoSize" type="integer" default="2147483647" />
		<!--linearDASGeometry => Geometry parameters for a linear DAS fiber (dip, azimuth, gauge length)-->
		<xsd:attribute name="linearDASGeometry" type="real64_array2d" default="{{0}}" />
		<!--linearDASSamples => Number of sample points to be used for strain integration when integrating the strain for the DAS signal-->
		<xsd:attribute name="linearDASSamples" type="integer" default="5" />
		<!--logLevel => Sets the level of information to write in the standard output (the console typically).
Level 0 outputs no specific information for this solver. Higher levels require more outputs.
1
 - Line search information
 - Solution information (scaling, maximum changes, quality check)
 - Convergence information
 - Time step information
 - Linear solver information
 - Nonlinear solver information
 - Solver timers information
2
 - The summary of declared fields and coupling-->
		<xsd:attribute name="logLevel" type="integer" default="0" />
		<!--outputSeismoTrace => Flag that indicates if we write the seismo trace in a file .txt, 0 no output, 1 otherwise-->
		<xsd:attribute name="outputSeismoTrace" type="integer" default="0" />
		<!--receiverCoordinates => Coordinates (x,y,z) of the receivers-->
		<xsd:attribute name="receiverCoordinates" type="real64_array2d" default="{{0}}" />
		<!--rickerOrder => Flag that indicates the order of the Ricker to be used o, 1 or 2. Order 2 by default-->
		<xsd:attribute name="rickerOrder" type="integer" default="2" />
		<!--saveFields => Set to 1 to save fields during forward and restore them during backward-->
		<xsd:attribute name="saveFields" type="integer" default="0" />
		<!--shotIndex => Set the current shot for temporary files-->
		<xsd:attribute name="shotIndex" type="integer" default="0" />
		<!--slsAnelasticityCoefficients => Anelasticity coefficients for the standard-linear-solid (SLS) anelasticity.The default value is { }, corresponding to no attenuation. An array with the corresponding reference frequencies must be provided.-->
		<xsd:attribute name="slsAnelasticityCoefficients" type="real32_array" default="{0}" />
		<!--slsReferenceAngularFrequencies => Reference angular frequencies (omega) for the standard-linear-solid (SLS) anelasticity.The default value is { }, corresponding to no attenuation. An array with the corresponding anelasticity coefficients must be provided.-->
		<xsd:attribute name="slsReferenceAngularFrequencies" type="real32_array" default="{0}" />
		<!--sourceCoordinates => Coordinates (x,y,z) of the sources-->
		<xsd:attribute name="sourceCoordinates" type="real64_array2d" default="{{0}}" />
		<!--sourceWaveletTableNames => Names of the table functions, one for each source, that are used to define the source wavelets. If a list is given, it overrides the Ricker wavelet definitions.The default value is an empty list, which means that a Ricker wavelet is used everywhere.-->
		<xsd:attribute name="sourceWaveletTableNames" type="string_array" default="{}" />
		<!--targetRegions => Allowable regions that the solver may be applied to. Note that this does not indicate that the solver will be applied to these regions, only that allocation will occur such that the solver may be applied to these regions. The decision about what regions this solver will beapplied to rests in the EventManager.-->
		<xsd:attribute name="targetRegions" type="groupNameRef_array" use="required" />
		<!--timeSourceDelay => Source time delay (1 / f0 by default)-->
		<xsd:attribute name="timeSourceDelay" type="real32" default="-1" />
		<!--timeSourceFrequency => Central frequency for the time source-->
		<xsd:attribute name="timeSourceFrequency" type="real32" default="0" />
		<!--timestepStabilityLimit => Set to 1 to apply a stability limit to the simulation timestep. The timestep used is that given by the CFL condition times the cflFactor parameter.-->
		<xsd:attribute name="timestepStabilityLimit" type="integer" default="0" />
		<!--useDAS => Flag to indicate if DAS data will be modeled, and which DAS type to use: "none" to deactivate DAS, "strainIntegration" for strain integration, "dipole" for displacement difference-->
		<xsd:attribute name="useDAS" type="geos_WaveSolverUtils_DASType" default="none" />
		<!--writeLinearSystem => Write matrix, rhs, solution to screen ( = 1) or file ( = 2).-->
		<xsd:attribute name="writeLinearSystem" type="integer" default="0" />
		<!--name => A name is required for any non-unique nodes-->
		<xsd:attribute name="name" type="groupName" use="required" />
	</xsd:complexType>
	<xsd:simpleType name="geos_WaveSolverUtils_AttenuationType">
		<xsd:restriction base="xsd:string">
			<xsd:pattern value=".*[\[\]`$].*|none|sls" />
		</xsd:restriction>
	</xsd:simpleType>
	<xsd:simpleType name="geos_WaveSolverUtils_DASType">
		<xsd:restriction base="xsd:string">
			<xsd:pattern value=".*[\[\]`$].*|none|dipole|strainIntegration" />
		</xsd:restriction>
	</xsd:simpleType>
	<xsd:complexType name="AcousticSEMType">
		<xsd:choice minOccurs="0" maxOccurs="unbounded">
			<xsd:element name="LinearSolverParameters" type="LinearSolverParametersType" maxOccurs="1" />
			<xsd:element name="NonlinearSolverParameters" type="NonlinearSolverParametersType" maxOccurs="1" />
		</xsd:choice>
		<!--attenuationType => Flag to indicate which attenuation model to use: "none" for no attenuation, "sls\ for the standard-linear-solid (SLS) model (Fichtner, 2014).-->
		<xsd:attribute name="attenuationType" type="geos_WaveSolverUtils_AttenuationType" default="none" />
		<!--cflFactor => Factor to apply to the `CFL condition <http://en.wikipedia.org/wiki/Courant-Friedrichs-Lewy_condition>`_ when calculating the maximum allowable time step. Values should be in the interval (0,1] -->
		<xsd:attribute name="cflFactor" type="real64" default="0.5" />
		<!--discretization => Name of discretization object (defined in the :ref:`NumericalMethodsManager`) to use for this solver. For instance, if this is a Finite Element Solver, the name of a :ref:`FiniteElement` should be specified. If this is a Finite Volume Method, the name of a :ref:`FiniteVolume` discretization should be specified.-->
		<xsd:attribute name="discretization" type="groupNameRef" use="required" />
		<!--dtSeismoTrace => Time step for output pressure at receivers-->
		<xsd:attribute name="dtSeismoTrace" type="real64" default="0" />
		<!--enableLifo => Set to 1 to enable LIFO storage feature-->
		<xsd:attribute name="enableLifo" type="integer" default="0" />
		<!--forward => Set to 1 to compute forward propagation-->
		<xsd:attribute name="forward" type="integer" default="1" />
		<!--initialDt => Initial time-step value required by the solver to the event manager.-->
		<xsd:attribute name="initialDt" type="real64" default="1e+99" />
		<!--lifoOnDevice => Set the capacity of the lifo device storage (if negative, opposite of percentage of remaining memory)-->
		<xsd:attribute name="lifoOnDevice" type="integer" default="-80" />
		<!--lifoOnHost => Set the capacity of the lifo host storage (if negative, opposite of percentage of remaining memory)-->
		<xsd:attribute name="lifoOnHost" type="integer" default="-80" />
		<!--lifoSize => Set the capacity of the lifo storage (should be the total number of buffers to store in the LIFO)-->
		<xsd:attribute name="lifoSize" type="integer" default="2147483647" />
		<!--linearDASGeometry => Geometry parameters for a linear DAS fiber (dip, azimuth, gauge length)-->
		<xsd:attribute name="linearDASGeometry" type="real64_array2d" default="{{0}}" />
		<!--linearDASSamples => Number of sample points to be used for strain integration when integrating the strain for the DAS signal-->
		<xsd:attribute name="linearDASSamples" type="integer" default="5" />
		<!--logLevel => Sets the level of information to write in the standard output (the console typically).
Level 0 outputs no specific information for this solver. Higher levels require more outputs.
1
 - Line search information
 - Solution information (scaling, maximum changes, quality check)
 - Convergence information
 - Time step information
 - Linear solver information
 - Nonlinear solver information
 - Solver timers information
2
 - The summary of declared fields and coupling-->
		<xsd:attribute name="logLevel" type="integer" default="0" />
		<!--outputSeismoTrace => Flag that indicates if we write the seismo trace in a file .txt, 0 no output, 1 otherwise-->
		<xsd:attribute name="outputSeismoTrace" type="integer" default="0" />
		<!--receiverCoordinates => Coordinates (x,y,z) of the receivers-->
		<xsd:attribute name="receiverCoordinates" type="real64_array2d" default="{{0}}" />
		<!--rickerOrder => Flag that indicates the order of the Ricker to be used o, 1 or 2. Order 2 by default-->
		<xsd:attribute name="rickerOrder" type="integer" default="2" />
		<!--saveFields => Set to 1 to save fields during forward and restore them during backward-->
		<xsd:attribute name="saveFields" type="integer" default="0" />
		<!--shotIndex => Set the current shot for temporary files-->
		<xsd:attribute name="shotIndex" type="integer" default="0" />
		<!--slsAnelasticityCoefficients => Anelasticity coefficients for the standard-linear-solid (SLS) anelasticity.The default value is { }, corresponding to no attenuation. An array with the corresponding reference frequencies must be provided.-->
		<xsd:attribute name="slsAnelasticityCoefficients" type="real32_array" default="{0}" />
		<!--slsReferenceAngularFrequencies => Reference angular frequencies (omega) for the standard-linear-solid (SLS) anelasticity.The default value is { }, corresponding to no attenuation. An array with the corresponding anelasticity coefficients must be provided.-->
		<xsd:attribute name="slsReferenceAngularFrequencies" type="real32_array" default="{0}" />
		<!--sourceCoordinates => Coordinates (x,y,z) of the sources-->
		<xsd:attribute name="sourceCoordinates" type="real64_array2d" default="{{0}}" />
		<!--sourceWaveletTableNames => Names of the table functions, one for each source, that are used to define the source wavelets. If a list is given, it overrides the Ricker wavelet definitions.The default value is an empty list, which means that a Ricker wavelet is used everywhere.-->
		<xsd:attribute name="sourceWaveletTableNames" type="string_array" default="{}" />
		<!--targetRegions => Allowable regions that the solver may be applied to. Note that this does not indicate that the solver will be applied to these regions, only that allocation will occur such that the solver may be applied to these regions. The decision about what regions this solver will beapplied to rests in the EventManager.-->
		<xsd:attribute name="targetRegions" type="groupNameRef_array" use="required" />
		<!--timeSourceDelay => Source time delay (1 / f0 by default)-->
		<xsd:attribute name="timeSourceDelay" type="real32" default="-1" />
		<!--timeSourceFrequency => Central frequency for the time source-->
		<xsd:attribute name="timeSourceFrequency" type="real32" default="0" />
		<!--timestepStabilityLimit => Set to 1 to apply a stability limit to the simulation timestep. The timestep used is that given by the CFL condition times the cflFactor parameter.-->
		<xsd:attribute name="timestepStabilityLimit" type="integer" default="0" />
		<!--useDAS => Flag to indicate if DAS data will be modeled, and which DAS type to use: "none" to deactivate DAS, "strainIntegration" for strain integration, "dipole" for displacement difference-->
		<xsd:attribute name="useDAS" type="geos_WaveSolverUtils_DASType" default="none" />
		<!--writeLinearSystem => Write matrix, rhs, solution to screen ( = 1) or file ( = 2).-->
		<xsd:attribute name="writeLinearSystem" type="integer" default="0" />
		<!--name => A name is required for any non-unique nodes-->
		<xsd:attribute name="name" type="groupName" use="required" />
	</xsd:complexType>
	<xsd:complexType name="AcousticVTISEMType">
		<xsd:choice minOccurs="0" maxOccurs="unbounded">
			<xsd:element name="LinearSolverParameters" type="LinearSolverParametersType" maxOccurs="1" />
			<xsd:element name="NonlinearSolverParameters" type="NonlinearSolverParametersType" maxOccurs="1" />
		</xsd:choice>
		<!--attenuationType => Flag to indicate which attenuation model to use: "none" for no attenuation, "sls\ for the standard-linear-solid (SLS) model (Fichtner, 2014).-->
		<xsd:attribute name="attenuationType" type="geos_WaveSolverUtils_AttenuationType" default="none" />
		<!--cflFactor => Factor to apply to the `CFL condition <http://en.wikipedia.org/wiki/Courant-Friedrichs-Lewy_condition>`_ when calculating the maximum allowable time step. Values should be in the interval (0,1] -->
		<xsd:attribute name="cflFactor" type="real64" default="0.5" />
		<!--discretization => Name of discretization object (defined in the :ref:`NumericalMethodsManager`) to use for this solver. For instance, if this is a Finite Element Solver, the name of a :ref:`FiniteElement` should be specified. If this is a Finite Volume Method, the name of a :ref:`FiniteVolume` discretization should be specified.-->
		<xsd:attribute name="discretization" type="groupNameRef" use="required" />
		<!--dtSeismoTrace => Time step for output pressure at receivers-->
		<xsd:attribute name="dtSeismoTrace" type="real64" default="0" />
		<!--enableLifo => Set to 1 to enable LIFO storage feature-->
		<xsd:attribute name="enableLifo" type="integer" default="0" />
		<!--forward => Set to 1 to compute forward propagation-->
		<xsd:attribute name="forward" type="integer" default="1" />
		<!--initialDt => Initial time-step value required by the solver to the event manager.-->
		<xsd:attribute name="initialDt" type="real64" default="1e+99" />
		<!--lifoOnDevice => Set the capacity of the lifo device storage (if negative, opposite of percentage of remaining memory)-->
		<xsd:attribute name="lifoOnDevice" type="integer" default="-80" />
		<!--lifoOnHost => Set the capacity of the lifo host storage (if negative, opposite of percentage of remaining memory)-->
		<xsd:attribute name="lifoOnHost" type="integer" default="-80" />
		<!--lifoSize => Set the capacity of the lifo storage (should be the total number of buffers to store in the LIFO)-->
		<xsd:attribute name="lifoSize" type="integer" default="2147483647" />
		<!--linearDASGeometry => Geometry parameters for a linear DAS fiber (dip, azimuth, gauge length)-->
		<xsd:attribute name="linearDASGeometry" type="real64_array2d" default="{{0}}" />
		<!--linearDASSamples => Number of sample points to be used for strain integration when integrating the strain for the DAS signal-->
		<xsd:attribute name="linearDASSamples" type="integer" default="5" />
		<!--logLevel => Sets the level of information to write in the standard output (the console typically).
Level 0 outputs no specific information for this solver. Higher levels require more outputs.
1
 - Line search information
 - Solution information (scaling, maximum changes, quality check)
 - Convergence information
 - Time step information
 - Linear solver information
 - Nonlinear solver information
 - Solver timers information
2
 - The summary of declared fields and coupling-->
		<xsd:attribute name="logLevel" type="integer" default="0" />
		<!--outputSeismoTrace => Flag that indicates if we write the seismo trace in a file .txt, 0 no output, 1 otherwise-->
		<xsd:attribute name="outputSeismoTrace" type="integer" default="0" />
		<!--receiverCoordinates => Coordinates (x,y,z) of the receivers-->
		<xsd:attribute name="receiverCoordinates" type="real64_array2d" default="{{0}}" />
		<!--rickerOrder => Flag that indicates the order of the Ricker to be used o, 1 or 2. Order 2 by default-->
		<xsd:attribute name="rickerOrder" type="integer" default="2" />
		<!--saveFields => Set to 1 to save fields during forward and restore them during backward-->
		<xsd:attribute name="saveFields" type="integer" default="0" />
		<!--shotIndex => Set the current shot for temporary files-->
		<xsd:attribute name="shotIndex" type="integer" default="0" />
		<!--slsAnelasticityCoefficients => Anelasticity coefficients for the standard-linear-solid (SLS) anelasticity.The default value is { }, corresponding to no attenuation. An array with the corresponding reference frequencies must be provided.-->
		<xsd:attribute name="slsAnelasticityCoefficients" type="real32_array" default="{0}" />
		<!--slsReferenceAngularFrequencies => Reference angular frequencies (omega) for the standard-linear-solid (SLS) anelasticity.The default value is { }, corresponding to no attenuation. An array with the corresponding anelasticity coefficients must be provided.-->
		<xsd:attribute name="slsReferenceAngularFrequencies" type="real32_array" default="{0}" />
		<!--sourceCoordinates => Coordinates (x,y,z) of the sources-->
		<xsd:attribute name="sourceCoordinates" type="real64_array2d" default="{{0}}" />
		<!--sourceWaveletTableNames => Names of the table functions, one for each source, that are used to define the source wavelets. If a list is given, it overrides the Ricker wavelet definitions.The default value is an empty list, which means that a Ricker wavelet is used everywhere.-->
		<xsd:attribute name="sourceWaveletTableNames" type="string_array" default="{}" />
		<!--targetRegions => Allowable regions that the solver may be applied to. Note that this does not indicate that the solver will be applied to these regions, only that allocation will occur such that the solver may be applied to these regions. The decision about what regions this solver will beapplied to rests in the EventManager.-->
		<xsd:attribute name="targetRegions" type="groupNameRef_array" use="required" />
		<!--timeSourceDelay => Source time delay (1 / f0 by default)-->
		<xsd:attribute name="timeSourceDelay" type="real32" default="-1" />
		<!--timeSourceFrequency => Central frequency for the time source-->
		<xsd:attribute name="timeSourceFrequency" type="real32" default="0" />
		<!--timestepStabilityLimit => Set to 1 to apply a stability limit to the simulation timestep. The timestep used is that given by the CFL condition times the cflFactor parameter.-->
		<xsd:attribute name="timestepStabilityLimit" type="integer" default="0" />
		<!--useDAS => Flag to indicate if DAS data will be modeled, and which DAS type to use: "none" to deactivate DAS, "strainIntegration" for strain integration, "dipole" for displacement difference-->
		<xsd:attribute name="useDAS" type="geos_WaveSolverUtils_DASType" default="none" />
		<!--writeLinearSystem => Write matrix, rhs, solution to screen ( = 1) or file ( = 2).-->
		<xsd:attribute name="writeLinearSystem" type="integer" default="0" />
		<!--name => A name is required for any non-unique nodes-->
		<xsd:attribute name="name" type="groupName" use="required" />
	</xsd:complexType>
	<xsd:complexType name="CompositionalMultiphaseFVMType">
		<xsd:choice minOccurs="0" maxOccurs="unbounded">
			<xsd:element name="LinearSolverParameters" type="LinearSolverParametersType" maxOccurs="1" />
			<xsd:element name="NonlinearSolverParameters" type="NonlinearSolverParametersType" maxOccurs="1" />
		</xsd:choice>
		<!--allowLocalCompDensityChopping => Flag indicating whether local (cell-wise) chopping of negative compositions is allowed-->
		<xsd:attribute name="allowLocalCompDensityChopping" type="integer" default="1" />
		<!--allowNegativePressure => Flag indicating if negative pressure is allowed-->
		<xsd:attribute name="allowNegativePressure" type="integer" default="1" />
		<!--cflFactor => Factor to apply to the `CFL condition <http://en.wikipedia.org/wiki/Courant-Friedrichs-Lewy_condition>`_ when calculating the maximum allowable time step. Values should be in the interval (0,1] -->
		<xsd:attribute name="cflFactor" type="real64" default="0.5" />
		<!--contMultiplierDBC => Factor by which continuation parameter is changed every newton when DBC is used-->
		<xsd:attribute name="contMultiplierDBC" type="real64" default="0.5" />
		<!--continuationDBC => Flag for enabling continuation parameter-->
		<xsd:attribute name="continuationDBC" type="integer" default="1" />
		<!--discretization => Name of discretization object (defined in the :ref:`NumericalMethodsManager`) to use for this solver. For instance, if this is a Finite Element Solver, the name of a :ref:`FiniteElement` should be specified. If this is a Finite Volume Method, the name of a :ref:`FiniteVolume` discretization should be specified.-->
		<xsd:attribute name="discretization" type="groupNameRef" use="required" />
		<!--initialDt => Initial time-step value required by the solver to the event manager.-->
		<xsd:attribute name="initialDt" type="real64" default="1e+99" />
		<!--isThermal => Flag indicating whether the problem is thermal or not.-->
		<xsd:attribute name="isThermal" type="integer" default="0" />
		<!--kappaminDBC => Factor that controls how much dissipation is kept in the system when continuation is used-->
		<xsd:attribute name="kappaminDBC" type="real64" default="1e-20" />
		<!--logLevel => Sets the level of information to write in the standard output (the console typically).
Level 0 outputs no specific information for this solver. Higher levels require more outputs.
1
 - Line search information
 - Solution information (scaling, maximum changes, quality check)
 - Convergence information
 - Time step information
 - Linear solver information
 - Nonlinear solver information
 - Solver timers information
2
 - The summary of declared fields and coupling-->
		<xsd:attribute name="logLevel" type="integer" default="0" />
		<!--maxAbsolutePressureChange => Maximum (absolute) pressure change in a Newton iteration-->
		<xsd:attribute name="maxAbsolutePressureChange" type="real64" default="-1" />
		<!--maxCompFractionChange => Maximum (absolute) change in a component fraction in a Newton iteration-->
		<xsd:attribute name="maxCompFractionChange" type="real64" default="0.5" />
		<!--maxRelativeCompDensChange => Maximum (relative) change in a component density in a Newton iteration-->
		<xsd:attribute name="maxRelativeCompDensChange" type="real64" default="1.79769e+208" />
		<!--maxRelativePressureChange => Maximum (relative) change in pressure in a Newton iteration-->
		<xsd:attribute name="maxRelativePressureChange" type="real64" default="0.5" />
		<!--maxRelativeTemperatureChange => Maximum (relative) change in temperature in a Newton iteration-->
		<xsd:attribute name="maxRelativeTemperatureChange" type="real64" default="0.5" />
		<!--maxSequentialCompDensChange => Maximum (absolute) component density change in a sequential iteration, used for outer loop convergence check-->
		<xsd:attribute name="maxSequentialCompDensChange" type="real64" default="1" />
		<!--maxSequentialPressureChange => Maximum (absolute) pressure change in a sequential iteration, used for outer loop convergence check-->
		<xsd:attribute name="maxSequentialPressureChange" type="real64" default="100000" />
		<!--maxSequentialTemperatureChange => Maximum (absolute) temperature change in a sequential iteration, used for outer loop convergence check-->
		<xsd:attribute name="maxSequentialTemperatureChange" type="real64" default="0.1" />
		<!--minCompDens => Minimum allowed global component density-->
		<xsd:attribute name="minCompDens" type="real64" default="1e-10" />
		<!--minScalingFactor => Minimum value for solution scaling factor-->
		<xsd:attribute name="minScalingFactor" type="real64" default="0.01" />
		<!--miscibleDBC => Flag for enabling DBC formulation with/without miscibility-->
		<xsd:attribute name="miscibleDBC" type="integer" default="0" />
		<!--omegaDBC => Factor by which DBC flux is multiplied-->
		<xsd:attribute name="omegaDBC" type="real64" default="1" />
		<!--scalingType => Solution scaling type.Valid options:
* Global
* Local-->
		<xsd:attribute name="scalingType" type="geos_CompositionalMultiphaseFVM_ScalingType" default="Global" />
		<!--solutionChangeScalingFactor => Damping factor for solution change targets-->
		<xsd:attribute name="solutionChangeScalingFactor" type="real64" default="0.5" />
		<!--targetFlowCFL => Target CFL condition `CFL condition <http://en.wikipedia.org/wiki/Courant-Friedrichs-Lewy_condition>`_ when computing the next timestep.-->
		<xsd:attribute name="targetFlowCFL" type="real64" default="-1" />
		<!--targetPhaseVolFractionChangeInTimeStep => Target (absolute) change in phase volume fraction in a time step-->
		<xsd:attribute name="targetPhaseVolFractionChangeInTimeStep" type="real64" default="0.2" />
		<!--targetRegions => Allowable regions that the solver may be applied to. Note that this does not indicate that the solver will be applied to these regions, only that allocation will occur such that the solver may be applied to these regions. The decision about what regions this solver will beapplied to rests in the EventManager.-->
		<xsd:attribute name="targetRegions" type="groupNameRef_array" use="required" />
		<!--targetRelativeCompDensChangeInTimeStep => Target (relative) change in component density in a time step-->
		<xsd:attribute name="targetRelativeCompDensChangeInTimeStep" type="real64" default="1.79769e+308" />
		<!--targetRelativePressureChangeInTimeStep => Target (relative) change in pressure in a time step (expected value between 0 and 1)-->
		<xsd:attribute name="targetRelativePressureChangeInTimeStep" type="real64" default="0.2" />
		<!--targetRelativeTemperatureChangeInTimeStep => Target (relative) change in temperature in a time step (expected value between 0 and 1)-->
		<xsd:attribute name="targetRelativeTemperatureChangeInTimeStep" type="real64" default="0.2" />
		<!--temperature => Temperature-->
		<xsd:attribute name="temperature" type="real64" use="required" />
		<!--useDBC => Enable Dissipation-based continuation flux-->
		<xsd:attribute name="useDBC" type="integer" default="0" />
		<!--useMass => Use mass formulation instead of molar. Warning : Affects SourceFlux rates units.-->
		<xsd:attribute name="useMass" type="integer" default="0" />
		<!--useSimpleAccumulation => Flag indicating whether simple accumulation form is used-->
		<xsd:attribute name="useSimpleAccumulation" type="integer" default="1" />
		<!--useTotalMassEquation => Flag indicating whether total mass equation is used-->
		<xsd:attribute name="useTotalMassEquation" type="integer" default="1" />
		<!--writeLinearSystem => Write matrix, rhs, solution to screen ( = 1) or file ( = 2).-->
		<xsd:attribute name="writeLinearSystem" type="integer" default="0" />
		<!--name => A name is required for any non-unique nodes-->
		<xsd:attribute name="name" type="groupName" use="required" />
	</xsd:complexType>
	<xsd:simpleType name="geos_physicsSolverBaseKernels_NormType">
		<xsd:restriction base="xsd:string">
			<xsd:pattern value=".*[\[\]`$].*|Linfinity|L2" />
		</xsd:restriction>
	</xsd:simpleType>
	<xsd:simpleType name="geos_CompositionalMultiphaseFVM_ScalingType">
		<xsd:restriction base="xsd:string">
			<xsd:pattern value=".*[\[\]`$].*|Global|Local" />
		</xsd:restriction>
	</xsd:simpleType>
	<xsd:complexType name="CompositionalMultiphaseHybridFVMType">
		<xsd:choice minOccurs="0" maxOccurs="unbounded">
			<xsd:element name="LinearSolverParameters" type="LinearSolverParametersType" maxOccurs="1" />
			<xsd:element name="NonlinearSolverParameters" type="NonlinearSolverParametersType" maxOccurs="1" />
		</xsd:choice>
		<!--allowLocalCompDensityChopping => Flag indicating whether local (cell-wise) chopping of negative compositions is allowed-->
		<xsd:attribute name="allowLocalCompDensityChopping" type="integer" default="1" />
		<!--allowNegativePressure => Flag indicating if negative pressure is allowed-->
		<xsd:attribute name="allowNegativePressure" type="integer" default="1" />
		<!--cflFactor => Factor to apply to the `CFL condition <http://en.wikipedia.org/wiki/Courant-Friedrichs-Lewy_condition>`_ when calculating the maximum allowable time step. Values should be in the interval (0,1] -->
		<xsd:attribute name="cflFactor" type="real64" default="0.5" />
		<!--discretization => Name of discretization object (defined in the :ref:`NumericalMethodsManager`) to use for this solver. For instance, if this is a Finite Element Solver, the name of a :ref:`FiniteElement` should be specified. If this is a Finite Volume Method, the name of a :ref:`FiniteVolume` discretization should be specified.-->
		<xsd:attribute name="discretization" type="groupNameRef" use="required" />
		<!--initialDt => Initial time-step value required by the solver to the event manager.-->
		<xsd:attribute name="initialDt" type="real64" default="1e+99" />
		<!--isThermal => Flag indicating whether the problem is thermal or not.-->
		<xsd:attribute name="isThermal" type="integer" default="0" />
		<!--logLevel => Sets the level of information to write in the standard output (the console typically).
Level 0 outputs no specific information for this solver. Higher levels require more outputs.
1
 - Line search information
 - Solution information (scaling, maximum changes, quality check)
 - Convergence information
 - Time step information
 - Linear solver information
 - Nonlinear solver information
 - Solver timers information
2
 - The summary of declared fields and coupling-->
		<xsd:attribute name="logLevel" type="integer" default="0" />
		<!--maxAbsolutePressureChange => Maximum (absolute) pressure change in a Newton iteration-->
		<xsd:attribute name="maxAbsolutePressureChange" type="real64" default="-1" />
		<!--maxCompFractionChange => Maximum (absolute) change in a component fraction in a Newton iteration-->
		<xsd:attribute name="maxCompFractionChange" type="real64" default="0.5" />
		<!--maxRelativeCompDensChange => Maximum (relative) change in a component density in a Newton iteration-->
		<xsd:attribute name="maxRelativeCompDensChange" type="real64" default="1.79769e+208" />
		<!--maxRelativePressureChange => Maximum (relative) change in pressure in a Newton iteration-->
		<xsd:attribute name="maxRelativePressureChange" type="real64" default="0.5" />
		<!--maxRelativeTemperatureChange => Maximum (relative) change in temperature in a Newton iteration-->
		<xsd:attribute name="maxRelativeTemperatureChange" type="real64" default="0.5" />
		<!--maxSequentialCompDensChange => Maximum (absolute) component density change in a sequential iteration, used for outer loop convergence check-->
		<xsd:attribute name="maxSequentialCompDensChange" type="real64" default="1" />
		<!--maxSequentialPressureChange => Maximum (absolute) pressure change in a sequential iteration, used for outer loop convergence check-->
		<xsd:attribute name="maxSequentialPressureChange" type="real64" default="100000" />
		<!--maxSequentialTemperatureChange => Maximum (absolute) temperature change in a sequential iteration, used for outer loop convergence check-->
		<xsd:attribute name="maxSequentialTemperatureChange" type="real64" default="0.1" />
		<!--minCompDens => Minimum allowed global component density-->
		<xsd:attribute name="minCompDens" type="real64" default="1e-10" />
		<!--minScalingFactor => Minimum value for solution scaling factor-->
		<xsd:attribute name="minScalingFactor" type="real64" default="0.01" />
		<!--solutionChangeScalingFactor => Damping factor for solution change targets-->
		<xsd:attribute name="solutionChangeScalingFactor" type="real64" default="0.5" />
		<!--targetFlowCFL => Target CFL condition `CFL condition <http://en.wikipedia.org/wiki/Courant-Friedrichs-Lewy_condition>`_ when computing the next timestep.-->
		<xsd:attribute name="targetFlowCFL" type="real64" default="-1" />
		<!--targetPhaseVolFractionChangeInTimeStep => Target (absolute) change in phase volume fraction in a time step-->
		<xsd:attribute name="targetPhaseVolFractionChangeInTimeStep" type="real64" default="0.2" />
		<!--targetRegions => Allowable regions that the solver may be applied to. Note that this does not indicate that the solver will be applied to these regions, only that allocation will occur such that the solver may be applied to these regions. The decision about what regions this solver will beapplied to rests in the EventManager.-->
		<xsd:attribute name="targetRegions" type="groupNameRef_array" use="required" />
		<!--targetRelativeCompDensChangeInTimeStep => Target (relative) change in component density in a time step-->
		<xsd:attribute name="targetRelativeCompDensChangeInTimeStep" type="real64" default="1.79769e+308" />
		<!--targetRelativePressureChangeInTimeStep => Target (relative) change in pressure in a time step (expected value between 0 and 1)-->
		<xsd:attribute name="targetRelativePressureChangeInTimeStep" type="real64" default="0.2" />
		<!--targetRelativeTemperatureChangeInTimeStep => Target (relative) change in temperature in a time step (expected value between 0 and 1)-->
		<xsd:attribute name="targetRelativeTemperatureChangeInTimeStep" type="real64" default="0.2" />
		<!--temperature => Temperature-->
		<xsd:attribute name="temperature" type="real64" use="required" />
		<!--useMass => Use mass formulation instead of molar. Warning : Affects SourceFlux rates units.-->
		<xsd:attribute name="useMass" type="integer" default="0" />
		<!--useSimpleAccumulation => Flag indicating whether simple accumulation form is used-->
		<xsd:attribute name="useSimpleAccumulation" type="integer" default="1" />
		<!--useTotalMassEquation => Flag indicating whether total mass equation is used-->
		<xsd:attribute name="useTotalMassEquation" type="integer" default="1" />
		<!--writeLinearSystem => Write matrix, rhs, solution to screen ( = 1) or file ( = 2).-->
		<xsd:attribute name="writeLinearSystem" type="integer" default="0" />
		<!--name => A name is required for any non-unique nodes-->
		<xsd:attribute name="name" type="groupName" use="required" />
	</xsd:complexType>
	<xsd:complexType name="CompositionalMultiphaseReservoirType">
		<xsd:choice minOccurs="0" maxOccurs="unbounded">
			<xsd:element name="LinearSolverParameters" type="LinearSolverParametersType" maxOccurs="1" />
			<xsd:element name="NonlinearSolverParameters" type="NonlinearSolverParametersType" maxOccurs="1" />
		</xsd:choice>
		<!--cflFactor => Factor to apply to the `CFL condition <http://en.wikipedia.org/wiki/Courant-Friedrichs-Lewy_condition>`_ when calculating the maximum allowable time step. Values should be in the interval (0,1] -->
		<xsd:attribute name="cflFactor" type="real64" default="0.5" />
		<!--flowSolverName => Name of the flow solver used by the coupled solver-->
		<xsd:attribute name="flowSolverName" type="groupNameRef" use="required" />
		<!--initialDt => Initial time-step value required by the solver to the event manager.-->
		<xsd:attribute name="initialDt" type="real64" default="1e+99" />
		<!--logLevel => Sets the level of information to write in the standard output (the console typically).
Level 0 outputs no specific information for this solver. Higher levels require more outputs.
1
 - Line search information
 - Solution information (scaling, maximum changes, quality check)
 - Convergence information
 - Time step information
 - Linear solver information
 - Nonlinear solver information
 - Solver timers information
 - Coupling information
 - Crossflow information
2
 - The summary of declared fields and coupling-->
		<xsd:attribute name="logLevel" type="integer" default="0" />
		<!--targetRegions => Allowable regions that the solver may be applied to. Note that this does not indicate that the solver will be applied to these regions, only that allocation will occur such that the solver may be applied to these regions. The decision about what regions this solver will beapplied to rests in the EventManager.-->
		<xsd:attribute name="targetRegions" type="groupNameRef_array" use="required" />
		<!--wellSolverName => Name of the well solver used by the coupled solver-->
		<xsd:attribute name="wellSolverName" type="groupNameRef" use="required" />
		<!--writeLinearSystem => Write matrix, rhs, solution to screen ( = 1) or file ( = 2).-->
		<xsd:attribute name="writeLinearSystem" type="integer" default="0" />
		<!--name => A name is required for any non-unique nodes-->
		<xsd:attribute name="name" type="groupName" use="required" />
	</xsd:complexType>
	<xsd:complexType name="CompositionalMultiphaseReservoirPoromechanicsType">
		<xsd:choice minOccurs="0" maxOccurs="unbounded">
			<xsd:element name="LinearSolverParameters" type="LinearSolverParametersType" maxOccurs="1" />
			<xsd:element name="NonlinearSolverParameters" type="NonlinearSolverParametersType" maxOccurs="1" />
		</xsd:choice>
		<!--cflFactor => Factor to apply to the `CFL condition <http://en.wikipedia.org/wiki/Courant-Friedrichs-Lewy_condition>`_ when calculating the maximum allowable time step. Values should be in the interval (0,1] -->
		<xsd:attribute name="cflFactor" type="real64" default="0.5" />
		<!--initialDt => Initial time-step value required by the solver to the event manager.-->
		<xsd:attribute name="initialDt" type="real64" default="1e+99" />
		<!--isThermal => Flag indicating whether the problem is thermal or not. Set isThermal="1" to enable the thermal coupling-->
		<xsd:attribute name="isThermal" type="integer" default="0" />
		<!--logLevel => Sets the level of information to write in the standard output (the console typically).
Level 0 outputs no specific information for this solver. Higher levels require more outputs.
1
 - Line search information
 - Solution information (scaling, maximum changes, quality check)
 - Convergence information
 - Time step information
 - Linear solver information
 - Nonlinear solver information
 - Solver timers information
 - Coupling information
2
 - The summary of declared fields and coupling-->
		<xsd:attribute name="logLevel" type="integer" default="0" />
		<!--reservoirAndWellsSolverName => Name of the reservoirAndWells solver used by the coupled solver-->
		<xsd:attribute name="reservoirAndWellsSolverName" type="groupNameRef" use="required" />
		<!--solidSolverName => Name of the solid solver used by the coupled solver-->
		<xsd:attribute name="solidSolverName" type="groupNameRef" use="required" />
		<!--stabilizationMultiplier => Constant multiplier of stabilization strength-->
		<xsd:attribute name="stabilizationMultiplier" type="real64" default="1" />
		<!--stabilizationRegionNames => Regions where stabilization is applied.-->
		<xsd:attribute name="stabilizationRegionNames" type="groupNameRef_array" default="{}" />
		<!--stabilizationType => StabilizationType. Options are:
None- Add no stabilization to mass equation 
Global- Add jump stabilization to all faces 
Local- Add jump stabilization on interior of macro elements-->
		<xsd:attribute name="stabilizationType" type="geos_stabilization_StabilizationType" default="None" />
		<!--targetRegions => Allowable regions that the solver may be applied to. Note that this does not indicate that the solver will be applied to these regions, only that allocation will occur such that the solver may be applied to these regions. The decision about what regions this solver will beapplied to rests in the EventManager.-->
		<xsd:attribute name="targetRegions" type="groupNameRef_array" use="required" />
		<!--writeLinearSystem => Write matrix, rhs, solution to screen ( = 1) or file ( = 2).-->
		<xsd:attribute name="writeLinearSystem" type="integer" default="0" />
		<!--name => A name is required for any non-unique nodes-->
		<xsd:attribute name="name" type="groupName" use="required" />
	</xsd:complexType>
	<xsd:simpleType name="geos_stabilization_StabilizationType">
		<xsd:restriction base="xsd:string">
			<xsd:pattern value=".*[\[\]`$].*|None|Global|Local" />
		</xsd:restriction>
	</xsd:simpleType>
	<xsd:complexType name="CompositionalMultiphaseWellType">
		<xsd:choice minOccurs="0" maxOccurs="unbounded">
			<xsd:element name="LinearSolverParameters" type="LinearSolverParametersType" maxOccurs="1" />
			<xsd:element name="NonlinearSolverParameters" type="NonlinearSolverParametersType" maxOccurs="1" />
			<xsd:element name="WellControls" type="WellControlsType" />
		</xsd:choice>
		<!--allowLocalCompDensityChopping => Flag indicating whether local (cell-wise) chopping of negative compositions is allowed-->
		<xsd:attribute name="allowLocalCompDensityChopping" type="integer" default="1" />
		<!--cflFactor => Factor to apply to the `CFL condition <http://en.wikipedia.org/wiki/Courant-Friedrichs-Lewy_condition>`_ when calculating the maximum allowable time step. Values should be in the interval (0,1] -->
		<xsd:attribute name="cflFactor" type="real64" default="0.5" />
		<!--initialDt => Initial time-step value required by the solver to the event manager.-->
		<xsd:attribute name="initialDt" type="real64" default="1e+99" />
		<!--isThermal => Flag indicating whether the problem is thermal or not.-->
		<xsd:attribute name="isThermal" type="integer" default="0" />
		<!--logLevel => Sets the level of information to write in the standard output (the console typically).
Level 0 outputs no specific information for this solver. Higher levels require more outputs.
1
 - Line search information
 - Solution information (scaling, maximum changes, quality check)
 - Convergence information
 - Time step information
 - Linear solver information
 - Nonlinear solver information
 - Solver timers information
 - Well control information
 - Crossflow information
2
 - The summary of declared fields and coupling-->
		<xsd:attribute name="logLevel" type="integer" default="0" />
		<!--maxAbsolutePressureChange => Maximum (absolute) pressure change in a Newton iteration-->
		<xsd:attribute name="maxAbsolutePressureChange" type="real64" default="-1" />
		<!--maxCompFractionChange => Maximum (absolute) change in a component fraction between two Newton iterations-->
		<xsd:attribute name="maxCompFractionChange" type="real64" default="1" />
		<!--maxRelativeCompDensChange => Maximum (relative) change in a component density between two Newton iterations-->
		<xsd:attribute name="maxRelativeCompDensChange" type="real64" default="1.79769e+208" />
		<!--maxRelativePressureChange => Maximum (relative) change in pressure between two Newton iterations (recommended with rate control)-->
		<xsd:attribute name="maxRelativePressureChange" type="real64" default="1" />
		<!--maxRelativeTemperatureChange => Maximum (relative) change in temperature between two Newton iterations  -->
		<xsd:attribute name="maxRelativeTemperatureChange" type="real64" default="1" />
		<!--targetRegions => Allowable regions that the solver may be applied to. Note that this does not indicate that the solver will be applied to these regions, only that allocation will occur such that the solver may be applied to these regions. The decision about what regions this solver will beapplied to rests in the EventManager.-->
		<xsd:attribute name="targetRegions" type="groupNameRef_array" use="required" />
		<!--useMass => Use mass formulation instead of molar-->
		<xsd:attribute name="useMass" type="integer" default="0" />
		<!--useTotalMassEquation => Use total mass equation-->
		<xsd:attribute name="useTotalMassEquation" type="integer" default="1" />
		<!--writeCSV => Write rates into a CSV file-->
		<xsd:attribute name="writeCSV" type="integer" default="0" />
		<!--writeLinearSystem => Write matrix, rhs, solution to screen ( = 1) or file ( = 2).-->
		<xsd:attribute name="writeLinearSystem" type="integer" default="0" />
		<!--name => A name is required for any non-unique nodes-->
		<xsd:attribute name="name" type="groupName" use="required" />
	</xsd:complexType>
	<xsd:complexType name="WellControlsType">
		<!--control => Well control. Valid options:
* BHP
* phaseVolRate
* totalVolRate
* massRate
* uninitialized-->
		<xsd:attribute name="control" type="geos_WellControls_Control" use="required" />
		<!--enableCrossflow => Flag to enable crossflow. Currently only supported for injectors: 
 - If the flag is set to 1, both reservoir-to-well flow and well-to-reservoir flow are allowed at the perforations. 
 - If the flag is set to 0, we only allow well-to-reservoir flow at the perforations.-->
		<xsd:attribute name="enableCrossflow" type="integer" default="1" />
		<!--initialPressureCoefficient => Tuning coefficient for the initial well pressure of rate-controlled wells: 
 - Injector pressure at reference depth initialized as: (1+initialPressureCoefficient)*reservoirPressureAtClosestPerforation + density*g*( zRef - zPerf ) 
 - Producer pressure at reference depth initialized as: (1-initialPressureCoefficient)*reservoirPressureAtClosestPerforation + density*g*( zRef - zPerf ) -->
		<xsd:attribute name="initialPressureCoefficient" type="real64" default="0.1" />
		<!--injectionStream => Global component densities of the injection stream [moles/m^3 or kg/m^3]-->
		<xsd:attribute name="injectionStream" type="real64_array" default="{-1}" />
		<!--injectionTemperature => Temperature of the injection stream [K]-->
		<xsd:attribute name="injectionTemperature" type="real64" default="-1" />
		<!--logLevel => Log level-->
		<xsd:attribute name="logLevel" type="integer" default="0" />
		<!--referenceElevation => Reference elevation where BHP control is enforced [m]-->
		<xsd:attribute name="referenceElevation" type="real64" use="required" />
		<!--statusTableName => Name of the well status table when the status of the well is a time dependent function. 
If the status function evaluates to a positive value at the current time, the well will be open otherwise the well will be shut.-->
		<xsd:attribute name="statusTableName" type="groupNameRef" default="" />
		<!--surfacePressure => Surface pressure used to compute volumetric rates when surface conditions are used [Pa]-->
		<xsd:attribute name="surfacePressure" type="real64" default="0" />
		<!--surfaceTemperature => Surface temperature used to compute volumetric rates when surface conditions are used [K]-->
		<xsd:attribute name="surfaceTemperature" type="real64" default="0" />
		<!--targetBHP => Target bottom-hole pressure [Pa]-->
		<xsd:attribute name="targetBHP" type="real64" default="0" />
		<!--targetBHPTableName => Name of the BHP table when the rate is a time dependent function-->
		<xsd:attribute name="targetBHPTableName" type="groupNameRef" default="" />
		<!--targetMassRate => Target Mass Rate rate ( [kg^3/s])-->
		<xsd:attribute name="targetMassRate" type="real64" default="0" />
		<!--targetMassRateTableName => Name of the mass rate table when the rate is a time dependent function-->
		<xsd:attribute name="targetMassRateTableName" type="groupNameRef" default="" />
		<!--targetPhaseName => Name of the target phase-->
		<xsd:attribute name="targetPhaseName" type="groupNameRef" default="" />
		<!--targetPhaseRate => Target phase volumetric rate (if useSurfaceConditions: [surface m^3/s]; else [reservoir m^3/s])-->
		<xsd:attribute name="targetPhaseRate" type="real64" default="0" />
		<!--targetPhaseRateTableName => Name of the phase rate table when the rate is a time dependent function-->
		<xsd:attribute name="targetPhaseRateTableName" type="groupNameRef" default="" />
		<!--targetTotalRate => Target total volumetric rate (if useSurfaceConditions: [surface m^3/s]; else [reservoir m^3/s])-->
		<xsd:attribute name="targetTotalRate" type="real64" default="0" />
		<!--targetTotalRateTableName => Name of the total rate table when the rate is a time dependent function-->
		<xsd:attribute name="targetTotalRateTableName" type="groupNameRef" default="" />
		<!--type => Well type. Valid options:
* producer
* injector-->
		<xsd:attribute name="type" type="geos_WellControls_Type" use="required" />
		<!--useSurfaceConditions => Flag to specify whether rates are checked at surface or reservoir conditions.
Equal to 1 for surface conditions, and to 0 for reservoir conditions-->
		<xsd:attribute name="useSurfaceConditions" type="integer" default="0" />
		<!--name => A name is required for any non-unique nodes-->
		<xsd:attribute name="name" type="groupName" use="required" />
	</xsd:complexType>
	<xsd:simpleType name="geos_WellControls_Control">
		<xsd:restriction base="xsd:string">
			<xsd:pattern value=".*[\[\]`$].*|BHP|phaseVolRate|totalVolRate|massRate|uninitialized" />
		</xsd:restriction>
	</xsd:simpleType>
	<xsd:simpleType name="geos_WellControls_Type">
		<xsd:restriction base="xsd:string">
			<xsd:pattern value=".*[\[\]`$].*|producer|injector" />
		</xsd:restriction>
	</xsd:simpleType>
	<xsd:complexType name="ElasticFirstOrderSEMType">
		<xsd:choice minOccurs="0" maxOccurs="unbounded">
			<xsd:element name="LinearSolverParameters" type="LinearSolverParametersType" maxOccurs="1" />
			<xsd:element name="NonlinearSolverParameters" type="NonlinearSolverParametersType" maxOccurs="1" />
		</xsd:choice>
		<!--attenuationType => Flag to indicate which attenuation model to use: "none" for no attenuation, "sls\ for the standard-linear-solid (SLS) model (Fichtner, 2014).-->
		<xsd:attribute name="attenuationType" type="geos_WaveSolverUtils_AttenuationType" default="none" />
		<!--cflFactor => Factor to apply to the `CFL condition <http://en.wikipedia.org/wiki/Courant-Friedrichs-Lewy_condition>`_ when calculating the maximum allowable time step. Values should be in the interval (0,1] -->
		<xsd:attribute name="cflFactor" type="real64" default="0.5" />
		<!--discretization => Name of discretization object (defined in the :ref:`NumericalMethodsManager`) to use for this solver. For instance, if this is a Finite Element Solver, the name of a :ref:`FiniteElement` should be specified. If this is a Finite Volume Method, the name of a :ref:`FiniteVolume` discretization should be specified.-->
		<xsd:attribute name="discretization" type="groupNameRef" use="required" />
		<!--dtSeismoTrace => Time step for output pressure at receivers-->
		<xsd:attribute name="dtSeismoTrace" type="real64" default="0" />
		<!--enableLifo => Set to 1 to enable LIFO storage feature-->
		<xsd:attribute name="enableLifo" type="integer" default="0" />
		<!--forward => Set to 1 to compute forward propagation-->
		<xsd:attribute name="forward" type="integer" default="1" />
		<!--initialDt => Initial time-step value required by the solver to the event manager.-->
		<xsd:attribute name="initialDt" type="real64" default="1e+99" />
		<!--lifoOnDevice => Set the capacity of the lifo device storage (if negative, opposite of percentage of remaining memory)-->
		<xsd:attribute name="lifoOnDevice" type="integer" default="-80" />
		<!--lifoOnHost => Set the capacity of the lifo host storage (if negative, opposite of percentage of remaining memory)-->
		<xsd:attribute name="lifoOnHost" type="integer" default="-80" />
		<!--lifoSize => Set the capacity of the lifo storage (should be the total number of buffers to store in the LIFO)-->
		<xsd:attribute name="lifoSize" type="integer" default="2147483647" />
		<!--linearDASGeometry => Geometry parameters for a linear DAS fiber (dip, azimuth, gauge length)-->
		<xsd:attribute name="linearDASGeometry" type="real64_array2d" default="{{0}}" />
		<!--linearDASSamples => Number of sample points to be used for strain integration when integrating the strain for the DAS signal-->
		<xsd:attribute name="linearDASSamples" type="integer" default="5" />
		<!--logLevel => Sets the level of information to write in the standard output (the console typically).
Level 0 outputs no specific information for this solver. Higher levels require more outputs.
1
 - Line search information
 - Solution information (scaling, maximum changes, quality check)
 - Convergence information
 - Time step information
 - Linear solver information
 - Nonlinear solver information
 - Solver timers information
2
 - The summary of declared fields and coupling-->
		<xsd:attribute name="logLevel" type="integer" default="0" />
		<!--outputSeismoTrace => Flag that indicates if we write the seismo trace in a file .txt, 0 no output, 1 otherwise-->
		<xsd:attribute name="outputSeismoTrace" type="integer" default="0" />
		<!--receiverCoordinates => Coordinates (x,y,z) of the receivers-->
		<xsd:attribute name="receiverCoordinates" type="real64_array2d" default="{{0}}" />
		<!--rickerOrder => Flag that indicates the order of the Ricker to be used o, 1 or 2. Order 2 by default-->
		<xsd:attribute name="rickerOrder" type="integer" default="2" />
		<!--saveFields => Set to 1 to save fields during forward and restore them during backward-->
		<xsd:attribute name="saveFields" type="integer" default="0" />
		<!--shotIndex => Set the current shot for temporary files-->
		<xsd:attribute name="shotIndex" type="integer" default="0" />
		<!--slsAnelasticityCoefficients => Anelasticity coefficients for the standard-linear-solid (SLS) anelasticity.The default value is { }, corresponding to no attenuation. An array with the corresponding reference frequencies must be provided.-->
		<xsd:attribute name="slsAnelasticityCoefficients" type="real32_array" default="{0}" />
		<!--slsReferenceAngularFrequencies => Reference angular frequencies (omega) for the standard-linear-solid (SLS) anelasticity.The default value is { }, corresponding to no attenuation. An array with the corresponding anelasticity coefficients must be provided.-->
		<xsd:attribute name="slsReferenceAngularFrequencies" type="real32_array" default="{0}" />
		<!--sourceCoordinates => Coordinates (x,y,z) of the sources-->
		<xsd:attribute name="sourceCoordinates" type="real64_array2d" default="{{0}}" />
		<!--sourceWaveletTableNames => Names of the table functions, one for each source, that are used to define the source wavelets. If a list is given, it overrides the Ricker wavelet definitions.The default value is an empty list, which means that a Ricker wavelet is used everywhere.-->
		<xsd:attribute name="sourceWaveletTableNames" type="string_array" default="{}" />
		<!--targetRegions => Allowable regions that the solver may be applied to. Note that this does not indicate that the solver will be applied to these regions, only that allocation will occur such that the solver may be applied to these regions. The decision about what regions this solver will beapplied to rests in the EventManager.-->
		<xsd:attribute name="targetRegions" type="groupNameRef_array" use="required" />
		<!--timeSourceDelay => Source time delay (1 / f0 by default)-->
		<xsd:attribute name="timeSourceDelay" type="real32" default="-1" />
		<!--timeSourceFrequency => Central frequency for the time source-->
		<xsd:attribute name="timeSourceFrequency" type="real32" default="0" />
		<!--timestepStabilityLimit => Set to 1 to apply a stability limit to the simulation timestep. The timestep used is that given by the CFL condition times the cflFactor parameter.-->
		<xsd:attribute name="timestepStabilityLimit" type="integer" default="0" />
		<!--useDAS => Flag to indicate if DAS data will be modeled, and which DAS type to use: "none" to deactivate DAS, "strainIntegration" for strain integration, "dipole" for displacement difference-->
		<xsd:attribute name="useDAS" type="geos_WaveSolverUtils_DASType" default="none" />
		<!--writeLinearSystem => Write matrix, rhs, solution to screen ( = 1) or file ( = 2).-->
		<xsd:attribute name="writeLinearSystem" type="integer" default="0" />
		<!--name => A name is required for any non-unique nodes-->
		<xsd:attribute name="name" type="groupName" use="required" />
	</xsd:complexType>
	<xsd:complexType name="ElasticSEMType">
		<xsd:choice minOccurs="0" maxOccurs="unbounded">
			<xsd:element name="LinearSolverParameters" type="LinearSolverParametersType" maxOccurs="1" />
			<xsd:element name="NonlinearSolverParameters" type="NonlinearSolverParametersType" maxOccurs="1" />
		</xsd:choice>
		<!--attenuationType => Flag to indicate which attenuation model to use: "none" for no attenuation, "sls\ for the standard-linear-solid (SLS) model (Fichtner, 2014).-->
		<xsd:attribute name="attenuationType" type="geos_WaveSolverUtils_AttenuationType" default="none" />
		<!--cflFactor => Factor to apply to the `CFL condition <http://en.wikipedia.org/wiki/Courant-Friedrichs-Lewy_condition>`_ when calculating the maximum allowable time step. Values should be in the interval (0,1] -->
		<xsd:attribute name="cflFactor" type="real64" default="0.5" />
		<!--discretization => Name of discretization object (defined in the :ref:`NumericalMethodsManager`) to use for this solver. For instance, if this is a Finite Element Solver, the name of a :ref:`FiniteElement` should be specified. If this is a Finite Volume Method, the name of a :ref:`FiniteVolume` discretization should be specified.-->
		<xsd:attribute name="discretization" type="groupNameRef" use="required" />
		<!--dtSeismoTrace => Time step for output pressure at receivers-->
		<xsd:attribute name="dtSeismoTrace" type="real64" default="0" />
		<!--enableLifo => Set to 1 to enable LIFO storage feature-->
		<xsd:attribute name="enableLifo" type="integer" default="0" />
		<!--forward => Set to 1 to compute forward propagation-->
		<xsd:attribute name="forward" type="integer" default="1" />
		<!--initialDt => Initial time-step value required by the solver to the event manager.-->
		<xsd:attribute name="initialDt" type="real64" default="1e+99" />
		<!--lifoOnDevice => Set the capacity of the lifo device storage (if negative, opposite of percentage of remaining memory)-->
		<xsd:attribute name="lifoOnDevice" type="integer" default="-80" />
		<!--lifoOnHost => Set the capacity of the lifo host storage (if negative, opposite of percentage of remaining memory)-->
		<xsd:attribute name="lifoOnHost" type="integer" default="-80" />
		<!--lifoSize => Set the capacity of the lifo storage (should be the total number of buffers to store in the LIFO)-->
		<xsd:attribute name="lifoSize" type="integer" default="2147483647" />
		<!--linearDASGeometry => Geometry parameters for a linear DAS fiber (dip, azimuth, gauge length)-->
		<xsd:attribute name="linearDASGeometry" type="real64_array2d" default="{{0}}" />
		<!--linearDASSamples => Number of sample points to be used for strain integration when integrating the strain for the DAS signal-->
		<xsd:attribute name="linearDASSamples" type="integer" default="5" />
		<!--logLevel => Sets the level of information to write in the standard output (the console typically).
Level 0 outputs no specific information for this solver. Higher levels require more outputs.
1
 - Line search information
 - Solution information (scaling, maximum changes, quality check)
 - Convergence information
 - Time step information
 - Linear solver information
 - Nonlinear solver information
 - Solver timers information
2
 - The summary of declared fields and coupling-->
		<xsd:attribute name="logLevel" type="integer" default="0" />
		<!--outputSeismoTrace => Flag that indicates if we write the seismo trace in a file .txt, 0 no output, 1 otherwise-->
		<xsd:attribute name="outputSeismoTrace" type="integer" default="0" />
		<!--receiverCoordinates => Coordinates (x,y,z) of the receivers-->
		<xsd:attribute name="receiverCoordinates" type="real64_array2d" default="{{0}}" />
		<!--rickerOrder => Flag that indicates the order of the Ricker to be used o, 1 or 2. Order 2 by default-->
		<xsd:attribute name="rickerOrder" type="integer" default="2" />
		<!--saveFields => Set to 1 to save fields during forward and restore them during backward-->
		<xsd:attribute name="saveFields" type="integer" default="0" />
		<!--shotIndex => Set the current shot for temporary files-->
		<xsd:attribute name="shotIndex" type="integer" default="0" />
		<!--slsAnelasticityCoefficients => Anelasticity coefficients for the standard-linear-solid (SLS) anelasticity.The default value is { }, corresponding to no attenuation. An array with the corresponding reference frequencies must be provided.-->
		<xsd:attribute name="slsAnelasticityCoefficients" type="real32_array" default="{0}" />
		<!--slsReferenceAngularFrequencies => Reference angular frequencies (omega) for the standard-linear-solid (SLS) anelasticity.The default value is { }, corresponding to no attenuation. An array with the corresponding anelasticity coefficients must be provided.-->
		<xsd:attribute name="slsReferenceAngularFrequencies" type="real32_array" default="{0}" />
		<!--sourceCoordinates => Coordinates (x,y,z) of the sources-->
		<xsd:attribute name="sourceCoordinates" type="real64_array2d" default="{{0}}" />
		<!--sourceForce => Force of the source: 3 real values for a vector source, and 6 real values for a tensor source (in Voigt notation).The default value is { 0, 0, 0 } (no net force).-->
		<xsd:attribute name="sourceForce" type="R1Tensor" default="{0,0,0}" />
		<!--sourceMoment => Moment of the source: 6 real values describing a symmetric tensor in Voigt notation.The default value is { 1, 1, 1, 0, 0, 0 } (diagonal moment, corresponding to a seismic charge).-->
		<xsd:attribute name="sourceMoment" type="R2SymTensor" default="{1,1,1,0,0,0}" />
		<!--sourceWaveletTableNames => Names of the table functions, one for each source, that are used to define the source wavelets. If a list is given, it overrides the Ricker wavelet definitions.The default value is an empty list, which means that a Ricker wavelet is used everywhere.-->
		<xsd:attribute name="sourceWaveletTableNames" type="string_array" default="{}" />
		<!--targetRegions => Allowable regions that the solver may be applied to. Note that this does not indicate that the solver will be applied to these regions, only that allocation will occur such that the solver may be applied to these regions. The decision about what regions this solver will beapplied to rests in the EventManager.-->
		<xsd:attribute name="targetRegions" type="groupNameRef_array" use="required" />
		<!--timeSourceDelay => Source time delay (1 / f0 by default)-->
		<xsd:attribute name="timeSourceDelay" type="real32" default="-1" />
		<!--timeSourceFrequency => Central frequency for the time source-->
		<xsd:attribute name="timeSourceFrequency" type="real32" default="0" />
		<!--timestepStabilityLimit => Set to 1 to apply a stability limit to the simulation timestep. The timestep used is that given by the CFL condition times the cflFactor parameter.-->
		<xsd:attribute name="timestepStabilityLimit" type="integer" default="0" />
		<!--useDAS => Flag to indicate if DAS data will be modeled, and which DAS type to use: "none" to deactivate DAS, "strainIntegration" for strain integration, "dipole" for displacement difference-->
		<xsd:attribute name="useDAS" type="geos_WaveSolverUtils_DASType" default="none" />
		<!--useVTI => Flag to apply VTI anisotropy. The default is to use isotropic physic.-->
		<xsd:attribute name="useVTI" type="integer" default="0" />
		<!--writeLinearSystem => Write matrix, rhs, solution to screen ( = 1) or file ( = 2).-->
		<xsd:attribute name="writeLinearSystem" type="integer" default="0" />
		<!--name => A name is required for any non-unique nodes-->
		<xsd:attribute name="name" type="groupName" use="required" />
	</xsd:complexType>
	<xsd:complexType name="EmbeddedSurfaceGeneratorType">
		<xsd:choice minOccurs="0" maxOccurs="unbounded">
			<xsd:element name="LinearSolverParameters" type="LinearSolverParametersType" maxOccurs="1" />
			<xsd:element name="NonlinearSolverParameters" type="NonlinearSolverParametersType" maxOccurs="1" />
		</xsd:choice>
		<!--cflFactor => Factor to apply to the `CFL condition <http://en.wikipedia.org/wiki/Courant-Friedrichs-Lewy_condition>`_ when calculating the maximum allowable time step. Values should be in the interval (0,1] -->
		<xsd:attribute name="cflFactor" type="real64" default="0.5" />
		<!--discretization => Name of discretization object (defined in the :ref:`NumericalMethodsManager`) to use for this solver. For instance, if this is a Finite Element Solver, the name of a :ref:`FiniteElement` should be specified. If this is a Finite Volume Method, the name of a :ref:`FiniteVolume` discretization should be specified.-->
		<xsd:attribute name="discretization" type="groupNameRef" use="required" />
		<!--fractureRegion => (no description available)-->
		<xsd:attribute name="fractureRegion" type="groupNameRef" default="FractureRegion" />
		<!--initialDt => Initial time-step value required by the solver to the event manager.-->
		<xsd:attribute name="initialDt" type="real64" default="1e+99" />
		<!--logLevel => Sets the level of information to write in the standard output (the console typically).
Level 0 outputs no specific information for this solver. Higher levels require more outputs.
1
 - Line search information
 - Solution information (scaling, maximum changes, quality check)
 - Convergence information
 - Time step information
 - Linear solver information
 - Nonlinear solver information
 - Solver timers information
2
 - The summary of declared fields and coupling-->
		<xsd:attribute name="logLevel" type="integer" default="0" />
		<!--mpiCommOrder => Flag to enable MPI consistent communication ordering-->
		<xsd:attribute name="mpiCommOrder" type="integer" default="0" />
		<!--targetObjects => List of geometric objects that will be used to initialized the embedded surfaces/fractures.-->
		<xsd:attribute name="targetObjects" type="groupNameRef_array" use="required" />
		<!--targetRegions => Allowable regions that the solver may be applied to. Note that this does not indicate that the solver will be applied to these regions, only that allocation will occur such that the solver may be applied to these regions. The decision about what regions this solver will beapplied to rests in the EventManager.-->
		<xsd:attribute name="targetRegions" type="groupNameRef_array" use="required" />
		<!--writeLinearSystem => Write matrix, rhs, solution to screen ( = 1) or file ( = 2).-->
		<xsd:attribute name="writeLinearSystem" type="integer" default="0" />
		<!--name => A name is required for any non-unique nodes-->
		<xsd:attribute name="name" type="groupName" use="required" />
	</xsd:complexType>
	<xsd:complexType name="FlowProppantTransportType">
		<xsd:choice minOccurs="0" maxOccurs="unbounded">
			<xsd:element name="LinearSolverParameters" type="LinearSolverParametersType" maxOccurs="1" />
			<xsd:element name="NonlinearSolverParameters" type="NonlinearSolverParametersType" maxOccurs="1" />
		</xsd:choice>
		<!--cflFactor => Factor to apply to the `CFL condition <http://en.wikipedia.org/wiki/Courant-Friedrichs-Lewy_condition>`_ when calculating the maximum allowable time step. Values should be in the interval (0,1] -->
		<xsd:attribute name="cflFactor" type="real64" default="0.5" />
		<!--flowSolverName => Name of the flow solver used by the coupled solver-->
		<xsd:attribute name="flowSolverName" type="groupNameRef" use="required" />
		<!--initialDt => Initial time-step value required by the solver to the event manager.-->
		<xsd:attribute name="initialDt" type="real64" default="1e+99" />
		<!--logLevel => Sets the level of information to write in the standard output (the console typically).
Level 0 outputs no specific information for this solver. Higher levels require more outputs.
1
 - Line search information
 - Solution information (scaling, maximum changes, quality check)
 - Convergence information
 - Time step information
 - Linear solver information
 - Nonlinear solver information
 - Solver timers information
 - Coupling information
2
 - The summary of declared fields and coupling-->
		<xsd:attribute name="logLevel" type="integer" default="0" />
		<!--proppantSolverName => Name of the proppant solver used by the coupled solver-->
		<xsd:attribute name="proppantSolverName" type="groupNameRef" use="required" />
		<!--targetRegions => Allowable regions that the solver may be applied to. Note that this does not indicate that the solver will be applied to these regions, only that allocation will occur such that the solver may be applied to these regions. The decision about what regions this solver will beapplied to rests in the EventManager.-->
		<xsd:attribute name="targetRegions" type="groupNameRef_array" use="required" />
		<!--writeLinearSystem => Write matrix, rhs, solution to screen ( = 1) or file ( = 2).-->
		<xsd:attribute name="writeLinearSystem" type="integer" default="0" />
		<!--name => A name is required for any non-unique nodes-->
		<xsd:attribute name="name" type="groupName" use="required" />
	</xsd:complexType>
	<xsd:complexType name="HydrofractureType">
		<xsd:choice minOccurs="0" maxOccurs="unbounded">
			<xsd:element name="LinearSolverParameters" type="LinearSolverParametersType" maxOccurs="1" />
			<xsd:element name="NonlinearSolverParameters" type="NonlinearSolverParametersType" maxOccurs="1" />
		</xsd:choice>
		<!--cflFactor => Factor to apply to the `CFL condition <http://en.wikipedia.org/wiki/Courant-Friedrichs-Lewy_condition>`_ when calculating the maximum allowable time step. Values should be in the interval (0,1] -->
		<xsd:attribute name="cflFactor" type="real64" default="0.5" />
		<!--damageFlag => The flag to indicate whether a damage solid model is used-->
		<xsd:attribute name="damageFlag" type="integer" default="0" />
		<!--flowSolverName => Name of the flow solver used by the coupled solver-->
		<xsd:attribute name="flowSolverName" type="groupNameRef" use="required" />
		<!--initialDt => Initial time-step value required by the solver to the event manager.-->
		<xsd:attribute name="initialDt" type="real64" default="1e+99" />
		<!--isLaggingFractureStencilWeightsUpdate => Flag to determine whether or not to apply lagging update for the fracture stencil weights. -->
		<xsd:attribute name="isLaggingFractureStencilWeightsUpdate" type="integer" default="0" />
		<!--isMatrixPoroelastic => (no description available)-->
		<xsd:attribute name="isMatrixPoroelastic" type="integer" default="0" />
		<!--isThermal => Flag indicating whether the problem is thermal or not. Set isThermal="1" to enable the thermal coupling-->
		<xsd:attribute name="isThermal" type="integer" default="0" />
		<!--logLevel => Sets the level of information to write in the standard output (the console typically).
Level 0 outputs no specific information for this solver. Higher levels require more outputs.
1
 - Line search information
 - Solution information (scaling, maximum changes, quality check)
 - Convergence information
 - Time step information
 - Linear solver information
 - Nonlinear solver information
 - Solver timers information
 - Coupling information
 - Fracture generation information
2
 - The summary of declared fields and coupling-->
		<xsd:attribute name="logLevel" type="integer" default="0" />
		<!--maxNumResolves => Value to indicate how many resolves may be executed to perform surface generation after the execution of flow and mechanics solver. -->
		<xsd:attribute name="maxNumResolves" type="integer" default="10" />
		<!--newFractureInitializationType => Type of new fracture element initialization. Can be Pressure or Displacement. -->
		<xsd:attribute name="newFractureInitializationType" type="geos_HydrofractureSolver_lt_geos_SinglePhasePoromechanics_lt_geos_SinglePhaseBase_cm_-geos_SolidMechanicsLagrangianFEM_gt_-_gt__InitializationType" default="Pressure" />
		<!--solidSolverName => Name of the solid solver used by the coupled solver-->
		<xsd:attribute name="solidSolverName" type="groupNameRef" use="required" />
		<!--stabilizationMultiplier => Constant multiplier of stabilization strength-->
		<xsd:attribute name="stabilizationMultiplier" type="real64" default="1" />
		<!--stabilizationRegionNames => Regions where stabilization is applied.-->
		<xsd:attribute name="stabilizationRegionNames" type="groupNameRef_array" default="{}" />
		<!--stabilizationType => StabilizationType. Options are:
None- Add no stabilization to mass equation 
Global- Add jump stabilization to all faces 
Local- Add jump stabilization on interior of macro elements-->
		<xsd:attribute name="stabilizationType" type="geos_stabilization_StabilizationType" default="None" />
		<!--surfaceGeneratorName => Name of the surface generator to use in the hydrofracture solver-->
		<xsd:attribute name="surfaceGeneratorName" type="groupNameRef" use="required" />
		<!--targetRegions => Allowable regions that the solver may be applied to. Note that this does not indicate that the solver will be applied to these regions, only that allocation will occur such that the solver may be applied to these regions. The decision about what regions this solver will beapplied to rests in the EventManager.-->
		<xsd:attribute name="targetRegions" type="groupNameRef_array" use="required" />
		<!--useQuasiNewton => (no description available)-->
		<xsd:attribute name="useQuasiNewton" type="integer" default="0" />
		<!--writeLinearSystem => Write matrix, rhs, solution to screen ( = 1) or file ( = 2).-->
		<xsd:attribute name="writeLinearSystem" type="integer" default="0" />
		<!--name => A name is required for any non-unique nodes-->
		<xsd:attribute name="name" type="groupName" use="required" />
	</xsd:complexType>
	<xsd:simpleType name="geos_HydrofractureSolver_lt_geos_SinglePhasePoromechanics_lt_geos_SinglePhaseBase_cm_-geos_SolidMechanicsLagrangianFEM_gt_-_gt__InitializationType">
		<xsd:restriction base="xsd:string">
			<xsd:pattern value=".*[\[\]`$].*|Pressure|Displacement" />
		</xsd:restriction>
	</xsd:simpleType>
	<xsd:complexType name="LaplaceFEMType">
		<xsd:choice minOccurs="0" maxOccurs="unbounded">
			<xsd:element name="LinearSolverParameters" type="LinearSolverParametersType" maxOccurs="1" />
			<xsd:element name="NonlinearSolverParameters" type="NonlinearSolverParametersType" maxOccurs="1" />
		</xsd:choice>
		<!--cflFactor => Factor to apply to the `CFL condition <http://en.wikipedia.org/wiki/Courant-Friedrichs-Lewy_condition>`_ when calculating the maximum allowable time step. Values should be in the interval (0,1] -->
		<xsd:attribute name="cflFactor" type="real64" default="0.5" />
		<!--discretization => Name of discretization object (defined in the :ref:`NumericalMethodsManager`) to use for this solver. For instance, if this is a Finite Element Solver, the name of a :ref:`FiniteElement` should be specified. If this is a Finite Volume Method, the name of a :ref:`FiniteVolume` discretization should be specified.-->
		<xsd:attribute name="discretization" type="groupNameRef" use="required" />
		<!--fieldName => Name of field variable-->
		<xsd:attribute name="fieldName" type="groupNameRef" use="required" />
		<!--initialDt => Initial time-step value required by the solver to the event manager.-->
		<xsd:attribute name="initialDt" type="real64" default="1e+99" />
		<!--logLevel => Sets the level of information to write in the standard output (the console typically).
Level 0 outputs no specific information for this solver. Higher levels require more outputs.
1
 - Line search information
 - Solution information (scaling, maximum changes, quality check)
 - Convergence information
 - Time step information
 - Linear solver information
 - Nonlinear solver information
 - Solver timers information
2
 - The summary of declared fields and coupling-->
		<xsd:attribute name="logLevel" type="integer" default="0" />
		<!--targetRegions => Allowable regions that the solver may be applied to. Note that this does not indicate that the solver will be applied to these regions, only that allocation will occur such that the solver may be applied to these regions. The decision about what regions this solver will beapplied to rests in the EventManager.-->
		<xsd:attribute name="targetRegions" type="groupNameRef_array" use="required" />
		<!--timeIntegrationOption => Time integration method. Options are:
* SteadyState
* ImplicitTransient-->
		<xsd:attribute name="timeIntegrationOption" type="geos_LaplaceBaseH1_TimeIntegrationOption" use="required" />
		<!--writeLinearSystem => Write matrix, rhs, solution to screen ( = 1) or file ( = 2).-->
		<xsd:attribute name="writeLinearSystem" type="integer" default="0" />
		<!--name => A name is required for any non-unique nodes-->
		<xsd:attribute name="name" type="groupName" use="required" />
	</xsd:complexType>
	<xsd:simpleType name="geos_LaplaceBaseH1_TimeIntegrationOption">
		<xsd:restriction base="xsd:string">
			<xsd:pattern value=".*[\[\]`$].*|SteadyState|ImplicitTransient" />
		</xsd:restriction>
	</xsd:simpleType>
	<xsd:complexType name="MultiphasePoromechanicsType">
		<xsd:choice minOccurs="0" maxOccurs="unbounded">
			<xsd:element name="LinearSolverParameters" type="LinearSolverParametersType" maxOccurs="1" />
			<xsd:element name="NonlinearSolverParameters" type="NonlinearSolverParametersType" maxOccurs="1" />
		</xsd:choice>
		<!--cflFactor => Factor to apply to the `CFL condition <http://en.wikipedia.org/wiki/Courant-Friedrichs-Lewy_condition>`_ when calculating the maximum allowable time step. Values should be in the interval (0,1] -->
		<xsd:attribute name="cflFactor" type="real64" default="0.5" />
		<!--flowSolverName => Name of the flow solver used by the coupled solver-->
		<xsd:attribute name="flowSolverName" type="groupNameRef" use="required" />
		<!--initialDt => Initial time-step value required by the solver to the event manager.-->
		<xsd:attribute name="initialDt" type="real64" default="1e+99" />
		<!--isThermal => Flag indicating whether the problem is thermal or not. Set isThermal="1" to enable the thermal coupling-->
		<xsd:attribute name="isThermal" type="integer" default="0" />
		<!--logLevel => Sets the level of information to write in the standard output (the console typically).
Level 0 outputs no specific information for this solver. Higher levels require more outputs.
1
 - Line search information
 - Solution information (scaling, maximum changes, quality check)
 - Convergence information
 - Time step information
 - Linear solver information
 - Nonlinear solver information
 - Solver timers information
 - Coupling information
2
 - The summary of declared fields and coupling-->
		<xsd:attribute name="logLevel" type="integer" default="0" />
		<!--solidSolverName => Name of the solid solver used by the coupled solver-->
		<xsd:attribute name="solidSolverName" type="groupNameRef" use="required" />
		<!--stabilizationMultiplier => Constant multiplier of stabilization strength-->
		<xsd:attribute name="stabilizationMultiplier" type="real64" default="1" />
		<!--stabilizationRegionNames => Regions where stabilization is applied.-->
		<xsd:attribute name="stabilizationRegionNames" type="groupNameRef_array" default="{}" />
		<!--stabilizationType => StabilizationType. Options are:
None- Add no stabilization to mass equation 
Global- Add jump stabilization to all faces 
Local- Add jump stabilization on interior of macro elements-->
		<xsd:attribute name="stabilizationType" type="geos_stabilization_StabilizationType" default="None" />
		<!--targetRegions => Allowable regions that the solver may be applied to. Note that this does not indicate that the solver will be applied to these regions, only that allocation will occur such that the solver may be applied to these regions. The decision about what regions this solver will beapplied to rests in the EventManager.-->
		<xsd:attribute name="targetRegions" type="groupNameRef_array" use="required" />
		<!--writeLinearSystem => Write matrix, rhs, solution to screen ( = 1) or file ( = 2).-->
		<xsd:attribute name="writeLinearSystem" type="integer" default="0" />
		<!--name => A name is required for any non-unique nodes-->
		<xsd:attribute name="name" type="groupName" use="required" />
	</xsd:complexType>
	<xsd:complexType name="MultiphasePoromechanicsReservoirType">
		<xsd:choice minOccurs="0" maxOccurs="unbounded">
			<xsd:element name="LinearSolverParameters" type="LinearSolverParametersType" maxOccurs="1" />
			<xsd:element name="NonlinearSolverParameters" type="NonlinearSolverParametersType" maxOccurs="1" />
		</xsd:choice>
		<!--cflFactor => Factor to apply to the `CFL condition <http://en.wikipedia.org/wiki/Courant-Friedrichs-Lewy_condition>`_ when calculating the maximum allowable time step. Values should be in the interval (0,1] -->
		<xsd:attribute name="cflFactor" type="real64" default="0.5" />
		<!--initialDt => Initial time-step value required by the solver to the event manager.-->
		<xsd:attribute name="initialDt" type="real64" default="1e+99" />
		<!--logLevel => Sets the level of information to write in the standard output (the console typically).
Level 0 outputs no specific information for this solver. Higher levels require more outputs.
1
 - Line search information
 - Solution information (scaling, maximum changes, quality check)
 - Convergence information
 - Time step information
 - Linear solver information
 - Nonlinear solver information
 - Solver timers information
 - Coupling information
 - Crossflow information
2
 - The summary of declared fields and coupling-->
		<xsd:attribute name="logLevel" type="integer" default="0" />
		<!--poromechanicsSolverName => Name of the poromechanics solver used by the coupled solver-->
		<xsd:attribute name="poromechanicsSolverName" type="groupNameRef" use="required" />
		<!--targetRegions => Allowable regions that the solver may be applied to. Note that this does not indicate that the solver will be applied to these regions, only that allocation will occur such that the solver may be applied to these regions. The decision about what regions this solver will beapplied to rests in the EventManager.-->
		<xsd:attribute name="targetRegions" type="groupNameRef_array" use="required" />
		<!--wellSolverName => Name of the well solver used by the coupled solver-->
		<xsd:attribute name="wellSolverName" type="groupNameRef" use="required" />
		<!--writeLinearSystem => Write matrix, rhs, solution to screen ( = 1) or file ( = 2).-->
		<xsd:attribute name="writeLinearSystem" type="integer" default="0" />
		<!--name => A name is required for any non-unique nodes-->
		<xsd:attribute name="name" type="groupName" use="required" />
	</xsd:complexType>
	<xsd:complexType name="PhaseFieldDamageFEMType">
		<xsd:choice minOccurs="0" maxOccurs="unbounded">
			<xsd:element name="LinearSolverParameters" type="LinearSolverParametersType" maxOccurs="1" />
			<xsd:element name="NonlinearSolverParameters" type="NonlinearSolverParametersType" maxOccurs="1" />
		</xsd:choice>
		<!--cflFactor => Factor to apply to the `CFL condition <http://en.wikipedia.org/wiki/Courant-Friedrichs-Lewy_condition>`_ when calculating the maximum allowable time step. Values should be in the interval (0,1] -->
		<xsd:attribute name="cflFactor" type="real64" default="0.5" />
		<!--damageUpperBound => The upper bound of the damage-->
		<xsd:attribute name="damageUpperBound" type="real64" default="1.5" />
		<!--discretization => Name of discretization object (defined in the :ref:`NumericalMethodsManager`) to use for this solver. For instance, if this is a Finite Element Solver, the name of a :ref:`FiniteElement` should be specified. If this is a Finite Volume Method, the name of a :ref:`FiniteVolume` discretization should be specified.-->
		<xsd:attribute name="discretization" type="groupNameRef" use="required" />
		<!--fieldName => name of field variable-->
		<xsd:attribute name="fieldName" type="groupNameRef" use="required" />
		<!--fracturePressureTermFlag => The flag to indicate whether to add the fracture pressure contribution-->
		<xsd:attribute name="fracturePressureTermFlag" type="integer" default="0" />
		<!--initialDt => Initial time-step value required by the solver to the event manager.-->
		<xsd:attribute name="initialDt" type="real64" default="1e+99" />
		<!--irreversibilityFlag => The flag to indicate whether to apply the irreversibility constraint-->
		<xsd:attribute name="irreversibilityFlag" type="integer" default="0" />
		<!--localDissipation => Type of local dissipation function. Can be Linear or Quadratic-->
		<xsd:attribute name="localDissipation" type="geos_PhaseFieldDamageFEM_LocalDissipation" use="required" />
		<!--logLevel => Sets the level of information to write in the standard output (the console typically).
Level 0 outputs no specific information for this solver. Higher levels require more outputs.
1
 - Line search information
 - Solution information (scaling, maximum changes, quality check)
 - Convergence information
 - Time step information
 - Linear solver information
 - Nonlinear solver information
 - Solver timers information
2
 - The summary of declared fields and coupling-->
		<xsd:attribute name="logLevel" type="integer" default="0" />
		<!--targetRegions => Allowable regions that the solver may be applied to. Note that this does not indicate that the solver will be applied to these regions, only that allocation will occur such that the solver may be applied to these regions. The decision about what regions this solver will beapplied to rests in the EventManager.-->
		<xsd:attribute name="targetRegions" type="groupNameRef_array" use="required" />
		<!--timeIntegrationOption => option for default time integration method-->
		<xsd:attribute name="timeIntegrationOption" type="geos_PhaseFieldDamageFEM_TimeIntegrationOption" use="required" />
		<!--writeLinearSystem => Write matrix, rhs, solution to screen ( = 1) or file ( = 2).-->
		<xsd:attribute name="writeLinearSystem" type="integer" default="0" />
		<!--name => A name is required for any non-unique nodes-->
		<xsd:attribute name="name" type="groupName" use="required" />
	</xsd:complexType>
	<xsd:simpleType name="geos_PhaseFieldDamageFEM_LocalDissipation">
		<xsd:restriction base="xsd:string">
			<xsd:pattern value=".*[\[\]`$].*|Linear|Quadratic" />
		</xsd:restriction>
	</xsd:simpleType>
	<xsd:simpleType name="geos_PhaseFieldDamageFEM_TimeIntegrationOption">
		<xsd:restriction base="xsd:string">
			<xsd:pattern value=".*[\[\]`$].*|SteadyState|ImplicitTransient|ExplicitTransient" />
		</xsd:restriction>
	</xsd:simpleType>
	<xsd:complexType name="PhaseFieldFractureType">
		<xsd:choice minOccurs="0" maxOccurs="unbounded">
			<xsd:element name="LinearSolverParameters" type="LinearSolverParametersType" maxOccurs="1" />
			<xsd:element name="NonlinearSolverParameters" type="NonlinearSolverParametersType" maxOccurs="1" />
		</xsd:choice>
		<!--cflFactor => Factor to apply to the `CFL condition <http://en.wikipedia.org/wiki/Courant-Friedrichs-Lewy_condition>`_ when calculating the maximum allowable time step. Values should be in the interval (0,1] -->
		<xsd:attribute name="cflFactor" type="real64" default="0.5" />
		<!--damageSolverName => Name of the damage solver used by the coupled solver-->
		<xsd:attribute name="damageSolverName" type="groupNameRef" use="required" />
		<!--initialDt => Initial time-step value required by the solver to the event manager.-->
		<xsd:attribute name="initialDt" type="real64" default="1e+99" />
		<!--logLevel => Sets the level of information to write in the standard output (the console typically).
Level 0 outputs no specific information for this solver. Higher levels require more outputs.
1
 - Line search information
 - Solution information (scaling, maximum changes, quality check)
 - Convergence information
 - Time step information
 - Linear solver information
 - Nonlinear solver information
 - Solver timers information
 - Coupling information
2
 - The summary of declared fields and coupling-->
		<xsd:attribute name="logLevel" type="integer" default="0" />
		<!--solidSolverName => Name of the solid solver used by the coupled solver-->
		<xsd:attribute name="solidSolverName" type="groupNameRef" use="required" />
		<!--targetRegions => Allowable regions that the solver may be applied to. Note that this does not indicate that the solver will be applied to these regions, only that allocation will occur such that the solver may be applied to these regions. The decision about what regions this solver will beapplied to rests in the EventManager.-->
		<xsd:attribute name="targetRegions" type="groupNameRef_array" use="required" />
		<!--writeLinearSystem => Write matrix, rhs, solution to screen ( = 1) or file ( = 2).-->
		<xsd:attribute name="writeLinearSystem" type="integer" default="0" />
		<!--name => A name is required for any non-unique nodes-->
		<xsd:attribute name="name" type="groupName" use="required" />
	</xsd:complexType>
	<xsd:complexType name="PhaseFieldPoromechanicsType">
		<xsd:choice minOccurs="0" maxOccurs="unbounded">
			<xsd:element name="LinearSolverParameters" type="LinearSolverParametersType" maxOccurs="1" />
			<xsd:element name="NonlinearSolverParameters" type="NonlinearSolverParametersType" maxOccurs="1" />
		</xsd:choice>
		<!--cflFactor => Factor to apply to the `CFL condition <http://en.wikipedia.org/wiki/Courant-Friedrichs-Lewy_condition>`_ when calculating the maximum allowable time step. Values should be in the interval (0,1] -->
		<xsd:attribute name="cflFactor" type="real64" default="0.5" />
		<!--damageSolverName => Name of the damage solver used by the coupled solver-->
		<xsd:attribute name="damageSolverName" type="groupNameRef" use="required" />
		<!--initialDt => Initial time-step value required by the solver to the event manager.-->
		<xsd:attribute name="initialDt" type="real64" default="1e+99" />
		<!--logLevel => Sets the level of information to write in the standard output (the console typically).
Level 0 outputs no specific information for this solver. Higher levels require more outputs.
1
 - Line search information
 - Solution information (scaling, maximum changes, quality check)
 - Convergence information
 - Time step information
 - Linear solver information
 - Nonlinear solver information
 - Solver timers information
 - Coupling information
2
 - The summary of declared fields and coupling-->
		<xsd:attribute name="logLevel" type="integer" default="0" />
		<!--poromechanicsSolverName => Name of the poromechanics solver used by the coupled solver-->
		<xsd:attribute name="poromechanicsSolverName" type="groupNameRef" use="required" />
		<!--targetRegions => Allowable regions that the solver may be applied to. Note that this does not indicate that the solver will be applied to these regions, only that allocation will occur such that the solver may be applied to these regions. The decision about what regions this solver will beapplied to rests in the EventManager.-->
		<xsd:attribute name="targetRegions" type="groupNameRef_array" use="required" />
		<!--writeLinearSystem => Write matrix, rhs, solution to screen ( = 1) or file ( = 2).-->
		<xsd:attribute name="writeLinearSystem" type="integer" default="0" />
		<!--name => A name is required for any non-unique nodes-->
		<xsd:attribute name="name" type="groupName" use="required" />
	</xsd:complexType>
	<xsd:complexType name="ProppantTransportType">
		<xsd:choice minOccurs="0" maxOccurs="unbounded">
			<xsd:element name="LinearSolverParameters" type="LinearSolverParametersType" maxOccurs="1" />
			<xsd:element name="NonlinearSolverParameters" type="NonlinearSolverParametersType" maxOccurs="1" />
		</xsd:choice>
		<!--allowNegativePressure => Flag indicating if negative pressure is allowed-->
		<xsd:attribute name="allowNegativePressure" type="integer" default="1" />
		<!--bridgingFactor => Bridging factor used for bridging/screen-out calculation-->
		<xsd:attribute name="bridgingFactor" type="real64" default="0" />
		<!--cflFactor => Factor to apply to the `CFL condition <http://en.wikipedia.org/wiki/Courant-Friedrichs-Lewy_condition>`_ when calculating the maximum allowable time step. Values should be in the interval (0,1] -->
		<xsd:attribute name="cflFactor" type="real64" default="0.5" />
		<!--criticalShieldsNumber => Critical Shields number-->
		<xsd:attribute name="criticalShieldsNumber" type="real64" default="0" />
		<!--discretization => Name of discretization object (defined in the :ref:`NumericalMethodsManager`) to use for this solver. For instance, if this is a Finite Element Solver, the name of a :ref:`FiniteElement` should be specified. If this is a Finite Volume Method, the name of a :ref:`FiniteVolume` discretization should be specified.-->
		<xsd:attribute name="discretization" type="groupNameRef" use="required" />
		<!--frictionCoefficient => Friction coefficient-->
		<xsd:attribute name="frictionCoefficient" type="real64" default="0.03" />
		<!--initialDt => Initial time-step value required by the solver to the event manager.-->
		<xsd:attribute name="initialDt" type="real64" default="1e+99" />
		<!--isThermal => Flag indicating whether the problem is thermal or not.-->
		<xsd:attribute name="isThermal" type="integer" default="0" />
		<!--logLevel => Sets the level of information to write in the standard output (the console typically).
Level 0 outputs no specific information for this solver. Higher levels require more outputs.
1
 - Line search information
 - Solution information (scaling, maximum changes, quality check)
 - Convergence information
 - Time step information
 - Linear solver information
 - Nonlinear solver information
 - Solver timers information
2
 - The summary of declared fields and coupling-->
		<xsd:attribute name="logLevel" type="integer" default="0" />
		<!--maxAbsolutePressureChange => Maximum (absolute) pressure change in a Newton iteration-->
		<xsd:attribute name="maxAbsolutePressureChange" type="real64" default="-1" />
		<!--maxProppantConcentration => Maximum proppant concentration-->
		<xsd:attribute name="maxProppantConcentration" type="real64" default="0.6" />
		<!--maxSequentialPressureChange => Maximum (absolute) pressure change in a sequential iteration, used for outer loop convergence check-->
		<xsd:attribute name="maxSequentialPressureChange" type="real64" default="100000" />
		<!--maxSequentialTemperatureChange => Maximum (absolute) temperature change in a sequential iteration, used for outer loop convergence check-->
		<xsd:attribute name="maxSequentialTemperatureChange" type="real64" default="0.1" />
		<!--proppantDensity => Proppant density-->
		<xsd:attribute name="proppantDensity" type="real64" default="2500" />
		<!--proppantDiameter => Proppant diameter-->
		<xsd:attribute name="proppantDiameter" type="real64" default="0.0004" />
		<!--targetRegions => Allowable regions that the solver may be applied to. Note that this does not indicate that the solver will be applied to these regions, only that allocation will occur such that the solver may be applied to these regions. The decision about what regions this solver will beapplied to rests in the EventManager.-->
		<xsd:attribute name="targetRegions" type="groupNameRef_array" use="required" />
		<!--updateProppantPacking => Flag that enables/disables proppant-packing update-->
		<xsd:attribute name="updateProppantPacking" type="integer" default="0" />
		<!--writeLinearSystem => Write matrix, rhs, solution to screen ( = 1) or file ( = 2).-->
		<xsd:attribute name="writeLinearSystem" type="integer" default="0" />
		<!--name => A name is required for any non-unique nodes-->
		<xsd:attribute name="name" type="groupName" use="required" />
	</xsd:complexType>
	<xsd:complexType name="QuasiDynamicEQType">
		<xsd:choice minOccurs="0" maxOccurs="unbounded">
			<xsd:element name="LinearSolverParameters" type="LinearSolverParametersType" maxOccurs="1" />
			<xsd:element name="NonlinearSolverParameters" type="NonlinearSolverParametersType" maxOccurs="1" />
		</xsd:choice>
		<!--cflFactor => Factor to apply to the `CFL condition <http://en.wikipedia.org/wiki/Courant-Friedrichs-Lewy_condition>`_ when calculating the maximum allowable time step. Values should be in the interval (0,1] -->
		<xsd:attribute name="cflFactor" type="real64" default="0.5" />
		<!--discretization => Name of discretization object (defined in the :ref:`NumericalMethodsManager`) to use for this solver. For instance, if this is a Finite Element Solver, the name of a :ref:`FiniteElement` should be specified. If this is a Finite Volume Method, the name of a :ref:`FiniteVolume` discretization should be specified.-->
		<xsd:attribute name="discretization" type="groupNameRef" use="required" />
		<!--initialDt => Initial time-step value required by the solver to the event manager.-->
		<xsd:attribute name="initialDt" type="real64" default="1e+99" />
		<!--logLevel => Sets the level of information to write in the standard output (the console typically).
Level 0 outputs no specific information for this solver. Higher levels require more outputs.
1
 - Line search information
 - Solution information (scaling, maximum changes, quality check)
 - Convergence information
 - Time step information
 - Linear solver information
 - Nonlinear solver information
 - Solver timers information
2
 - The summary of declared fields and coupling-->
		<xsd:attribute name="logLevel" type="integer" default="0" />
		<!--shearImpedance => Shear impedance.-->
		<xsd:attribute name="shearImpedance" type="real64" use="required" />
		<!--stressSolverName => Name of solver for computing stress. If empty, the spring-slider model is run.-->
		<xsd:attribute name="stressSolverName" type="string" default="" />
		<!--targetRegions => Allowable regions that the solver may be applied to. Note that this does not indicate that the solver will be applied to these regions, only that allocation will occur such that the solver may be applied to these regions. The decision about what regions this solver will beapplied to rests in the EventManager.-->
		<xsd:attribute name="targetRegions" type="groupNameRef_array" use="required" />
		<!--targetSlipIncrement => Target slip incrmeent for timestep size selction-->
		<xsd:attribute name="targetSlipIncrement" type="real64" default="1e-07" />
		<!--writeLinearSystem => Write matrix, rhs, solution to screen ( = 1) or file ( = 2).-->
		<xsd:attribute name="writeLinearSystem" type="integer" default="0" />
		<!--name => A name is required for any non-unique nodes-->
		<xsd:attribute name="name" type="groupName" use="required" />
	</xsd:complexType>
	<xsd:complexType name="ReactiveCompositionalMultiphaseOBLType">
		<xsd:choice minOccurs="0" maxOccurs="unbounded">
			<xsd:element name="LinearSolverParameters" type="LinearSolverParametersType" maxOccurs="1" />
			<xsd:element name="NonlinearSolverParameters" type="NonlinearSolverParametersType" maxOccurs="1" />
		</xsd:choice>
		<!--OBLOperatorsTableFile => File containing OBL operator values-->
		<xsd:attribute name="OBLOperatorsTableFile" type="path" use="required" />
		<!--allowLocalOBLChopping => Allow keeping solution within OBL limits-->
		<xsd:attribute name="allowLocalOBLChopping" type="integer" default="1" />
		<!--allowNegativePressure => Flag indicating if negative pressure is allowed-->
		<xsd:attribute name="allowNegativePressure" type="integer" default="1" />
		<!--cflFactor => Factor to apply to the `CFL condition <http://en.wikipedia.org/wiki/Courant-Friedrichs-Lewy_condition>`_ when calculating the maximum allowable time step. Values should be in the interval (0,1] -->
		<xsd:attribute name="cflFactor" type="real64" default="0.5" />
		<!--componentNames => List of component names-->
		<xsd:attribute name="componentNames" type="string_array" default="{}" />
		<!--discretization => Name of discretization object (defined in the :ref:`NumericalMethodsManager`) to use for this solver. For instance, if this is a Finite Element Solver, the name of a :ref:`FiniteElement` should be specified. If this is a Finite Volume Method, the name of a :ref:`FiniteVolume` discretization should be specified.-->
		<xsd:attribute name="discretization" type="groupNameRef" use="required" />
		<!--enableEnergyBalance => Enable energy balance calculation and temperature degree of freedom-->
		<xsd:attribute name="enableEnergyBalance" type="integer" use="required" />
		<!--initialDt => Initial time-step value required by the solver to the event manager.-->
		<xsd:attribute name="initialDt" type="real64" default="1e+99" />
		<!--isThermal => Flag indicating whether the problem is thermal or not.-->
		<xsd:attribute name="isThermal" type="integer" default="0" />
		<!--logLevel => Sets the level of information to write in the standard output (the console typically).
Level 0 outputs no specific information for this solver. Higher levels require more outputs.
1
 - Line search information
 - Solution information (scaling, maximum changes, quality check)
 - Convergence information
 - Time step information
 - Linear solver information
 - Nonlinear solver information
 - Solver timers information
2
 - The summary of declared fields and coupling-->
		<xsd:attribute name="logLevel" type="integer" default="0" />
		<!--maxAbsolutePressureChange => Maximum (absolute) pressure change in a Newton iteration-->
		<xsd:attribute name="maxAbsolutePressureChange" type="real64" default="-1" />
		<!--maxCompFractionChange => Maximum (absolute) change in a component fraction between two Newton iterations-->
		<xsd:attribute name="maxCompFractionChange" type="real64" default="1" />
		<!--maxSequentialPressureChange => Maximum (absolute) pressure change in a sequential iteration, used for outer loop convergence check-->
		<xsd:attribute name="maxSequentialPressureChange" type="real64" default="100000" />
		<!--maxSequentialTemperatureChange => Maximum (absolute) temperature change in a sequential iteration, used for outer loop convergence check-->
		<xsd:attribute name="maxSequentialTemperatureChange" type="real64" default="0.1" />
		<!--numComponents => Number of components-->
		<xsd:attribute name="numComponents" type="integer" use="required" />
		<!--numPhases => Number of phases-->
		<xsd:attribute name="numPhases" type="integer" use="required" />
		<!--phaseNames => List of fluid phases-->
		<xsd:attribute name="phaseNames" type="groupNameRef_array" default="{}" />
		<!--targetRegions => Allowable regions that the solver may be applied to. Note that this does not indicate that the solver will be applied to these regions, only that allocation will occur such that the solver may be applied to these regions. The decision about what regions this solver will beapplied to rests in the EventManager.-->
		<xsd:attribute name="targetRegions" type="groupNameRef_array" use="required" />
		<!--transMultExp => Exponent of dynamic transmissibility multiplier-->
		<xsd:attribute name="transMultExp" type="real64" default="1" />
		<!--useDARTSL2Norm => Use L2 norm calculation similar to one used DARTS-->
		<xsd:attribute name="useDARTSL2Norm" type="integer" default="1" />
		<!--writeLinearSystem => Write matrix, rhs, solution to screen ( = 1) or file ( = 2).-->
		<xsd:attribute name="writeLinearSystem" type="integer" default="0" />
		<!--name => A name is required for any non-unique nodes-->
		<xsd:attribute name="name" type="groupName" use="required" />
	</xsd:complexType>
	<xsd:complexType name="SeismicityRateType">
		<xsd:choice minOccurs="0" maxOccurs="unbounded">
			<xsd:element name="LinearSolverParameters" type="LinearSolverParametersType" maxOccurs="1" />
			<xsd:element name="NonlinearSolverParameters" type="NonlinearSolverParametersType" maxOccurs="1" />
		</xsd:choice>
		<!--backgroundStressingRate => Background stressing rate (Pa/s).-->
		<xsd:attribute name="backgroundStressingRate" type="real64" use="required" />
		<!--cflFactor => Factor to apply to the `CFL condition <http://en.wikipedia.org/wiki/Courant-Friedrichs-Lewy_condition>`_ when calculating the maximum allowable time step. Values should be in the interval (0,1] -->
		<xsd:attribute name="cflFactor" type="real64" default="0.5" />
		<!--directEffect => Rate-and-state friction direct effect parameter.-->
		<xsd:attribute name="directEffect" type="real64" use="required" />
		<!--faultNormalDirection => Fault normal direction-->
		<xsd:attribute name="faultNormalDirection" type="R1Tensor" default="{0,0,0}" />
		<!--faultShearDirection => Fault shear direction-->
		<xsd:attribute name="faultShearDirection" type="R1Tensor" default="{0,0,0}" />
		<!--initialDt => Initial time-step value required by the solver to the event manager.-->
		<xsd:attribute name="initialDt" type="real64" default="1e+99" />
		<!--logLevel => Sets the level of information to write in the standard output (the console typically).
Level 0 outputs no specific information for this solver. Higher levels require more outputs.
1
 - Line search information
 - Solution information (scaling, maximum changes, quality check)
 - Convergence information
 - Time step information
 - Linear solver information
 - Nonlinear solver information
 - Solver timers information
2
 - The summary of declared fields and coupling-->
		<xsd:attribute name="logLevel" type="integer" default="0" />
		<!--stressSolverName => Name of solver for computing stress-->
		<xsd:attribute name="stressSolverName" type="string" default="" />
		<!--targetRegions => Allowable regions that the solver may be applied to. Note that this does not indicate that the solver will be applied to these regions, only that allocation will occur such that the solver may be applied to these regions. The decision about what regions this solver will beapplied to rests in the EventManager.-->
		<xsd:attribute name="targetRegions" type="groupNameRef_array" use="required" />
		<!--writeLinearSystem => Write matrix, rhs, solution to screen ( = 1) or file ( = 2).-->
		<xsd:attribute name="writeLinearSystem" type="integer" default="0" />
		<!--name => A name is required for any non-unique nodes-->
		<xsd:attribute name="name" type="groupName" use="required" />
	</xsd:complexType>
	<xsd:complexType name="SinglePhaseFVMType">
		<xsd:choice minOccurs="0" maxOccurs="unbounded">
			<xsd:element name="LinearSolverParameters" type="LinearSolverParametersType" maxOccurs="1" />
			<xsd:element name="NonlinearSolverParameters" type="NonlinearSolverParametersType" maxOccurs="1" />
		</xsd:choice>
		<!--allowNegativePressure => Flag indicating if negative pressure is allowed-->
		<xsd:attribute name="allowNegativePressure" type="integer" default="1" />
		<!--cflFactor => Factor to apply to the `CFL condition <http://en.wikipedia.org/wiki/Courant-Friedrichs-Lewy_condition>`_ when calculating the maximum allowable time step. Values should be in the interval (0,1] -->
		<xsd:attribute name="cflFactor" type="real64" default="0.5" />
		<!--discretization => Name of discretization object (defined in the :ref:`NumericalMethodsManager`) to use for this solver. For instance, if this is a Finite Element Solver, the name of a :ref:`FiniteElement` should be specified. If this is a Finite Volume Method, the name of a :ref:`FiniteVolume` discretization should be specified.-->
		<xsd:attribute name="discretization" type="groupNameRef" use="required" />
		<!--initialDt => Initial time-step value required by the solver to the event manager.-->
		<xsd:attribute name="initialDt" type="real64" default="1e+99" />
		<!--isThermal => Flag indicating whether the problem is thermal or not.
SourceFluxes application if isThermal is enabled :
- negative value (injection): the mass balance equation is modified to considered the additional source term,
- positive value (production): both the mass balance and the energy balance equations are modified to considered the additional source term.
For the energy balance equation, the mass flux is multipied by the enthalpy in the cell from which the fluid is being produced.-->
		<xsd:attribute name="isThermal" type="integer" default="0" />
		<!--logLevel => Sets the level of information to write in the standard output (the console typically).
Level 0 outputs no specific information for this solver. Higher levels require more outputs.
1
 - Line search information
 - Solution information (scaling, maximum changes, quality check)
 - Convergence information
 - Time step information
 - Linear solver information
 - Nonlinear solver information
 - Solver timers information
2
 - The summary of declared fields and coupling-->
		<xsd:attribute name="logLevel" type="integer" default="0" />
		<!--maxAbsolutePressureChange => Maximum (absolute) pressure change in a Newton iteration-->
		<xsd:attribute name="maxAbsolutePressureChange" type="real64" default="-1" />
		<!--maxSequentialPressureChange => Maximum (absolute) pressure change in a sequential iteration, used for outer loop convergence check-->
		<xsd:attribute name="maxSequentialPressureChange" type="real64" default="100000" />
		<!--maxSequentialTemperatureChange => Maximum (absolute) temperature change in a sequential iteration, used for outer loop convergence check-->
		<xsd:attribute name="maxSequentialTemperatureChange" type="real64" default="0.1" />
		<!--targetRegions => Allowable regions that the solver may be applied to. Note that this does not indicate that the solver will be applied to these regions, only that allocation will occur such that the solver may be applied to these regions. The decision about what regions this solver will beapplied to rests in the EventManager.-->
		<xsd:attribute name="targetRegions" type="groupNameRef_array" use="required" />
		<!--temperature => Temperature-->
		<xsd:attribute name="temperature" type="real64" default="0" />
		<!--writeLinearSystem => Write matrix, rhs, solution to screen ( = 1) or file ( = 2).-->
		<xsd:attribute name="writeLinearSystem" type="integer" default="0" />
		<!--name => A name is required for any non-unique nodes-->
		<xsd:attribute name="name" type="groupName" use="required" />
	</xsd:complexType>
	<xsd:complexType name="SinglePhaseHybridFVMType">
		<xsd:choice minOccurs="0" maxOccurs="unbounded">
			<xsd:element name="LinearSolverParameters" type="LinearSolverParametersType" maxOccurs="1" />
			<xsd:element name="NonlinearSolverParameters" type="NonlinearSolverParametersType" maxOccurs="1" />
		</xsd:choice>
		<!--allowNegativePressure => Flag indicating if negative pressure is allowed-->
		<xsd:attribute name="allowNegativePressure" type="integer" default="1" />
		<!--cflFactor => Factor to apply to the `CFL condition <http://en.wikipedia.org/wiki/Courant-Friedrichs-Lewy_condition>`_ when calculating the maximum allowable time step. Values should be in the interval (0,1] -->
		<xsd:attribute name="cflFactor" type="real64" default="0.5" />
		<!--discretization => Name of discretization object (defined in the :ref:`NumericalMethodsManager`) to use for this solver. For instance, if this is a Finite Element Solver, the name of a :ref:`FiniteElement` should be specified. If this is a Finite Volume Method, the name of a :ref:`FiniteVolume` discretization should be specified.-->
		<xsd:attribute name="discretization" type="groupNameRef" use="required" />
		<!--initialDt => Initial time-step value required by the solver to the event manager.-->
		<xsd:attribute name="initialDt" type="real64" default="1e+99" />
		<!--isThermal => Flag indicating whether the problem is thermal or not.
SourceFluxes application if isThermal is enabled :
- negative value (injection): the mass balance equation is modified to considered the additional source term,
- positive value (production): both the mass balance and the energy balance equations are modified to considered the additional source term.
For the energy balance equation, the mass flux is multipied by the enthalpy in the cell from which the fluid is being produced.-->
		<xsd:attribute name="isThermal" type="integer" default="0" />
		<!--logLevel => Sets the level of information to write in the standard output (the console typically).
Level 0 outputs no specific information for this solver. Higher levels require more outputs.
1
 - Line search information
 - Solution information (scaling, maximum changes, quality check)
 - Convergence information
 - Time step information
 - Linear solver information
 - Nonlinear solver information
 - Solver timers information
2
 - The summary of declared fields and coupling-->
		<xsd:attribute name="logLevel" type="integer" default="0" />
		<!--maxAbsolutePressureChange => Maximum (absolute) pressure change in a Newton iteration-->
		<xsd:attribute name="maxAbsolutePressureChange" type="real64" default="-1" />
		<!--maxSequentialPressureChange => Maximum (absolute) pressure change in a sequential iteration, used for outer loop convergence check-->
		<xsd:attribute name="maxSequentialPressureChange" type="real64" default="100000" />
		<!--maxSequentialTemperatureChange => Maximum (absolute) temperature change in a sequential iteration, used for outer loop convergence check-->
		<xsd:attribute name="maxSequentialTemperatureChange" type="real64" default="0.1" />
		<!--targetRegions => Allowable regions that the solver may be applied to. Note that this does not indicate that the solver will be applied to these regions, only that allocation will occur such that the solver may be applied to these regions. The decision about what regions this solver will beapplied to rests in the EventManager.-->
		<xsd:attribute name="targetRegions" type="groupNameRef_array" use="required" />
		<!--temperature => Temperature-->
		<xsd:attribute name="temperature" type="real64" default="0" />
		<!--writeLinearSystem => Write matrix, rhs, solution to screen ( = 1) or file ( = 2).-->
		<xsd:attribute name="writeLinearSystem" type="integer" default="0" />
		<!--name => A name is required for any non-unique nodes-->
		<xsd:attribute name="name" type="groupName" use="required" />
	</xsd:complexType>
	<xsd:complexType name="SinglePhasePoromechanicsType">
		<xsd:choice minOccurs="0" maxOccurs="unbounded">
			<xsd:element name="LinearSolverParameters" type="LinearSolverParametersType" maxOccurs="1" />
			<xsd:element name="NonlinearSolverParameters" type="NonlinearSolverParametersType" maxOccurs="1" />
		</xsd:choice>
		<!--cflFactor => Factor to apply to the `CFL condition <http://en.wikipedia.org/wiki/Courant-Friedrichs-Lewy_condition>`_ when calculating the maximum allowable time step. Values should be in the interval (0,1] -->
		<xsd:attribute name="cflFactor" type="real64" default="0.5" />
		<!--damageFlag => The flag to indicate whether a damage solid model is used-->
		<xsd:attribute name="damageFlag" type="integer" default="0" />
		<!--flowSolverName => Name of the flow solver used by the coupled solver-->
		<xsd:attribute name="flowSolverName" type="groupNameRef" use="required" />
		<!--initialDt => Initial time-step value required by the solver to the event manager.-->
		<xsd:attribute name="initialDt" type="real64" default="1e+99" />
		<!--isThermal => Flag indicating whether the problem is thermal or not. Set isThermal="1" to enable the thermal coupling-->
		<xsd:attribute name="isThermal" type="integer" default="0" />
		<!--logLevel => Sets the level of information to write in the standard output (the console typically).
Level 0 outputs no specific information for this solver. Higher levels require more outputs.
1
 - Line search information
 - Solution information (scaling, maximum changes, quality check)
 - Convergence information
 - Time step information
 - Linear solver information
 - Nonlinear solver information
 - Solver timers information
 - Coupling information
2
 - The summary of declared fields and coupling-->
		<xsd:attribute name="logLevel" type="integer" default="0" />
		<!--solidSolverName => Name of the solid solver used by the coupled solver-->
		<xsd:attribute name="solidSolverName" type="groupNameRef" use="required" />
		<!--stabilizationMultiplier => Constant multiplier of stabilization strength-->
		<xsd:attribute name="stabilizationMultiplier" type="real64" default="1" />
		<!--stabilizationRegionNames => Regions where stabilization is applied.-->
		<xsd:attribute name="stabilizationRegionNames" type="groupNameRef_array" default="{}" />
		<!--stabilizationType => StabilizationType. Options are:
None- Add no stabilization to mass equation 
Global- Add jump stabilization to all faces 
Local- Add jump stabilization on interior of macro elements-->
		<xsd:attribute name="stabilizationType" type="geos_stabilization_StabilizationType" default="None" />
		<!--targetRegions => Allowable regions that the solver may be applied to. Note that this does not indicate that the solver will be applied to these regions, only that allocation will occur such that the solver may be applied to these regions. The decision about what regions this solver will beapplied to rests in the EventManager.-->
		<xsd:attribute name="targetRegions" type="groupNameRef_array" use="required" />
		<!--writeLinearSystem => Write matrix, rhs, solution to screen ( = 1) or file ( = 2).-->
		<xsd:attribute name="writeLinearSystem" type="integer" default="0" />
		<!--name => A name is required for any non-unique nodes-->
		<xsd:attribute name="name" type="groupName" use="required" />
	</xsd:complexType>
	<xsd:complexType name="SinglePhasePoromechanicsConformingFracturesType">
		<xsd:choice minOccurs="0" maxOccurs="unbounded">
			<xsd:element name="LinearSolverParameters" type="LinearSolverParametersType" maxOccurs="1" />
			<xsd:element name="NonlinearSolverParameters" type="NonlinearSolverParametersType" maxOccurs="1" />
		</xsd:choice>
		<!--cflFactor => Factor to apply to the `CFL condition <http://en.wikipedia.org/wiki/Courant-Friedrichs-Lewy_condition>`_ when calculating the maximum allowable time step. Values should be in the interval (0,1] -->
		<xsd:attribute name="cflFactor" type="real64" default="0.5" />
		<!--damageFlag => The flag to indicate whether a damage solid model is used-->
		<xsd:attribute name="damageFlag" type="integer" default="0" />
		<!--flowSolverName => Name of the flow solver used by the coupled solver-->
		<xsd:attribute name="flowSolverName" type="groupNameRef" use="required" />
		<!--initialDt => Initial time-step value required by the solver to the event manager.-->
		<xsd:attribute name="initialDt" type="real64" default="1e+99" />
		<!--isThermal => Flag indicating whether the problem is thermal or not. Set isThermal="1" to enable the thermal coupling-->
		<xsd:attribute name="isThermal" type="integer" default="0" />
		<!--logLevel => Sets the level of information to write in the standard output (the console typically).
Level 0 outputs no specific information for this solver. Higher levels require more outputs.
1
 - Line search information
 - Solution information (scaling, maximum changes, quality check)
 - Convergence information
 - Time step information
 - Linear solver information
 - Nonlinear solver information
 - Solver timers information
 - Coupling information
2
 - The summary of declared fields and coupling-->
		<xsd:attribute name="logLevel" type="integer" default="0" />
		<!--solidSolverName => Name of the solid solver used by the coupled solver-->
		<xsd:attribute name="solidSolverName" type="groupNameRef" use="required" />
		<!--stabilizationMultiplier => Constant multiplier of stabilization strength-->
		<xsd:attribute name="stabilizationMultiplier" type="real64" default="1" />
		<!--stabilizationRegionNames => Regions where stabilization is applied.-->
		<xsd:attribute name="stabilizationRegionNames" type="groupNameRef_array" default="{}" />
		<!--stabilizationType => StabilizationType. Options are:
None- Add no stabilization to mass equation 
Global- Add jump stabilization to all faces 
Local- Add jump stabilization on interior of macro elements-->
		<xsd:attribute name="stabilizationType" type="geos_stabilization_StabilizationType" default="None" />
		<!--targetRegions => Allowable regions that the solver may be applied to. Note that this does not indicate that the solver will be applied to these regions, only that allocation will occur such that the solver may be applied to these regions. The decision about what regions this solver will beapplied to rests in the EventManager.-->
		<xsd:attribute name="targetRegions" type="groupNameRef_array" use="required" />
		<!--writeLinearSystem => Write matrix, rhs, solution to screen ( = 1) or file ( = 2).-->
		<xsd:attribute name="writeLinearSystem" type="integer" default="0" />
		<!--name => A name is required for any non-unique nodes-->
		<xsd:attribute name="name" type="groupName" use="required" />
	</xsd:complexType>
	<xsd:complexType name="SinglePhasePoromechanicsConformingFracturesReservoirType">
		<xsd:choice minOccurs="0" maxOccurs="unbounded">
			<xsd:element name="LinearSolverParameters" type="LinearSolverParametersType" maxOccurs="1" />
			<xsd:element name="NonlinearSolverParameters" type="NonlinearSolverParametersType" maxOccurs="1" />
		</xsd:choice>
		<!--cflFactor => Factor to apply to the `CFL condition <http://en.wikipedia.org/wiki/Courant-Friedrichs-Lewy_condition>`_ when calculating the maximum allowable time step. Values should be in the interval (0,1] -->
		<xsd:attribute name="cflFactor" type="real64" default="0.5" />
		<!--initialDt => Initial time-step value required by the solver to the event manager.-->
		<xsd:attribute name="initialDt" type="real64" default="1e+99" />
		<!--logLevel => Sets the level of information to write in the standard output (the console typically).
Level 0 outputs no specific information for this solver. Higher levels require more outputs.
1
 - Line search information
 - Solution information (scaling, maximum changes, quality check)
 - Convergence information
 - Time step information
 - Linear solver information
 - Nonlinear solver information
 - Solver timers information
 - Coupling information
2
 - The summary of declared fields and coupling-->
		<xsd:attribute name="logLevel" type="integer" default="0" />
		<!--poromechanicsConformingFracturesSolverName => Name of the poromechanicsConformingFractures solver used by the coupled solver-->
		<xsd:attribute name="poromechanicsConformingFracturesSolverName" type="groupNameRef" use="required" />
		<!--targetRegions => Allowable regions that the solver may be applied to. Note that this does not indicate that the solver will be applied to these regions, only that allocation will occur such that the solver may be applied to these regions. The decision about what regions this solver will beapplied to rests in the EventManager.-->
		<xsd:attribute name="targetRegions" type="groupNameRef_array" use="required" />
		<!--wellSolverName => Name of the well solver used by the coupled solver-->
		<xsd:attribute name="wellSolverName" type="groupNameRef" use="required" />
		<!--writeLinearSystem => Write matrix, rhs, solution to screen ( = 1) or file ( = 2).-->
		<xsd:attribute name="writeLinearSystem" type="integer" default="0" />
		<!--name => A name is required for any non-unique nodes-->
		<xsd:attribute name="name" type="groupName" use="required" />
	</xsd:complexType>
	<xsd:complexType name="SinglePhasePoromechanicsEmbeddedFracturesType">
		<xsd:choice minOccurs="0" maxOccurs="unbounded">
			<xsd:element name="LinearSolverParameters" type="LinearSolverParametersType" maxOccurs="1" />
			<xsd:element name="NonlinearSolverParameters" type="NonlinearSolverParametersType" maxOccurs="1" />
		</xsd:choice>
		<!--cflFactor => Factor to apply to the `CFL condition <http://en.wikipedia.org/wiki/Courant-Friedrichs-Lewy_condition>`_ when calculating the maximum allowable time step. Values should be in the interval (0,1] -->
		<xsd:attribute name="cflFactor" type="real64" default="0.5" />
		<!--damageFlag => The flag to indicate whether a damage solid model is used-->
		<xsd:attribute name="damageFlag" type="integer" default="0" />
		<!--flowSolverName => Name of the flow solver used by the coupled solver-->
		<xsd:attribute name="flowSolverName" type="groupNameRef" use="required" />
		<!--initialDt => Initial time-step value required by the solver to the event manager.-->
		<xsd:attribute name="initialDt" type="real64" default="1e+99" />
		<!--isThermal => Flag indicating whether the problem is thermal or not. Set isThermal="1" to enable the thermal coupling-->
		<xsd:attribute name="isThermal" type="integer" default="0" />
		<!--logLevel => Sets the level of information to write in the standard output (the console typically).
Level 0 outputs no specific information for this solver. Higher levels require more outputs.
1
 - Line search information
 - Solution information (scaling, maximum changes, quality check)
 - Convergence information
 - Time step information
 - Linear solver information
 - Nonlinear solver information
 - Solver timers information
 - Coupling information
2
 - The summary of declared fields and coupling-->
		<xsd:attribute name="logLevel" type="integer" default="0" />
		<!--solidSolverName => Name of the solid solver used by the coupled solver-->
		<xsd:attribute name="solidSolverName" type="groupNameRef" use="required" />
		<!--stabilizationMultiplier => Constant multiplier of stabilization strength-->
		<xsd:attribute name="stabilizationMultiplier" type="real64" default="1" />
		<!--stabilizationRegionNames => Regions where stabilization is applied.-->
		<xsd:attribute name="stabilizationRegionNames" type="groupNameRef_array" default="{}" />
		<!--stabilizationType => StabilizationType. Options are:
None- Add no stabilization to mass equation 
Global- Add jump stabilization to all faces 
Local- Add jump stabilization on interior of macro elements-->
		<xsd:attribute name="stabilizationType" type="geos_stabilization_StabilizationType" default="None" />
		<!--targetRegions => Allowable regions that the solver may be applied to. Note that this does not indicate that the solver will be applied to these regions, only that allocation will occur such that the solver may be applied to these regions. The decision about what regions this solver will beapplied to rests in the EventManager.-->
		<xsd:attribute name="targetRegions" type="groupNameRef_array" use="required" />
		<!--writeLinearSystem => Write matrix, rhs, solution to screen ( = 1) or file ( = 2).-->
		<xsd:attribute name="writeLinearSystem" type="integer" default="0" />
		<!--name => A name is required for any non-unique nodes-->
		<xsd:attribute name="name" type="groupName" use="required" />
	</xsd:complexType>
	<xsd:complexType name="SinglePhasePoromechanicsReservoirType">
		<xsd:choice minOccurs="0" maxOccurs="unbounded">
			<xsd:element name="LinearSolverParameters" type="LinearSolverParametersType" maxOccurs="1" />
			<xsd:element name="NonlinearSolverParameters" type="NonlinearSolverParametersType" maxOccurs="1" />
		</xsd:choice>
		<!--cflFactor => Factor to apply to the `CFL condition <http://en.wikipedia.org/wiki/Courant-Friedrichs-Lewy_condition>`_ when calculating the maximum allowable time step. Values should be in the interval (0,1] -->
		<xsd:attribute name="cflFactor" type="real64" default="0.5" />
		<!--initialDt => Initial time-step value required by the solver to the event manager.-->
		<xsd:attribute name="initialDt" type="real64" default="1e+99" />
		<!--logLevel => Sets the level of information to write in the standard output (the console typically).
Level 0 outputs no specific information for this solver. Higher levels require more outputs.
1
 - Line search information
 - Solution information (scaling, maximum changes, quality check)
 - Convergence information
 - Time step information
 - Linear solver information
 - Nonlinear solver information
 - Solver timers information
 - Coupling information
2
 - The summary of declared fields and coupling-->
		<xsd:attribute name="logLevel" type="integer" default="0" />
		<!--poromechanicsSolverName => Name of the poromechanics solver used by the coupled solver-->
		<xsd:attribute name="poromechanicsSolverName" type="groupNameRef" use="required" />
		<!--targetRegions => Allowable regions that the solver may be applied to. Note that this does not indicate that the solver will be applied to these regions, only that allocation will occur such that the solver may be applied to these regions. The decision about what regions this solver will beapplied to rests in the EventManager.-->
		<xsd:attribute name="targetRegions" type="groupNameRef_array" use="required" />
		<!--wellSolverName => Name of the well solver used by the coupled solver-->
		<xsd:attribute name="wellSolverName" type="groupNameRef" use="required" />
		<!--writeLinearSystem => Write matrix, rhs, solution to screen ( = 1) or file ( = 2).-->
		<xsd:attribute name="writeLinearSystem" type="integer" default="0" />
		<!--name => A name is required for any non-unique nodes-->
		<xsd:attribute name="name" type="groupName" use="required" />
	</xsd:complexType>
	<xsd:complexType name="SinglePhaseProppantFVMType">
		<xsd:choice minOccurs="0" maxOccurs="unbounded">
			<xsd:element name="LinearSolverParameters" type="LinearSolverParametersType" maxOccurs="1" />
			<xsd:element name="NonlinearSolverParameters" type="NonlinearSolverParametersType" maxOccurs="1" />
		</xsd:choice>
		<!--allowNegativePressure => Flag indicating if negative pressure is allowed-->
		<xsd:attribute name="allowNegativePressure" type="integer" default="1" />
		<!--cflFactor => Factor to apply to the `CFL condition <http://en.wikipedia.org/wiki/Courant-Friedrichs-Lewy_condition>`_ when calculating the maximum allowable time step. Values should be in the interval (0,1] -->
		<xsd:attribute name="cflFactor" type="real64" default="0.5" />
		<!--discretization => Name of discretization object (defined in the :ref:`NumericalMethodsManager`) to use for this solver. For instance, if this is a Finite Element Solver, the name of a :ref:`FiniteElement` should be specified. If this is a Finite Volume Method, the name of a :ref:`FiniteVolume` discretization should be specified.-->
		<xsd:attribute name="discretization" type="groupNameRef" use="required" />
		<!--initialDt => Initial time-step value required by the solver to the event manager.-->
		<xsd:attribute name="initialDt" type="real64" default="1e+99" />
		<!--isThermal => Flag indicating whether the problem is thermal or not.
SourceFluxes application if isThermal is enabled :
- negative value (injection): the mass balance equation is modified to considered the additional source term,
- positive value (production): both the mass balance and the energy balance equations are modified to considered the additional source term.
For the energy balance equation, the mass flux is multipied by the enthalpy in the cell from which the fluid is being produced.-->
		<xsd:attribute name="isThermal" type="integer" default="0" />
		<!--logLevel => Sets the level of information to write in the standard output (the console typically).
Level 0 outputs no specific information for this solver. Higher levels require more outputs.
1
 - Line search information
 - Solution information (scaling, maximum changes, quality check)
 - Convergence information
 - Time step information
 - Linear solver information
 - Nonlinear solver information
 - Solver timers information
2
 - The summary of declared fields and coupling-->
		<xsd:attribute name="logLevel" type="integer" default="0" />
		<!--maxAbsolutePressureChange => Maximum (absolute) pressure change in a Newton iteration-->
		<xsd:attribute name="maxAbsolutePressureChange" type="real64" default="-1" />
		<!--maxSequentialPressureChange => Maximum (absolute) pressure change in a sequential iteration, used for outer loop convergence check-->
		<xsd:attribute name="maxSequentialPressureChange" type="real64" default="100000" />
		<!--maxSequentialTemperatureChange => Maximum (absolute) temperature change in a sequential iteration, used for outer loop convergence check-->
		<xsd:attribute name="maxSequentialTemperatureChange" type="real64" default="0.1" />
		<!--targetRegions => Allowable regions that the solver may be applied to. Note that this does not indicate that the solver will be applied to these regions, only that allocation will occur such that the solver may be applied to these regions. The decision about what regions this solver will beapplied to rests in the EventManager.-->
		<xsd:attribute name="targetRegions" type="groupNameRef_array" use="required" />
		<!--temperature => Temperature-->
		<xsd:attribute name="temperature" type="real64" default="0" />
		<!--writeLinearSystem => Write matrix, rhs, solution to screen ( = 1) or file ( = 2).-->
		<xsd:attribute name="writeLinearSystem" type="integer" default="0" />
		<!--name => A name is required for any non-unique nodes-->
		<xsd:attribute name="name" type="groupName" use="required" />
	</xsd:complexType>
	<xsd:complexType name="SinglePhaseReservoirType">
		<xsd:choice minOccurs="0" maxOccurs="unbounded">
			<xsd:element name="LinearSolverParameters" type="LinearSolverParametersType" maxOccurs="1" />
			<xsd:element name="NonlinearSolverParameters" type="NonlinearSolverParametersType" maxOccurs="1" />
		</xsd:choice>
		<!--cflFactor => Factor to apply to the `CFL condition <http://en.wikipedia.org/wiki/Courant-Friedrichs-Lewy_condition>`_ when calculating the maximum allowable time step. Values should be in the interval (0,1] -->
		<xsd:attribute name="cflFactor" type="real64" default="0.5" />
		<!--flowSolverName => Name of the flow solver used by the coupled solver-->
		<xsd:attribute name="flowSolverName" type="groupNameRef" use="required" />
		<!--initialDt => Initial time-step value required by the solver to the event manager.-->
		<xsd:attribute name="initialDt" type="real64" default="1e+99" />
		<!--logLevel => Sets the level of information to write in the standard output (the console typically).
Level 0 outputs no specific information for this solver. Higher levels require more outputs.
1
 - Line search information
 - Solution information (scaling, maximum changes, quality check)
 - Convergence information
 - Time step information
 - Linear solver information
 - Nonlinear solver information
 - Solver timers information
 - Coupling information
2
 - The summary of declared fields and coupling-->
		<xsd:attribute name="logLevel" type="integer" default="0" />
		<!--targetRegions => Allowable regions that the solver may be applied to. Note that this does not indicate that the solver will be applied to these regions, only that allocation will occur such that the solver may be applied to these regions. The decision about what regions this solver will beapplied to rests in the EventManager.-->
		<xsd:attribute name="targetRegions" type="groupNameRef_array" use="required" />
		<!--wellSolverName => Name of the well solver used by the coupled solver-->
		<xsd:attribute name="wellSolverName" type="groupNameRef" use="required" />
		<!--writeLinearSystem => Write matrix, rhs, solution to screen ( = 1) or file ( = 2).-->
		<xsd:attribute name="writeLinearSystem" type="integer" default="0" />
		<!--name => A name is required for any non-unique nodes-->
		<xsd:attribute name="name" type="groupName" use="required" />
	</xsd:complexType>
	<xsd:complexType name="SinglePhaseReservoirPoromechanicsType">
		<xsd:choice minOccurs="0" maxOccurs="unbounded">
			<xsd:element name="LinearSolverParameters" type="LinearSolverParametersType" maxOccurs="1" />
			<xsd:element name="NonlinearSolverParameters" type="NonlinearSolverParametersType" maxOccurs="1" />
		</xsd:choice>
		<!--cflFactor => Factor to apply to the `CFL condition <http://en.wikipedia.org/wiki/Courant-Friedrichs-Lewy_condition>`_ when calculating the maximum allowable time step. Values should be in the interval (0,1] -->
		<xsd:attribute name="cflFactor" type="real64" default="0.5" />
		<!--damageFlag => The flag to indicate whether a damage solid model is used-->
		<xsd:attribute name="damageFlag" type="integer" default="0" />
		<!--initialDt => Initial time-step value required by the solver to the event manager.-->
		<xsd:attribute name="initialDt" type="real64" default="1e+99" />
		<!--isThermal => Flag indicating whether the problem is thermal or not. Set isThermal="1" to enable the thermal coupling-->
		<xsd:attribute name="isThermal" type="integer" default="0" />
		<!--logLevel => Sets the level of information to write in the standard output (the console typically).
Level 0 outputs no specific information for this solver. Higher levels require more outputs.
1
 - Line search information
 - Solution information (scaling, maximum changes, quality check)
 - Convergence information
 - Time step information
 - Linear solver information
 - Nonlinear solver information
 - Solver timers information
 - Coupling information
2
 - The summary of declared fields and coupling-->
		<xsd:attribute name="logLevel" type="integer" default="0" />
		<!--reservoirAndWellsSolverName => Name of the reservoirAndWells solver used by the coupled solver-->
		<xsd:attribute name="reservoirAndWellsSolverName" type="groupNameRef" use="required" />
		<!--solidSolverName => Name of the solid solver used by the coupled solver-->
		<xsd:attribute name="solidSolverName" type="groupNameRef" use="required" />
		<!--stabilizationMultiplier => Constant multiplier of stabilization strength-->
		<xsd:attribute name="stabilizationMultiplier" type="real64" default="1" />
		<!--stabilizationRegionNames => Regions where stabilization is applied.-->
		<xsd:attribute name="stabilizationRegionNames" type="groupNameRef_array" default="{}" />
		<!--stabilizationType => StabilizationType. Options are:
None- Add no stabilization to mass equation 
Global- Add jump stabilization to all faces 
Local- Add jump stabilization on interior of macro elements-->
		<xsd:attribute name="stabilizationType" type="geos_stabilization_StabilizationType" default="None" />
		<!--targetRegions => Allowable regions that the solver may be applied to. Note that this does not indicate that the solver will be applied to these regions, only that allocation will occur such that the solver may be applied to these regions. The decision about what regions this solver will beapplied to rests in the EventManager.-->
		<xsd:attribute name="targetRegions" type="groupNameRef_array" use="required" />
		<!--writeLinearSystem => Write matrix, rhs, solution to screen ( = 1) or file ( = 2).-->
		<xsd:attribute name="writeLinearSystem" type="integer" default="0" />
		<!--name => A name is required for any non-unique nodes-->
		<xsd:attribute name="name" type="groupName" use="required" />
	</xsd:complexType>
	<xsd:complexType name="SinglePhaseReservoirPoromechanicsConformingFracturesType">
		<xsd:choice minOccurs="0" maxOccurs="unbounded">
			<xsd:element name="LinearSolverParameters" type="LinearSolverParametersType" maxOccurs="1" />
			<xsd:element name="NonlinearSolverParameters" type="NonlinearSolverParametersType" maxOccurs="1" />
		</xsd:choice>
		<!--cflFactor => Factor to apply to the `CFL condition <http://en.wikipedia.org/wiki/Courant-Friedrichs-Lewy_condition>`_ when calculating the maximum allowable time step. Values should be in the interval (0,1] -->
		<xsd:attribute name="cflFactor" type="real64" default="0.5" />
		<!--damageFlag => The flag to indicate whether a damage solid model is used-->
		<xsd:attribute name="damageFlag" type="integer" default="0" />
		<!--initialDt => Initial time-step value required by the solver to the event manager.-->
		<xsd:attribute name="initialDt" type="real64" default="1e+99" />
		<!--isThermal => Flag indicating whether the problem is thermal or not. Set isThermal="1" to enable the thermal coupling-->
		<xsd:attribute name="isThermal" type="integer" default="0" />
		<!--logLevel => Sets the level of information to write in the standard output (the console typically).
Level 0 outputs no specific information for this solver. Higher levels require more outputs.
1
 - Line search information
 - Solution information (scaling, maximum changes, quality check)
 - Convergence information
 - Time step information
 - Linear solver information
 - Nonlinear solver information
 - Solver timers information
 - Coupling information
2
 - The summary of declared fields and coupling-->
		<xsd:attribute name="logLevel" type="integer" default="0" />
		<!--reservoirAndWellsSolverName => Name of the reservoirAndWells solver used by the coupled solver-->
		<xsd:attribute name="reservoirAndWellsSolverName" type="groupNameRef" use="required" />
		<!--solidSolverName => Name of the solid solver used by the coupled solver-->
		<xsd:attribute name="solidSolverName" type="groupNameRef" use="required" />
		<!--stabilizationMultiplier => Constant multiplier of stabilization strength-->
		<xsd:attribute name="stabilizationMultiplier" type="real64" default="1" />
		<!--stabilizationRegionNames => Regions where stabilization is applied.-->
		<xsd:attribute name="stabilizationRegionNames" type="groupNameRef_array" default="{}" />
		<!--stabilizationType => StabilizationType. Options are:
None- Add no stabilization to mass equation 
Global- Add jump stabilization to all faces 
Local- Add jump stabilization on interior of macro elements-->
		<xsd:attribute name="stabilizationType" type="geos_stabilization_StabilizationType" default="None" />
		<!--targetRegions => Allowable regions that the solver may be applied to. Note that this does not indicate that the solver will be applied to these regions, only that allocation will occur such that the solver may be applied to these regions. The decision about what regions this solver will beapplied to rests in the EventManager.-->
		<xsd:attribute name="targetRegions" type="groupNameRef_array" use="required" />
		<!--writeLinearSystem => Write matrix, rhs, solution to screen ( = 1) or file ( = 2).-->
		<xsd:attribute name="writeLinearSystem" type="integer" default="0" />
		<!--name => A name is required for any non-unique nodes-->
		<xsd:attribute name="name" type="groupName" use="required" />
	</xsd:complexType>
	<xsd:complexType name="SinglePhaseWellType">
		<xsd:choice minOccurs="0" maxOccurs="unbounded">
			<xsd:element name="LinearSolverParameters" type="LinearSolverParametersType" maxOccurs="1" />
			<xsd:element name="NonlinearSolverParameters" type="NonlinearSolverParametersType" maxOccurs="1" />
			<xsd:element name="WellControls" type="WellControlsType" />
		</xsd:choice>
		<!--allowNegativePressure => Flag indicating if negative pressure is allowed-->
		<xsd:attribute name="allowNegativePressure" type="integer" default="1" />
		<!--cflFactor => Factor to apply to the `CFL condition <http://en.wikipedia.org/wiki/Courant-Friedrichs-Lewy_condition>`_ when calculating the maximum allowable time step. Values should be in the interval (0,1] -->
		<xsd:attribute name="cflFactor" type="real64" default="0.5" />
		<!--initialDt => Initial time-step value required by the solver to the event manager.-->
		<xsd:attribute name="initialDt" type="real64" default="1e+99" />
		<!--isThermal => Flag indicating whether the problem is thermal or not.-->
		<xsd:attribute name="isThermal" type="integer" default="0" />
		<!--logLevel => Sets the level of information to write in the standard output (the console typically).
Level 0 outputs no specific information for this solver. Higher levels require more outputs.
1
 - Line search information
 - Solution information (scaling, maximum changes, quality check)
 - Convergence information
 - Time step information
 - Linear solver information
 - Nonlinear solver information
 - Solver timers information
 - Well control information
 - Crossflow information
2
 - The summary of declared fields and coupling-->
		<xsd:attribute name="logLevel" type="integer" default="0" />
		<!--targetRegions => Allowable regions that the solver may be applied to. Note that this does not indicate that the solver will be applied to these regions, only that allocation will occur such that the solver may be applied to these regions. The decision about what regions this solver will beapplied to rests in the EventManager.-->
		<xsd:attribute name="targetRegions" type="groupNameRef_array" use="required" />
		<!--writeCSV => Write rates into a CSV file-->
		<xsd:attribute name="writeCSV" type="integer" default="0" />
		<!--writeLinearSystem => Write matrix, rhs, solution to screen ( = 1) or file ( = 2).-->
		<xsd:attribute name="writeLinearSystem" type="integer" default="0" />
		<!--name => A name is required for any non-unique nodes-->
		<xsd:attribute name="name" type="groupName" use="required" />
	</xsd:complexType>
	<xsd:complexType name="SolidMechanicsAugmentedLagrangianContactType">
		<xsd:choice minOccurs="0" maxOccurs="unbounded">
			<xsd:element name="LinearSolverParameters" type="LinearSolverParametersType" maxOccurs="1" />
			<xsd:element name="NonlinearSolverParameters" type="NonlinearSolverParametersType" maxOccurs="1" />
		</xsd:choice>
		<!--cflFactor => Factor to apply to the `CFL condition <http://en.wikipedia.org/wiki/Courant-Friedrichs-Lewy_condition>`_ when calculating the maximum allowable time step. Values should be in the interval (0,1] -->
		<xsd:attribute name="cflFactor" type="real64" default="0.5" />
		<!--contactPenaltyStiffness => Value of the penetration penalty stiffness. Units of Pressure/length-->
		<xsd:attribute name="contactPenaltyStiffness" type="real64" default="0" />
		<!--discretization => Name of discretization object (defined in the :ref:`NumericalMethodsManager`) to use for this solver. For instance, if this is a Finite Element Solver, the name of a :ref:`FiniteElement` should be specified. If this is a Finite Volume Method, the name of a :ref:`FiniteVolume` discretization should be specified.-->
		<xsd:attribute name="discretization" type="groupNameRef" use="required" />
		<!--initialDt => Initial time-step value required by the solver to the event manager.-->
		<xsd:attribute name="initialDt" type="real64" default="1e+99" />
		<!--logLevel => Sets the level of information to write in the standard output (the console typically).
Level 0 outputs no specific information for this solver. Higher levels require more outputs.
1
 - Line search information
 - Solution information (scaling, maximum changes, quality check)
 - Convergence information
 - Time step information
 - Linear solver information
 - Nonlinear solver information
 - Solver timers information
2
 - The summary of declared fields and coupling
 - Configuration information-->
		<xsd:attribute name="logLevel" type="integer" default="0" />
		<!--massDamping => Value of mass based damping coefficient. -->
		<xsd:attribute name="massDamping" type="real64" default="0" />
		<!--maxNumResolves => Value to indicate how many resolves may be executed after some other event is executed. For example, if a SurfaceGenerator is specified, it will be executed after the mechanics solve. However if a new surface is generated, then the mechanics solve must be executed again due to the change in topology.-->
		<xsd:attribute name="maxNumResolves" type="integer" default="10" />
		<!--newmarkBeta => Value of :math:`\beta` in the Newmark Method for Implicit Dynamic time integration option. This should be pow(newmarkGamma+0.5,2.0)/4.0 unless you know what you are doing.-->
		<xsd:attribute name="newmarkBeta" type="real64" default="0.25" />
		<!--newmarkGamma => Value of :math:`\gamma` in the Newmark Method for Implicit Dynamic time integration option-->
		<xsd:attribute name="newmarkGamma" type="real64" default="0.5" />
		<!--pressurizedDamageFlag => The flag to determine whether to add the pressurized term in the solid mechanics with phase-field damage.-->
		<xsd:attribute name="pressurizedDamageFlag" type="integer" default="0" />
		<!--stiffnessDamping => Value of stiffness based damping coefficient. -->
		<xsd:attribute name="stiffnessDamping" type="real64" default="0" />
		<!--strainTheory => Indicates whether or not to use `Infinitesimal Strain Theory <https://en.wikipedia.org/wiki/Infinitesimal_strain_theory>`_, or `Finite Strain Theory <https://en.wikipedia.org/wiki/Finite_strain_theory>`_. Valid Inputs are:
 0 - Infinitesimal Strain 
 1 - Finite Strain-->
		<xsd:attribute name="strainTheory" type="integer" default="0" />
		<!--targetRegions => Allowable regions that the solver may be applied to. Note that this does not indicate that the solver will be applied to these regions, only that allocation will occur such that the solver may be applied to these regions. The decision about what regions this solver will beapplied to rests in the EventManager.-->
		<xsd:attribute name="targetRegions" type="groupNameRef_array" use="required" />
		<!--timeIntegrationOption => Time integration method. Options are:
* QuasiStatic
* ImplicitDynamic
* ExplicitDynamic-->
		<xsd:attribute name="timeIntegrationOption" type="geos_SolidMechanicsLagrangianFEM_TimeIntegrationOption" default="ExplicitDynamic" />
		<!--writeLinearSystem => Write matrix, rhs, solution to screen ( = 1) or file ( = 2).-->
		<xsd:attribute name="writeLinearSystem" type="integer" default="0" />
		<!--name => A name is required for any non-unique nodes-->
		<xsd:attribute name="name" type="groupName" use="required" />
	</xsd:complexType>
	<xsd:simpleType name="geos_SolidMechanicsLagrangianFEM_TimeIntegrationOption">
		<xsd:restriction base="xsd:string">
			<xsd:pattern value=".*[\[\]`$].*|QuasiStatic|ImplicitDynamic|ExplicitDynamic" />
		</xsd:restriction>
	</xsd:simpleType>
	<xsd:complexType name="SolidMechanicsEmbeddedFracturesType">
		<xsd:choice minOccurs="0" maxOccurs="unbounded">
			<xsd:element name="LinearSolverParameters" type="LinearSolverParametersType" maxOccurs="1" />
			<xsd:element name="NonlinearSolverParameters" type="NonlinearSolverParametersType" maxOccurs="1" />
		</xsd:choice>
		<!--cflFactor => Factor to apply to the `CFL condition <http://en.wikipedia.org/wiki/Courant-Friedrichs-Lewy_condition>`_ when calculating the maximum allowable time step. Values should be in the interval (0,1] -->
		<xsd:attribute name="cflFactor" type="real64" default="0.5" />
		<!--contactPenaltyStiffness => Value of the penetration penalty stiffness. Units of Pressure/length-->
		<xsd:attribute name="contactPenaltyStiffness" type="real64" use="required" />
		<!--discretization => Name of discretization object (defined in the :ref:`NumericalMethodsManager`) to use for this solver. For instance, if this is a Finite Element Solver, the name of a :ref:`FiniteElement` should be specified. If this is a Finite Volume Method, the name of a :ref:`FiniteVolume` discretization should be specified.-->
		<xsd:attribute name="discretization" type="groupNameRef" use="required" />
		<!--initialDt => Initial time-step value required by the solver to the event manager.-->
		<xsd:attribute name="initialDt" type="real64" default="1e+99" />
		<!--logLevel => Sets the level of information to write in the standard output (the console typically).
Level 0 outputs no specific information for this solver. Higher levels require more outputs.
1
 - Line search information
 - Solution information (scaling, maximum changes, quality check)
 - Convergence information
 - Time step information
 - Linear solver information
 - Nonlinear solver information
 - Solver timers information
2
 - The summary of declared fields and coupling-->
		<xsd:attribute name="logLevel" type="integer" default="0" />
		<!--massDamping => Value of mass based damping coefficient. -->
		<xsd:attribute name="massDamping" type="real64" default="0" />
		<!--maxNumResolves => Value to indicate how many resolves may be executed after some other event is executed. For example, if a SurfaceGenerator is specified, it will be executed after the mechanics solve. However if a new surface is generated, then the mechanics solve must be executed again due to the change in topology.-->
		<xsd:attribute name="maxNumResolves" type="integer" default="10" />
		<!--newmarkBeta => Value of :math:`\beta` in the Newmark Method for Implicit Dynamic time integration option. This should be pow(newmarkGamma+0.5,2.0)/4.0 unless you know what you are doing.-->
		<xsd:attribute name="newmarkBeta" type="real64" default="0.25" />
		<!--newmarkGamma => Value of :math:`\gamma` in the Newmark Method for Implicit Dynamic time integration option-->
		<xsd:attribute name="newmarkGamma" type="real64" default="0.5" />
		<!--pressurizedDamageFlag => The flag to determine whether to add the pressurized term in the solid mechanics with phase-field damage.-->
		<xsd:attribute name="pressurizedDamageFlag" type="integer" default="0" />
		<!--stiffnessDamping => Value of stiffness based damping coefficient. -->
		<xsd:attribute name="stiffnessDamping" type="real64" default="0" />
		<!--strainTheory => Indicates whether or not to use `Infinitesimal Strain Theory <https://en.wikipedia.org/wiki/Infinitesimal_strain_theory>`_, or `Finite Strain Theory <https://en.wikipedia.org/wiki/Finite_strain_theory>`_. Valid Inputs are:
 0 - Infinitesimal Strain 
 1 - Finite Strain-->
		<xsd:attribute name="strainTheory" type="integer" default="0" />
		<!--targetRegions => Allowable regions that the solver may be applied to. Note that this does not indicate that the solver will be applied to these regions, only that allocation will occur such that the solver may be applied to these regions. The decision about what regions this solver will beapplied to rests in the EventManager.-->
		<xsd:attribute name="targetRegions" type="groupNameRef_array" use="required" />
		<!--timeIntegrationOption => Time integration method. Options are:
* QuasiStatic
* ImplicitDynamic
* ExplicitDynamic-->
		<xsd:attribute name="timeIntegrationOption" type="geos_SolidMechanicsLagrangianFEM_TimeIntegrationOption" default="ExplicitDynamic" />
		<!--useStaticCondensation => Defines whether to use static condensation or not.-->
		<xsd:attribute name="useStaticCondensation" type="integer" default="0" />
		<!--writeLinearSystem => Write matrix, rhs, solution to screen ( = 1) or file ( = 2).-->
		<xsd:attribute name="writeLinearSystem" type="integer" default="0" />
		<!--name => A name is required for any non-unique nodes-->
		<xsd:attribute name="name" type="groupName" use="required" />
	</xsd:complexType>
	<xsd:complexType name="SolidMechanicsLagrangeContactType">
		<xsd:choice minOccurs="0" maxOccurs="unbounded">
			<xsd:element name="LinearSolverParameters" type="LinearSolverParametersType" maxOccurs="1" />
			<xsd:element name="NonlinearSolverParameters" type="NonlinearSolverParametersType" maxOccurs="1" />
		</xsd:choice>
		<!--cflFactor => Factor to apply to the `CFL condition <http://en.wikipedia.org/wiki/Courant-Friedrichs-Lewy_condition>`_ when calculating the maximum allowable time step. Values should be in the interval (0,1] -->
		<xsd:attribute name="cflFactor" type="real64" default="0.5" />
		<!--contactPenaltyStiffness => Value of the penetration penalty stiffness. Units of Pressure/length-->
		<xsd:attribute name="contactPenaltyStiffness" type="real64" default="0" />
		<!--discretization => Name of discretization object (defined in the :ref:`NumericalMethodsManager`) to use for this solver. For instance, if this is a Finite Element Solver, the name of a :ref:`FiniteElement` should be specified. If this is a Finite Volume Method, the name of a :ref:`FiniteVolume` discretization should be specified.-->
		<xsd:attribute name="discretization" type="groupNameRef" use="required" />
		<!--initialDt => Initial time-step value required by the solver to the event manager.-->
		<xsd:attribute name="initialDt" type="real64" default="1e+99" />
		<!--logLevel => Sets the level of information to write in the standard output (the console typically).
Level 0 outputs no specific information for this solver. Higher levels require more outputs.
1
 - Line search information
 - Solution information (scaling, maximum changes, quality check)
 - Convergence information
 - Time step information
 - Linear solver information
 - Nonlinear solver information
 - Solver timers information
2
 - The summary of declared fields and coupling
 - Configuration information-->
		<xsd:attribute name="logLevel" type="integer" default="0" />
		<!--massDamping => Value of mass based damping coefficient. -->
		<xsd:attribute name="massDamping" type="real64" default="0" />
		<!--maxNumResolves => Value to indicate how many resolves may be executed after some other event is executed. For example, if a SurfaceGenerator is specified, it will be executed after the mechanics solve. However if a new surface is generated, then the mechanics solve must be executed again due to the change in topology.-->
		<xsd:attribute name="maxNumResolves" type="integer" default="10" />
		<!--newmarkBeta => Value of :math:`\beta` in the Newmark Method for Implicit Dynamic time integration option. This should be pow(newmarkGamma+0.5,2.0)/4.0 unless you know what you are doing.-->
		<xsd:attribute name="newmarkBeta" type="real64" default="0.25" />
		<!--newmarkGamma => Value of :math:`\gamma` in the Newmark Method for Implicit Dynamic time integration option-->
		<xsd:attribute name="newmarkGamma" type="real64" default="0.5" />
		<!--pressurizedDamageFlag => The flag to determine whether to add the pressurized term in the solid mechanics with phase-field damage.-->
		<xsd:attribute name="pressurizedDamageFlag" type="integer" default="0" />
		<!--stabilizationName => Name of the stabilization to use in the lagrangian contact solver-->
		<xsd:attribute name="stabilizationName" type="groupNameRef" use="required" />
		<!--stabilizationScalingCoefficient => It be used to increase the scale of the stabilization entries. A value < 1.0 results in larger entries in the stabilization matrix.-->
		<xsd:attribute name="stabilizationScalingCoefficient" type="real64" default="1" />
		<!--stiffnessDamping => Value of stiffness based damping coefficient. -->
		<xsd:attribute name="stiffnessDamping" type="real64" default="0" />
		<!--strainTheory => Indicates whether or not to use `Infinitesimal Strain Theory <https://en.wikipedia.org/wiki/Infinitesimal_strain_theory>`_, or `Finite Strain Theory <https://en.wikipedia.org/wiki/Finite_strain_theory>`_. Valid Inputs are:
 0 - Infinitesimal Strain 
 1 - Finite Strain-->
		<xsd:attribute name="strainTheory" type="integer" default="0" />
		<!--targetRegions => Allowable regions that the solver may be applied to. Note that this does not indicate that the solver will be applied to these regions, only that allocation will occur such that the solver may be applied to these regions. The decision about what regions this solver will beapplied to rests in the EventManager.-->
		<xsd:attribute name="targetRegions" type="groupNameRef_array" use="required" />
		<!--timeIntegrationOption => Time integration method. Options are:
* QuasiStatic
* ImplicitDynamic
* ExplicitDynamic-->
		<xsd:attribute name="timeIntegrationOption" type="geos_SolidMechanicsLagrangianFEM_TimeIntegrationOption" default="ExplicitDynamic" />
		<!--writeLinearSystem => Write matrix, rhs, solution to screen ( = 1) or file ( = 2).-->
		<xsd:attribute name="writeLinearSystem" type="integer" default="0" />
		<!--name => A name is required for any non-unique nodes-->
		<xsd:attribute name="name" type="groupName" use="required" />
	</xsd:complexType>
	<xsd:complexType name="SolidMechanicsLagrangeContactBubbleStabType">
		<xsd:choice minOccurs="0" maxOccurs="unbounded">
			<xsd:element name="LinearSolverParameters" type="LinearSolverParametersType" maxOccurs="1" />
			<xsd:element name="NonlinearSolverParameters" type="NonlinearSolverParametersType" maxOccurs="1" />
		</xsd:choice>
		<!--cflFactor => Factor to apply to the `CFL condition <http://en.wikipedia.org/wiki/Courant-Friedrichs-Lewy_condition>`_ when calculating the maximum allowable time step. Values should be in the interval (0,1] -->
		<xsd:attribute name="cflFactor" type="real64" default="0.5" />
		<!--contactPenaltyStiffness => Value of the penetration penalty stiffness. Units of Pressure/length-->
		<xsd:attribute name="contactPenaltyStiffness" type="real64" default="0" />
		<!--discretization => Name of discretization object (defined in the :ref:`NumericalMethodsManager`) to use for this solver. For instance, if this is a Finite Element Solver, the name of a :ref:`FiniteElement` should be specified. If this is a Finite Volume Method, the name of a :ref:`FiniteVolume` discretization should be specified.-->
		<xsd:attribute name="discretization" type="groupNameRef" use="required" />
		<!--initialDt => Initial time-step value required by the solver to the event manager.-->
		<xsd:attribute name="initialDt" type="real64" default="1e+99" />
		<!--logLevel => Sets the level of information to write in the standard output (the console typically).
Level 0 outputs no specific information for this solver. Higher levels require more outputs.
1
 - Line search information
 - Solution information (scaling, maximum changes, quality check)
 - Convergence information
 - Time step information
 - Linear solver information
 - Nonlinear solver information
 - Solver timers information
2
 - The summary of declared fields and coupling-->
		<xsd:attribute name="logLevel" type="integer" default="0" />
		<!--massDamping => Value of mass based damping coefficient. -->
		<xsd:attribute name="massDamping" type="real64" default="0" />
		<!--maxNumResolves => Value to indicate how many resolves may be executed after some other event is executed. For example, if a SurfaceGenerator is specified, it will be executed after the mechanics solve. However if a new surface is generated, then the mechanics solve must be executed again due to the change in topology.-->
		<xsd:attribute name="maxNumResolves" type="integer" default="10" />
		<!--newmarkBeta => Value of :math:`\beta` in the Newmark Method for Implicit Dynamic time integration option. This should be pow(newmarkGamma+0.5,2.0)/4.0 unless you know what you are doing.-->
		<xsd:attribute name="newmarkBeta" type="real64" default="0.25" />
		<!--newmarkGamma => Value of :math:`\gamma` in the Newmark Method for Implicit Dynamic time integration option-->
		<xsd:attribute name="newmarkGamma" type="real64" default="0.5" />
<<<<<<< HEAD
		<!--pressurizedDamageFlag => The flag to determine whether to add the pressurized term in the solid mechanics with phase-field damage.-->
		<xsd:attribute name="pressurizedDamageFlag" type="integer" default="0" />
=======
>>>>>>> 738175ee
		<!--stiffnessDamping => Value of stiffness based damping coefficient. -->
		<xsd:attribute name="stiffnessDamping" type="real64" default="0" />
		<!--strainTheory => Indicates whether or not to use `Infinitesimal Strain Theory <https://en.wikipedia.org/wiki/Infinitesimal_strain_theory>`_, or `Finite Strain Theory <https://en.wikipedia.org/wiki/Finite_strain_theory>`_. Valid Inputs are:
 0 - Infinitesimal Strain 
 1 - Finite Strain-->
		<xsd:attribute name="strainTheory" type="integer" default="0" />
		<!--targetRegions => Allowable regions that the solver may be applied to. Note that this does not indicate that the solver will be applied to these regions, only that allocation will occur such that the solver may be applied to these regions. The decision about what regions this solver will beapplied to rests in the EventManager.-->
		<xsd:attribute name="targetRegions" type="groupNameRef_array" use="required" />
		<!--timeIntegrationOption => Time integration method. Options are:
* QuasiStatic
* ImplicitDynamic
* ExplicitDynamic-->
		<xsd:attribute name="timeIntegrationOption" type="geos_SolidMechanicsLagrangianFEM_TimeIntegrationOption" default="ExplicitDynamic" />
		<!--writeLinearSystem => Write matrix, rhs, solution to screen ( = 1) or file ( = 2).-->
		<xsd:attribute name="writeLinearSystem" type="integer" default="0" />
		<!--name => A name is required for any non-unique nodes-->
		<xsd:attribute name="name" type="groupName" use="required" />
	</xsd:complexType>
	<xsd:complexType name="SolidMechanicsLagrangianSSLEType">
		<xsd:choice minOccurs="0" maxOccurs="unbounded">
			<xsd:element name="LinearSolverParameters" type="LinearSolverParametersType" maxOccurs="1" />
			<xsd:element name="NonlinearSolverParameters" type="NonlinearSolverParametersType" maxOccurs="1" />
		</xsd:choice>
		<!--cflFactor => Factor to apply to the `CFL condition <http://en.wikipedia.org/wiki/Courant-Friedrichs-Lewy_condition>`_ when calculating the maximum allowable time step. Values should be in the interval (0,1] -->
		<xsd:attribute name="cflFactor" type="real64" default="0.5" />
		<!--contactPenaltyStiffness => Value of the penetration penalty stiffness. Units of Pressure/length-->
		<xsd:attribute name="contactPenaltyStiffness" type="real64" default="0" />
		<!--contactRelationName => Name of contact relation to enforce constraints on fracture boundary.-->
		<xsd:attribute name="contactRelationName" type="groupNameRef" default="NOCONTACT" />
		<!--discretization => Name of discretization object (defined in the :ref:`NumericalMethodsManager`) to use for this solver. For instance, if this is a Finite Element Solver, the name of a :ref:`FiniteElement` should be specified. If this is a Finite Volume Method, the name of a :ref:`FiniteVolume` discretization should be specified.-->
		<xsd:attribute name="discretization" type="groupNameRef" use="required" />
		<!--initialDt => Initial time-step value required by the solver to the event manager.-->
		<xsd:attribute name="initialDt" type="real64" default="1e+99" />
		<!--logLevel => Sets the level of information to write in the standard output (the console typically).
Level 0 outputs no specific information for this solver. Higher levels require more outputs.
1
 - Line search information
 - Solution information (scaling, maximum changes, quality check)
 - Convergence information
 - Time step information
 - Linear solver information
 - Nonlinear solver information
 - Solver timers information
2
 - The summary of declared fields and coupling-->
		<xsd:attribute name="logLevel" type="integer" default="0" />
		<!--massDamping => Value of mass based damping coefficient. -->
		<xsd:attribute name="massDamping" type="real64" default="0" />
		<!--maxNumResolves => Value to indicate how many resolves may be executed after some other event is executed. For example, if a SurfaceGenerator is specified, it will be executed after the mechanics solve. However if a new surface is generated, then the mechanics solve must be executed again due to the change in topology.-->
		<xsd:attribute name="maxNumResolves" type="integer" default="10" />
		<!--newmarkBeta => Value of :math:`\beta` in the Newmark Method for Implicit Dynamic time integration option. This should be pow(newmarkGamma+0.5,2.0)/4.0 unless you know what you are doing.-->
		<xsd:attribute name="newmarkBeta" type="real64" default="0.25" />
		<!--newmarkGamma => Value of :math:`\gamma` in the Newmark Method for Implicit Dynamic time integration option-->
		<xsd:attribute name="newmarkGamma" type="real64" default="0.5" />
		<!--pressurizedDamageFlag => The flag to determine whether to add the pressurized term in the solid mechanics with phase-field damage.-->
		<xsd:attribute name="pressurizedDamageFlag" type="integer" default="0" />
		<!--stiffnessDamping => Value of stiffness based damping coefficient. -->
		<xsd:attribute name="stiffnessDamping" type="real64" default="0" />
		<!--strainTheory => Indicates whether or not to use `Infinitesimal Strain Theory <https://en.wikipedia.org/wiki/Infinitesimal_strain_theory>`_, or `Finite Strain Theory <https://en.wikipedia.org/wiki/Finite_strain_theory>`_. Valid Inputs are:
 0 - Infinitesimal Strain 
 1 - Finite Strain-->
		<xsd:attribute name="strainTheory" type="integer" default="0" />
		<!--surfaceGeneratorName => Name of the surface generator to use-->
		<xsd:attribute name="surfaceGeneratorName" type="string" default="" />
		<!--targetRegions => Allowable regions that the solver may be applied to. Note that this does not indicate that the solver will be applied to these regions, only that allocation will occur such that the solver may be applied to these regions. The decision about what regions this solver will beapplied to rests in the EventManager.-->
		<xsd:attribute name="targetRegions" type="groupNameRef_array" use="required" />
		<!--timeIntegrationOption => Time integration method. Options are:
* QuasiStatic
* ImplicitDynamic
* ExplicitDynamic-->
		<xsd:attribute name="timeIntegrationOption" type="geos_SolidMechanicsLagrangianFEM_TimeIntegrationOption" default="ExplicitDynamic" />
		<!--writeLinearSystem => Write matrix, rhs, solution to screen ( = 1) or file ( = 2).-->
		<xsd:attribute name="writeLinearSystem" type="integer" default="0" />
		<!--name => A name is required for any non-unique nodes-->
		<xsd:attribute name="name" type="groupName" use="required" />
	</xsd:complexType>
	<xsd:complexType name="SolidMechanics_LagrangianFEMType">
		<xsd:choice minOccurs="0" maxOccurs="unbounded">
			<xsd:element name="LinearSolverParameters" type="LinearSolverParametersType" maxOccurs="1" />
			<xsd:element name="NonlinearSolverParameters" type="NonlinearSolverParametersType" maxOccurs="1" />
		</xsd:choice>
		<!--cflFactor => Factor to apply to the `CFL condition <http://en.wikipedia.org/wiki/Courant-Friedrichs-Lewy_condition>`_ when calculating the maximum allowable time step. Values should be in the interval (0,1] -->
		<xsd:attribute name="cflFactor" type="real64" default="0.5" />
		<!--contactPenaltyStiffness => Value of the penetration penalty stiffness. Units of Pressure/length-->
		<xsd:attribute name="contactPenaltyStiffness" type="real64" default="0" />
		<!--contactRelationName => Name of contact relation to enforce constraints on fracture boundary.-->
		<xsd:attribute name="contactRelationName" type="groupNameRef" default="NOCONTACT" />
		<!--discretization => Name of discretization object (defined in the :ref:`NumericalMethodsManager`) to use for this solver. For instance, if this is a Finite Element Solver, the name of a :ref:`FiniteElement` should be specified. If this is a Finite Volume Method, the name of a :ref:`FiniteVolume` discretization should be specified.-->
		<xsd:attribute name="discretization" type="groupNameRef" use="required" />
		<!--initialDt => Initial time-step value required by the solver to the event manager.-->
		<xsd:attribute name="initialDt" type="real64" default="1e+99" />
		<!--logLevel => Sets the level of information to write in the standard output (the console typically).
Level 0 outputs no specific information for this solver. Higher levels require more outputs.
1
 - Line search information
 - Solution information (scaling, maximum changes, quality check)
 - Convergence information
 - Time step information
 - Linear solver information
 - Nonlinear solver information
 - Solver timers information
2
 - The summary of declared fields and coupling-->
		<xsd:attribute name="logLevel" type="integer" default="0" />
		<!--massDamping => Value of mass based damping coefficient. -->
		<xsd:attribute name="massDamping" type="real64" default="0" />
		<!--maxNumResolves => Value to indicate how many resolves may be executed after some other event is executed. For example, if a SurfaceGenerator is specified, it will be executed after the mechanics solve. However if a new surface is generated, then the mechanics solve must be executed again due to the change in topology.-->
		<xsd:attribute name="maxNumResolves" type="integer" default="10" />
		<!--newmarkBeta => Value of :math:`\beta` in the Newmark Method for Implicit Dynamic time integration option. This should be pow(newmarkGamma+0.5,2.0)/4.0 unless you know what you are doing.-->
		<xsd:attribute name="newmarkBeta" type="real64" default="0.25" />
		<!--newmarkGamma => Value of :math:`\gamma` in the Newmark Method for Implicit Dynamic time integration option-->
		<xsd:attribute name="newmarkGamma" type="real64" default="0.5" />
		<!--pressurizedDamageFlag => The flag to determine whether to add the pressurized term in the solid mechanics with phase-field damage.-->
		<xsd:attribute name="pressurizedDamageFlag" type="integer" default="0" />
		<!--stiffnessDamping => Value of stiffness based damping coefficient. -->
		<xsd:attribute name="stiffnessDamping" type="real64" default="0" />
		<!--strainTheory => Indicates whether or not to use `Infinitesimal Strain Theory <https://en.wikipedia.org/wiki/Infinitesimal_strain_theory>`_, or `Finite Strain Theory <https://en.wikipedia.org/wiki/Finite_strain_theory>`_. Valid Inputs are:
 0 - Infinitesimal Strain 
 1 - Finite Strain-->
		<xsd:attribute name="strainTheory" type="integer" default="0" />
		<!--surfaceGeneratorName => Name of the surface generator to use-->
		<xsd:attribute name="surfaceGeneratorName" type="string" default="" />
		<!--targetRegions => Allowable regions that the solver may be applied to. Note that this does not indicate that the solver will be applied to these regions, only that allocation will occur such that the solver may be applied to these regions. The decision about what regions this solver will beapplied to rests in the EventManager.-->
		<xsd:attribute name="targetRegions" type="groupNameRef_array" use="required" />
		<!--timeIntegrationOption => Time integration method. Options are:
* QuasiStatic
* ImplicitDynamic
* ExplicitDynamic-->
		<xsd:attribute name="timeIntegrationOption" type="geos_SolidMechanicsLagrangianFEM_TimeIntegrationOption" default="ExplicitDynamic" />
		<!--writeLinearSystem => Write matrix, rhs, solution to screen ( = 1) or file ( = 2).-->
		<xsd:attribute name="writeLinearSystem" type="integer" default="0" />
		<!--name => A name is required for any non-unique nodes-->
		<xsd:attribute name="name" type="groupName" use="required" />
	</xsd:complexType>
	<xsd:complexType name="SolidMechanics_MPMType">
		<xsd:choice minOccurs="0" maxOccurs="unbounded">
			<xsd:element name="LinearSolverParameters" type="LinearSolverParametersType" maxOccurs="1" />
			<xsd:element name="NonlinearSolverParameters" type="NonlinearSolverParametersType" maxOccurs="1" />
		</xsd:choice>
		<!--boundaryConditionTypes => Boundary conditions on x-, x+, y-, y+, z- and z+ faces. Options are:
* Outflow
* Symmetry-->
		<xsd:attribute name="boundaryConditionTypes" type="integer_array" default="{0}" />
		<!--boxAverageHistory => Flag for whether to output box average history-->
		<xsd:attribute name="boxAverageHistory" type="integer" default="0" />
		<!--cflFactor => Factor to apply to the `CFL condition <http://en.wikipedia.org/wiki/Courant-Friedrichs-Lewy_condition>`_ when calculating the maximum allowable time step. Values should be in the interval (0,1] -->
		<xsd:attribute name="cflFactor" type="real64" default="0.5" />
		<!--contactGapCorrection => Flag for mitigating contact gaps-->
		<xsd:attribute name="contactGapCorrection" type="integer" default="0" />
		<!--cpdiDomainScaling => Option for CPDI domain scaling-->
		<xsd:attribute name="cpdiDomainScaling" type="integer" default="0" />
		<!--damageFieldPartitioning => Flag for using the gradient of the particle damage field to partition material into separate velocity fields-->
		<xsd:attribute name="damageFieldPartitioning" type="integer" default="0" />
		<!--discretization => Name of discretization object (defined in the :ref:`NumericalMethodsManager`) to use for this solver. For instance, if this is a Finite Element Solver, the name of a :ref:`FiniteElement` should be specified. If this is a Finite Volume Method, the name of a :ref:`FiniteVolume` discretization should be specified.-->
		<xsd:attribute name="discretization" type="groupNameRef" use="required" />
		<!--fTableInterpType => The type of F table interpolation. Options are 0 (linear), 1 (cosine), 2 (quintic polynomial).-->
		<xsd:attribute name="fTableInterpType" type="integer" default="0" />
		<!--fTablePath => Path to f-table-->
		<xsd:attribute name="fTablePath" type="path" default="" />
		<!--frictionCoefficient => Coefficient of friction, currently assumed to be the same everywhere-->
		<xsd:attribute name="frictionCoefficient" type="real64" default="0" />
		<!--initialDt => Initial time-step value required by the solver to the event manager.-->
		<xsd:attribute name="initialDt" type="real64" default="1e+99" />
		<!--logLevel => Sets the level of information to write in the standard output (the console typically).
Level 0 outputs no specific information for this solver. Higher levels require more outputs.
1
 - Line search information
 - Solution information (scaling, maximum changes, quality check)
 - Convergence information
 - Time step information
 - Linear solver information
 - Nonlinear solver information
 - Solver timers information
2
 - The summary of declared fields and coupling-->
		<xsd:attribute name="logLevel" type="integer" default="0" />
		<!--needsNeighborList => Flag for whether to construct neighbor list-->
		<xsd:attribute name="needsNeighborList" type="integer" default="0" />
		<!--neighborRadius => Neighbor radius for SPH-type calculations-->
		<xsd:attribute name="neighborRadius" type="real64" default="-1" />
		<!--planeStrain => Flag for performing plane strain calculations-->
		<xsd:attribute name="planeStrain" type="integer" default="0" />
		<!--prescribedBcTable => Flag for whether to have time-dependent boundary condition types-->
		<xsd:attribute name="prescribedBcTable" type="integer" default="0" />
		<!--prescribedBoundaryFTable => Flag for whether to have time-dependent boundary conditions described by a global background grid F-->
		<xsd:attribute name="prescribedBoundaryFTable" type="integer" default="0" />
		<!--reactionHistory => Flag for whether to output face reaction history-->
		<xsd:attribute name="reactionHistory" type="integer" default="0" />
		<!--separabilityMinDamage => Damage threshold for field separability-->
		<xsd:attribute name="separabilityMinDamage" type="real64" default="0.5" />
		<!--solverProfiling => Flag for timing subroutines in the solver-->
		<xsd:attribute name="solverProfiling" type="integer" default="0" />
		<!--surfaceDetection => Flag for automatic surface detection on the 1st cycle-->
		<xsd:attribute name="surfaceDetection" type="integer" default="0" />
		<!--targetRegions => Allowable regions that the solver may be applied to. Note that this does not indicate that the solver will be applied to these regions, only that allocation will occur such that the solver may be applied to these regions. The decision about what regions this solver will beapplied to rests in the EventManager.-->
		<xsd:attribute name="targetRegions" type="groupNameRef_array" use="required" />
		<!--timeIntegrationOption => Time integration method. Options are:
* QuasiStatic
* ImplicitDynamic
* ExplicitDynamic-->
		<xsd:attribute name="timeIntegrationOption" type="geos_SolidMechanicsMPM_TimeIntegrationOption" default="ExplicitDynamic" />
		<!--treatFullyDamagedAsSingleField => Whether to consolidate fully damaged fields into a single field. Nice for modeling damaged mush.-->
		<xsd:attribute name="treatFullyDamagedAsSingleField" type="integer" default="1" />
		<!--useDamageAsSurfaceFlag => Indicates whether particle damage at the beginning of the simulation should be interpreted as a surface flag-->
		<xsd:attribute name="useDamageAsSurfaceFlag" type="integer" default="0" />
		<!--writeLinearSystem => Write matrix, rhs, solution to screen ( = 1) or file ( = 2).-->
		<xsd:attribute name="writeLinearSystem" type="integer" default="0" />
		<!--name => A name is required for any non-unique nodes-->
		<xsd:attribute name="name" type="groupName" use="required" />
	</xsd:complexType>
	<xsd:simpleType name="geos_SolidMechanicsMPM_TimeIntegrationOption">
		<xsd:restriction base="xsd:string">
			<xsd:pattern value=".*[\[\]`$].*|QuasiStatic|ImplicitDynamic|ExplicitDynamic" />
		</xsd:restriction>
	</xsd:simpleType>
	<xsd:complexType name="SurfaceGeneratorType">
		<xsd:choice minOccurs="0" maxOccurs="unbounded">
			<xsd:element name="LinearSolverParameters" type="LinearSolverParametersType" maxOccurs="1" />
			<xsd:element name="NonlinearSolverParameters" type="NonlinearSolverParametersType" maxOccurs="1" />
		</xsd:choice>
		<!--cflFactor => Factor to apply to the `CFL condition <http://en.wikipedia.org/wiki/Courant-Friedrichs-Lewy_condition>`_ when calculating the maximum allowable time step. Values should be in the interval (0,1] -->
		<xsd:attribute name="cflFactor" type="real64" default="0.5" />
		<!--fractureRegion => (no description available)-->
		<xsd:attribute name="fractureRegion" type="groupNameRef" default="Fracture" />
		<!--initialDt => Initial time-step value required by the solver to the event manager.-->
		<xsd:attribute name="initialDt" type="real64" default="1e+99" />
		<!--isPoroelastic => Flag that defines whether the material is poroelastic or not.-->
		<xsd:attribute name="isPoroelastic" type="integer" default="0" />
		<!--logLevel => Sets the level of information to write in the standard output (the console typically).
Level 0 outputs no specific information for this solver. Higher levels require more outputs.
1
 - Line search information
 - Solution information (scaling, maximum changes, quality check)
 - Convergence information
 - Time step information
 - Linear solver information
 - Nonlinear solver information
 - Solver timers information
 - Fracture generation information
2
 - The summary of declared fields and coupling
 - Mapping information
3
 - Rupture rate information-->
		<xsd:attribute name="logLevel" type="integer" default="0" />
		<!--mpiCommOrder => Flag to enable MPI consistent communication ordering-->
		<xsd:attribute name="mpiCommOrder" type="integer" default="0" />
		<!--nodeBasedSIF => Flag for choosing between node or edge based criteria: 1 for node based criterion-->
		<xsd:attribute name="nodeBasedSIF" type="integer" default="0" />
		<!--rockToughness => Rock toughness of the solid material-->
		<xsd:attribute name="rockToughness" type="real64" use="required" />
		<!--targetRegions => Allowable regions that the solver may be applied to. Note that this does not indicate that the solver will be applied to these regions, only that allocation will occur such that the solver may be applied to these regions. The decision about what regions this solver will beapplied to rests in the EventManager.-->
		<xsd:attribute name="targetRegions" type="groupNameRef_array" use="required" />
		<!--writeLinearSystem => Write matrix, rhs, solution to screen ( = 1) or file ( = 2).-->
		<xsd:attribute name="writeLinearSystem" type="integer" default="0" />
		<!--name => A name is required for any non-unique nodes-->
		<xsd:attribute name="name" type="groupName" use="required" />
	</xsd:complexType>
	<xsd:complexType name="TasksType">
		<xsd:choice minOccurs="0" maxOccurs="unbounded">
			<xsd:element name="CellToCellDataCollection" type="CellToCellDataCollectionType" />
			<xsd:element name="CompositionalMultiphaseReservoirPoromechanicsInitialization" type="CompositionalMultiphaseReservoirPoromechanicsInitializationType" />
			<xsd:element name="CompositionalMultiphaseStatistics" type="CompositionalMultiphaseStatisticsType" />
			<xsd:element name="HydrofractureInitialization" type="HydrofractureInitializationType" />
			<xsd:element name="MultiphasePoromechanicsInitialization" type="MultiphasePoromechanicsInitializationType" />
			<xsd:element name="PVTDriver" type="PVTDriverType" />
			<xsd:element name="PackCollection" type="PackCollectionType" />
			<xsd:element name="ReactiveFluidDriver" type="ReactiveFluidDriverType" />
			<xsd:element name="RelpermDriver" type="RelpermDriverType" />
			<xsd:element name="SinglePhasePoromechanicsConformingFracturesInitialization" type="SinglePhasePoromechanicsConformingFracturesInitializationType" />
			<xsd:element name="SinglePhasePoromechanicsEmbeddedFracturesInitialization" type="SinglePhasePoromechanicsEmbeddedFracturesInitializationType" />
			<xsd:element name="SinglePhasePoromechanicsInitialization" type="SinglePhasePoromechanicsInitializationType" />
			<xsd:element name="SinglePhaseReservoirPoromechanicsConformingFracturesInitialization" type="SinglePhaseReservoirPoromechanicsConformingFracturesInitializationType" />
			<xsd:element name="SinglePhaseReservoirPoromechanicsInitialization" type="SinglePhaseReservoirPoromechanicsInitializationType" />
			<xsd:element name="SinglePhaseStatistics" type="SinglePhaseStatisticsType" />
			<xsd:element name="SolidMechanicsStateReset" type="SolidMechanicsStateResetType" />
			<xsd:element name="SolidMechanicsStatistics" type="SolidMechanicsStatisticsType" />
			<xsd:element name="SourceFluxStatistics" type="SourceFluxStatisticsType" />
			<xsd:element name="TriaxialDriver" type="TriaxialDriverType" />
		</xsd:choice>
	</xsd:complexType>
	<xsd:complexType name="CellToCellDataCollectionType">
		<!--flowSolverName => Name of the flow solver, to get the permeabilities.-->
		<xsd:attribute name="flowSolverName" type="groupNameRef" use="required" />
		<!--logLevel => When higher than 1: Display store events details.-->
		<xsd:attribute name="logLevel" type="integer" default="0" />
		<!--meshBody => Name of the target -->
		<xsd:attribute name="meshBody" type="groupNameRef" use="required" />
		<!--name => A name is required for any non-unique nodes-->
		<xsd:attribute name="name" type="groupName" use="required" />
	</xsd:complexType>
	<xsd:complexType name="CompositionalMultiphaseReservoirPoromechanicsInitializationType">
		<!--logLevel => Sets the level of information to write in the standard output (the console typically).
Level 0 outputs no specific information for this solver. Higher levels require more outputs.
1
 - Initialization information-->
		<xsd:attribute name="logLevel" type="integer" default="0" />
		<!--poromechanicsSolverName => Name of the poromechanics solver-->
		<xsd:attribute name="poromechanicsSolverName" type="groupNameRef" use="required" />
		<!--solidMechanicsStatisticsName => Name of the solid mechanics statistics-->
		<xsd:attribute name="solidMechanicsStatisticsName" type="groupNameRef" default="" />
		<!--name => A name is required for any non-unique nodes-->
		<xsd:attribute name="name" type="groupName" use="required" />
	</xsd:complexType>
	<xsd:complexType name="CompositionalMultiphaseStatisticsType">
		<!--computeCFLNumbers => Flag to decide whether CFL numbers are computed or not-->
		<xsd:attribute name="computeCFLNumbers" type="integer" default="0" />
		<!--computeRegionStatistics => Flag to decide whether region statistics are computed or not-->
		<xsd:attribute name="computeRegionStatistics" type="integer" default="1" />
		<!--flowSolverName => Name of the flow solver-->
		<xsd:attribute name="flowSolverName" type="groupNameRef" use="required" />
		<!--logLevel => Sets the level of information to write in the standard output (the console typically).
Level 0 outputs no specific information for this solver. Higher levels require more outputs.
1
 - CFL information
 - Print statistics-->
		<xsd:attribute name="logLevel" type="integer" default="0" />
		<!--relpermThreshold => Flag to decide whether a phase is considered mobile (when the relperm is above the threshold) or immobile (when the relperm is below the threshold) in metric 2-->
		<xsd:attribute name="relpermThreshold" type="real64" default="1e-06" />
		<!--writeCSV => Write statistics into a CSV file-->
		<xsd:attribute name="writeCSV" type="integer" default="0" />
		<!--name => A name is required for any non-unique nodes-->
		<xsd:attribute name="name" type="groupName" use="required" />
	</xsd:complexType>
	<xsd:complexType name="HydrofractureInitializationType">
		<!--logLevel => Sets the level of information to write in the standard output (the console typically).
Level 0 outputs no specific information for this solver. Higher levels require more outputs.
1
 - Initialization information-->
		<xsd:attribute name="logLevel" type="integer" default="0" />
		<!--poromechanicsSolverName => Name of the poromechanics solver-->
		<xsd:attribute name="poromechanicsSolverName" type="groupNameRef" use="required" />
		<!--solidMechanicsStatisticsName => Name of the solid mechanics statistics-->
		<xsd:attribute name="solidMechanicsStatisticsName" type="groupNameRef" default="" />
		<!--name => A name is required for any non-unique nodes-->
		<xsd:attribute name="name" type="groupName" use="required" />
	</xsd:complexType>
	<xsd:complexType name="MultiphasePoromechanicsInitializationType">
		<!--logLevel => Sets the level of information to write in the standard output (the console typically).
Level 0 outputs no specific information for this solver. Higher levels require more outputs.
1
 - Initialization information-->
		<xsd:attribute name="logLevel" type="integer" default="0" />
		<!--poromechanicsSolverName => Name of the poromechanics solver-->
		<xsd:attribute name="poromechanicsSolverName" type="groupNameRef" use="required" />
		<!--solidMechanicsStatisticsName => Name of the solid mechanics statistics-->
		<xsd:attribute name="solidMechanicsStatisticsName" type="groupNameRef" default="" />
		<!--name => A name is required for any non-unique nodes-->
		<xsd:attribute name="name" type="groupName" use="required" />
	</xsd:complexType>
	<xsd:complexType name="PVTDriverType">
		<!--baseline => Baseline file-->
		<xsd:attribute name="baseline" type="path" default="none" />
		<!--feedComposition => Feed composition array [mol fraction]-->
		<xsd:attribute name="feedComposition" type="real64_array" use="required" />
		<!--fluid => Fluid to test-->
		<xsd:attribute name="fluid" type="groupNameRef" use="required" />
		<!--logLevel => Log level-->
		<xsd:attribute name="logLevel" type="integer" default="0" />
		<!--output => Output file-->
		<xsd:attribute name="output" type="string" default="none" />
		<!--outputCompressibility => Flag to indicate that the total compressibility should be output-->
		<xsd:attribute name="outputCompressibility" type="integer" default="0" />
		<!--outputMassDensity => Flag to indicate that the mass density of each phase should be output-->
		<xsd:attribute name="outputMassDensity" type="integer" default="0" />
		<!--outputPhaseComposition => Flag to indicate that phase compositions should be output-->
		<xsd:attribute name="outputPhaseComposition" type="integer" default="0" />
		<!--pressureControl => Function controlling pressure time history-->
		<xsd:attribute name="pressureControl" type="groupNameRef" use="required" />
		<!--steps => Number of load steps to take-->
		<xsd:attribute name="steps" type="integer" use="required" />
		<!--temperatureControl => Function controlling temperature time history-->
		<xsd:attribute name="temperatureControl" type="groupNameRef" use="required" />
		<!--name => A name is required for any non-unique nodes-->
		<xsd:attribute name="name" type="groupName" use="required" />
	</xsd:complexType>
	<xsd:complexType name="PackCollectionType">
		<!--disableCoordCollection => Whether or not to create coordinate meta-collectors if collected objects are mesh objects.-->
		<xsd:attribute name="disableCoordCollection" type="integer" default="0" />
		<!--fieldName => The name of the (packable) field associated with the specified object to retrieve data from-->
		<xsd:attribute name="fieldName" type="groupNameRef" use="required" />
		<!--objectPath => The name of the object from which to retrieve field values.-->
		<xsd:attribute name="objectPath" type="groupNameRef" use="required" />
		<!--onlyOnSetChange => Whether or not to only collect when the collected sets of indices change in any way.-->
		<xsd:attribute name="onlyOnSetChange" type="integer" default="0" />
		<!--setNames => The set(s) for which to retrieve data.-->
		<xsd:attribute name="setNames" type="groupNameRef_array" default="{}" />
		<!--name => A name is required for any non-unique nodes-->
		<xsd:attribute name="name" type="groupName" use="required" />
	</xsd:complexType>
	<xsd:complexType name="ReactiveFluidDriverType">
		<!--baseline => Baseline file-->
		<xsd:attribute name="baseline" type="path" default="none" />
		<!--feedComposition => Feed composition array: total concentration of the primary species -->
		<xsd:attribute name="feedComposition" type="real64_array" use="required" />
		<!--fluid => Fluid to test-->
		<xsd:attribute name="fluid" type="groupNameRef" use="required" />
		<!--logLevel => Log level-->
		<xsd:attribute name="logLevel" type="integer" default="0" />
		<!--output => Output file-->
		<xsd:attribute name="output" type="string" default="none" />
		<!--pressureControl => Function controlling pressure time history-->
		<xsd:attribute name="pressureControl" type="groupNameRef" use="required" />
		<!--steps => Number of load steps to take-->
		<xsd:attribute name="steps" type="integer" use="required" />
		<!--temperatureControl => Function controlling temperature time history-->
		<xsd:attribute name="temperatureControl" type="groupNameRef" use="required" />
		<!--name => A name is required for any non-unique nodes-->
		<xsd:attribute name="name" type="groupName" use="required" />
	</xsd:complexType>
	<xsd:complexType name="RelpermDriverType">
		<!--baseline => Baseline file-->
		<xsd:attribute name="baseline" type="path" default="none" />
		<!--logLevel => Log level-->
		<xsd:attribute name="logLevel" type="integer" default="0" />
		<!--output => Output file-->
		<xsd:attribute name="output" type="string" default="none" />
		<!--relperm => Relperm model to test-->
		<xsd:attribute name="relperm" type="groupNameRef" use="required" />
		<!--steps => Number of saturation steps to take-->
		<xsd:attribute name="steps" type="integer" use="required" />
		<!--name => A name is required for any non-unique nodes-->
		<xsd:attribute name="name" type="groupName" use="required" />
	</xsd:complexType>
	<xsd:complexType name="SinglePhasePoromechanicsConformingFracturesInitializationType">
		<!--logLevel => Sets the level of information to write in the standard output (the console typically).
Level 0 outputs no specific information for this solver. Higher levels require more outputs.
1
 - Initialization information-->
		<xsd:attribute name="logLevel" type="integer" default="0" />
		<!--poromechanicsSolverName => Name of the poromechanics solver-->
		<xsd:attribute name="poromechanicsSolverName" type="groupNameRef" use="required" />
		<!--solidMechanicsStatisticsName => Name of the solid mechanics statistics-->
		<xsd:attribute name="solidMechanicsStatisticsName" type="groupNameRef" default="" />
		<!--name => A name is required for any non-unique nodes-->
		<xsd:attribute name="name" type="groupName" use="required" />
	</xsd:complexType>
	<xsd:complexType name="SinglePhasePoromechanicsEmbeddedFracturesInitializationType">
		<!--logLevel => Sets the level of information to write in the standard output (the console typically).
Level 0 outputs no specific information for this solver. Higher levels require more outputs.
1
 - Initialization information-->
		<xsd:attribute name="logLevel" type="integer" default="0" />
		<!--poromechanicsSolverName => Name of the poromechanics solver-->
		<xsd:attribute name="poromechanicsSolverName" type="groupNameRef" use="required" />
		<!--solidMechanicsStatisticsName => Name of the solid mechanics statistics-->
		<xsd:attribute name="solidMechanicsStatisticsName" type="groupNameRef" default="" />
		<!--name => A name is required for any non-unique nodes-->
		<xsd:attribute name="name" type="groupName" use="required" />
	</xsd:complexType>
	<xsd:complexType name="SinglePhasePoromechanicsInitializationType">
		<!--logLevel => Sets the level of information to write in the standard output (the console typically).
Level 0 outputs no specific information for this solver. Higher levels require more outputs.
1
 - Initialization information-->
		<xsd:attribute name="logLevel" type="integer" default="0" />
		<!--poromechanicsSolverName => Name of the poromechanics solver-->
		<xsd:attribute name="poromechanicsSolverName" type="groupNameRef" use="required" />
		<!--solidMechanicsStatisticsName => Name of the solid mechanics statistics-->
		<xsd:attribute name="solidMechanicsStatisticsName" type="groupNameRef" default="" />
		<!--name => A name is required for any non-unique nodes-->
		<xsd:attribute name="name" type="groupName" use="required" />
	</xsd:complexType>
	<xsd:complexType name="SinglePhaseReservoirPoromechanicsConformingFracturesInitializationType">
		<!--logLevel => Sets the level of information to write in the standard output (the console typically).
Level 0 outputs no specific information for this solver. Higher levels require more outputs.
1
 - Initialization information-->
		<xsd:attribute name="logLevel" type="integer" default="0" />
		<!--poromechanicsSolverName => Name of the poromechanics solver-->
		<xsd:attribute name="poromechanicsSolverName" type="groupNameRef" use="required" />
		<!--solidMechanicsStatisticsName => Name of the solid mechanics statistics-->
		<xsd:attribute name="solidMechanicsStatisticsName" type="groupNameRef" default="" />
		<!--name => A name is required for any non-unique nodes-->
		<xsd:attribute name="name" type="groupName" use="required" />
	</xsd:complexType>
	<xsd:complexType name="SinglePhaseReservoirPoromechanicsInitializationType">
		<!--logLevel => Sets the level of information to write in the standard output (the console typically).
Level 0 outputs no specific information for this solver. Higher levels require more outputs.
1
 - Initialization information-->
		<xsd:attribute name="logLevel" type="integer" default="0" />
		<!--poromechanicsSolverName => Name of the poromechanics solver-->
		<xsd:attribute name="poromechanicsSolverName" type="groupNameRef" use="required" />
		<!--solidMechanicsStatisticsName => Name of the solid mechanics statistics-->
		<xsd:attribute name="solidMechanicsStatisticsName" type="groupNameRef" default="" />
		<!--name => A name is required for any non-unique nodes-->
		<xsd:attribute name="name" type="groupName" use="required" />
	</xsd:complexType>
	<xsd:complexType name="SinglePhaseStatisticsType">
		<!--flowSolverName => Name of the flow solver-->
		<xsd:attribute name="flowSolverName" type="groupNameRef" use="required" />
		<!--logLevel => Sets the level of information to write in the standard output (the console typically).
Level 0 outputs no specific information for this solver. Higher levels require more outputs.
1
 - Print statistics-->
		<xsd:attribute name="logLevel" type="integer" default="0" />
		<!--writeCSV => Write statistics into a CSV file-->
		<xsd:attribute name="writeCSV" type="integer" default="0" />
		<!--name => A name is required for any non-unique nodes-->
		<xsd:attribute name="name" type="groupName" use="required" />
	</xsd:complexType>
	<xsd:complexType name="SolidMechanicsStateResetType">
		<!--disableInelasticity => Flag to enable/disable inelastic behavior-->
		<xsd:attribute name="disableInelasticity" type="integer" default="0" />
		<!--logLevel => Sets the level of information to write in the standard output (the console typically).
Level 0 outputs no specific information for this solver. Higher levels require more outputs.
1
 - Initialization information-->
		<xsd:attribute name="logLevel" type="integer" default="0" />
		<!--resetDisplacements => Flag to reset displacements (and velocities)-->
		<xsd:attribute name="resetDisplacements" type="integer" default="1" />
		<!--solidSolverName => Name of the solid mechanics solver-->
		<xsd:attribute name="solidSolverName" type="groupNameRef" use="required" />
		<!--name => A name is required for any non-unique nodes-->
		<xsd:attribute name="name" type="groupName" use="required" />
	</xsd:complexType>
	<xsd:complexType name="SolidMechanicsStatisticsType">
		<!--logLevel => Sets the level of information to write in the standard output (the console typically).
Level 0 outputs no specific information for this solver. Higher levels require more outputs.
1
 - Print statistics-->
		<xsd:attribute name="logLevel" type="integer" default="0" />
		<!--solidSolverName => Name of the solid solver-->
		<xsd:attribute name="solidSolverName" type="groupNameRef" use="required" />
		<!--writeCSV => Write statistics into a CSV file-->
		<xsd:attribute name="writeCSV" type="integer" default="0" />
		<!--name => A name is required for any non-unique nodes-->
		<xsd:attribute name="name" type="groupName" use="required" />
	</xsd:complexType>
	<xsd:complexType name="SourceFluxStatisticsType">
		<!--flowSolverName => Name of the flow solver-->
		<xsd:attribute name="flowSolverName" type="groupNameRef" use="required" />
		<!--fluxNames => Name(s) array of the SourceFlux(s) for which we want the statistics. Use "*" to target all SourceFlux.-->
		<xsd:attribute name="fluxNames" type="groupNameRef_array" default="{*}" />
		<!--logLevel => Log level
- Log Level 1 outputs the sum of all SourceFlux(s) produced rate & mass,
- Log Level 2 details values for each SourceFlux,
- Log Level 3 details values for each region.-->
		<xsd:attribute name="logLevel" type="integer" default="0" />
		<!--writeCSV => Write statistics into a CSV file-->
		<xsd:attribute name="writeCSV" type="integer" default="0" />
		<!--name => A name is required for any non-unique nodes-->
		<xsd:attribute name="name" type="groupName" use="required" />
	</xsd:complexType>
	<xsd:complexType name="TriaxialDriverType">
		<!--axialControl => Function controlling axial stress or strain (depending on test mode)-->
		<xsd:attribute name="axialControl" type="groupNameRef" use="required" />
		<!--baseline => Baseline file-->
		<xsd:attribute name="baseline" type="path" default="none" />
		<!--initialStress => Initial stress (scalar used to set an isotropic stress state)-->
		<xsd:attribute name="initialStress" type="real64" use="required" />
		<!--logLevel => Log level-->
		<xsd:attribute name="logLevel" type="integer" default="0" />
		<!--material => Solid material to test-->
		<xsd:attribute name="material" type="groupNameRef" use="required" />
		<!--mode => Test mode [stressControl, strainControl, mixedControl]-->
		<xsd:attribute name="mode" type="geos_TriaxialDriver_Mode" use="required" />
		<!--output => Output file-->
		<xsd:attribute name="output" type="string" default="none" />
		<!--radialControl => Function controlling radial stress or strain (depending on test mode)-->
		<xsd:attribute name="radialControl" type="groupNameRef" use="required" />
		<!--steps => Number of load steps to take-->
		<xsd:attribute name="steps" type="integer" use="required" />
		<!--name => A name is required for any non-unique nodes-->
		<xsd:attribute name="name" type="groupName" use="required" />
	</xsd:complexType>
	<xsd:simpleType name="geos_TriaxialDriver_Mode">
		<xsd:restriction base="xsd:string">
			<xsd:pattern value=".*[\[\]`$].*|mixedControl|strainControl|stressControl" />
		</xsd:restriction>
	</xsd:simpleType>
	<xsd:complexType name="ConstitutiveType">
		<xsd:choice minOccurs="0" maxOccurs="unbounded">
			<xsd:element name="BiotPorosity" type="BiotPorosityType" />
			<xsd:element name="BlackOilFluid" type="BlackOilFluidType" />
			<xsd:element name="BrooksCoreyBakerRelativePermeability" type="BrooksCoreyBakerRelativePermeabilityType" />
			<xsd:element name="BrooksCoreyCapillaryPressure" type="BrooksCoreyCapillaryPressureType" />
			<xsd:element name="BrooksCoreyRelativePermeability" type="BrooksCoreyRelativePermeabilityType" />
			<xsd:element name="BrooksCoreyStone2RelativePermeability" type="BrooksCoreyStone2RelativePermeabilityType" />
			<xsd:element name="CO2BrineEzrokhiFluid" type="CO2BrineEzrokhiFluidType" />
			<xsd:element name="CO2BrineEzrokhiThermalFluid" type="CO2BrineEzrokhiThermalFluidType" />
			<xsd:element name="CO2BrinePhillipsFluid" type="CO2BrinePhillipsFluidType" />
			<xsd:element name="CO2BrinePhillipsThermalFluid" type="CO2BrinePhillipsThermalFluidType" />
			<xsd:element name="CarmanKozenyPermeability" type="CarmanKozenyPermeabilityType" />
			<xsd:element name="CeramicDamage" type="CeramicDamageType" />
			<xsd:element name="CompositionalMultiphaseFluid" type="CompositionalMultiphaseFluidType" />
			<xsd:element name="CompositionalThreePhaseFluidLohrenzBrayClark" type="CompositionalThreePhaseFluidLohrenzBrayClarkType" />
			<xsd:element name="CompositionalTwoPhaseFluid" type="CompositionalTwoPhaseFluidType" />
			<xsd:element name="CompositionalTwoPhaseFluidLohrenzBrayClark" type="CompositionalTwoPhaseFluidLohrenzBrayClarkType" />
			<xsd:element name="CompressibleSinglePhaseFluid" type="CompressibleSinglePhaseFluidType" />
			<xsd:element name="CompressibleSolidCarmanKozenyPermeability" type="CompressibleSolidCarmanKozenyPermeabilityType" />
			<xsd:element name="CompressibleSolidConstantPermeability" type="CompressibleSolidConstantPermeabilityType" />
			<xsd:element name="CompressibleSolidExponentialDecayPermeability" type="CompressibleSolidExponentialDecayPermeabilityType" />
			<xsd:element name="CompressibleSolidParallelPlatesPermeability" type="CompressibleSolidParallelPlatesPermeabilityType" />
			<xsd:element name="CompressibleSolidPressurePermeability" type="CompressibleSolidPressurePermeabilityType" />
			<xsd:element name="CompressibleSolidSlipDependentPermeability" type="CompressibleSolidSlipDependentPermeabilityType" />
			<xsd:element name="CompressibleSolidWillisRichardsPermeability" type="CompressibleSolidWillisRichardsPermeabilityType" />
			<xsd:element name="ConstantDiffusion" type="ConstantDiffusionType" />
			<xsd:element name="ConstantPermeability" type="ConstantPermeabilityType" />
			<xsd:element name="Coulomb" type="CoulombType" />
			<xsd:element name="DamageElasticIsotropic" type="DamageElasticIsotropicType" />
			<xsd:element name="DamagePermeability" type="DamagePermeabilityType" />
			<xsd:element name="DamageSpectralElasticIsotropic" type="DamageSpectralElasticIsotropicType" />
			<xsd:element name="DamageVolDevElasticIsotropic" type="DamageVolDevElasticIsotropicType" />
			<xsd:element name="DeadOilFluid" type="DeadOilFluidType" />
			<xsd:element name="DelftEgg" type="DelftEggType" />
			<xsd:element name="DruckerPrager" type="DruckerPragerType" />
			<xsd:element name="ElasticIsotropic" type="ElasticIsotropicType" />
			<xsd:element name="ElasticIsotropicPressureDependent" type="ElasticIsotropicPressureDependentType" />
			<xsd:element name="ElasticOrthotropic" type="ElasticOrthotropicType" />
			<xsd:element name="ElasticTransverseIsotropic" type="ElasticTransverseIsotropicType" />
			<xsd:element name="ExponentialDecayPermeability" type="ExponentialDecayPermeabilityType" />
			<xsd:element name="ExtendedDruckerPrager" type="ExtendedDruckerPragerType" />
			<xsd:element name="FrictionlessContact" type="FrictionlessContactType" />
			<xsd:element name="HydraulicApertureTable" type="HydraulicApertureTableType" />
			<xsd:element name="JFunctionCapillaryPressure" type="JFunctionCapillaryPressureType" />
			<xsd:element name="LinearIsotropicDispersion" type="LinearIsotropicDispersionType" />
			<xsd:element name="ModifiedCamClay" type="ModifiedCamClayType" />
			<xsd:element name="MultiPhaseConstantThermalConductivity" type="MultiPhaseConstantThermalConductivityType" />
			<xsd:element name="MultiPhaseVolumeWeightedThermalConductivity" type="MultiPhaseVolumeWeightedThermalConductivityType" />
			<xsd:element name="NullModel" type="NullModelType" />
			<xsd:element name="ParallelPlatesPermeability" type="ParallelPlatesPermeabilityType" />
			<xsd:element name="ParticleFluid" type="ParticleFluidType" />
			<xsd:element name="PerfectlyPlastic" type="PerfectlyPlasticType" />
			<xsd:element name="PorousDamageElasticIsotropic" type="PorousDamageElasticIsotropicType" />
			<xsd:element name="PorousDamageSpectralElasticIsotropic" type="PorousDamageSpectralElasticIsotropicType" />
			<xsd:element name="PorousDamageVolDevElasticIsotropic" type="PorousDamageVolDevElasticIsotropicType" />
			<xsd:element name="PorousDelftEgg" type="PorousDelftEggType" />
			<xsd:element name="PorousDruckerPrager" type="PorousDruckerPragerType" />
			<xsd:element name="PorousElasticIsotropic" type="PorousElasticIsotropicType" />
			<xsd:element name="PorousElasticOrthotropic" type="PorousElasticOrthotropicType" />
			<xsd:element name="PorousElasticTransverseIsotropic" type="PorousElasticTransverseIsotropicType" />
			<xsd:element name="PorousExtendedDruckerPrager" type="PorousExtendedDruckerPragerType" />
			<xsd:element name="PorousModifiedCamClay" type="PorousModifiedCamClayType" />
			<xsd:element name="PorousViscoDruckerPrager" type="PorousViscoDruckerPragerType" />
			<xsd:element name="PorousViscoExtendedDruckerPrager" type="PorousViscoExtendedDruckerPragerType" />
			<xsd:element name="PorousViscoModifiedCamClay" type="PorousViscoModifiedCamClayType" />
			<xsd:element name="PressurePermeability" type="PressurePermeabilityType" />
			<xsd:element name="PressurePorosity" type="PressurePorosityType" />
			<xsd:element name="ProppantPermeability" type="ProppantPermeabilityType" />
			<xsd:element name="ProppantPorosity" type="ProppantPorosityType" />
			<xsd:element name="ProppantSlurryFluid" type="ProppantSlurryFluidType" />
			<xsd:element name="ProppantSolidProppantPermeability" type="ProppantSolidProppantPermeabilityType" />
			<xsd:element name="RateAndStateFriction" type="RateAndStateFrictionType" />
			<xsd:element name="ReactiveBrine" type="ReactiveBrineType" />
			<xsd:element name="ReactiveBrineThermal" type="ReactiveBrineThermalType" />
			<xsd:element name="SinglePhaseThermalConductivity" type="SinglePhaseThermalConductivityType" />
			<xsd:element name="SlipDependentPermeability" type="SlipDependentPermeabilityType" />
			<xsd:element name="SolidInternalEnergy" type="SolidInternalEnergyType" />
			<xsd:element name="TableCapillaryPressure" type="TableCapillaryPressureType" />
			<xsd:element name="TableRelativePermeability" type="TableRelativePermeabilityType" />
			<xsd:element name="TableRelativePermeabilityHysteresis" type="TableRelativePermeabilityHysteresisType" />
			<xsd:element name="ThermalCompressibleSinglePhaseFluid" type="ThermalCompressibleSinglePhaseFluidType" />
			<xsd:element name="VanGenuchtenBakerRelativePermeability" type="VanGenuchtenBakerRelativePermeabilityType" />
			<xsd:element name="VanGenuchtenCapillaryPressure" type="VanGenuchtenCapillaryPressureType" />
			<xsd:element name="VanGenuchtenStone2RelativePermeability" type="VanGenuchtenStone2RelativePermeabilityType" />
			<xsd:element name="ViscoDruckerPrager" type="ViscoDruckerPragerType" />
			<xsd:element name="ViscoExtendedDruckerPrager" type="ViscoExtendedDruckerPragerType" />
			<xsd:element name="ViscoModifiedCamClay" type="ViscoModifiedCamClayType" />
			<xsd:element name="WillisRichardsPermeability" type="WillisRichardsPermeabilityType" />
		</xsd:choice>
	</xsd:complexType>
	<xsd:complexType name="BiotPorosityType">
		<!--defaultGrainBulkModulus => Grain bulk modulus-->
		<xsd:attribute name="defaultGrainBulkModulus" type="real64" use="required" />
		<!--defaultPorosityTEC => Default thermal expansion coefficient-->
		<xsd:attribute name="defaultPorosityTEC" type="real64" default="0" />
		<!--defaultReferencePorosity => Default value of the reference porosity-->
		<xsd:attribute name="defaultReferencePorosity" type="real64" use="required" />
		<!--useUniaxialFixedStress => Flag enabling uniaxial approximation in fixed stress update-->
		<xsd:attribute name="useUniaxialFixedStress" type="integer" default="0" />
		<!--name => A name is required for any non-unique nodes-->
		<xsd:attribute name="name" type="groupName" use="required" />
	</xsd:complexType>
	<xsd:complexType name="BlackOilFluidType">
		<!--checkPVTTablesRanges => Enable (1) or disable (0) an error when the input pressure or temperature of the PVT tables is out of range.-->
		<xsd:attribute name="checkPVTTablesRanges" type="integer" default="1" />
		<!--componentMolarWeight => Component molar weights-->
		<xsd:attribute name="componentMolarWeight" type="real64_array" use="required" />
		<!--componentNames => List of component names-->
		<xsd:attribute name="componentNames" type="string_array" default="{}" />
		<!--hydrocarbonFormationVolFactorTableNames => List of formation volume factor TableFunction names from the Functions block. 
The user must provide one TableFunction per hydrocarbon phase, in the order provided in "phaseNames". 
For instance, if "oil" is before "gas" in "phaseNames", the table order should be: oilTableName, gasTableName-->
		<xsd:attribute name="hydrocarbonFormationVolFactorTableNames" type="groupNameRef_array" default="{}" />
		<!--hydrocarbonViscosityTableNames => List of viscosity TableFunction names from the Functions block. 
The user must provide one TableFunction per hydrocarbon phase, in the order provided in "phaseNames". 
For instance, if "oil" is before "gas" in "phaseNames", the table order should be: oilTableName, gasTableName-->
		<xsd:attribute name="hydrocarbonViscosityTableNames" type="groupNameRef_array" default="{}" />
		<!--phaseNames => List of fluid phases-->
		<xsd:attribute name="phaseNames" type="groupNameRef_array" use="required" />
		<!--surfaceDensities => List of surface mass densities for each phase-->
		<xsd:attribute name="surfaceDensities" type="real64_array" use="required" />
		<!--tableFiles => List of filenames with input PVT tables (one per phase)-->
		<xsd:attribute name="tableFiles" type="path_array" default="{}" />
		<!--waterCompressibility => Water compressibility-->
		<xsd:attribute name="waterCompressibility" type="real64" default="0" />
		<!--waterFormationVolumeFactor => Water formation volume factor-->
		<xsd:attribute name="waterFormationVolumeFactor" type="real64" default="0" />
		<!--waterReferencePressure => Water reference pressure-->
		<xsd:attribute name="waterReferencePressure" type="real64" default="0" />
		<!--waterViscosity => Water viscosity-->
		<xsd:attribute name="waterViscosity" type="real64" default="0" />
		<!--name => A name is required for any non-unique nodes-->
		<xsd:attribute name="name" type="groupName" use="required" />
	</xsd:complexType>
	<xsd:complexType name="BrooksCoreyBakerRelativePermeabilityType">
		<!--gasOilRelPermExponent => Rel perm power law exponent for the pair (gas phase, oil phase) at residual water saturation
The expected format is "{ gasExp, oilExp }", in that order-->
		<xsd:attribute name="gasOilRelPermExponent" type="real64_array" default="{1}" />
		<!--gasOilRelPermMaxValue => Maximum rel perm value for the pair (gas phase, oil phase) at residual water saturation
The expected format is "{ gasMax, oilMax }", in that order-->
		<xsd:attribute name="gasOilRelPermMaxValue" type="real64_array" default="{0}" />
		<!--phaseMinVolumeFraction => Minimum volume fraction value for each phase-->
		<xsd:attribute name="phaseMinVolumeFraction" type="real64_array" default="{0}" />
		<!--phaseNames => List of fluid phases-->
		<xsd:attribute name="phaseNames" type="groupNameRef_array" use="required" />
		<!--waterOilRelPermExponent => Rel perm power law exponent for the pair (water phase, oil phase) at residual gas saturation
The expected format is "{ waterExp, oilExp }", in that order-->
		<xsd:attribute name="waterOilRelPermExponent" type="real64_array" default="{1}" />
		<!--waterOilRelPermMaxValue => Maximum rel perm value for the pair (water phase, oil phase) at residual gas saturation
The expected format is "{ waterMax, oilMax }", in that order-->
		<xsd:attribute name="waterOilRelPermMaxValue" type="real64_array" default="{0}" />
		<!--name => A name is required for any non-unique nodes-->
		<xsd:attribute name="name" type="groupName" use="required" />
	</xsd:complexType>
	<xsd:complexType name="BrooksCoreyCapillaryPressureType">
		<!--capPressureEpsilon => Wetting-phase saturation at which the max cap. pressure is attained; used to avoid infinite cap. pressure values for saturations close to zero-->
		<xsd:attribute name="capPressureEpsilon" type="real64" default="1e-06" />
		<!--phaseCapPressureExponentInv => Inverse of capillary power law exponent for each phase-->
		<xsd:attribute name="phaseCapPressureExponentInv" type="real64_array" default="{2}" />
		<!--phaseEntryPressure => Entry pressure value for each phase-->
		<xsd:attribute name="phaseEntryPressure" type="real64_array" default="{1}" />
		<!--phaseMinVolumeFraction => Minimum volume fraction value for each phase-->
		<xsd:attribute name="phaseMinVolumeFraction" type="real64_array" default="{0}" />
		<!--phaseNames => List of fluid phases-->
		<xsd:attribute name="phaseNames" type="groupNameRef_array" use="required" />
		<!--name => A name is required for any non-unique nodes-->
		<xsd:attribute name="name" type="groupName" use="required" />
	</xsd:complexType>
	<xsd:complexType name="BrooksCoreyRelativePermeabilityType">
		<!--phaseMinVolumeFraction => Minimum volume fraction value for each phase-->
		<xsd:attribute name="phaseMinVolumeFraction" type="real64_array" default="{0}" />
		<!--phaseNames => List of fluid phases-->
		<xsd:attribute name="phaseNames" type="groupNameRef_array" use="required" />
		<!--phaseRelPermExponent => Minimum relative permeability power law exponent for each phase-->
		<xsd:attribute name="phaseRelPermExponent" type="real64_array" default="{1}" />
		<!--phaseRelPermMaxValue => Maximum relative permeability value for each phase-->
		<xsd:attribute name="phaseRelPermMaxValue" type="real64_array" default="{0}" />
		<!--name => A name is required for any non-unique nodes-->
		<xsd:attribute name="name" type="groupName" use="required" />
	</xsd:complexType>
	<xsd:complexType name="BrooksCoreyStone2RelativePermeabilityType">
		<!--gasOilRelPermExponent => Rel perm power law exponent for the pair (gas phase, oil phase) at residual water saturation
The expected format is "{ gasExp, oilExp }", in that order-->
		<xsd:attribute name="gasOilRelPermExponent" type="real64_array" default="{1}" />
		<!--gasOilRelPermMaxValue => Maximum rel perm value for the pair (gas phase, oil phase) at residual water saturation
The expected format is "{ gasMax, oilMax }", in that order-->
		<xsd:attribute name="gasOilRelPermMaxValue" type="real64_array" default="{0}" />
		<!--phaseMinVolumeFraction => Minimum volume fraction value for each phase-->
		<xsd:attribute name="phaseMinVolumeFraction" type="real64_array" default="{0}" />
		<!--phaseNames => List of fluid phases-->
		<xsd:attribute name="phaseNames" type="groupNameRef_array" use="required" />
		<!--waterOilRelPermExponent => Rel perm power law exponent for the pair (water phase, oil phase) at residual gas saturation
The expected format is "{ waterExp, oilExp }", in that order-->
		<xsd:attribute name="waterOilRelPermExponent" type="real64_array" default="{1}" />
		<!--waterOilRelPermMaxValue => Maximum rel perm value for the pair (water phase, oil phase) at residual gas saturation
The expected format is "{ waterMax, oilMax }", in that order-->
		<xsd:attribute name="waterOilRelPermMaxValue" type="real64_array" default="{0}" />
		<!--name => A name is required for any non-unique nodes-->
		<xsd:attribute name="name" type="groupName" use="required" />
	</xsd:complexType>
	<xsd:complexType name="CO2BrineEzrokhiFluidType">
		<!--checkPVTTablesRanges => Enable (1) or disable (0) an error when the input pressure or temperature of the PVT tables is out of range.-->
		<xsd:attribute name="checkPVTTablesRanges" type="integer" default="1" />
		<!--componentMolarWeight => Component molar weights-->
		<xsd:attribute name="componentMolarWeight" type="real64_array" default="{0}" />
		<!--componentNames => List of component names-->
		<xsd:attribute name="componentNames" type="string_array" default="{}" />
		<!--flashModelParaFile => Name of the file defining the parameters of the flash model-->
		<xsd:attribute name="flashModelParaFile" type="path" default="" />
		<!--logLevel => Log level-->
		<xsd:attribute name="logLevel" type="integer" default="0" />
		<!--phaseNames => List of fluid phases-->
		<xsd:attribute name="phaseNames" type="groupNameRef_array" default="{}" />
		<!--phasePVTParaFiles => Names of the files defining the parameters of the viscosity and density models-->
		<xsd:attribute name="phasePVTParaFiles" type="path_array" use="required" />
		<!--solubilityTableNames => Names of solubility tables for each phase-->
		<xsd:attribute name="solubilityTableNames" type="string_array" default="{}" />
		<!--writeCSV => Write PVT tables into a CSV file-->
		<xsd:attribute name="writeCSV" type="integer" default="0" />
		<!--name => A name is required for any non-unique nodes-->
		<xsd:attribute name="name" type="groupName" use="required" />
	</xsd:complexType>
	<xsd:complexType name="CO2BrineEzrokhiThermalFluidType">
		<!--checkPVTTablesRanges => Enable (1) or disable (0) an error when the input pressure or temperature of the PVT tables is out of range.-->
		<xsd:attribute name="checkPVTTablesRanges" type="integer" default="1" />
		<!--componentMolarWeight => Component molar weights-->
		<xsd:attribute name="componentMolarWeight" type="real64_array" default="{0}" />
		<!--componentNames => List of component names-->
		<xsd:attribute name="componentNames" type="string_array" default="{}" />
		<!--flashModelParaFile => Name of the file defining the parameters of the flash model-->
		<xsd:attribute name="flashModelParaFile" type="path" default="" />
		<!--logLevel => Log level-->
		<xsd:attribute name="logLevel" type="integer" default="0" />
		<!--phaseNames => List of fluid phases-->
		<xsd:attribute name="phaseNames" type="groupNameRef_array" default="{}" />
		<!--phasePVTParaFiles => Names of the files defining the parameters of the viscosity and density models-->
		<xsd:attribute name="phasePVTParaFiles" type="path_array" use="required" />
		<!--solubilityTableNames => Names of solubility tables for each phase-->
		<xsd:attribute name="solubilityTableNames" type="string_array" default="{}" />
		<!--writeCSV => Write PVT tables into a CSV file-->
		<xsd:attribute name="writeCSV" type="integer" default="0" />
		<!--name => A name is required for any non-unique nodes-->
		<xsd:attribute name="name" type="groupName" use="required" />
	</xsd:complexType>
	<xsd:complexType name="CO2BrinePhillipsFluidType">
		<!--checkPVTTablesRanges => Enable (1) or disable (0) an error when the input pressure or temperature of the PVT tables is out of range.-->
		<xsd:attribute name="checkPVTTablesRanges" type="integer" default="1" />
		<!--componentMolarWeight => Component molar weights-->
		<xsd:attribute name="componentMolarWeight" type="real64_array" default="{0}" />
		<!--componentNames => List of component names-->
		<xsd:attribute name="componentNames" type="string_array" default="{}" />
		<!--flashModelParaFile => Name of the file defining the parameters of the flash model-->
		<xsd:attribute name="flashModelParaFile" type="path" default="" />
		<!--logLevel => Log level-->
		<xsd:attribute name="logLevel" type="integer" default="0" />
		<!--phaseNames => List of fluid phases-->
		<xsd:attribute name="phaseNames" type="groupNameRef_array" default="{}" />
		<!--phasePVTParaFiles => Names of the files defining the parameters of the viscosity and density models-->
		<xsd:attribute name="phasePVTParaFiles" type="path_array" use="required" />
		<!--solubilityTableNames => Names of solubility tables for each phase-->
		<xsd:attribute name="solubilityTableNames" type="string_array" default="{}" />
		<!--writeCSV => Write PVT tables into a CSV file-->
		<xsd:attribute name="writeCSV" type="integer" default="0" />
		<!--name => A name is required for any non-unique nodes-->
		<xsd:attribute name="name" type="groupName" use="required" />
	</xsd:complexType>
	<xsd:complexType name="CO2BrinePhillipsThermalFluidType">
		<!--checkPVTTablesRanges => Enable (1) or disable (0) an error when the input pressure or temperature of the PVT tables is out of range.-->
		<xsd:attribute name="checkPVTTablesRanges" type="integer" default="1" />
		<!--componentMolarWeight => Component molar weights-->
		<xsd:attribute name="componentMolarWeight" type="real64_array" default="{0}" />
		<!--componentNames => List of component names-->
		<xsd:attribute name="componentNames" type="string_array" default="{}" />
		<!--flashModelParaFile => Name of the file defining the parameters of the flash model-->
		<xsd:attribute name="flashModelParaFile" type="path" default="" />
		<!--logLevel => Log level-->
		<xsd:attribute name="logLevel" type="integer" default="0" />
		<!--phaseNames => List of fluid phases-->
		<xsd:attribute name="phaseNames" type="groupNameRef_array" default="{}" />
		<!--phasePVTParaFiles => Names of the files defining the parameters of the viscosity and density models-->
		<xsd:attribute name="phasePVTParaFiles" type="path_array" use="required" />
		<!--solubilityTableNames => Names of solubility tables for each phase-->
		<xsd:attribute name="solubilityTableNames" type="string_array" default="{}" />
		<!--writeCSV => Write PVT tables into a CSV file-->
		<xsd:attribute name="writeCSV" type="integer" default="0" />
		<!--name => A name is required for any non-unique nodes-->
		<xsd:attribute name="name" type="groupName" use="required" />
	</xsd:complexType>
	<xsd:complexType name="CarmanKozenyPermeabilityType">
		<!--anisotropy => Anisotropy factors for three permeability components.-->
		<xsd:attribute name="anisotropy" type="R1Tensor" default="{1,1,1}" />
		<!--particleDiameter => Diameter of the spherical particles.-->
		<xsd:attribute name="particleDiameter" type="real64" use="required" />
		<!--sphericity => Sphericity of the particles.-->
		<xsd:attribute name="sphericity" type="real64" use="required" />
		<!--name => A name is required for any non-unique nodes-->
		<xsd:attribute name="name" type="groupName" use="required" />
	</xsd:complexType>
	<xsd:complexType name="CeramicDamageType">
		<!--compressiveStrength => Compressive strength-->
		<xsd:attribute name="compressiveStrength" type="real64" use="required" />
		<!--crackSpeed => Crack speed-->
		<xsd:attribute name="crackSpeed" type="real64" use="required" />
		<!--defaultBulkModulus => Default Bulk Modulus Parameter-->
		<xsd:attribute name="defaultBulkModulus" type="real64" default="-1" />
		<!--defaultDensity => Default Material Density-->
		<xsd:attribute name="defaultDensity" type="real64" use="required" />
		<!--defaultDrainedLinearTEC => Default Linear Thermal Expansion Coefficient of the Solid Rock Frame-->
		<xsd:attribute name="defaultDrainedLinearTEC" type="real64" default="0" />
		<!--defaultPoissonRatio => Default Poisson's Ratio-->
		<xsd:attribute name="defaultPoissonRatio" type="real64" default="-1" />
		<!--defaultShearModulus => Default Shear Modulus Parameter-->
		<xsd:attribute name="defaultShearModulus" type="real64" default="-1" />
		<!--defaultYoungModulus => Default Young's Modulus-->
		<xsd:attribute name="defaultYoungModulus" type="real64" default="-1" />
		<!--maximumStrength => Maximum theoretical strength-->
		<xsd:attribute name="maximumStrength" type="real64" use="required" />
		<!--tensileStrength => Tensile strength-->
		<xsd:attribute name="tensileStrength" type="real64" use="required" />
		<!--name => A name is required for any non-unique nodes-->
		<xsd:attribute name="name" type="groupName" use="required" />
	</xsd:complexType>
	<xsd:complexType name="CompositionalMultiphaseFluidType">
		<!--checkPVTTablesRanges => Enable (1) or disable (0) an error when the input pressure or temperature of the PVT tables is out of range.-->
		<xsd:attribute name="checkPVTTablesRanges" type="integer" default="1" />
		<!--componentAcentricFactor => Component acentric factors-->
		<xsd:attribute name="componentAcentricFactor" type="real64_array" use="required" />
		<!--componentBinaryCoeff => Table of binary interaction coefficients-->
		<xsd:attribute name="componentBinaryCoeff" type="real64_array2d" default="{{0}}" />
		<!--componentCriticalPressure => Component critical pressures-->
		<xsd:attribute name="componentCriticalPressure" type="real64_array" use="required" />
		<!--componentCriticalTemperature => Component critical temperatures-->
		<xsd:attribute name="componentCriticalTemperature" type="real64_array" use="required" />
		<!--componentMolarWeight => Component molar weights-->
		<xsd:attribute name="componentMolarWeight" type="real64_array" use="required" />
		<!--componentNames => List of component names-->
		<xsd:attribute name="componentNames" type="string_array" use="required" />
		<!--componentVolumeShift => Component volume shifts-->
		<xsd:attribute name="componentVolumeShift" type="real64_array" default="{0}" />
		<!--constantPhaseViscosity => Viscosity for each phase-->
		<xsd:attribute name="constantPhaseViscosity" type="real64_array" default="{0}" />
		<!--equationsOfState => List of equation of state types for each phase-->
		<xsd:attribute name="equationsOfState" type="string_array" use="required" />
		<!--phaseNames => List of fluid phases-->
		<xsd:attribute name="phaseNames" type="groupNameRef_array" use="required" />
		<!--name => A name is required for any non-unique nodes-->
		<xsd:attribute name="name" type="groupName" use="required" />
	</xsd:complexType>
	<xsd:complexType name="CompositionalThreePhaseFluidLohrenzBrayClarkType">
		<!--checkPVTTablesRanges => Enable (1) or disable (0) an error when the input pressure or temperature of the PVT tables is out of range.-->
		<xsd:attribute name="checkPVTTablesRanges" type="integer" default="1" />
		<!--componentAcentricFactor => Component acentric factors-->
		<xsd:attribute name="componentAcentricFactor" type="real64_array" use="required" />
		<!--componentBinaryCoeff => Table of binary interaction coefficients-->
		<xsd:attribute name="componentBinaryCoeff" type="real64_array2d" default="{{0}}" />
		<!--componentCriticalPressure => Component critical pressures-->
		<xsd:attribute name="componentCriticalPressure" type="real64_array" use="required" />
		<!--componentCriticalTemperature => Component critical temperatures-->
		<xsd:attribute name="componentCriticalTemperature" type="real64_array" use="required" />
		<!--componentCriticalVolume => Component critical volumes-->
		<xsd:attribute name="componentCriticalVolume" type="real64_array" default="{0}" />
		<!--componentMolarWeight => Component molar weights-->
		<xsd:attribute name="componentMolarWeight" type="real64_array" use="required" />
		<!--componentNames => List of component names-->
		<xsd:attribute name="componentNames" type="string_array" use="required" />
		<!--componentVolumeShift => Component volume shifts-->
		<xsd:attribute name="componentVolumeShift" type="real64_array" default="{0}" />
		<!--equationsOfState => List of equation of state types for each phase. Valid options:
* pr
* srk-->
		<xsd:attribute name="equationsOfState" type="string_array" use="required" />
		<!--phaseNames => List of fluid phases-->
		<xsd:attribute name="phaseNames" type="groupNameRef_array" use="required" />
		<!--viscosityMixingRule => Viscosity mixing rule to be used for Lohrenz-Bray-Clark computation. Valid options:
* HerningZipperer
* Wilke
* Brokaw-->
		<xsd:attribute name="viscosityMixingRule" type="string" default="HerningZipperer" />
		<!--waterCompressibility => The compressibility of water-->
		<xsd:attribute name="waterCompressibility" type="real64" use="required" />
		<!--waterDensity => The water density at the reference pressure and temperature-->
		<xsd:attribute name="waterDensity" type="real64" use="required" />
		<!--waterExpansionCoefficient => The volumetric coefficient of thermal expansion of water-->
		<xsd:attribute name="waterExpansionCoefficient" type="real64" default="0" />
		<!--waterReferencePressure => The reference pressure for water density and viscosity-->
		<xsd:attribute name="waterReferencePressure" type="real64" use="required" />
		<!--waterReferenceTemperature => The reference temperature for water density and viscosity-->
		<xsd:attribute name="waterReferenceTemperature" type="real64" default="293.15" />
		<!--waterViscosity => The water viscosity at the reference pressure and temperature-->
		<xsd:attribute name="waterViscosity" type="real64" use="required" />
		<!--waterViscosityCompressibility => The compressibility (normalized derivative with respect to pressure) of the water viscosity-->
		<xsd:attribute name="waterViscosityCompressibility" type="real64" default="0" />
		<!--waterViscosityExpansionCoefficient => The coefficient of thermal expansion (normalized derivative with respect to temperature) of water viscosity-->
		<xsd:attribute name="waterViscosityExpansionCoefficient" type="real64" default="0" />
		<!--name => A name is required for any non-unique nodes-->
		<xsd:attribute name="name" type="groupName" use="required" />
	</xsd:complexType>
	<xsd:complexType name="CompositionalTwoPhaseFluidType">
		<!--checkPVTTablesRanges => Enable (1) or disable (0) an error when the input pressure or temperature of the PVT tables is out of range.-->
		<xsd:attribute name="checkPVTTablesRanges" type="integer" default="1" />
		<!--componentAcentricFactor => Component acentric factors-->
		<xsd:attribute name="componentAcentricFactor" type="real64_array" use="required" />
		<!--componentBinaryCoeff => Table of binary interaction coefficients-->
		<xsd:attribute name="componentBinaryCoeff" type="real64_array2d" default="{{0}}" />
		<!--componentCriticalPressure => Component critical pressures-->
		<xsd:attribute name="componentCriticalPressure" type="real64_array" use="required" />
		<!--componentCriticalTemperature => Component critical temperatures-->
		<xsd:attribute name="componentCriticalTemperature" type="real64_array" use="required" />
		<!--componentCriticalVolume => Component critical volumes-->
		<xsd:attribute name="componentCriticalVolume" type="real64_array" default="{0}" />
		<!--componentMolarWeight => Component molar weights-->
		<xsd:attribute name="componentMolarWeight" type="real64_array" use="required" />
		<!--componentNames => List of component names-->
		<xsd:attribute name="componentNames" type="string_array" use="required" />
		<!--componentVolumeShift => Component volume shifts-->
		<xsd:attribute name="componentVolumeShift" type="real64_array" default="{0}" />
		<!--constantPhaseViscosity => Constant phase viscosity-->
		<xsd:attribute name="constantPhaseViscosity" type="real64_array" default="{0}" />
		<!--equationsOfState => List of equation of state types for each phase. Valid options:
* pr
* srk-->
		<xsd:attribute name="equationsOfState" type="string_array" use="required" />
		<!--phaseNames => List of fluid phases-->
		<xsd:attribute name="phaseNames" type="groupNameRef_array" use="required" />
		<!--name => A name is required for any non-unique nodes-->
		<xsd:attribute name="name" type="groupName" use="required" />
	</xsd:complexType>
	<xsd:complexType name="CompositionalTwoPhaseFluidLohrenzBrayClarkType">
		<!--checkPVTTablesRanges => Enable (1) or disable (0) an error when the input pressure or temperature of the PVT tables is out of range.-->
		<xsd:attribute name="checkPVTTablesRanges" type="integer" default="1" />
		<!--componentAcentricFactor => Component acentric factors-->
		<xsd:attribute name="componentAcentricFactor" type="real64_array" use="required" />
		<!--componentBinaryCoeff => Table of binary interaction coefficients-->
		<xsd:attribute name="componentBinaryCoeff" type="real64_array2d" default="{{0}}" />
		<!--componentCriticalPressure => Component critical pressures-->
		<xsd:attribute name="componentCriticalPressure" type="real64_array" use="required" />
		<!--componentCriticalTemperature => Component critical temperatures-->
		<xsd:attribute name="componentCriticalTemperature" type="real64_array" use="required" />
		<!--componentCriticalVolume => Component critical volumes-->
		<xsd:attribute name="componentCriticalVolume" type="real64_array" default="{0}" />
		<!--componentMolarWeight => Component molar weights-->
		<xsd:attribute name="componentMolarWeight" type="real64_array" use="required" />
		<!--componentNames => List of component names-->
		<xsd:attribute name="componentNames" type="string_array" use="required" />
		<!--componentVolumeShift => Component volume shifts-->
		<xsd:attribute name="componentVolumeShift" type="real64_array" default="{0}" />
		<!--equationsOfState => List of equation of state types for each phase. Valid options:
* pr
* srk-->
		<xsd:attribute name="equationsOfState" type="string_array" use="required" />
		<!--phaseNames => List of fluid phases-->
		<xsd:attribute name="phaseNames" type="groupNameRef_array" use="required" />
		<!--viscosityMixingRule => Viscosity mixing rule to be used for Lohrenz-Bray-Clark computation. Valid options:
* HerningZipperer
* Wilke
* Brokaw-->
		<xsd:attribute name="viscosityMixingRule" type="string" default="HerningZipperer" />
		<!--name => A name is required for any non-unique nodes-->
		<xsd:attribute name="name" type="groupName" use="required" />
	</xsd:complexType>
	<xsd:complexType name="CompressibleSinglePhaseFluidType">
		<!--compressibility => Fluid compressibility-->
		<xsd:attribute name="compressibility" type="real64" default="0" />
		<!--defaultDensity => Default value for density.-->
		<xsd:attribute name="defaultDensity" type="real64" use="required" />
		<!--defaultViscosity => Default value for viscosity.-->
		<xsd:attribute name="defaultViscosity" type="real64" use="required" />
		<!--densityModelType => Type of density model. Valid options:
* exponential
* linear
* quadratic-->
		<xsd:attribute name="densityModelType" type="geos_constitutive_ExponentApproximationType" default="linear" />
		<!--referenceDensity => Reference fluid density-->
		<xsd:attribute name="referenceDensity" type="real64" default="1000" />
		<!--referencePressure => Reference pressure-->
		<xsd:attribute name="referencePressure" type="real64" default="0" />
		<!--referenceViscosity => Reference fluid viscosity-->
		<xsd:attribute name="referenceViscosity" type="real64" default="0.001" />
		<!--viscosibility => Fluid viscosity exponential coefficient-->
		<xsd:attribute name="viscosibility" type="real64" default="0" />
		<!--viscosityModelType => Type of viscosity model. Valid options:
* exponential
* linear
* quadratic-->
		<xsd:attribute name="viscosityModelType" type="geos_constitutive_ExponentApproximationType" default="linear" />
		<!--name => A name is required for any non-unique nodes-->
		<xsd:attribute name="name" type="groupName" use="required" />
	</xsd:complexType>
	<xsd:simpleType name="geos_constitutive_ExponentApproximationType">
		<xsd:restriction base="xsd:string">
			<xsd:pattern value=".*[\[\]`$].*|exponential|linear|quadratic" />
		</xsd:restriction>
	</xsd:simpleType>
	<xsd:complexType name="CompressibleSolidCarmanKozenyPermeabilityType">
		<!--permeabilityModelName => Name of the permeability model.-->
		<xsd:attribute name="permeabilityModelName" type="groupNameRef" use="required" />
		<!--porosityModelName => Name of the porosity model.-->
		<xsd:attribute name="porosityModelName" type="groupNameRef" use="required" />
		<!--solidInternalEnergyModelName => Name of the solid internal energy model.-->
		<xsd:attribute name="solidInternalEnergyModelName" type="groupNameRef" default="" />
		<!--solidModelName => Name of the solid model.-->
		<xsd:attribute name="solidModelName" type="groupNameRef" use="required" />
		<!--name => A name is required for any non-unique nodes-->
		<xsd:attribute name="name" type="groupName" use="required" />
	</xsd:complexType>
	<xsd:complexType name="CompressibleSolidConstantPermeabilityType">
		<!--permeabilityModelName => Name of the permeability model.-->
		<xsd:attribute name="permeabilityModelName" type="groupNameRef" use="required" />
		<!--porosityModelName => Name of the porosity model.-->
		<xsd:attribute name="porosityModelName" type="groupNameRef" use="required" />
		<!--solidInternalEnergyModelName => Name of the solid internal energy model.-->
		<xsd:attribute name="solidInternalEnergyModelName" type="groupNameRef" default="" />
		<!--solidModelName => Name of the solid model.-->
		<xsd:attribute name="solidModelName" type="groupNameRef" use="required" />
		<!--name => A name is required for any non-unique nodes-->
		<xsd:attribute name="name" type="groupName" use="required" />
	</xsd:complexType>
	<xsd:complexType name="CompressibleSolidExponentialDecayPermeabilityType">
		<!--permeabilityModelName => Name of the permeability model.-->
		<xsd:attribute name="permeabilityModelName" type="groupNameRef" use="required" />
		<!--porosityModelName => Name of the porosity model.-->
		<xsd:attribute name="porosityModelName" type="groupNameRef" use="required" />
		<!--solidInternalEnergyModelName => Name of the solid internal energy model.-->
		<xsd:attribute name="solidInternalEnergyModelName" type="groupNameRef" default="" />
		<!--solidModelName => Name of the solid model.-->
		<xsd:attribute name="solidModelName" type="groupNameRef" use="required" />
		<!--name => A name is required for any non-unique nodes-->
		<xsd:attribute name="name" type="groupName" use="required" />
	</xsd:complexType>
	<xsd:complexType name="CompressibleSolidParallelPlatesPermeabilityType">
		<!--permeabilityModelName => Name of the permeability model.-->
		<xsd:attribute name="permeabilityModelName" type="groupNameRef" use="required" />
		<!--porosityModelName => Name of the porosity model.-->
		<xsd:attribute name="porosityModelName" type="groupNameRef" use="required" />
		<!--solidInternalEnergyModelName => Name of the solid internal energy model.-->
		<xsd:attribute name="solidInternalEnergyModelName" type="groupNameRef" default="" />
		<!--solidModelName => Name of the solid model.-->
		<xsd:attribute name="solidModelName" type="groupNameRef" use="required" />
		<!--name => A name is required for any non-unique nodes-->
		<xsd:attribute name="name" type="groupName" use="required" />
	</xsd:complexType>
	<xsd:complexType name="CompressibleSolidPressurePermeabilityType">
		<!--permeabilityModelName => Name of the permeability model.-->
		<xsd:attribute name="permeabilityModelName" type="groupNameRef" use="required" />
		<!--porosityModelName => Name of the porosity model.-->
		<xsd:attribute name="porosityModelName" type="groupNameRef" use="required" />
		<!--solidInternalEnergyModelName => Name of the solid internal energy model.-->
		<xsd:attribute name="solidInternalEnergyModelName" type="groupNameRef" default="" />
		<!--solidModelName => Name of the solid model.-->
		<xsd:attribute name="solidModelName" type="groupNameRef" use="required" />
		<!--name => A name is required for any non-unique nodes-->
		<xsd:attribute name="name" type="groupName" use="required" />
	</xsd:complexType>
	<xsd:complexType name="CompressibleSolidSlipDependentPermeabilityType">
		<!--permeabilityModelName => Name of the permeability model.-->
		<xsd:attribute name="permeabilityModelName" type="groupNameRef" use="required" />
		<!--porosityModelName => Name of the porosity model.-->
		<xsd:attribute name="porosityModelName" type="groupNameRef" use="required" />
		<!--solidInternalEnergyModelName => Name of the solid internal energy model.-->
		<xsd:attribute name="solidInternalEnergyModelName" type="groupNameRef" default="" />
		<!--solidModelName => Name of the solid model.-->
		<xsd:attribute name="solidModelName" type="groupNameRef" use="required" />
		<!--name => A name is required for any non-unique nodes-->
		<xsd:attribute name="name" type="groupName" use="required" />
	</xsd:complexType>
	<xsd:complexType name="CompressibleSolidWillisRichardsPermeabilityType">
		<!--permeabilityModelName => Name of the permeability model.-->
		<xsd:attribute name="permeabilityModelName" type="groupNameRef" use="required" />
		<!--porosityModelName => Name of the porosity model.-->
		<xsd:attribute name="porosityModelName" type="groupNameRef" use="required" />
		<!--solidInternalEnergyModelName => Name of the solid internal energy model.-->
		<xsd:attribute name="solidInternalEnergyModelName" type="groupNameRef" default="" />
		<!--solidModelName => Name of the solid model.-->
		<xsd:attribute name="solidModelName" type="groupNameRef" use="required" />
		<!--name => A name is required for any non-unique nodes-->
		<xsd:attribute name="name" type="groupName" use="required" />
	</xsd:complexType>
	<xsd:complexType name="ConstantDiffusionType">
		<!--defaultPhaseDiffusivityMultipliers => List of phase diffusivity multipliers-->
		<xsd:attribute name="defaultPhaseDiffusivityMultipliers" type="real64_array" default="{1}" />
		<!--diffusivityComponents => xx, yy, and zz components of a diffusivity tensor [m^2/s]-->
		<xsd:attribute name="diffusivityComponents" type="real64_array" use="required" />
		<!--phaseNames => List of fluid phases-->
		<xsd:attribute name="phaseNames" type="string_array" use="required" />
		<!--name => A name is required for any non-unique nodes-->
		<xsd:attribute name="name" type="groupName" use="required" />
	</xsd:complexType>
	<xsd:complexType name="ConstantPermeabilityType">
		<!--permeabilityComponents => xx, yy and zz components of a diagonal permeability tensor.-->
		<xsd:attribute name="permeabilityComponents" type="R1Tensor" use="required" />
		<!--name => A name is required for any non-unique nodes-->
		<xsd:attribute name="name" type="groupName" use="required" />
	</xsd:complexType>
	<xsd:complexType name="CoulombType">
		<!--cohesion => Cohesion-->
		<xsd:attribute name="cohesion" type="real64" use="required" />
		<!--displacementJumpThreshold => A threshold valued to determine whether a fracture is open or not.-->
		<xsd:attribute name="displacementJumpThreshold" type="real64" default="2.22045e-16" />
		<!--frictionCoefficient => Friction coefficient-->
		<xsd:attribute name="frictionCoefficient" type="real64" use="required" />
		<!--shearStiffness => Value of the shear elastic stiffness. Units of Pressure/length-->
		<xsd:attribute name="shearStiffness" type="real64" default="0" />
		<!--name => A name is required for any non-unique nodes-->
		<xsd:attribute name="name" type="groupName" use="required" />
	</xsd:complexType>
	<xsd:complexType name="DamageElasticIsotropicType">
		<!--biotCoefficient => Biot coefficient-->
		<xsd:attribute name="biotCoefficient" type="real64_array" default="{0}" />
		<!--criticalStrainEnergy => Critical stress in a 1d tension test-->
		<xsd:attribute name="criticalStrainEnergy" type="real64" use="required" />
		<!--damagePressure => A prescribed uniform pressure in the phase-field crack-->
		<xsd:attribute name="damagePressure" type="real64" default="0" />
		<!--defaultBulkModulus => Default Bulk Modulus Parameter-->
		<xsd:attribute name="defaultBulkModulus" type="real64" default="-1" />
		<!--defaultCompressiveStrength => Default compressive strength from the uniaxial compression test-->
		<xsd:attribute name="defaultCompressiveStrength" type="real64" default="0" />
		<!--defaultCriticalFractureEnergy => Default critical fracture energy-->
		<xsd:attribute name="defaultCriticalFractureEnergy" type="real64" use="required" />
		<!--defaultDeltaCoefficient => Default coefficient in the calculation of the external driving force-->
		<xsd:attribute name="defaultDeltaCoefficient" type="real64" default="-1" />
		<!--defaultDensity => Default Material Density-->
		<xsd:attribute name="defaultDensity" type="real64" use="required" />
		<!--defaultDrainedLinearTEC => Default Linear Thermal Expansion Coefficient of the Solid Rock Frame-->
		<xsd:attribute name="defaultDrainedLinearTEC" type="real64" default="0" />
		<!--defaultPoissonRatio => Default Poisson's Ratio-->
		<xsd:attribute name="defaultPoissonRatio" type="real64" default="-1" />
		<!--defaultShearModulus => Default Shear Modulus Parameter-->
		<xsd:attribute name="defaultShearModulus" type="real64" default="-1" />
		<!--defaultTensileStrength => Default tensile strength from the uniaxial tension test-->
		<xsd:attribute name="defaultTensileStrength" type="real64" default="0" />
		<!--defaultYoungModulus => Default Young's Modulus-->
		<xsd:attribute name="defaultYoungModulus" type="real64" default="-1" />
		<!--degradationLowerLimit => The lower limit of the degradation function-->
		<xsd:attribute name="degradationLowerLimit" type="real64" default="0" />
		<!--extDrivingForceFlag => Whether to have external driving force. Can be 0 or 1-->
		<xsd:attribute name="extDrivingForceFlag" type="integer" default="0" />
		<!--lengthScale => Length scale l in the phase-field equation-->
		<xsd:attribute name="lengthScale" type="real64" use="required" />
		<!--name => A name is required for any non-unique nodes-->
		<xsd:attribute name="name" type="groupName" use="required" />
	</xsd:complexType>
	<xsd:complexType name="DamagePermeabilityType">
		<!--bulkPermeability => Permeability of an undamaged bulk rock.-->
		<xsd:attribute name="bulkPermeability" type="real64" use="required" />
		<!--name => A name is required for any non-unique nodes-->
		<xsd:attribute name="name" type="groupName" use="required" />
	</xsd:complexType>
	<xsd:complexType name="DamageSpectralElasticIsotropicType">
		<!--biotCoefficient => Biot coefficient-->
		<xsd:attribute name="biotCoefficient" type="real64_array" default="{0}" />
		<!--criticalStrainEnergy => Critical stress in a 1d tension test-->
		<xsd:attribute name="criticalStrainEnergy" type="real64" use="required" />
		<!--damagePressure => A prescribed uniform pressure in the phase-field crack-->
		<xsd:attribute name="damagePressure" type="real64" default="0" />
		<!--defaultBulkModulus => Default Bulk Modulus Parameter-->
		<xsd:attribute name="defaultBulkModulus" type="real64" default="-1" />
		<!--defaultCompressiveStrength => Default compressive strength from the uniaxial compression test-->
		<xsd:attribute name="defaultCompressiveStrength" type="real64" default="0" />
		<!--defaultCriticalFractureEnergy => Default critical fracture energy-->
		<xsd:attribute name="defaultCriticalFractureEnergy" type="real64" use="required" />
		<!--defaultDeltaCoefficient => Default coefficient in the calculation of the external driving force-->
		<xsd:attribute name="defaultDeltaCoefficient" type="real64" default="-1" />
		<!--defaultDensity => Default Material Density-->
		<xsd:attribute name="defaultDensity" type="real64" use="required" />
		<!--defaultDrainedLinearTEC => Default Linear Thermal Expansion Coefficient of the Solid Rock Frame-->
		<xsd:attribute name="defaultDrainedLinearTEC" type="real64" default="0" />
		<!--defaultPoissonRatio => Default Poisson's Ratio-->
		<xsd:attribute name="defaultPoissonRatio" type="real64" default="-1" />
		<!--defaultShearModulus => Default Shear Modulus Parameter-->
		<xsd:attribute name="defaultShearModulus" type="real64" default="-1" />
		<!--defaultTensileStrength => Default tensile strength from the uniaxial tension test-->
		<xsd:attribute name="defaultTensileStrength" type="real64" default="0" />
		<!--defaultYoungModulus => Default Young's Modulus-->
		<xsd:attribute name="defaultYoungModulus" type="real64" default="-1" />
		<!--degradationLowerLimit => The lower limit of the degradation function-->
		<xsd:attribute name="degradationLowerLimit" type="real64" default="0" />
		<!--extDrivingForceFlag => Whether to have external driving force. Can be 0 or 1-->
		<xsd:attribute name="extDrivingForceFlag" type="integer" default="0" />
		<!--lengthScale => Length scale l in the phase-field equation-->
		<xsd:attribute name="lengthScale" type="real64" use="required" />
		<!--name => A name is required for any non-unique nodes-->
		<xsd:attribute name="name" type="groupName" use="required" />
	</xsd:complexType>
	<xsd:complexType name="DamageVolDevElasticIsotropicType">
		<!--biotCoefficient => Biot coefficient-->
		<xsd:attribute name="biotCoefficient" type="real64_array" default="{0}" />
		<!--criticalStrainEnergy => Critical stress in a 1d tension test-->
		<xsd:attribute name="criticalStrainEnergy" type="real64" use="required" />
		<!--damagePressure => A prescribed uniform pressure in the phase-field crack-->
		<xsd:attribute name="damagePressure" type="real64" default="0" />
		<!--defaultBulkModulus => Default Bulk Modulus Parameter-->
		<xsd:attribute name="defaultBulkModulus" type="real64" default="-1" />
		<!--defaultCompressiveStrength => Default compressive strength from the uniaxial compression test-->
		<xsd:attribute name="defaultCompressiveStrength" type="real64" default="0" />
		<!--defaultCriticalFractureEnergy => Default critical fracture energy-->
		<xsd:attribute name="defaultCriticalFractureEnergy" type="real64" use="required" />
		<!--defaultDeltaCoefficient => Default coefficient in the calculation of the external driving force-->
		<xsd:attribute name="defaultDeltaCoefficient" type="real64" default="-1" />
		<!--defaultDensity => Default Material Density-->
		<xsd:attribute name="defaultDensity" type="real64" use="required" />
		<!--defaultDrainedLinearTEC => Default Linear Thermal Expansion Coefficient of the Solid Rock Frame-->
		<xsd:attribute name="defaultDrainedLinearTEC" type="real64" default="0" />
		<!--defaultPoissonRatio => Default Poisson's Ratio-->
		<xsd:attribute name="defaultPoissonRatio" type="real64" default="-1" />
		<!--defaultShearModulus => Default Shear Modulus Parameter-->
		<xsd:attribute name="defaultShearModulus" type="real64" default="-1" />
		<!--defaultTensileStrength => Default tensile strength from the uniaxial tension test-->
		<xsd:attribute name="defaultTensileStrength" type="real64" default="0" />
		<!--defaultYoungModulus => Default Young's Modulus-->
		<xsd:attribute name="defaultYoungModulus" type="real64" default="-1" />
		<!--degradationLowerLimit => The lower limit of the degradation function-->
		<xsd:attribute name="degradationLowerLimit" type="real64" default="0" />
		<!--extDrivingForceFlag => Whether to have external driving force. Can be 0 or 1-->
		<xsd:attribute name="extDrivingForceFlag" type="integer" default="0" />
		<!--lengthScale => Length scale l in the phase-field equation-->
		<xsd:attribute name="lengthScale" type="real64" use="required" />
		<!--name => A name is required for any non-unique nodes-->
		<xsd:attribute name="name" type="groupName" use="required" />
	</xsd:complexType>
	<xsd:complexType name="DeadOilFluidType">
		<!--checkPVTTablesRanges => Enable (1) or disable (0) an error when the input pressure or temperature of the PVT tables is out of range.-->
		<xsd:attribute name="checkPVTTablesRanges" type="integer" default="1" />
		<!--componentMolarWeight => Component molar weights-->
		<xsd:attribute name="componentMolarWeight" type="real64_array" use="required" />
		<!--componentNames => List of component names-->
		<xsd:attribute name="componentNames" type="string_array" default="{}" />
		<!--hydrocarbonFormationVolFactorTableNames => List of formation volume factor TableFunction names from the Functions block. 
The user must provide one TableFunction per hydrocarbon phase, in the order provided in "phaseNames". 
For instance, if "oil" is before "gas" in "phaseNames", the table order should be: oilTableName, gasTableName-->
		<xsd:attribute name="hydrocarbonFormationVolFactorTableNames" type="groupNameRef_array" default="{}" />
		<!--hydrocarbonViscosityTableNames => List of viscosity TableFunction names from the Functions block. 
The user must provide one TableFunction per hydrocarbon phase, in the order provided in "phaseNames". 
For instance, if "oil" is before "gas" in "phaseNames", the table order should be: oilTableName, gasTableName-->
		<xsd:attribute name="hydrocarbonViscosityTableNames" type="groupNameRef_array" default="{}" />
		<!--phaseNames => List of fluid phases-->
		<xsd:attribute name="phaseNames" type="groupNameRef_array" use="required" />
		<!--surfaceDensities => List of surface mass densities for each phase-->
		<xsd:attribute name="surfaceDensities" type="real64_array" use="required" />
		<!--tableFiles => List of filenames with input PVT tables (one per phase)-->
		<xsd:attribute name="tableFiles" type="path_array" default="{}" />
		<!--waterCompressibility => Water compressibility-->
		<xsd:attribute name="waterCompressibility" type="real64" default="0" />
		<!--waterFormationVolumeFactor => Water formation volume factor-->
		<xsd:attribute name="waterFormationVolumeFactor" type="real64" default="0" />
		<!--waterReferencePressure => Water reference pressure-->
		<xsd:attribute name="waterReferencePressure" type="real64" default="0" />
		<!--waterViscosity => Water viscosity-->
		<xsd:attribute name="waterViscosity" type="real64" default="0" />
		<!--name => A name is required for any non-unique nodes-->
		<xsd:attribute name="name" type="groupName" use="required" />
	</xsd:complexType>
	<xsd:complexType name="DelftEggType">
		<!--defaultBulkModulus => Default Bulk Modulus Parameter-->
		<xsd:attribute name="defaultBulkModulus" type="real64" default="-1" />
		<!--defaultCslSlope => Slope of the critical state line-->
		<xsd:attribute name="defaultCslSlope" type="real64" default="1" />
		<!--defaultDensity => Default Material Density-->
		<xsd:attribute name="defaultDensity" type="real64" use="required" />
		<!--defaultDrainedLinearTEC => Default Linear Thermal Expansion Coefficient of the Solid Rock Frame-->
		<xsd:attribute name="defaultDrainedLinearTEC" type="real64" default="0" />
		<!--defaultPoissonRatio => Default Poisson's Ratio-->
		<xsd:attribute name="defaultPoissonRatio" type="real64" default="-1" />
		<!--defaultPreConsolidationPressure => Initial preconsolidation pressure-->
		<xsd:attribute name="defaultPreConsolidationPressure" type="real64" default="-1.5" />
		<!--defaultRecompressionIndex => Recompresion Index-->
		<xsd:attribute name="defaultRecompressionIndex" type="real64" default="0.002" />
		<!--defaultShapeParameter => Shape parameter for the yield surface-->
		<xsd:attribute name="defaultShapeParameter" type="real64" default="1" />
		<!--defaultShearModulus => Default Shear Modulus Parameter-->
		<xsd:attribute name="defaultShearModulus" type="real64" default="-1" />
		<!--defaultVirginCompressionIndex => Virgin compression index-->
		<xsd:attribute name="defaultVirginCompressionIndex" type="real64" default="0.005" />
		<!--defaultYoungModulus => Default Young's Modulus-->
		<xsd:attribute name="defaultYoungModulus" type="real64" default="-1" />
		<!--name => A name is required for any non-unique nodes-->
		<xsd:attribute name="name" type="groupName" use="required" />
	</xsd:complexType>
	<xsd:complexType name="DruckerPragerType">
		<!--defaultBulkModulus => Default Bulk Modulus Parameter-->
		<xsd:attribute name="defaultBulkModulus" type="real64" default="-1" />
		<!--defaultCohesion => Initial cohesion-->
		<xsd:attribute name="defaultCohesion" type="real64" default="0" />
		<!--defaultDensity => Default Material Density-->
		<xsd:attribute name="defaultDensity" type="real64" use="required" />
		<!--defaultDilationAngle => Dilation angle (degrees)-->
		<xsd:attribute name="defaultDilationAngle" type="real64" default="30" />
		<!--defaultDrainedLinearTEC => Default Linear Thermal Expansion Coefficient of the Solid Rock Frame-->
		<xsd:attribute name="defaultDrainedLinearTEC" type="real64" default="0" />
		<!--defaultFrictionAngle => Friction angle (degrees)-->
		<xsd:attribute name="defaultFrictionAngle" type="real64" default="30" />
		<!--defaultHardeningRate => Cohesion hardening/softening rate-->
		<xsd:attribute name="defaultHardeningRate" type="real64" default="0" />
		<!--defaultPoissonRatio => Default Poisson's Ratio-->
		<xsd:attribute name="defaultPoissonRatio" type="real64" default="-1" />
		<!--defaultShearModulus => Default Shear Modulus Parameter-->
		<xsd:attribute name="defaultShearModulus" type="real64" default="-1" />
		<!--defaultYoungModulus => Default Young's Modulus-->
		<xsd:attribute name="defaultYoungModulus" type="real64" default="-1" />
		<!--name => A name is required for any non-unique nodes-->
		<xsd:attribute name="name" type="groupName" use="required" />
	</xsd:complexType>
	<xsd:complexType name="ElasticIsotropicType">
		<!--defaultBulkModulus => Default Bulk Modulus Parameter-->
		<xsd:attribute name="defaultBulkModulus" type="real64" default="-1" />
		<!--defaultDensity => Default Material Density-->
		<xsd:attribute name="defaultDensity" type="real64" use="required" />
		<!--defaultDrainedLinearTEC => Default Linear Thermal Expansion Coefficient of the Solid Rock Frame-->
		<xsd:attribute name="defaultDrainedLinearTEC" type="real64" default="0" />
		<!--defaultPoissonRatio => Default Poisson's Ratio-->
		<xsd:attribute name="defaultPoissonRatio" type="real64" default="-1" />
		<!--defaultShearModulus => Default Shear Modulus Parameter-->
		<xsd:attribute name="defaultShearModulus" type="real64" default="-1" />
		<!--defaultYoungModulus => Default Young's Modulus-->
		<xsd:attribute name="defaultYoungModulus" type="real64" default="-1" />
		<!--name => A name is required for any non-unique nodes-->
		<xsd:attribute name="name" type="groupName" use="required" />
	</xsd:complexType>
	<xsd:complexType name="ElasticIsotropicPressureDependentType">
		<!--defaultDensity => Default Material Density-->
		<xsd:attribute name="defaultDensity" type="real64" use="required" />
		<!--defaultDrainedLinearTEC => Default Linear Thermal Expansion Coefficient of the Solid Rock Frame-->
		<xsd:attribute name="defaultDrainedLinearTEC" type="real64" default="0" />
		<!--defaultRecompressionIndex => Recompresion Index-->
		<xsd:attribute name="defaultRecompressionIndex" type="real64" default="0.002" />
		<!--defaultRefPressure => Reference Pressure-->
		<xsd:attribute name="defaultRefPressure" type="real64" default="-1" />
		<!--defaultRefStrainVol => Reference Volumetric Strain-->
		<xsd:attribute name="defaultRefStrainVol" type="real64" default="0" />
		<!--defaultShearModulus => Elastic Shear Modulus Parameter-->
		<xsd:attribute name="defaultShearModulus" type="real64" default="-1" />
		<!--name => A name is required for any non-unique nodes-->
		<xsd:attribute name="name" type="groupName" use="required" />
	</xsd:complexType>
	<xsd:complexType name="ElasticOrthotropicType">
		<!--defaultC11 => Default C11 Component of Voigt Stiffness Tensor-->
		<xsd:attribute name="defaultC11" type="real64" default="-1" />
		<!--defaultC12 => Default C12 Component of Voigt Stiffness Tensor-->
		<xsd:attribute name="defaultC12" type="real64" default="-1" />
		<!--defaultC13 => Default C13 Component of Voigt Stiffness Tensor-->
		<xsd:attribute name="defaultC13" type="real64" default="-1" />
		<!--defaultC22 => Default C22 Component of Voigt Stiffness Tensor-->
		<xsd:attribute name="defaultC22" type="real64" default="-1" />
		<!--defaultC23 => Default C23 Component of Voigt Stiffness Tensor-->
		<xsd:attribute name="defaultC23" type="real64" default="-1" />
		<!--defaultC33 => Default C33 Component of Voigt Stiffness Tensor-->
		<xsd:attribute name="defaultC33" type="real64" default="-1" />
		<!--defaultC44 => Default C44 Component of Voigt Stiffness Tensor-->
		<xsd:attribute name="defaultC44" type="real64" default="-1" />
		<!--defaultC55 => Default C55 Component of Voigt Stiffness Tensor-->
		<xsd:attribute name="defaultC55" type="real64" default="-1" />
		<!--defaultC66 => Default C66 Component of Voigt Stiffness Tensor-->
		<xsd:attribute name="defaultC66" type="real64" default="-1" />
		<!--defaultDensity => Default Material Density-->
		<xsd:attribute name="defaultDensity" type="real64" use="required" />
		<!--defaultDrainedLinearTEC => Default Linear Thermal Expansion Coefficient of the Solid Rock Frame-->
		<xsd:attribute name="defaultDrainedLinearTEC" type="real64" default="0" />
		<!--defaultE1 => Default Young's Modulus E1-->
		<xsd:attribute name="defaultE1" type="real64" default="-1" />
		<!--defaultE2 => Default Young's Modulus E2-->
		<xsd:attribute name="defaultE2" type="real64" default="-1" />
		<!--defaultE3 => Default Young's Modulus E3-->
		<xsd:attribute name="defaultE3" type="real64" default="-1" />
		<!--defaultG12 => Default Shear Modulus G12-->
		<xsd:attribute name="defaultG12" type="real64" default="-1" />
		<!--defaultG13 => Default Shear Modulus G13-->
		<xsd:attribute name="defaultG13" type="real64" default="-1" />
		<!--defaultG23 => Default Shear Modulus G23-->
		<xsd:attribute name="defaultG23" type="real64" default="-1" />
		<!--defaultNu12 => Default Poission's Ratio Nu12-->
		<xsd:attribute name="defaultNu12" type="real64" default="-1" />
		<!--defaultNu13 => Default Poission's Ratio Nu13-->
		<xsd:attribute name="defaultNu13" type="real64" default="-1" />
		<!--defaultNu23 => Default Poission's Ratio Nu23-->
		<xsd:attribute name="defaultNu23" type="real64" default="-1" />
		<!--name => A name is required for any non-unique nodes-->
		<xsd:attribute name="name" type="groupName" use="required" />
	</xsd:complexType>
	<xsd:complexType name="ElasticTransverseIsotropicType">
		<!--defaultC11 => Default Stiffness Parameter C11-->
		<xsd:attribute name="defaultC11" type="real64" default="-1" />
		<!--defaultC13 => Default Stiffness Parameter C13-->
		<xsd:attribute name="defaultC13" type="real64" default="-1" />
		<!--defaultC33 => Default Stiffness Parameter C33-->
		<xsd:attribute name="defaultC33" type="real64" default="-1" />
		<!--defaultC44 => Default Stiffness Parameter C44-->
		<xsd:attribute name="defaultC44" type="real64" default="-1" />
		<!--defaultC66 => Default Stiffness Parameter C66-->
		<xsd:attribute name="defaultC66" type="real64" default="-1" />
		<!--defaultDensity => Default Material Density-->
		<xsd:attribute name="defaultDensity" type="real64" use="required" />
		<!--defaultDrainedLinearTEC => Default Linear Thermal Expansion Coefficient of the Solid Rock Frame-->
		<xsd:attribute name="defaultDrainedLinearTEC" type="real64" default="0" />
		<!--defaultPoissonRatioAxialTransverse => Default Axial-Transverse Poisson's Ratio-->
		<xsd:attribute name="defaultPoissonRatioAxialTransverse" type="real64" default="-1" />
		<!--defaultPoissonRatioTransverse => Default Transverse Poisson's Ratio-->
		<xsd:attribute name="defaultPoissonRatioTransverse" type="real64" default="-1" />
		<!--defaultShearModulusAxialTransverse => Default Axial-Transverse Shear Modulus-->
		<xsd:attribute name="defaultShearModulusAxialTransverse" type="real64" default="-1" />
		<!--defaultYoungModulusAxial => Default Axial Young's Modulus-->
		<xsd:attribute name="defaultYoungModulusAxial" type="real64" default="-1" />
		<!--defaultYoungModulusTransverse => Default Transverse Young's Modulus-->
		<xsd:attribute name="defaultYoungModulusTransverse" type="real64" default="-1" />
		<!--name => A name is required for any non-unique nodes-->
		<xsd:attribute name="name" type="groupName" use="required" />
	</xsd:complexType>
	<xsd:complexType name="ExponentialDecayPermeabilityType">
		<!--empiricalConstant => an empirical constant.-->
		<xsd:attribute name="empiricalConstant" type="real64" use="required" />
		<!--initialPermeability =>  initial permeability of the fracture.-->
		<xsd:attribute name="initialPermeability" type="R1Tensor" use="required" />
		<!--name => A name is required for any non-unique nodes-->
		<xsd:attribute name="name" type="groupName" use="required" />
	</xsd:complexType>
	<xsd:complexType name="ExtendedDruckerPragerType">
		<!--defaultBulkModulus => Default Bulk Modulus Parameter-->
		<xsd:attribute name="defaultBulkModulus" type="real64" default="-1" />
		<!--defaultCohesion => Initial cohesion-->
		<xsd:attribute name="defaultCohesion" type="real64" default="0" />
		<!--defaultDensity => Default Material Density-->
		<xsd:attribute name="defaultDensity" type="real64" use="required" />
		<!--defaultDilationRatio => Dilation ratio [0,1] (ratio = tan dilationAngle / tan frictionAngle)-->
		<xsd:attribute name="defaultDilationRatio" type="real64" default="1" />
		<!--defaultDrainedLinearTEC => Default Linear Thermal Expansion Coefficient of the Solid Rock Frame-->
		<xsd:attribute name="defaultDrainedLinearTEC" type="real64" default="0" />
		<!--defaultHardening => Hardening parameter (hardening rate is faster for smaller values)-->
		<xsd:attribute name="defaultHardening" type="real64" default="0" />
		<!--defaultInitialFrictionAngle => Initial friction angle (degrees)-->
		<xsd:attribute name="defaultInitialFrictionAngle" type="real64" default="30" />
		<!--defaultPoissonRatio => Default Poisson's Ratio-->
		<xsd:attribute name="defaultPoissonRatio" type="real64" default="-1" />
		<!--defaultResidualFrictionAngle => Residual friction angle (degrees)-->
		<xsd:attribute name="defaultResidualFrictionAngle" type="real64" default="30" />
		<!--defaultShearModulus => Default Shear Modulus Parameter-->
		<xsd:attribute name="defaultShearModulus" type="real64" default="-1" />
		<!--defaultYoungModulus => Default Young's Modulus-->
		<xsd:attribute name="defaultYoungModulus" type="real64" default="-1" />
		<!--name => A name is required for any non-unique nodes-->
		<xsd:attribute name="name" type="groupName" use="required" />
	</xsd:complexType>
	<xsd:complexType name="FrictionlessContactType">
		<!--displacementJumpThreshold => A threshold valued to determine whether a fracture is open or not.-->
		<xsd:attribute name="displacementJumpThreshold" type="real64" default="2.22045e-16" />
		<!--name => A name is required for any non-unique nodes-->
		<xsd:attribute name="name" type="groupName" use="required" />
	</xsd:complexType>
	<xsd:complexType name="HydraulicApertureTableType">
		<!--apertureTableName => Name of the aperture table-->
		<xsd:attribute name="apertureTableName" type="groupNameRef" use="required" />
		<!--apertureTolerance => Value to be used to avoid floating point errors in expressions involving aperture. For example in the case of dividing by the actual aperture (not the effective aperture that results from the aperture function) this value may be used to avoid the 1/0 error. Note that this value may have some physical significance in its usage, as it may be used to smooth out highly nonlinear behavior associated with 1/0 in addition to avoiding the 1/0 error.-->
		<xsd:attribute name="apertureTolerance" type="real64" default="1e-09" />
		<!--referenceAperture => Reference hydraulic aperture. It is the aperture at zero normal stress.-->
		<xsd:attribute name="referenceAperture" type="real64" default="1e-06" />
		<!--name => A name is required for any non-unique nodes-->
		<xsd:attribute name="name" type="groupName" use="required" />
	</xsd:complexType>
	<xsd:complexType name="JFunctionCapillaryPressureType">
		<!--nonWettingIntermediateJFunctionTableName => J-function table (dimensionless) for the pair (non-wetting phase, intermediate phase)
Note that this input is only used for three-phase flow.
If you want to do a two-phase simulation, please use instead wettingNonWettingJFunctionTableName to specify the table names.-->
		<xsd:attribute name="nonWettingIntermediateJFunctionTableName" type="groupNameRef" default="" />
		<!--nonWettingIntermediateSurfaceTension => Surface tension [N/m] for the pair (non-wetting phase, intermediate phase)
If you have a value in [dyne/cm], divide it by 1000 to obtain the value in [N/m]
Note that this input is only used for three-phase flow.
If you want to do a two-phase simulation, please use instead wettingNonWettingSurfaceTension to specify the surface tensions.-->
		<xsd:attribute name="nonWettingIntermediateSurfaceTension" type="real64" default="0" />
		<!--permeabilityDirection => Permeability direction. Options are:
XY - use the average of the permeabilities in the x and y directions,
X - only use the permeability in the x direction,
Y - only use the permeability in the y direction,
Z - only use the permeability in the z direction.-->
		<xsd:attribute name="permeabilityDirection" type="geos_constitutive_JFunctionCapillaryPressure_PermeabilityDirection" use="required" />
		<!--permeabilityExponent => Permeability exponent-->
		<xsd:attribute name="permeabilityExponent" type="real64" default="0.5" />
		<!--phaseNames => List of fluid phases-->
		<xsd:attribute name="phaseNames" type="groupNameRef_array" use="required" />
		<!--porosityExponent => Porosity exponent-->
		<xsd:attribute name="porosityExponent" type="real64" default="0.5" />
		<!--wettingIntermediateJFunctionTableName => J-function table (dimensionless) for the pair (wetting phase, intermediate phase)
Note that this input is only used for three-phase flow.
If you want to do a two-phase simulation, please use instead wettingNonWettingJFunctionTableName to specify the table names.-->
		<xsd:attribute name="wettingIntermediateJFunctionTableName" type="groupNameRef" default="" />
		<!--wettingIntermediateSurfaceTension => Surface tension [N/m] for the pair (wetting phase, intermediate phase)
If you have a value in [dyne/cm], divide it by 1000 to obtain the value in [N/m]
Note that this input is only used for three-phase flow.
If you want to do a two-phase simulation, please use instead wettingNonWettingSurfaceTension to specify the surface tensions.-->
		<xsd:attribute name="wettingIntermediateSurfaceTension" type="real64" default="0" />
		<!--wettingNonWettingJFunctionTableName => J-function table (dimensionless) for the pair (wetting phase, non-wetting phase)
Note that this input is only used for two-phase flow.
If you want to do a three-phase simulation, please use instead wettingIntermediateJFunctionTableName and nonWettingIntermediateJFunctionTableName to specify the table names.-->
		<xsd:attribute name="wettingNonWettingJFunctionTableName" type="groupNameRef" default="" />
		<!--wettingNonWettingSurfaceTension => Surface tension [N/m] for the pair (wetting phase, non-wetting phase)
If you have a value in [dyne/cm], divide it by 1000 to obtain the value in [N/m]
Note that this input is only used for two-phase flow.
If you want to do a three-phase simulation, please use instead wettingIntermediateSurfaceTension and nonWettingIntermediateSurfaceTension to specify the surface tensions.-->
		<xsd:attribute name="wettingNonWettingSurfaceTension" type="real64" default="0" />
		<!--name => A name is required for any non-unique nodes-->
		<xsd:attribute name="name" type="groupName" use="required" />
	</xsd:complexType>
	<xsd:simpleType name="geos_constitutive_JFunctionCapillaryPressure_PermeabilityDirection">
		<xsd:restriction base="xsd:string">
			<xsd:pattern value=".*[\[\]`$].*|XY|X|Y|Z" />
		</xsd:restriction>
	</xsd:simpleType>
	<xsd:complexType name="LinearIsotropicDispersionType">
		<!--longitudinalDispersivity => Longitudinal dispersivity [m]-->
		<xsd:attribute name="longitudinalDispersivity" type="real64" use="required" />
		<!--name => A name is required for any non-unique nodes-->
		<xsd:attribute name="name" type="groupName" use="required" />
	</xsd:complexType>
	<xsd:complexType name="ModifiedCamClayType">
		<!--defaultCslSlope => Slope of the critical state line-->
		<xsd:attribute name="defaultCslSlope" type="real64" default="1" />
		<!--defaultDensity => Default Material Density-->
		<xsd:attribute name="defaultDensity" type="real64" use="required" />
		<!--defaultDrainedLinearTEC => Default Linear Thermal Expansion Coefficient of the Solid Rock Frame-->
		<xsd:attribute name="defaultDrainedLinearTEC" type="real64" default="0" />
		<!--defaultPreConsolidationPressure => Initial preconsolidation pressure-->
		<xsd:attribute name="defaultPreConsolidationPressure" type="real64" default="-1.5" />
		<!--defaultRecompressionIndex => Recompresion Index-->
		<xsd:attribute name="defaultRecompressionIndex" type="real64" default="0.002" />
		<!--defaultRefPressure => Reference Pressure-->
		<xsd:attribute name="defaultRefPressure" type="real64" default="-1" />
		<!--defaultRefStrainVol => Reference Volumetric Strain-->
		<xsd:attribute name="defaultRefStrainVol" type="real64" default="0" />
		<!--defaultShearModulus => Elastic Shear Modulus Parameter-->
		<xsd:attribute name="defaultShearModulus" type="real64" default="-1" />
		<!--defaultVirginCompressionIndex => Virgin compression index-->
		<xsd:attribute name="defaultVirginCompressionIndex" type="real64" default="0.005" />
		<!--name => A name is required for any non-unique nodes-->
		<xsd:attribute name="name" type="groupName" use="required" />
	</xsd:complexType>
	<xsd:complexType name="MultiPhaseConstantThermalConductivityType">
		<!--phaseNames => List of fluid phases-->
		<xsd:attribute name="phaseNames" type="groupNameRef_array" use="required" />
		<!--thermalConductivityComponents => xx, yy, and zz components of a diagonal thermal conductivity tensor [J/(s.m.K)]-->
		<xsd:attribute name="thermalConductivityComponents" type="R1Tensor" use="required" />
		<!--name => A name is required for any non-unique nodes-->
		<xsd:attribute name="name" type="groupName" use="required" />
	</xsd:complexType>
	<xsd:complexType name="MultiPhaseVolumeWeightedThermalConductivityType">
		<!--phaseNames => List of fluid phases-->
		<xsd:attribute name="phaseNames" type="groupNameRef_array" use="required" />
		<!--phaseThermalConductivity => Phase thermal conductivity [W/(m.K)]-->
		<xsd:attribute name="phaseThermalConductivity" type="real64_array" use="required" />
		<!--rockThermalConductivityComponents => xx, yy, and zz components of a diagonal rock thermal conductivity tensor [W/(m.K)]-->
		<xsd:attribute name="rockThermalConductivityComponents" type="R1Tensor" use="required" />
		<!--name => A name is required for any non-unique nodes-->
		<xsd:attribute name="name" type="groupName" use="required" />
	</xsd:complexType>
	<xsd:complexType name="NullModelType">
		<!--name => A name is required for any non-unique nodes-->
		<xsd:attribute name="name" type="groupName" use="required" />
	</xsd:complexType>
	<xsd:complexType name="ParallelPlatesPermeabilityType">
		<!--transversalPermeability => Default value of the permeability normal to the surface. If not specified the permeability is updated using the cubic law. -->
		<xsd:attribute name="transversalPermeability" type="real64" default="-1" />
		<!--name => A name is required for any non-unique nodes-->
		<xsd:attribute name="name" type="groupName" use="required" />
	</xsd:complexType>
	<xsd:complexType name="ParticleFluidType">
		<!--collisionAlpha => Collision alpha coefficient-->
		<xsd:attribute name="collisionAlpha" type="real64" default="1.27" />
		<!--collisionBeta => Collision beta coefficient-->
		<xsd:attribute name="collisionBeta" type="real64" default="1.5" />
		<!--fluidViscosity => Fluid viscosity-->
		<xsd:attribute name="fluidViscosity" type="real64" default="0.001" />
		<!--hinderedSettlingCoefficient => Hindered settling coefficient-->
		<xsd:attribute name="hinderedSettlingCoefficient" type="real64" default="5.9" />
		<!--isCollisionalSlip => Whether the collisional component of the slip velocity is considered-->
		<xsd:attribute name="isCollisionalSlip" type="integer" default="0" />
		<!--maxProppantConcentration => Max proppant concentration-->
		<xsd:attribute name="maxProppantConcentration" type="real64" default="0.6" />
		<!--particleSettlingModel => Particle settling velocity model. Valid options:
* Stokes
* Intermediate
* Turbulence-->
		<xsd:attribute name="particleSettlingModel" type="geos_constitutive_ParticleSettlingModel" use="required" />
		<!--proppantDensity => Proppant density-->
		<xsd:attribute name="proppantDensity" type="real64" default="1400" />
		<!--proppantDiameter => Proppant diameter-->
		<xsd:attribute name="proppantDiameter" type="real64" default="0.0002" />
		<!--slipConcentration => Slip concentration-->
		<xsd:attribute name="slipConcentration" type="real64" default="0.1" />
		<!--sphericity => Sphericity-->
		<xsd:attribute name="sphericity" type="real64" default="1" />
		<!--name => A name is required for any non-unique nodes-->
		<xsd:attribute name="name" type="groupName" use="required" />
	</xsd:complexType>
	<xsd:simpleType name="geos_constitutive_ParticleSettlingModel">
		<xsd:restriction base="xsd:string">
			<xsd:pattern value=".*[\[\]`$].*|Stokes|Intermediate|Turbulence" />
		</xsd:restriction>
	</xsd:simpleType>
	<xsd:complexType name="PerfectlyPlasticType">
		<!--defaultBulkModulus => Default Bulk Modulus Parameter-->
		<xsd:attribute name="defaultBulkModulus" type="real64" default="-1" />
		<!--defaultDensity => Default Material Density-->
		<xsd:attribute name="defaultDensity" type="real64" use="required" />
		<!--defaultDrainedLinearTEC => Default Linear Thermal Expansion Coefficient of the Solid Rock Frame-->
		<xsd:attribute name="defaultDrainedLinearTEC" type="real64" default="0" />
		<!--defaultPoissonRatio => Default Poisson's Ratio-->
		<xsd:attribute name="defaultPoissonRatio" type="real64" default="-1" />
		<!--defaultShearModulus => Default Shear Modulus Parameter-->
		<xsd:attribute name="defaultShearModulus" type="real64" default="-1" />
		<!--defaultYieldStress => Default yield stress-->
		<xsd:attribute name="defaultYieldStress" type="real64" default="1.79769e+308" />
		<!--defaultYoungModulus => Default Young's Modulus-->
		<xsd:attribute name="defaultYoungModulus" type="real64" default="-1" />
		<!--name => A name is required for any non-unique nodes-->
		<xsd:attribute name="name" type="groupName" use="required" />
	</xsd:complexType>
	<xsd:complexType name="PorousDamageElasticIsotropicType">
		<!--permeabilityModelName => Name of the permeability model.-->
		<xsd:attribute name="permeabilityModelName" type="groupNameRef" use="required" />
		<!--porosityModelName => Name of the porosity model.-->
		<xsd:attribute name="porosityModelName" type="groupNameRef" use="required" />
		<!--solidInternalEnergyModelName => Name of the solid internal energy model.-->
		<xsd:attribute name="solidInternalEnergyModelName" type="groupNameRef" default="" />
		<!--solidModelName => Name of the solid model.-->
		<xsd:attribute name="solidModelName" type="groupNameRef" use="required" />
		<!--name => A name is required for any non-unique nodes-->
		<xsd:attribute name="name" type="groupName" use="required" />
	</xsd:complexType>
	<xsd:complexType name="PorousDamageSpectralElasticIsotropicType">
		<!--permeabilityModelName => Name of the permeability model.-->
		<xsd:attribute name="permeabilityModelName" type="groupNameRef" use="required" />
		<!--porosityModelName => Name of the porosity model.-->
		<xsd:attribute name="porosityModelName" type="groupNameRef" use="required" />
		<!--solidInternalEnergyModelName => Name of the solid internal energy model.-->
		<xsd:attribute name="solidInternalEnergyModelName" type="groupNameRef" default="" />
		<!--solidModelName => Name of the solid model.-->
		<xsd:attribute name="solidModelName" type="groupNameRef" use="required" />
		<!--name => A name is required for any non-unique nodes-->
		<xsd:attribute name="name" type="groupName" use="required" />
	</xsd:complexType>
	<xsd:complexType name="PorousDamageVolDevElasticIsotropicType">
		<!--permeabilityModelName => Name of the permeability model.-->
		<xsd:attribute name="permeabilityModelName" type="groupNameRef" use="required" />
		<!--porosityModelName => Name of the porosity model.-->
		<xsd:attribute name="porosityModelName" type="groupNameRef" use="required" />
		<!--solidInternalEnergyModelName => Name of the solid internal energy model.-->
		<xsd:attribute name="solidInternalEnergyModelName" type="groupNameRef" default="" />
		<!--solidModelName => Name of the solid model.-->
		<xsd:attribute name="solidModelName" type="groupNameRef" use="required" />
		<!--name => A name is required for any non-unique nodes-->
		<xsd:attribute name="name" type="groupName" use="required" />
	</xsd:complexType>
	<xsd:complexType name="PorousDelftEggType">
		<!--permeabilityModelName => Name of the permeability model.-->
		<xsd:attribute name="permeabilityModelName" type="groupNameRef" use="required" />
		<!--porosityModelName => Name of the porosity model.-->
		<xsd:attribute name="porosityModelName" type="groupNameRef" use="required" />
		<!--solidInternalEnergyModelName => Name of the solid internal energy model.-->
		<xsd:attribute name="solidInternalEnergyModelName" type="groupNameRef" default="" />
		<!--solidModelName => Name of the solid model.-->
		<xsd:attribute name="solidModelName" type="groupNameRef" use="required" />
		<!--name => A name is required for any non-unique nodes-->
		<xsd:attribute name="name" type="groupName" use="required" />
	</xsd:complexType>
	<xsd:complexType name="PorousDruckerPragerType">
		<!--permeabilityModelName => Name of the permeability model.-->
		<xsd:attribute name="permeabilityModelName" type="groupNameRef" use="required" />
		<!--porosityModelName => Name of the porosity model.-->
		<xsd:attribute name="porosityModelName" type="groupNameRef" use="required" />
		<!--solidInternalEnergyModelName => Name of the solid internal energy model.-->
		<xsd:attribute name="solidInternalEnergyModelName" type="groupNameRef" default="" />
		<!--solidModelName => Name of the solid model.-->
		<xsd:attribute name="solidModelName" type="groupNameRef" use="required" />
		<!--name => A name is required for any non-unique nodes-->
		<xsd:attribute name="name" type="groupName" use="required" />
	</xsd:complexType>
	<xsd:complexType name="PorousElasticIsotropicType">
		<!--permeabilityModelName => Name of the permeability model.-->
		<xsd:attribute name="permeabilityModelName" type="groupNameRef" use="required" />
		<!--porosityModelName => Name of the porosity model.-->
		<xsd:attribute name="porosityModelName" type="groupNameRef" use="required" />
		<!--solidInternalEnergyModelName => Name of the solid internal energy model.-->
		<xsd:attribute name="solidInternalEnergyModelName" type="groupNameRef" default="" />
		<!--solidModelName => Name of the solid model.-->
		<xsd:attribute name="solidModelName" type="groupNameRef" use="required" />
		<!--name => A name is required for any non-unique nodes-->
		<xsd:attribute name="name" type="groupName" use="required" />
	</xsd:complexType>
	<xsd:complexType name="PorousElasticOrthotropicType">
		<!--permeabilityModelName => Name of the permeability model.-->
		<xsd:attribute name="permeabilityModelName" type="groupNameRef" use="required" />
		<!--porosityModelName => Name of the porosity model.-->
		<xsd:attribute name="porosityModelName" type="groupNameRef" use="required" />
		<!--solidInternalEnergyModelName => Name of the solid internal energy model.-->
		<xsd:attribute name="solidInternalEnergyModelName" type="groupNameRef" default="" />
		<!--solidModelName => Name of the solid model.-->
		<xsd:attribute name="solidModelName" type="groupNameRef" use="required" />
		<!--name => A name is required for any non-unique nodes-->
		<xsd:attribute name="name" type="groupName" use="required" />
	</xsd:complexType>
	<xsd:complexType name="PorousElasticTransverseIsotropicType">
		<!--permeabilityModelName => Name of the permeability model.-->
		<xsd:attribute name="permeabilityModelName" type="groupNameRef" use="required" />
		<!--porosityModelName => Name of the porosity model.-->
		<xsd:attribute name="porosityModelName" type="groupNameRef" use="required" />
		<!--solidInternalEnergyModelName => Name of the solid internal energy model.-->
		<xsd:attribute name="solidInternalEnergyModelName" type="groupNameRef" default="" />
		<!--solidModelName => Name of the solid model.-->
		<xsd:attribute name="solidModelName" type="groupNameRef" use="required" />
		<!--name => A name is required for any non-unique nodes-->
		<xsd:attribute name="name" type="groupName" use="required" />
	</xsd:complexType>
	<xsd:complexType name="PorousExtendedDruckerPragerType">
		<!--permeabilityModelName => Name of the permeability model.-->
		<xsd:attribute name="permeabilityModelName" type="groupNameRef" use="required" />
		<!--porosityModelName => Name of the porosity model.-->
		<xsd:attribute name="porosityModelName" type="groupNameRef" use="required" />
		<!--solidInternalEnergyModelName => Name of the solid internal energy model.-->
		<xsd:attribute name="solidInternalEnergyModelName" type="groupNameRef" default="" />
		<!--solidModelName => Name of the solid model.-->
		<xsd:attribute name="solidModelName" type="groupNameRef" use="required" />
		<!--name => A name is required for any non-unique nodes-->
		<xsd:attribute name="name" type="groupName" use="required" />
	</xsd:complexType>
	<xsd:complexType name="PorousModifiedCamClayType">
		<!--permeabilityModelName => Name of the permeability model.-->
		<xsd:attribute name="permeabilityModelName" type="groupNameRef" use="required" />
		<!--porosityModelName => Name of the porosity model.-->
		<xsd:attribute name="porosityModelName" type="groupNameRef" use="required" />
		<!--solidInternalEnergyModelName => Name of the solid internal energy model.-->
		<xsd:attribute name="solidInternalEnergyModelName" type="groupNameRef" default="" />
		<!--solidModelName => Name of the solid model.-->
		<xsd:attribute name="solidModelName" type="groupNameRef" use="required" />
		<!--name => A name is required for any non-unique nodes-->
		<xsd:attribute name="name" type="groupName" use="required" />
	</xsd:complexType>
	<xsd:complexType name="PorousViscoDruckerPragerType">
		<!--permeabilityModelName => Name of the permeability model.-->
		<xsd:attribute name="permeabilityModelName" type="groupNameRef" use="required" />
		<!--porosityModelName => Name of the porosity model.-->
		<xsd:attribute name="porosityModelName" type="groupNameRef" use="required" />
		<!--solidInternalEnergyModelName => Name of the solid internal energy model.-->
		<xsd:attribute name="solidInternalEnergyModelName" type="groupNameRef" default="" />
		<!--solidModelName => Name of the solid model.-->
		<xsd:attribute name="solidModelName" type="groupNameRef" use="required" />
		<!--name => A name is required for any non-unique nodes-->
		<xsd:attribute name="name" type="groupName" use="required" />
	</xsd:complexType>
	<xsd:complexType name="PorousViscoExtendedDruckerPragerType">
		<!--permeabilityModelName => Name of the permeability model.-->
		<xsd:attribute name="permeabilityModelName" type="groupNameRef" use="required" />
		<!--porosityModelName => Name of the porosity model.-->
		<xsd:attribute name="porosityModelName" type="groupNameRef" use="required" />
		<!--solidInternalEnergyModelName => Name of the solid internal energy model.-->
		<xsd:attribute name="solidInternalEnergyModelName" type="groupNameRef" default="" />
		<!--solidModelName => Name of the solid model.-->
		<xsd:attribute name="solidModelName" type="groupNameRef" use="required" />
		<!--name => A name is required for any non-unique nodes-->
		<xsd:attribute name="name" type="groupName" use="required" />
	</xsd:complexType>
	<xsd:complexType name="PorousViscoModifiedCamClayType">
		<!--permeabilityModelName => Name of the permeability model.-->
		<xsd:attribute name="permeabilityModelName" type="groupNameRef" use="required" />
		<!--porosityModelName => Name of the porosity model.-->
		<xsd:attribute name="porosityModelName" type="groupNameRef" use="required" />
		<!--solidInternalEnergyModelName => Name of the solid internal energy model.-->
		<xsd:attribute name="solidInternalEnergyModelName" type="groupNameRef" default="" />
		<!--solidModelName => Name of the solid model.-->
		<xsd:attribute name="solidModelName" type="groupNameRef" use="required" />
		<!--name => A name is required for any non-unique nodes-->
		<xsd:attribute name="name" type="groupName" use="required" />
	</xsd:complexType>
	<xsd:complexType name="PressurePermeabilityType">
		<!--maxPermeability => Max. permeability can be reached.-->
		<xsd:attribute name="maxPermeability" type="real64" default="1" />
		<!--pressureDependenceConstants => Pressure dependence coefficients for each permeability component.-->
		<xsd:attribute name="pressureDependenceConstants" type="R1Tensor" use="required" />
		<!--pressureModelType => Type of the pressure dependence model. -->
		<xsd:attribute name="pressureModelType" type="geos_constitutive_PressureModelType" default="Hyperbolic" />
		<!--referencePermeabilityComponents => Reference xx, yy and zz components of a diagonal permeability tensor.-->
		<xsd:attribute name="referencePermeabilityComponents" type="R1Tensor" use="required" />
		<!--referencePressure => Reference pressure for the pressure permeability model-->
		<xsd:attribute name="referencePressure" type="real64" use="required" />
		<!--name => A name is required for any non-unique nodes-->
		<xsd:attribute name="name" type="groupName" use="required" />
	</xsd:complexType>
	<xsd:simpleType name="geos_constitutive_PressureModelType">
		<xsd:restriction base="xsd:string">
			<xsd:pattern value=".*[\[\]`$].*|Exponential|Hyperbolic" />
		</xsd:restriction>
	</xsd:simpleType>
	<xsd:complexType name="PressurePorosityType">
		<!--compressibility => Solid compressibility-->
		<xsd:attribute name="compressibility" type="real64" use="required" />
		<!--defaultReferencePorosity => Default value of the reference porosity-->
		<xsd:attribute name="defaultReferencePorosity" type="real64" use="required" />
		<!--referencePressure => Reference pressure for solid compressibility-->
		<xsd:attribute name="referencePressure" type="real64" use="required" />
		<!--name => A name is required for any non-unique nodes-->
		<xsd:attribute name="name" type="groupName" use="required" />
	</xsd:complexType>
	<xsd:complexType name="ProppantPermeabilityType">
		<!--maxProppantConcentration => Maximum proppant concentration.-->
		<xsd:attribute name="maxProppantConcentration" type="real64" use="required" />
		<!--proppantDiameter => Proppant diameter.-->
		<xsd:attribute name="proppantDiameter" type="real64" use="required" />
		<!--name => A name is required for any non-unique nodes-->
		<xsd:attribute name="name" type="groupName" use="required" />
	</xsd:complexType>
	<xsd:complexType name="ProppantPorosityType">
		<!--defaultReferencePorosity => Default value of the reference porosity-->
		<xsd:attribute name="defaultReferencePorosity" type="real64" use="required" />
		<!--maxProppantConcentration => Maximum proppant concentration -->
		<xsd:attribute name="maxProppantConcentration" type="real64" use="required" />
		<!--name => A name is required for any non-unique nodes-->
		<xsd:attribute name="name" type="groupName" use="required" />
	</xsd:complexType>
	<xsd:complexType name="ProppantSlurryFluidType">
		<!--componentNames => List of fluid component names-->
		<xsd:attribute name="componentNames" type="string_array" default="{}" />
		<!--compressibility => Fluid compressibility-->
		<xsd:attribute name="compressibility" type="real64" default="0" />
		<!--defaultComponentDensity => Default value for the component density.-->
		<xsd:attribute name="defaultComponentDensity" type="real64_array" default="{0}" />
		<!--defaultComponentViscosity => Default value for the component viscosity.-->
		<xsd:attribute name="defaultComponentViscosity" type="real64_array" default="{0}" />
		<!--defaultCompressibility => Default value for the component compressibility.-->
		<xsd:attribute name="defaultCompressibility" type="real64_array" default="{0}" />
		<!--flowBehaviorIndex => Flow behavior index-->
		<xsd:attribute name="flowBehaviorIndex" type="real64_array" default="{0}" />
		<!--flowConsistencyIndex => Flow consistency index-->
		<xsd:attribute name="flowConsistencyIndex" type="real64_array" default="{0}" />
		<!--maxProppantConcentration => Maximum proppant concentration-->
		<xsd:attribute name="maxProppantConcentration" type="real64" default="0.6" />
		<!--referenceDensity => Reference fluid density-->
		<xsd:attribute name="referenceDensity" type="real64" default="1000" />
		<!--referencePressure => Reference pressure-->
		<xsd:attribute name="referencePressure" type="real64" default="100000" />
		<!--referenceProppantDensity => Reference proppant density-->
		<xsd:attribute name="referenceProppantDensity" type="real64" default="1400" />
		<!--referenceViscosity => Reference fluid viscosity-->
		<xsd:attribute name="referenceViscosity" type="real64" default="0.001" />
		<!--name => A name is required for any non-unique nodes-->
		<xsd:attribute name="name" type="groupName" use="required" />
	</xsd:complexType>
	<xsd:complexType name="ProppantSolidProppantPermeabilityType">
		<!--permeabilityModelName => Name of the permeability model.-->
		<xsd:attribute name="permeabilityModelName" type="groupNameRef" use="required" />
		<!--porosityModelName => Name of the porosity model.-->
		<xsd:attribute name="porosityModelName" type="groupNameRef" use="required" />
		<!--solidInternalEnergyModelName => Name of the solid internal energy model.-->
		<xsd:attribute name="solidInternalEnergyModelName" type="groupNameRef" default="" />
		<!--solidModelName => Name of the solid model.-->
		<xsd:attribute name="solidModelName" type="groupNameRef" use="required" />
		<!--name => A name is required for any non-unique nodes-->
		<xsd:attribute name="name" type="groupName" use="required" />
	</xsd:complexType>
	<xsd:complexType name="RateAndStateFrictionType">
		<!--defaultA => Default value of the Rate- and State-dependent friction coefficient a.-->
		<xsd:attribute name="defaultA" type="real64" use="required" />
		<!--defaultB => Default value of the Rate- and State-dependent friction coefficient b.-->
		<xsd:attribute name="defaultB" type="real64" use="required" />
		<!--defaultDc => Default value of the Rate- and State-dependent friction characteristic length.-->
		<xsd:attribute name="defaultDc" type="real64" use="required" />
		<!--defaultReferenceFrictionCoefficient => Default value of the Rate- and State-dependent friction reference friction coefficient.-->
		<xsd:attribute name="defaultReferenceFrictionCoefficient" type="real64" use="required" />
		<!--defaultReferenceVelocity => Default value of the Rate- and State-dependent friction reference slip rate.-->
		<xsd:attribute name="defaultReferenceVelocity" type="real64" use="required" />
		<!--displacementJumpThreshold => A threshold valued to determine whether a fracture is open or not.-->
		<xsd:attribute name="displacementJumpThreshold" type="real64" default="2.22045e-16" />
		<!--name => A name is required for any non-unique nodes-->
		<xsd:attribute name="name" type="groupName" use="required" />
	</xsd:complexType>
	<xsd:complexType name="ReactiveBrineType">
		<!--checkPVTTablesRanges => Enable (1) or disable (0) an error when the input pressure or temperature of the PVT tables is out of range.-->
		<xsd:attribute name="checkPVTTablesRanges" type="integer" default="1" />
		<!--componentMolarWeight => Component molar weights-->
		<xsd:attribute name="componentMolarWeight" type="real64_array" default="{0}" />
		<!--componentNames => List of component names-->
		<xsd:attribute name="componentNames" type="string_array" default="{}" />
		<!--phaseNames => List of fluid phases-->
		<xsd:attribute name="phaseNames" type="groupNameRef_array" default="{}" />
		<!--phasePVTParaFiles => Names of the files defining the parameters of the viscosity and density models-->
		<xsd:attribute name="phasePVTParaFiles" type="path_array" use="required" />
		<!--writeCSV => Write PVT tables into a CSV file-->
		<xsd:attribute name="writeCSV" type="integer" default="0" />
		<!--name => A name is required for any non-unique nodes-->
		<xsd:attribute name="name" type="groupName" use="required" />
	</xsd:complexType>
	<xsd:complexType name="ReactiveBrineThermalType">
		<!--checkPVTTablesRanges => Enable (1) or disable (0) an error when the input pressure or temperature of the PVT tables is out of range.-->
		<xsd:attribute name="checkPVTTablesRanges" type="integer" default="1" />
		<!--componentMolarWeight => Component molar weights-->
		<xsd:attribute name="componentMolarWeight" type="real64_array" default="{0}" />
		<!--componentNames => List of component names-->
		<xsd:attribute name="componentNames" type="string_array" default="{}" />
		<!--phaseNames => List of fluid phases-->
		<xsd:attribute name="phaseNames" type="groupNameRef_array" default="{}" />
		<!--phasePVTParaFiles => Names of the files defining the parameters of the viscosity and density models-->
		<xsd:attribute name="phasePVTParaFiles" type="path_array" use="required" />
		<!--writeCSV => Write PVT tables into a CSV file-->
		<xsd:attribute name="writeCSV" type="integer" default="0" />
		<!--name => A name is required for any non-unique nodes-->
		<xsd:attribute name="name" type="groupName" use="required" />
	</xsd:complexType>
	<xsd:complexType name="SinglePhaseThermalConductivityType">
		<!--defaultThermalConductivityComponents => xx, yy, and zz diagonal components of the default thermal conductivity tensor [J/(s.m.K)]-->
		<xsd:attribute name="defaultThermalConductivityComponents" type="R1Tensor" use="required" />
		<!--referenceTemperature => The reference temperature at which the conductivity components are equal to the default values-->
		<xsd:attribute name="referenceTemperature" type="real64" default="0" />
		<!--thermalConductivityGradientComponents => xx, yy, and zz diagonal components of the thermal conductivity gradient tensor w.r.t. temperature [J/(s.m.K^2)]-->
		<xsd:attribute name="thermalConductivityGradientComponents" type="R1Tensor" default="{0,0,0}" />
		<!--name => A name is required for any non-unique nodes-->
		<xsd:attribute name="name" type="groupName" use="required" />
	</xsd:complexType>
	<xsd:complexType name="SlipDependentPermeabilityType">
		<!--initialPermeability =>  initial permeability of the fracture.-->
		<xsd:attribute name="initialPermeability" type="R1Tensor" use="required" />
		<!--maxPermMultiplier => Maximum permeability multiplier.-->
		<xsd:attribute name="maxPermMultiplier" type="real64" use="required" />
		<!--shearDispThreshold => Threshold of shear displacement.-->
		<xsd:attribute name="shearDispThreshold" type="real64" use="required" />
		<!--name => A name is required for any non-unique nodes-->
		<xsd:attribute name="name" type="groupName" use="required" />
	</xsd:complexType>
	<xsd:complexType name="SolidInternalEnergyType">
		<!--dVolumetricHeatCapacity_dTemperature => Derivative of the solid volumetric heat capacity w.r.t. temperature [J/(m^3.K^2)]-->
		<xsd:attribute name="dVolumetricHeatCapacity_dTemperature" type="real64" default="0" />
		<!--referenceInternalEnergy => Internal energy at the reference temperature [J/kg]-->
		<xsd:attribute name="referenceInternalEnergy" type="real64" use="required" />
		<!--referenceTemperature => Reference temperature [K]-->
		<xsd:attribute name="referenceTemperature" type="real64" use="required" />
		<!--referenceVolumetricHeatCapacity => Reference solid volumetric heat capacity [J/(kg.K)]-->
		<xsd:attribute name="referenceVolumetricHeatCapacity" type="real64" use="required" />
		<!--name => A name is required for any non-unique nodes-->
		<xsd:attribute name="name" type="groupName" use="required" />
	</xsd:complexType>
	<xsd:complexType name="TableCapillaryPressureType">
		<!--nonWettingIntermediateCapPressureTableName => Capillary pressure table [Pa] for the pair (non-wetting phase, intermediate phase)
Note that this input is only used for three-phase flow.
If you want to do a two-phase simulation, please use instead wettingNonWettingCapPressureTableName to specify the table names-->
		<xsd:attribute name="nonWettingIntermediateCapPressureTableName" type="groupNameRef" default="" />
		<!--phaseNames => List of fluid phases-->
		<xsd:attribute name="phaseNames" type="groupNameRef_array" use="required" />
		<!--wettingIntermediateCapPressureTableName => Capillary pressure table [Pa] for the pair (wetting phase, intermediate phase)
Note that this input is only used for three-phase flow.
If you want to do a two-phase simulation, please use instead wettingNonWettingCapPressureTableName to specify the table names-->
		<xsd:attribute name="wettingIntermediateCapPressureTableName" type="groupNameRef" default="" />
		<!--wettingNonWettingCapPressureTableName => Capillary pressure table [Pa] for the pair (wetting phase, non-wetting phase)
Note that this input is only used for two-phase flow.
If you want to do a three-phase simulation, please use instead wettingIntermediateCapPressureTableName and nonWettingIntermediateCapPressureTableName to specify the table names-->
		<xsd:attribute name="wettingNonWettingCapPressureTableName" type="groupNameRef" default="" />
		<!--name => A name is required for any non-unique nodes-->
		<xsd:attribute name="name" type="groupName" use="required" />
	</xsd:complexType>
	<xsd:complexType name="TableRelativePermeabilityType">
		<!--nonWettingIntermediateRelPermTableNames => List of relative permeability tables for the pair (non-wetting phase, intermediate phase)
The expected format is "{ nonWettingPhaseRelPermTableName, intermediatePhaseRelPermTableName }", in that order
Note that this input is only used for three-phase flow.
If you want to do a two-phase simulation, please use instead wettingNonWettingRelPermTableNames to specify the table names-->
		<xsd:attribute name="nonWettingIntermediateRelPermTableNames" type="groupNameRef_array" default="{}" />
		<!--phaseNames => List of fluid phases-->
		<xsd:attribute name="phaseNames" type="groupNameRef_array" use="required" />
		<!--threePhaseInterpolator => Type of Three phase interpolator.Valid options 
* BAKER
* STONEII-->
		<xsd:attribute name="threePhaseInterpolator" type="geos_constitutive_ThreePhaseInterpolator" default="BAKER" />
		<!--wettingIntermediateRelPermTableNames => List of relative permeability tables for the pair (wetting phase, intermediate phase)
The expected format is "{ wettingPhaseRelPermTableName, intermediatePhaseRelPermTableName }", in that order
Note that this input is only used for three-phase flow.
If you want to do a two-phase simulation, please use instead wettingNonWettingRelPermTableNames to specify the table names-->
		<xsd:attribute name="wettingIntermediateRelPermTableNames" type="groupNameRef_array" default="{}" />
		<!--wettingNonWettingRelPermTableNames => List of relative permeability tables for the pair (wetting phase, non-wetting phase)
The expected format is "{ wettingPhaseRelPermTableName, nonWettingPhaseRelPermTableName }", in that order
Note that this input is only used for two-phase flow.
If you want to do a three-phase simulation, please use instead wettingIntermediateRelPermTableNames and nonWettingIntermediateRelPermTableNames to specify the table names-->
		<xsd:attribute name="wettingNonWettingRelPermTableNames" type="groupNameRef_array" default="{}" />
		<!--name => A name is required for any non-unique nodes-->
		<xsd:attribute name="name" type="groupName" use="required" />
	</xsd:complexType>
	<xsd:simpleType name="geos_constitutive_ThreePhaseInterpolator">
		<xsd:restriction base="xsd:string">
			<xsd:pattern value=".*[\[\]`$].*|BAKER|STONEII" />
		</xsd:restriction>
	</xsd:simpleType>
	<xsd:complexType name="TableRelativePermeabilityHysteresisType">
		<!--drainageNonWettingIntermediateRelPermTableNames => List of drainage relative permeability tables for the pair (non-wetting phase, intermediate phase)
The expected format is "{ nonWettingPhaseRelPermTableName, intermediatePhaseRelPermTableName }", in that order
Note that this input is only used for three-phase flow.
If you want to do a two-phase simulation, please use instead drainageWettingNonWettingRelPermTableNames to specify the table names-->
		<xsd:attribute name="drainageNonWettingIntermediateRelPermTableNames" type="groupNameRef_array" default="{}" />
		<!--drainageWettingIntermediateRelPermTableNames => List of drainage relative permeability tables for the pair (wetting phase, intermediate phase)
The expected format is "{ wettingPhaseRelPermTableName, intermediatePhaseRelPermTableName }", in that order
Note that this input is only used for three-phase flow.
If you want to do a two-phase simulation, please use instead drainageWettingNonWettingRelPermTableNames to specify the table names-->
		<xsd:attribute name="drainageWettingIntermediateRelPermTableNames" type="groupNameRef_array" default="{}" />
		<!--drainageWettingNonWettingRelPermTableNames => List of drainage relative permeability tables for the pair (wetting phase, non-wetting phase)
The expected format is "{ wettingPhaseRelPermTableName, nonWettingPhaseRelPermTableName }", in that order
Note that this input is only used for two-phase flow.
If you want to do a three-phase simulation, please use instead drainageWettingIntermediateRelPermTableNames and drainageNonWettingIntermediateRelPermTableNames to specify the table names-->
		<xsd:attribute name="drainageWettingNonWettingRelPermTableNames" type="groupNameRef_array" default="{}" />
		<!--imbibitionNonWettingRelPermTableName => Imbibition relative permeability table name for the non-wetting phase.
To neglect hysteresis on this phase, just use the same table name for the drainage and imbibition curves-->
		<xsd:attribute name="imbibitionNonWettingRelPermTableName" type="groupNameRef" default="" />
		<!--imbibitionWettingRelPermTableName => Imbibition relative permeability table name for the wetting phase.
To neglect hysteresis on this phase, just use the same table name for the drainage and imbibition curves-->
		<xsd:attribute name="imbibitionWettingRelPermTableName" type="groupNameRef" default="" />
		<!--jerauldParameterA => First parameter (modification parameter) introduced by Jerauld in the Land trapping model (see RTD documentation).-->
		<xsd:attribute name="jerauldParameterA" type="real64" default="0.1" />
		<!--jerauldParameterB => Second parameter introduced by Jerauld in the Land trapping model (see RTD documentation).-->
		<xsd:attribute name="jerauldParameterB" type="real64" default="0" />
		<!--killoughCurvatureParameter => Curvature parameter introduced by Killough for wetting-phase hysteresis (see RTD documentation).-->
		<xsd:attribute name="killoughCurvatureParameter" type="real64" default="1" />
		<!--phaseNames => List of fluid phases-->
		<xsd:attribute name="phaseNames" type="groupNameRef_array" use="required" />
		<!--threePhaseInterpolator => Type of Three phase interpolator.Valid options 
* BAKER
* STONEII-->
		<xsd:attribute name="threePhaseInterpolator" type="geos_constitutive_ThreePhaseInterpolator" default="BAKER" />
		<!--name => A name is required for any non-unique nodes-->
		<xsd:attribute name="name" type="groupName" use="required" />
	</xsd:complexType>
	<xsd:complexType name="ThermalCompressibleSinglePhaseFluidType">
		<!--compressibility => Fluid compressibility-->
		<xsd:attribute name="compressibility" type="real64" default="0" />
		<!--defaultDensity => Default value for density.-->
		<xsd:attribute name="defaultDensity" type="real64" use="required" />
		<!--defaultViscosity => Default value for viscosity.-->
		<xsd:attribute name="defaultViscosity" type="real64" use="required" />
		<!--densityModelType => Type of density model. Valid options:
* exponential
* linear
* quadratic-->
		<xsd:attribute name="densityModelType" type="geos_constitutive_ExponentApproximationType" default="linear" />
		<!--internalEnergyModelType => Type of internal energy model. Valid options:
* exponential
* linear
* quadratic-->
		<xsd:attribute name="internalEnergyModelType" type="geos_constitutive_ExponentApproximationType" default="linear" />
		<!--referenceDensity => Reference fluid density-->
		<xsd:attribute name="referenceDensity" type="real64" default="1000" />
		<!--referenceInternalEnergy => Reference fluid internal energy-->
		<xsd:attribute name="referenceInternalEnergy" type="real64" default="0.001" />
		<!--referencePressure => Reference pressure-->
		<xsd:attribute name="referencePressure" type="real64" default="0" />
		<!--referenceTemperature => Reference temperature-->
		<xsd:attribute name="referenceTemperature" type="real64" default="0" />
		<!--referenceViscosity => Reference fluid viscosity-->
		<xsd:attribute name="referenceViscosity" type="real64" default="0.001" />
		<!--specificHeatCapacity => Fluid heat capacity. Unit: J/kg/K-->
		<xsd:attribute name="specificHeatCapacity" type="real64" default="0" />
		<!--thermalExpansionCoeff => Fluid thermal expansion coefficient. Unit: 1/K-->
		<xsd:attribute name="thermalExpansionCoeff" type="real64" default="0" />
		<!--viscosibility => Fluid viscosity exponential coefficient-->
		<xsd:attribute name="viscosibility" type="real64" default="0" />
		<!--viscosityModelType => Type of viscosity model. Valid options:
* exponential
* linear
* quadratic-->
		<xsd:attribute name="viscosityModelType" type="geos_constitutive_ExponentApproximationType" default="linear" />
		<!--name => A name is required for any non-unique nodes-->
		<xsd:attribute name="name" type="groupName" use="required" />
	</xsd:complexType>
	<xsd:complexType name="VanGenuchtenBakerRelativePermeabilityType">
		<!--gasOilRelPermExponentInv => Rel perm power law exponent inverse for the pair (gas phase, oil phase) at residual water saturation
The expected format is "{ gasExp, oilExp }", in that order-->
		<xsd:attribute name="gasOilRelPermExponentInv" type="real64_array" default="{0.5}" />
		<!--gasOilRelPermMaxValue => Maximum rel perm value for the pair (gas phase, oil phase) at residual water saturation
The expected format is "{ gasMax, oilMax }", in that order-->
		<xsd:attribute name="gasOilRelPermMaxValue" type="real64_array" default="{0}" />
		<!--phaseMinVolumeFraction => Minimum volume fraction value for each phase-->
		<xsd:attribute name="phaseMinVolumeFraction" type="real64_array" default="{0}" />
		<!--phaseNames => List of fluid phases-->
		<xsd:attribute name="phaseNames" type="groupNameRef_array" use="required" />
		<!--waterOilRelPermExponentInv => Rel perm power law exponent inverse for the pair (water phase, oil phase) at residual gas saturation
The expected format is "{ waterExp, oilExp }", in that order-->
		<xsd:attribute name="waterOilRelPermExponentInv" type="real64_array" default="{0.5}" />
		<!--waterOilRelPermMaxValue => Maximum rel perm value for the pair (water phase, oil phase) at residual gas saturation
The expected format is "{ waterMax, oilMax }", in that order-->
		<xsd:attribute name="waterOilRelPermMaxValue" type="real64_array" default="{0}" />
		<!--name => A name is required for any non-unique nodes-->
		<xsd:attribute name="name" type="groupName" use="required" />
	</xsd:complexType>
	<xsd:complexType name="VanGenuchtenCapillaryPressureType">
		<!--capPressureEpsilon => Saturation at which the extremum capillary pressure is attained; used to avoid infinite capillary pressure values for saturations close to 0 and 1-->
		<xsd:attribute name="capPressureEpsilon" type="real64" default="1e-06" />
		<!--phaseCapPressureExponentInv => Inverse of capillary power law exponent for each phase-->
		<xsd:attribute name="phaseCapPressureExponentInv" type="real64_array" default="{0.5}" />
		<!--phaseCapPressureMultiplier => Entry pressure value for each phase-->
		<xsd:attribute name="phaseCapPressureMultiplier" type="real64_array" default="{1}" />
		<!--phaseMinVolumeFraction => Minimum volume fraction value for each phase-->
		<xsd:attribute name="phaseMinVolumeFraction" type="real64_array" default="{0}" />
		<!--phaseNames => List of fluid phases-->
		<xsd:attribute name="phaseNames" type="groupNameRef_array" use="required" />
		<!--name => A name is required for any non-unique nodes-->
		<xsd:attribute name="name" type="groupName" use="required" />
	</xsd:complexType>
	<xsd:complexType name="VanGenuchtenStone2RelativePermeabilityType">
		<!--gasOilRelPermExponentInv => Rel perm power law exponent inverse for the pair (gas phase, oil phase) at residual water saturation
The expected format is "{ gasExp, oilExp }", in that order-->
		<xsd:attribute name="gasOilRelPermExponentInv" type="real64_array" default="{0.5}" />
		<!--gasOilRelPermMaxValue => Maximum rel perm value for the pair (gas phase, oil phase) at residual water saturation
The expected format is "{ gasMax, oilMax }", in that order-->
		<xsd:attribute name="gasOilRelPermMaxValue" type="real64_array" default="{0}" />
		<!--phaseMinVolumeFraction => Minimum volume fraction value for each phase-->
		<xsd:attribute name="phaseMinVolumeFraction" type="real64_array" default="{0}" />
		<!--phaseNames => List of fluid phases-->
		<xsd:attribute name="phaseNames" type="groupNameRef_array" use="required" />
		<!--waterOilRelPermExponentInv => Rel perm power law exponent inverse for the pair (water phase, oil phase) at residual gas saturation
The expected format is "{ waterExp, oilExp }", in that order-->
		<xsd:attribute name="waterOilRelPermExponentInv" type="real64_array" default="{0.5}" />
		<!--waterOilRelPermMaxValue => Maximum rel perm value for the pair (water phase, oil phase) at residual gas saturation
The expected format is "{ waterMax, oilMax }", in that order-->
		<xsd:attribute name="waterOilRelPermMaxValue" type="real64_array" default="{0}" />
		<!--name => A name is required for any non-unique nodes-->
		<xsd:attribute name="name" type="groupName" use="required" />
	</xsd:complexType>
	<xsd:complexType name="ViscoDruckerPragerType">
		<!--defaultBulkModulus => Default Bulk Modulus Parameter-->
		<xsd:attribute name="defaultBulkModulus" type="real64" default="-1" />
		<!--defaultCohesion => Initial cohesion-->
		<xsd:attribute name="defaultCohesion" type="real64" default="0" />
		<!--defaultDensity => Default Material Density-->
		<xsd:attribute name="defaultDensity" type="real64" use="required" />
		<!--defaultDilationAngle => Dilation angle (degrees)-->
		<xsd:attribute name="defaultDilationAngle" type="real64" default="30" />
		<!--defaultDrainedLinearTEC => Default Linear Thermal Expansion Coefficient of the Solid Rock Frame-->
		<xsd:attribute name="defaultDrainedLinearTEC" type="real64" default="0" />
		<!--defaultFrictionAngle => Friction angle (degrees)-->
		<xsd:attribute name="defaultFrictionAngle" type="real64" default="30" />
		<!--defaultHardeningRate => Cohesion hardening/softening rate-->
		<xsd:attribute name="defaultHardeningRate" type="real64" default="0" />
		<!--defaultPoissonRatio => Default Poisson's Ratio-->
		<xsd:attribute name="defaultPoissonRatio" type="real64" default="-1" />
		<!--defaultShearModulus => Default Shear Modulus Parameter-->
		<xsd:attribute name="defaultShearModulus" type="real64" default="-1" />
		<!--defaultYoungModulus => Default Young's Modulus-->
		<xsd:attribute name="defaultYoungModulus" type="real64" default="-1" />
		<!--relaxationTime => Relaxation time-->
		<xsd:attribute name="relaxationTime" type="real64" use="required" />
		<!--name => A name is required for any non-unique nodes-->
		<xsd:attribute name="name" type="groupName" use="required" />
	</xsd:complexType>
	<xsd:complexType name="ViscoExtendedDruckerPragerType">
		<!--defaultBulkModulus => Default Bulk Modulus Parameter-->
		<xsd:attribute name="defaultBulkModulus" type="real64" default="-1" />
		<!--defaultCohesion => Initial cohesion-->
		<xsd:attribute name="defaultCohesion" type="real64" default="0" />
		<!--defaultDensity => Default Material Density-->
		<xsd:attribute name="defaultDensity" type="real64" use="required" />
		<!--defaultDilationRatio => Dilation ratio [0,1] (ratio = tan dilationAngle / tan frictionAngle)-->
		<xsd:attribute name="defaultDilationRatio" type="real64" default="1" />
		<!--defaultDrainedLinearTEC => Default Linear Thermal Expansion Coefficient of the Solid Rock Frame-->
		<xsd:attribute name="defaultDrainedLinearTEC" type="real64" default="0" />
		<!--defaultHardening => Hardening parameter (hardening rate is faster for smaller values)-->
		<xsd:attribute name="defaultHardening" type="real64" default="0" />
		<!--defaultInitialFrictionAngle => Initial friction angle (degrees)-->
		<xsd:attribute name="defaultInitialFrictionAngle" type="real64" default="30" />
		<!--defaultPoissonRatio => Default Poisson's Ratio-->
		<xsd:attribute name="defaultPoissonRatio" type="real64" default="-1" />
		<!--defaultResidualFrictionAngle => Residual friction angle (degrees)-->
		<xsd:attribute name="defaultResidualFrictionAngle" type="real64" default="30" />
		<!--defaultShearModulus => Default Shear Modulus Parameter-->
		<xsd:attribute name="defaultShearModulus" type="real64" default="-1" />
		<!--defaultYoungModulus => Default Young's Modulus-->
		<xsd:attribute name="defaultYoungModulus" type="real64" default="-1" />
		<!--relaxationTime => Relaxation time-->
		<xsd:attribute name="relaxationTime" type="real64" use="required" />
		<!--name => A name is required for any non-unique nodes-->
		<xsd:attribute name="name" type="groupName" use="required" />
	</xsd:complexType>
	<xsd:complexType name="ViscoModifiedCamClayType">
		<!--defaultCslSlope => Slope of the critical state line-->
		<xsd:attribute name="defaultCslSlope" type="real64" default="1" />
		<!--defaultDensity => Default Material Density-->
		<xsd:attribute name="defaultDensity" type="real64" use="required" />
		<!--defaultDrainedLinearTEC => Default Linear Thermal Expansion Coefficient of the Solid Rock Frame-->
		<xsd:attribute name="defaultDrainedLinearTEC" type="real64" default="0" />
		<!--defaultPreConsolidationPressure => Initial preconsolidation pressure-->
		<xsd:attribute name="defaultPreConsolidationPressure" type="real64" default="-1.5" />
		<!--defaultRecompressionIndex => Recompresion Index-->
		<xsd:attribute name="defaultRecompressionIndex" type="real64" default="0.002" />
		<!--defaultRefPressure => Reference Pressure-->
		<xsd:attribute name="defaultRefPressure" type="real64" default="-1" />
		<!--defaultRefStrainVol => Reference Volumetric Strain-->
		<xsd:attribute name="defaultRefStrainVol" type="real64" default="0" />
		<!--defaultShearModulus => Elastic Shear Modulus Parameter-->
		<xsd:attribute name="defaultShearModulus" type="real64" default="-1" />
		<!--defaultVirginCompressionIndex => Virgin compression index-->
		<xsd:attribute name="defaultVirginCompressionIndex" type="real64" default="0.005" />
		<!--relaxationTime => Relaxation time-->
		<xsd:attribute name="relaxationTime" type="real64" use="required" />
		<!--name => A name is required for any non-unique nodes-->
		<xsd:attribute name="name" type="groupName" use="required" />
	</xsd:complexType>
	<xsd:complexType name="WillisRichardsPermeabilityType">
		<!--dilationCoefficient => Dilation coefficient (tan of dilation angle).-->
		<xsd:attribute name="dilationCoefficient" type="real64" use="required" />
		<!--maxFracAperture => Maximum fracture aperture at zero contact stress.-->
		<xsd:attribute name="maxFracAperture" type="real64" use="required" />
		<!--refClosureStress => Effective normal stress causes 90% reduction in aperture.-->
		<xsd:attribute name="refClosureStress" type="real64" use="required" />
		<!--name => A name is required for any non-unique nodes-->
		<xsd:attribute name="name" type="groupName" use="required" />
	</xsd:complexType>
	<xsd:complexType name="ElementRegionsType">
		<xsd:choice minOccurs="0" maxOccurs="unbounded">
			<xsd:element name="CellElementRegion" type="CellElementRegionType" />
			<xsd:element name="SurfaceElementRegion" type="SurfaceElementRegionType" />
			<xsd:element name="WellElementRegion" type="WellElementRegionType" />
		</xsd:choice>
	</xsd:complexType>
	<xsd:complexType name="CellElementRegionType">
		<xsd:choice minOccurs="0" maxOccurs="unbounded" />
		<!--cellBlocks => List of the desired cell-blocks qualifiers to contain in this CellElementRegion. Qualifiers can be either cell-block names, region attribute values, or fnmatch pattern.The form of loaded cell-block names is of "regionAttribute_elementType", so "1_tetrahedra"  contains the tetrahedric elements for which the regionAttribute is 1.
The element types are: tetrahedra, pyramids, wedges, hexahedra, pentagonalPrisms, hexagonalPrisms, heptagonalPrisms, octagonalPrisms, nonagonalPrisms, decagonalPrisms, hendecagonalPrisms, polyhedra.-->
		<xsd:attribute name="cellBlocks" type="groupNameRef_array" use="required" />
		<!--coarseningRatio => (no description available)-->
		<xsd:attribute name="coarseningRatio" type="real64" default="0" />
		<!--materialList => List of materials present in this region-->
		<xsd:attribute name="materialList" type="groupNameRef_array" use="required" />
		<!--meshBody => Mesh body that contains this region-->
		<xsd:attribute name="meshBody" type="groupNameRef" default="" />
		<!--name => A name is required for any non-unique nodes-->
		<xsd:attribute name="name" type="groupName" use="required" />
	</xsd:complexType>
	<xsd:complexType name="SurfaceElementRegionType">
		<xsd:choice minOccurs="0" maxOccurs="unbounded" />
		<!--defaultAperture => The default aperture of newly formed surface elements.-->
		<xsd:attribute name="defaultAperture" type="real64" use="required" />
		<!--faceBlock => The name of the face block in the mesh, or the embedded surface.-->
		<xsd:attribute name="faceBlock" type="groupNameRef" default="FractureSubRegion" />
		<!--materialList => List of materials present in this region-->
		<xsd:attribute name="materialList" type="groupNameRef_array" use="required" />
		<!--meshBody => Mesh body that contains this region-->
		<xsd:attribute name="meshBody" type="groupNameRef" default="" />
		<!--subRegionType => Type of surface element subregion. Valid options: {faceElement, embeddedElement}.-->
		<xsd:attribute name="subRegionType" type="geos_SurfaceElementRegion_SurfaceSubRegionType" default="faceElement" />
		<!--name => A name is required for any non-unique nodes-->
		<xsd:attribute name="name" type="groupName" use="required" />
	</xsd:complexType>
	<xsd:simpleType name="geos_SurfaceElementRegion_SurfaceSubRegionType">
		<xsd:restriction base="xsd:string">
			<xsd:pattern value=".*[\[\]`$].*|faceElement|embeddedElement" />
		</xsd:restriction>
	</xsd:simpleType>
	<xsd:complexType name="WellElementRegionType">
		<xsd:choice minOccurs="0" maxOccurs="unbounded" />
		<!--materialList => List of materials present in this region-->
		<xsd:attribute name="materialList" type="groupNameRef_array" use="required" />
		<!--meshBody => Mesh body that contains this region-->
		<xsd:attribute name="meshBody" type="groupNameRef" default="" />
		<!--name => A name is required for any non-unique nodes-->
		<xsd:attribute name="name" type="groupName" use="required" />
	</xsd:complexType>
	<xsd:complexType name="ParticleRegionsType">
		<xsd:choice minOccurs="0" maxOccurs="unbounded">
			<xsd:element name="ParticleRegion" type="ParticleRegionType" />
		</xsd:choice>
	</xsd:complexType>
	<xsd:complexType name="ParticleRegionType">
		<xsd:choice minOccurs="0" maxOccurs="unbounded" />
		<!--materialList => List of materials present in this region-->
		<xsd:attribute name="materialList" type="string_array" use="required" />
		<!--meshBody => Mesh body that contains this region-->
		<xsd:attribute name="meshBody" type="string" default="" />
		<!--particleBlocks => (no description available)-->
		<xsd:attribute name="particleBlocks" type="string_array" default="{}" />
		<!--name => A name is required for any non-unique nodes-->
		<xsd:attribute name="name" type="groupName" use="required" />
	</xsd:complexType>
	<xsd:complexType name="IncludedType">
		<xsd:choice minOccurs="0" maxOccurs="unbounded">
			<xsd:element name="File" type="FileType" />
		</xsd:choice>
	</xsd:complexType>
	<xsd:complexType name="FileType">
		<!--name => The relative file path.-->
		<xsd:attribute name="name" type="path" use="required" />
	</xsd:complexType>
	<xsd:complexType name="ParametersType">
		<xsd:choice minOccurs="0" maxOccurs="unbounded">
			<xsd:element name="Parameter" type="ParameterType" />
		</xsd:choice>
	</xsd:complexType>
	<xsd:complexType name="ParameterType">
		<!--value => Input parameter definition for the preprocessor-->
		<xsd:attribute name="value" type="string" use="required" />
		<!--name => A name is required for any non-unique nodes-->
		<xsd:attribute name="name" type="groupName" use="required" />
	</xsd:complexType>
	<xsd:complexType name="BenchmarksType">
		<xsd:choice minOccurs="0" maxOccurs="unbounded">
			<xsd:element name="crusher" type="crusherType" maxOccurs="1" />
			<xsd:element name="lassen" type="lassenType" maxOccurs="1" />
			<xsd:element name="quartz" type="quartzType" maxOccurs="1" />
		</xsd:choice>
	</xsd:complexType>
	<xsd:complexType name="crusherType">
		<xsd:choice minOccurs="0" maxOccurs="unbounded">
			<xsd:element name="Run" type="RunType" maxOccurs="1" />
		</xsd:choice>
	</xsd:complexType>
	<xsd:complexType name="RunType">
		<!--args => Any extra command line arguments to pass to GEOSX.-->
		<xsd:attribute name="args" type="string" default="" />
		<!--autoPartition => May be 'Off' or 'On', if 'On' partitioning arguments are created automatically. Default is Off.-->
		<xsd:attribute name="autoPartition" type="string" default="" />
		<!--meshSizes => The target number of elements in the internal mesh (per-process for weak scaling, globally for strong scaling) default doesn't modify the internalMesh.-->
		<xsd:attribute name="meshSizes" type="integer_array" default="{0}" />
		<!--name => The name of this benchmark.-->
		<xsd:attribute name="name" type="string" use="required" />
		<!--nodes => The number of nodes needed to run the base benchmark, default is 1.-->
		<xsd:attribute name="nodes" type="integer" default="0" />
		<!--scaleList => The scales at which to run the problem ( scale * nodes * tasksPerNode ).-->
		<xsd:attribute name="scaleList" type="integer_array" default="{0}" />
		<!--scaling => Whether to run a scaling, and which type of scaling to run.-->
		<xsd:attribute name="scaling" type="string" default="" />
		<!--tasksPerNode => The number of tasks per node to run the benchmark with.-->
		<xsd:attribute name="tasksPerNode" type="integer" use="required" />
		<!--threadsPerTask => The number of threads per task to run the benchmark with.-->
		<xsd:attribute name="threadsPerTask" type="integer" default="0" />
		<!--timeLimit => The time limit of the benchmark.-->
		<xsd:attribute name="timeLimit" type="integer" default="0" />
	</xsd:complexType>
	<xsd:complexType name="lassenType">
		<xsd:choice minOccurs="0" maxOccurs="unbounded">
			<xsd:element name="Run" type="RunType" maxOccurs="1" />
		</xsd:choice>
	</xsd:complexType>
	<xsd:complexType name="quartzType">
		<xsd:choice minOccurs="0" maxOccurs="unbounded">
			<xsd:element name="Run" type="RunType" maxOccurs="1" />
		</xsd:choice>
	</xsd:complexType>
</xsd:schema><|MERGE_RESOLUTION|>--- conflicted
+++ resolved
@@ -4414,11 +4414,8 @@
 		<xsd:attribute name="newmarkBeta" type="real64" default="0.25" />
 		<!--newmarkGamma => Value of :math:`\gamma` in the Newmark Method for Implicit Dynamic time integration option-->
 		<xsd:attribute name="newmarkGamma" type="real64" default="0.5" />
-<<<<<<< HEAD
 		<!--pressurizedDamageFlag => The flag to determine whether to add the pressurized term in the solid mechanics with phase-field damage.-->
 		<xsd:attribute name="pressurizedDamageFlag" type="integer" default="0" />
-=======
->>>>>>> 738175ee
 		<!--stiffnessDamping => Value of stiffness based damping coefficient. -->
 		<xsd:attribute name="stiffnessDamping" type="real64" default="0" />
 		<!--strainTheory => Indicates whether or not to use `Infinitesimal Strain Theory <https://en.wikipedia.org/wiki/Infinitesimal_strain_theory>`_, or `Finite Strain Theory <https://en.wikipedia.org/wiki/Finite_strain_theory>`_. Valid Inputs are:
