<?xml version="1.0"?>
<xsd:schema xmlns:xsd="http://www.w3.org/2001/XMLSchema">
	<xsd:annotation>
		<xsd:documentation xml:lang="en">GEOSX Input Schema</xsd:documentation>
	</xsd:annotation>
	<xsd:simpleType name="R1Tensor">
		<xsd:restriction base="xsd:string">
			<xsd:pattern value=".*[\[\]`$].*|\s*\{\s*([+-]?[\d]*([\d]\.?|\.[\d])[\d]*([eE][-+]?[\d]+|\s*)\s*,\s*){2}[+-]?[\d]*([\d]\.?|\.[\d])[\d]*([eE][-+]?[\d]+|\s*)\s*\}\s*" />
		</xsd:restriction>
	</xsd:simpleType>
	<xsd:simpleType name="R1Tensor32">
		<xsd:restriction base="xsd:string">
			<xsd:pattern value=".*[\[\]`$].*|\s*\{\s*([+-]?[\d]*([\d]\.?|\.[\d])[\d]*([eE][-+]?[\d]+|\s*)\s*,\s*){2}[+-]?[\d]*([\d]\.?|\.[\d])[\d]*([eE][-+]?[\d]+|\s*)\s*\}\s*" />
		</xsd:restriction>
	</xsd:simpleType>
	<xsd:simpleType name="R2SymTensor">
		<xsd:restriction base="xsd:string">
			<xsd:pattern value=".*[\[\]`$].*|\s*\{\s*([+-]?[\d]*([\d]\.?|\.[\d])[\d]*([eE][-+]?[\d]+|\s*)\s*,\s*){5}[+-]?[\d]*([\d]\.?|\.[\d])[\d]*([eE][-+]?[\d]+|\s*)\s*\}\s*" />
		</xsd:restriction>
	</xsd:simpleType>
	<xsd:simpleType name="geos_dataRepository_PlotLevel">
		<xsd:restriction base="xsd:string">
			<xsd:pattern value=".*[\[\]`$].*|[+-]?[\d]+" />
		</xsd:restriction>
	</xsd:simpleType>
	<xsd:simpleType name="globalIndex">
		<xsd:restriction base="xsd:string">
			<xsd:pattern value=".*[\[\]`$].*|[+-]?[\d]+" />
		</xsd:restriction>
	</xsd:simpleType>
	<xsd:simpleType name="globalIndex_array">
		<xsd:restriction base="xsd:string">
			<xsd:pattern value=".*[\[\]`$].*|\s*\{\s*(([+-]?[\d]+\s*,\s*)*[+-]?[\d]+\s*)?\}\s*" />
		</xsd:restriction>
	</xsd:simpleType>
	<xsd:simpleType name="globalIndex_array2d">
		<xsd:restriction base="xsd:string">
			<xsd:pattern value=".*[\[\]`$].*|\s*\{\s*(\{\s*(([+-]?[\d]+\s*,\s*)*[+-]?[\d]+\s*)?\}\s*,\s*)*\{\s*(([+-]?[\d]+\s*,\s*)*[+-]?[\d]+\s*)?\}\s*\}\s*" />
		</xsd:restriction>
	</xsd:simpleType>
	<xsd:simpleType name="globalIndex_array3d">
		<xsd:restriction base="xsd:string">
			<xsd:pattern value=".*[\[\]`$].*|\s*\{\s*(\{\s*(\{\s*(([+-]?[\d]+\s*,\s*)*[+-]?[\d]+\s*)?\}\s*,\s*)*\{\s*(([+-]?[\d]+\s*,\s*)*[+-]?[\d]+\s*)?\}\s*\}\s*,\s*)*\{\s*(\{\s*(([+-]?[\d]+\s*,\s*)*[+-]?[\d]+\s*)?\}\s*,\s*)*\{\s*(([+-]?[\d]+\s*,\s*)*[+-]?[\d]+\s*)?\}\s*\}\s*\}\s*" />
		</xsd:restriction>
	</xsd:simpleType>
	<xsd:simpleType name="groupName">
		<xsd:restriction base="xsd:string">
			<xsd:pattern value=".*[\[\]`$].*|[a-zA-Z0-9.\-_]+" />
		</xsd:restriction>
	</xsd:simpleType>
	<xsd:simpleType name="groupNameRef">
		<xsd:restriction base="xsd:string">
			<xsd:pattern value=".*[\[\]`$].*|[a-zA-Z0-9.\-_/*\[\]]*" />
		</xsd:restriction>
	</xsd:simpleType>
	<xsd:simpleType name="groupNameRef_array">
		<xsd:restriction base="xsd:string">
			<xsd:pattern value=".*[\[\]`$].*|\s*\{\s*(([a-zA-Z0-9.\-_/*\[\]]*\s*,\s*)*[a-zA-Z0-9.\-_/*\[\]]*\s*)?\}\s*" />
		</xsd:restriction>
	</xsd:simpleType>
	<xsd:simpleType name="integer">
		<xsd:restriction base="xsd:string">
			<xsd:pattern value=".*[\[\]`$].*|[+-]?[\d]+" />
		</xsd:restriction>
	</xsd:simpleType>
	<xsd:simpleType name="integer_array">
		<xsd:restriction base="xsd:string">
			<xsd:pattern value=".*[\[\]`$].*|\s*\{\s*(([+-]?[\d]+\s*,\s*)*[+-]?[\d]+\s*)?\}\s*" />
		</xsd:restriction>
	</xsd:simpleType>
	<xsd:simpleType name="integer_array2d">
		<xsd:restriction base="xsd:string">
			<xsd:pattern value=".*[\[\]`$].*|\s*\{\s*(\{\s*(([+-]?[\d]+\s*,\s*)*[+-]?[\d]+\s*)?\}\s*,\s*)*\{\s*(([+-]?[\d]+\s*,\s*)*[+-]?[\d]+\s*)?\}\s*\}\s*" />
		</xsd:restriction>
	</xsd:simpleType>
	<xsd:simpleType name="integer_array3d">
		<xsd:restriction base="xsd:string">
			<xsd:pattern value=".*[\[\]`$].*|\s*\{\s*(\{\s*(\{\s*(([+-]?[\d]+\s*,\s*)*[+-]?[\d]+\s*)?\}\s*,\s*)*\{\s*(([+-]?[\d]+\s*,\s*)*[+-]?[\d]+\s*)?\}\s*\}\s*,\s*)*\{\s*(\{\s*(([+-]?[\d]+\s*,\s*)*[+-]?[\d]+\s*)?\}\s*,\s*)*\{\s*(([+-]?[\d]+\s*,\s*)*[+-]?[\d]+\s*)?\}\s*\}\s*\}\s*" />
		</xsd:restriction>
	</xsd:simpleType>
	<xsd:simpleType name="localIndex">
		<xsd:restriction base="xsd:string">
			<xsd:pattern value=".*[\[\]`$].*|[+-]?[\d]+" />
		</xsd:restriction>
	</xsd:simpleType>
	<xsd:simpleType name="localIndex_array">
		<xsd:restriction base="xsd:string">
			<xsd:pattern value=".*[\[\]`$].*|\s*\{\s*(([+-]?[\d]+\s*,\s*)*[+-]?[\d]+\s*)?\}\s*" />
		</xsd:restriction>
	</xsd:simpleType>
	<xsd:simpleType name="localIndex_array2d">
		<xsd:restriction base="xsd:string">
			<xsd:pattern value=".*[\[\]`$].*|\s*\{\s*(\{\s*(([+-]?[\d]+\s*,\s*)*[+-]?[\d]+\s*)?\}\s*,\s*)*\{\s*(([+-]?[\d]+\s*,\s*)*[+-]?[\d]+\s*)?\}\s*\}\s*" />
		</xsd:restriction>
	</xsd:simpleType>
	<xsd:simpleType name="localIndex_array3d">
		<xsd:restriction base="xsd:string">
			<xsd:pattern value=".*[\[\]`$].*|\s*\{\s*(\{\s*(\{\s*(([+-]?[\d]+\s*,\s*)*[+-]?[\d]+\s*)?\}\s*,\s*)*\{\s*(([+-]?[\d]+\s*,\s*)*[+-]?[\d]+\s*)?\}\s*\}\s*,\s*)*\{\s*(\{\s*(([+-]?[\d]+\s*,\s*)*[+-]?[\d]+\s*)?\}\s*,\s*)*\{\s*(([+-]?[\d]+\s*,\s*)*[+-]?[\d]+\s*)?\}\s*\}\s*\}\s*" />
		</xsd:restriction>
	</xsd:simpleType>
	<xsd:simpleType name="mapPair">
		<xsd:restriction base="xsd:string">
			<xsd:pattern value=".*[\[\]`$].*|[^,\{\}\s]*\s*" />
		</xsd:restriction>
	</xsd:simpleType>
	<xsd:simpleType name="path">
		<xsd:restriction base="xsd:string">
			<xsd:pattern value=".*[\[\]`$].*|[^*?&lt;>\|:&quot;;,\s]*\s*" />
		</xsd:restriction>
	</xsd:simpleType>
	<xsd:simpleType name="path_array">
		<xsd:restriction base="xsd:string">
			<xsd:pattern value=".*[\[\]`$].*|\s*\{\s*(([^*?&lt;>\|:&quot;;,\s]+\s*,\s*)*[^*?&lt;>\|:&quot;;,\s]+\s*)?\}\s*" />
		</xsd:restriction>
	</xsd:simpleType>
	<xsd:simpleType name="real32">
		<xsd:restriction base="xsd:string">
			<xsd:pattern value=".*[\[\]`$].*|[+-]?[\d]*([\d]\.?|\.[\d])[\d]*([eE][-+]?[\d]+|\s*)" />
		</xsd:restriction>
	</xsd:simpleType>
	<xsd:simpleType name="real32_array">
		<xsd:restriction base="xsd:string">
			<xsd:pattern value=".*[\[\]`$].*|\s*\{\s*(([+-]?[\d]*([\d]\.?|\.[\d])[\d]*([eE][-+]?[\d]+|\s*)\s*,\s*)*[+-]?[\d]*([\d]\.?|\.[\d])[\d]*([eE][-+]?[\d]+|\s*)\s*)?\}\s*" />
		</xsd:restriction>
	</xsd:simpleType>
	<xsd:simpleType name="real32_array2d">
		<xsd:restriction base="xsd:string">
			<xsd:pattern value=".*[\[\]`$].*|\s*\{\s*(\{\s*(([+-]?[\d]*([\d]\.?|\.[\d])[\d]*([eE][-+]?[\d]+|\s*)\s*,\s*)*[+-]?[\d]*([\d]\.?|\.[\d])[\d]*([eE][-+]?[\d]+|\s*)\s*)?\}\s*,\s*)*\{\s*(([+-]?[\d]*([\d]\.?|\.[\d])[\d]*([eE][-+]?[\d]+|\s*)\s*,\s*)*[+-]?[\d]*([\d]\.?|\.[\d])[\d]*([eE][-+]?[\d]+|\s*)\s*)?\}\s*\}\s*" />
		</xsd:restriction>
	</xsd:simpleType>
	<xsd:simpleType name="real32_array3d">
		<xsd:restriction base="xsd:string">
			<xsd:pattern value=".*[\[\]`$].*|\s*\{\s*(\{\s*(\{\s*(([+-]?[\d]*([\d]\.?|\.[\d])[\d]*([eE][-+]?[\d]+|\s*)\s*,\s*)*[+-]?[\d]*([\d]\.?|\.[\d])[\d]*([eE][-+]?[\d]+|\s*)\s*)?\}\s*,\s*)*\{\s*(([+-]?[\d]*([\d]\.?|\.[\d])[\d]*([eE][-+]?[\d]+|\s*)\s*,\s*)*[+-]?[\d]*([\d]\.?|\.[\d])[\d]*([eE][-+]?[\d]+|\s*)\s*)?\}\s*\}\s*,\s*)*\{\s*(\{\s*(([+-]?[\d]*([\d]\.?|\.[\d])[\d]*([eE][-+]?[\d]+|\s*)\s*,\s*)*[+-]?[\d]*([\d]\.?|\.[\d])[\d]*([eE][-+]?[\d]+|\s*)\s*)?\}\s*,\s*)*\{\s*(([+-]?[\d]*([\d]\.?|\.[\d])[\d]*([eE][-+]?[\d]+|\s*)\s*,\s*)*[+-]?[\d]*([\d]\.?|\.[\d])[\d]*([eE][-+]?[\d]+|\s*)\s*)?\}\s*\}\s*\}\s*" />
		</xsd:restriction>
	</xsd:simpleType>
	<xsd:simpleType name="real64">
		<xsd:restriction base="xsd:string">
			<xsd:pattern value=".*[\[\]`$].*|[+-]?[\d]*([\d]\.?|\.[\d])[\d]*([eE][-+]?[\d]+|\s*)" />
		</xsd:restriction>
	</xsd:simpleType>
	<xsd:simpleType name="real64_array">
		<xsd:restriction base="xsd:string">
			<xsd:pattern value=".*[\[\]`$].*|\s*\{\s*(([+-]?[\d]*([\d]\.?|\.[\d])[\d]*([eE][-+]?[\d]+|\s*)\s*,\s*)*[+-]?[\d]*([\d]\.?|\.[\d])[\d]*([eE][-+]?[\d]+|\s*)\s*)?\}\s*" />
		</xsd:restriction>
	</xsd:simpleType>
	<xsd:simpleType name="real64_array2d">
		<xsd:restriction base="xsd:string">
			<xsd:pattern value=".*[\[\]`$].*|\s*\{\s*(\{\s*(([+-]?[\d]*([\d]\.?|\.[\d])[\d]*([eE][-+]?[\d]+|\s*)\s*,\s*)*[+-]?[\d]*([\d]\.?|\.[\d])[\d]*([eE][-+]?[\d]+|\s*)\s*)?\}\s*,\s*)*\{\s*(([+-]?[\d]*([\d]\.?|\.[\d])[\d]*([eE][-+]?[\d]+|\s*)\s*,\s*)*[+-]?[\d]*([\d]\.?|\.[\d])[\d]*([eE][-+]?[\d]+|\s*)\s*)?\}\s*\}\s*" />
		</xsd:restriction>
	</xsd:simpleType>
	<xsd:simpleType name="real64_array3d">
		<xsd:restriction base="xsd:string">
			<xsd:pattern value=".*[\[\]`$].*|\s*\{\s*(\{\s*(\{\s*(([+-]?[\d]*([\d]\.?|\.[\d])[\d]*([eE][-+]?[\d]+|\s*)\s*,\s*)*[+-]?[\d]*([\d]\.?|\.[\d])[\d]*([eE][-+]?[\d]+|\s*)\s*)?\}\s*,\s*)*\{\s*(([+-]?[\d]*([\d]\.?|\.[\d])[\d]*([eE][-+]?[\d]+|\s*)\s*,\s*)*[+-]?[\d]*([\d]\.?|\.[\d])[\d]*([eE][-+]?[\d]+|\s*)\s*)?\}\s*\}\s*,\s*)*\{\s*(\{\s*(([+-]?[\d]*([\d]\.?|\.[\d])[\d]*([eE][-+]?[\d]+|\s*)\s*,\s*)*[+-]?[\d]*([\d]\.?|\.[\d])[\d]*([eE][-+]?[\d]+|\s*)\s*)?\}\s*,\s*)*\{\s*(([+-]?[\d]*([\d]\.?|\.[\d])[\d]*([eE][-+]?[\d]+|\s*)\s*,\s*)*[+-]?[\d]*([\d]\.?|\.[\d])[\d]*([eE][-+]?[\d]+|\s*)\s*)?\}\s*\}\s*\}\s*" />
		</xsd:restriction>
	</xsd:simpleType>
	<xsd:simpleType name="real64_array4d">
		<xsd:restriction base="xsd:string">
			<xsd:pattern value=".*[\[\]`$].*|\s*\{\s*(\{\s*(\{\s*(\{\s*(([+-]?[\d]*([\d]\.?|\.[\d])[\d]*([eE][-+]?[\d]+|\s*)\s*,\s*)*[+-]?[\d]*([\d]\.?|\.[\d])[\d]*([eE][-+]?[\d]+|\s*)\s*)?\}\s*,\s*)*\{\s*(([+-]?[\d]*([\d]\.?|\.[\d])[\d]*([eE][-+]?[\d]+|\s*)\s*,\s*)*[+-]?[\d]*([\d]\.?|\.[\d])[\d]*([eE][-+]?[\d]+|\s*)\s*)?\}\s*\}\s*,\s*)*\{\s*(\{\s*(([+-]?[\d]*([\d]\.?|\.[\d])[\d]*([eE][-+]?[\d]+|\s*)\s*,\s*)*[+-]?[\d]*([\d]\.?|\.[\d])[\d]*([eE][-+]?[\d]+|\s*)\s*)?\}\s*,\s*)*\{\s*(([+-]?[\d]*([\d]\.?|\.[\d])[\d]*([eE][-+]?[\d]+|\s*)\s*,\s*)*[+-]?[\d]*([\d]\.?|\.[\d])[\d]*([eE][-+]?[\d]+|\s*)\s*)?\}\s*\}\s*\}\s*,\s*)*\{\s*(\{\s*(\{\s*(([+-]?[\d]*([\d]\.?|\.[\d])[\d]*([eE][-+]?[\d]+|\s*)\s*,\s*)*[+-]?[\d]*([\d]\.?|\.[\d])[\d]*([eE][-+]?[\d]+|\s*)\s*)?\}\s*,\s*)*\{\s*(([+-]?[\d]*([\d]\.?|\.[\d])[\d]*([eE][-+]?[\d]+|\s*)\s*,\s*)*[+-]?[\d]*([\d]\.?|\.[\d])[\d]*([eE][-+]?[\d]+|\s*)\s*)?\}\s*\}\s*,\s*)*\{\s*(\{\s*(([+-]?[\d]*([\d]\.?|\.[\d])[\d]*([eE][-+]?[\d]+|\s*)\s*,\s*)*[+-]?[\d]*([\d]\.?|\.[\d])[\d]*([eE][-+]?[\d]+|\s*)\s*)?\}\s*,\s*)*\{\s*(([+-]?[\d]*([\d]\.?|\.[\d])[\d]*([eE][-+]?[\d]+|\s*)\s*,\s*)*[+-]?[\d]*([\d]\.?|\.[\d])[\d]*([eE][-+]?[\d]+|\s*)\s*)?\}\s*\}\s*\}\s*\}\s*" />
		</xsd:restriction>
	</xsd:simpleType>
	<xsd:simpleType name="string">
		<xsd:restriction base="xsd:string">
			<xsd:pattern value=".*[\[\]`$].*|[^,\{\}\s]*\s*" />
		</xsd:restriction>
	</xsd:simpleType>
	<xsd:simpleType name="string_array">
		<xsd:restriction base="xsd:string">
			<xsd:pattern value=".*[\[\]`$].*|\s*\{\s*(([^,\{\}\s]+\s*,\s*)*[^,\{\}\s]+\s*)?\}\s*" />
		</xsd:restriction>
	</xsd:simpleType>
	<xsd:element name="Problem" type="ProblemType" />
	<xsd:complexType name="ProblemType">
		<xsd:choice minOccurs="0" maxOccurs="unbounded">
			<xsd:element name="Events" type="EventsType" minOccurs="1" maxOccurs="1">
				<xsd:unique name="EventsHaltEventUniqueName">
					<xsd:selector xpath="HaltEvent" />
					<xsd:field xpath="@name" />
				</xsd:unique>
				<xsd:unique name="EventsPeriodicEventUniqueName">
					<xsd:selector xpath="PeriodicEvent" />
					<xsd:field xpath="@name" />
				</xsd:unique>
				<xsd:unique name="EventsSoloEventUniqueName">
					<xsd:selector xpath="SoloEvent" />
					<xsd:field xpath="@name" />
				</xsd:unique>
			</xsd:element>
			<xsd:element name="FieldSpecifications" type="FieldSpecificationsType" maxOccurs="1">
				<xsd:unique name="FieldSpecificationsAquiferUniqueName">
					<xsd:selector xpath="Aquifer" />
					<xsd:field xpath="@name" />
				</xsd:unique>
				<xsd:unique name="FieldSpecificationsDirichletUniqueName">
					<xsd:selector xpath="Dirichlet" />
					<xsd:field xpath="@name" />
				</xsd:unique>
				<xsd:unique name="FieldSpecificationsFieldSpecificationUniqueName">
					<xsd:selector xpath="FieldSpecification" />
					<xsd:field xpath="@name" />
				</xsd:unique>
				<xsd:unique name="FieldSpecificationsHydrostaticEquilibriumUniqueName">
					<xsd:selector xpath="HydrostaticEquilibrium" />
					<xsd:field xpath="@name" />
				</xsd:unique>
				<xsd:unique name="FieldSpecificationsPMLUniqueName">
					<xsd:selector xpath="PML" />
					<xsd:field xpath="@name" />
				</xsd:unique>
				<xsd:unique name="FieldSpecificationsSourceFluxUniqueName">
					<xsd:selector xpath="SourceFlux" />
					<xsd:field xpath="@name" />
				</xsd:unique>
				<xsd:unique name="FieldSpecificationsTractionUniqueName">
					<xsd:selector xpath="Traction" />
					<xsd:field xpath="@name" />
				</xsd:unique>
			</xsd:element>
			<xsd:element name="Functions" type="FunctionsType" maxOccurs="1">
				<xsd:unique name="FunctionsCompositeFunctionUniqueName">
					<xsd:selector xpath="CompositeFunction" />
					<xsd:field xpath="@name" />
				</xsd:unique>
				<xsd:unique name="FunctionsMultivariableTableFunctionUniqueName">
					<xsd:selector xpath="MultivariableTableFunction" />
					<xsd:field xpath="@name" />
				</xsd:unique>
				<xsd:unique name="FunctionsSymbolicFunctionUniqueName">
					<xsd:selector xpath="SymbolicFunction" />
					<xsd:field xpath="@name" />
				</xsd:unique>
				<xsd:unique name="FunctionsTableFunctionUniqueName">
					<xsd:selector xpath="TableFunction" />
					<xsd:field xpath="@name" />
				</xsd:unique>
			</xsd:element>
			<xsd:element name="Geometry" type="GeometryType" maxOccurs="1">
				<xsd:unique name="GeometryBoxUniqueName">
					<xsd:selector xpath="Box" />
					<xsd:field xpath="@name" />
				</xsd:unique>
				<xsd:unique name="GeometryCustomPolarObjectUniqueName">
					<xsd:selector xpath="CustomPolarObject" />
					<xsd:field xpath="@name" />
				</xsd:unique>
				<xsd:unique name="GeometryCylinderUniqueName">
					<xsd:selector xpath="Cylinder" />
					<xsd:field xpath="@name" />
				</xsd:unique>
				<xsd:unique name="GeometryDiscUniqueName">
					<xsd:selector xpath="Disc" />
					<xsd:field xpath="@name" />
				</xsd:unique>
				<xsd:unique name="GeometryRectangleUniqueName">
					<xsd:selector xpath="Rectangle" />
					<xsd:field xpath="@name" />
				</xsd:unique>
				<xsd:unique name="GeometryThickPlaneUniqueName">
					<xsd:selector xpath="ThickPlane" />
					<xsd:field xpath="@name" />
				</xsd:unique>
			</xsd:element>
			<xsd:element name="Mesh" type="MeshType" minOccurs="1" maxOccurs="1">
				<xsd:unique name="MeshInternalMeshUniqueName">
					<xsd:selector xpath="InternalMesh" />
					<xsd:field xpath="@name" />
				</xsd:unique>
				<xsd:unique name="MeshInternalWellboreUniqueName">
					<xsd:selector xpath="InternalWellbore" />
					<xsd:field xpath="@name" />
				</xsd:unique>
				<xsd:unique name="MeshParticleMeshUniqueName">
					<xsd:selector xpath="ParticleMesh" />
					<xsd:field xpath="@name" />
				</xsd:unique>
				<xsd:unique name="MeshVTKMeshUniqueName">
					<xsd:selector xpath="VTKMesh" />
					<xsd:field xpath="@name" />
				</xsd:unique>
			</xsd:element>
			<xsd:element name="NumericalMethods" type="NumericalMethodsType" maxOccurs="1" />
			<xsd:element name="Outputs" type="OutputsType" minOccurs="1" maxOccurs="1">
				<xsd:unique name="OutputsBlueprintUniqueName">
					<xsd:selector xpath="Blueprint" />
					<xsd:field xpath="@name" />
				</xsd:unique>
				<xsd:unique name="OutputsChomboIOUniqueName">
					<xsd:selector xpath="ChomboIO" />
					<xsd:field xpath="@name" />
				</xsd:unique>
				<xsd:unique name="OutputsPythonUniqueName">
					<xsd:selector xpath="Python" />
					<xsd:field xpath="@name" />
				</xsd:unique>
				<xsd:unique name="OutputsRestartUniqueName">
					<xsd:selector xpath="Restart" />
					<xsd:field xpath="@name" />
				</xsd:unique>
				<xsd:unique name="OutputsSiloUniqueName">
					<xsd:selector xpath="Silo" />
					<xsd:field xpath="@name" />
				</xsd:unique>
				<xsd:unique name="OutputsTimeHistoryUniqueName">
					<xsd:selector xpath="TimeHistory" />
					<xsd:field xpath="@name" />
				</xsd:unique>
				<xsd:unique name="OutputsVTKUniqueName">
					<xsd:selector xpath="VTK" />
					<xsd:field xpath="@name" />
				</xsd:unique>
			</xsd:element>
			<xsd:element name="Solvers" type="SolversType" minOccurs="1" maxOccurs="1">
				<xsd:unique name="SolversAcousticElasticSEMUniqueName">
					<xsd:selector xpath="AcousticElasticSEM" />
					<xsd:field xpath="@name" />
				</xsd:unique>
				<xsd:unique name="SolversAcousticFirstOrderSEMUniqueName">
					<xsd:selector xpath="AcousticFirstOrderSEM" />
					<xsd:field xpath="@name" />
				</xsd:unique>
				<xsd:unique name="SolversAcousticSEMUniqueName">
					<xsd:selector xpath="AcousticSEM" />
					<xsd:field xpath="@name" />
				</xsd:unique>
				<xsd:unique name="SolversAcousticVTISEMUniqueName">
					<xsd:selector xpath="AcousticVTISEM" />
					<xsd:field xpath="@name" />
				</xsd:unique>
				<xsd:unique name="SolversCompositionalMultiphaseFVMUniqueName">
					<xsd:selector xpath="CompositionalMultiphaseFVM" />
					<xsd:field xpath="@name" />
				</xsd:unique>
				<xsd:unique name="SolversCompositionalMultiphaseHybridFVMUniqueName">
					<xsd:selector xpath="CompositionalMultiphaseHybridFVM" />
					<xsd:field xpath="@name" />
				</xsd:unique>
				<xsd:unique name="SolversCompositionalMultiphaseReservoirUniqueName">
					<xsd:selector xpath="CompositionalMultiphaseReservoir" />
					<xsd:field xpath="@name" />
				</xsd:unique>
				<xsd:unique name="SolversCompositionalMultiphaseReservoirPoromechanicsUniqueName">
					<xsd:selector xpath="CompositionalMultiphaseReservoirPoromechanics" />
					<xsd:field xpath="@name" />
				</xsd:unique>
				<xsd:unique name="SolversCompositionalMultiphaseWellUniqueName">
					<xsd:selector xpath="CompositionalMultiphaseWell" />
					<xsd:field xpath="@name" />
				</xsd:unique>
				<xsd:unique name="SolversElasticFirstOrderSEMUniqueName">
					<xsd:selector xpath="ElasticFirstOrderSEM" />
					<xsd:field xpath="@name" />
				</xsd:unique>
				<xsd:unique name="SolversElasticSEMUniqueName">
					<xsd:selector xpath="ElasticSEM" />
					<xsd:field xpath="@name" />
				</xsd:unique>
				<xsd:unique name="SolversEmbeddedSurfaceGeneratorUniqueName">
					<xsd:selector xpath="EmbeddedSurfaceGenerator" />
					<xsd:field xpath="@name" />
				</xsd:unique>
				<xsd:unique name="SolversFlowProppantTransportUniqueName">
					<xsd:selector xpath="FlowProppantTransport" />
					<xsd:field xpath="@name" />
				</xsd:unique>
				<xsd:unique name="SolversHydrofractureUniqueName">
					<xsd:selector xpath="Hydrofracture" />
					<xsd:field xpath="@name" />
				</xsd:unique>
				<xsd:unique name="SolversLaplaceFEMUniqueName">
					<xsd:selector xpath="LaplaceFEM" />
					<xsd:field xpath="@name" />
				</xsd:unique>
				<xsd:unique name="SolversMultiphasePoromechanicsUniqueName">
					<xsd:selector xpath="MultiphasePoromechanics" />
					<xsd:field xpath="@name" />
				</xsd:unique>
				<xsd:unique name="SolversMultiphasePoromechanicsReservoirUniqueName">
					<xsd:selector xpath="MultiphasePoromechanicsReservoir" />
					<xsd:field xpath="@name" />
				</xsd:unique>
				<xsd:unique name="SolversPhaseFieldDamageFEMUniqueName">
					<xsd:selector xpath="PhaseFieldDamageFEM" />
					<xsd:field xpath="@name" />
				</xsd:unique>
				<xsd:unique name="SolversPhaseFieldFractureUniqueName">
					<xsd:selector xpath="PhaseFieldFracture" />
					<xsd:field xpath="@name" />
				</xsd:unique>
				<xsd:unique name="SolversProppantTransportUniqueName">
					<xsd:selector xpath="ProppantTransport" />
					<xsd:field xpath="@name" />
				</xsd:unique>
				<xsd:unique name="SolversQuasiDynamicEQUniqueName">
					<xsd:selector xpath="QuasiDynamicEQ" />
					<xsd:field xpath="@name" />
				</xsd:unique>
				<xsd:unique name="SolversReactiveCompositionalMultiphaseOBLUniqueName">
					<xsd:selector xpath="ReactiveCompositionalMultiphaseOBL" />
					<xsd:field xpath="@name" />
				</xsd:unique>
				<xsd:unique name="SolversSeismicityRateUniqueName">
					<xsd:selector xpath="SeismicityRate" />
					<xsd:field xpath="@name" />
				</xsd:unique>
				<xsd:unique name="SolversSinglePhaseFVMUniqueName">
					<xsd:selector xpath="SinglePhaseFVM" />
					<xsd:field xpath="@name" />
				</xsd:unique>
				<xsd:unique name="SolversSinglePhaseHybridFVMUniqueName">
					<xsd:selector xpath="SinglePhaseHybridFVM" />
					<xsd:field xpath="@name" />
				</xsd:unique>
				<xsd:unique name="SolversSinglePhasePoromechanicsUniqueName">
					<xsd:selector xpath="SinglePhasePoromechanics" />
					<xsd:field xpath="@name" />
				</xsd:unique>
				<xsd:unique name="SolversSinglePhasePoromechanicsConformingFracturesUniqueName">
					<xsd:selector xpath="SinglePhasePoromechanicsConformingFractures" />
					<xsd:field xpath="@name" />
				</xsd:unique>
				<xsd:unique name="SolversSinglePhasePoromechanicsConformingFracturesReservoirUniqueName">
					<xsd:selector xpath="SinglePhasePoromechanicsConformingFracturesReservoir" />
					<xsd:field xpath="@name" />
				</xsd:unique>
				<xsd:unique name="SolversSinglePhasePoromechanicsEmbeddedFracturesUniqueName">
					<xsd:selector xpath="SinglePhasePoromechanicsEmbeddedFractures" />
					<xsd:field xpath="@name" />
				</xsd:unique>
				<xsd:unique name="SolversSinglePhasePoromechanicsReservoirUniqueName">
					<xsd:selector xpath="SinglePhasePoromechanicsReservoir" />
					<xsd:field xpath="@name" />
				</xsd:unique>
				<xsd:unique name="SolversSinglePhaseProppantFVMUniqueName">
					<xsd:selector xpath="SinglePhaseProppantFVM" />
					<xsd:field xpath="@name" />
				</xsd:unique>
				<xsd:unique name="SolversSinglePhaseReservoirUniqueName">
					<xsd:selector xpath="SinglePhaseReservoir" />
					<xsd:field xpath="@name" />
				</xsd:unique>
				<xsd:unique name="SolversSinglePhaseReservoirPoromechanicsUniqueName">
					<xsd:selector xpath="SinglePhaseReservoirPoromechanics" />
					<xsd:field xpath="@name" />
				</xsd:unique>
				<xsd:unique name="SolversSinglePhaseReservoirPoromechanicsConformingFracturesUniqueName">
					<xsd:selector xpath="SinglePhaseReservoirPoromechanicsConformingFractures" />
					<xsd:field xpath="@name" />
				</xsd:unique>
				<xsd:unique name="SolversSinglePhaseWellUniqueName">
					<xsd:selector xpath="SinglePhaseWell" />
					<xsd:field xpath="@name" />
				</xsd:unique>
				<xsd:unique name="SolversSolidMechanicsAugmentedLagrangianContactUniqueName">
					<xsd:selector xpath="SolidMechanicsAugmentedLagrangianContact" />
					<xsd:field xpath="@name" />
				</xsd:unique>
				<xsd:unique name="SolversSolidMechanicsEmbeddedFracturesUniqueName">
					<xsd:selector xpath="SolidMechanicsEmbeddedFractures" />
					<xsd:field xpath="@name" />
				</xsd:unique>
				<xsd:unique name="SolversSolidMechanicsLagrangeContactUniqueName">
					<xsd:selector xpath="SolidMechanicsLagrangeContact" />
					<xsd:field xpath="@name" />
				</xsd:unique>
				<xsd:unique name="SolversSolidMechanicsLagrangianSSLEUniqueName">
					<xsd:selector xpath="SolidMechanicsLagrangianSSLE" />
					<xsd:field xpath="@name" />
				</xsd:unique>
				<xsd:unique name="SolversSolidMechanics_LagrangianFEMUniqueName">
					<xsd:selector xpath="SolidMechanics_LagrangianFEM" />
					<xsd:field xpath="@name" />
				</xsd:unique>
				<xsd:unique name="SolversSolidMechanics_MPMUniqueName">
					<xsd:selector xpath="SolidMechanics_MPM" />
					<xsd:field xpath="@name" />
				</xsd:unique>
				<xsd:unique name="SolversSurfaceGeneratorUniqueName">
					<xsd:selector xpath="SurfaceGenerator" />
					<xsd:field xpath="@name" />
				</xsd:unique>
			</xsd:element>
			<xsd:element name="Tasks" type="TasksType" maxOccurs="1">
				<xsd:unique name="TasksCellToCellDataCollectionUniqueName">
					<xsd:selector xpath="CellToCellDataCollection" />
					<xsd:field xpath="@name" />
				</xsd:unique>
				<xsd:unique name="TasksCompositionalMultiphaseReservoirPoromechanicsInitializationUniqueName">
					<xsd:selector xpath="CompositionalMultiphaseReservoirPoromechanicsInitialization" />
					<xsd:field xpath="@name" />
				</xsd:unique>
				<xsd:unique name="TasksCompositionalMultiphaseStatisticsUniqueName">
					<xsd:selector xpath="CompositionalMultiphaseStatistics" />
					<xsd:field xpath="@name" />
				</xsd:unique>
				<xsd:unique name="TasksHydrofractureInitializationUniqueName">
					<xsd:selector xpath="HydrofractureInitialization" />
					<xsd:field xpath="@name" />
				</xsd:unique>
				<xsd:unique name="TasksMultiphasePoromechanicsInitializationUniqueName">
					<xsd:selector xpath="MultiphasePoromechanicsInitialization" />
					<xsd:field xpath="@name" />
				</xsd:unique>
				<xsd:unique name="TasksPVTDriverUniqueName">
					<xsd:selector xpath="PVTDriver" />
					<xsd:field xpath="@name" />
				</xsd:unique>
				<xsd:unique name="TasksPackCollectionUniqueName">
					<xsd:selector xpath="PackCollection" />
					<xsd:field xpath="@name" />
				</xsd:unique>
				<xsd:unique name="TasksReactiveFluidDriverUniqueName">
					<xsd:selector xpath="ReactiveFluidDriver" />
					<xsd:field xpath="@name" />
				</xsd:unique>
				<xsd:unique name="TasksRelpermDriverUniqueName">
					<xsd:selector xpath="RelpermDriver" />
					<xsd:field xpath="@name" />
				</xsd:unique>
				<xsd:unique name="TasksSinglePhasePoromechanicsConformingFracturesInitializationUniqueName">
					<xsd:selector xpath="SinglePhasePoromechanicsConformingFracturesInitialization" />
					<xsd:field xpath="@name" />
				</xsd:unique>
				<xsd:unique name="TasksSinglePhasePoromechanicsEmbeddedFracturesInitializationUniqueName">
					<xsd:selector xpath="SinglePhasePoromechanicsEmbeddedFracturesInitialization" />
					<xsd:field xpath="@name" />
				</xsd:unique>
				<xsd:unique name="TasksSinglePhasePoromechanicsInitializationUniqueName">
					<xsd:selector xpath="SinglePhasePoromechanicsInitialization" />
					<xsd:field xpath="@name" />
				</xsd:unique>
				<xsd:unique name="TasksSinglePhaseReservoirPoromechanicsConformingFracturesInitializationUniqueName">
					<xsd:selector xpath="SinglePhaseReservoirPoromechanicsConformingFracturesInitialization" />
					<xsd:field xpath="@name" />
				</xsd:unique>
				<xsd:unique name="TasksSinglePhaseReservoirPoromechanicsInitializationUniqueName">
					<xsd:selector xpath="SinglePhaseReservoirPoromechanicsInitialization" />
					<xsd:field xpath="@name" />
				</xsd:unique>
				<xsd:unique name="TasksSinglePhaseStatisticsUniqueName">
					<xsd:selector xpath="SinglePhaseStatistics" />
					<xsd:field xpath="@name" />
				</xsd:unique>
				<xsd:unique name="TasksSolidMechanicsStateResetUniqueName">
					<xsd:selector xpath="SolidMechanicsStateReset" />
					<xsd:field xpath="@name" />
				</xsd:unique>
				<xsd:unique name="TasksSolidMechanicsStatisticsUniqueName">
					<xsd:selector xpath="SolidMechanicsStatistics" />
					<xsd:field xpath="@name" />
				</xsd:unique>
				<xsd:unique name="TasksSourceFluxStatisticsUniqueName">
					<xsd:selector xpath="SourceFluxStatistics" />
					<xsd:field xpath="@name" />
				</xsd:unique>
				<xsd:unique name="TasksTriaxialDriverUniqueName">
					<xsd:selector xpath="TriaxialDriver" />
					<xsd:field xpath="@name" />
				</xsd:unique>
			</xsd:element>
			<xsd:element name="Constitutive" type="ConstitutiveType" maxOccurs="1">
				<xsd:unique name="domainConstitutiveBiotPorosityUniqueName">
					<xsd:selector xpath="BiotPorosity" />
					<xsd:field xpath="@name" />
				</xsd:unique>
				<xsd:unique name="domainConstitutiveBlackOilFluidUniqueName">
					<xsd:selector xpath="BlackOilFluid" />
					<xsd:field xpath="@name" />
				</xsd:unique>
				<xsd:unique name="domainConstitutiveBrooksCoreyBakerRelativePermeabilityUniqueName">
					<xsd:selector xpath="BrooksCoreyBakerRelativePermeability" />
					<xsd:field xpath="@name" />
				</xsd:unique>
				<xsd:unique name="domainConstitutiveBrooksCoreyCapillaryPressureUniqueName">
					<xsd:selector xpath="BrooksCoreyCapillaryPressure" />
					<xsd:field xpath="@name" />
				</xsd:unique>
				<xsd:unique name="domainConstitutiveBrooksCoreyRelativePermeabilityUniqueName">
					<xsd:selector xpath="BrooksCoreyRelativePermeability" />
					<xsd:field xpath="@name" />
				</xsd:unique>
				<xsd:unique name="domainConstitutiveBrooksCoreyStone2RelativePermeabilityUniqueName">
					<xsd:selector xpath="BrooksCoreyStone2RelativePermeability" />
					<xsd:field xpath="@name" />
				</xsd:unique>
				<xsd:unique name="domainConstitutiveCO2BrineEzrokhiFluidUniqueName">
					<xsd:selector xpath="CO2BrineEzrokhiFluid" />
					<xsd:field xpath="@name" />
				</xsd:unique>
				<xsd:unique name="domainConstitutiveCO2BrineEzrokhiThermalFluidUniqueName">
					<xsd:selector xpath="CO2BrineEzrokhiThermalFluid" />
					<xsd:field xpath="@name" />
				</xsd:unique>
				<xsd:unique name="domainConstitutiveCO2BrinePhillipsFluidUniqueName">
					<xsd:selector xpath="CO2BrinePhillipsFluid" />
					<xsd:field xpath="@name" />
				</xsd:unique>
				<xsd:unique name="domainConstitutiveCO2BrinePhillipsThermalFluidUniqueName">
					<xsd:selector xpath="CO2BrinePhillipsThermalFluid" />
					<xsd:field xpath="@name" />
				</xsd:unique>
				<xsd:unique name="domainConstitutiveCarmanKozenyPermeabilityUniqueName">
					<xsd:selector xpath="CarmanKozenyPermeability" />
					<xsd:field xpath="@name" />
				</xsd:unique>
				<xsd:unique name="domainConstitutiveCeramicDamageUniqueName">
					<xsd:selector xpath="CeramicDamage" />
					<xsd:field xpath="@name" />
				</xsd:unique>
				<xsd:unique name="domainConstitutiveCompositionalKValueFluidUniqueName">
					<xsd:selector xpath="CompositionalKValueFluid" />
					<xsd:field xpath="@name" />
				</xsd:unique>
				<xsd:unique name="domainConstitutiveCompositionalMultiphaseFluidUniqueName">
					<xsd:selector xpath="CompositionalMultiphaseFluid" />
					<xsd:field xpath="@name" />
				</xsd:unique>
<<<<<<< HEAD
				<xsd:unique name="domainConstitutiveCompositionalThreePhaseKValueFluidUniqueName">
					<xsd:selector xpath="CompositionalThreePhaseKValueFluid" />
=======
				<xsd:unique name="domainConstitutiveCompositionalThreePhaseFluidLohrenzBrayClarkUniqueName">
					<xsd:selector xpath="CompositionalThreePhaseFluidLohrenzBrayClark" />
>>>>>>> 25d9c589
					<xsd:field xpath="@name" />
				</xsd:unique>
				<xsd:unique name="domainConstitutiveCompositionalTwoPhaseFluidUniqueName">
					<xsd:selector xpath="CompositionalTwoPhaseFluid" />
					<xsd:field xpath="@name" />
				</xsd:unique>
				<xsd:unique name="domainConstitutiveCompositionalTwoPhaseFluidLohrenzBrayClarkUniqueName">
					<xsd:selector xpath="CompositionalTwoPhaseFluidLohrenzBrayClark" />
					<xsd:field xpath="@name" />
				</xsd:unique>
				<xsd:unique name="domainConstitutiveCompressibleSinglePhaseFluidUniqueName">
					<xsd:selector xpath="CompressibleSinglePhaseFluid" />
					<xsd:field xpath="@name" />
				</xsd:unique>
				<xsd:unique name="domainConstitutiveCompressibleSolidCarmanKozenyPermeabilityUniqueName">
					<xsd:selector xpath="CompressibleSolidCarmanKozenyPermeability" />
					<xsd:field xpath="@name" />
				</xsd:unique>
				<xsd:unique name="domainConstitutiveCompressibleSolidConstantPermeabilityUniqueName">
					<xsd:selector xpath="CompressibleSolidConstantPermeability" />
					<xsd:field xpath="@name" />
				</xsd:unique>
				<xsd:unique name="domainConstitutiveCompressibleSolidExponentialDecayPermeabilityUniqueName">
					<xsd:selector xpath="CompressibleSolidExponentialDecayPermeability" />
					<xsd:field xpath="@name" />
				</xsd:unique>
				<xsd:unique name="domainConstitutiveCompressibleSolidParallelPlatesPermeabilityUniqueName">
					<xsd:selector xpath="CompressibleSolidParallelPlatesPermeability" />
					<xsd:field xpath="@name" />
				</xsd:unique>
				<xsd:unique name="domainConstitutiveCompressibleSolidPressurePermeabilityUniqueName">
					<xsd:selector xpath="CompressibleSolidPressurePermeability" />
					<xsd:field xpath="@name" />
				</xsd:unique>
				<xsd:unique name="domainConstitutiveCompressibleSolidSlipDependentPermeabilityUniqueName">
					<xsd:selector xpath="CompressibleSolidSlipDependentPermeability" />
					<xsd:field xpath="@name" />
				</xsd:unique>
				<xsd:unique name="domainConstitutiveCompressibleSolidWillisRichardsPermeabilityUniqueName">
					<xsd:selector xpath="CompressibleSolidWillisRichardsPermeability" />
					<xsd:field xpath="@name" />
				</xsd:unique>
				<xsd:unique name="domainConstitutiveConstantDiffusionUniqueName">
					<xsd:selector xpath="ConstantDiffusion" />
					<xsd:field xpath="@name" />
				</xsd:unique>
				<xsd:unique name="domainConstitutiveConstantPermeabilityUniqueName">
					<xsd:selector xpath="ConstantPermeability" />
					<xsd:field xpath="@name" />
				</xsd:unique>
				<xsd:unique name="domainConstitutiveCoulombUniqueName">
					<xsd:selector xpath="Coulomb" />
					<xsd:field xpath="@name" />
				</xsd:unique>
				<xsd:unique name="domainConstitutiveDamageElasticIsotropicUniqueName">
					<xsd:selector xpath="DamageElasticIsotropic" />
					<xsd:field xpath="@name" />
				</xsd:unique>
				<xsd:unique name="domainConstitutiveDamageSpectralElasticIsotropicUniqueName">
					<xsd:selector xpath="DamageSpectralElasticIsotropic" />
					<xsd:field xpath="@name" />
				</xsd:unique>
				<xsd:unique name="domainConstitutiveDamageVolDevElasticIsotropicUniqueName">
					<xsd:selector xpath="DamageVolDevElasticIsotropic" />
					<xsd:field xpath="@name" />
				</xsd:unique>
				<xsd:unique name="domainConstitutiveDeadOilFluidUniqueName">
					<xsd:selector xpath="DeadOilFluid" />
					<xsd:field xpath="@name" />
				</xsd:unique>
				<xsd:unique name="domainConstitutiveDelftEggUniqueName">
					<xsd:selector xpath="DelftEgg" />
					<xsd:field xpath="@name" />
				</xsd:unique>
				<xsd:unique name="domainConstitutiveDruckerPragerUniqueName">
					<xsd:selector xpath="DruckerPrager" />
					<xsd:field xpath="@name" />
				</xsd:unique>
				<xsd:unique name="domainConstitutiveElasticIsotropicUniqueName">
					<xsd:selector xpath="ElasticIsotropic" />
					<xsd:field xpath="@name" />
				</xsd:unique>
				<xsd:unique name="domainConstitutiveElasticIsotropicPressureDependentUniqueName">
					<xsd:selector xpath="ElasticIsotropicPressureDependent" />
					<xsd:field xpath="@name" />
				</xsd:unique>
				<xsd:unique name="domainConstitutiveElasticOrthotropicUniqueName">
					<xsd:selector xpath="ElasticOrthotropic" />
					<xsd:field xpath="@name" />
				</xsd:unique>
				<xsd:unique name="domainConstitutiveElasticTransverseIsotropicUniqueName">
					<xsd:selector xpath="ElasticTransverseIsotropic" />
					<xsd:field xpath="@name" />
				</xsd:unique>
				<xsd:unique name="domainConstitutiveExponentialDecayPermeabilityUniqueName">
					<xsd:selector xpath="ExponentialDecayPermeability" />
					<xsd:field xpath="@name" />
				</xsd:unique>
				<xsd:unique name="domainConstitutiveExtendedDruckerPragerUniqueName">
					<xsd:selector xpath="ExtendedDruckerPrager" />
					<xsd:field xpath="@name" />
				</xsd:unique>
				<xsd:unique name="domainConstitutiveFrictionlessContactUniqueName">
					<xsd:selector xpath="FrictionlessContact" />
					<xsd:field xpath="@name" />
				</xsd:unique>
				<xsd:unique name="domainConstitutiveHydraulicApertureTableUniqueName">
					<xsd:selector xpath="HydraulicApertureTable" />
					<xsd:field xpath="@name" />
				</xsd:unique>
				<xsd:unique name="domainConstitutiveJFunctionCapillaryPressureUniqueName">
					<xsd:selector xpath="JFunctionCapillaryPressure" />
					<xsd:field xpath="@name" />
				</xsd:unique>
				<xsd:unique name="domainConstitutiveLinearIsotropicDispersionUniqueName">
					<xsd:selector xpath="LinearIsotropicDispersion" />
					<xsd:field xpath="@name" />
				</xsd:unique>
				<xsd:unique name="domainConstitutiveModifiedCamClayUniqueName">
					<xsd:selector xpath="ModifiedCamClay" />
					<xsd:field xpath="@name" />
				</xsd:unique>
				<xsd:unique name="domainConstitutiveMultiPhaseConstantThermalConductivityUniqueName">
					<xsd:selector xpath="MultiPhaseConstantThermalConductivity" />
					<xsd:field xpath="@name" />
				</xsd:unique>
				<xsd:unique name="domainConstitutiveMultiPhaseVolumeWeightedThermalConductivityUniqueName">
					<xsd:selector xpath="MultiPhaseVolumeWeightedThermalConductivity" />
					<xsd:field xpath="@name" />
				</xsd:unique>
				<xsd:unique name="domainConstitutiveNullModelUniqueName">
					<xsd:selector xpath="NullModel" />
					<xsd:field xpath="@name" />
				</xsd:unique>
				<xsd:unique name="domainConstitutiveParallelPlatesPermeabilityUniqueName">
					<xsd:selector xpath="ParallelPlatesPermeability" />
					<xsd:field xpath="@name" />
				</xsd:unique>
				<xsd:unique name="domainConstitutiveParticleFluidUniqueName">
					<xsd:selector xpath="ParticleFluid" />
					<xsd:field xpath="@name" />
				</xsd:unique>
				<xsd:unique name="domainConstitutivePerfectlyPlasticUniqueName">
					<xsd:selector xpath="PerfectlyPlastic" />
					<xsd:field xpath="@name" />
				</xsd:unique>
				<xsd:unique name="domainConstitutivePorousDamageElasticIsotropicUniqueName">
					<xsd:selector xpath="PorousDamageElasticIsotropic" />
					<xsd:field xpath="@name" />
				</xsd:unique>
				<xsd:unique name="domainConstitutivePorousDamageSpectralElasticIsotropicUniqueName">
					<xsd:selector xpath="PorousDamageSpectralElasticIsotropic" />
					<xsd:field xpath="@name" />
				</xsd:unique>
				<xsd:unique name="domainConstitutivePorousDamageVolDevElasticIsotropicUniqueName">
					<xsd:selector xpath="PorousDamageVolDevElasticIsotropic" />
					<xsd:field xpath="@name" />
				</xsd:unique>
				<xsd:unique name="domainConstitutivePorousDelftEggUniqueName">
					<xsd:selector xpath="PorousDelftEgg" />
					<xsd:field xpath="@name" />
				</xsd:unique>
				<xsd:unique name="domainConstitutivePorousDruckerPragerUniqueName">
					<xsd:selector xpath="PorousDruckerPrager" />
					<xsd:field xpath="@name" />
				</xsd:unique>
				<xsd:unique name="domainConstitutivePorousElasticIsotropicUniqueName">
					<xsd:selector xpath="PorousElasticIsotropic" />
					<xsd:field xpath="@name" />
				</xsd:unique>
				<xsd:unique name="domainConstitutivePorousElasticOrthotropicUniqueName">
					<xsd:selector xpath="PorousElasticOrthotropic" />
					<xsd:field xpath="@name" />
				</xsd:unique>
				<xsd:unique name="domainConstitutivePorousElasticTransverseIsotropicUniqueName">
					<xsd:selector xpath="PorousElasticTransverseIsotropic" />
					<xsd:field xpath="@name" />
				</xsd:unique>
				<xsd:unique name="domainConstitutivePorousExtendedDruckerPragerUniqueName">
					<xsd:selector xpath="PorousExtendedDruckerPrager" />
					<xsd:field xpath="@name" />
				</xsd:unique>
				<xsd:unique name="domainConstitutivePorousModifiedCamClayUniqueName">
					<xsd:selector xpath="PorousModifiedCamClay" />
					<xsd:field xpath="@name" />
				</xsd:unique>
				<xsd:unique name="domainConstitutivePorousViscoDruckerPragerUniqueName">
					<xsd:selector xpath="PorousViscoDruckerPrager" />
					<xsd:field xpath="@name" />
				</xsd:unique>
				<xsd:unique name="domainConstitutivePorousViscoExtendedDruckerPragerUniqueName">
					<xsd:selector xpath="PorousViscoExtendedDruckerPrager" />
					<xsd:field xpath="@name" />
				</xsd:unique>
				<xsd:unique name="domainConstitutivePorousViscoModifiedCamClayUniqueName">
					<xsd:selector xpath="PorousViscoModifiedCamClay" />
					<xsd:field xpath="@name" />
				</xsd:unique>
				<xsd:unique name="domainConstitutivePressurePermeabilityUniqueName">
					<xsd:selector xpath="PressurePermeability" />
					<xsd:field xpath="@name" />
				</xsd:unique>
				<xsd:unique name="domainConstitutivePressurePorosityUniqueName">
					<xsd:selector xpath="PressurePorosity" />
					<xsd:field xpath="@name" />
				</xsd:unique>
				<xsd:unique name="domainConstitutiveProppantPermeabilityUniqueName">
					<xsd:selector xpath="ProppantPermeability" />
					<xsd:field xpath="@name" />
				</xsd:unique>
				<xsd:unique name="domainConstitutiveProppantPorosityUniqueName">
					<xsd:selector xpath="ProppantPorosity" />
					<xsd:field xpath="@name" />
				</xsd:unique>
				<xsd:unique name="domainConstitutiveProppantSlurryFluidUniqueName">
					<xsd:selector xpath="ProppantSlurryFluid" />
					<xsd:field xpath="@name" />
				</xsd:unique>
				<xsd:unique name="domainConstitutiveProppantSolidProppantPermeabilityUniqueName">
					<xsd:selector xpath="ProppantSolidProppantPermeability" />
					<xsd:field xpath="@name" />
				</xsd:unique>
				<xsd:unique name="domainConstitutiveRateAndStateFrictionUniqueName">
					<xsd:selector xpath="RateAndStateFriction" />
					<xsd:field xpath="@name" />
				</xsd:unique>
				<xsd:unique name="domainConstitutiveReactiveBrineUniqueName">
					<xsd:selector xpath="ReactiveBrine" />
					<xsd:field xpath="@name" />
				</xsd:unique>
				<xsd:unique name="domainConstitutiveReactiveBrineThermalUniqueName">
					<xsd:selector xpath="ReactiveBrineThermal" />
					<xsd:field xpath="@name" />
				</xsd:unique>
				<xsd:unique name="domainConstitutiveSinglePhaseThermalConductivityUniqueName">
					<xsd:selector xpath="SinglePhaseThermalConductivity" />
					<xsd:field xpath="@name" />
				</xsd:unique>
				<xsd:unique name="domainConstitutiveSlipDependentPermeabilityUniqueName">
					<xsd:selector xpath="SlipDependentPermeability" />
					<xsd:field xpath="@name" />
				</xsd:unique>
				<xsd:unique name="domainConstitutiveSolidInternalEnergyUniqueName">
					<xsd:selector xpath="SolidInternalEnergy" />
					<xsd:field xpath="@name" />
				</xsd:unique>
				<xsd:unique name="domainConstitutiveTableCapillaryPressureUniqueName">
					<xsd:selector xpath="TableCapillaryPressure" />
					<xsd:field xpath="@name" />
				</xsd:unique>
				<xsd:unique name="domainConstitutiveTableRelativePermeabilityUniqueName">
					<xsd:selector xpath="TableRelativePermeability" />
					<xsd:field xpath="@name" />
				</xsd:unique>
				<xsd:unique name="domainConstitutiveTableRelativePermeabilityHysteresisUniqueName">
					<xsd:selector xpath="TableRelativePermeabilityHysteresis" />
					<xsd:field xpath="@name" />
				</xsd:unique>
				<xsd:unique name="domainConstitutiveThermalCompressibleSinglePhaseFluidUniqueName">
					<xsd:selector xpath="ThermalCompressibleSinglePhaseFluid" />
					<xsd:field xpath="@name" />
				</xsd:unique>
				<xsd:unique name="domainConstitutiveVanGenuchtenBakerRelativePermeabilityUniqueName">
					<xsd:selector xpath="VanGenuchtenBakerRelativePermeability" />
					<xsd:field xpath="@name" />
				</xsd:unique>
				<xsd:unique name="domainConstitutiveVanGenuchtenCapillaryPressureUniqueName">
					<xsd:selector xpath="VanGenuchtenCapillaryPressure" />
					<xsd:field xpath="@name" />
				</xsd:unique>
				<xsd:unique name="domainConstitutiveVanGenuchtenStone2RelativePermeabilityUniqueName">
					<xsd:selector xpath="VanGenuchtenStone2RelativePermeability" />
					<xsd:field xpath="@name" />
				</xsd:unique>
				<xsd:unique name="domainConstitutiveViscoDruckerPragerUniqueName">
					<xsd:selector xpath="ViscoDruckerPrager" />
					<xsd:field xpath="@name" />
				</xsd:unique>
				<xsd:unique name="domainConstitutiveViscoExtendedDruckerPragerUniqueName">
					<xsd:selector xpath="ViscoExtendedDruckerPrager" />
					<xsd:field xpath="@name" />
				</xsd:unique>
				<xsd:unique name="domainConstitutiveViscoModifiedCamClayUniqueName">
					<xsd:selector xpath="ViscoModifiedCamClay" />
					<xsd:field xpath="@name" />
				</xsd:unique>
				<xsd:unique name="domainConstitutiveWillisRichardsPermeabilityUniqueName">
					<xsd:selector xpath="WillisRichardsPermeability" />
					<xsd:field xpath="@name" />
				</xsd:unique>
			</xsd:element>
			<xsd:element name="ElementRegions" type="ElementRegionsType" maxOccurs="1" />
			<xsd:element name="ParticleRegions" type="ParticleRegionsType" maxOccurs="1" />
			<xsd:element name="Included" type="IncludedType" maxOccurs="1">
				<xsd:unique name="IncludedFileUniqueName">
					<xsd:selector xpath="File" />
					<xsd:field xpath="@name" />
				</xsd:unique>
			</xsd:element>
			<xsd:element name="Parameters" type="ParametersType" maxOccurs="1">
				<xsd:unique name="ParametersParameterUniqueName">
					<xsd:selector xpath="Parameter" />
					<xsd:field xpath="@name" />
				</xsd:unique>
			</xsd:element>
			<xsd:element name="Benchmarks" type="BenchmarksType" maxOccurs="1" />
		</xsd:choice>
	</xsd:complexType>
	<xsd:complexType name="EventsType">
		<xsd:choice minOccurs="0" maxOccurs="unbounded">
			<xsd:element name="HaltEvent" type="HaltEventType">
				<xsd:unique name="EventsHaltEventHaltEventUniqueName">
					<xsd:selector xpath="HaltEvent" />
					<xsd:field xpath="@name" />
				</xsd:unique>
				<xsd:unique name="EventsHaltEventPeriodicEventUniqueName">
					<xsd:selector xpath="PeriodicEvent" />
					<xsd:field xpath="@name" />
				</xsd:unique>
				<xsd:unique name="EventsHaltEventSoloEventUniqueName">
					<xsd:selector xpath="SoloEvent" />
					<xsd:field xpath="@name" />
				</xsd:unique>
			</xsd:element>
			<xsd:element name="PeriodicEvent" type="PeriodicEventType">
				<xsd:unique name="EventsPeriodicEventHaltEventUniqueName">
					<xsd:selector xpath="HaltEvent" />
					<xsd:field xpath="@name" />
				</xsd:unique>
				<xsd:unique name="EventsPeriodicEventPeriodicEventUniqueName">
					<xsd:selector xpath="PeriodicEvent" />
					<xsd:field xpath="@name" />
				</xsd:unique>
				<xsd:unique name="EventsPeriodicEventSoloEventUniqueName">
					<xsd:selector xpath="SoloEvent" />
					<xsd:field xpath="@name" />
				</xsd:unique>
			</xsd:element>
			<xsd:element name="SoloEvent" type="SoloEventType">
				<xsd:unique name="EventsSoloEventHaltEventUniqueName">
					<xsd:selector xpath="HaltEvent" />
					<xsd:field xpath="@name" />
				</xsd:unique>
				<xsd:unique name="EventsSoloEventPeriodicEventUniqueName">
					<xsd:selector xpath="PeriodicEvent" />
					<xsd:field xpath="@name" />
				</xsd:unique>
				<xsd:unique name="EventsSoloEventSoloEventUniqueName">
					<xsd:selector xpath="SoloEvent" />
					<xsd:field xpath="@name" />
				</xsd:unique>
			</xsd:element>
		</xsd:choice>
		<!--logLevel => Log level-->
		<xsd:attribute name="logLevel" type="integer" default="0" />
		<!--maxCycle => Maximum simulation cycle for the global event loop. Disabled by default.-->
		<xsd:attribute name="maxCycle" type="integer" default="2147483647" />
		<!--maxTime => Maximum simulation time for the global event loop. Disabled by default.-->
		<xsd:attribute name="maxTime" type="real64" default="3.1557e+11" />
		<!--minTime => Start simulation time for the global event loop.-->
		<xsd:attribute name="minTime" type="real64" default="0" />
		<!--timeOutputFormat => Format of the time in the GEOS log.-->
		<xsd:attribute name="timeOutputFormat" type="geos_EventManager_TimeOutputFormat" default="seconds" />
	</xsd:complexType>
	<xsd:complexType name="HaltEventType">
		<xsd:choice minOccurs="0" maxOccurs="unbounded">
			<xsd:element name="HaltEvent" type="HaltEventType" />
			<xsd:element name="PeriodicEvent" type="PeriodicEventType" />
			<xsd:element name="SoloEvent" type="SoloEventType" />
		</xsd:choice>
		<!--beginTime => Start time of this event.-->
		<xsd:attribute name="beginTime" type="real64" default="0" />
		<!--endTime => End time of this event.-->
		<xsd:attribute name="endTime" type="real64" default="1e+100" />
		<!--finalDtStretch => Allow the final dt request for this event to grow by this percentage to match the endTime exactly.-->
		<xsd:attribute name="finalDtStretch" type="real64" default="0.001" />
		<!--forceDt => While active, this event will request this timestep value (ignoring any children/targets requests).-->
		<xsd:attribute name="forceDt" type="real64" default="-1" />
		<!--logLevel => Log level-->
		<xsd:attribute name="logLevel" type="integer" default="0" />
		<!--maxEventDt => While active, this event will request a timestep <= this value (depending upon any child/target requests).-->
		<xsd:attribute name="maxEventDt" type="real64" default="-1" />
		<!--maxRuntime => The maximum allowable runtime for the job.-->
		<xsd:attribute name="maxRuntime" type="real64" use="required" />
		<!--target => Name of the object to be executed when the event criteria are met.-->
		<xsd:attribute name="target" type="groupNameRef" default="" />
		<!--targetExactStartStop => If this option is set, the event will reduce its timestep requests to match any specified beginTime/endTimes exactly.-->
		<xsd:attribute name="targetExactStartStop" type="integer" default="1" />
		<!--name => A name is required for any non-unique nodes-->
		<xsd:attribute name="name" type="groupName" use="required" />
	</xsd:complexType>
	<xsd:complexType name="PeriodicEventType">
		<xsd:choice minOccurs="0" maxOccurs="unbounded">
			<xsd:element name="HaltEvent" type="HaltEventType" />
			<xsd:element name="PeriodicEvent" type="PeriodicEventType" />
			<xsd:element name="SoloEvent" type="SoloEventType" />
		</xsd:choice>
		<!--beginTime => Start time of this event.-->
		<xsd:attribute name="beginTime" type="real64" default="0" />
		<!--cycleFrequency => Event application frequency (cycle, default)-->
		<xsd:attribute name="cycleFrequency" type="integer" default="1" />
		<!--endTime => End time of this event.-->
		<xsd:attribute name="endTime" type="real64" default="1e+100" />
		<!--finalDtStretch => Allow the final dt request for this event to grow by this percentage to match the endTime exactly.-->
		<xsd:attribute name="finalDtStretch" type="real64" default="0.001" />
		<!--forceDt => While active, this event will request this timestep value (ignoring any children/targets requests).-->
		<xsd:attribute name="forceDt" type="real64" default="-1" />
		<!--function => Name of an optional function to evaluate when the time/cycle criteria are met.If the result is greater than the specified eventThreshold, the function will continue to execute.-->
		<xsd:attribute name="function" type="groupNameRef" default="" />
		<!--logLevel => Log level-->
		<xsd:attribute name="logLevel" type="integer" default="0" />
		<!--maxEventDt => While active, this event will request a timestep <= this value (depending upon any child/target requests).-->
		<xsd:attribute name="maxEventDt" type="real64" default="-1" />
		<!--object => If the optional function requires an object as an input, specify its path here.-->
		<xsd:attribute name="object" type="groupNameRef" default="" />
		<!--set => If the optional function is applied to an object, specify the setname to evaluate (default = everything).-->
		<xsd:attribute name="set" type="groupNameRef" default="" />
		<!--stat => If the optional function is applied to an object, specify the statistic to compare to the eventThreshold.The current options include: min, avg, and max.-->
		<xsd:attribute name="stat" type="integer" default="0" />
		<!--target => Name of the object to be executed when the event criteria are met.-->
		<xsd:attribute name="target" type="groupNameRef" default="" />
		<!--targetExactStartStop => If this option is set, the event will reduce its timestep requests to match any specified beginTime/endTimes exactly.-->
		<xsd:attribute name="targetExactStartStop" type="integer" default="1" />
		<!--targetExactTimestep => If this option is set, the event will reduce its timestep requests to match the specified timeFrequency perfectly: dt_request = min(dt_request, t_last + time_frequency - time)).-->
		<xsd:attribute name="targetExactTimestep" type="integer" default="1" />
		<!--threshold => If the optional function is used, the event will execute if the value returned by the function exceeds this threshold.-->
		<xsd:attribute name="threshold" type="real64" default="0" />
		<!--timeFrequency => Event application frequency (time).  Note: if this value is specified, it will override any cycle-based behavior.-->
		<xsd:attribute name="timeFrequency" type="real64" default="-1" />
		<!--name => A name is required for any non-unique nodes-->
		<xsd:attribute name="name" type="groupName" use="required" />
	</xsd:complexType>
	<xsd:complexType name="SoloEventType">
		<xsd:choice minOccurs="0" maxOccurs="unbounded">
			<xsd:element name="HaltEvent" type="HaltEventType" />
			<xsd:element name="PeriodicEvent" type="PeriodicEventType" />
			<xsd:element name="SoloEvent" type="SoloEventType" />
		</xsd:choice>
		<!--beginTime => Start time of this event.-->
		<xsd:attribute name="beginTime" type="real64" default="0" />
		<!--endTime => End time of this event.-->
		<xsd:attribute name="endTime" type="real64" default="1e+100" />
		<!--finalDtStretch => Allow the final dt request for this event to grow by this percentage to match the endTime exactly.-->
		<xsd:attribute name="finalDtStretch" type="real64" default="0.001" />
		<!--forceDt => While active, this event will request this timestep value (ignoring any children/targets requests).-->
		<xsd:attribute name="forceDt" type="real64" default="-1" />
		<!--logLevel => Log level-->
		<xsd:attribute name="logLevel" type="integer" default="0" />
		<!--maxEventDt => While active, this event will request a timestep <= this value (depending upon any child/target requests).-->
		<xsd:attribute name="maxEventDt" type="real64" default="-1" />
		<!--target => Name of the object to be executed when the event criteria are met.-->
		<xsd:attribute name="target" type="groupNameRef" default="" />
		<!--targetCycle => Targeted cycle to execute the event.-->
		<xsd:attribute name="targetCycle" type="integer" default="-1" />
		<!--targetExactStartStop => If this option is set, the event will reduce its timestep requests to match any specified beginTime/endTimes exactly.-->
		<xsd:attribute name="targetExactStartStop" type="integer" default="1" />
		<!--targetExactTimestep => If this option is set, the event will reduce its timestep requests to match the specified execution time exactly: dt_request = min(dt_request, t_target - time)).-->
		<xsd:attribute name="targetExactTimestep" type="integer" default="1" />
		<!--targetTime => Targeted time to execute the event.-->
		<xsd:attribute name="targetTime" type="real64" default="-1" />
		<!--name => A name is required for any non-unique nodes-->
		<xsd:attribute name="name" type="groupName" use="required" />
	</xsd:complexType>
	<xsd:simpleType name="geos_EventManager_TimeOutputFormat">
		<xsd:restriction base="xsd:string">
			<xsd:pattern value=".*[\[\]`$].*|seconds|minutes|hours|days|years|full" />
		</xsd:restriction>
	</xsd:simpleType>
	<xsd:complexType name="FieldSpecificationsType">
		<xsd:choice minOccurs="0" maxOccurs="unbounded">
			<xsd:element name="Aquifer" type="AquiferType" />
			<xsd:element name="Dirichlet" type="DirichletType" />
			<xsd:element name="FieldSpecification" type="FieldSpecificationType" />
			<xsd:element name="HydrostaticEquilibrium" type="HydrostaticEquilibriumType" />
			<xsd:element name="PML" type="PMLType" />
			<xsd:element name="SourceFlux" type="SourceFluxType" />
			<xsd:element name="Traction" type="TractionType" />
		</xsd:choice>
	</xsd:complexType>
	<xsd:complexType name="AquiferType">
		<!--allowAllPhasesIntoAquifer => Flag to allow all phases to flow into the aquifer. 
This flag only matters for the configuration in which flow is from reservoir to aquifer. 
    - If the flag is equal to 1, then all phases, including non-aqueous phases, are allowed to flow into the aquifer. 
     - If the flag is equal to 0, then only the water phase is allowed to flow into the aquifer. 
If you are in a configuration in which flow is from reservoir to aquifer and you expect non-aqueous phases to saturate the reservoir cells next to the aquifer, set this flag to 1. 
This keyword is ignored for single-phase flow simulations-->
		<xsd:attribute name="allowAllPhasesIntoAquifer" type="integer" default="0" />
		<!--aquiferAngle => Angle subtended by the aquifer boundary from the center of the reservoir [degress]-->
		<xsd:attribute name="aquiferAngle" type="real64" use="required" />
		<!--aquiferElevation => Aquifer elevation (positive going upward) [m]-->
		<xsd:attribute name="aquiferElevation" type="real64" use="required" />
		<!--aquiferInitialPressure => Aquifer initial pressure [Pa]-->
		<xsd:attribute name="aquiferInitialPressure" type="real64" use="required" />
		<!--aquiferInnerRadius => Aquifer inner radius [m]-->
		<xsd:attribute name="aquiferInnerRadius" type="real64" use="required" />
		<!--aquiferPermeability => Aquifer permeability [m^2]-->
		<xsd:attribute name="aquiferPermeability" type="real64" use="required" />
		<!--aquiferPorosity => Aquifer porosity-->
		<xsd:attribute name="aquiferPorosity" type="real64" use="required" />
		<!--aquiferThickness => Aquifer thickness [m]-->
		<xsd:attribute name="aquiferThickness" type="real64" use="required" />
		<!--aquiferTotalCompressibility => Aquifer total compressibility (rock and fluid) [Pa^-1]-->
		<xsd:attribute name="aquiferTotalCompressibility" type="real64" use="required" />
		<!--aquiferWaterDensity => Aquifer water density [kg.m^-3]-->
		<xsd:attribute name="aquiferWaterDensity" type="real64" use="required" />
		<!--aquiferWaterPhaseComponentFraction => Aquifer water phase component fraction. This keyword is ignored for single-phase flow simulations.-->
		<xsd:attribute name="aquiferWaterPhaseComponentFraction" type="real64_array" default="{0}" />
		<!--aquiferWaterPhaseComponentNames => Aquifer water phase component names. This keyword is ignored for single-phase flow simulations.-->
		<xsd:attribute name="aquiferWaterPhaseComponentNames" type="string_array" default="{}" />
		<!--aquiferWaterViscosity => Aquifer water viscosity [Pa.s]-->
		<xsd:attribute name="aquiferWaterViscosity" type="real64" use="required" />
		<!--bcApplicationTableName => Name of table that specifies the on/off application of the boundary condition.-->
		<xsd:attribute name="bcApplicationTableName" type="groupNameRef" default="" />
		<!--beginTime => Time at which the boundary condition will start being applied.-->
		<xsd:attribute name="beginTime" type="real64" default="-1e+99" />
		<!--direction => Direction to apply boundary condition to.-->
		<xsd:attribute name="direction" type="R1Tensor" default="{0,0,0}" />
		<!--endTime => Time at which the boundary condition will stop being applied.-->
		<xsd:attribute name="endTime" type="real64" default="1e+99" />
		<!--functionName => Name of function that specifies variation of the boundary condition.-->
		<xsd:attribute name="functionName" type="groupNameRef" default="" />
		<!--initialCondition => Boundary condition is applied as an initial condition.-->
		<xsd:attribute name="initialCondition" type="integer" default="0" />
		<!--logLevel => Log level-->
		<xsd:attribute name="logLevel" type="integer" default="0" />
		<!--pressureInfluenceFunctionName => Name of the table describing the pressure influence function
. If not provided, we use a default pressure influence function-->
		<xsd:attribute name="pressureInfluenceFunctionName" type="groupNameRef" default="" />
		<!--scale => Scale factor for value of the boundary condition.-->
		<xsd:attribute name="scale" type="real64" default="0" />
		<!--setNames => Name of sets that boundary condition is applied to.-->
		<xsd:attribute name="setNames" type="groupNameRef_array" use="required" />
		<!--name => A name is required for any non-unique nodes-->
		<xsd:attribute name="name" type="groupName" use="required" />
	</xsd:complexType>
	<xsd:complexType name="DirichletType">
		<!--bcApplicationTableName => Name of table that specifies the on/off application of the boundary condition.-->
		<xsd:attribute name="bcApplicationTableName" type="groupNameRef" default="" />
		<!--beginTime => Time at which the boundary condition will start being applied.-->
		<xsd:attribute name="beginTime" type="real64" default="-1e+99" />
		<!--component => Component of field (if tensor) to apply boundary condition to.-->
		<xsd:attribute name="component" type="integer" default="-1" />
		<!--direction => Direction to apply boundary condition to.-->
		<xsd:attribute name="direction" type="R1Tensor" default="{0,0,0}" />
		<!--endTime => Time at which the boundary condition will stop being applied.-->
		<xsd:attribute name="endTime" type="real64" default="1e+99" />
		<!--fieldName => Name of field that boundary condition is applied to.-->
		<xsd:attribute name="fieldName" type="groupNameRef" default="" />
		<!--functionName => Name of function that specifies variation of the boundary condition.-->
		<xsd:attribute name="functionName" type="groupNameRef" default="" />
		<!--initialCondition => Boundary condition is applied as an initial condition.-->
		<xsd:attribute name="initialCondition" type="integer" default="0" />
		<!--logLevel => Log level-->
		<xsd:attribute name="logLevel" type="integer" default="0" />
		<!--objectPath => Path to the target field-->
		<xsd:attribute name="objectPath" type="groupNameRef" default="" />
		<!--scale => Scale factor for value of the boundary condition.-->
		<xsd:attribute name="scale" type="real64" default="0" />
		<!--setNames => Name of sets that boundary condition is applied to.-->
		<xsd:attribute name="setNames" type="groupNameRef_array" use="required" />
		<!--name => A name is required for any non-unique nodes-->
		<xsd:attribute name="name" type="groupName" use="required" />
	</xsd:complexType>
	<xsd:complexType name="FieldSpecificationType">
		<!--bcApplicationTableName => Name of table that specifies the on/off application of the boundary condition.-->
		<xsd:attribute name="bcApplicationTableName" type="groupNameRef" default="" />
		<!--beginTime => Time at which the boundary condition will start being applied.-->
		<xsd:attribute name="beginTime" type="real64" default="-1e+99" />
		<!--component => Component of field (if tensor) to apply boundary condition to.-->
		<xsd:attribute name="component" type="integer" default="-1" />
		<!--direction => Direction to apply boundary condition to.-->
		<xsd:attribute name="direction" type="R1Tensor" default="{0,0,0}" />
		<!--endTime => Time at which the boundary condition will stop being applied.-->
		<xsd:attribute name="endTime" type="real64" default="1e+99" />
		<!--fieldName => Name of field that boundary condition is applied to.-->
		<xsd:attribute name="fieldName" type="groupNameRef" default="" />
		<!--functionName => Name of function that specifies variation of the boundary condition.-->
		<xsd:attribute name="functionName" type="groupNameRef" default="" />
		<!--initialCondition => Boundary condition is applied as an initial condition.-->
		<xsd:attribute name="initialCondition" type="integer" default="0" />
		<!--logLevel => Log level-->
		<xsd:attribute name="logLevel" type="integer" default="0" />
		<!--objectPath => Path to the target field-->
		<xsd:attribute name="objectPath" type="groupNameRef" default="" />
		<!--scale => Scale factor for value of the boundary condition.-->
		<xsd:attribute name="scale" type="real64" default="0" />
		<!--setNames => Name of sets that boundary condition is applied to.-->
		<xsd:attribute name="setNames" type="groupNameRef_array" use="required" />
		<!--name => A name is required for any non-unique nodes-->
		<xsd:attribute name="name" type="groupName" use="required" />
	</xsd:complexType>
	<xsd:complexType name="HydrostaticEquilibriumType">
		<!--bcApplicationTableName => Name of table that specifies the on/off application of the boundary condition.-->
		<xsd:attribute name="bcApplicationTableName" type="groupNameRef" default="" />
		<!--beginTime => Time at which the boundary condition will start being applied.-->
		<xsd:attribute name="beginTime" type="real64" default="-1e+99" />
		<!--componentFractionVsElevationTableNames => Names of the tables specifying the (component fraction vs elevation) relationship for each component-->
		<xsd:attribute name="componentFractionVsElevationTableNames" type="groupNameRef_array" default="{}" />
		<!--componentNames => Names of the fluid components-->
		<xsd:attribute name="componentNames" type="string_array" default="{}" />
		<!--datumElevation => Datum elevation [m]-->
		<xsd:attribute name="datumElevation" type="real64" use="required" />
		<!--datumPressure => Datum pressure [Pa]-->
		<xsd:attribute name="datumPressure" type="real64" use="required" />
		<!--direction => Direction to apply boundary condition to.-->
		<xsd:attribute name="direction" type="R1Tensor" default="{0,0,0}" />
		<!--elevationIncrementInHydrostaticPressureTable => Elevation increment [m] in the hydrostatic pressure table constructed internally-->
		<xsd:attribute name="elevationIncrementInHydrostaticPressureTable" type="real64" default="0.6096" />
		<!--endTime => Time at which the boundary condition will stop being applied.-->
		<xsd:attribute name="endTime" type="real64" default="1e+99" />
		<!--equilibrationTolerance => Tolerance in the fixed-point iteration scheme used for hydrostatic initialization-->
		<xsd:attribute name="equilibrationTolerance" type="real64" default="0.001" />
		<!--functionName => Name of function that specifies variation of the boundary condition.-->
		<xsd:attribute name="functionName" type="groupNameRef" default="" />
		<!--initialPhaseName => Name of the phase initially saturating the reservoir-->
		<xsd:attribute name="initialPhaseName" type="groupNameRef" default="" />
		<!--logLevel => Log level-->
		<xsd:attribute name="logLevel" type="integer" default="0" />
		<!--maxNumberOfEquilibrationIterations => Maximum number of equilibration iterations-->
		<xsd:attribute name="maxNumberOfEquilibrationIterations" type="integer" default="5" />
		<!--objectPath => Path to the target field-->
		<xsd:attribute name="objectPath" type="groupNameRef" default="" />
		<!--scale => Scale factor for value of the boundary condition.-->
		<xsd:attribute name="scale" type="real64" default="0" />
		<!--temperatureVsElevationTableName => Name of the table specifying the (temperature [K] vs elevation) relationship-->
		<xsd:attribute name="temperatureVsElevationTableName" type="groupNameRef" default="" />
		<!--name => A name is required for any non-unique nodes-->
		<xsd:attribute name="name" type="groupName" use="required" />
	</xsd:complexType>
	<xsd:complexType name="PMLType">
		<!--bcApplicationTableName => Name of table that specifies the on/off application of the boundary condition.-->
		<xsd:attribute name="bcApplicationTableName" type="groupNameRef" default="" />
		<!--beginTime => Time at which the boundary condition will start being applied.-->
		<xsd:attribute name="beginTime" type="real64" default="-1e+99" />
		<!--component => Component of field (if tensor) to apply boundary condition to.-->
		<xsd:attribute name="component" type="integer" default="-1" />
		<!--direction => Direction to apply boundary condition to.-->
		<xsd:attribute name="direction" type="R1Tensor" default="{0,0,0}" />
		<!--endTime => Time at which the boundary condition will stop being applied.-->
		<xsd:attribute name="endTime" type="real64" default="1e+99" />
		<!--functionName => Name of function that specifies variation of the boundary condition.-->
		<xsd:attribute name="functionName" type="groupNameRef" default="" />
		<!--logLevel => Log level-->
		<xsd:attribute name="logLevel" type="integer" default="0" />
		<!--objectPath => Path to the target field-->
		<xsd:attribute name="objectPath" type="groupNameRef" default="" />
		<!--reflectivity => Desired reflectivity of the PML region, used to compute the damping profile-->
		<xsd:attribute name="reflectivity" type="real32" default="0.001" />
		<!--scale => Scale factor for value of the boundary condition.-->
		<xsd:attribute name="scale" type="real64" default="0" />
		<!--setNames => Name of sets that boundary condition is applied to.-->
		<xsd:attribute name="setNames" type="groupNameRef_array" use="required" />
		<!--thicknessMaxXYZ => Thickness of the PML region, at right, back, and bottom sides, used to compute the damping profile-->
		<xsd:attribute name="thicknessMaxXYZ" type="R1Tensor32" default="{-1,-1,-1}" />
		<!--thicknessMinXYZ => Thickness of the PML region, at left, front, and top sides, used to compute the damping profile-->
		<xsd:attribute name="thicknessMinXYZ" type="R1Tensor32" default="{-1,-1,-1}" />
		<!--waveSpeedMaxXYZ => Wave speed in the PML, at right, back, and bottom sides, used to compute the damping profile-->
		<xsd:attribute name="waveSpeedMaxXYZ" type="R1Tensor32" default="{-1,-1,-1}" />
		<!--waveSpeedMinXYZ => Wave speed in the PML, at left, front, and top sides, used to compute the damping profile-->
		<xsd:attribute name="waveSpeedMinXYZ" type="R1Tensor32" default="{-1,-1,-1}" />
		<!--xMax => Maximum (x,y,z) coordinates of the inner PML boundaries-->
		<xsd:attribute name="xMax" type="R1Tensor32" default="{3.40282e+38,3.40282e+38,3.40282e+38}" />
		<!--xMin => Minimum (x,y,z) coordinates of the inner PML boundaries-->
		<xsd:attribute name="xMin" type="R1Tensor32" default="{-3.40282e+38,-3.40282e+38,-3.40282e+38}" />
		<!--name => A name is required for any non-unique nodes-->
		<xsd:attribute name="name" type="groupName" use="required" />
	</xsd:complexType>
	<xsd:complexType name="SourceFluxType">
		<!--bcApplicationTableName => Name of table that specifies the on/off application of the boundary condition.-->
		<xsd:attribute name="bcApplicationTableName" type="groupNameRef" default="" />
		<!--beginTime => Time at which the boundary condition will start being applied.-->
		<xsd:attribute name="beginTime" type="real64" default="-1e+99" />
		<!--component => Component of field (if tensor) to apply boundary condition to.-->
		<xsd:attribute name="component" type="integer" default="-1" />
		<!--direction => Direction to apply boundary condition to.-->
		<xsd:attribute name="direction" type="R1Tensor" default="{0,0,0}" />
		<!--endTime => Time at which the boundary condition will stop being applied.-->
		<xsd:attribute name="endTime" type="real64" default="1e+99" />
		<!--functionName => Name of a function that specifies the variation of the production rate variations of this SourceFlux.Multiplied by scale. If no function is provided, a constant value of 1 is used.The producted fluid rate unit is in kg by default, or in mole if the flow solver has a useMass of 0.-->
		<xsd:attribute name="functionName" type="groupNameRef" default="" />
		<!--initialCondition => Boundary condition is applied as an initial condition.-->
		<xsd:attribute name="initialCondition" type="integer" default="0" />
		<!--logLevel => Log level-->
		<xsd:attribute name="logLevel" type="integer" default="0" />
		<!--objectPath => Path to the target field-->
		<xsd:attribute name="objectPath" type="groupNameRef" default="" />
		<!--scale => Multiplier of the functionName value. If no functionName is provided, this value is used directly.-->
		<xsd:attribute name="scale" type="real64" default="0" />
		<!--setNames => Name of sets that boundary condition is applied to.-->
		<xsd:attribute name="setNames" type="groupNameRef_array" use="required" />
		<!--name => A name is required for any non-unique nodes-->
		<xsd:attribute name="name" type="groupName" use="required" />
	</xsd:complexType>
	<xsd:complexType name="TractionType">
		<!--bcApplicationTableName => Name of table that specifies the on/off application of the boundary condition.-->
		<xsd:attribute name="bcApplicationTableName" type="groupNameRef" default="" />
		<!--beginTime => Time at which the boundary condition will start being applied.-->
		<xsd:attribute name="beginTime" type="real64" default="-1e+99" />
		<!--direction => Direction to apply boundary condition to.-->
		<xsd:attribute name="direction" type="R1Tensor" default="{0,0,0}" />
		<!--endTime => Time at which the boundary condition will stop being applied.-->
		<xsd:attribute name="endTime" type="real64" default="1e+99" />
		<!--functionName => Name of function that specifies variation of the boundary condition.-->
		<xsd:attribute name="functionName" type="groupNameRef" default="" />
		<!--initialCondition => Boundary condition is applied as an initial condition.-->
		<xsd:attribute name="initialCondition" type="integer" default="0" />
		<!--inputStress => Input stress for tractionType = stress-->
		<xsd:attribute name="inputStress" type="R2SymTensor" default="{0,0,0,0,0,0}" />
		<!--logLevel => Log level-->
		<xsd:attribute name="logLevel" type="integer" default="0" />
		<!--objectPath => Path to the target field-->
		<xsd:attribute name="objectPath" type="groupNameRef" default="" />
		<!--scale => Scale factor for value of the boundary condition.-->
		<xsd:attribute name="scale" type="real64" default="0" />
		<!--setNames => Name of sets that boundary condition is applied to.-->
		<xsd:attribute name="setNames" type="groupNameRef_array" use="required" />
		<!--tractionType => Type of traction boundary condition. Options are:
vector - traction is applied to the faces as specified from the scale and direction,
normal - traction is applied to the faces as a pressure specified from the product of scale and the outward face normal,
stress - traction is applied to the faces as specified by the inner product of input stress and face normal.-->
		<xsd:attribute name="tractionType" type="geos_TractionBoundaryCondition_TractionType" default="vector" />
		<!--name => A name is required for any non-unique nodes-->
		<xsd:attribute name="name" type="groupName" use="required" />
	</xsd:complexType>
	<xsd:simpleType name="geos_TractionBoundaryCondition_TractionType">
		<xsd:restriction base="xsd:string">
			<xsd:pattern value=".*[\[\]`$].*|vector|normal|stress" />
		</xsd:restriction>
	</xsd:simpleType>
	<xsd:complexType name="FunctionsType">
		<xsd:choice minOccurs="0" maxOccurs="unbounded">
			<xsd:element name="CompositeFunction" type="CompositeFunctionType" />
			<xsd:element name="MultivariableTableFunction" type="MultivariableTableFunctionType" />
			<xsd:element name="SymbolicFunction" type="SymbolicFunctionType" />
			<xsd:element name="TableFunction" type="TableFunctionType" />
		</xsd:choice>
	</xsd:complexType>
	<xsd:complexType name="CompositeFunctionType">
		<!--expression => Composite math expression-->
		<xsd:attribute name="expression" type="string" default="" />
		<!--functionNames => List of source functions. The order must match the variableNames argument.-->
		<xsd:attribute name="functionNames" type="string_array" default="{}" />
		<!--inputVarNames => Name of fields are input to function.-->
		<xsd:attribute name="inputVarNames" type="groupNameRef_array" default="{}" />
		<!--variableNames => List of variables in expression-->
		<xsd:attribute name="variableNames" type="groupNameRef_array" default="{}" />
		<!--name => A name is required for any non-unique nodes-->
		<xsd:attribute name="name" type="groupName" use="required" />
	</xsd:complexType>
	<xsd:complexType name="MultivariableTableFunctionType">
		<!--inputVarNames => Name of fields are input to function.-->
		<xsd:attribute name="inputVarNames" type="groupNameRef_array" default="{}" />
		<!--name => A name is required for any non-unique nodes-->
		<xsd:attribute name="name" type="groupName" use="required" />
	</xsd:complexType>
	<xsd:complexType name="SymbolicFunctionType">
		<!--expression => Symbolic math expression-->
		<xsd:attribute name="expression" type="string" use="required" />
		<!--inputVarNames => Name of fields are input to function.-->
		<xsd:attribute name="inputVarNames" type="groupNameRef_array" default="{}" />
		<!--variableNames => List of variables in expression.  The order must match the evaluate argument-->
		<xsd:attribute name="variableNames" type="groupNameRef_array" use="required" />
		<!--name => A name is required for any non-unique nodes-->
		<xsd:attribute name="name" type="groupName" use="required" />
	</xsd:complexType>
	<xsd:complexType name="TableFunctionType">
		<!--coordinateFiles => List of coordinate file names for ND Table-->
		<xsd:attribute name="coordinateFiles" type="path_array" default="{}" />
		<!--coordinates => Coordinates inputs for 1D tables-->
		<xsd:attribute name="coordinates" type="real64_array" default="{0}" />
		<!--inputVarNames => Name of fields are input to function.-->
		<xsd:attribute name="inputVarNames" type="groupNameRef_array" default="{}" />
		<!--interpolation => Interpolation method. Valid options:
* linear
* nearest
* upper
* lower-->
		<xsd:attribute name="interpolation" type="geos_TableFunction_InterpolationType" default="linear" />
		<!--values => Values for 1D tables-->
		<xsd:attribute name="values" type="real64_array" default="{0}" />
		<!--voxelFile => Voxel file name for ND Table-->
		<xsd:attribute name="voxelFile" type="path" default="" />
		<!--name => A name is required for any non-unique nodes-->
		<xsd:attribute name="name" type="groupName" use="required" />
	</xsd:complexType>
	<xsd:simpleType name="geos_TableFunction_InterpolationType">
		<xsd:restriction base="xsd:string">
			<xsd:pattern value=".*[\[\]`$].*|linear|nearest|upper|lower" />
		</xsd:restriction>
	</xsd:simpleType>
	<xsd:complexType name="GeometryType">
		<xsd:choice minOccurs="0" maxOccurs="unbounded">
			<xsd:element name="Box" type="BoxType" />
			<xsd:element name="CustomPolarObject" type="CustomPolarObjectType" />
			<xsd:element name="Cylinder" type="CylinderType" />
			<xsd:element name="Disc" type="DiscType" />
			<xsd:element name="Rectangle" type="RectangleType" />
			<xsd:element name="ThickPlane" type="ThickPlaneType" />
		</xsd:choice>
	</xsd:complexType>
	<xsd:complexType name="BoxType">
		<!--strike => The strike angle of the box-->
		<xsd:attribute name="strike" type="real64" default="-90" />
		<!--xMax => Maximum (x,y,z) coordinates of the box-->
		<xsd:attribute name="xMax" type="R1Tensor" use="required" />
		<!--xMin => Minimum (x,y,z) coordinates of the box-->
		<xsd:attribute name="xMin" type="R1Tensor" use="required" />
		<!--name => A name is required for any non-unique nodes-->
		<xsd:attribute name="name" type="groupName" use="required" />
	</xsd:complexType>
	<xsd:complexType name="CustomPolarObjectType">
		<!--center => (x,y,z) coordinates of the center of the CustomPolarObject-->
		<xsd:attribute name="center" type="R1Tensor" use="required" />
		<!--coefficients => Coefficients of the CustomPolarObject function relating the localradius to the angle theta.-->
		<xsd:attribute name="coefficients" type="real64_array" use="required" />
		<!--lengthVector => Tangent vector defining the orthonormal basis along with the normal.-->
		<xsd:attribute name="lengthVector" type="R1Tensor" use="required" />
		<!--normal => Normal (n_x,n_y,n_z) to the plane (will be normalized automatically)-->
		<xsd:attribute name="normal" type="R1Tensor" use="required" />
		<!--tolerance => Tolerance to determine if a point sits on the CustomPolarObject or not. It is relative to the maximum dimension of the CustomPolarObject.-->
		<xsd:attribute name="tolerance" type="real64" default="1e-05" />
		<!--widthVector => Tangent vector defining the orthonormal basis along with the normal.-->
		<xsd:attribute name="widthVector" type="R1Tensor" use="required" />
		<!--name => A name is required for any non-unique nodes-->
		<xsd:attribute name="name" type="groupName" use="required" />
	</xsd:complexType>
	<xsd:complexType name="CylinderType">
		<!--firstFaceCenter => Center point of the first face of the cylinder-->
		<xsd:attribute name="firstFaceCenter" type="R1Tensor" use="required" />
		<!--innerRadius => Inner radius of the annulus-->
		<xsd:attribute name="innerRadius" type="real64" default="-1" />
		<!--outerRadius => Outer radius of the cylinder-->
		<xsd:attribute name="outerRadius" type="real64" use="required" />
		<!--secondFaceCenter => Center point of the second face of the cylinder-->
		<xsd:attribute name="secondFaceCenter" type="R1Tensor" use="required" />
		<!--name => A name is required for any non-unique nodes-->
		<xsd:attribute name="name" type="groupName" use="required" />
	</xsd:complexType>
	<xsd:complexType name="DiscType">
		<!--center => (x,y,z) coordinates of the center of the disc-->
		<xsd:attribute name="center" type="R1Tensor" use="required" />
		<!--lengthVector => Tangent vector defining the orthonormal basis along with the normal.-->
		<xsd:attribute name="lengthVector" type="R1Tensor" use="required" />
		<!--normal => Normal (n_x,n_y,n_z) to the plane (will be normalized automatically)-->
		<xsd:attribute name="normal" type="R1Tensor" use="required" />
		<!--radius => Radius of the disc.-->
		<xsd:attribute name="radius" type="real64" use="required" />
		<!--tolerance => Tolerance to determine if a point sits on the disc or not. It is relative to the maximum dimension of the disc.-->
		<xsd:attribute name="tolerance" type="real64" default="1e-05" />
		<!--widthVector => Tangent vector defining the orthonormal basis along with the normal.-->
		<xsd:attribute name="widthVector" type="R1Tensor" use="required" />
		<!--name => A name is required for any non-unique nodes-->
		<xsd:attribute name="name" type="groupName" use="required" />
	</xsd:complexType>
	<xsd:complexType name="RectangleType">
		<!--dimensions => Length and width of the bounded plane-->
		<xsd:attribute name="dimensions" type="real64_array" use="required" />
		<!--lengthVector => Tangent vector defining the orthonormal basis along with the normal.-->
		<xsd:attribute name="lengthVector" type="R1Tensor" use="required" />
		<!--normal => Normal (n_x,n_y,n_z) to the plane (will be normalized automatically)-->
		<xsd:attribute name="normal" type="R1Tensor" use="required" />
		<!--origin => Origin point (x,y,z) of the plane (basically, any point on the plane)-->
		<xsd:attribute name="origin" type="R1Tensor" use="required" />
		<!--tolerance => Tolerance to determine if a point sits on the plane or not. It is relative to the maximum dimension of the plane.-->
		<xsd:attribute name="tolerance" type="real64" default="1e-05" />
		<!--widthVector => Tangent vector defining the orthonormal basis along with the normal.-->
		<xsd:attribute name="widthVector" type="R1Tensor" use="required" />
		<!--name => A name is required for any non-unique nodes-->
		<xsd:attribute name="name" type="groupName" use="required" />
	</xsd:complexType>
	<xsd:complexType name="ThickPlaneType">
		<!--normal => Normal (n_x,n_y,n_z) to the plane (will be normalized automatically)-->
		<xsd:attribute name="normal" type="R1Tensor" use="required" />
		<!--origin => Origin point (x,y,z) of the plane (basically, any point on the plane)-->
		<xsd:attribute name="origin" type="R1Tensor" use="required" />
		<!--thickness => The total thickness of the plane (with half to each side)-->
		<xsd:attribute name="thickness" type="real64" use="required" />
		<!--name => A name is required for any non-unique nodes-->
		<xsd:attribute name="name" type="groupName" use="required" />
	</xsd:complexType>
	<xsd:complexType name="MeshType">
		<xsd:choice minOccurs="0" maxOccurs="unbounded">
			<xsd:element name="InternalMesh" type="InternalMeshType">
				<xsd:unique name="MeshInternalMeshInternalWellUniqueName">
					<xsd:selector xpath="InternalWell" />
					<xsd:field xpath="@name" />
				</xsd:unique>
				<xsd:unique name="MeshInternalMeshVTKWellUniqueName">
					<xsd:selector xpath="VTKWell" />
					<xsd:field xpath="@name" />
				</xsd:unique>
			</xsd:element>
			<xsd:element name="InternalWellbore" type="InternalWellboreType">
				<xsd:unique name="MeshInternalWellboreInternalWellUniqueName">
					<xsd:selector xpath="InternalWell" />
					<xsd:field xpath="@name" />
				</xsd:unique>
				<xsd:unique name="MeshInternalWellboreVTKWellUniqueName">
					<xsd:selector xpath="VTKWell" />
					<xsd:field xpath="@name" />
				</xsd:unique>
			</xsd:element>
			<xsd:element name="ParticleMesh" type="ParticleMeshType" />
			<xsd:element name="VTKMesh" type="VTKMeshType">
				<xsd:unique name="MeshVTKMeshInternalWellUniqueName">
					<xsd:selector xpath="InternalWell" />
					<xsd:field xpath="@name" />
				</xsd:unique>
				<xsd:unique name="MeshVTKMeshVTKWellUniqueName">
					<xsd:selector xpath="VTKWell" />
					<xsd:field xpath="@name" />
				</xsd:unique>
			</xsd:element>
		</xsd:choice>
	</xsd:complexType>
	<xsd:complexType name="InternalMeshType">
		<xsd:choice minOccurs="0" maxOccurs="unbounded">
			<xsd:element name="InternalWell" type="InternalWellType">
				<xsd:unique name="MeshInternalMeshInternalWellPerforationUniqueName">
					<xsd:selector xpath="Perforation" />
					<xsd:field xpath="@name" />
				</xsd:unique>
			</xsd:element>
			<xsd:element name="VTKWell" type="VTKWellType">
				<xsd:unique name="MeshInternalMeshVTKWellPerforationUniqueName">
					<xsd:selector xpath="Perforation" />
					<xsd:field xpath="@name" />
				</xsd:unique>
			</xsd:element>
		</xsd:choice>
		<!--cellBlockNames => Names of each mesh block-->
		<xsd:attribute name="cellBlockNames" type="groupNameRef_array" use="required" />
		<!--elementTypes => Element types of each mesh block. Use "C3D8" for linear brick element. Possible values are: Vertex, BEAM, C2D3, C2D4, Polygon, C3D4, C3D5, C3D6, C3D8, PentagonalPrism, HexagonalPrism, HeptagonalPrism, OctagonalPrism, NonagonalPrism, DecagonalPrism, HendecagonalPrism, Polyhedron.-->
		<xsd:attribute name="elementTypes" type="string_array" use="required" />
		<!--nx => Number of elements in the x-direction within each mesh block-->
		<xsd:attribute name="nx" type="integer_array" use="required" />
		<!--ny => Number of elements in the y-direction within each mesh block-->
		<xsd:attribute name="ny" type="integer_array" use="required" />
		<!--nz => Number of elements in the z-direction within each mesh block-->
		<xsd:attribute name="nz" type="integer_array" use="required" />
		<!--positionTolerance => A position tolerance to verify if a node belong to a nodeset-->
		<xsd:attribute name="positionTolerance" type="real64" default="1e-10" />
		<!--trianglePattern => Pattern by which to decompose the hex mesh into wedges-->
		<xsd:attribute name="trianglePattern" type="integer" default="0" />
		<!--xBias => Bias of element sizes in the x-direction within each mesh block (dx_left=(1+b)*L/N, dx_right=(1-b)*L/N)-->
		<xsd:attribute name="xBias" type="real64_array" default="{1}" />
		<!--xCoords => x-coordinates of each mesh block vertex-->
		<xsd:attribute name="xCoords" type="real64_array" use="required" />
		<!--yBias => Bias of element sizes in the y-direction within each mesh block (dy_left=(1+b)*L/N, dx_right=(1-b)*L/N)-->
		<xsd:attribute name="yBias" type="real64_array" default="{1}" />
		<!--yCoords => y-coordinates of each mesh block vertex-->
		<xsd:attribute name="yCoords" type="real64_array" use="required" />
		<!--zBias => Bias of element sizes in the z-direction within each mesh block (dz_left=(1+b)*L/N, dz_right=(1-b)*L/N)-->
		<xsd:attribute name="zBias" type="real64_array" default="{1}" />
		<!--zCoords => z-coordinates of each mesh block vertex-->
		<xsd:attribute name="zCoords" type="real64_array" use="required" />
		<!--name => A name is required for any non-unique nodes-->
		<xsd:attribute name="name" type="groupName" use="required" />
	</xsd:complexType>
	<xsd:complexType name="InternalWellType">
		<xsd:choice minOccurs="0" maxOccurs="unbounded">
			<xsd:element name="Perforation" type="PerforationType" />
		</xsd:choice>
		<!--logLevel => Log level-->
		<xsd:attribute name="logLevel" type="integer" default="0" />
		<!--minElementLength => Minimum length of a well element, computed as (segment length / number of elements per segment ) [m]-->
		<xsd:attribute name="minElementLength" type="real64" default="0.001" />
		<!--minSegmentLength => Minimum length of a well segment [m]-->
		<xsd:attribute name="minSegmentLength" type="real64" default="0.01" />
		<!--numElementsPerSegment => Number of well elements per polyline segment-->
		<xsd:attribute name="numElementsPerSegment" type="integer" use="required" />
		<!--polylineNodeCoords => Physical coordinates of the well polyline nodes-->
		<xsd:attribute name="polylineNodeCoords" type="real64_array2d" use="required" />
		<!--polylineSegmentConn => Connectivity of the polyline segments-->
		<xsd:attribute name="polylineSegmentConn" type="globalIndex_array2d" use="required" />
		<!--radius => Radius of the well [m]-->
		<xsd:attribute name="radius" type="real64" use="required" />
		<!--wellControlsName => Name of the set of constraints associated with this well-->
		<xsd:attribute name="wellControlsName" type="string" use="required" />
		<!--wellRegionName => Name of the well element region-->
		<xsd:attribute name="wellRegionName" type="string" use="required" />
		<!--name => A name is required for any non-unique nodes-->
		<xsd:attribute name="name" type="groupName" use="required" />
	</xsd:complexType>
	<xsd:complexType name="PerforationType">
		<!--distanceFromHead => Linear distance from well head to the perforation-->
		<xsd:attribute name="distanceFromHead" type="real64" use="required" />
		<!--skinFactor => Perforation skin factor-->
		<xsd:attribute name="skinFactor" type="real64" default="0" />
		<!--transmissibility => Perforation transmissibility-->
		<xsd:attribute name="transmissibility" type="real64" default="-1" />
		<!--name => A name is required for any non-unique nodes-->
		<xsd:attribute name="name" type="groupName" use="required" />
	</xsd:complexType>
	<xsd:complexType name="VTKWellType">
		<xsd:choice minOccurs="0" maxOccurs="unbounded">
			<xsd:element name="Perforation" type="PerforationType" />
		</xsd:choice>
		<!--file => Path to the well file-->
		<xsd:attribute name="file" type="path" use="required" />
		<!--minElementLength => Minimum length of a well element, computed as (segment length / number of elements per segment ) [m]-->
		<xsd:attribute name="minElementLength" type="real64" default="0.001" />
		<!--minSegmentLength => Minimum length of a well segment [m]-->
		<xsd:attribute name="minSegmentLength" type="real64" default="0.01" />
		<!--numElementsPerSegment => Number of well elements per polyline segment-->
		<xsd:attribute name="numElementsPerSegment" type="integer" use="required" />
		<!--radius => Radius of the well [m]-->
		<xsd:attribute name="radius" type="real64" use="required" />
		<!--wellControlsName => Name of the set of constraints associated with this well-->
		<xsd:attribute name="wellControlsName" type="string" use="required" />
		<!--wellRegionName => Name of the well element region-->
		<xsd:attribute name="wellRegionName" type="string" use="required" />
		<!--name => A name is required for any non-unique nodes-->
		<xsd:attribute name="name" type="groupName" use="required" />
	</xsd:complexType>
	<xsd:complexType name="InternalWellboreType">
		<xsd:choice minOccurs="0" maxOccurs="unbounded">
			<xsd:element name="InternalWell" type="InternalWellType">
				<xsd:unique name="MeshInternalWellboreInternalWellPerforationUniqueName">
					<xsd:selector xpath="Perforation" />
					<xsd:field xpath="@name" />
				</xsd:unique>
			</xsd:element>
			<xsd:element name="VTKWell" type="VTKWellType">
				<xsd:unique name="MeshInternalWellboreVTKWellPerforationUniqueName">
					<xsd:selector xpath="Perforation" />
					<xsd:field xpath="@name" />
				</xsd:unique>
			</xsd:element>
		</xsd:choice>
		<!--autoSpaceRadialElems => Automatically set number and spacing of elements in the radial direction. This overrides the values of nr!Value in each block indicates factor to scale the radial increment.Larger numbers indicate larger radial elements.-->
		<xsd:attribute name="autoSpaceRadialElems" type="real64_array" default="{-1}" />
		<!--cartesianMappingInnerRadius => If using a Cartesian aligned outer boundary, this is inner radius at which to start the mapping.-->
		<xsd:attribute name="cartesianMappingInnerRadius" type="real64" default="1e+99" />
		<!--cellBlockNames => Names of each mesh block-->
		<xsd:attribute name="cellBlockNames" type="groupNameRef_array" use="required" />
		<!--elementTypes => Element types of each mesh block. Use "C3D8" for linear brick element. Possible values are: Vertex, BEAM, C2D3, C2D4, Polygon, C3D4, C3D5, C3D6, C3D8, PentagonalPrism, HexagonalPrism, HeptagonalPrism, OctagonalPrism, NonagonalPrism, DecagonalPrism, HendecagonalPrism, Polyhedron.-->
		<xsd:attribute name="elementTypes" type="string_array" use="required" />
		<!--hardRadialCoords => Sets the radial spacing to specified values-->
		<xsd:attribute name="hardRadialCoords" type="real64_array" default="{0}" />
		<!--nr => Number of elements in the radial direction-->
		<xsd:attribute name="nr" type="integer_array" use="required" />
		<!--nt => Number of elements in the tangent direction-->
		<xsd:attribute name="nt" type="integer_array" use="required" />
		<!--nz => Number of elements in the z-direction within each mesh block-->
		<xsd:attribute name="nz" type="integer_array" use="required" />
		<!--positionTolerance => A position tolerance to verify if a node belong to a nodeset-->
		<xsd:attribute name="positionTolerance" type="real64" default="1e-10" />
		<!--rBias => Bias of element sizes in the radial direction-->
		<xsd:attribute name="rBias" type="real64_array" default="{-0.8}" />
		<!--radius => Wellbore radius-->
		<xsd:attribute name="radius" type="real64_array" use="required" />
		<!--theta => Tangent angle defining geometry size: 90 for quarter, 180 for half and 360 for full wellbore geometry-->
		<xsd:attribute name="theta" type="real64_array" use="required" />
		<!--trajectory => Coordinates defining the wellbore trajectory-->
		<xsd:attribute name="trajectory" type="real64_array2d" default="{{0}}" />
		<!--trianglePattern => Pattern by which to decompose the hex mesh into wedges-->
		<xsd:attribute name="trianglePattern" type="integer" default="0" />
		<!--useCartesianOuterBoundary => Enforce a Cartesian aligned outer boundary on the outer block starting with the radial block specified in this value-->
		<xsd:attribute name="useCartesianOuterBoundary" type="integer" default="1000000" />
		<!--xBias => Bias of element sizes in the x-direction within each mesh block (dx_left=(1+b)*L/N, dx_right=(1-b)*L/N)-->
		<xsd:attribute name="xBias" type="real64_array" default="{1}" />
		<!--yBias => Bias of element sizes in the y-direction within each mesh block (dy_left=(1+b)*L/N, dx_right=(1-b)*L/N)-->
		<xsd:attribute name="yBias" type="real64_array" default="{1}" />
		<!--zBias => Bias of element sizes in the z-direction within each mesh block (dz_left=(1+b)*L/N, dz_right=(1-b)*L/N)-->
		<xsd:attribute name="zBias" type="real64_array" default="{1}" />
		<!--zCoords => z-coordinates of each mesh block vertex-->
		<xsd:attribute name="zCoords" type="real64_array" use="required" />
		<!--name => A name is required for any non-unique nodes-->
		<xsd:attribute name="name" type="groupName" use="required" />
	</xsd:complexType>
	<xsd:complexType name="ParticleMeshType">
		<!--headerFile => path to the header file-->
		<xsd:attribute name="headerFile" type="path" use="required" />
		<!--particleBlockNames => Names of each particle block-->
		<xsd:attribute name="particleBlockNames" type="string_array" use="required" />
		<!--particleFile => path to the particle file-->
		<xsd:attribute name="particleFile" type="path" use="required" />
		<!--particleTypes => Particle types of each particle block-->
		<xsd:attribute name="particleTypes" type="string_array" use="required" />
		<!--name => A name is required for any non-unique nodes-->
		<xsd:attribute name="name" type="groupName" use="required" />
	</xsd:complexType>
	<xsd:complexType name="VTKMeshType">
		<xsd:choice minOccurs="0" maxOccurs="unbounded">
			<xsd:element name="InternalWell" type="InternalWellType">
				<xsd:unique name="MeshVTKMeshInternalWellPerforationUniqueName">
					<xsd:selector xpath="Perforation" />
					<xsd:field xpath="@name" />
				</xsd:unique>
			</xsd:element>
			<xsd:element name="VTKWell" type="VTKWellType">
				<xsd:unique name="MeshVTKMeshVTKWellPerforationUniqueName">
					<xsd:selector xpath="Perforation" />
					<xsd:field xpath="@name" />
				</xsd:unique>
			</xsd:element>
		</xsd:choice>
		<!--faceBlocks => For multi-block files, names of the face mesh block.-->
		<xsd:attribute name="faceBlocks" type="groupNameRef_array" default="{}" />
		<!--fieldNamesInGEOS => Names of the volumic fields in GEOS to import into-->
		<xsd:attribute name="fieldNamesInGEOS" type="groupNameRef_array" default="{}" />
		<!--fieldsToImport => Volumic fields to be imported from the external mesh file-->
		<xsd:attribute name="fieldsToImport" type="groupNameRef_array" default="{}" />
		<!--file => Path to the mesh file-->
		<xsd:attribute name="file" type="path" use="required" />
		<!--logLevel => Log level-->
		<xsd:attribute name="logLevel" type="integer" default="0" />
		<!--mainBlockName => For multi-block files, name of the 3d mesh block.-->
		<xsd:attribute name="mainBlockName" type="groupNameRef" default="main" />
		<!--nodesetNames => Names of the VTK nodesets to import-->
		<xsd:attribute name="nodesetNames" type="groupNameRef_array" default="{}" />
		<!--partitionMethod => Method (library) used to partition the mesh-->
		<xsd:attribute name="partitionMethod" type="geos_vtk_PartitionMethod" default="parmetis" />
		<!--partitionRefinement => Number of partitioning refinement iterations (defaults to 1, recommended value).A value of 0 disables graph partitioning and keeps simple kd-tree partitions (not recommended). Values higher than 1 may lead to slightly improved partitioning, but yield diminishing returns.-->
		<xsd:attribute name="partitionRefinement" type="integer" default="1" />
		<!--regionAttribute => Name of the VTK cell attribute to use as region marker-->
		<xsd:attribute name="regionAttribute" type="groupNameRef" default="attribute" />
		<!--scale => Scale the coordinates of the vertices by given scale factors (after translation)-->
		<xsd:attribute name="scale" type="R1Tensor" default="{1,1,1}" />
		<!--surfacicFieldsInGEOS => Names of the surfacic fields in GEOS to import into-->
		<xsd:attribute name="surfacicFieldsInGEOS" type="groupNameRef_array" default="{}" />
		<!--surfacicFieldsToImport => Surfacic fields to be imported from the external mesh file-->
		<xsd:attribute name="surfacicFieldsToImport" type="groupNameRef_array" default="{}" />
		<!--translate => Translate the coordinates of the vertices by a given vector (prior to scaling)-->
		<xsd:attribute name="translate" type="R1Tensor" default="{0,0,0}" />
		<!--useGlobalIds => Controls the use of global IDs in the input file for cells and points. If set to 0 (default value), the GlobalId arrays in the input mesh are used if available, and generated otherwise. If set to a negative value, the GlobalId arrays in the input mesh are not used, and generated global Ids are automatically generated. If set to a positive value, the GlobalId arrays in the input mesh are used and required, and the simulation aborts if they are not available-->
		<xsd:attribute name="useGlobalIds" type="integer" default="0" />
		<!--name => A name is required for any non-unique nodes-->
		<xsd:attribute name="name" type="groupName" use="required" />
	</xsd:complexType>
	<xsd:simpleType name="geos_vtk_PartitionMethod">
		<xsd:restriction base="xsd:string">
			<xsd:pattern value=".*[\[\]`$].*|parmetis|ptscotch" />
		</xsd:restriction>
	</xsd:simpleType>
	<xsd:complexType name="NumericalMethodsType">
		<xsd:choice minOccurs="0" maxOccurs="unbounded">
			<xsd:element name="FiniteElements" type="FiniteElementsType" maxOccurs="1">
				<xsd:unique name="NumericalMethodsFiniteElementsFiniteElementSpaceUniqueName">
					<xsd:selector xpath="FiniteElementSpace" />
					<xsd:field xpath="@name" />
				</xsd:unique>
			</xsd:element>
			<xsd:element name="FiniteVolume" type="FiniteVolumeType" maxOccurs="1">
				<xsd:unique name="NumericalMethodsFiniteVolumeHybridMimeticDiscretizationUniqueName">
					<xsd:selector xpath="HybridMimeticDiscretization" />
					<xsd:field xpath="@name" />
				</xsd:unique>
				<xsd:unique name="NumericalMethodsFiniteVolumeTwoPointFluxApproximationUniqueName">
					<xsd:selector xpath="TwoPointFluxApproximation" />
					<xsd:field xpath="@name" />
				</xsd:unique>
			</xsd:element>
		</xsd:choice>
	</xsd:complexType>
	<xsd:complexType name="FiniteElementsType">
		<xsd:choice minOccurs="0" maxOccurs="unbounded">
			<xsd:element name="FiniteElementSpace" type="FiniteElementSpaceType" />
			<xsd:element name="LinearSolverParameters" type="LinearSolverParametersType" maxOccurs="1" />
			<xsd:element name="NonlinearSolverParameters" type="NonlinearSolverParametersType" maxOccurs="1" />
		</xsd:choice>
	</xsd:complexType>
	<xsd:complexType name="FiniteElementSpaceType">
		<!--formulation => Specifier to indicate any specialized formuations. For instance, one of the many enhanced assumed strain methods of the Hexahedron parent shape would be indicated here-->
		<xsd:attribute name="formulation" type="geos_FiniteElementDiscretization_Formulation" default="default" />
		<!--order => The order of the finite element basis.-->
		<xsd:attribute name="order" type="integer" use="required" />
		<!--useVirtualElements => Specifier to indicate whether to force the use of VEM-->
		<xsd:attribute name="useVirtualElements" type="integer" default="0" />
		<!--name => A name is required for any non-unique nodes-->
		<xsd:attribute name="name" type="groupName" use="required" />
	</xsd:complexType>
	<xsd:simpleType name="geos_FiniteElementDiscretization_Formulation">
		<xsd:restriction base="xsd:string">
			<xsd:pattern value=".*[\[\]`$].*|default|SEM" />
		</xsd:restriction>
	</xsd:simpleType>
	<xsd:complexType name="LinearSolverParametersType">
		<!--adaptiveExponent => Exponent parameter for adaptive method-->
		<xsd:attribute name="adaptiveExponent" type="real64" default="1" />
		<!--adaptiveGamma => Gamma parameter for adaptive method-->
		<xsd:attribute name="adaptiveGamma" type="real64" default="0.1" />
		<!--amgAggressiveCoarseningLevels => AMG number of levels for aggressive coarsening-->
		<xsd:attribute name="amgAggressiveCoarseningLevels" type="integer" default="0" />
		<!--amgAggressiveCoarseningPaths => AMG number of paths for aggressive coarsening-->
		<xsd:attribute name="amgAggressiveCoarseningPaths" type="integer" default="1" />
		<!--amgAggressiveInterpType => AMG aggressive interpolation algorithm. Available options are: ``default|extendedIStage2|standardStage2|extendedStage2|multipass|modifiedExtended|modifiedExtendedI|modifiedExtendedE|modifiedMultipass``-->
		<xsd:attribute name="amgAggressiveInterpType" type="geos_LinearSolverParameters_AMG_AggInterpType" default="multipass" />
		<!--amgCoarseSolver => AMG coarsest level solver/smoother type. Available options are: ``default|jacobi|l1jacobi|fgs|sgs|l1sgs|chebyshev|direct|bgs|gsElimWPivoting|gsElimWInverse``-->
		<xsd:attribute name="amgCoarseSolver" type="geos_LinearSolverParameters_AMG_CoarseType" default="direct" />
		<!--amgCoarseningType => AMG coarsening algorithm. Available options are: ``default|CLJP|RugeStueben|Falgout|PMIS|HMIS``-->
		<xsd:attribute name="amgCoarseningType" type="geos_LinearSolverParameters_AMG_CoarseningType" default="HMIS" />
		<!--amgInterpolationMaxNonZeros => AMG interpolation maximum number of nonzeros per row-->
		<xsd:attribute name="amgInterpolationMaxNonZeros" type="integer" default="4" />
		<!--amgInterpolationType => AMG interpolation algorithm. Available options are: ``default|modifiedClassical|direct|multipass|extendedI|standard|extended|directBAMG|modifiedExtended|modifiedExtendedI|modifiedExtendedE``-->
		<xsd:attribute name="amgInterpolationType" type="geos_LinearSolverParameters_AMG_InterpType" default="extendedI" />
		<!--amgNullSpaceType => AMG near null space approximation. Available options are:``constantModes|rigidBodyModes``-->
		<xsd:attribute name="amgNullSpaceType" type="geos_LinearSolverParameters_AMG_NullSpaceType" default="constantModes" />
		<!--amgNumFunctions => AMG number of functions-->
		<xsd:attribute name="amgNumFunctions" type="integer" default="1" />
		<!--amgNumSweeps => AMG smoother sweeps-->
		<xsd:attribute name="amgNumSweeps" type="integer" default="1" />
		<!--amgRelaxWeight => AMG relaxation factor for the smoother-->
		<xsd:attribute name="amgRelaxWeight" type="real64" default="1" />
		<!--amgSeparateComponents => AMG apply separate component filter for multi-variable problems-->
		<xsd:attribute name="amgSeparateComponents" type="integer" default="0" />
		<!--amgSmootherType => AMG smoother type. Available options are: ``default|jacobi|l1jacobi|fgs|bgs|sgs|l1sgs|chebyshev|ilu0|ilut|ic0|ict``-->
		<xsd:attribute name="amgSmootherType" type="geos_LinearSolverParameters_AMG_SmootherType" default="l1sgs" />
		<!--amgThreshold => AMG strength-of-connection threshold-->
		<xsd:attribute name="amgThreshold" type="real64" default="0" />
		<!--directCheckResidual => Whether to check the linear system solution residual-->
		<xsd:attribute name="directCheckResidual" type="integer" default="0" />
		<!--directColPerm => How to permute the columns. Available options are: ``none|MMD_AtplusA|MMD_AtA|colAMD|metis|parmetis``-->
		<xsd:attribute name="directColPerm" type="geos_LinearSolverParameters_Direct_ColPerm" default="metis" />
		<!--directEquil => Whether to scale the rows and columns of the matrix-->
		<xsd:attribute name="directEquil" type="integer" default="1" />
		<!--directIterRef => Whether to perform iterative refinement-->
		<xsd:attribute name="directIterRef" type="integer" default="1" />
		<!--directParallel => Whether to use a parallel solver (instead of a serial one)-->
		<xsd:attribute name="directParallel" type="integer" default="1" />
		<!--directReplTinyPivot => Whether to replace tiny pivots by sqrt(epsilon)*norm(A)-->
		<xsd:attribute name="directReplTinyPivot" type="integer" default="1" />
		<!--directRowPerm => How to permute the rows. Available options are: ``none|mc64``-->
		<xsd:attribute name="directRowPerm" type="geos_LinearSolverParameters_Direct_RowPerm" default="mc64" />
		<!--iluFill => ILU(K) fill factor-->
		<xsd:attribute name="iluFill" type="integer" default="0" />
		<!--iluThreshold => ILU(T) threshold factor-->
		<xsd:attribute name="iluThreshold" type="real64" default="0" />
		<!--krylovAdaptiveTol => Use Eisenstat-Walker adaptive linear tolerance-->
		<xsd:attribute name="krylovAdaptiveTol" type="integer" default="0" />
		<!--krylovMaxIter => Maximum iterations allowed for an iterative solver-->
		<xsd:attribute name="krylovMaxIter" type="integer" default="200" />
		<!--krylovMaxRestart => Maximum iterations before restart (GMRES only)-->
		<xsd:attribute name="krylovMaxRestart" type="integer" default="200" />
		<!--krylovStrongestTol => Strongest-allowed tolerance for adaptive method-->
		<xsd:attribute name="krylovStrongestTol" type="real64" default="1e-08" />
		<!--krylovTol => Relative convergence tolerance of the iterative method
If the method converges, the iterative solution :math:`\mathsf{x}_k` is such that
the relative residual norm satisfies:
:math:`\left\lVert \mathsf{b} - \mathsf{A} \mathsf{x}_k \right\rVert_2` < ``krylovTol`` * :math:`\left\lVert\mathsf{b}\right\rVert_2`-->
		<xsd:attribute name="krylovTol" type="real64" default="1e-06" />
		<!--krylovWeakestTol => Weakest-allowed tolerance for adaptive method-->
		<xsd:attribute name="krylovWeakestTol" type="real64" default="0.001" />
		<!--logLevel => Log level-->
		<xsd:attribute name="logLevel" type="integer" default="0" />
		<!--preconditionerType => Preconditioner type. Available options are: ``none|jacobi|l1jacobi|fgs|sgs|l1sgs|chebyshev|iluk|ilut|icc|ict|amg|mgr|block|direct|bgs``-->
		<xsd:attribute name="preconditionerType" type="geos_LinearSolverParameters_PreconditionerType" default="iluk" />
		<!--solverType => Linear solver type. Available options are: ``direct|cg|gmres|fgmres|bicgstab|preconditioner``-->
		<xsd:attribute name="solverType" type="geos_LinearSolverParameters_SolverType" default="direct" />
		<!--stopIfError => Whether to stop the simulation if the linear solver reports an error-->
		<xsd:attribute name="stopIfError" type="integer" default="1" />
	</xsd:complexType>
	<xsd:simpleType name="geos_LinearSolverParameters_AMG_AggInterpType">
		<xsd:restriction base="xsd:string">
			<xsd:pattern value=".*[\[\]`$].*|default|extendedIStage2|standardStage2|extendedStage2|multipass|modifiedExtended|modifiedExtendedI|modifiedExtendedE|modifiedMultipass" />
		</xsd:restriction>
	</xsd:simpleType>
	<xsd:simpleType name="geos_LinearSolverParameters_AMG_CoarseType">
		<xsd:restriction base="xsd:string">
			<xsd:pattern value=".*[\[\]`$].*|default|jacobi|l1jacobi|fgs|sgs|l1sgs|chebyshev|direct|bgs|gsElimWPivoting|gsElimWInverse" />
		</xsd:restriction>
	</xsd:simpleType>
	<xsd:simpleType name="geos_LinearSolverParameters_AMG_CoarseningType">
		<xsd:restriction base="xsd:string">
			<xsd:pattern value=".*[\[\]`$].*|default|CLJP|RugeStueben|Falgout|PMIS|HMIS" />
		</xsd:restriction>
	</xsd:simpleType>
	<xsd:simpleType name="geos_LinearSolverParameters_AMG_InterpType">
		<xsd:restriction base="xsd:string">
			<xsd:pattern value=".*[\[\]`$].*|default|modifiedClassical|direct|multipass|extendedI|standard|extended|directBAMG|modifiedExtended|modifiedExtendedI|modifiedExtendedE" />
		</xsd:restriction>
	</xsd:simpleType>
	<xsd:simpleType name="geos_LinearSolverParameters_AMG_NullSpaceType">
		<xsd:restriction base="xsd:string">
			<xsd:pattern value=".*[\[\]`$].*|constantModes|rigidBodyModes" />
		</xsd:restriction>
	</xsd:simpleType>
	<xsd:simpleType name="geos_LinearSolverParameters_AMG_SmootherType">
		<xsd:restriction base="xsd:string">
			<xsd:pattern value=".*[\[\]`$].*|default|jacobi|l1jacobi|fgs|bgs|sgs|l1sgs|chebyshev|ilu0|ilut|ic0|ict" />
		</xsd:restriction>
	</xsd:simpleType>
	<xsd:simpleType name="geos_LinearSolverParameters_Direct_ColPerm">
		<xsd:restriction base="xsd:string">
			<xsd:pattern value=".*[\[\]`$].*|none|MMD_AtplusA|MMD_AtA|colAMD|metis|parmetis" />
		</xsd:restriction>
	</xsd:simpleType>
	<xsd:simpleType name="geos_LinearSolverParameters_Direct_RowPerm">
		<xsd:restriction base="xsd:string">
			<xsd:pattern value=".*[\[\]`$].*|none|mc64" />
		</xsd:restriction>
	</xsd:simpleType>
	<xsd:simpleType name="geos_LinearSolverParameters_PreconditionerType">
		<xsd:restriction base="xsd:string">
			<xsd:pattern value=".*[\[\]`$].*|none|jacobi|l1jacobi|fgs|sgs|l1sgs|chebyshev|iluk|ilut|icc|ict|amg|mgr|block|direct|bgs" />
		</xsd:restriction>
	</xsd:simpleType>
	<xsd:simpleType name="geos_LinearSolverParameters_SolverType">
		<xsd:restriction base="xsd:string">
			<xsd:pattern value=".*[\[\]`$].*|direct|cg|gmres|fgmres|bicgstab|preconditioner" />
		</xsd:restriction>
	</xsd:simpleType>
	<xsd:complexType name="NonlinearSolverParametersType">
		<!--allowNonConverged => Allow non-converged solution to be accepted. (i.e. exit from the Newton loop without achieving the desired tolerance)-->
		<xsd:attribute name="allowNonConverged" type="integer" default="0" />
		<!--configurationTolerance => Configuration tolerance-->
		<xsd:attribute name="configurationTolerance" type="real64" default="0" />
		<!--couplingType => Type of coupling. Valid options:
* FullyImplicit
* Sequential-->
		<xsd:attribute name="couplingType" type="geos_NonlinearSolverParameters_CouplingType" default="FullyImplicit" />
		<!--lineSearchAction => How the line search is to be used. Options are: 
 * None    - Do not use line search.
* Attempt - Use line search. Allow exit from line search without achieving smaller residual than starting residual.
* Require - Use line search. If smaller residual than starting resdual is not achieved, cut time-step.-->
		<xsd:attribute name="lineSearchAction" type="geos_NonlinearSolverParameters_LineSearchAction" default="Attempt" />
		<!--lineSearchCutFactor => Line search cut factor. For instance, a value of 0.5 will result in the effective application of the last solution by a factor of (0.5, 0.25, 0.125, ...)-->
		<xsd:attribute name="lineSearchCutFactor" type="real64" default="0.5" />
		<!--lineSearchInterpolationType => Strategy to cut the solution update during the line search. Options are: 
 * Linear
* Parabolic-->
		<xsd:attribute name="lineSearchInterpolationType" type="geos_NonlinearSolverParameters_LineSearchInterpolationType" default="Linear" />
		<!--lineSearchMaxCuts => Maximum number of line search cuts.-->
		<xsd:attribute name="lineSearchMaxCuts" type="integer" default="4" />
		<!--lineSearchResidualFactor => Factor to determine residual increase (recommended values: 1.1 (conservative), 2.0 (relaxed), 10.0 (aggressive)).-->
		<xsd:attribute name="lineSearchResidualFactor" type="real64" default="1" />
		<!--lineSearchStartingIteration => Iteration when line search starts.-->
		<xsd:attribute name="lineSearchStartingIteration" type="integer" default="0" />
		<!--logLevel => Log level-->
		<xsd:attribute name="logLevel" type="integer" default="0" />
		<!--maxAllowedResidualNorm => Maximum value of residual norm that is allowed in a Newton loop-->
		<xsd:attribute name="maxAllowedResidualNorm" type="real64" default="1e+09" />
		<!--maxNumConfigurationAttempts => Max number of times that the configuration can be changed-->
		<xsd:attribute name="maxNumConfigurationAttempts" type="integer" default="10" />
		<!--maxSubSteps => Maximum number of time sub-steps allowed for the solver-->
		<xsd:attribute name="maxSubSteps" type="integer" default="10" />
		<!--maxTimeStepCuts => Max number of time-step cuts-->
		<xsd:attribute name="maxTimeStepCuts" type="integer" default="2" />
		<!--minNormalizer => Value used to make sure that residual normalizers are not too small when computing residual norm.-->
		<xsd:attribute name="minNormalizer" type="real64" default="1e-12" />
		<!--minTimeStepIncreaseInterval => Minimum number of cycles since the last time-step cut for increasing the time-step again.-->
		<xsd:attribute name="minTimeStepIncreaseInterval" type="integer" default="10" />
		<!--newtonMaxIter => Maximum number of iterations that are allowed in a Newton loop.-->
		<xsd:attribute name="newtonMaxIter" type="integer" default="5" />
		<!--newtonMinIter => Minimum number of iterations that are required before exiting the Newton loop.-->
		<xsd:attribute name="newtonMinIter" type="integer" default="1" />
		<!--newtonTol => The required tolerance in order to exit the Newton iteration loop.-->
		<xsd:attribute name="newtonTol" type="real64" default="1e-06" />
		<!--nonlinearAccelerationType => Nonlinear acceleration type for sequential solver.-->
		<xsd:attribute name="nonlinearAccelerationType" type="geos_NonlinearSolverParameters_NonlinearAccelerationType" default="None" />
		<!--sequentialConvergenceCriterion => Criterion used to check outer-loop convergence in sequential schemes. Valid options:
* ResidualNorm
* NumberOfNonlinearIterations
* SolutionIncrements-->
		<xsd:attribute name="sequentialConvergenceCriterion" type="geos_NonlinearSolverParameters_SequentialConvergenceCriterion" default="ResidualNorm" />
		<!--subcycling => Flag to decide whether to iterate between sequentially coupled solvers or not.-->
		<xsd:attribute name="subcycling" type="integer" default="0" />
		<!--timeStepCutFactor => Factor by which the time-step will be cut if a time-step cut is required.-->
		<xsd:attribute name="timeStepCutFactor" type="real64" default="0.5" />
		<!--timeStepDecreaseFactor => Factor by which the time-step is decreased when the number of Newton iterations is large.-->
		<xsd:attribute name="timeStepDecreaseFactor" type="real64" default="0.5" />
		<!--timeStepDecreaseIterLimit => Fraction of the max Newton iterations above which the solver asks for the time-step to be decreased for the next time-step.-->
		<xsd:attribute name="timeStepDecreaseIterLimit" type="real64" default="0.7" />
		<!--timeStepIncreaseFactor => Factor by which the time-step is increased when the number of Newton iterations is small.-->
		<xsd:attribute name="timeStepIncreaseFactor" type="real64" default="2" />
		<!--timeStepIncreaseIterLimit => Fraction of the max Newton iterations below which the solver asks for the time-step to be increased for the next time-step.-->
		<xsd:attribute name="timeStepIncreaseIterLimit" type="real64" default="0.4" />
		<!--normType => Norm used by the flow solver to check nonlinear convergence. Valid options:
* Linfinity
* L2-->
		<xsd:attribute name="normType" type="geos_physicsSolverBaseKernels_NormType" default="Linfinity" />
	</xsd:complexType>
	<xsd:simpleType name="geos_NonlinearSolverParameters_CouplingType">
		<xsd:restriction base="xsd:string">
			<xsd:pattern value=".*[\[\]`$].*|FullyImplicit|Sequential" />
		</xsd:restriction>
	</xsd:simpleType>
	<xsd:simpleType name="geos_NonlinearSolverParameters_LineSearchAction">
		<xsd:restriction base="xsd:string">
			<xsd:pattern value=".*[\[\]`$].*|None|Attempt|Require" />
		</xsd:restriction>
	</xsd:simpleType>
	<xsd:simpleType name="geos_NonlinearSolverParameters_LineSearchInterpolationType">
		<xsd:restriction base="xsd:string">
			<xsd:pattern value=".*[\[\]`$].*|Linear|Parabolic" />
		</xsd:restriction>
	</xsd:simpleType>
	<xsd:simpleType name="geos_NonlinearSolverParameters_NonlinearAccelerationType">
		<xsd:restriction base="xsd:string">
			<xsd:pattern value=".*[\[\]`$].*|None|Aitken" />
		</xsd:restriction>
	</xsd:simpleType>
	<xsd:simpleType name="geos_NonlinearSolverParameters_SequentialConvergenceCriterion">
		<xsd:restriction base="xsd:string">
			<xsd:pattern value=".*[\[\]`$].*|ResidualNorm|NumberOfNonlinearIterations|SolutionIncrements" />
		</xsd:restriction>
	</xsd:simpleType>
	<xsd:complexType name="FiniteVolumeType">
		<xsd:choice minOccurs="0" maxOccurs="unbounded">
			<xsd:element name="HybridMimeticDiscretization" type="HybridMimeticDiscretizationType" />
			<xsd:element name="TwoPointFluxApproximation" type="TwoPointFluxApproximationType" />
		</xsd:choice>
	</xsd:complexType>
	<xsd:complexType name="HybridMimeticDiscretizationType">
		<!--innerProductType => Type of inner product used in the hybrid FVM solver-->
		<xsd:attribute name="innerProductType" type="string" use="required" />
		<!--name => A name is required for any non-unique nodes-->
		<xsd:attribute name="name" type="groupName" use="required" />
	</xsd:complexType>
	<xsd:complexType name="TwoPointFluxApproximationType">
		<!--areaRelTol => Relative tolerance for area calculations.-->
		<xsd:attribute name="areaRelTol" type="real64" default="1e-08" />
		<!--meanPermCoefficient => (no description available)-->
		<xsd:attribute name="meanPermCoefficient" type="real64" default="1" />
		<!--upwindingScheme => Type of upwinding scheme. Valid options:
* PPU
* C1PPU
* IHU-->
		<xsd:attribute name="upwindingScheme" type="geos_UpwindingScheme" default="PPU" />
		<!--usePEDFM => (no description available)-->
		<xsd:attribute name="usePEDFM" type="integer" default="0" />
		<!--name => A name is required for any non-unique nodes-->
		<xsd:attribute name="name" type="groupName" use="required" />
	</xsd:complexType>
	<xsd:simpleType name="geos_UpwindingScheme">
		<xsd:restriction base="xsd:string">
			<xsd:pattern value=".*[\[\]`$].*|PPU|C1PPU|IHU" />
		</xsd:restriction>
	</xsd:simpleType>
	<xsd:complexType name="OutputsType">
		<xsd:choice minOccurs="0" maxOccurs="unbounded">
			<xsd:element name="Blueprint" type="BlueprintType" />
			<xsd:element name="ChomboIO" type="ChomboIOType" />
			<xsd:element name="Python" type="PythonType" />
			<xsd:element name="Restart" type="RestartType" />
			<xsd:element name="Silo" type="SiloType" />
			<xsd:element name="TimeHistory" type="TimeHistoryType" />
			<xsd:element name="VTK" type="VTKType" />
		</xsd:choice>
	</xsd:complexType>
	<xsd:complexType name="BlueprintType">
		<!--childDirectory => Child directory path-->
		<xsd:attribute name="childDirectory" type="string" default="" />
		<!--outputFullQuadratureData => If true writes out data associated with every quadrature point.-->
		<xsd:attribute name="outputFullQuadratureData" type="integer" default="0" />
		<!--parallelThreads => Number of plot files.-->
		<xsd:attribute name="parallelThreads" type="integer" default="1" />
		<!--plotLevel => Determines which fields to write.-->
		<xsd:attribute name="plotLevel" type="geos_dataRepository_PlotLevel" default="1" />
		<!--name => A name is required for any non-unique nodes-->
		<xsd:attribute name="name" type="groupName" use="required" />
	</xsd:complexType>
	<xsd:complexType name="ChomboIOType">
		<!--beginCycle => Cycle at which the coupling will commence.-->
		<xsd:attribute name="beginCycle" type="real64" use="required" />
		<!--childDirectory => Child directory path-->
		<xsd:attribute name="childDirectory" type="string" default="" />
		<!--inputPath => Path at which the chombo to geos file will be written.-->
		<xsd:attribute name="inputPath" type="string" default="/INVALID_INPUT_PATH" />
		<!--outputPath => Path at which the geos to chombo file will be written.-->
		<xsd:attribute name="outputPath" type="string" use="required" />
		<!--parallelThreads => Number of plot files.-->
		<xsd:attribute name="parallelThreads" type="integer" default="1" />
		<!--useChomboPressures => True iff geos should use the pressures chombo writes out.-->
		<xsd:attribute name="useChomboPressures" type="integer" default="0" />
		<!--waitForInput => True iff geos should wait for chombo to write out a file. When true the inputPath must be set.-->
		<xsd:attribute name="waitForInput" type="integer" use="required" />
		<!--name => A name is required for any non-unique nodes-->
		<xsd:attribute name="name" type="groupName" use="required" />
	</xsd:complexType>
	<xsd:complexType name="PythonType">
		<!--childDirectory => Child directory path-->
		<xsd:attribute name="childDirectory" type="string" default="" />
		<!--parallelThreads => Number of plot files.-->
		<xsd:attribute name="parallelThreads" type="integer" default="1" />
		<!--name => A name is required for any non-unique nodes-->
		<xsd:attribute name="name" type="groupName" use="required" />
	</xsd:complexType>
	<xsd:complexType name="RestartType">
		<!--childDirectory => Child directory path-->
		<xsd:attribute name="childDirectory" type="string" default="" />
		<!--parallelThreads => Number of plot files.-->
		<xsd:attribute name="parallelThreads" type="integer" default="1" />
		<!--name => A name is required for any non-unique nodes-->
		<xsd:attribute name="name" type="groupName" use="required" />
	</xsd:complexType>
	<xsd:complexType name="SiloType">
		<!--childDirectory => Child directory path-->
		<xsd:attribute name="childDirectory" type="string" default="" />
		<!--fieldNames => Names of the fields to output. If this attribute is specified, GEOSX outputs all (and only) the fields specified by the user, regardless of their plotLevel-->
		<xsd:attribute name="fieldNames" type="groupNameRef_array" default="{}" />
		<!--onlyPlotSpecifiedFieldNames => If this flag is equal to 1, then we only plot the fields listed in `fieldNames`. Otherwise, we plot all the fields with the required `plotLevel`, plus the fields listed in `fieldNames`-->
		<xsd:attribute name="onlyPlotSpecifiedFieldNames" type="integer" default="0" />
		<!--parallelThreads => Number of plot files.-->
		<xsd:attribute name="parallelThreads" type="integer" default="1" />
		<!--plotFileRoot => (no description available)-->
		<xsd:attribute name="plotFileRoot" type="string" default="plot" />
		<!--plotLevel => (no description available)-->
		<xsd:attribute name="plotLevel" type="integer" default="1" />
		<!--writeCellElementMesh => (no description available)-->
		<xsd:attribute name="writeCellElementMesh" type="integer" default="1" />
		<!--writeEdgeMesh => (no description available)-->
		<xsd:attribute name="writeEdgeMesh" type="integer" default="0" />
		<!--writeFEMFaces => (no description available)-->
		<xsd:attribute name="writeFEMFaces" type="integer" default="0" />
		<!--writeFaceElementMesh => (no description available)-->
		<xsd:attribute name="writeFaceElementMesh" type="integer" default="1" />
		<!--name => A name is required for any non-unique nodes-->
		<xsd:attribute name="name" type="groupName" use="required" />
	</xsd:complexType>
	<xsd:complexType name="TimeHistoryType">
		<!--childDirectory => Child directory path-->
		<xsd:attribute name="childDirectory" type="string" default="" />
		<!--filename => The filename to which to write time history output.-->
		<xsd:attribute name="filename" type="string" default="TimeHistory" />
		<!--format => The output file format for time history output.-->
		<xsd:attribute name="format" type="string" default="hdf" />
		<!--logLevel => Log level-->
		<xsd:attribute name="logLevel" type="integer" default="0" />
		<!--parallelThreads => Number of plot files.-->
		<xsd:attribute name="parallelThreads" type="integer" default="1" />
		<!--sources => A list of collectors from which to collect and output time history information.-->
		<xsd:attribute name="sources" type="groupNameRef_array" use="required" />
		<!--name => A name is required for any non-unique nodes-->
		<xsd:attribute name="name" type="groupName" use="required" />
	</xsd:complexType>
	<xsd:complexType name="VTKType">
		<!--childDirectory => Child directory path-->
		<xsd:attribute name="childDirectory" type="string" default="" />
		<!--fieldNames => Names of the fields to output. If this attribute is specified, GEOSX outputs all the fields specified by the user, regardless of their `plotLevel`-->
		<xsd:attribute name="fieldNames" type="groupNameRef_array" default="{}" />
		<!--format => Output data format.  Valid options: ``binary``, ``ascii``-->
		<xsd:attribute name="format" type="geos_vtk_VTKOutputMode" default="binary" />
		<!--levelNames => Names of mesh levels to output.-->
		<xsd:attribute name="levelNames" type="string_array" default="{}" />
		<!--logLevel => Log level-->
		<xsd:attribute name="logLevel" type="integer" default="0" />
		<!--onlyPlotSpecifiedFieldNames => If this flag is equal to 1, then we only plot the fields listed in `fieldNames`. Otherwise, we plot all the fields with the required `plotLevel`, plus the fields listed in `fieldNames`-->
		<xsd:attribute name="onlyPlotSpecifiedFieldNames" type="integer" default="0" />
		<!--outputRegionType => Output region types.  Valid options: ``cell``, ``well``, ``surface``, ``particle``, ``all``-->
		<xsd:attribute name="outputRegionType" type="geos_vtk_VTKRegionTypes" default="all" />
		<!--parallelThreads => Number of plot files.-->
		<xsd:attribute name="parallelThreads" type="integer" default="1" />
		<!--plotFileRoot => Name of the root file for this output.-->
		<xsd:attribute name="plotFileRoot" type="string" default="VTK" />
		<!--plotLevel => Level detail plot. Only fields with lower of equal plot level will be output.-->
		<xsd:attribute name="plotLevel" type="integer" default="1" />
		<!--writeFEMFaces => (no description available)-->
		<xsd:attribute name="writeFEMFaces" type="integer" default="0" />
		<!--writeFaceElementsAs3D => Should the face elements be written as 3d volumes or not.-->
		<xsd:attribute name="writeFaceElementsAs3D" type="integer" default="0" />
		<!--writeGhostCells => Should the vtk files contain the ghost cells or not.-->
		<xsd:attribute name="writeGhostCells" type="integer" default="0" />
		<!--name => A name is required for any non-unique nodes-->
		<xsd:attribute name="name" type="groupName" use="required" />
	</xsd:complexType>
	<xsd:simpleType name="geos_vtk_VTKOutputMode">
		<xsd:restriction base="xsd:string">
			<xsd:pattern value=".*[\[\]`$].*|binary|ascii" />
		</xsd:restriction>
	</xsd:simpleType>
	<xsd:simpleType name="geos_vtk_VTKRegionTypes">
		<xsd:restriction base="xsd:string">
			<xsd:pattern value=".*[\[\]`$].*|cell|well|surface|particle|all" />
		</xsd:restriction>
	</xsd:simpleType>
	<xsd:complexType name="SolversType">
		<xsd:choice minOccurs="0" maxOccurs="unbounded">
			<xsd:element name="AcousticElasticSEM" type="AcousticElasticSEMType" />
			<xsd:element name="AcousticFirstOrderSEM" type="AcousticFirstOrderSEMType" />
			<xsd:element name="AcousticSEM" type="AcousticSEMType" />
			<xsd:element name="AcousticVTISEM" type="AcousticVTISEMType" />
			<xsd:element name="CompositionalMultiphaseFVM" type="CompositionalMultiphaseFVMType" />
			<xsd:element name="CompositionalMultiphaseHybridFVM" type="CompositionalMultiphaseHybridFVMType" />
			<xsd:element name="CompositionalMultiphaseReservoir" type="CompositionalMultiphaseReservoirType" />
			<xsd:element name="CompositionalMultiphaseReservoirPoromechanics" type="CompositionalMultiphaseReservoirPoromechanicsType" />
			<xsd:element name="CompositionalMultiphaseWell" type="CompositionalMultiphaseWellType">
				<xsd:unique name="SolversCompositionalMultiphaseWellWellControlsUniqueName">
					<xsd:selector xpath="WellControls" />
					<xsd:field xpath="@name" />
				</xsd:unique>
			</xsd:element>
			<xsd:element name="ElasticFirstOrderSEM" type="ElasticFirstOrderSEMType" />
			<xsd:element name="ElasticSEM" type="ElasticSEMType" />
			<xsd:element name="EmbeddedSurfaceGenerator" type="EmbeddedSurfaceGeneratorType" />
			<xsd:element name="FlowProppantTransport" type="FlowProppantTransportType" />
			<xsd:element name="Hydrofracture" type="HydrofractureType" />
			<xsd:element name="LaplaceFEM" type="LaplaceFEMType" />
			<xsd:element name="MultiphasePoromechanics" type="MultiphasePoromechanicsType" />
			<xsd:element name="MultiphasePoromechanicsReservoir" type="MultiphasePoromechanicsReservoirType" />
			<xsd:element name="PhaseFieldDamageFEM" type="PhaseFieldDamageFEMType" />
			<xsd:element name="PhaseFieldFracture" type="PhaseFieldFractureType" />
			<xsd:element name="ProppantTransport" type="ProppantTransportType" />
			<xsd:element name="QuasiDynamicEQ" type="QuasiDynamicEQType" />
			<xsd:element name="ReactiveCompositionalMultiphaseOBL" type="ReactiveCompositionalMultiphaseOBLType" />
			<xsd:element name="SeismicityRate" type="SeismicityRateType" />
			<xsd:element name="SinglePhaseFVM" type="SinglePhaseFVMType" />
			<xsd:element name="SinglePhaseHybridFVM" type="SinglePhaseHybridFVMType" />
			<xsd:element name="SinglePhasePoromechanics" type="SinglePhasePoromechanicsType" />
			<xsd:element name="SinglePhasePoromechanicsConformingFractures" type="SinglePhasePoromechanicsConformingFracturesType" />
			<xsd:element name="SinglePhasePoromechanicsConformingFracturesReservoir" type="SinglePhasePoromechanicsConformingFracturesReservoirType" />
			<xsd:element name="SinglePhasePoromechanicsEmbeddedFractures" type="SinglePhasePoromechanicsEmbeddedFracturesType" />
			<xsd:element name="SinglePhasePoromechanicsReservoir" type="SinglePhasePoromechanicsReservoirType" />
			<xsd:element name="SinglePhaseProppantFVM" type="SinglePhaseProppantFVMType" />
			<xsd:element name="SinglePhaseReservoir" type="SinglePhaseReservoirType" />
			<xsd:element name="SinglePhaseReservoirPoromechanics" type="SinglePhaseReservoirPoromechanicsType" />
			<xsd:element name="SinglePhaseReservoirPoromechanicsConformingFractures" type="SinglePhaseReservoirPoromechanicsConformingFracturesType" />
			<xsd:element name="SinglePhaseWell" type="SinglePhaseWellType">
				<xsd:unique name="SolversSinglePhaseWellWellControlsUniqueName">
					<xsd:selector xpath="WellControls" />
					<xsd:field xpath="@name" />
				</xsd:unique>
			</xsd:element>
			<xsd:element name="SolidMechanicsAugmentedLagrangianContact" type="SolidMechanicsAugmentedLagrangianContactType" />
			<xsd:element name="SolidMechanicsEmbeddedFractures" type="SolidMechanicsEmbeddedFracturesType" />
			<xsd:element name="SolidMechanicsLagrangeContact" type="SolidMechanicsLagrangeContactType" />
			<xsd:element name="SolidMechanicsLagrangianSSLE" type="SolidMechanicsLagrangianSSLEType" />
			<xsd:element name="SolidMechanics_LagrangianFEM" type="SolidMechanics_LagrangianFEMType" />
			<xsd:element name="SolidMechanics_MPM" type="SolidMechanics_MPMType" />
			<xsd:element name="SurfaceGenerator" type="SurfaceGeneratorType" />
		</xsd:choice>
		<!--gravityVector => Gravity vector used in the physics solvers-->
		<xsd:attribute name="gravityVector" type="R1Tensor" default="{0,0,-9.81}" />
	</xsd:complexType>
	<xsd:complexType name="AcousticElasticSEMType">
		<xsd:choice minOccurs="0" maxOccurs="unbounded">
			<xsd:element name="LinearSolverParameters" type="LinearSolverParametersType" maxOccurs="1" />
			<xsd:element name="NonlinearSolverParameters" type="NonlinearSolverParametersType" maxOccurs="1" />
		</xsd:choice>
		<!--acousticSolverName => Name of the acoustic solver used by the coupled solver-->
		<xsd:attribute name="acousticSolverName" type="groupNameRef" use="required" />
		<!--cflFactor => Factor to apply to the `CFL condition <http://en.wikipedia.org/wiki/Courant-Friedrichs-Lewy_condition>`_ when calculating the maximum allowable time step. Values should be in the interval (0,1] -->
		<xsd:attribute name="cflFactor" type="real64" default="0.5" />
		<!--discretization => Name of discretization object (defined in the :ref:`NumericalMethodsManager`) to use for this solver. For instance, if this is a Finite Element Solver, the name of a :ref:`FiniteElement` should be specified. If this is a Finite Volume Method, the name of a :ref:`FiniteVolume` discretization should be specified.-->
		<xsd:attribute name="discretization" type="groupNameRef" use="required" />
		<!--elasticSolverName => Name of the elastic solver used by the coupled solver-->
		<xsd:attribute name="elasticSolverName" type="groupNameRef" use="required" />
		<!--initialDt => Initial time-step value required by the solver to the event manager.-->
		<xsd:attribute name="initialDt" type="real64" default="1e+99" />
		<!--logLevel => Sets the level of information to write in the standard output (the console typically).
Level 0 outputs no specific information for this solver. Higher levels require more outputs.
1
 - Line search information
 - Solution information (scaling, maximum changes, quality check)
 - Convergence information
 - Time step information
 - Linear solver information
 - Nonlinear solver information
 - Solver timers information
2
 - The summary of declared fields and coupling-->
		<xsd:attribute name="logLevel" type="integer" default="0" />
		<!--targetRegions => Allowable regions that the solver may be applied to. Note that this does not indicate that the solver will be applied to these regions, only that allocation will occur such that the solver may be applied to these regions. The decision about what regions this solver will beapplied to rests in the EventManager.-->
		<xsd:attribute name="targetRegions" type="groupNameRef_array" use="required" />
		<!--writeLinearSystem => Write matrix, rhs, solution to screen ( = 1) or file ( = 2).-->
		<xsd:attribute name="writeLinearSystem" type="integer" default="0" />
		<!--name => A name is required for any non-unique nodes-->
		<xsd:attribute name="name" type="groupName" use="required" />
	</xsd:complexType>
	<xsd:complexType name="AcousticFirstOrderSEMType">
		<xsd:choice minOccurs="0" maxOccurs="unbounded">
			<xsd:element name="LinearSolverParameters" type="LinearSolverParametersType" maxOccurs="1" />
			<xsd:element name="NonlinearSolverParameters" type="NonlinearSolverParametersType" maxOccurs="1" />
		</xsd:choice>
		<!--attenuationType => Flag to indicate which attenuation model to use: "none" for no attenuation, "sls\ for the standard-linear-solid (SLS) model (Fichtner, 2014).-->
		<xsd:attribute name="attenuationType" type="geos_WaveSolverUtils_AttenuationType" default="none" />
		<!--cflFactor => Factor to apply to the `CFL condition <http://en.wikipedia.org/wiki/Courant-Friedrichs-Lewy_condition>`_ when calculating the maximum allowable time step. Values should be in the interval (0,1] -->
		<xsd:attribute name="cflFactor" type="real64" default="0.5" />
		<!--discretization => Name of discretization object (defined in the :ref:`NumericalMethodsManager`) to use for this solver. For instance, if this is a Finite Element Solver, the name of a :ref:`FiniteElement` should be specified. If this is a Finite Volume Method, the name of a :ref:`FiniteVolume` discretization should be specified.-->
		<xsd:attribute name="discretization" type="groupNameRef" use="required" />
		<!--dtSeismoTrace => Time step for output pressure at receivers-->
		<xsd:attribute name="dtSeismoTrace" type="real64" default="0" />
		<!--enableLifo => Set to 1 to enable LIFO storage feature-->
		<xsd:attribute name="enableLifo" type="integer" default="0" />
		<!--forward => Set to 1 to compute forward propagation-->
		<xsd:attribute name="forward" type="integer" default="1" />
		<!--initialDt => Initial time-step value required by the solver to the event manager.-->
		<xsd:attribute name="initialDt" type="real64" default="1e+99" />
		<!--lifoOnDevice => Set the capacity of the lifo device storage (if negative, opposite of percentage of remaining memory)-->
		<xsd:attribute name="lifoOnDevice" type="integer" default="-80" />
		<!--lifoOnHost => Set the capacity of the lifo host storage (if negative, opposite of percentage of remaining memory)-->
		<xsd:attribute name="lifoOnHost" type="integer" default="-80" />
		<!--lifoSize => Set the capacity of the lifo storage (should be the total number of buffers to store in the LIFO)-->
		<xsd:attribute name="lifoSize" type="integer" default="2147483647" />
		<!--linearDASGeometry => Geometry parameters for a linear DAS fiber (dip, azimuth, gauge length)-->
		<xsd:attribute name="linearDASGeometry" type="real64_array2d" default="{{0}}" />
		<!--linearDASSamples => Number of sample points to be used for strain integration when integrating the strain for the DAS signal-->
		<xsd:attribute name="linearDASSamples" type="integer" default="5" />
		<!--logLevel => Sets the level of information to write in the standard output (the console typically).
Level 0 outputs no specific information for this solver. Higher levels require more outputs.
1
 - Line search information
 - Solution information (scaling, maximum changes, quality check)
 - Convergence information
 - Time step information
 - Linear solver information
 - Nonlinear solver information
 - Solver timers information
2
 - The summary of declared fields and coupling-->
		<xsd:attribute name="logLevel" type="integer" default="0" />
		<!--outputSeismoTrace => Flag that indicates if we write the seismo trace in a file .txt, 0 no output, 1 otherwise-->
		<xsd:attribute name="outputSeismoTrace" type="integer" default="0" />
		<!--receiverCoordinates => Coordinates (x,y,z) of the receivers-->
		<xsd:attribute name="receiverCoordinates" type="real64_array2d" default="{{0}}" />
		<!--rickerOrder => Flag that indicates the order of the Ricker to be used o, 1 or 2. Order 2 by default-->
		<xsd:attribute name="rickerOrder" type="integer" default="2" />
		<!--saveFields => Set to 1 to save fields during forward and restore them during backward-->
		<xsd:attribute name="saveFields" type="integer" default="0" />
		<!--shotIndex => Set the current shot for temporary files-->
		<xsd:attribute name="shotIndex" type="integer" default="0" />
		<!--slsAnelasticityCoefficients => Anelasticity coefficients for the standard-linear-solid (SLS) anelasticity.The default value is { }, corresponding to no attenuation. An array with the corresponding reference frequencies must be provided.-->
		<xsd:attribute name="slsAnelasticityCoefficients" type="real32_array" default="{0}" />
		<!--slsReferenceAngularFrequencies => Reference angular frequencies (omega) for the standard-linear-solid (SLS) anelasticity.The default value is { }, corresponding to no attenuation. An array with the corresponding anelasticity coefficients must be provided.-->
		<xsd:attribute name="slsReferenceAngularFrequencies" type="real32_array" default="{0}" />
		<!--sourceCoordinates => Coordinates (x,y,z) of the sources-->
		<xsd:attribute name="sourceCoordinates" type="real64_array2d" default="{{0}}" />
		<!--sourceWaveletTableNames => Names of the table functions, one for each source, that are used to define the source wavelets. If a list is given, it overrides the Ricker wavelet definitions.The default value is an empty list, which means that a Ricker wavelet is used everywhere.-->
		<xsd:attribute name="sourceWaveletTableNames" type="string_array" default="{}" />
		<!--targetRegions => Allowable regions that the solver may be applied to. Note that this does not indicate that the solver will be applied to these regions, only that allocation will occur such that the solver may be applied to these regions. The decision about what regions this solver will beapplied to rests in the EventManager.-->
		<xsd:attribute name="targetRegions" type="groupNameRef_array" use="required" />
		<!--timeSourceDelay => Source time delay (1 / f0 by default)-->
		<xsd:attribute name="timeSourceDelay" type="real32" default="-1" />
		<!--timeSourceFrequency => Central frequency for the time source-->
		<xsd:attribute name="timeSourceFrequency" type="real32" default="0" />
		<!--timestepStabilityLimit => Set to 1 to apply a stability limit to the simulation timestep. The timestep used is that given by the CFL condition times the cflFactor parameter.-->
		<xsd:attribute name="timestepStabilityLimit" type="integer" default="0" />
		<!--useDAS => Flag to indicate if DAS data will be modeled, and which DAS type to use: "none" to deactivate DAS, "strainIntegration" for strain integration, "dipole" for displacement difference-->
		<xsd:attribute name="useDAS" type="geos_WaveSolverUtils_DASType" default="none" />
		<!--writeLinearSystem => Write matrix, rhs, solution to screen ( = 1) or file ( = 2).-->
		<xsd:attribute name="writeLinearSystem" type="integer" default="0" />
		<!--name => A name is required for any non-unique nodes-->
		<xsd:attribute name="name" type="groupName" use="required" />
	</xsd:complexType>
	<xsd:simpleType name="geos_WaveSolverUtils_AttenuationType">
		<xsd:restriction base="xsd:string">
			<xsd:pattern value=".*[\[\]`$].*|none|sls" />
		</xsd:restriction>
	</xsd:simpleType>
	<xsd:simpleType name="geos_WaveSolverUtils_DASType">
		<xsd:restriction base="xsd:string">
			<xsd:pattern value=".*[\[\]`$].*|none|dipole|strainIntegration" />
		</xsd:restriction>
	</xsd:simpleType>
	<xsd:complexType name="AcousticSEMType">
		<xsd:choice minOccurs="0" maxOccurs="unbounded">
			<xsd:element name="LinearSolverParameters" type="LinearSolverParametersType" maxOccurs="1" />
			<xsd:element name="NonlinearSolverParameters" type="NonlinearSolverParametersType" maxOccurs="1" />
		</xsd:choice>
		<!--attenuationType => Flag to indicate which attenuation model to use: "none" for no attenuation, "sls\ for the standard-linear-solid (SLS) model (Fichtner, 2014).-->
		<xsd:attribute name="attenuationType" type="geos_WaveSolverUtils_AttenuationType" default="none" />
		<!--cflFactor => Factor to apply to the `CFL condition <http://en.wikipedia.org/wiki/Courant-Friedrichs-Lewy_condition>`_ when calculating the maximum allowable time step. Values should be in the interval (0,1] -->
		<xsd:attribute name="cflFactor" type="real64" default="0.5" />
		<!--discretization => Name of discretization object (defined in the :ref:`NumericalMethodsManager`) to use for this solver. For instance, if this is a Finite Element Solver, the name of a :ref:`FiniteElement` should be specified. If this is a Finite Volume Method, the name of a :ref:`FiniteVolume` discretization should be specified.-->
		<xsd:attribute name="discretization" type="groupNameRef" use="required" />
		<!--dtSeismoTrace => Time step for output pressure at receivers-->
		<xsd:attribute name="dtSeismoTrace" type="real64" default="0" />
		<!--enableLifo => Set to 1 to enable LIFO storage feature-->
		<xsd:attribute name="enableLifo" type="integer" default="0" />
		<!--forward => Set to 1 to compute forward propagation-->
		<xsd:attribute name="forward" type="integer" default="1" />
		<!--initialDt => Initial time-step value required by the solver to the event manager.-->
		<xsd:attribute name="initialDt" type="real64" default="1e+99" />
		<!--lifoOnDevice => Set the capacity of the lifo device storage (if negative, opposite of percentage of remaining memory)-->
		<xsd:attribute name="lifoOnDevice" type="integer" default="-80" />
		<!--lifoOnHost => Set the capacity of the lifo host storage (if negative, opposite of percentage of remaining memory)-->
		<xsd:attribute name="lifoOnHost" type="integer" default="-80" />
		<!--lifoSize => Set the capacity of the lifo storage (should be the total number of buffers to store in the LIFO)-->
		<xsd:attribute name="lifoSize" type="integer" default="2147483647" />
		<!--linearDASGeometry => Geometry parameters for a linear DAS fiber (dip, azimuth, gauge length)-->
		<xsd:attribute name="linearDASGeometry" type="real64_array2d" default="{{0}}" />
		<!--linearDASSamples => Number of sample points to be used for strain integration when integrating the strain for the DAS signal-->
		<xsd:attribute name="linearDASSamples" type="integer" default="5" />
		<!--logLevel => Sets the level of information to write in the standard output (the console typically).
Level 0 outputs no specific information for this solver. Higher levels require more outputs.
1
 - Line search information
 - Solution information (scaling, maximum changes, quality check)
 - Convergence information
 - Time step information
 - Linear solver information
 - Nonlinear solver information
 - Solver timers information
2
 - The summary of declared fields and coupling-->
		<xsd:attribute name="logLevel" type="integer" default="0" />
		<!--outputSeismoTrace => Flag that indicates if we write the seismo trace in a file .txt, 0 no output, 1 otherwise-->
		<xsd:attribute name="outputSeismoTrace" type="integer" default="0" />
		<!--receiverCoordinates => Coordinates (x,y,z) of the receivers-->
		<xsd:attribute name="receiverCoordinates" type="real64_array2d" default="{{0}}" />
		<!--rickerOrder => Flag that indicates the order of the Ricker to be used o, 1 or 2. Order 2 by default-->
		<xsd:attribute name="rickerOrder" type="integer" default="2" />
		<!--saveFields => Set to 1 to save fields during forward and restore them during backward-->
		<xsd:attribute name="saveFields" type="integer" default="0" />
		<!--shotIndex => Set the current shot for temporary files-->
		<xsd:attribute name="shotIndex" type="integer" default="0" />
		<!--slsAnelasticityCoefficients => Anelasticity coefficients for the standard-linear-solid (SLS) anelasticity.The default value is { }, corresponding to no attenuation. An array with the corresponding reference frequencies must be provided.-->
		<xsd:attribute name="slsAnelasticityCoefficients" type="real32_array" default="{0}" />
		<!--slsReferenceAngularFrequencies => Reference angular frequencies (omega) for the standard-linear-solid (SLS) anelasticity.The default value is { }, corresponding to no attenuation. An array with the corresponding anelasticity coefficients must be provided.-->
		<xsd:attribute name="slsReferenceAngularFrequencies" type="real32_array" default="{0}" />
		<!--sourceCoordinates => Coordinates (x,y,z) of the sources-->
		<xsd:attribute name="sourceCoordinates" type="real64_array2d" default="{{0}}" />
		<!--sourceWaveletTableNames => Names of the table functions, one for each source, that are used to define the source wavelets. If a list is given, it overrides the Ricker wavelet definitions.The default value is an empty list, which means that a Ricker wavelet is used everywhere.-->
		<xsd:attribute name="sourceWaveletTableNames" type="string_array" default="{}" />
		<!--targetRegions => Allowable regions that the solver may be applied to. Note that this does not indicate that the solver will be applied to these regions, only that allocation will occur such that the solver may be applied to these regions. The decision about what regions this solver will beapplied to rests in the EventManager.-->
		<xsd:attribute name="targetRegions" type="groupNameRef_array" use="required" />
		<!--timeSourceDelay => Source time delay (1 / f0 by default)-->
		<xsd:attribute name="timeSourceDelay" type="real32" default="-1" />
		<!--timeSourceFrequency => Central frequency for the time source-->
		<xsd:attribute name="timeSourceFrequency" type="real32" default="0" />
		<!--timestepStabilityLimit => Set to 1 to apply a stability limit to the simulation timestep. The timestep used is that given by the CFL condition times the cflFactor parameter.-->
		<xsd:attribute name="timestepStabilityLimit" type="integer" default="0" />
		<!--useDAS => Flag to indicate if DAS data will be modeled, and which DAS type to use: "none" to deactivate DAS, "strainIntegration" for strain integration, "dipole" for displacement difference-->
		<xsd:attribute name="useDAS" type="geos_WaveSolverUtils_DASType" default="none" />
		<!--writeLinearSystem => Write matrix, rhs, solution to screen ( = 1) or file ( = 2).-->
		<xsd:attribute name="writeLinearSystem" type="integer" default="0" />
		<!--name => A name is required for any non-unique nodes-->
		<xsd:attribute name="name" type="groupName" use="required" />
	</xsd:complexType>
	<xsd:complexType name="AcousticVTISEMType">
		<xsd:choice minOccurs="0" maxOccurs="unbounded">
			<xsd:element name="LinearSolverParameters" type="LinearSolverParametersType" maxOccurs="1" />
			<xsd:element name="NonlinearSolverParameters" type="NonlinearSolverParametersType" maxOccurs="1" />
		</xsd:choice>
		<!--attenuationType => Flag to indicate which attenuation model to use: "none" for no attenuation, "sls\ for the standard-linear-solid (SLS) model (Fichtner, 2014).-->
		<xsd:attribute name="attenuationType" type="geos_WaveSolverUtils_AttenuationType" default="none" />
		<!--cflFactor => Factor to apply to the `CFL condition <http://en.wikipedia.org/wiki/Courant-Friedrichs-Lewy_condition>`_ when calculating the maximum allowable time step. Values should be in the interval (0,1] -->
		<xsd:attribute name="cflFactor" type="real64" default="0.5" />
		<!--discretization => Name of discretization object (defined in the :ref:`NumericalMethodsManager`) to use for this solver. For instance, if this is a Finite Element Solver, the name of a :ref:`FiniteElement` should be specified. If this is a Finite Volume Method, the name of a :ref:`FiniteVolume` discretization should be specified.-->
		<xsd:attribute name="discretization" type="groupNameRef" use="required" />
		<!--dtSeismoTrace => Time step for output pressure at receivers-->
		<xsd:attribute name="dtSeismoTrace" type="real64" default="0" />
		<!--enableLifo => Set to 1 to enable LIFO storage feature-->
		<xsd:attribute name="enableLifo" type="integer" default="0" />
		<!--forward => Set to 1 to compute forward propagation-->
		<xsd:attribute name="forward" type="integer" default="1" />
		<!--initialDt => Initial time-step value required by the solver to the event manager.-->
		<xsd:attribute name="initialDt" type="real64" default="1e+99" />
		<!--lifoOnDevice => Set the capacity of the lifo device storage (if negative, opposite of percentage of remaining memory)-->
		<xsd:attribute name="lifoOnDevice" type="integer" default="-80" />
		<!--lifoOnHost => Set the capacity of the lifo host storage (if negative, opposite of percentage of remaining memory)-->
		<xsd:attribute name="lifoOnHost" type="integer" default="-80" />
		<!--lifoSize => Set the capacity of the lifo storage (should be the total number of buffers to store in the LIFO)-->
		<xsd:attribute name="lifoSize" type="integer" default="2147483647" />
		<!--linearDASGeometry => Geometry parameters for a linear DAS fiber (dip, azimuth, gauge length)-->
		<xsd:attribute name="linearDASGeometry" type="real64_array2d" default="{{0}}" />
		<!--linearDASSamples => Number of sample points to be used for strain integration when integrating the strain for the DAS signal-->
		<xsd:attribute name="linearDASSamples" type="integer" default="5" />
		<!--logLevel => Sets the level of information to write in the standard output (the console typically).
Level 0 outputs no specific information for this solver. Higher levels require more outputs.
1
 - Line search information
 - Solution information (scaling, maximum changes, quality check)
 - Convergence information
 - Time step information
 - Linear solver information
 - Nonlinear solver information
 - Solver timers information
2
 - The summary of declared fields and coupling-->
		<xsd:attribute name="logLevel" type="integer" default="0" />
		<!--outputSeismoTrace => Flag that indicates if we write the seismo trace in a file .txt, 0 no output, 1 otherwise-->
		<xsd:attribute name="outputSeismoTrace" type="integer" default="0" />
		<!--receiverCoordinates => Coordinates (x,y,z) of the receivers-->
		<xsd:attribute name="receiverCoordinates" type="real64_array2d" default="{{0}}" />
		<!--rickerOrder => Flag that indicates the order of the Ricker to be used o, 1 or 2. Order 2 by default-->
		<xsd:attribute name="rickerOrder" type="integer" default="2" />
		<!--saveFields => Set to 1 to save fields during forward and restore them during backward-->
		<xsd:attribute name="saveFields" type="integer" default="0" />
		<!--shotIndex => Set the current shot for temporary files-->
		<xsd:attribute name="shotIndex" type="integer" default="0" />
		<!--slsAnelasticityCoefficients => Anelasticity coefficients for the standard-linear-solid (SLS) anelasticity.The default value is { }, corresponding to no attenuation. An array with the corresponding reference frequencies must be provided.-->
		<xsd:attribute name="slsAnelasticityCoefficients" type="real32_array" default="{0}" />
		<!--slsReferenceAngularFrequencies => Reference angular frequencies (omega) for the standard-linear-solid (SLS) anelasticity.The default value is { }, corresponding to no attenuation. An array with the corresponding anelasticity coefficients must be provided.-->
		<xsd:attribute name="slsReferenceAngularFrequencies" type="real32_array" default="{0}" />
		<!--sourceCoordinates => Coordinates (x,y,z) of the sources-->
		<xsd:attribute name="sourceCoordinates" type="real64_array2d" default="{{0}}" />
		<!--sourceWaveletTableNames => Names of the table functions, one for each source, that are used to define the source wavelets. If a list is given, it overrides the Ricker wavelet definitions.The default value is an empty list, which means that a Ricker wavelet is used everywhere.-->
		<xsd:attribute name="sourceWaveletTableNames" type="string_array" default="{}" />
		<!--targetRegions => Allowable regions that the solver may be applied to. Note that this does not indicate that the solver will be applied to these regions, only that allocation will occur such that the solver may be applied to these regions. The decision about what regions this solver will beapplied to rests in the EventManager.-->
		<xsd:attribute name="targetRegions" type="groupNameRef_array" use="required" />
		<!--timeSourceDelay => Source time delay (1 / f0 by default)-->
		<xsd:attribute name="timeSourceDelay" type="real32" default="-1" />
		<!--timeSourceFrequency => Central frequency for the time source-->
		<xsd:attribute name="timeSourceFrequency" type="real32" default="0" />
		<!--timestepStabilityLimit => Set to 1 to apply a stability limit to the simulation timestep. The timestep used is that given by the CFL condition times the cflFactor parameter.-->
		<xsd:attribute name="timestepStabilityLimit" type="integer" default="0" />
		<!--useDAS => Flag to indicate if DAS data will be modeled, and which DAS type to use: "none" to deactivate DAS, "strainIntegration" for strain integration, "dipole" for displacement difference-->
		<xsd:attribute name="useDAS" type="geos_WaveSolverUtils_DASType" default="none" />
		<!--writeLinearSystem => Write matrix, rhs, solution to screen ( = 1) or file ( = 2).-->
		<xsd:attribute name="writeLinearSystem" type="integer" default="0" />
		<!--name => A name is required for any non-unique nodes-->
		<xsd:attribute name="name" type="groupName" use="required" />
	</xsd:complexType>
	<xsd:complexType name="CompositionalMultiphaseFVMType">
		<xsd:choice minOccurs="0" maxOccurs="unbounded">
			<xsd:element name="LinearSolverParameters" type="LinearSolverParametersType" maxOccurs="1" />
			<xsd:element name="NonlinearSolverParameters" type="NonlinearSolverParametersType" maxOccurs="1" />
		</xsd:choice>
		<!--allowLocalCompDensityChopping => Flag indicating whether local (cell-wise) chopping of negative compositions is allowed-->
		<xsd:attribute name="allowLocalCompDensityChopping" type="integer" default="1" />
		<!--allowNegativePressure => Flag indicating if negative pressure is allowed-->
		<xsd:attribute name="allowNegativePressure" type="integer" default="1" />
		<!--cflFactor => Factor to apply to the `CFL condition <http://en.wikipedia.org/wiki/Courant-Friedrichs-Lewy_condition>`_ when calculating the maximum allowable time step. Values should be in the interval (0,1] -->
		<xsd:attribute name="cflFactor" type="real64" default="0.5" />
		<!--contMultiplierDBC => Factor by which continuation parameter is changed every newton when DBC is used-->
		<xsd:attribute name="contMultiplierDBC" type="real64" default="0.5" />
		<!--continuationDBC => Flag for enabling continuation parameter-->
		<xsd:attribute name="continuationDBC" type="integer" default="1" />
		<!--discretization => Name of discretization object (defined in the :ref:`NumericalMethodsManager`) to use for this solver. For instance, if this is a Finite Element Solver, the name of a :ref:`FiniteElement` should be specified. If this is a Finite Volume Method, the name of a :ref:`FiniteVolume` discretization should be specified.-->
		<xsd:attribute name="discretization" type="groupNameRef" use="required" />
		<!--initialDt => Initial time-step value required by the solver to the event manager.-->
		<xsd:attribute name="initialDt" type="real64" default="1e+99" />
		<!--isThermal => Flag indicating whether the problem is thermal or not.-->
		<xsd:attribute name="isThermal" type="integer" default="0" />
		<!--kappaminDBC => Factor that controls how much dissipation is kept in the system when continuation is used-->
		<xsd:attribute name="kappaminDBC" type="real64" default="1e-20" />
		<!--logLevel => Sets the level of information to write in the standard output (the console typically).
Level 0 outputs no specific information for this solver. Higher levels require more outputs.
1
 - Line search information
 - Solution information (scaling, maximum changes, quality check)
 - Convergence information
 - Time step information
 - Linear solver information
 - Nonlinear solver information
 - Solver timers information
2
 - The summary of declared fields and coupling-->
		<xsd:attribute name="logLevel" type="integer" default="0" />
		<!--maxAbsolutePressureChange => Maximum (absolute) pressure change in a Newton iteration-->
		<xsd:attribute name="maxAbsolutePressureChange" type="real64" default="-1" />
		<!--maxCompFractionChange => Maximum (absolute) change in a component fraction in a Newton iteration-->
		<xsd:attribute name="maxCompFractionChange" type="real64" default="0.5" />
		<!--maxRelativeCompDensChange => Maximum (relative) change in a component density in a Newton iteration-->
		<xsd:attribute name="maxRelativeCompDensChange" type="real64" default="1.79769e+208" />
		<!--maxRelativePressureChange => Maximum (relative) change in pressure in a Newton iteration-->
		<xsd:attribute name="maxRelativePressureChange" type="real64" default="0.5" />
		<!--maxRelativeTemperatureChange => Maximum (relative) change in temperature in a Newton iteration-->
		<xsd:attribute name="maxRelativeTemperatureChange" type="real64" default="0.5" />
		<!--maxSequentialCompDensChange => Maximum (absolute) component density change in a sequential iteration, used for outer loop convergence check-->
		<xsd:attribute name="maxSequentialCompDensChange" type="real64" default="1" />
		<!--maxSequentialPressureChange => Maximum (absolute) pressure change in a sequential iteration, used for outer loop convergence check-->
		<xsd:attribute name="maxSequentialPressureChange" type="real64" default="100000" />
		<!--maxSequentialTemperatureChange => Maximum (absolute) temperature change in a sequential iteration, used for outer loop convergence check-->
		<xsd:attribute name="maxSequentialTemperatureChange" type="real64" default="0.1" />
		<!--minCompDens => Minimum allowed global component density-->
		<xsd:attribute name="minCompDens" type="real64" default="1e-10" />
		<!--minScalingFactor => Minimum value for solution scaling factor-->
		<xsd:attribute name="minScalingFactor" type="real64" default="0.01" />
		<!--miscibleDBC => Flag for enabling DBC formulation with/without miscibility-->
		<xsd:attribute name="miscibleDBC" type="integer" default="0" />
		<!--omegaDBC => Factor by which DBC flux is multiplied-->
		<xsd:attribute name="omegaDBC" type="real64" default="1" />
		<!--scalingType => Solution scaling type.Valid options:
* Global
* Local-->
		<xsd:attribute name="scalingType" type="geos_CompositionalMultiphaseFVM_ScalingType" default="Global" />
		<!--solutionChangeScalingFactor => Damping factor for solution change targets-->
		<xsd:attribute name="solutionChangeScalingFactor" type="real64" default="0.5" />
		<!--targetFlowCFL => Target CFL condition `CFL condition <http://en.wikipedia.org/wiki/Courant-Friedrichs-Lewy_condition>`_ when computing the next timestep.-->
		<xsd:attribute name="targetFlowCFL" type="real64" default="-1" />
		<!--targetPhaseVolFractionChangeInTimeStep => Target (absolute) change in phase volume fraction in a time step-->
		<xsd:attribute name="targetPhaseVolFractionChangeInTimeStep" type="real64" default="0.2" />
		<!--targetRegions => Allowable regions that the solver may be applied to. Note that this does not indicate that the solver will be applied to these regions, only that allocation will occur such that the solver may be applied to these regions. The decision about what regions this solver will beapplied to rests in the EventManager.-->
		<xsd:attribute name="targetRegions" type="groupNameRef_array" use="required" />
		<!--targetRelativeCompDensChangeInTimeStep => Target (relative) change in component density in a time step-->
		<xsd:attribute name="targetRelativeCompDensChangeInTimeStep" type="real64" default="1.79769e+308" />
		<!--targetRelativePressureChangeInTimeStep => Target (relative) change in pressure in a time step (expected value between 0 and 1)-->
		<xsd:attribute name="targetRelativePressureChangeInTimeStep" type="real64" default="0.2" />
		<!--targetRelativeTemperatureChangeInTimeStep => Target (relative) change in temperature in a time step (expected value between 0 and 1)-->
		<xsd:attribute name="targetRelativeTemperatureChangeInTimeStep" type="real64" default="0.2" />
		<!--temperature => Temperature-->
		<xsd:attribute name="temperature" type="real64" use="required" />
		<!--useDBC => Enable Dissipation-based continuation flux-->
		<xsd:attribute name="useDBC" type="integer" default="0" />
		<!--useMass => Use mass formulation instead of molar. Warning : Affects SourceFlux rates units.-->
		<xsd:attribute name="useMass" type="integer" default="0" />
		<!--useSimpleAccumulation => Flag indicating whether simple accumulation form is used-->
		<xsd:attribute name="useSimpleAccumulation" type="integer" default="1" />
		<!--useTotalMassEquation => Flag indicating whether total mass equation is used-->
		<xsd:attribute name="useTotalMassEquation" type="integer" default="1" />
		<!--writeLinearSystem => Write matrix, rhs, solution to screen ( = 1) or file ( = 2).-->
		<xsd:attribute name="writeLinearSystem" type="integer" default="0" />
		<!--name => A name is required for any non-unique nodes-->
		<xsd:attribute name="name" type="groupName" use="required" />
	</xsd:complexType>
	<xsd:simpleType name="geos_physicsSolverBaseKernels_NormType">
		<xsd:restriction base="xsd:string">
			<xsd:pattern value=".*[\[\]`$].*|Linfinity|L2" />
		</xsd:restriction>
	</xsd:simpleType>
	<xsd:simpleType name="geos_CompositionalMultiphaseFVM_ScalingType">
		<xsd:restriction base="xsd:string">
			<xsd:pattern value=".*[\[\]`$].*|Global|Local" />
		</xsd:restriction>
	</xsd:simpleType>
	<xsd:complexType name="CompositionalMultiphaseHybridFVMType">
		<xsd:choice minOccurs="0" maxOccurs="unbounded">
			<xsd:element name="LinearSolverParameters" type="LinearSolverParametersType" maxOccurs="1" />
			<xsd:element name="NonlinearSolverParameters" type="NonlinearSolverParametersType" maxOccurs="1" />
		</xsd:choice>
		<!--allowLocalCompDensityChopping => Flag indicating whether local (cell-wise) chopping of negative compositions is allowed-->
		<xsd:attribute name="allowLocalCompDensityChopping" type="integer" default="1" />
		<!--allowNegativePressure => Flag indicating if negative pressure is allowed-->
		<xsd:attribute name="allowNegativePressure" type="integer" default="1" />
		<!--cflFactor => Factor to apply to the `CFL condition <http://en.wikipedia.org/wiki/Courant-Friedrichs-Lewy_condition>`_ when calculating the maximum allowable time step. Values should be in the interval (0,1] -->
		<xsd:attribute name="cflFactor" type="real64" default="0.5" />
		<!--discretization => Name of discretization object (defined in the :ref:`NumericalMethodsManager`) to use for this solver. For instance, if this is a Finite Element Solver, the name of a :ref:`FiniteElement` should be specified. If this is a Finite Volume Method, the name of a :ref:`FiniteVolume` discretization should be specified.-->
		<xsd:attribute name="discretization" type="groupNameRef" use="required" />
		<!--initialDt => Initial time-step value required by the solver to the event manager.-->
		<xsd:attribute name="initialDt" type="real64" default="1e+99" />
		<!--isThermal => Flag indicating whether the problem is thermal or not.-->
		<xsd:attribute name="isThermal" type="integer" default="0" />
		<!--logLevel => Sets the level of information to write in the standard output (the console typically).
Level 0 outputs no specific information for this solver. Higher levels require more outputs.
1
 - Line search information
 - Solution information (scaling, maximum changes, quality check)
 - Convergence information
 - Time step information
 - Linear solver information
 - Nonlinear solver information
 - Solver timers information
2
 - The summary of declared fields and coupling-->
		<xsd:attribute name="logLevel" type="integer" default="0" />
		<!--maxAbsolutePressureChange => Maximum (absolute) pressure change in a Newton iteration-->
		<xsd:attribute name="maxAbsolutePressureChange" type="real64" default="-1" />
		<!--maxCompFractionChange => Maximum (absolute) change in a component fraction in a Newton iteration-->
		<xsd:attribute name="maxCompFractionChange" type="real64" default="0.5" />
		<!--maxRelativeCompDensChange => Maximum (relative) change in a component density in a Newton iteration-->
		<xsd:attribute name="maxRelativeCompDensChange" type="real64" default="1.79769e+208" />
		<!--maxRelativePressureChange => Maximum (relative) change in pressure in a Newton iteration-->
		<xsd:attribute name="maxRelativePressureChange" type="real64" default="0.5" />
		<!--maxRelativeTemperatureChange => Maximum (relative) change in temperature in a Newton iteration-->
		<xsd:attribute name="maxRelativeTemperatureChange" type="real64" default="0.5" />
		<!--maxSequentialCompDensChange => Maximum (absolute) component density change in a sequential iteration, used for outer loop convergence check-->
		<xsd:attribute name="maxSequentialCompDensChange" type="real64" default="1" />
		<!--maxSequentialPressureChange => Maximum (absolute) pressure change in a sequential iteration, used for outer loop convergence check-->
		<xsd:attribute name="maxSequentialPressureChange" type="real64" default="100000" />
		<!--maxSequentialTemperatureChange => Maximum (absolute) temperature change in a sequential iteration, used for outer loop convergence check-->
		<xsd:attribute name="maxSequentialTemperatureChange" type="real64" default="0.1" />
		<!--minCompDens => Minimum allowed global component density-->
		<xsd:attribute name="minCompDens" type="real64" default="1e-10" />
		<!--minScalingFactor => Minimum value for solution scaling factor-->
		<xsd:attribute name="minScalingFactor" type="real64" default="0.01" />
		<!--solutionChangeScalingFactor => Damping factor for solution change targets-->
		<xsd:attribute name="solutionChangeScalingFactor" type="real64" default="0.5" />
		<!--targetFlowCFL => Target CFL condition `CFL condition <http://en.wikipedia.org/wiki/Courant-Friedrichs-Lewy_condition>`_ when computing the next timestep.-->
		<xsd:attribute name="targetFlowCFL" type="real64" default="-1" />
		<!--targetPhaseVolFractionChangeInTimeStep => Target (absolute) change in phase volume fraction in a time step-->
		<xsd:attribute name="targetPhaseVolFractionChangeInTimeStep" type="real64" default="0.2" />
		<!--targetRegions => Allowable regions that the solver may be applied to. Note that this does not indicate that the solver will be applied to these regions, only that allocation will occur such that the solver may be applied to these regions. The decision about what regions this solver will beapplied to rests in the EventManager.-->
		<xsd:attribute name="targetRegions" type="groupNameRef_array" use="required" />
		<!--targetRelativeCompDensChangeInTimeStep => Target (relative) change in component density in a time step-->
		<xsd:attribute name="targetRelativeCompDensChangeInTimeStep" type="real64" default="1.79769e+308" />
		<!--targetRelativePressureChangeInTimeStep => Target (relative) change in pressure in a time step (expected value between 0 and 1)-->
		<xsd:attribute name="targetRelativePressureChangeInTimeStep" type="real64" default="0.2" />
		<!--targetRelativeTemperatureChangeInTimeStep => Target (relative) change in temperature in a time step (expected value between 0 and 1)-->
		<xsd:attribute name="targetRelativeTemperatureChangeInTimeStep" type="real64" default="0.2" />
		<!--temperature => Temperature-->
		<xsd:attribute name="temperature" type="real64" use="required" />
		<!--useMass => Use mass formulation instead of molar. Warning : Affects SourceFlux rates units.-->
		<xsd:attribute name="useMass" type="integer" default="0" />
		<!--useSimpleAccumulation => Flag indicating whether simple accumulation form is used-->
		<xsd:attribute name="useSimpleAccumulation" type="integer" default="1" />
		<!--useTotalMassEquation => Flag indicating whether total mass equation is used-->
		<xsd:attribute name="useTotalMassEquation" type="integer" default="1" />
		<!--writeLinearSystem => Write matrix, rhs, solution to screen ( = 1) or file ( = 2).-->
		<xsd:attribute name="writeLinearSystem" type="integer" default="0" />
		<!--name => A name is required for any non-unique nodes-->
		<xsd:attribute name="name" type="groupName" use="required" />
	</xsd:complexType>
	<xsd:complexType name="CompositionalMultiphaseReservoirType">
		<xsd:choice minOccurs="0" maxOccurs="unbounded">
			<xsd:element name="LinearSolverParameters" type="LinearSolverParametersType" maxOccurs="1" />
			<xsd:element name="NonlinearSolverParameters" type="NonlinearSolverParametersType" maxOccurs="1" />
		</xsd:choice>
		<!--cflFactor => Factor to apply to the `CFL condition <http://en.wikipedia.org/wiki/Courant-Friedrichs-Lewy_condition>`_ when calculating the maximum allowable time step. Values should be in the interval (0,1] -->
		<xsd:attribute name="cflFactor" type="real64" default="0.5" />
		<!--flowSolverName => Name of the flow solver used by the coupled solver-->
		<xsd:attribute name="flowSolverName" type="groupNameRef" use="required" />
		<!--initialDt => Initial time-step value required by the solver to the event manager.-->
		<xsd:attribute name="initialDt" type="real64" default="1e+99" />
		<!--logLevel => Sets the level of information to write in the standard output (the console typically).
Level 0 outputs no specific information for this solver. Higher levels require more outputs.
1
 - Line search information
 - Solution information (scaling, maximum changes, quality check)
 - Convergence information
 - Time step information
 - Linear solver information
 - Nonlinear solver information
 - Solver timers information
 - Coupling information
 - Crossflow information
2
 - The summary of declared fields and coupling-->
		<xsd:attribute name="logLevel" type="integer" default="0" />
		<!--targetRegions => Allowable regions that the solver may be applied to. Note that this does not indicate that the solver will be applied to these regions, only that allocation will occur such that the solver may be applied to these regions. The decision about what regions this solver will beapplied to rests in the EventManager.-->
		<xsd:attribute name="targetRegions" type="groupNameRef_array" use="required" />
		<!--wellSolverName => Name of the well solver used by the coupled solver-->
		<xsd:attribute name="wellSolverName" type="groupNameRef" use="required" />
		<!--writeLinearSystem => Write matrix, rhs, solution to screen ( = 1) or file ( = 2).-->
		<xsd:attribute name="writeLinearSystem" type="integer" default="0" />
		<!--name => A name is required for any non-unique nodes-->
		<xsd:attribute name="name" type="groupName" use="required" />
	</xsd:complexType>
	<xsd:complexType name="CompositionalMultiphaseReservoirPoromechanicsType">
		<xsd:choice minOccurs="0" maxOccurs="unbounded">
			<xsd:element name="LinearSolverParameters" type="LinearSolverParametersType" maxOccurs="1" />
			<xsd:element name="NonlinearSolverParameters" type="NonlinearSolverParametersType" maxOccurs="1" />
		</xsd:choice>
		<!--cflFactor => Factor to apply to the `CFL condition <http://en.wikipedia.org/wiki/Courant-Friedrichs-Lewy_condition>`_ when calculating the maximum allowable time step. Values should be in the interval (0,1] -->
		<xsd:attribute name="cflFactor" type="real64" default="0.5" />
		<!--initialDt => Initial time-step value required by the solver to the event manager.-->
		<xsd:attribute name="initialDt" type="real64" default="1e+99" />
		<!--isThermal => Flag indicating whether the problem is thermal or not. Set isThermal="1" to enable the thermal coupling-->
		<xsd:attribute name="isThermal" type="integer" default="0" />
		<!--logLevel => Sets the level of information to write in the standard output (the console typically).
Level 0 outputs no specific information for this solver. Higher levels require more outputs.
1
 - Line search information
 - Solution information (scaling, maximum changes, quality check)
 - Convergence information
 - Time step information
 - Linear solver information
 - Nonlinear solver information
 - Solver timers information
 - Coupling information
2
 - The summary of declared fields and coupling-->
		<xsd:attribute name="logLevel" type="integer" default="0" />
		<!--reservoirAndWellsSolverName => Name of the reservoirAndWells solver used by the coupled solver-->
		<xsd:attribute name="reservoirAndWellsSolverName" type="groupNameRef" use="required" />
		<!--solidSolverName => Name of the solid solver used by the coupled solver-->
		<xsd:attribute name="solidSolverName" type="groupNameRef" use="required" />
		<!--stabilizationMultiplier => Constant multiplier of stabilization strength-->
		<xsd:attribute name="stabilizationMultiplier" type="real64" default="1" />
		<!--stabilizationRegionNames => Regions where stabilization is applied.-->
		<xsd:attribute name="stabilizationRegionNames" type="groupNameRef_array" default="{}" />
		<!--stabilizationType => StabilizationType. Options are:
None- Add no stabilization to mass equation 
Global- Add jump stabilization to all faces 
Local- Add jump stabilization on interior of macro elements-->
		<xsd:attribute name="stabilizationType" type="geos_stabilization_StabilizationType" default="None" />
		<!--targetRegions => Allowable regions that the solver may be applied to. Note that this does not indicate that the solver will be applied to these regions, only that allocation will occur such that the solver may be applied to these regions. The decision about what regions this solver will beapplied to rests in the EventManager.-->
		<xsd:attribute name="targetRegions" type="groupNameRef_array" use="required" />
		<!--writeLinearSystem => Write matrix, rhs, solution to screen ( = 1) or file ( = 2).-->
		<xsd:attribute name="writeLinearSystem" type="integer" default="0" />
		<!--name => A name is required for any non-unique nodes-->
		<xsd:attribute name="name" type="groupName" use="required" />
	</xsd:complexType>
	<xsd:simpleType name="geos_stabilization_StabilizationType">
		<xsd:restriction base="xsd:string">
			<xsd:pattern value=".*[\[\]`$].*|None|Global|Local" />
		</xsd:restriction>
	</xsd:simpleType>
	<xsd:complexType name="CompositionalMultiphaseWellType">
		<xsd:choice minOccurs="0" maxOccurs="unbounded">
			<xsd:element name="LinearSolverParameters" type="LinearSolverParametersType" maxOccurs="1" />
			<xsd:element name="NonlinearSolverParameters" type="NonlinearSolverParametersType" maxOccurs="1" />
			<xsd:element name="WellControls" type="WellControlsType" />
		</xsd:choice>
		<!--allowLocalCompDensityChopping => Flag indicating whether local (cell-wise) chopping of negative compositions is allowed-->
		<xsd:attribute name="allowLocalCompDensityChopping" type="integer" default="1" />
		<!--cflFactor => Factor to apply to the `CFL condition <http://en.wikipedia.org/wiki/Courant-Friedrichs-Lewy_condition>`_ when calculating the maximum allowable time step. Values should be in the interval (0,1] -->
		<xsd:attribute name="cflFactor" type="real64" default="0.5" />
		<!--initialDt => Initial time-step value required by the solver to the event manager.-->
		<xsd:attribute name="initialDt" type="real64" default="1e+99" />
		<!--isThermal => Flag indicating whether the problem is thermal or not.-->
		<xsd:attribute name="isThermal" type="integer" default="0" />
		<!--logLevel => Sets the level of information to write in the standard output (the console typically).
Level 0 outputs no specific information for this solver. Higher levels require more outputs.
1
 - Line search information
 - Solution information (scaling, maximum changes, quality check)
 - Convergence information
 - Time step information
 - Linear solver information
 - Nonlinear solver information
 - Solver timers information
 - Well control information
 - Crossflow information
2
 - The summary of declared fields and coupling-->
		<xsd:attribute name="logLevel" type="integer" default="0" />
		<!--maxAbsolutePressureChange => Maximum (absolute) pressure change in a Newton iteration-->
		<xsd:attribute name="maxAbsolutePressureChange" type="real64" default="-1" />
		<!--maxCompFractionChange => Maximum (absolute) change in a component fraction between two Newton iterations-->
		<xsd:attribute name="maxCompFractionChange" type="real64" default="1" />
		<!--maxRelativeCompDensChange => Maximum (relative) change in a component density between two Newton iterations-->
		<xsd:attribute name="maxRelativeCompDensChange" type="real64" default="1.79769e+208" />
		<!--maxRelativePressureChange => Maximum (relative) change in pressure between two Newton iterations (recommended with rate control)-->
		<xsd:attribute name="maxRelativePressureChange" type="real64" default="1" />
		<!--maxRelativeTemperatureChange => Maximum (relative) change in temperature between two Newton iterations  -->
		<xsd:attribute name="maxRelativeTemperatureChange" type="real64" default="1" />
		<!--targetRegions => Allowable regions that the solver may be applied to. Note that this does not indicate that the solver will be applied to these regions, only that allocation will occur such that the solver may be applied to these regions. The decision about what regions this solver will beapplied to rests in the EventManager.-->
		<xsd:attribute name="targetRegions" type="groupNameRef_array" use="required" />
		<!--useMass => Use mass formulation instead of molar-->
		<xsd:attribute name="useMass" type="integer" default="0" />
		<!--useTotalMassEquation => Use total mass equation-->
		<xsd:attribute name="useTotalMassEquation" type="integer" default="1" />
		<!--writeCSV => Write rates into a CSV file-->
		<xsd:attribute name="writeCSV" type="integer" default="0" />
		<!--writeLinearSystem => Write matrix, rhs, solution to screen ( = 1) or file ( = 2).-->
		<xsd:attribute name="writeLinearSystem" type="integer" default="0" />
		<!--name => A name is required for any non-unique nodes-->
		<xsd:attribute name="name" type="groupName" use="required" />
	</xsd:complexType>
	<xsd:complexType name="WellControlsType">
		<!--control => Well control. Valid options:
* BHP
* phaseVolRate
* totalVolRate
* massRate
* uninitialized-->
		<xsd:attribute name="control" type="geos_WellControls_Control" use="required" />
		<!--enableCrossflow => Flag to enable crossflow. Currently only supported for injectors: 
 - If the flag is set to 1, both reservoir-to-well flow and well-to-reservoir flow are allowed at the perforations. 
 - If the flag is set to 0, we only allow well-to-reservoir flow at the perforations.-->
		<xsd:attribute name="enableCrossflow" type="integer" default="1" />
		<!--initialPressureCoefficient => Tuning coefficient for the initial well pressure of rate-controlled wells: 
 - Injector pressure at reference depth initialized as: (1+initialPressureCoefficient)*reservoirPressureAtClosestPerforation + density*g*( zRef - zPerf ) 
 - Producer pressure at reference depth initialized as: (1-initialPressureCoefficient)*reservoirPressureAtClosestPerforation + density*g*( zRef - zPerf ) -->
		<xsd:attribute name="initialPressureCoefficient" type="real64" default="0.1" />
		<!--injectionStream => Global component densities of the injection stream [moles/m^3 or kg/m^3]-->
		<xsd:attribute name="injectionStream" type="real64_array" default="{-1}" />
		<!--injectionTemperature => Temperature of the injection stream [K]-->
		<xsd:attribute name="injectionTemperature" type="real64" default="-1" />
		<!--logLevel => Log level-->
		<xsd:attribute name="logLevel" type="integer" default="0" />
		<!--referenceElevation => Reference elevation where BHP control is enforced [m]-->
		<xsd:attribute name="referenceElevation" type="real64" use="required" />
		<!--statusTableName => Name of the well status table when the status of the well is a time dependent function. 
If the status function evaluates to a positive value at the current time, the well will be open otherwise the well will be shut.-->
		<xsd:attribute name="statusTableName" type="groupNameRef" default="" />
		<!--surfacePressure => Surface pressure used to compute volumetric rates when surface conditions are used [Pa]-->
		<xsd:attribute name="surfacePressure" type="real64" default="0" />
		<!--surfaceTemperature => Surface temperature used to compute volumetric rates when surface conditions are used [K]-->
		<xsd:attribute name="surfaceTemperature" type="real64" default="0" />
		<!--targetBHP => Target bottom-hole pressure [Pa]-->
		<xsd:attribute name="targetBHP" type="real64" default="0" />
		<!--targetBHPTableName => Name of the BHP table when the rate is a time dependent function-->
		<xsd:attribute name="targetBHPTableName" type="groupNameRef" default="" />
		<!--targetMassRate => Target Mass Rate rate ( [kg^3/s])-->
		<xsd:attribute name="targetMassRate" type="real64" default="0" />
		<!--targetMassRateTableName => Name of the mass rate table when the rate is a time dependent function-->
		<xsd:attribute name="targetMassRateTableName" type="groupNameRef" default="" />
		<!--targetPhaseName => Name of the target phase-->
		<xsd:attribute name="targetPhaseName" type="groupNameRef" default="" />
		<!--targetPhaseRate => Target phase volumetric rate (if useSurfaceConditions: [surface m^3/s]; else [reservoir m^3/s])-->
		<xsd:attribute name="targetPhaseRate" type="real64" default="0" />
		<!--targetPhaseRateTableName => Name of the phase rate table when the rate is a time dependent function-->
		<xsd:attribute name="targetPhaseRateTableName" type="groupNameRef" default="" />
		<!--targetTotalRate => Target total volumetric rate (if useSurfaceConditions: [surface m^3/s]; else [reservoir m^3/s])-->
		<xsd:attribute name="targetTotalRate" type="real64" default="0" />
		<!--targetTotalRateTableName => Name of the total rate table when the rate is a time dependent function-->
		<xsd:attribute name="targetTotalRateTableName" type="groupNameRef" default="" />
		<!--type => Well type. Valid options:
* producer
* injector-->
		<xsd:attribute name="type" type="geos_WellControls_Type" use="required" />
		<!--useSurfaceConditions => Flag to specify whether rates are checked at surface or reservoir conditions.
Equal to 1 for surface conditions, and to 0 for reservoir conditions-->
		<xsd:attribute name="useSurfaceConditions" type="integer" default="0" />
		<!--name => A name is required for any non-unique nodes-->
		<xsd:attribute name="name" type="groupName" use="required" />
	</xsd:complexType>
	<xsd:simpleType name="geos_WellControls_Control">
		<xsd:restriction base="xsd:string">
			<xsd:pattern value=".*[\[\]`$].*|BHP|phaseVolRate|totalVolRate|massRate|uninitialized" />
		</xsd:restriction>
	</xsd:simpleType>
	<xsd:simpleType name="geos_WellControls_Type">
		<xsd:restriction base="xsd:string">
			<xsd:pattern value=".*[\[\]`$].*|producer|injector" />
		</xsd:restriction>
	</xsd:simpleType>
	<xsd:complexType name="ElasticFirstOrderSEMType">
		<xsd:choice minOccurs="0" maxOccurs="unbounded">
			<xsd:element name="LinearSolverParameters" type="LinearSolverParametersType" maxOccurs="1" />
			<xsd:element name="NonlinearSolverParameters" type="NonlinearSolverParametersType" maxOccurs="1" />
		</xsd:choice>
		<!--attenuationType => Flag to indicate which attenuation model to use: "none" for no attenuation, "sls\ for the standard-linear-solid (SLS) model (Fichtner, 2014).-->
		<xsd:attribute name="attenuationType" type="geos_WaveSolverUtils_AttenuationType" default="none" />
		<!--cflFactor => Factor to apply to the `CFL condition <http://en.wikipedia.org/wiki/Courant-Friedrichs-Lewy_condition>`_ when calculating the maximum allowable time step. Values should be in the interval (0,1] -->
		<xsd:attribute name="cflFactor" type="real64" default="0.5" />
		<!--discretization => Name of discretization object (defined in the :ref:`NumericalMethodsManager`) to use for this solver. For instance, if this is a Finite Element Solver, the name of a :ref:`FiniteElement` should be specified. If this is a Finite Volume Method, the name of a :ref:`FiniteVolume` discretization should be specified.-->
		<xsd:attribute name="discretization" type="groupNameRef" use="required" />
		<!--dtSeismoTrace => Time step for output pressure at receivers-->
		<xsd:attribute name="dtSeismoTrace" type="real64" default="0" />
		<!--enableLifo => Set to 1 to enable LIFO storage feature-->
		<xsd:attribute name="enableLifo" type="integer" default="0" />
		<!--forward => Set to 1 to compute forward propagation-->
		<xsd:attribute name="forward" type="integer" default="1" />
		<!--initialDt => Initial time-step value required by the solver to the event manager.-->
		<xsd:attribute name="initialDt" type="real64" default="1e+99" />
		<!--lifoOnDevice => Set the capacity of the lifo device storage (if negative, opposite of percentage of remaining memory)-->
		<xsd:attribute name="lifoOnDevice" type="integer" default="-80" />
		<!--lifoOnHost => Set the capacity of the lifo host storage (if negative, opposite of percentage of remaining memory)-->
		<xsd:attribute name="lifoOnHost" type="integer" default="-80" />
		<!--lifoSize => Set the capacity of the lifo storage (should be the total number of buffers to store in the LIFO)-->
		<xsd:attribute name="lifoSize" type="integer" default="2147483647" />
		<!--linearDASGeometry => Geometry parameters for a linear DAS fiber (dip, azimuth, gauge length)-->
		<xsd:attribute name="linearDASGeometry" type="real64_array2d" default="{{0}}" />
		<!--linearDASSamples => Number of sample points to be used for strain integration when integrating the strain for the DAS signal-->
		<xsd:attribute name="linearDASSamples" type="integer" default="5" />
		<!--logLevel => Sets the level of information to write in the standard output (the console typically).
Level 0 outputs no specific information for this solver. Higher levels require more outputs.
1
 - Line search information
 - Solution information (scaling, maximum changes, quality check)
 - Convergence information
 - Time step information
 - Linear solver information
 - Nonlinear solver information
 - Solver timers information
2
 - The summary of declared fields and coupling-->
		<xsd:attribute name="logLevel" type="integer" default="0" />
		<!--outputSeismoTrace => Flag that indicates if we write the seismo trace in a file .txt, 0 no output, 1 otherwise-->
		<xsd:attribute name="outputSeismoTrace" type="integer" default="0" />
		<!--receiverCoordinates => Coordinates (x,y,z) of the receivers-->
		<xsd:attribute name="receiverCoordinates" type="real64_array2d" default="{{0}}" />
		<!--rickerOrder => Flag that indicates the order of the Ricker to be used o, 1 or 2. Order 2 by default-->
		<xsd:attribute name="rickerOrder" type="integer" default="2" />
		<!--saveFields => Set to 1 to save fields during forward and restore them during backward-->
		<xsd:attribute name="saveFields" type="integer" default="0" />
		<!--shotIndex => Set the current shot for temporary files-->
		<xsd:attribute name="shotIndex" type="integer" default="0" />
		<!--slsAnelasticityCoefficients => Anelasticity coefficients for the standard-linear-solid (SLS) anelasticity.The default value is { }, corresponding to no attenuation. An array with the corresponding reference frequencies must be provided.-->
		<xsd:attribute name="slsAnelasticityCoefficients" type="real32_array" default="{0}" />
		<!--slsReferenceAngularFrequencies => Reference angular frequencies (omega) for the standard-linear-solid (SLS) anelasticity.The default value is { }, corresponding to no attenuation. An array with the corresponding anelasticity coefficients must be provided.-->
		<xsd:attribute name="slsReferenceAngularFrequencies" type="real32_array" default="{0}" />
		<!--sourceCoordinates => Coordinates (x,y,z) of the sources-->
		<xsd:attribute name="sourceCoordinates" type="real64_array2d" default="{{0}}" />
		<!--sourceWaveletTableNames => Names of the table functions, one for each source, that are used to define the source wavelets. If a list is given, it overrides the Ricker wavelet definitions.The default value is an empty list, which means that a Ricker wavelet is used everywhere.-->
		<xsd:attribute name="sourceWaveletTableNames" type="string_array" default="{}" />
		<!--targetRegions => Allowable regions that the solver may be applied to. Note that this does not indicate that the solver will be applied to these regions, only that allocation will occur such that the solver may be applied to these regions. The decision about what regions this solver will beapplied to rests in the EventManager.-->
		<xsd:attribute name="targetRegions" type="groupNameRef_array" use="required" />
		<!--timeSourceDelay => Source time delay (1 / f0 by default)-->
		<xsd:attribute name="timeSourceDelay" type="real32" default="-1" />
		<!--timeSourceFrequency => Central frequency for the time source-->
		<xsd:attribute name="timeSourceFrequency" type="real32" default="0" />
		<!--timestepStabilityLimit => Set to 1 to apply a stability limit to the simulation timestep. The timestep used is that given by the CFL condition times the cflFactor parameter.-->
		<xsd:attribute name="timestepStabilityLimit" type="integer" default="0" />
		<!--useDAS => Flag to indicate if DAS data will be modeled, and which DAS type to use: "none" to deactivate DAS, "strainIntegration" for strain integration, "dipole" for displacement difference-->
		<xsd:attribute name="useDAS" type="geos_WaveSolverUtils_DASType" default="none" />
		<!--writeLinearSystem => Write matrix, rhs, solution to screen ( = 1) or file ( = 2).-->
		<xsd:attribute name="writeLinearSystem" type="integer" default="0" />
		<!--name => A name is required for any non-unique nodes-->
		<xsd:attribute name="name" type="groupName" use="required" />
	</xsd:complexType>
	<xsd:complexType name="ElasticSEMType">
		<xsd:choice minOccurs="0" maxOccurs="unbounded">
			<xsd:element name="LinearSolverParameters" type="LinearSolverParametersType" maxOccurs="1" />
			<xsd:element name="NonlinearSolverParameters" type="NonlinearSolverParametersType" maxOccurs="1" />
		</xsd:choice>
		<!--attenuationType => Flag to indicate which attenuation model to use: "none" for no attenuation, "sls\ for the standard-linear-solid (SLS) model (Fichtner, 2014).-->
		<xsd:attribute name="attenuationType" type="geos_WaveSolverUtils_AttenuationType" default="none" />
		<!--cflFactor => Factor to apply to the `CFL condition <http://en.wikipedia.org/wiki/Courant-Friedrichs-Lewy_condition>`_ when calculating the maximum allowable time step. Values should be in the interval (0,1] -->
		<xsd:attribute name="cflFactor" type="real64" default="0.5" />
		<!--discretization => Name of discretization object (defined in the :ref:`NumericalMethodsManager`) to use for this solver. For instance, if this is a Finite Element Solver, the name of a :ref:`FiniteElement` should be specified. If this is a Finite Volume Method, the name of a :ref:`FiniteVolume` discretization should be specified.-->
		<xsd:attribute name="discretization" type="groupNameRef" use="required" />
		<!--dtSeismoTrace => Time step for output pressure at receivers-->
		<xsd:attribute name="dtSeismoTrace" type="real64" default="0" />
		<!--enableLifo => Set to 1 to enable LIFO storage feature-->
		<xsd:attribute name="enableLifo" type="integer" default="0" />
		<!--forward => Set to 1 to compute forward propagation-->
		<xsd:attribute name="forward" type="integer" default="1" />
		<!--initialDt => Initial time-step value required by the solver to the event manager.-->
		<xsd:attribute name="initialDt" type="real64" default="1e+99" />
		<!--lifoOnDevice => Set the capacity of the lifo device storage (if negative, opposite of percentage of remaining memory)-->
		<xsd:attribute name="lifoOnDevice" type="integer" default="-80" />
		<!--lifoOnHost => Set the capacity of the lifo host storage (if negative, opposite of percentage of remaining memory)-->
		<xsd:attribute name="lifoOnHost" type="integer" default="-80" />
		<!--lifoSize => Set the capacity of the lifo storage (should be the total number of buffers to store in the LIFO)-->
		<xsd:attribute name="lifoSize" type="integer" default="2147483647" />
		<!--linearDASGeometry => Geometry parameters for a linear DAS fiber (dip, azimuth, gauge length)-->
		<xsd:attribute name="linearDASGeometry" type="real64_array2d" default="{{0}}" />
		<!--linearDASSamples => Number of sample points to be used for strain integration when integrating the strain for the DAS signal-->
		<xsd:attribute name="linearDASSamples" type="integer" default="5" />
		<!--logLevel => Sets the level of information to write in the standard output (the console typically).
Level 0 outputs no specific information for this solver. Higher levels require more outputs.
1
 - Line search information
 - Solution information (scaling, maximum changes, quality check)
 - Convergence information
 - Time step information
 - Linear solver information
 - Nonlinear solver information
 - Solver timers information
2
 - The summary of declared fields and coupling-->
		<xsd:attribute name="logLevel" type="integer" default="0" />
		<!--outputSeismoTrace => Flag that indicates if we write the seismo trace in a file .txt, 0 no output, 1 otherwise-->
		<xsd:attribute name="outputSeismoTrace" type="integer" default="0" />
		<!--receiverCoordinates => Coordinates (x,y,z) of the receivers-->
		<xsd:attribute name="receiverCoordinates" type="real64_array2d" default="{{0}}" />
		<!--rickerOrder => Flag that indicates the order of the Ricker to be used o, 1 or 2. Order 2 by default-->
		<xsd:attribute name="rickerOrder" type="integer" default="2" />
		<!--saveFields => Set to 1 to save fields during forward and restore them during backward-->
		<xsd:attribute name="saveFields" type="integer" default="0" />
		<!--shotIndex => Set the current shot for temporary files-->
		<xsd:attribute name="shotIndex" type="integer" default="0" />
		<!--slsAnelasticityCoefficients => Anelasticity coefficients for the standard-linear-solid (SLS) anelasticity.The default value is { }, corresponding to no attenuation. An array with the corresponding reference frequencies must be provided.-->
		<xsd:attribute name="slsAnelasticityCoefficients" type="real32_array" default="{0}" />
		<!--slsReferenceAngularFrequencies => Reference angular frequencies (omega) for the standard-linear-solid (SLS) anelasticity.The default value is { }, corresponding to no attenuation. An array with the corresponding anelasticity coefficients must be provided.-->
		<xsd:attribute name="slsReferenceAngularFrequencies" type="real32_array" default="{0}" />
		<!--sourceCoordinates => Coordinates (x,y,z) of the sources-->
		<xsd:attribute name="sourceCoordinates" type="real64_array2d" default="{{0}}" />
		<!--sourceForce => Force of the source: 3 real values for a vector source, and 6 real values for a tensor source (in Voigt notation).The default value is { 0, 0, 0 } (no net force).-->
		<xsd:attribute name="sourceForce" type="R1Tensor" default="{0,0,0}" />
		<!--sourceMoment => Moment of the source: 6 real values describing a symmetric tensor in Voigt notation.The default value is { 1, 1, 1, 0, 0, 0 } (diagonal moment, corresponding to a seismic charge).-->
		<xsd:attribute name="sourceMoment" type="R2SymTensor" default="{1,1,1,0,0,0}" />
		<!--sourceWaveletTableNames => Names of the table functions, one for each source, that are used to define the source wavelets. If a list is given, it overrides the Ricker wavelet definitions.The default value is an empty list, which means that a Ricker wavelet is used everywhere.-->
		<xsd:attribute name="sourceWaveletTableNames" type="string_array" default="{}" />
		<!--targetRegions => Allowable regions that the solver may be applied to. Note that this does not indicate that the solver will be applied to these regions, only that allocation will occur such that the solver may be applied to these regions. The decision about what regions this solver will beapplied to rests in the EventManager.-->
		<xsd:attribute name="targetRegions" type="groupNameRef_array" use="required" />
		<!--timeSourceDelay => Source time delay (1 / f0 by default)-->
		<xsd:attribute name="timeSourceDelay" type="real32" default="-1" />
		<!--timeSourceFrequency => Central frequency for the time source-->
		<xsd:attribute name="timeSourceFrequency" type="real32" default="0" />
		<!--timestepStabilityLimit => Set to 1 to apply a stability limit to the simulation timestep. The timestep used is that given by the CFL condition times the cflFactor parameter.-->
		<xsd:attribute name="timestepStabilityLimit" type="integer" default="0" />
		<!--useDAS => Flag to indicate if DAS data will be modeled, and which DAS type to use: "none" to deactivate DAS, "strainIntegration" for strain integration, "dipole" for displacement difference-->
		<xsd:attribute name="useDAS" type="geos_WaveSolverUtils_DASType" default="none" />
		<!--useVTI => Flag to apply VTI anisotropy. The default is to use isotropic physic.-->
		<xsd:attribute name="useVTI" type="integer" default="0" />
		<!--writeLinearSystem => Write matrix, rhs, solution to screen ( = 1) or file ( = 2).-->
		<xsd:attribute name="writeLinearSystem" type="integer" default="0" />
		<!--name => A name is required for any non-unique nodes-->
		<xsd:attribute name="name" type="groupName" use="required" />
	</xsd:complexType>
	<xsd:complexType name="EmbeddedSurfaceGeneratorType">
		<xsd:choice minOccurs="0" maxOccurs="unbounded">
			<xsd:element name="LinearSolverParameters" type="LinearSolverParametersType" maxOccurs="1" />
			<xsd:element name="NonlinearSolverParameters" type="NonlinearSolverParametersType" maxOccurs="1" />
		</xsd:choice>
		<!--cflFactor => Factor to apply to the `CFL condition <http://en.wikipedia.org/wiki/Courant-Friedrichs-Lewy_condition>`_ when calculating the maximum allowable time step. Values should be in the interval (0,1] -->
		<xsd:attribute name="cflFactor" type="real64" default="0.5" />
		<!--discretization => Name of discretization object (defined in the :ref:`NumericalMethodsManager`) to use for this solver. For instance, if this is a Finite Element Solver, the name of a :ref:`FiniteElement` should be specified. If this is a Finite Volume Method, the name of a :ref:`FiniteVolume` discretization should be specified.-->
		<xsd:attribute name="discretization" type="groupNameRef" use="required" />
		<!--fractureRegion => (no description available)-->
		<xsd:attribute name="fractureRegion" type="groupNameRef" default="FractureRegion" />
		<!--initialDt => Initial time-step value required by the solver to the event manager.-->
		<xsd:attribute name="initialDt" type="real64" default="1e+99" />
		<!--logLevel => Sets the level of information to write in the standard output (the console typically).
Level 0 outputs no specific information for this solver. Higher levels require more outputs.
1
 - Line search information
 - Solution information (scaling, maximum changes, quality check)
 - Convergence information
 - Time step information
 - Linear solver information
 - Nonlinear solver information
 - Solver timers information
2
 - The summary of declared fields and coupling-->
		<xsd:attribute name="logLevel" type="integer" default="0" />
		<!--mpiCommOrder => Flag to enable MPI consistent communication ordering-->
		<xsd:attribute name="mpiCommOrder" type="integer" default="0" />
		<!--targetObjects => List of geometric objects that will be used to initialized the embedded surfaces/fractures.-->
		<xsd:attribute name="targetObjects" type="groupNameRef_array" use="required" />
		<!--targetRegions => Allowable regions that the solver may be applied to. Note that this does not indicate that the solver will be applied to these regions, only that allocation will occur such that the solver may be applied to these regions. The decision about what regions this solver will beapplied to rests in the EventManager.-->
		<xsd:attribute name="targetRegions" type="groupNameRef_array" use="required" />
		<!--writeLinearSystem => Write matrix, rhs, solution to screen ( = 1) or file ( = 2).-->
		<xsd:attribute name="writeLinearSystem" type="integer" default="0" />
		<!--name => A name is required for any non-unique nodes-->
		<xsd:attribute name="name" type="groupName" use="required" />
	</xsd:complexType>
	<xsd:complexType name="FlowProppantTransportType">
		<xsd:choice minOccurs="0" maxOccurs="unbounded">
			<xsd:element name="LinearSolverParameters" type="LinearSolverParametersType" maxOccurs="1" />
			<xsd:element name="NonlinearSolverParameters" type="NonlinearSolverParametersType" maxOccurs="1" />
		</xsd:choice>
		<!--cflFactor => Factor to apply to the `CFL condition <http://en.wikipedia.org/wiki/Courant-Friedrichs-Lewy_condition>`_ when calculating the maximum allowable time step. Values should be in the interval (0,1] -->
		<xsd:attribute name="cflFactor" type="real64" default="0.5" />
		<!--flowSolverName => Name of the flow solver used by the coupled solver-->
		<xsd:attribute name="flowSolverName" type="groupNameRef" use="required" />
		<!--initialDt => Initial time-step value required by the solver to the event manager.-->
		<xsd:attribute name="initialDt" type="real64" default="1e+99" />
		<!--logLevel => Sets the level of information to write in the standard output (the console typically).
Level 0 outputs no specific information for this solver. Higher levels require more outputs.
1
 - Line search information
 - Solution information (scaling, maximum changes, quality check)
 - Convergence information
 - Time step information
 - Linear solver information
 - Nonlinear solver information
 - Solver timers information
 - Coupling information
2
 - The summary of declared fields and coupling-->
		<xsd:attribute name="logLevel" type="integer" default="0" />
		<!--proppantSolverName => Name of the proppant solver used by the coupled solver-->
		<xsd:attribute name="proppantSolverName" type="groupNameRef" use="required" />
		<!--targetRegions => Allowable regions that the solver may be applied to. Note that this does not indicate that the solver will be applied to these regions, only that allocation will occur such that the solver may be applied to these regions. The decision about what regions this solver will beapplied to rests in the EventManager.-->
		<xsd:attribute name="targetRegions" type="groupNameRef_array" use="required" />
		<!--writeLinearSystem => Write matrix, rhs, solution to screen ( = 1) or file ( = 2).-->
		<xsd:attribute name="writeLinearSystem" type="integer" default="0" />
		<!--name => A name is required for any non-unique nodes-->
		<xsd:attribute name="name" type="groupName" use="required" />
	</xsd:complexType>
	<xsd:complexType name="HydrofractureType">
		<xsd:choice minOccurs="0" maxOccurs="unbounded">
			<xsd:element name="LinearSolverParameters" type="LinearSolverParametersType" maxOccurs="1" />
			<xsd:element name="NonlinearSolverParameters" type="NonlinearSolverParametersType" maxOccurs="1" />
		</xsd:choice>
		<!--cflFactor => Factor to apply to the `CFL condition <http://en.wikipedia.org/wiki/Courant-Friedrichs-Lewy_condition>`_ when calculating the maximum allowable time step. Values should be in the interval (0,1] -->
		<xsd:attribute name="cflFactor" type="real64" default="0.5" />
		<!--flowSolverName => Name of the flow solver used by the coupled solver-->
		<xsd:attribute name="flowSolverName" type="groupNameRef" use="required" />
		<!--initialDt => Initial time-step value required by the solver to the event manager.-->
		<xsd:attribute name="initialDt" type="real64" default="1e+99" />
		<!--isLaggingFractureStencilWeightsUpdate => Flag to determine whether or not to apply lagging update for the fracture stencil weights. -->
		<xsd:attribute name="isLaggingFractureStencilWeightsUpdate" type="integer" default="0" />
		<!--isMatrixPoroelastic => (no description available)-->
		<xsd:attribute name="isMatrixPoroelastic" type="integer" default="0" />
		<!--isThermal => Flag indicating whether the problem is thermal or not. Set isThermal="1" to enable the thermal coupling-->
		<xsd:attribute name="isThermal" type="integer" default="0" />
		<!--logLevel => Sets the level of information to write in the standard output (the console typically).
Level 0 outputs no specific information for this solver. Higher levels require more outputs.
1
 - Line search information
 - Solution information (scaling, maximum changes, quality check)
 - Convergence information
 - Time step information
 - Linear solver information
 - Nonlinear solver information
 - Solver timers information
 - Coupling information
 - Fracture generation information
2
 - The summary of declared fields and coupling-->
		<xsd:attribute name="logLevel" type="integer" default="0" />
		<!--maxNumResolves => Value to indicate how many resolves may be executed to perform surface generation after the execution of flow and mechanics solver. -->
		<xsd:attribute name="maxNumResolves" type="integer" default="10" />
		<!--newFractureInitializationType => Type of new fracture element initialization. Can be Pressure or Displacement. -->
		<xsd:attribute name="newFractureInitializationType" type="geos_HydrofractureSolver_lt_geos_SinglePhasePoromechanics_lt_geos_SinglePhaseBase_cm_-geos_SolidMechanicsLagrangianFEM_gt__gt__InitializationType" default="Pressure" />
		<!--solidSolverName => Name of the solid solver used by the coupled solver-->
		<xsd:attribute name="solidSolverName" type="groupNameRef" use="required" />
		<!--stabilizationMultiplier => Constant multiplier of stabilization strength-->
		<xsd:attribute name="stabilizationMultiplier" type="real64" default="1" />
		<!--stabilizationRegionNames => Regions where stabilization is applied.-->
		<xsd:attribute name="stabilizationRegionNames" type="groupNameRef_array" default="{}" />
		<!--stabilizationType => StabilizationType. Options are:
None- Add no stabilization to mass equation 
Global- Add jump stabilization to all faces 
Local- Add jump stabilization on interior of macro elements-->
		<xsd:attribute name="stabilizationType" type="geos_stabilization_StabilizationType" default="None" />
		<!--surfaceGeneratorName => Name of the surface generator to use in the hydrofracture solver-->
		<xsd:attribute name="surfaceGeneratorName" type="groupNameRef" use="required" />
		<!--targetRegions => Allowable regions that the solver may be applied to. Note that this does not indicate that the solver will be applied to these regions, only that allocation will occur such that the solver may be applied to these regions. The decision about what regions this solver will beapplied to rests in the EventManager.-->
		<xsd:attribute name="targetRegions" type="groupNameRef_array" use="required" />
		<!--useQuasiNewton => (no description available)-->
		<xsd:attribute name="useQuasiNewton" type="integer" default="0" />
		<!--writeLinearSystem => Write matrix, rhs, solution to screen ( = 1) or file ( = 2).-->
		<xsd:attribute name="writeLinearSystem" type="integer" default="0" />
		<!--name => A name is required for any non-unique nodes-->
		<xsd:attribute name="name" type="groupName" use="required" />
	</xsd:complexType>
	<xsd:simpleType name="geos_HydrofractureSolver_lt_geos_SinglePhasePoromechanics_lt_geos_SinglePhaseBase_cm_-geos_SolidMechanicsLagrangianFEM_gt__gt__InitializationType">
		<xsd:restriction base="xsd:string">
			<xsd:pattern value=".*[\[\]`$].*|Pressure|Displacement" />
		</xsd:restriction>
	</xsd:simpleType>
	<xsd:complexType name="LaplaceFEMType">
		<xsd:choice minOccurs="0" maxOccurs="unbounded">
			<xsd:element name="LinearSolverParameters" type="LinearSolverParametersType" maxOccurs="1" />
			<xsd:element name="NonlinearSolverParameters" type="NonlinearSolverParametersType" maxOccurs="1" />
		</xsd:choice>
		<!--cflFactor => Factor to apply to the `CFL condition <http://en.wikipedia.org/wiki/Courant-Friedrichs-Lewy_condition>`_ when calculating the maximum allowable time step. Values should be in the interval (0,1] -->
		<xsd:attribute name="cflFactor" type="real64" default="0.5" />
		<!--discretization => Name of discretization object (defined in the :ref:`NumericalMethodsManager`) to use for this solver. For instance, if this is a Finite Element Solver, the name of a :ref:`FiniteElement` should be specified. If this is a Finite Volume Method, the name of a :ref:`FiniteVolume` discretization should be specified.-->
		<xsd:attribute name="discretization" type="groupNameRef" use="required" />
		<!--fieldName => Name of field variable-->
		<xsd:attribute name="fieldName" type="groupNameRef" use="required" />
		<!--initialDt => Initial time-step value required by the solver to the event manager.-->
		<xsd:attribute name="initialDt" type="real64" default="1e+99" />
		<!--logLevel => Sets the level of information to write in the standard output (the console typically).
Level 0 outputs no specific information for this solver. Higher levels require more outputs.
1
 - Line search information
 - Solution information (scaling, maximum changes, quality check)
 - Convergence information
 - Time step information
 - Linear solver information
 - Nonlinear solver information
 - Solver timers information
2
 - The summary of declared fields and coupling-->
		<xsd:attribute name="logLevel" type="integer" default="0" />
		<!--targetRegions => Allowable regions that the solver may be applied to. Note that this does not indicate that the solver will be applied to these regions, only that allocation will occur such that the solver may be applied to these regions. The decision about what regions this solver will beapplied to rests in the EventManager.-->
		<xsd:attribute name="targetRegions" type="groupNameRef_array" use="required" />
		<!--timeIntegrationOption => Time integration method. Options are:
* SteadyState
* ImplicitTransient-->
		<xsd:attribute name="timeIntegrationOption" type="geos_LaplaceBaseH1_TimeIntegrationOption" use="required" />
		<!--writeLinearSystem => Write matrix, rhs, solution to screen ( = 1) or file ( = 2).-->
		<xsd:attribute name="writeLinearSystem" type="integer" default="0" />
		<!--name => A name is required for any non-unique nodes-->
		<xsd:attribute name="name" type="groupName" use="required" />
	</xsd:complexType>
	<xsd:simpleType name="geos_LaplaceBaseH1_TimeIntegrationOption">
		<xsd:restriction base="xsd:string">
			<xsd:pattern value=".*[\[\]`$].*|SteadyState|ImplicitTransient" />
		</xsd:restriction>
	</xsd:simpleType>
	<xsd:complexType name="MultiphasePoromechanicsType">
		<xsd:choice minOccurs="0" maxOccurs="unbounded">
			<xsd:element name="LinearSolverParameters" type="LinearSolverParametersType" maxOccurs="1" />
			<xsd:element name="NonlinearSolverParameters" type="NonlinearSolverParametersType" maxOccurs="1" />
		</xsd:choice>
		<!--cflFactor => Factor to apply to the `CFL condition <http://en.wikipedia.org/wiki/Courant-Friedrichs-Lewy_condition>`_ when calculating the maximum allowable time step. Values should be in the interval (0,1] -->
		<xsd:attribute name="cflFactor" type="real64" default="0.5" />
		<!--flowSolverName => Name of the flow solver used by the coupled solver-->
		<xsd:attribute name="flowSolverName" type="groupNameRef" use="required" />
		<!--initialDt => Initial time-step value required by the solver to the event manager.-->
		<xsd:attribute name="initialDt" type="real64" default="1e+99" />
		<!--isThermal => Flag indicating whether the problem is thermal or not. Set isThermal="1" to enable the thermal coupling-->
		<xsd:attribute name="isThermal" type="integer" default="0" />
		<!--logLevel => Sets the level of information to write in the standard output (the console typically).
Level 0 outputs no specific information for this solver. Higher levels require more outputs.
1
 - Line search information
 - Solution information (scaling, maximum changes, quality check)
 - Convergence information
 - Time step information
 - Linear solver information
 - Nonlinear solver information
 - Solver timers information
 - Coupling information
2
 - The summary of declared fields and coupling-->
		<xsd:attribute name="logLevel" type="integer" default="0" />
		<!--solidSolverName => Name of the solid solver used by the coupled solver-->
		<xsd:attribute name="solidSolverName" type="groupNameRef" use="required" />
		<!--stabilizationMultiplier => Constant multiplier of stabilization strength-->
		<xsd:attribute name="stabilizationMultiplier" type="real64" default="1" />
		<!--stabilizationRegionNames => Regions where stabilization is applied.-->
		<xsd:attribute name="stabilizationRegionNames" type="groupNameRef_array" default="{}" />
		<!--stabilizationType => StabilizationType. Options are:
None- Add no stabilization to mass equation 
Global- Add jump stabilization to all faces 
Local- Add jump stabilization on interior of macro elements-->
		<xsd:attribute name="stabilizationType" type="geos_stabilization_StabilizationType" default="None" />
		<!--targetRegions => Allowable regions that the solver may be applied to. Note that this does not indicate that the solver will be applied to these regions, only that allocation will occur such that the solver may be applied to these regions. The decision about what regions this solver will beapplied to rests in the EventManager.-->
		<xsd:attribute name="targetRegions" type="groupNameRef_array" use="required" />
		<!--writeLinearSystem => Write matrix, rhs, solution to screen ( = 1) or file ( = 2).-->
		<xsd:attribute name="writeLinearSystem" type="integer" default="0" />
		<!--name => A name is required for any non-unique nodes-->
		<xsd:attribute name="name" type="groupName" use="required" />
	</xsd:complexType>
	<xsd:complexType name="MultiphasePoromechanicsReservoirType">
		<xsd:choice minOccurs="0" maxOccurs="unbounded">
			<xsd:element name="LinearSolverParameters" type="LinearSolverParametersType" maxOccurs="1" />
			<xsd:element name="NonlinearSolverParameters" type="NonlinearSolverParametersType" maxOccurs="1" />
		</xsd:choice>
		<!--cflFactor => Factor to apply to the `CFL condition <http://en.wikipedia.org/wiki/Courant-Friedrichs-Lewy_condition>`_ when calculating the maximum allowable time step. Values should be in the interval (0,1] -->
		<xsd:attribute name="cflFactor" type="real64" default="0.5" />
		<!--initialDt => Initial time-step value required by the solver to the event manager.-->
		<xsd:attribute name="initialDt" type="real64" default="1e+99" />
		<!--logLevel => Sets the level of information to write in the standard output (the console typically).
Level 0 outputs no specific information for this solver. Higher levels require more outputs.
1
 - Line search information
 - Solution information (scaling, maximum changes, quality check)
 - Convergence information
 - Time step information
 - Linear solver information
 - Nonlinear solver information
 - Solver timers information
 - Coupling information
 - Crossflow information
2
 - The summary of declared fields and coupling-->
		<xsd:attribute name="logLevel" type="integer" default="0" />
		<!--poromechanicsSolverName => Name of the poromechanics solver used by the coupled solver-->
		<xsd:attribute name="poromechanicsSolverName" type="groupNameRef" use="required" />
		<!--targetRegions => Allowable regions that the solver may be applied to. Note that this does not indicate that the solver will be applied to these regions, only that allocation will occur such that the solver may be applied to these regions. The decision about what regions this solver will beapplied to rests in the EventManager.-->
		<xsd:attribute name="targetRegions" type="groupNameRef_array" use="required" />
		<!--wellSolverName => Name of the well solver used by the coupled solver-->
		<xsd:attribute name="wellSolverName" type="groupNameRef" use="required" />
		<!--writeLinearSystem => Write matrix, rhs, solution to screen ( = 1) or file ( = 2).-->
		<xsd:attribute name="writeLinearSystem" type="integer" default="0" />
		<!--name => A name is required for any non-unique nodes-->
		<xsd:attribute name="name" type="groupName" use="required" />
	</xsd:complexType>
	<xsd:complexType name="PhaseFieldDamageFEMType">
		<xsd:choice minOccurs="0" maxOccurs="unbounded">
			<xsd:element name="LinearSolverParameters" type="LinearSolverParametersType" maxOccurs="1" />
			<xsd:element name="NonlinearSolverParameters" type="NonlinearSolverParametersType" maxOccurs="1" />
		</xsd:choice>
		<!--cflFactor => Factor to apply to the `CFL condition <http://en.wikipedia.org/wiki/Courant-Friedrichs-Lewy_condition>`_ when calculating the maximum allowable time step. Values should be in the interval (0,1] -->
		<xsd:attribute name="cflFactor" type="real64" default="0.5" />
		<!--damageUpperBound => The upper bound of the damage-->
		<xsd:attribute name="damageUpperBound" type="real64" default="1.5" />
		<!--discretization => Name of discretization object (defined in the :ref:`NumericalMethodsManager`) to use for this solver. For instance, if this is a Finite Element Solver, the name of a :ref:`FiniteElement` should be specified. If this is a Finite Volume Method, the name of a :ref:`FiniteVolume` discretization should be specified.-->
		<xsd:attribute name="discretization" type="groupNameRef" use="required" />
		<!--fieldName => name of field variable-->
		<xsd:attribute name="fieldName" type="groupNameRef" use="required" />
		<!--initialDt => Initial time-step value required by the solver to the event manager.-->
		<xsd:attribute name="initialDt" type="real64" default="1e+99" />
		<!--irreversibilityFlag => The flag to indicate whether to apply the irreversibility constraint-->
		<xsd:attribute name="irreversibilityFlag" type="integer" default="0" />
		<!--localDissipation => Type of local dissipation function. Can be Linear or Quadratic-->
		<xsd:attribute name="localDissipation" type="geos_PhaseFieldDamageFEM_LocalDissipation" use="required" />
		<!--logLevel => Sets the level of information to write in the standard output (the console typically).
Level 0 outputs no specific information for this solver. Higher levels require more outputs.
1
 - Line search information
 - Solution information (scaling, maximum changes, quality check)
 - Convergence information
 - Time step information
 - Linear solver information
 - Nonlinear solver information
 - Solver timers information
2
 - The summary of declared fields and coupling-->
		<xsd:attribute name="logLevel" type="integer" default="0" />
		<!--targetRegions => Allowable regions that the solver may be applied to. Note that this does not indicate that the solver will be applied to these regions, only that allocation will occur such that the solver may be applied to these regions. The decision about what regions this solver will beapplied to rests in the EventManager.-->
		<xsd:attribute name="targetRegions" type="groupNameRef_array" use="required" />
		<!--timeIntegrationOption => option for default time integration method-->
		<xsd:attribute name="timeIntegrationOption" type="geos_PhaseFieldDamageFEM_TimeIntegrationOption" use="required" />
		<!--writeLinearSystem => Write matrix, rhs, solution to screen ( = 1) or file ( = 2).-->
		<xsd:attribute name="writeLinearSystem" type="integer" default="0" />
		<!--name => A name is required for any non-unique nodes-->
		<xsd:attribute name="name" type="groupName" use="required" />
	</xsd:complexType>
	<xsd:simpleType name="geos_PhaseFieldDamageFEM_LocalDissipation">
		<xsd:restriction base="xsd:string">
			<xsd:pattern value=".*[\[\]`$].*|Linear|Quadratic" />
		</xsd:restriction>
	</xsd:simpleType>
	<xsd:simpleType name="geos_PhaseFieldDamageFEM_TimeIntegrationOption">
		<xsd:restriction base="xsd:string">
			<xsd:pattern value=".*[\[\]`$].*|SteadyState|ImplicitTransient|ExplicitTransient" />
		</xsd:restriction>
	</xsd:simpleType>
	<xsd:complexType name="PhaseFieldFractureType">
		<xsd:choice minOccurs="0" maxOccurs="unbounded">
			<xsd:element name="LinearSolverParameters" type="LinearSolverParametersType" maxOccurs="1" />
			<xsd:element name="NonlinearSolverParameters" type="NonlinearSolverParametersType" maxOccurs="1" />
		</xsd:choice>
		<!--cflFactor => Factor to apply to the `CFL condition <http://en.wikipedia.org/wiki/Courant-Friedrichs-Lewy_condition>`_ when calculating the maximum allowable time step. Values should be in the interval (0,1] -->
		<xsd:attribute name="cflFactor" type="real64" default="0.5" />
		<!--damageSolverName => Name of the damage solver used by the coupled solver-->
		<xsd:attribute name="damageSolverName" type="groupNameRef" use="required" />
		<!--initialDt => Initial time-step value required by the solver to the event manager.-->
		<xsd:attribute name="initialDt" type="real64" default="1e+99" />
		<!--logLevel => Sets the level of information to write in the standard output (the console typically).
Level 0 outputs no specific information for this solver. Higher levels require more outputs.
1
 - Line search information
 - Solution information (scaling, maximum changes, quality check)
 - Convergence information
 - Time step information
 - Linear solver information
 - Nonlinear solver information
 - Solver timers information
 - Coupling information
2
 - The summary of declared fields and coupling-->
		<xsd:attribute name="logLevel" type="integer" default="0" />
		<!--solidSolverName => Name of the solid solver used by the coupled solver-->
		<xsd:attribute name="solidSolverName" type="groupNameRef" use="required" />
		<!--targetRegions => Allowable regions that the solver may be applied to. Note that this does not indicate that the solver will be applied to these regions, only that allocation will occur such that the solver may be applied to these regions. The decision about what regions this solver will beapplied to rests in the EventManager.-->
		<xsd:attribute name="targetRegions" type="groupNameRef_array" use="required" />
		<!--writeLinearSystem => Write matrix, rhs, solution to screen ( = 1) or file ( = 2).-->
		<xsd:attribute name="writeLinearSystem" type="integer" default="0" />
		<!--name => A name is required for any non-unique nodes-->
		<xsd:attribute name="name" type="groupName" use="required" />
	</xsd:complexType>
	<xsd:complexType name="ProppantTransportType">
		<xsd:choice minOccurs="0" maxOccurs="unbounded">
			<xsd:element name="LinearSolverParameters" type="LinearSolverParametersType" maxOccurs="1" />
			<xsd:element name="NonlinearSolverParameters" type="NonlinearSolverParametersType" maxOccurs="1" />
		</xsd:choice>
		<!--allowNegativePressure => Flag indicating if negative pressure is allowed-->
		<xsd:attribute name="allowNegativePressure" type="integer" default="1" />
		<!--bridgingFactor => Bridging factor used for bridging/screen-out calculation-->
		<xsd:attribute name="bridgingFactor" type="real64" default="0" />
		<!--cflFactor => Factor to apply to the `CFL condition <http://en.wikipedia.org/wiki/Courant-Friedrichs-Lewy_condition>`_ when calculating the maximum allowable time step. Values should be in the interval (0,1] -->
		<xsd:attribute name="cflFactor" type="real64" default="0.5" />
		<!--criticalShieldsNumber => Critical Shields number-->
		<xsd:attribute name="criticalShieldsNumber" type="real64" default="0" />
		<!--discretization => Name of discretization object (defined in the :ref:`NumericalMethodsManager`) to use for this solver. For instance, if this is a Finite Element Solver, the name of a :ref:`FiniteElement` should be specified. If this is a Finite Volume Method, the name of a :ref:`FiniteVolume` discretization should be specified.-->
		<xsd:attribute name="discretization" type="groupNameRef" use="required" />
		<!--frictionCoefficient => Friction coefficient-->
		<xsd:attribute name="frictionCoefficient" type="real64" default="0.03" />
		<!--initialDt => Initial time-step value required by the solver to the event manager.-->
		<xsd:attribute name="initialDt" type="real64" default="1e+99" />
		<!--isThermal => Flag indicating whether the problem is thermal or not.-->
		<xsd:attribute name="isThermal" type="integer" default="0" />
		<!--logLevel => Sets the level of information to write in the standard output (the console typically).
Level 0 outputs no specific information for this solver. Higher levels require more outputs.
1
 - Line search information
 - Solution information (scaling, maximum changes, quality check)
 - Convergence information
 - Time step information
 - Linear solver information
 - Nonlinear solver information
 - Solver timers information
2
 - The summary of declared fields and coupling-->
		<xsd:attribute name="logLevel" type="integer" default="0" />
		<!--maxAbsolutePressureChange => Maximum (absolute) pressure change in a Newton iteration-->
		<xsd:attribute name="maxAbsolutePressureChange" type="real64" default="-1" />
		<!--maxProppantConcentration => Maximum proppant concentration-->
		<xsd:attribute name="maxProppantConcentration" type="real64" default="0.6" />
		<!--maxSequentialPressureChange => Maximum (absolute) pressure change in a sequential iteration, used for outer loop convergence check-->
		<xsd:attribute name="maxSequentialPressureChange" type="real64" default="100000" />
		<!--maxSequentialTemperatureChange => Maximum (absolute) temperature change in a sequential iteration, used for outer loop convergence check-->
		<xsd:attribute name="maxSequentialTemperatureChange" type="real64" default="0.1" />
		<!--proppantDensity => Proppant density-->
		<xsd:attribute name="proppantDensity" type="real64" default="2500" />
		<!--proppantDiameter => Proppant diameter-->
		<xsd:attribute name="proppantDiameter" type="real64" default="0.0004" />
		<!--targetRegions => Allowable regions that the solver may be applied to. Note that this does not indicate that the solver will be applied to these regions, only that allocation will occur such that the solver may be applied to these regions. The decision about what regions this solver will beapplied to rests in the EventManager.-->
		<xsd:attribute name="targetRegions" type="groupNameRef_array" use="required" />
		<!--updateProppantPacking => Flag that enables/disables proppant-packing update-->
		<xsd:attribute name="updateProppantPacking" type="integer" default="0" />
		<!--writeLinearSystem => Write matrix, rhs, solution to screen ( = 1) or file ( = 2).-->
		<xsd:attribute name="writeLinearSystem" type="integer" default="0" />
		<!--name => A name is required for any non-unique nodes-->
		<xsd:attribute name="name" type="groupName" use="required" />
	</xsd:complexType>
	<xsd:complexType name="QuasiDynamicEQType">
		<xsd:choice minOccurs="0" maxOccurs="unbounded">
			<xsd:element name="LinearSolverParameters" type="LinearSolverParametersType" maxOccurs="1" />
			<xsd:element name="NonlinearSolverParameters" type="NonlinearSolverParametersType" maxOccurs="1" />
		</xsd:choice>
		<!--cflFactor => Factor to apply to the `CFL condition <http://en.wikipedia.org/wiki/Courant-Friedrichs-Lewy_condition>`_ when calculating the maximum allowable time step. Values should be in the interval (0,1] -->
		<xsd:attribute name="cflFactor" type="real64" default="0.5" />
		<!--discretization => Name of discretization object (defined in the :ref:`NumericalMethodsManager`) to use for this solver. For instance, if this is a Finite Element Solver, the name of a :ref:`FiniteElement` should be specified. If this is a Finite Volume Method, the name of a :ref:`FiniteVolume` discretization should be specified.-->
		<xsd:attribute name="discretization" type="groupNameRef" use="required" />
		<!--initialDt => Initial time-step value required by the solver to the event manager.-->
		<xsd:attribute name="initialDt" type="real64" default="1e+99" />
		<!--logLevel => Sets the level of information to write in the standard output (the console typically).
Level 0 outputs no specific information for this solver. Higher levels require more outputs.
1
 - Line search information
 - Solution information (scaling, maximum changes, quality check)
 - Convergence information
 - Time step information
 - Linear solver information
 - Nonlinear solver information
 - Solver timers information
2
 - The summary of declared fields and coupling-->
		<xsd:attribute name="logLevel" type="integer" default="0" />
		<!--shearImpedance => Shear impedance.-->
		<xsd:attribute name="shearImpedance" type="real64" use="required" />
		<!--stressSolverName => Name of solver for computing stress. If empty, the spring-slider model is run.-->
		<xsd:attribute name="stressSolverName" type="string" default="" />
		<!--targetRegions => Allowable regions that the solver may be applied to. Note that this does not indicate that the solver will be applied to these regions, only that allocation will occur such that the solver may be applied to these regions. The decision about what regions this solver will beapplied to rests in the EventManager.-->
		<xsd:attribute name="targetRegions" type="groupNameRef_array" use="required" />
		<!--targetSlipIncrement => Target slip incrmeent for timestep size selction-->
		<xsd:attribute name="targetSlipIncrement" type="real64" default="1e-07" />
		<!--writeLinearSystem => Write matrix, rhs, solution to screen ( = 1) or file ( = 2).-->
		<xsd:attribute name="writeLinearSystem" type="integer" default="0" />
		<!--name => A name is required for any non-unique nodes-->
		<xsd:attribute name="name" type="groupName" use="required" />
	</xsd:complexType>
	<xsd:complexType name="ReactiveCompositionalMultiphaseOBLType">
		<xsd:choice minOccurs="0" maxOccurs="unbounded">
			<xsd:element name="LinearSolverParameters" type="LinearSolverParametersType" maxOccurs="1" />
			<xsd:element name="NonlinearSolverParameters" type="NonlinearSolverParametersType" maxOccurs="1" />
		</xsd:choice>
		<!--OBLOperatorsTableFile => File containing OBL operator values-->
		<xsd:attribute name="OBLOperatorsTableFile" type="path" use="required" />
		<!--allowLocalOBLChopping => Allow keeping solution within OBL limits-->
		<xsd:attribute name="allowLocalOBLChopping" type="integer" default="1" />
		<!--allowNegativePressure => Flag indicating if negative pressure is allowed-->
		<xsd:attribute name="allowNegativePressure" type="integer" default="1" />
		<!--cflFactor => Factor to apply to the `CFL condition <http://en.wikipedia.org/wiki/Courant-Friedrichs-Lewy_condition>`_ when calculating the maximum allowable time step. Values should be in the interval (0,1] -->
		<xsd:attribute name="cflFactor" type="real64" default="0.5" />
		<!--componentNames => List of component names-->
		<xsd:attribute name="componentNames" type="string_array" default="{}" />
		<!--discretization => Name of discretization object (defined in the :ref:`NumericalMethodsManager`) to use for this solver. For instance, if this is a Finite Element Solver, the name of a :ref:`FiniteElement` should be specified. If this is a Finite Volume Method, the name of a :ref:`FiniteVolume` discretization should be specified.-->
		<xsd:attribute name="discretization" type="groupNameRef" use="required" />
		<!--enableEnergyBalance => Enable energy balance calculation and temperature degree of freedom-->
		<xsd:attribute name="enableEnergyBalance" type="integer" use="required" />
		<!--initialDt => Initial time-step value required by the solver to the event manager.-->
		<xsd:attribute name="initialDt" type="real64" default="1e+99" />
		<!--isThermal => Flag indicating whether the problem is thermal or not.-->
		<xsd:attribute name="isThermal" type="integer" default="0" />
		<!--logLevel => Sets the level of information to write in the standard output (the console typically).
Level 0 outputs no specific information for this solver. Higher levels require more outputs.
1
 - Line search information
 - Solution information (scaling, maximum changes, quality check)
 - Convergence information
 - Time step information
 - Linear solver information
 - Nonlinear solver information
 - Solver timers information
2
 - The summary of declared fields and coupling-->
		<xsd:attribute name="logLevel" type="integer" default="0" />
		<!--maxAbsolutePressureChange => Maximum (absolute) pressure change in a Newton iteration-->
		<xsd:attribute name="maxAbsolutePressureChange" type="real64" default="-1" />
		<!--maxCompFractionChange => Maximum (absolute) change in a component fraction between two Newton iterations-->
		<xsd:attribute name="maxCompFractionChange" type="real64" default="1" />
		<!--maxSequentialPressureChange => Maximum (absolute) pressure change in a sequential iteration, used for outer loop convergence check-->
		<xsd:attribute name="maxSequentialPressureChange" type="real64" default="100000" />
		<!--maxSequentialTemperatureChange => Maximum (absolute) temperature change in a sequential iteration, used for outer loop convergence check-->
		<xsd:attribute name="maxSequentialTemperatureChange" type="real64" default="0.1" />
		<!--numComponents => Number of components-->
		<xsd:attribute name="numComponents" type="integer" use="required" />
		<!--numPhases => Number of phases-->
		<xsd:attribute name="numPhases" type="integer" use="required" />
		<!--phaseNames => List of fluid phases-->
		<xsd:attribute name="phaseNames" type="groupNameRef_array" default="{}" />
		<!--targetRegions => Allowable regions that the solver may be applied to. Note that this does not indicate that the solver will be applied to these regions, only that allocation will occur such that the solver may be applied to these regions. The decision about what regions this solver will beapplied to rests in the EventManager.-->
		<xsd:attribute name="targetRegions" type="groupNameRef_array" use="required" />
		<!--transMultExp => Exponent of dynamic transmissibility multiplier-->
		<xsd:attribute name="transMultExp" type="real64" default="1" />
		<!--useDARTSL2Norm => Use L2 norm calculation similar to one used DARTS-->
		<xsd:attribute name="useDARTSL2Norm" type="integer" default="1" />
		<!--writeLinearSystem => Write matrix, rhs, solution to screen ( = 1) or file ( = 2).-->
		<xsd:attribute name="writeLinearSystem" type="integer" default="0" />
		<!--name => A name is required for any non-unique nodes-->
		<xsd:attribute name="name" type="groupName" use="required" />
	</xsd:complexType>
	<xsd:complexType name="SeismicityRateType">
		<xsd:choice minOccurs="0" maxOccurs="unbounded">
			<xsd:element name="LinearSolverParameters" type="LinearSolverParametersType" maxOccurs="1" />
			<xsd:element name="NonlinearSolverParameters" type="NonlinearSolverParametersType" maxOccurs="1" />
		</xsd:choice>
		<!--backgroundStressingRate => Background stressing rate (Pa/s).-->
		<xsd:attribute name="backgroundStressingRate" type="real64" use="required" />
		<!--cflFactor => Factor to apply to the `CFL condition <http://en.wikipedia.org/wiki/Courant-Friedrichs-Lewy_condition>`_ when calculating the maximum allowable time step. Values should be in the interval (0,1] -->
		<xsd:attribute name="cflFactor" type="real64" default="0.5" />
		<!--directEffect => Rate-and-state friction direct effect parameter.-->
		<xsd:attribute name="directEffect" type="real64" use="required" />
		<!--faultNormalDirection => Fault normal direction-->
		<xsd:attribute name="faultNormalDirection" type="R1Tensor" default="{0,0,0}" />
		<!--faultShearDirection => Fault shear direction-->
		<xsd:attribute name="faultShearDirection" type="R1Tensor" default="{0,0,0}" />
		<!--initialDt => Initial time-step value required by the solver to the event manager.-->
		<xsd:attribute name="initialDt" type="real64" default="1e+99" />
		<!--logLevel => Sets the level of information to write in the standard output (the console typically).
Level 0 outputs no specific information for this solver. Higher levels require more outputs.
1
 - Line search information
 - Solution information (scaling, maximum changes, quality check)
 - Convergence information
 - Time step information
 - Linear solver information
 - Nonlinear solver information
 - Solver timers information
2
 - The summary of declared fields and coupling-->
		<xsd:attribute name="logLevel" type="integer" default="0" />
		<!--stressSolverName => Name of solver for computing stress-->
		<xsd:attribute name="stressSolverName" type="string" default="" />
		<!--targetRegions => Allowable regions that the solver may be applied to. Note that this does not indicate that the solver will be applied to these regions, only that allocation will occur such that the solver may be applied to these regions. The decision about what regions this solver will beapplied to rests in the EventManager.-->
		<xsd:attribute name="targetRegions" type="groupNameRef_array" use="required" />
		<!--writeLinearSystem => Write matrix, rhs, solution to screen ( = 1) or file ( = 2).-->
		<xsd:attribute name="writeLinearSystem" type="integer" default="0" />
		<!--name => A name is required for any non-unique nodes-->
		<xsd:attribute name="name" type="groupName" use="required" />
	</xsd:complexType>
	<xsd:complexType name="SinglePhaseFVMType">
		<xsd:choice minOccurs="0" maxOccurs="unbounded">
			<xsd:element name="LinearSolverParameters" type="LinearSolverParametersType" maxOccurs="1" />
			<xsd:element name="NonlinearSolverParameters" type="NonlinearSolverParametersType" maxOccurs="1" />
		</xsd:choice>
		<!--allowNegativePressure => Flag indicating if negative pressure is allowed-->
		<xsd:attribute name="allowNegativePressure" type="integer" default="1" />
		<!--cflFactor => Factor to apply to the `CFL condition <http://en.wikipedia.org/wiki/Courant-Friedrichs-Lewy_condition>`_ when calculating the maximum allowable time step. Values should be in the interval (0,1] -->
		<xsd:attribute name="cflFactor" type="real64" default="0.5" />
		<!--discretization => Name of discretization object (defined in the :ref:`NumericalMethodsManager`) to use for this solver. For instance, if this is a Finite Element Solver, the name of a :ref:`FiniteElement` should be specified. If this is a Finite Volume Method, the name of a :ref:`FiniteVolume` discretization should be specified.-->
		<xsd:attribute name="discretization" type="groupNameRef" use="required" />
		<!--initialDt => Initial time-step value required by the solver to the event manager.-->
		<xsd:attribute name="initialDt" type="real64" default="1e+99" />
		<!--isThermal => Flag indicating whether the problem is thermal or not.
SourceFluxes application if isThermal is enabled :
- negative value (injection): the mass balance equation is modified to considered the additional source term,
- positive value (production): both the mass balance and the energy balance equations are modified to considered the additional source term.
For the energy balance equation, the mass flux is multipied by the enthalpy in the cell from which the fluid is being produced.-->
		<xsd:attribute name="isThermal" type="integer" default="0" />
		<!--logLevel => Sets the level of information to write in the standard output (the console typically).
Level 0 outputs no specific information for this solver. Higher levels require more outputs.
1
 - Line search information
 - Solution information (scaling, maximum changes, quality check)
 - Convergence information
 - Time step information
 - Linear solver information
 - Nonlinear solver information
 - Solver timers information
2
 - The summary of declared fields and coupling-->
		<xsd:attribute name="logLevel" type="integer" default="0" />
		<!--maxAbsolutePressureChange => Maximum (absolute) pressure change in a Newton iteration-->
		<xsd:attribute name="maxAbsolutePressureChange" type="real64" default="-1" />
		<!--maxSequentialPressureChange => Maximum (absolute) pressure change in a sequential iteration, used for outer loop convergence check-->
		<xsd:attribute name="maxSequentialPressureChange" type="real64" default="100000" />
		<!--maxSequentialTemperatureChange => Maximum (absolute) temperature change in a sequential iteration, used for outer loop convergence check-->
		<xsd:attribute name="maxSequentialTemperatureChange" type="real64" default="0.1" />
		<!--targetRegions => Allowable regions that the solver may be applied to. Note that this does not indicate that the solver will be applied to these regions, only that allocation will occur such that the solver may be applied to these regions. The decision about what regions this solver will beapplied to rests in the EventManager.-->
		<xsd:attribute name="targetRegions" type="groupNameRef_array" use="required" />
		<!--temperature => Temperature-->
		<xsd:attribute name="temperature" type="real64" default="0" />
		<!--writeLinearSystem => Write matrix, rhs, solution to screen ( = 1) or file ( = 2).-->
		<xsd:attribute name="writeLinearSystem" type="integer" default="0" />
		<!--name => A name is required for any non-unique nodes-->
		<xsd:attribute name="name" type="groupName" use="required" />
	</xsd:complexType>
	<xsd:complexType name="SinglePhaseHybridFVMType">
		<xsd:choice minOccurs="0" maxOccurs="unbounded">
			<xsd:element name="LinearSolverParameters" type="LinearSolverParametersType" maxOccurs="1" />
			<xsd:element name="NonlinearSolverParameters" type="NonlinearSolverParametersType" maxOccurs="1" />
		</xsd:choice>
		<!--allowNegativePressure => Flag indicating if negative pressure is allowed-->
		<xsd:attribute name="allowNegativePressure" type="integer" default="1" />
		<!--cflFactor => Factor to apply to the `CFL condition <http://en.wikipedia.org/wiki/Courant-Friedrichs-Lewy_condition>`_ when calculating the maximum allowable time step. Values should be in the interval (0,1] -->
		<xsd:attribute name="cflFactor" type="real64" default="0.5" />
		<!--discretization => Name of discretization object (defined in the :ref:`NumericalMethodsManager`) to use for this solver. For instance, if this is a Finite Element Solver, the name of a :ref:`FiniteElement` should be specified. If this is a Finite Volume Method, the name of a :ref:`FiniteVolume` discretization should be specified.-->
		<xsd:attribute name="discretization" type="groupNameRef" use="required" />
		<!--initialDt => Initial time-step value required by the solver to the event manager.-->
		<xsd:attribute name="initialDt" type="real64" default="1e+99" />
		<!--isThermal => Flag indicating whether the problem is thermal or not.
SourceFluxes application if isThermal is enabled :
- negative value (injection): the mass balance equation is modified to considered the additional source term,
- positive value (production): both the mass balance and the energy balance equations are modified to considered the additional source term.
For the energy balance equation, the mass flux is multipied by the enthalpy in the cell from which the fluid is being produced.-->
		<xsd:attribute name="isThermal" type="integer" default="0" />
		<!--logLevel => Sets the level of information to write in the standard output (the console typically).
Level 0 outputs no specific information for this solver. Higher levels require more outputs.
1
 - Line search information
 - Solution information (scaling, maximum changes, quality check)
 - Convergence information
 - Time step information
 - Linear solver information
 - Nonlinear solver information
 - Solver timers information
2
 - The summary of declared fields and coupling-->
		<xsd:attribute name="logLevel" type="integer" default="0" />
		<!--maxAbsolutePressureChange => Maximum (absolute) pressure change in a Newton iteration-->
		<xsd:attribute name="maxAbsolutePressureChange" type="real64" default="-1" />
		<!--maxSequentialPressureChange => Maximum (absolute) pressure change in a sequential iteration, used for outer loop convergence check-->
		<xsd:attribute name="maxSequentialPressureChange" type="real64" default="100000" />
		<!--maxSequentialTemperatureChange => Maximum (absolute) temperature change in a sequential iteration, used for outer loop convergence check-->
		<xsd:attribute name="maxSequentialTemperatureChange" type="real64" default="0.1" />
		<!--targetRegions => Allowable regions that the solver may be applied to. Note that this does not indicate that the solver will be applied to these regions, only that allocation will occur such that the solver may be applied to these regions. The decision about what regions this solver will beapplied to rests in the EventManager.-->
		<xsd:attribute name="targetRegions" type="groupNameRef_array" use="required" />
		<!--temperature => Temperature-->
		<xsd:attribute name="temperature" type="real64" default="0" />
		<!--writeLinearSystem => Write matrix, rhs, solution to screen ( = 1) or file ( = 2).-->
		<xsd:attribute name="writeLinearSystem" type="integer" default="0" />
		<!--name => A name is required for any non-unique nodes-->
		<xsd:attribute name="name" type="groupName" use="required" />
	</xsd:complexType>
	<xsd:complexType name="SinglePhasePoromechanicsType">
		<xsd:choice minOccurs="0" maxOccurs="unbounded">
			<xsd:element name="LinearSolverParameters" type="LinearSolverParametersType" maxOccurs="1" />
			<xsd:element name="NonlinearSolverParameters" type="NonlinearSolverParametersType" maxOccurs="1" />
		</xsd:choice>
		<!--cflFactor => Factor to apply to the `CFL condition <http://en.wikipedia.org/wiki/Courant-Friedrichs-Lewy_condition>`_ when calculating the maximum allowable time step. Values should be in the interval (0,1] -->
		<xsd:attribute name="cflFactor" type="real64" default="0.5" />
		<!--flowSolverName => Name of the flow solver used by the coupled solver-->
		<xsd:attribute name="flowSolverName" type="groupNameRef" use="required" />
		<!--initialDt => Initial time-step value required by the solver to the event manager.-->
		<xsd:attribute name="initialDt" type="real64" default="1e+99" />
		<!--isThermal => Flag indicating whether the problem is thermal or not. Set isThermal="1" to enable the thermal coupling-->
		<xsd:attribute name="isThermal" type="integer" default="0" />
		<!--logLevel => Sets the level of information to write in the standard output (the console typically).
Level 0 outputs no specific information for this solver. Higher levels require more outputs.
1
 - Line search information
 - Solution information (scaling, maximum changes, quality check)
 - Convergence information
 - Time step information
 - Linear solver information
 - Nonlinear solver information
 - Solver timers information
 - Coupling information
2
 - The summary of declared fields and coupling-->
		<xsd:attribute name="logLevel" type="integer" default="0" />
		<!--solidSolverName => Name of the solid solver used by the coupled solver-->
		<xsd:attribute name="solidSolverName" type="groupNameRef" use="required" />
		<!--stabilizationMultiplier => Constant multiplier of stabilization strength-->
		<xsd:attribute name="stabilizationMultiplier" type="real64" default="1" />
		<!--stabilizationRegionNames => Regions where stabilization is applied.-->
		<xsd:attribute name="stabilizationRegionNames" type="groupNameRef_array" default="{}" />
		<!--stabilizationType => StabilizationType. Options are:
None- Add no stabilization to mass equation 
Global- Add jump stabilization to all faces 
Local- Add jump stabilization on interior of macro elements-->
		<xsd:attribute name="stabilizationType" type="geos_stabilization_StabilizationType" default="None" />
		<!--targetRegions => Allowable regions that the solver may be applied to. Note that this does not indicate that the solver will be applied to these regions, only that allocation will occur such that the solver may be applied to these regions. The decision about what regions this solver will beapplied to rests in the EventManager.-->
		<xsd:attribute name="targetRegions" type="groupNameRef_array" use="required" />
		<!--writeLinearSystem => Write matrix, rhs, solution to screen ( = 1) or file ( = 2).-->
		<xsd:attribute name="writeLinearSystem" type="integer" default="0" />
		<!--name => A name is required for any non-unique nodes-->
		<xsd:attribute name="name" type="groupName" use="required" />
	</xsd:complexType>
	<xsd:complexType name="SinglePhasePoromechanicsConformingFracturesType">
		<xsd:choice minOccurs="0" maxOccurs="unbounded">
			<xsd:element name="LinearSolverParameters" type="LinearSolverParametersType" maxOccurs="1" />
			<xsd:element name="NonlinearSolverParameters" type="NonlinearSolverParametersType" maxOccurs="1" />
		</xsd:choice>
		<!--cflFactor => Factor to apply to the `CFL condition <http://en.wikipedia.org/wiki/Courant-Friedrichs-Lewy_condition>`_ when calculating the maximum allowable time step. Values should be in the interval (0,1] -->
		<xsd:attribute name="cflFactor" type="real64" default="0.5" />
		<!--flowSolverName => Name of the flow solver used by the coupled solver-->
		<xsd:attribute name="flowSolverName" type="groupNameRef" use="required" />
		<!--initialDt => Initial time-step value required by the solver to the event manager.-->
		<xsd:attribute name="initialDt" type="real64" default="1e+99" />
		<!--isThermal => Flag indicating whether the problem is thermal or not. Set isThermal="1" to enable the thermal coupling-->
		<xsd:attribute name="isThermal" type="integer" default="0" />
		<!--logLevel => Sets the level of information to write in the standard output (the console typically).
Level 0 outputs no specific information for this solver. Higher levels require more outputs.
1
 - Line search information
 - Solution information (scaling, maximum changes, quality check)
 - Convergence information
 - Time step information
 - Linear solver information
 - Nonlinear solver information
 - Solver timers information
 - Coupling information
2
 - The summary of declared fields and coupling-->
		<xsd:attribute name="logLevel" type="integer" default="0" />
		<!--solidSolverName => Name of the solid solver used by the coupled solver-->
		<xsd:attribute name="solidSolverName" type="groupNameRef" use="required" />
		<!--stabilizationMultiplier => Constant multiplier of stabilization strength-->
		<xsd:attribute name="stabilizationMultiplier" type="real64" default="1" />
		<!--stabilizationRegionNames => Regions where stabilization is applied.-->
		<xsd:attribute name="stabilizationRegionNames" type="groupNameRef_array" default="{}" />
		<!--stabilizationType => StabilizationType. Options are:
None- Add no stabilization to mass equation 
Global- Add jump stabilization to all faces 
Local- Add jump stabilization on interior of macro elements-->
		<xsd:attribute name="stabilizationType" type="geos_stabilization_StabilizationType" default="None" />
		<!--targetRegions => Allowable regions that the solver may be applied to. Note that this does not indicate that the solver will be applied to these regions, only that allocation will occur such that the solver may be applied to these regions. The decision about what regions this solver will beapplied to rests in the EventManager.-->
		<xsd:attribute name="targetRegions" type="groupNameRef_array" use="required" />
		<!--writeLinearSystem => Write matrix, rhs, solution to screen ( = 1) or file ( = 2).-->
		<xsd:attribute name="writeLinearSystem" type="integer" default="0" />
		<!--name => A name is required for any non-unique nodes-->
		<xsd:attribute name="name" type="groupName" use="required" />
	</xsd:complexType>
	<xsd:complexType name="SinglePhasePoromechanicsConformingFracturesReservoirType">
		<xsd:choice minOccurs="0" maxOccurs="unbounded">
			<xsd:element name="LinearSolverParameters" type="LinearSolverParametersType" maxOccurs="1" />
			<xsd:element name="NonlinearSolverParameters" type="NonlinearSolverParametersType" maxOccurs="1" />
		</xsd:choice>
		<!--cflFactor => Factor to apply to the `CFL condition <http://en.wikipedia.org/wiki/Courant-Friedrichs-Lewy_condition>`_ when calculating the maximum allowable time step. Values should be in the interval (0,1] -->
		<xsd:attribute name="cflFactor" type="real64" default="0.5" />
		<!--initialDt => Initial time-step value required by the solver to the event manager.-->
		<xsd:attribute name="initialDt" type="real64" default="1e+99" />
		<!--logLevel => Sets the level of information to write in the standard output (the console typically).
Level 0 outputs no specific information for this solver. Higher levels require more outputs.
1
 - Line search information
 - Solution information (scaling, maximum changes, quality check)
 - Convergence information
 - Time step information
 - Linear solver information
 - Nonlinear solver information
 - Solver timers information
 - Coupling information
2
 - The summary of declared fields and coupling-->
		<xsd:attribute name="logLevel" type="integer" default="0" />
		<!--poromechanicsConformingFracturesSolverName => Name of the poromechanicsConformingFractures solver used by the coupled solver-->
		<xsd:attribute name="poromechanicsConformingFracturesSolverName" type="groupNameRef" use="required" />
		<!--targetRegions => Allowable regions that the solver may be applied to. Note that this does not indicate that the solver will be applied to these regions, only that allocation will occur such that the solver may be applied to these regions. The decision about what regions this solver will beapplied to rests in the EventManager.-->
		<xsd:attribute name="targetRegions" type="groupNameRef_array" use="required" />
		<!--wellSolverName => Name of the well solver used by the coupled solver-->
		<xsd:attribute name="wellSolverName" type="groupNameRef" use="required" />
		<!--writeLinearSystem => Write matrix, rhs, solution to screen ( = 1) or file ( = 2).-->
		<xsd:attribute name="writeLinearSystem" type="integer" default="0" />
		<!--name => A name is required for any non-unique nodes-->
		<xsd:attribute name="name" type="groupName" use="required" />
	</xsd:complexType>
	<xsd:complexType name="SinglePhasePoromechanicsEmbeddedFracturesType">
		<xsd:choice minOccurs="0" maxOccurs="unbounded">
			<xsd:element name="LinearSolverParameters" type="LinearSolverParametersType" maxOccurs="1" />
			<xsd:element name="NonlinearSolverParameters" type="NonlinearSolverParametersType" maxOccurs="1" />
		</xsd:choice>
		<!--cflFactor => Factor to apply to the `CFL condition <http://en.wikipedia.org/wiki/Courant-Friedrichs-Lewy_condition>`_ when calculating the maximum allowable time step. Values should be in the interval (0,1] -->
		<xsd:attribute name="cflFactor" type="real64" default="0.5" />
		<!--flowSolverName => Name of the flow solver used by the coupled solver-->
		<xsd:attribute name="flowSolverName" type="groupNameRef" use="required" />
		<!--initialDt => Initial time-step value required by the solver to the event manager.-->
		<xsd:attribute name="initialDt" type="real64" default="1e+99" />
		<!--isThermal => Flag indicating whether the problem is thermal or not. Set isThermal="1" to enable the thermal coupling-->
		<xsd:attribute name="isThermal" type="integer" default="0" />
		<!--logLevel => Sets the level of information to write in the standard output (the console typically).
Level 0 outputs no specific information for this solver. Higher levels require more outputs.
1
 - Line search information
 - Solution information (scaling, maximum changes, quality check)
 - Convergence information
 - Time step information
 - Linear solver information
 - Nonlinear solver information
 - Solver timers information
 - Coupling information
2
 - The summary of declared fields and coupling-->
		<xsd:attribute name="logLevel" type="integer" default="0" />
		<!--solidSolverName => Name of the solid solver used by the coupled solver-->
		<xsd:attribute name="solidSolverName" type="groupNameRef" use="required" />
		<!--stabilizationMultiplier => Constant multiplier of stabilization strength-->
		<xsd:attribute name="stabilizationMultiplier" type="real64" default="1" />
		<!--stabilizationRegionNames => Regions where stabilization is applied.-->
		<xsd:attribute name="stabilizationRegionNames" type="groupNameRef_array" default="{}" />
		<!--stabilizationType => StabilizationType. Options are:
None- Add no stabilization to mass equation 
Global- Add jump stabilization to all faces 
Local- Add jump stabilization on interior of macro elements-->
		<xsd:attribute name="stabilizationType" type="geos_stabilization_StabilizationType" default="None" />
		<!--targetRegions => Allowable regions that the solver may be applied to. Note that this does not indicate that the solver will be applied to these regions, only that allocation will occur such that the solver may be applied to these regions. The decision about what regions this solver will beapplied to rests in the EventManager.-->
		<xsd:attribute name="targetRegions" type="groupNameRef_array" use="required" />
		<!--writeLinearSystem => Write matrix, rhs, solution to screen ( = 1) or file ( = 2).-->
		<xsd:attribute name="writeLinearSystem" type="integer" default="0" />
		<!--name => A name is required for any non-unique nodes-->
		<xsd:attribute name="name" type="groupName" use="required" />
	</xsd:complexType>
	<xsd:complexType name="SinglePhasePoromechanicsReservoirType">
		<xsd:choice minOccurs="0" maxOccurs="unbounded">
			<xsd:element name="LinearSolverParameters" type="LinearSolverParametersType" maxOccurs="1" />
			<xsd:element name="NonlinearSolverParameters" type="NonlinearSolverParametersType" maxOccurs="1" />
		</xsd:choice>
		<!--cflFactor => Factor to apply to the `CFL condition <http://en.wikipedia.org/wiki/Courant-Friedrichs-Lewy_condition>`_ when calculating the maximum allowable time step. Values should be in the interval (0,1] -->
		<xsd:attribute name="cflFactor" type="real64" default="0.5" />
		<!--initialDt => Initial time-step value required by the solver to the event manager.-->
		<xsd:attribute name="initialDt" type="real64" default="1e+99" />
		<!--logLevel => Sets the level of information to write in the standard output (the console typically).
Level 0 outputs no specific information for this solver. Higher levels require more outputs.
1
 - Line search information
 - Solution information (scaling, maximum changes, quality check)
 - Convergence information
 - Time step information
 - Linear solver information
 - Nonlinear solver information
 - Solver timers information
 - Coupling information
2
 - The summary of declared fields and coupling-->
		<xsd:attribute name="logLevel" type="integer" default="0" />
		<!--poromechanicsSolverName => Name of the poromechanics solver used by the coupled solver-->
		<xsd:attribute name="poromechanicsSolverName" type="groupNameRef" use="required" />
		<!--targetRegions => Allowable regions that the solver may be applied to. Note that this does not indicate that the solver will be applied to these regions, only that allocation will occur such that the solver may be applied to these regions. The decision about what regions this solver will beapplied to rests in the EventManager.-->
		<xsd:attribute name="targetRegions" type="groupNameRef_array" use="required" />
		<!--wellSolverName => Name of the well solver used by the coupled solver-->
		<xsd:attribute name="wellSolverName" type="groupNameRef" use="required" />
		<!--writeLinearSystem => Write matrix, rhs, solution to screen ( = 1) or file ( = 2).-->
		<xsd:attribute name="writeLinearSystem" type="integer" default="0" />
		<!--name => A name is required for any non-unique nodes-->
		<xsd:attribute name="name" type="groupName" use="required" />
	</xsd:complexType>
	<xsd:complexType name="SinglePhaseProppantFVMType">
		<xsd:choice minOccurs="0" maxOccurs="unbounded">
			<xsd:element name="LinearSolverParameters" type="LinearSolverParametersType" maxOccurs="1" />
			<xsd:element name="NonlinearSolverParameters" type="NonlinearSolverParametersType" maxOccurs="1" />
		</xsd:choice>
		<!--allowNegativePressure => Flag indicating if negative pressure is allowed-->
		<xsd:attribute name="allowNegativePressure" type="integer" default="1" />
		<!--cflFactor => Factor to apply to the `CFL condition <http://en.wikipedia.org/wiki/Courant-Friedrichs-Lewy_condition>`_ when calculating the maximum allowable time step. Values should be in the interval (0,1] -->
		<xsd:attribute name="cflFactor" type="real64" default="0.5" />
		<!--discretization => Name of discretization object (defined in the :ref:`NumericalMethodsManager`) to use for this solver. For instance, if this is a Finite Element Solver, the name of a :ref:`FiniteElement` should be specified. If this is a Finite Volume Method, the name of a :ref:`FiniteVolume` discretization should be specified.-->
		<xsd:attribute name="discretization" type="groupNameRef" use="required" />
		<!--initialDt => Initial time-step value required by the solver to the event manager.-->
		<xsd:attribute name="initialDt" type="real64" default="1e+99" />
		<!--isThermal => Flag indicating whether the problem is thermal or not.
SourceFluxes application if isThermal is enabled :
- negative value (injection): the mass balance equation is modified to considered the additional source term,
- positive value (production): both the mass balance and the energy balance equations are modified to considered the additional source term.
For the energy balance equation, the mass flux is multipied by the enthalpy in the cell from which the fluid is being produced.-->
		<xsd:attribute name="isThermal" type="integer" default="0" />
		<!--logLevel => Sets the level of information to write in the standard output (the console typically).
Level 0 outputs no specific information for this solver. Higher levels require more outputs.
1
 - Line search information
 - Solution information (scaling, maximum changes, quality check)
 - Convergence information
 - Time step information
 - Linear solver information
 - Nonlinear solver information
 - Solver timers information
2
 - The summary of declared fields and coupling-->
		<xsd:attribute name="logLevel" type="integer" default="0" />
		<!--maxAbsolutePressureChange => Maximum (absolute) pressure change in a Newton iteration-->
		<xsd:attribute name="maxAbsolutePressureChange" type="real64" default="-1" />
		<!--maxSequentialPressureChange => Maximum (absolute) pressure change in a sequential iteration, used for outer loop convergence check-->
		<xsd:attribute name="maxSequentialPressureChange" type="real64" default="100000" />
		<!--maxSequentialTemperatureChange => Maximum (absolute) temperature change in a sequential iteration, used for outer loop convergence check-->
		<xsd:attribute name="maxSequentialTemperatureChange" type="real64" default="0.1" />
		<!--targetRegions => Allowable regions that the solver may be applied to. Note that this does not indicate that the solver will be applied to these regions, only that allocation will occur such that the solver may be applied to these regions. The decision about what regions this solver will beapplied to rests in the EventManager.-->
		<xsd:attribute name="targetRegions" type="groupNameRef_array" use="required" />
		<!--temperature => Temperature-->
		<xsd:attribute name="temperature" type="real64" default="0" />
		<!--writeLinearSystem => Write matrix, rhs, solution to screen ( = 1) or file ( = 2).-->
		<xsd:attribute name="writeLinearSystem" type="integer" default="0" />
		<!--name => A name is required for any non-unique nodes-->
		<xsd:attribute name="name" type="groupName" use="required" />
	</xsd:complexType>
	<xsd:complexType name="SinglePhaseReservoirType">
		<xsd:choice minOccurs="0" maxOccurs="unbounded">
			<xsd:element name="LinearSolverParameters" type="LinearSolverParametersType" maxOccurs="1" />
			<xsd:element name="NonlinearSolverParameters" type="NonlinearSolverParametersType" maxOccurs="1" />
		</xsd:choice>
		<!--cflFactor => Factor to apply to the `CFL condition <http://en.wikipedia.org/wiki/Courant-Friedrichs-Lewy_condition>`_ when calculating the maximum allowable time step. Values should be in the interval (0,1] -->
		<xsd:attribute name="cflFactor" type="real64" default="0.5" />
		<!--flowSolverName => Name of the flow solver used by the coupled solver-->
		<xsd:attribute name="flowSolverName" type="groupNameRef" use="required" />
		<!--initialDt => Initial time-step value required by the solver to the event manager.-->
		<xsd:attribute name="initialDt" type="real64" default="1e+99" />
		<!--logLevel => Sets the level of information to write in the standard output (the console typically).
Level 0 outputs no specific information for this solver. Higher levels require more outputs.
1
 - Line search information
 - Solution information (scaling, maximum changes, quality check)
 - Convergence information
 - Time step information
 - Linear solver information
 - Nonlinear solver information
 - Solver timers information
 - Coupling information
2
 - The summary of declared fields and coupling-->
		<xsd:attribute name="logLevel" type="integer" default="0" />
		<!--targetRegions => Allowable regions that the solver may be applied to. Note that this does not indicate that the solver will be applied to these regions, only that allocation will occur such that the solver may be applied to these regions. The decision about what regions this solver will beapplied to rests in the EventManager.-->
		<xsd:attribute name="targetRegions" type="groupNameRef_array" use="required" />
		<!--wellSolverName => Name of the well solver used by the coupled solver-->
		<xsd:attribute name="wellSolverName" type="groupNameRef" use="required" />
		<!--writeLinearSystem => Write matrix, rhs, solution to screen ( = 1) or file ( = 2).-->
		<xsd:attribute name="writeLinearSystem" type="integer" default="0" />
		<!--name => A name is required for any non-unique nodes-->
		<xsd:attribute name="name" type="groupName" use="required" />
	</xsd:complexType>
	<xsd:complexType name="SinglePhaseReservoirPoromechanicsType">
		<xsd:choice minOccurs="0" maxOccurs="unbounded">
			<xsd:element name="LinearSolverParameters" type="LinearSolverParametersType" maxOccurs="1" />
			<xsd:element name="NonlinearSolverParameters" type="NonlinearSolverParametersType" maxOccurs="1" />
		</xsd:choice>
		<!--cflFactor => Factor to apply to the `CFL condition <http://en.wikipedia.org/wiki/Courant-Friedrichs-Lewy_condition>`_ when calculating the maximum allowable time step. Values should be in the interval (0,1] -->
		<xsd:attribute name="cflFactor" type="real64" default="0.5" />
		<!--initialDt => Initial time-step value required by the solver to the event manager.-->
		<xsd:attribute name="initialDt" type="real64" default="1e+99" />
		<!--isThermal => Flag indicating whether the problem is thermal or not. Set isThermal="1" to enable the thermal coupling-->
		<xsd:attribute name="isThermal" type="integer" default="0" />
		<!--logLevel => Sets the level of information to write in the standard output (the console typically).
Level 0 outputs no specific information for this solver. Higher levels require more outputs.
1
 - Line search information
 - Solution information (scaling, maximum changes, quality check)
 - Convergence information
 - Time step information
 - Linear solver information
 - Nonlinear solver information
 - Solver timers information
 - Coupling information
2
 - The summary of declared fields and coupling-->
		<xsd:attribute name="logLevel" type="integer" default="0" />
		<!--reservoirAndWellsSolverName => Name of the reservoirAndWells solver used by the coupled solver-->
		<xsd:attribute name="reservoirAndWellsSolverName" type="groupNameRef" use="required" />
		<!--solidSolverName => Name of the solid solver used by the coupled solver-->
		<xsd:attribute name="solidSolverName" type="groupNameRef" use="required" />
		<!--stabilizationMultiplier => Constant multiplier of stabilization strength-->
		<xsd:attribute name="stabilizationMultiplier" type="real64" default="1" />
		<!--stabilizationRegionNames => Regions where stabilization is applied.-->
		<xsd:attribute name="stabilizationRegionNames" type="groupNameRef_array" default="{}" />
		<!--stabilizationType => StabilizationType. Options are:
None- Add no stabilization to mass equation 
Global- Add jump stabilization to all faces 
Local- Add jump stabilization on interior of macro elements-->
		<xsd:attribute name="stabilizationType" type="geos_stabilization_StabilizationType" default="None" />
		<!--targetRegions => Allowable regions that the solver may be applied to. Note that this does not indicate that the solver will be applied to these regions, only that allocation will occur such that the solver may be applied to these regions. The decision about what regions this solver will beapplied to rests in the EventManager.-->
		<xsd:attribute name="targetRegions" type="groupNameRef_array" use="required" />
		<!--writeLinearSystem => Write matrix, rhs, solution to screen ( = 1) or file ( = 2).-->
		<xsd:attribute name="writeLinearSystem" type="integer" default="0" />
		<!--name => A name is required for any non-unique nodes-->
		<xsd:attribute name="name" type="groupName" use="required" />
	</xsd:complexType>
	<xsd:complexType name="SinglePhaseReservoirPoromechanicsConformingFracturesType">
		<xsd:choice minOccurs="0" maxOccurs="unbounded">
			<xsd:element name="LinearSolverParameters" type="LinearSolverParametersType" maxOccurs="1" />
			<xsd:element name="NonlinearSolverParameters" type="NonlinearSolverParametersType" maxOccurs="1" />
		</xsd:choice>
		<!--cflFactor => Factor to apply to the `CFL condition <http://en.wikipedia.org/wiki/Courant-Friedrichs-Lewy_condition>`_ when calculating the maximum allowable time step. Values should be in the interval (0,1] -->
		<xsd:attribute name="cflFactor" type="real64" default="0.5" />
		<!--initialDt => Initial time-step value required by the solver to the event manager.-->
		<xsd:attribute name="initialDt" type="real64" default="1e+99" />
		<!--isThermal => Flag indicating whether the problem is thermal or not. Set isThermal="1" to enable the thermal coupling-->
		<xsd:attribute name="isThermal" type="integer" default="0" />
		<!--logLevel => Sets the level of information to write in the standard output (the console typically).
Level 0 outputs no specific information for this solver. Higher levels require more outputs.
1
 - Line search information
 - Solution information (scaling, maximum changes, quality check)
 - Convergence information
 - Time step information
 - Linear solver information
 - Nonlinear solver information
 - Solver timers information
 - Coupling information
2
 - The summary of declared fields and coupling-->
		<xsd:attribute name="logLevel" type="integer" default="0" />
		<!--reservoirAndWellsSolverName => Name of the reservoirAndWells solver used by the coupled solver-->
		<xsd:attribute name="reservoirAndWellsSolverName" type="groupNameRef" use="required" />
		<!--solidSolverName => Name of the solid solver used by the coupled solver-->
		<xsd:attribute name="solidSolverName" type="groupNameRef" use="required" />
		<!--stabilizationMultiplier => Constant multiplier of stabilization strength-->
		<xsd:attribute name="stabilizationMultiplier" type="real64" default="1" />
		<!--stabilizationRegionNames => Regions where stabilization is applied.-->
		<xsd:attribute name="stabilizationRegionNames" type="groupNameRef_array" default="{}" />
		<!--stabilizationType => StabilizationType. Options are:
None- Add no stabilization to mass equation 
Global- Add jump stabilization to all faces 
Local- Add jump stabilization on interior of macro elements-->
		<xsd:attribute name="stabilizationType" type="geos_stabilization_StabilizationType" default="None" />
		<!--targetRegions => Allowable regions that the solver may be applied to. Note that this does not indicate that the solver will be applied to these regions, only that allocation will occur such that the solver may be applied to these regions. The decision about what regions this solver will beapplied to rests in the EventManager.-->
		<xsd:attribute name="targetRegions" type="groupNameRef_array" use="required" />
		<!--writeLinearSystem => Write matrix, rhs, solution to screen ( = 1) or file ( = 2).-->
		<xsd:attribute name="writeLinearSystem" type="integer" default="0" />
		<!--name => A name is required for any non-unique nodes-->
		<xsd:attribute name="name" type="groupName" use="required" />
	</xsd:complexType>
	<xsd:complexType name="SinglePhaseWellType">
		<xsd:choice minOccurs="0" maxOccurs="unbounded">
			<xsd:element name="LinearSolverParameters" type="LinearSolverParametersType" maxOccurs="1" />
			<xsd:element name="NonlinearSolverParameters" type="NonlinearSolverParametersType" maxOccurs="1" />
			<xsd:element name="WellControls" type="WellControlsType" />
		</xsd:choice>
		<!--allowNegativePressure => Flag indicating if negative pressure is allowed-->
		<xsd:attribute name="allowNegativePressure" type="integer" default="1" />
		<!--cflFactor => Factor to apply to the `CFL condition <http://en.wikipedia.org/wiki/Courant-Friedrichs-Lewy_condition>`_ when calculating the maximum allowable time step. Values should be in the interval (0,1] -->
		<xsd:attribute name="cflFactor" type="real64" default="0.5" />
		<!--initialDt => Initial time-step value required by the solver to the event manager.-->
		<xsd:attribute name="initialDt" type="real64" default="1e+99" />
		<!--isThermal => Flag indicating whether the problem is thermal or not.-->
		<xsd:attribute name="isThermal" type="integer" default="0" />
		<!--logLevel => Sets the level of information to write in the standard output (the console typically).
Level 0 outputs no specific information for this solver. Higher levels require more outputs.
1
 - Line search information
 - Solution information (scaling, maximum changes, quality check)
 - Convergence information
 - Time step information
 - Linear solver information
 - Nonlinear solver information
 - Solver timers information
 - Well control information
 - Crossflow information
2
 - The summary of declared fields and coupling-->
		<xsd:attribute name="logLevel" type="integer" default="0" />
		<!--targetRegions => Allowable regions that the solver may be applied to. Note that this does not indicate that the solver will be applied to these regions, only that allocation will occur such that the solver may be applied to these regions. The decision about what regions this solver will beapplied to rests in the EventManager.-->
		<xsd:attribute name="targetRegions" type="groupNameRef_array" use="required" />
		<!--writeCSV => Write rates into a CSV file-->
		<xsd:attribute name="writeCSV" type="integer" default="0" />
		<!--writeLinearSystem => Write matrix, rhs, solution to screen ( = 1) or file ( = 2).-->
		<xsd:attribute name="writeLinearSystem" type="integer" default="0" />
		<!--name => A name is required for any non-unique nodes-->
		<xsd:attribute name="name" type="groupName" use="required" />
	</xsd:complexType>
	<xsd:complexType name="SolidMechanicsAugmentedLagrangianContactType">
		<xsd:choice minOccurs="0" maxOccurs="unbounded">
			<xsd:element name="LinearSolverParameters" type="LinearSolverParametersType" maxOccurs="1" />
			<xsd:element name="NonlinearSolverParameters" type="NonlinearSolverParametersType" maxOccurs="1" />
		</xsd:choice>
		<!--cflFactor => Factor to apply to the `CFL condition <http://en.wikipedia.org/wiki/Courant-Friedrichs-Lewy_condition>`_ when calculating the maximum allowable time step. Values should be in the interval (0,1] -->
		<xsd:attribute name="cflFactor" type="real64" default="0.5" />
		<!--contactPenaltyStiffness => Value of the penetration penalty stiffness. Units of Pressure/length-->
		<xsd:attribute name="contactPenaltyStiffness" type="real64" default="0" />
		<!--discretization => Name of discretization object (defined in the :ref:`NumericalMethodsManager`) to use for this solver. For instance, if this is a Finite Element Solver, the name of a :ref:`FiniteElement` should be specified. If this is a Finite Volume Method, the name of a :ref:`FiniteVolume` discretization should be specified.-->
		<xsd:attribute name="discretization" type="groupNameRef" use="required" />
		<!--initialDt => Initial time-step value required by the solver to the event manager.-->
		<xsd:attribute name="initialDt" type="real64" default="1e+99" />
		<!--logLevel => Sets the level of information to write in the standard output (the console typically).
Level 0 outputs no specific information for this solver. Higher levels require more outputs.
1
 - Line search information
 - Solution information (scaling, maximum changes, quality check)
 - Convergence information
 - Time step information
 - Linear solver information
 - Nonlinear solver information
 - Solver timers information
2
 - The summary of declared fields and coupling
 - Configuration information-->
		<xsd:attribute name="logLevel" type="integer" default="0" />
		<!--massDamping => Value of mass based damping coefficient. -->
		<xsd:attribute name="massDamping" type="real64" default="0" />
		<!--maxNumResolves => Value to indicate how many resolves may be executed after some other event is executed. For example, if a SurfaceGenerator is specified, it will be executed after the mechanics solve. However if a new surface is generated, then the mechanics solve must be executed again due to the change in topology.-->
		<xsd:attribute name="maxNumResolves" type="integer" default="10" />
		<!--newmarkBeta => Value of :math:`\beta` in the Newmark Method for Implicit Dynamic time integration option. This should be pow(newmarkGamma+0.5,2.0)/4.0 unless you know what you are doing.-->
		<xsd:attribute name="newmarkBeta" type="real64" default="0.25" />
		<!--newmarkGamma => Value of :math:`\gamma` in the Newmark Method for Implicit Dynamic time integration option-->
		<xsd:attribute name="newmarkGamma" type="real64" default="0.5" />
		<!--stiffnessDamping => Value of stiffness based damping coefficient. -->
		<xsd:attribute name="stiffnessDamping" type="real64" default="0" />
		<!--strainTheory => Indicates whether or not to use `Infinitesimal Strain Theory <https://en.wikipedia.org/wiki/Infinitesimal_strain_theory>`_, or `Finite Strain Theory <https://en.wikipedia.org/wiki/Finite_strain_theory>`_. Valid Inputs are:
 0 - Infinitesimal Strain 
 1 - Finite Strain-->
		<xsd:attribute name="strainTheory" type="integer" default="0" />
		<!--targetRegions => Allowable regions that the solver may be applied to. Note that this does not indicate that the solver will be applied to these regions, only that allocation will occur such that the solver may be applied to these regions. The decision about what regions this solver will beapplied to rests in the EventManager.-->
		<xsd:attribute name="targetRegions" type="groupNameRef_array" use="required" />
		<!--timeIntegrationOption => Time integration method. Options are:
* QuasiStatic
* ImplicitDynamic
* ExplicitDynamic-->
		<xsd:attribute name="timeIntegrationOption" type="geos_SolidMechanicsLagrangianFEM_TimeIntegrationOption" default="ExplicitDynamic" />
		<!--writeLinearSystem => Write matrix, rhs, solution to screen ( = 1) or file ( = 2).-->
		<xsd:attribute name="writeLinearSystem" type="integer" default="0" />
		<!--name => A name is required for any non-unique nodes-->
		<xsd:attribute name="name" type="groupName" use="required" />
	</xsd:complexType>
	<xsd:simpleType name="geos_SolidMechanicsLagrangianFEM_TimeIntegrationOption">
		<xsd:restriction base="xsd:string">
			<xsd:pattern value=".*[\[\]`$].*|QuasiStatic|ImplicitDynamic|ExplicitDynamic" />
		</xsd:restriction>
	</xsd:simpleType>
	<xsd:complexType name="SolidMechanicsEmbeddedFracturesType">
		<xsd:choice minOccurs="0" maxOccurs="unbounded">
			<xsd:element name="LinearSolverParameters" type="LinearSolverParametersType" maxOccurs="1" />
			<xsd:element name="NonlinearSolverParameters" type="NonlinearSolverParametersType" maxOccurs="1" />
		</xsd:choice>
		<!--cflFactor => Factor to apply to the `CFL condition <http://en.wikipedia.org/wiki/Courant-Friedrichs-Lewy_condition>`_ when calculating the maximum allowable time step. Values should be in the interval (0,1] -->
		<xsd:attribute name="cflFactor" type="real64" default="0.5" />
		<!--contactPenaltyStiffness => Value of the penetration penalty stiffness. Units of Pressure/length-->
		<xsd:attribute name="contactPenaltyStiffness" type="real64" use="required" />
		<!--discretization => Name of discretization object (defined in the :ref:`NumericalMethodsManager`) to use for this solver. For instance, if this is a Finite Element Solver, the name of a :ref:`FiniteElement` should be specified. If this is a Finite Volume Method, the name of a :ref:`FiniteVolume` discretization should be specified.-->
		<xsd:attribute name="discretization" type="groupNameRef" use="required" />
		<!--initialDt => Initial time-step value required by the solver to the event manager.-->
		<xsd:attribute name="initialDt" type="real64" default="1e+99" />
		<!--logLevel => Sets the level of information to write in the standard output (the console typically).
Level 0 outputs no specific information for this solver. Higher levels require more outputs.
1
 - Line search information
 - Solution information (scaling, maximum changes, quality check)
 - Convergence information
 - Time step information
 - Linear solver information
 - Nonlinear solver information
 - Solver timers information
2
 - The summary of declared fields and coupling-->
		<xsd:attribute name="logLevel" type="integer" default="0" />
		<!--massDamping => Value of mass based damping coefficient. -->
		<xsd:attribute name="massDamping" type="real64" default="0" />
		<!--maxNumResolves => Value to indicate how many resolves may be executed after some other event is executed. For example, if a SurfaceGenerator is specified, it will be executed after the mechanics solve. However if a new surface is generated, then the mechanics solve must be executed again due to the change in topology.-->
		<xsd:attribute name="maxNumResolves" type="integer" default="10" />
		<!--newmarkBeta => Value of :math:`\beta` in the Newmark Method for Implicit Dynamic time integration option. This should be pow(newmarkGamma+0.5,2.0)/4.0 unless you know what you are doing.-->
		<xsd:attribute name="newmarkBeta" type="real64" default="0.25" />
		<!--newmarkGamma => Value of :math:`\gamma` in the Newmark Method for Implicit Dynamic time integration option-->
		<xsd:attribute name="newmarkGamma" type="real64" default="0.5" />
		<!--stiffnessDamping => Value of stiffness based damping coefficient. -->
		<xsd:attribute name="stiffnessDamping" type="real64" default="0" />
		<!--strainTheory => Indicates whether or not to use `Infinitesimal Strain Theory <https://en.wikipedia.org/wiki/Infinitesimal_strain_theory>`_, or `Finite Strain Theory <https://en.wikipedia.org/wiki/Finite_strain_theory>`_. Valid Inputs are:
 0 - Infinitesimal Strain 
 1 - Finite Strain-->
		<xsd:attribute name="strainTheory" type="integer" default="0" />
		<!--targetRegions => Allowable regions that the solver may be applied to. Note that this does not indicate that the solver will be applied to these regions, only that allocation will occur such that the solver may be applied to these regions. The decision about what regions this solver will beapplied to rests in the EventManager.-->
		<xsd:attribute name="targetRegions" type="groupNameRef_array" use="required" />
		<!--timeIntegrationOption => Time integration method. Options are:
* QuasiStatic
* ImplicitDynamic
* ExplicitDynamic-->
		<xsd:attribute name="timeIntegrationOption" type="geos_SolidMechanicsLagrangianFEM_TimeIntegrationOption" default="ExplicitDynamic" />
		<!--useStaticCondensation => Defines whether to use static condensation or not.-->
		<xsd:attribute name="useStaticCondensation" type="integer" default="0" />
		<!--writeLinearSystem => Write matrix, rhs, solution to screen ( = 1) or file ( = 2).-->
		<xsd:attribute name="writeLinearSystem" type="integer" default="0" />
		<!--name => A name is required for any non-unique nodes-->
		<xsd:attribute name="name" type="groupName" use="required" />
	</xsd:complexType>
	<xsd:complexType name="SolidMechanicsLagrangeContactType">
		<xsd:choice minOccurs="0" maxOccurs="unbounded">
			<xsd:element name="LinearSolverParameters" type="LinearSolverParametersType" maxOccurs="1" />
			<xsd:element name="NonlinearSolverParameters" type="NonlinearSolverParametersType" maxOccurs="1" />
		</xsd:choice>
		<!--cflFactor => Factor to apply to the `CFL condition <http://en.wikipedia.org/wiki/Courant-Friedrichs-Lewy_condition>`_ when calculating the maximum allowable time step. Values should be in the interval (0,1] -->
		<xsd:attribute name="cflFactor" type="real64" default="0.5" />
		<!--contactPenaltyStiffness => Value of the penetration penalty stiffness. Units of Pressure/length-->
		<xsd:attribute name="contactPenaltyStiffness" type="real64" default="0" />
		<!--discretization => Name of discretization object (defined in the :ref:`NumericalMethodsManager`) to use for this solver. For instance, if this is a Finite Element Solver, the name of a :ref:`FiniteElement` should be specified. If this is a Finite Volume Method, the name of a :ref:`FiniteVolume` discretization should be specified.-->
		<xsd:attribute name="discretization" type="groupNameRef" use="required" />
		<!--initialDt => Initial time-step value required by the solver to the event manager.-->
		<xsd:attribute name="initialDt" type="real64" default="1e+99" />
		<!--logLevel => Sets the level of information to write in the standard output (the console typically).
Level 0 outputs no specific information for this solver. Higher levels require more outputs.
1
 - Line search information
 - Solution information (scaling, maximum changes, quality check)
 - Convergence information
 - Time step information
 - Linear solver information
 - Nonlinear solver information
 - Solver timers information
2
 - The summary of declared fields and coupling
 - Configuration information-->
		<xsd:attribute name="logLevel" type="integer" default="0" />
		<!--massDamping => Value of mass based damping coefficient. -->
		<xsd:attribute name="massDamping" type="real64" default="0" />
		<!--maxNumResolves => Value to indicate how many resolves may be executed after some other event is executed. For example, if a SurfaceGenerator is specified, it will be executed after the mechanics solve. However if a new surface is generated, then the mechanics solve must be executed again due to the change in topology.-->
		<xsd:attribute name="maxNumResolves" type="integer" default="10" />
		<!--newmarkBeta => Value of :math:`\beta` in the Newmark Method for Implicit Dynamic time integration option. This should be pow(newmarkGamma+0.5,2.0)/4.0 unless you know what you are doing.-->
		<xsd:attribute name="newmarkBeta" type="real64" default="0.25" />
		<!--newmarkGamma => Value of :math:`\gamma` in the Newmark Method for Implicit Dynamic time integration option-->
		<xsd:attribute name="newmarkGamma" type="real64" default="0.5" />
		<!--stabilizationName => Name of the stabilization to use in the lagrangian contact solver-->
		<xsd:attribute name="stabilizationName" type="groupNameRef" use="required" />
		<!--stabilizationScalingCoefficient => It be used to increase the scale of the stabilization entries. A value < 1.0 results in larger entries in the stabilization matrix.-->
		<xsd:attribute name="stabilizationScalingCoefficient" type="real64" default="1" />
		<!--stiffnessDamping => Value of stiffness based damping coefficient. -->
		<xsd:attribute name="stiffnessDamping" type="real64" default="0" />
		<!--strainTheory => Indicates whether or not to use `Infinitesimal Strain Theory <https://en.wikipedia.org/wiki/Infinitesimal_strain_theory>`_, or `Finite Strain Theory <https://en.wikipedia.org/wiki/Finite_strain_theory>`_. Valid Inputs are:
 0 - Infinitesimal Strain 
 1 - Finite Strain-->
		<xsd:attribute name="strainTheory" type="integer" default="0" />
		<!--targetRegions => Allowable regions that the solver may be applied to. Note that this does not indicate that the solver will be applied to these regions, only that allocation will occur such that the solver may be applied to these regions. The decision about what regions this solver will beapplied to rests in the EventManager.-->
		<xsd:attribute name="targetRegions" type="groupNameRef_array" use="required" />
		<!--timeIntegrationOption => Time integration method. Options are:
* QuasiStatic
* ImplicitDynamic
* ExplicitDynamic-->
		<xsd:attribute name="timeIntegrationOption" type="geos_SolidMechanicsLagrangianFEM_TimeIntegrationOption" default="ExplicitDynamic" />
		<!--writeLinearSystem => Write matrix, rhs, solution to screen ( = 1) or file ( = 2).-->
		<xsd:attribute name="writeLinearSystem" type="integer" default="0" />
		<!--name => A name is required for any non-unique nodes-->
		<xsd:attribute name="name" type="groupName" use="required" />
	</xsd:complexType>
	<xsd:complexType name="SolidMechanicsLagrangianSSLEType">
		<xsd:choice minOccurs="0" maxOccurs="unbounded">
			<xsd:element name="LinearSolverParameters" type="LinearSolverParametersType" maxOccurs="1" />
			<xsd:element name="NonlinearSolverParameters" type="NonlinearSolverParametersType" maxOccurs="1" />
		</xsd:choice>
		<!--cflFactor => Factor to apply to the `CFL condition <http://en.wikipedia.org/wiki/Courant-Friedrichs-Lewy_condition>`_ when calculating the maximum allowable time step. Values should be in the interval (0,1] -->
		<xsd:attribute name="cflFactor" type="real64" default="0.5" />
		<!--contactPenaltyStiffness => Value of the penetration penalty stiffness. Units of Pressure/length-->
		<xsd:attribute name="contactPenaltyStiffness" type="real64" default="0" />
		<!--contactRelationName => Name of contact relation to enforce constraints on fracture boundary.-->
		<xsd:attribute name="contactRelationName" type="groupNameRef" default="NOCONTACT" />
		<!--discretization => Name of discretization object (defined in the :ref:`NumericalMethodsManager`) to use for this solver. For instance, if this is a Finite Element Solver, the name of a :ref:`FiniteElement` should be specified. If this is a Finite Volume Method, the name of a :ref:`FiniteVolume` discretization should be specified.-->
		<xsd:attribute name="discretization" type="groupNameRef" use="required" />
		<!--initialDt => Initial time-step value required by the solver to the event manager.-->
		<xsd:attribute name="initialDt" type="real64" default="1e+99" />
		<!--logLevel => Sets the level of information to write in the standard output (the console typically).
Level 0 outputs no specific information for this solver. Higher levels require more outputs.
1
 - Line search information
 - Solution information (scaling, maximum changes, quality check)
 - Convergence information
 - Time step information
 - Linear solver information
 - Nonlinear solver information
 - Solver timers information
2
 - The summary of declared fields and coupling-->
		<xsd:attribute name="logLevel" type="integer" default="0" />
		<!--massDamping => Value of mass based damping coefficient. -->
		<xsd:attribute name="massDamping" type="real64" default="0" />
		<!--maxNumResolves => Value to indicate how many resolves may be executed after some other event is executed. For example, if a SurfaceGenerator is specified, it will be executed after the mechanics solve. However if a new surface is generated, then the mechanics solve must be executed again due to the change in topology.-->
		<xsd:attribute name="maxNumResolves" type="integer" default="10" />
		<!--newmarkBeta => Value of :math:`\beta` in the Newmark Method for Implicit Dynamic time integration option. This should be pow(newmarkGamma+0.5,2.0)/4.0 unless you know what you are doing.-->
		<xsd:attribute name="newmarkBeta" type="real64" default="0.25" />
		<!--newmarkGamma => Value of :math:`\gamma` in the Newmark Method for Implicit Dynamic time integration option-->
		<xsd:attribute name="newmarkGamma" type="real64" default="0.5" />
		<!--stiffnessDamping => Value of stiffness based damping coefficient. -->
		<xsd:attribute name="stiffnessDamping" type="real64" default="0" />
		<!--strainTheory => Indicates whether or not to use `Infinitesimal Strain Theory <https://en.wikipedia.org/wiki/Infinitesimal_strain_theory>`_, or `Finite Strain Theory <https://en.wikipedia.org/wiki/Finite_strain_theory>`_. Valid Inputs are:
 0 - Infinitesimal Strain 
 1 - Finite Strain-->
		<xsd:attribute name="strainTheory" type="integer" default="0" />
		<!--surfaceGeneratorName => Name of the surface generator to use-->
		<xsd:attribute name="surfaceGeneratorName" type="string" default="" />
		<!--targetRegions => Allowable regions that the solver may be applied to. Note that this does not indicate that the solver will be applied to these regions, only that allocation will occur such that the solver may be applied to these regions. The decision about what regions this solver will beapplied to rests in the EventManager.-->
		<xsd:attribute name="targetRegions" type="groupNameRef_array" use="required" />
		<!--timeIntegrationOption => Time integration method. Options are:
* QuasiStatic
* ImplicitDynamic
* ExplicitDynamic-->
		<xsd:attribute name="timeIntegrationOption" type="geos_SolidMechanicsLagrangianFEM_TimeIntegrationOption" default="ExplicitDynamic" />
		<!--writeLinearSystem => Write matrix, rhs, solution to screen ( = 1) or file ( = 2).-->
		<xsd:attribute name="writeLinearSystem" type="integer" default="0" />
		<!--name => A name is required for any non-unique nodes-->
		<xsd:attribute name="name" type="groupName" use="required" />
	</xsd:complexType>
	<xsd:complexType name="SolidMechanics_LagrangianFEMType">
		<xsd:choice minOccurs="0" maxOccurs="unbounded">
			<xsd:element name="LinearSolverParameters" type="LinearSolverParametersType" maxOccurs="1" />
			<xsd:element name="NonlinearSolverParameters" type="NonlinearSolverParametersType" maxOccurs="1" />
		</xsd:choice>
		<!--cflFactor => Factor to apply to the `CFL condition <http://en.wikipedia.org/wiki/Courant-Friedrichs-Lewy_condition>`_ when calculating the maximum allowable time step. Values should be in the interval (0,1] -->
		<xsd:attribute name="cflFactor" type="real64" default="0.5" />
		<!--contactPenaltyStiffness => Value of the penetration penalty stiffness. Units of Pressure/length-->
		<xsd:attribute name="contactPenaltyStiffness" type="real64" default="0" />
		<!--contactRelationName => Name of contact relation to enforce constraints on fracture boundary.-->
		<xsd:attribute name="contactRelationName" type="groupNameRef" default="NOCONTACT" />
		<!--discretization => Name of discretization object (defined in the :ref:`NumericalMethodsManager`) to use for this solver. For instance, if this is a Finite Element Solver, the name of a :ref:`FiniteElement` should be specified. If this is a Finite Volume Method, the name of a :ref:`FiniteVolume` discretization should be specified.-->
		<xsd:attribute name="discretization" type="groupNameRef" use="required" />
		<!--initialDt => Initial time-step value required by the solver to the event manager.-->
		<xsd:attribute name="initialDt" type="real64" default="1e+99" />
		<!--logLevel => Sets the level of information to write in the standard output (the console typically).
Level 0 outputs no specific information for this solver. Higher levels require more outputs.
1
 - Line search information
 - Solution information (scaling, maximum changes, quality check)
 - Convergence information
 - Time step information
 - Linear solver information
 - Nonlinear solver information
 - Solver timers information
2
 - The summary of declared fields and coupling-->
		<xsd:attribute name="logLevel" type="integer" default="0" />
		<!--massDamping => Value of mass based damping coefficient. -->
		<xsd:attribute name="massDamping" type="real64" default="0" />
		<!--maxNumResolves => Value to indicate how many resolves may be executed after some other event is executed. For example, if a SurfaceGenerator is specified, it will be executed after the mechanics solve. However if a new surface is generated, then the mechanics solve must be executed again due to the change in topology.-->
		<xsd:attribute name="maxNumResolves" type="integer" default="10" />
		<!--newmarkBeta => Value of :math:`\beta` in the Newmark Method for Implicit Dynamic time integration option. This should be pow(newmarkGamma+0.5,2.0)/4.0 unless you know what you are doing.-->
		<xsd:attribute name="newmarkBeta" type="real64" default="0.25" />
		<!--newmarkGamma => Value of :math:`\gamma` in the Newmark Method for Implicit Dynamic time integration option-->
		<xsd:attribute name="newmarkGamma" type="real64" default="0.5" />
		<!--stiffnessDamping => Value of stiffness based damping coefficient. -->
		<xsd:attribute name="stiffnessDamping" type="real64" default="0" />
		<!--strainTheory => Indicates whether or not to use `Infinitesimal Strain Theory <https://en.wikipedia.org/wiki/Infinitesimal_strain_theory>`_, or `Finite Strain Theory <https://en.wikipedia.org/wiki/Finite_strain_theory>`_. Valid Inputs are:
 0 - Infinitesimal Strain 
 1 - Finite Strain-->
		<xsd:attribute name="strainTheory" type="integer" default="0" />
		<!--surfaceGeneratorName => Name of the surface generator to use-->
		<xsd:attribute name="surfaceGeneratorName" type="string" default="" />
		<!--targetRegions => Allowable regions that the solver may be applied to. Note that this does not indicate that the solver will be applied to these regions, only that allocation will occur such that the solver may be applied to these regions. The decision about what regions this solver will beapplied to rests in the EventManager.-->
		<xsd:attribute name="targetRegions" type="groupNameRef_array" use="required" />
		<!--timeIntegrationOption => Time integration method. Options are:
* QuasiStatic
* ImplicitDynamic
* ExplicitDynamic-->
		<xsd:attribute name="timeIntegrationOption" type="geos_SolidMechanicsLagrangianFEM_TimeIntegrationOption" default="ExplicitDynamic" />
		<!--writeLinearSystem => Write matrix, rhs, solution to screen ( = 1) or file ( = 2).-->
		<xsd:attribute name="writeLinearSystem" type="integer" default="0" />
		<!--name => A name is required for any non-unique nodes-->
		<xsd:attribute name="name" type="groupName" use="required" />
	</xsd:complexType>
	<xsd:complexType name="SolidMechanics_MPMType">
		<xsd:choice minOccurs="0" maxOccurs="unbounded">
			<xsd:element name="LinearSolverParameters" type="LinearSolverParametersType" maxOccurs="1" />
			<xsd:element name="NonlinearSolverParameters" type="NonlinearSolverParametersType" maxOccurs="1" />
		</xsd:choice>
		<!--boundaryConditionTypes => Boundary conditions on x-, x+, y-, y+, z- and z+ faces. Options are:
* Outflow
* Symmetry-->
		<xsd:attribute name="boundaryConditionTypes" type="integer_array" default="{0}" />
		<!--boxAverageHistory => Flag for whether to output box average history-->
		<xsd:attribute name="boxAverageHistory" type="integer" default="0" />
		<!--cflFactor => Factor to apply to the `CFL condition <http://en.wikipedia.org/wiki/Courant-Friedrichs-Lewy_condition>`_ when calculating the maximum allowable time step. Values should be in the interval (0,1] -->
		<xsd:attribute name="cflFactor" type="real64" default="0.5" />
		<!--contactGapCorrection => Flag for mitigating contact gaps-->
		<xsd:attribute name="contactGapCorrection" type="integer" default="0" />
		<!--cpdiDomainScaling => Option for CPDI domain scaling-->
		<xsd:attribute name="cpdiDomainScaling" type="integer" default="0" />
		<!--damageFieldPartitioning => Flag for using the gradient of the particle damage field to partition material into separate velocity fields-->
		<xsd:attribute name="damageFieldPartitioning" type="integer" default="0" />
		<!--discretization => Name of discretization object (defined in the :ref:`NumericalMethodsManager`) to use for this solver. For instance, if this is a Finite Element Solver, the name of a :ref:`FiniteElement` should be specified. If this is a Finite Volume Method, the name of a :ref:`FiniteVolume` discretization should be specified.-->
		<xsd:attribute name="discretization" type="groupNameRef" use="required" />
		<!--fTableInterpType => The type of F table interpolation. Options are 0 (linear), 1 (cosine), 2 (quintic polynomial).-->
		<xsd:attribute name="fTableInterpType" type="integer" default="0" />
		<!--fTablePath => Path to f-table-->
		<xsd:attribute name="fTablePath" type="path" default="" />
		<!--frictionCoefficient => Coefficient of friction, currently assumed to be the same everywhere-->
		<xsd:attribute name="frictionCoefficient" type="real64" default="0" />
		<!--initialDt => Initial time-step value required by the solver to the event manager.-->
		<xsd:attribute name="initialDt" type="real64" default="1e+99" />
		<!--logLevel => Sets the level of information to write in the standard output (the console typically).
Level 0 outputs no specific information for this solver. Higher levels require more outputs.
1
 - Line search information
 - Solution information (scaling, maximum changes, quality check)
 - Convergence information
 - Time step information
 - Linear solver information
 - Nonlinear solver information
 - Solver timers information
2
 - The summary of declared fields and coupling-->
		<xsd:attribute name="logLevel" type="integer" default="0" />
		<!--needsNeighborList => Flag for whether to construct neighbor list-->
		<xsd:attribute name="needsNeighborList" type="integer" default="0" />
		<!--neighborRadius => Neighbor radius for SPH-type calculations-->
		<xsd:attribute name="neighborRadius" type="real64" default="-1" />
		<!--planeStrain => Flag for performing plane strain calculations-->
		<xsd:attribute name="planeStrain" type="integer" default="0" />
		<!--prescribedBcTable => Flag for whether to have time-dependent boundary condition types-->
		<xsd:attribute name="prescribedBcTable" type="integer" default="0" />
		<!--prescribedBoundaryFTable => Flag for whether to have time-dependent boundary conditions described by a global background grid F-->
		<xsd:attribute name="prescribedBoundaryFTable" type="integer" default="0" />
		<!--reactionHistory => Flag for whether to output face reaction history-->
		<xsd:attribute name="reactionHistory" type="integer" default="0" />
		<!--separabilityMinDamage => Damage threshold for field separability-->
		<xsd:attribute name="separabilityMinDamage" type="real64" default="0.5" />
		<!--solverProfiling => Flag for timing subroutines in the solver-->
		<xsd:attribute name="solverProfiling" type="integer" default="0" />
		<!--surfaceDetection => Flag for automatic surface detection on the 1st cycle-->
		<xsd:attribute name="surfaceDetection" type="integer" default="0" />
		<!--targetRegions => Allowable regions that the solver may be applied to. Note that this does not indicate that the solver will be applied to these regions, only that allocation will occur such that the solver may be applied to these regions. The decision about what regions this solver will beapplied to rests in the EventManager.-->
		<xsd:attribute name="targetRegions" type="groupNameRef_array" use="required" />
		<!--timeIntegrationOption => Time integration method. Options are:
* QuasiStatic
* ImplicitDynamic
* ExplicitDynamic-->
		<xsd:attribute name="timeIntegrationOption" type="geos_SolidMechanicsMPM_TimeIntegrationOption" default="ExplicitDynamic" />
		<!--treatFullyDamagedAsSingleField => Whether to consolidate fully damaged fields into a single field. Nice for modeling damaged mush.-->
		<xsd:attribute name="treatFullyDamagedAsSingleField" type="integer" default="1" />
		<!--useDamageAsSurfaceFlag => Indicates whether particle damage at the beginning of the simulation should be interpreted as a surface flag-->
		<xsd:attribute name="useDamageAsSurfaceFlag" type="integer" default="0" />
		<!--writeLinearSystem => Write matrix, rhs, solution to screen ( = 1) or file ( = 2).-->
		<xsd:attribute name="writeLinearSystem" type="integer" default="0" />
		<!--name => A name is required for any non-unique nodes-->
		<xsd:attribute name="name" type="groupName" use="required" />
	</xsd:complexType>
	<xsd:simpleType name="geos_SolidMechanicsMPM_TimeIntegrationOption">
		<xsd:restriction base="xsd:string">
			<xsd:pattern value=".*[\[\]`$].*|QuasiStatic|ImplicitDynamic|ExplicitDynamic" />
		</xsd:restriction>
	</xsd:simpleType>
	<xsd:complexType name="SurfaceGeneratorType">
		<xsd:choice minOccurs="0" maxOccurs="unbounded">
			<xsd:element name="LinearSolverParameters" type="LinearSolverParametersType" maxOccurs="1" />
			<xsd:element name="NonlinearSolverParameters" type="NonlinearSolverParametersType" maxOccurs="1" />
		</xsd:choice>
		<!--cflFactor => Factor to apply to the `CFL condition <http://en.wikipedia.org/wiki/Courant-Friedrichs-Lewy_condition>`_ when calculating the maximum allowable time step. Values should be in the interval (0,1] -->
		<xsd:attribute name="cflFactor" type="real64" default="0.5" />
		<!--fractureRegion => (no description available)-->
		<xsd:attribute name="fractureRegion" type="groupNameRef" default="Fracture" />
		<!--initialDt => Initial time-step value required by the solver to the event manager.-->
		<xsd:attribute name="initialDt" type="real64" default="1e+99" />
		<!--isPoroelastic => Flag that defines whether the material is poroelastic or not.-->
		<xsd:attribute name="isPoroelastic" type="integer" default="0" />
		<!--logLevel => Sets the level of information to write in the standard output (the console typically).
Level 0 outputs no specific information for this solver. Higher levels require more outputs.
1
 - Line search information
 - Solution information (scaling, maximum changes, quality check)
 - Convergence information
 - Time step information
 - Linear solver information
 - Nonlinear solver information
 - Solver timers information
 - Fracture generation information
2
 - The summary of declared fields and coupling
 - Mapping information
3
 - Rupture rate information-->
		<xsd:attribute name="logLevel" type="integer" default="0" />
		<!--mpiCommOrder => Flag to enable MPI consistent communication ordering-->
		<xsd:attribute name="mpiCommOrder" type="integer" default="0" />
		<!--nodeBasedSIF => Flag for choosing between node or edge based criteria: 1 for node based criterion-->
		<xsd:attribute name="nodeBasedSIF" type="integer" default="0" />
		<!--rockToughness => Rock toughness of the solid material-->
		<xsd:attribute name="rockToughness" type="real64" use="required" />
		<!--targetRegions => Allowable regions that the solver may be applied to. Note that this does not indicate that the solver will be applied to these regions, only that allocation will occur such that the solver may be applied to these regions. The decision about what regions this solver will beapplied to rests in the EventManager.-->
		<xsd:attribute name="targetRegions" type="groupNameRef_array" use="required" />
		<!--writeLinearSystem => Write matrix, rhs, solution to screen ( = 1) or file ( = 2).-->
		<xsd:attribute name="writeLinearSystem" type="integer" default="0" />
		<!--name => A name is required for any non-unique nodes-->
		<xsd:attribute name="name" type="groupName" use="required" />
	</xsd:complexType>
	<xsd:complexType name="TasksType">
		<xsd:choice minOccurs="0" maxOccurs="unbounded">
			<xsd:element name="CellToCellDataCollection" type="CellToCellDataCollectionType" />
			<xsd:element name="CompositionalMultiphaseReservoirPoromechanicsInitialization" type="CompositionalMultiphaseReservoirPoromechanicsInitializationType" />
			<xsd:element name="CompositionalMultiphaseStatistics" type="CompositionalMultiphaseStatisticsType" />
			<xsd:element name="HydrofractureInitialization" type="HydrofractureInitializationType" />
			<xsd:element name="MultiphasePoromechanicsInitialization" type="MultiphasePoromechanicsInitializationType" />
			<xsd:element name="PVTDriver" type="PVTDriverType" />
			<xsd:element name="PackCollection" type="PackCollectionType" />
			<xsd:element name="ReactiveFluidDriver" type="ReactiveFluidDriverType" />
			<xsd:element name="RelpermDriver" type="RelpermDriverType" />
			<xsd:element name="SinglePhasePoromechanicsConformingFracturesInitialization" type="SinglePhasePoromechanicsConformingFracturesInitializationType" />
			<xsd:element name="SinglePhasePoromechanicsEmbeddedFracturesInitialization" type="SinglePhasePoromechanicsEmbeddedFracturesInitializationType" />
			<xsd:element name="SinglePhasePoromechanicsInitialization" type="SinglePhasePoromechanicsInitializationType" />
			<xsd:element name="SinglePhaseReservoirPoromechanicsConformingFracturesInitialization" type="SinglePhaseReservoirPoromechanicsConformingFracturesInitializationType" />
			<xsd:element name="SinglePhaseReservoirPoromechanicsInitialization" type="SinglePhaseReservoirPoromechanicsInitializationType" />
			<xsd:element name="SinglePhaseStatistics" type="SinglePhaseStatisticsType" />
			<xsd:element name="SolidMechanicsStateReset" type="SolidMechanicsStateResetType" />
			<xsd:element name="SolidMechanicsStatistics" type="SolidMechanicsStatisticsType" />
			<xsd:element name="SourceFluxStatistics" type="SourceFluxStatisticsType" />
			<xsd:element name="TriaxialDriver" type="TriaxialDriverType" />
		</xsd:choice>
	</xsd:complexType>
	<xsd:complexType name="CellToCellDataCollectionType">
		<!--flowSolverName => Name of the flow solver, to get the permeabilities.-->
		<xsd:attribute name="flowSolverName" type="groupNameRef" use="required" />
		<!--logLevel => When higher than 1: Display store events details.-->
		<xsd:attribute name="logLevel" type="integer" default="0" />
		<!--meshBody => Name of the target -->
		<xsd:attribute name="meshBody" type="groupNameRef" use="required" />
		<!--name => A name is required for any non-unique nodes-->
		<xsd:attribute name="name" type="groupName" use="required" />
	</xsd:complexType>
	<xsd:complexType name="CompositionalMultiphaseReservoirPoromechanicsInitializationType">
		<!--logLevel => Sets the level of information to write in the standard output (the console typically).
Level 0 outputs no specific information for this solver. Higher levels require more outputs.
1
 - Initialization information-->
		<xsd:attribute name="logLevel" type="integer" default="0" />
		<!--poromechanicsSolverName => Name of the poromechanics solver-->
		<xsd:attribute name="poromechanicsSolverName" type="groupNameRef" use="required" />
		<!--solidMechanicsStatisticsName => Name of the solid mechanics statistics-->
		<xsd:attribute name="solidMechanicsStatisticsName" type="groupNameRef" default="" />
		<!--name => A name is required for any non-unique nodes-->
		<xsd:attribute name="name" type="groupName" use="required" />
	</xsd:complexType>
	<xsd:complexType name="CompositionalMultiphaseStatisticsType">
		<!--computeCFLNumbers => Flag to decide whether CFL numbers are computed or not-->
		<xsd:attribute name="computeCFLNumbers" type="integer" default="0" />
		<!--computeRegionStatistics => Flag to decide whether region statistics are computed or not-->
		<xsd:attribute name="computeRegionStatistics" type="integer" default="1" />
		<!--flowSolverName => Name of the flow solver-->
		<xsd:attribute name="flowSolverName" type="groupNameRef" use="required" />
		<!--logLevel => Sets the level of information to write in the standard output (the console typically).
Level 0 outputs no specific information for this solver. Higher levels require more outputs.
1
 - CFL information
 - Print statistics-->
		<xsd:attribute name="logLevel" type="integer" default="0" />
		<!--relpermThreshold => Flag to decide whether a phase is considered mobile (when the relperm is above the threshold) or immobile (when the relperm is below the threshold) in metric 2-->
		<xsd:attribute name="relpermThreshold" type="real64" default="1e-06" />
		<!--writeCSV => Write statistics into a CSV file-->
		<xsd:attribute name="writeCSV" type="integer" default="0" />
		<!--name => A name is required for any non-unique nodes-->
		<xsd:attribute name="name" type="groupName" use="required" />
	</xsd:complexType>
	<xsd:complexType name="HydrofractureInitializationType">
		<!--logLevel => Sets the level of information to write in the standard output (the console typically).
Level 0 outputs no specific information for this solver. Higher levels require more outputs.
1
 - Initialization information-->
		<xsd:attribute name="logLevel" type="integer" default="0" />
		<!--poromechanicsSolverName => Name of the poromechanics solver-->
		<xsd:attribute name="poromechanicsSolverName" type="groupNameRef" use="required" />
		<!--solidMechanicsStatisticsName => Name of the solid mechanics statistics-->
		<xsd:attribute name="solidMechanicsStatisticsName" type="groupNameRef" default="" />
		<!--name => A name is required for any non-unique nodes-->
		<xsd:attribute name="name" type="groupName" use="required" />
	</xsd:complexType>
	<xsd:complexType name="MultiphasePoromechanicsInitializationType">
		<!--logLevel => Sets the level of information to write in the standard output (the console typically).
Level 0 outputs no specific information for this solver. Higher levels require more outputs.
1
 - Initialization information-->
		<xsd:attribute name="logLevel" type="integer" default="0" />
		<!--poromechanicsSolverName => Name of the poromechanics solver-->
		<xsd:attribute name="poromechanicsSolverName" type="groupNameRef" use="required" />
		<!--solidMechanicsStatisticsName => Name of the solid mechanics statistics-->
		<xsd:attribute name="solidMechanicsStatisticsName" type="groupNameRef" default="" />
		<!--name => A name is required for any non-unique nodes-->
		<xsd:attribute name="name" type="groupName" use="required" />
	</xsd:complexType>
	<xsd:complexType name="PVTDriverType">
		<!--baseline => Baseline file-->
		<xsd:attribute name="baseline" type="path" default="none" />
		<!--feedComposition => Feed composition array [mol fraction]-->
		<xsd:attribute name="feedComposition" type="real64_array" use="required" />
		<!--fluid => Fluid to test-->
		<xsd:attribute name="fluid" type="groupNameRef" use="required" />
		<!--logLevel => Log level-->
		<xsd:attribute name="logLevel" type="integer" default="0" />
		<!--output => Output file-->
		<xsd:attribute name="output" type="string" default="none" />
		<!--outputCompressibility => Flag to indicate that the total compressibility should be output-->
		<xsd:attribute name="outputCompressibility" type="integer" default="0" />
		<!--outputMassDensity => Flag to indicate that the mass density of each phase should be output-->
		<xsd:attribute name="outputMassDensity" type="integer" default="0" />
		<!--outputPhaseComposition => Flag to indicate that phase compositions should be output-->
		<xsd:attribute name="outputPhaseComposition" type="integer" default="0" />
		<!--pressureControl => Function controlling pressure time history-->
		<xsd:attribute name="pressureControl" type="groupNameRef" use="required" />
		<!--steps => Number of load steps to take-->
		<xsd:attribute name="steps" type="integer" use="required" />
		<!--temperatureControl => Function controlling temperature time history-->
		<xsd:attribute name="temperatureControl" type="groupNameRef" use="required" />
		<!--name => A name is required for any non-unique nodes-->
		<xsd:attribute name="name" type="groupName" use="required" />
	</xsd:complexType>
	<xsd:complexType name="PackCollectionType">
		<!--disableCoordCollection => Whether or not to create coordinate meta-collectors if collected objects are mesh objects.-->
		<xsd:attribute name="disableCoordCollection" type="integer" default="0" />
		<!--fieldName => The name of the (packable) field associated with the specified object to retrieve data from-->
		<xsd:attribute name="fieldName" type="groupNameRef" use="required" />
		<!--objectPath => The name of the object from which to retrieve field values.-->
		<xsd:attribute name="objectPath" type="groupNameRef" use="required" />
		<!--onlyOnSetChange => Whether or not to only collect when the collected sets of indices change in any way.-->
		<xsd:attribute name="onlyOnSetChange" type="integer" default="0" />
		<!--setNames => The set(s) for which to retrieve data.-->
		<xsd:attribute name="setNames" type="groupNameRef_array" default="{}" />
		<!--name => A name is required for any non-unique nodes-->
		<xsd:attribute name="name" type="groupName" use="required" />
	</xsd:complexType>
	<xsd:complexType name="ReactiveFluidDriverType">
		<!--baseline => Baseline file-->
		<xsd:attribute name="baseline" type="path" default="none" />
		<!--feedComposition => Feed composition array: total concentration of the primary species -->
		<xsd:attribute name="feedComposition" type="real64_array" use="required" />
		<!--fluid => Fluid to test-->
		<xsd:attribute name="fluid" type="groupNameRef" use="required" />
		<!--logLevel => Log level-->
		<xsd:attribute name="logLevel" type="integer" default="0" />
		<!--output => Output file-->
		<xsd:attribute name="output" type="string" default="none" />
		<!--pressureControl => Function controlling pressure time history-->
		<xsd:attribute name="pressureControl" type="groupNameRef" use="required" />
		<!--steps => Number of load steps to take-->
		<xsd:attribute name="steps" type="integer" use="required" />
		<!--temperatureControl => Function controlling temperature time history-->
		<xsd:attribute name="temperatureControl" type="groupNameRef" use="required" />
		<!--name => A name is required for any non-unique nodes-->
		<xsd:attribute name="name" type="groupName" use="required" />
	</xsd:complexType>
	<xsd:complexType name="RelpermDriverType">
		<!--baseline => Baseline file-->
		<xsd:attribute name="baseline" type="path" default="none" />
		<!--logLevel => Log level-->
		<xsd:attribute name="logLevel" type="integer" default="0" />
		<!--output => Output file-->
		<xsd:attribute name="output" type="string" default="none" />
		<!--relperm => Relperm model to test-->
		<xsd:attribute name="relperm" type="groupNameRef" use="required" />
		<!--steps => Number of saturation steps to take-->
		<xsd:attribute name="steps" type="integer" use="required" />
		<!--name => A name is required for any non-unique nodes-->
		<xsd:attribute name="name" type="groupName" use="required" />
	</xsd:complexType>
	<xsd:complexType name="SinglePhasePoromechanicsConformingFracturesInitializationType">
		<!--logLevel => Sets the level of information to write in the standard output (the console typically).
Level 0 outputs no specific information for this solver. Higher levels require more outputs.
1
 - Initialization information-->
		<xsd:attribute name="logLevel" type="integer" default="0" />
		<!--poromechanicsSolverName => Name of the poromechanics solver-->
		<xsd:attribute name="poromechanicsSolverName" type="groupNameRef" use="required" />
		<!--solidMechanicsStatisticsName => Name of the solid mechanics statistics-->
		<xsd:attribute name="solidMechanicsStatisticsName" type="groupNameRef" default="" />
		<!--name => A name is required for any non-unique nodes-->
		<xsd:attribute name="name" type="groupName" use="required" />
	</xsd:complexType>
	<xsd:complexType name="SinglePhasePoromechanicsEmbeddedFracturesInitializationType">
		<!--logLevel => Sets the level of information to write in the standard output (the console typically).
Level 0 outputs no specific information for this solver. Higher levels require more outputs.
1
 - Initialization information-->
		<xsd:attribute name="logLevel" type="integer" default="0" />
		<!--poromechanicsSolverName => Name of the poromechanics solver-->
		<xsd:attribute name="poromechanicsSolverName" type="groupNameRef" use="required" />
		<!--solidMechanicsStatisticsName => Name of the solid mechanics statistics-->
		<xsd:attribute name="solidMechanicsStatisticsName" type="groupNameRef" default="" />
		<!--name => A name is required for any non-unique nodes-->
		<xsd:attribute name="name" type="groupName" use="required" />
	</xsd:complexType>
	<xsd:complexType name="SinglePhasePoromechanicsInitializationType">
		<!--logLevel => Sets the level of information to write in the standard output (the console typically).
Level 0 outputs no specific information for this solver. Higher levels require more outputs.
1
 - Initialization information-->
		<xsd:attribute name="logLevel" type="integer" default="0" />
		<!--poromechanicsSolverName => Name of the poromechanics solver-->
		<xsd:attribute name="poromechanicsSolverName" type="groupNameRef" use="required" />
		<!--solidMechanicsStatisticsName => Name of the solid mechanics statistics-->
		<xsd:attribute name="solidMechanicsStatisticsName" type="groupNameRef" default="" />
		<!--name => A name is required for any non-unique nodes-->
		<xsd:attribute name="name" type="groupName" use="required" />
	</xsd:complexType>
	<xsd:complexType name="SinglePhaseReservoirPoromechanicsConformingFracturesInitializationType">
		<!--logLevel => Sets the level of information to write in the standard output (the console typically).
Level 0 outputs no specific information for this solver. Higher levels require more outputs.
1
 - Initialization information-->
		<xsd:attribute name="logLevel" type="integer" default="0" />
		<!--poromechanicsSolverName => Name of the poromechanics solver-->
		<xsd:attribute name="poromechanicsSolverName" type="groupNameRef" use="required" />
		<!--solidMechanicsStatisticsName => Name of the solid mechanics statistics-->
		<xsd:attribute name="solidMechanicsStatisticsName" type="groupNameRef" default="" />
		<!--name => A name is required for any non-unique nodes-->
		<xsd:attribute name="name" type="groupName" use="required" />
	</xsd:complexType>
	<xsd:complexType name="SinglePhaseReservoirPoromechanicsInitializationType">
		<!--logLevel => Sets the level of information to write in the standard output (the console typically).
Level 0 outputs no specific information for this solver. Higher levels require more outputs.
1
 - Initialization information-->
		<xsd:attribute name="logLevel" type="integer" default="0" />
		<!--poromechanicsSolverName => Name of the poromechanics solver-->
		<xsd:attribute name="poromechanicsSolverName" type="groupNameRef" use="required" />
		<!--solidMechanicsStatisticsName => Name of the solid mechanics statistics-->
		<xsd:attribute name="solidMechanicsStatisticsName" type="groupNameRef" default="" />
		<!--name => A name is required for any non-unique nodes-->
		<xsd:attribute name="name" type="groupName" use="required" />
	</xsd:complexType>
	<xsd:complexType name="SinglePhaseStatisticsType">
		<!--flowSolverName => Name of the flow solver-->
		<xsd:attribute name="flowSolverName" type="groupNameRef" use="required" />
		<!--logLevel => Sets the level of information to write in the standard output (the console typically).
Level 0 outputs no specific information for this solver. Higher levels require more outputs.
1
 - Print statistics-->
		<xsd:attribute name="logLevel" type="integer" default="0" />
		<!--writeCSV => Write statistics into a CSV file-->
		<xsd:attribute name="writeCSV" type="integer" default="0" />
		<!--name => A name is required for any non-unique nodes-->
		<xsd:attribute name="name" type="groupName" use="required" />
	</xsd:complexType>
	<xsd:complexType name="SolidMechanicsStateResetType">
		<!--disableInelasticity => Flag to enable/disable inelastic behavior-->
		<xsd:attribute name="disableInelasticity" type="integer" default="0" />
		<!--logLevel => Sets the level of information to write in the standard output (the console typically).
Level 0 outputs no specific information for this solver. Higher levels require more outputs.
1
 - Initialization information-->
		<xsd:attribute name="logLevel" type="integer" default="0" />
		<!--resetDisplacements => Flag to reset displacements (and velocities)-->
		<xsd:attribute name="resetDisplacements" type="integer" default="1" />
		<!--solidSolverName => Name of the solid mechanics solver-->
		<xsd:attribute name="solidSolverName" type="groupNameRef" use="required" />
		<!--name => A name is required for any non-unique nodes-->
		<xsd:attribute name="name" type="groupName" use="required" />
	</xsd:complexType>
	<xsd:complexType name="SolidMechanicsStatisticsType">
		<!--logLevel => Sets the level of information to write in the standard output (the console typically).
Level 0 outputs no specific information for this solver. Higher levels require more outputs.
1
 - Print statistics-->
		<xsd:attribute name="logLevel" type="integer" default="0" />
		<!--solidSolverName => Name of the solid solver-->
		<xsd:attribute name="solidSolverName" type="groupNameRef" use="required" />
		<!--writeCSV => Write statistics into a CSV file-->
		<xsd:attribute name="writeCSV" type="integer" default="0" />
		<!--name => A name is required for any non-unique nodes-->
		<xsd:attribute name="name" type="groupName" use="required" />
	</xsd:complexType>
	<xsd:complexType name="SourceFluxStatisticsType">
		<!--flowSolverName => Name of the flow solver-->
		<xsd:attribute name="flowSolverName" type="groupNameRef" use="required" />
		<!--fluxNames => Name(s) array of the SourceFlux(s) for which we want the statistics. Use "*" to target all SourceFlux.-->
		<xsd:attribute name="fluxNames" type="groupNameRef_array" default="{*}" />
		<!--logLevel => Log level
- Log Level 1 outputs the sum of all SourceFlux(s) produced rate & mass,
- Log Level 2 details values for each SourceFlux,
- Log Level 3 details values for each region.-->
		<xsd:attribute name="logLevel" type="integer" default="0" />
		<!--writeCSV => Write statistics into a CSV file-->
		<xsd:attribute name="writeCSV" type="integer" default="0" />
		<!--name => A name is required for any non-unique nodes-->
		<xsd:attribute name="name" type="groupName" use="required" />
	</xsd:complexType>
	<xsd:complexType name="TriaxialDriverType">
		<!--axialControl => Function controlling axial stress or strain (depending on test mode)-->
		<xsd:attribute name="axialControl" type="groupNameRef" use="required" />
		<!--baseline => Baseline file-->
		<xsd:attribute name="baseline" type="path" default="none" />
		<!--initialStress => Initial stress (scalar used to set an isotropic stress state)-->
		<xsd:attribute name="initialStress" type="real64" use="required" />
		<!--logLevel => Log level-->
		<xsd:attribute name="logLevel" type="integer" default="0" />
		<!--material => Solid material to test-->
		<xsd:attribute name="material" type="groupNameRef" use="required" />
		<!--mode => Test mode [stressControl, strainControl, mixedControl]-->
		<xsd:attribute name="mode" type="geos_TriaxialDriver_Mode" use="required" />
		<!--output => Output file-->
		<xsd:attribute name="output" type="string" default="none" />
		<!--radialControl => Function controlling radial stress or strain (depending on test mode)-->
		<xsd:attribute name="radialControl" type="groupNameRef" use="required" />
		<!--steps => Number of load steps to take-->
		<xsd:attribute name="steps" type="integer" use="required" />
		<!--name => A name is required for any non-unique nodes-->
		<xsd:attribute name="name" type="groupName" use="required" />
	</xsd:complexType>
	<xsd:simpleType name="geos_TriaxialDriver_Mode">
		<xsd:restriction base="xsd:string">
			<xsd:pattern value=".*[\[\]`$].*|mixedControl|strainControl|stressControl" />
		</xsd:restriction>
	</xsd:simpleType>
	<xsd:complexType name="ConstitutiveType">
		<xsd:choice minOccurs="0" maxOccurs="unbounded">
			<xsd:element name="BiotPorosity" type="BiotPorosityType" />
			<xsd:element name="BlackOilFluid" type="BlackOilFluidType" />
			<xsd:element name="BrooksCoreyBakerRelativePermeability" type="BrooksCoreyBakerRelativePermeabilityType" />
			<xsd:element name="BrooksCoreyCapillaryPressure" type="BrooksCoreyCapillaryPressureType" />
			<xsd:element name="BrooksCoreyRelativePermeability" type="BrooksCoreyRelativePermeabilityType" />
			<xsd:element name="BrooksCoreyStone2RelativePermeability" type="BrooksCoreyStone2RelativePermeabilityType" />
			<xsd:element name="CO2BrineEzrokhiFluid" type="CO2BrineEzrokhiFluidType" />
			<xsd:element name="CO2BrineEzrokhiThermalFluid" type="CO2BrineEzrokhiThermalFluidType" />
			<xsd:element name="CO2BrinePhillipsFluid" type="CO2BrinePhillipsFluidType" />
			<xsd:element name="CO2BrinePhillipsThermalFluid" type="CO2BrinePhillipsThermalFluidType" />
			<xsd:element name="CarmanKozenyPermeability" type="CarmanKozenyPermeabilityType" />
			<xsd:element name="CeramicDamage" type="CeramicDamageType" />
			<xsd:element name="CompositionalKValueFluid" type="CompositionalKValueFluidType" />
			<xsd:element name="CompositionalMultiphaseFluid" type="CompositionalMultiphaseFluidType" />
<<<<<<< HEAD
			<xsd:element name="CompositionalThreePhaseKValueFluid" type="CompositionalThreePhaseKValueFluidType" />
=======
			<xsd:element name="CompositionalThreePhaseFluidLohrenzBrayClark" type="CompositionalThreePhaseFluidLohrenzBrayClarkType" />
>>>>>>> 25d9c589
			<xsd:element name="CompositionalTwoPhaseFluid" type="CompositionalTwoPhaseFluidType" />
			<xsd:element name="CompositionalTwoPhaseFluidLohrenzBrayClark" type="CompositionalTwoPhaseFluidLohrenzBrayClarkType" />
			<xsd:element name="CompressibleSinglePhaseFluid" type="CompressibleSinglePhaseFluidType" />
			<xsd:element name="CompressibleSolidCarmanKozenyPermeability" type="CompressibleSolidCarmanKozenyPermeabilityType" />
			<xsd:element name="CompressibleSolidConstantPermeability" type="CompressibleSolidConstantPermeabilityType" />
			<xsd:element name="CompressibleSolidExponentialDecayPermeability" type="CompressibleSolidExponentialDecayPermeabilityType" />
			<xsd:element name="CompressibleSolidParallelPlatesPermeability" type="CompressibleSolidParallelPlatesPermeabilityType" />
			<xsd:element name="CompressibleSolidPressurePermeability" type="CompressibleSolidPressurePermeabilityType" />
			<xsd:element name="CompressibleSolidSlipDependentPermeability" type="CompressibleSolidSlipDependentPermeabilityType" />
			<xsd:element name="CompressibleSolidWillisRichardsPermeability" type="CompressibleSolidWillisRichardsPermeabilityType" />
			<xsd:element name="ConstantDiffusion" type="ConstantDiffusionType" />
			<xsd:element name="ConstantPermeability" type="ConstantPermeabilityType" />
			<xsd:element name="Coulomb" type="CoulombType" />
			<xsd:element name="DamageElasticIsotropic" type="DamageElasticIsotropicType" />
			<xsd:element name="DamageSpectralElasticIsotropic" type="DamageSpectralElasticIsotropicType" />
			<xsd:element name="DamageVolDevElasticIsotropic" type="DamageVolDevElasticIsotropicType" />
			<xsd:element name="DeadOilFluid" type="DeadOilFluidType" />
			<xsd:element name="DelftEgg" type="DelftEggType" />
			<xsd:element name="DruckerPrager" type="DruckerPragerType" />
			<xsd:element name="ElasticIsotropic" type="ElasticIsotropicType" />
			<xsd:element name="ElasticIsotropicPressureDependent" type="ElasticIsotropicPressureDependentType" />
			<xsd:element name="ElasticOrthotropic" type="ElasticOrthotropicType" />
			<xsd:element name="ElasticTransverseIsotropic" type="ElasticTransverseIsotropicType" />
			<xsd:element name="ExponentialDecayPermeability" type="ExponentialDecayPermeabilityType" />
			<xsd:element name="ExtendedDruckerPrager" type="ExtendedDruckerPragerType" />
			<xsd:element name="FrictionlessContact" type="FrictionlessContactType" />
			<xsd:element name="HydraulicApertureTable" type="HydraulicApertureTableType" />
			<xsd:element name="JFunctionCapillaryPressure" type="JFunctionCapillaryPressureType" />
			<xsd:element name="LinearIsotropicDispersion" type="LinearIsotropicDispersionType" />
			<xsd:element name="ModifiedCamClay" type="ModifiedCamClayType" />
			<xsd:element name="MultiPhaseConstantThermalConductivity" type="MultiPhaseConstantThermalConductivityType" />
			<xsd:element name="MultiPhaseVolumeWeightedThermalConductivity" type="MultiPhaseVolumeWeightedThermalConductivityType" />
			<xsd:element name="NullModel" type="NullModelType" />
			<xsd:element name="ParallelPlatesPermeability" type="ParallelPlatesPermeabilityType" />
			<xsd:element name="ParticleFluid" type="ParticleFluidType" />
			<xsd:element name="PerfectlyPlastic" type="PerfectlyPlasticType" />
			<xsd:element name="PorousDamageElasticIsotropic" type="PorousDamageElasticIsotropicType" />
			<xsd:element name="PorousDamageSpectralElasticIsotropic" type="PorousDamageSpectralElasticIsotropicType" />
			<xsd:element name="PorousDamageVolDevElasticIsotropic" type="PorousDamageVolDevElasticIsotropicType" />
			<xsd:element name="PorousDelftEgg" type="PorousDelftEggType" />
			<xsd:element name="PorousDruckerPrager" type="PorousDruckerPragerType" />
			<xsd:element name="PorousElasticIsotropic" type="PorousElasticIsotropicType" />
			<xsd:element name="PorousElasticOrthotropic" type="PorousElasticOrthotropicType" />
			<xsd:element name="PorousElasticTransverseIsotropic" type="PorousElasticTransverseIsotropicType" />
			<xsd:element name="PorousExtendedDruckerPrager" type="PorousExtendedDruckerPragerType" />
			<xsd:element name="PorousModifiedCamClay" type="PorousModifiedCamClayType" />
			<xsd:element name="PorousViscoDruckerPrager" type="PorousViscoDruckerPragerType" />
			<xsd:element name="PorousViscoExtendedDruckerPrager" type="PorousViscoExtendedDruckerPragerType" />
			<xsd:element name="PorousViscoModifiedCamClay" type="PorousViscoModifiedCamClayType" />
			<xsd:element name="PressurePermeability" type="PressurePermeabilityType" />
			<xsd:element name="PressurePorosity" type="PressurePorosityType" />
			<xsd:element name="ProppantPermeability" type="ProppantPermeabilityType" />
			<xsd:element name="ProppantPorosity" type="ProppantPorosityType" />
			<xsd:element name="ProppantSlurryFluid" type="ProppantSlurryFluidType" />
			<xsd:element name="ProppantSolidProppantPermeability" type="ProppantSolidProppantPermeabilityType" />
			<xsd:element name="RateAndStateFriction" type="RateAndStateFrictionType" />
			<xsd:element name="ReactiveBrine" type="ReactiveBrineType" />
			<xsd:element name="ReactiveBrineThermal" type="ReactiveBrineThermalType" />
			<xsd:element name="SinglePhaseThermalConductivity" type="SinglePhaseThermalConductivityType" />
			<xsd:element name="SlipDependentPermeability" type="SlipDependentPermeabilityType" />
			<xsd:element name="SolidInternalEnergy" type="SolidInternalEnergyType" />
			<xsd:element name="TableCapillaryPressure" type="TableCapillaryPressureType" />
			<xsd:element name="TableRelativePermeability" type="TableRelativePermeabilityType" />
			<xsd:element name="TableRelativePermeabilityHysteresis" type="TableRelativePermeabilityHysteresisType" />
			<xsd:element name="ThermalCompressibleSinglePhaseFluid" type="ThermalCompressibleSinglePhaseFluidType" />
			<xsd:element name="VanGenuchtenBakerRelativePermeability" type="VanGenuchtenBakerRelativePermeabilityType" />
			<xsd:element name="VanGenuchtenCapillaryPressure" type="VanGenuchtenCapillaryPressureType" />
			<xsd:element name="VanGenuchtenStone2RelativePermeability" type="VanGenuchtenStone2RelativePermeabilityType" />
			<xsd:element name="ViscoDruckerPrager" type="ViscoDruckerPragerType" />
			<xsd:element name="ViscoExtendedDruckerPrager" type="ViscoExtendedDruckerPragerType" />
			<xsd:element name="ViscoModifiedCamClay" type="ViscoModifiedCamClayType" />
			<xsd:element name="WillisRichardsPermeability" type="WillisRichardsPermeabilityType" />
		</xsd:choice>
	</xsd:complexType>
	<xsd:complexType name="BiotPorosityType">
		<!--defaultGrainBulkModulus => Grain bulk modulus-->
		<xsd:attribute name="defaultGrainBulkModulus" type="real64" use="required" />
		<!--defaultPorosityTEC => Default thermal expansion coefficient-->
		<xsd:attribute name="defaultPorosityTEC" type="real64" default="0" />
		<!--defaultReferencePorosity => Default value of the reference porosity-->
		<xsd:attribute name="defaultReferencePorosity" type="real64" use="required" />
		<!--useUniaxialFixedStress => Flag enabling uniaxial approximation in fixed stress update-->
		<xsd:attribute name="useUniaxialFixedStress" type="integer" default="0" />
		<!--name => A name is required for any non-unique nodes-->
		<xsd:attribute name="name" type="groupName" use="required" />
	</xsd:complexType>
	<xsd:complexType name="BlackOilFluidType">
		<!--checkPVTTablesRanges => Enable (1) or disable (0) an error when the input pressure or temperature of the PVT tables is out of range.-->
		<xsd:attribute name="checkPVTTablesRanges" type="integer" default="1" />
		<!--componentMolarWeight => Component molar weights-->
		<xsd:attribute name="componentMolarWeight" type="real64_array" use="required" />
		<!--componentNames => List of component names-->
		<xsd:attribute name="componentNames" type="string_array" default="{}" />
		<!--hydrocarbonFormationVolFactorTableNames => List of formation volume factor TableFunction names from the Functions block. 
The user must provide one TableFunction per hydrocarbon phase, in the order provided in "phaseNames". 
For instance, if "oil" is before "gas" in "phaseNames", the table order should be: oilTableName, gasTableName-->
		<xsd:attribute name="hydrocarbonFormationVolFactorTableNames" type="groupNameRef_array" default="{}" />
		<!--hydrocarbonViscosityTableNames => List of viscosity TableFunction names from the Functions block. 
The user must provide one TableFunction per hydrocarbon phase, in the order provided in "phaseNames". 
For instance, if "oil" is before "gas" in "phaseNames", the table order should be: oilTableName, gasTableName-->
		<xsd:attribute name="hydrocarbonViscosityTableNames" type="groupNameRef_array" default="{}" />
		<!--phaseNames => List of fluid phases-->
		<xsd:attribute name="phaseNames" type="groupNameRef_array" use="required" />
		<!--surfaceDensities => List of surface mass densities for each phase-->
		<xsd:attribute name="surfaceDensities" type="real64_array" use="required" />
		<!--tableFiles => List of filenames with input PVT tables (one per phase)-->
		<xsd:attribute name="tableFiles" type="path_array" default="{}" />
		<!--waterCompressibility => Water compressibility-->
		<xsd:attribute name="waterCompressibility" type="real64" default="0" />
		<!--waterFormationVolumeFactor => Water formation volume factor-->
		<xsd:attribute name="waterFormationVolumeFactor" type="real64" default="0" />
		<!--waterReferencePressure => Water reference pressure-->
		<xsd:attribute name="waterReferencePressure" type="real64" default="0" />
		<!--waterViscosity => Water viscosity-->
		<xsd:attribute name="waterViscosity" type="real64" default="0" />
		<!--name => A name is required for any non-unique nodes-->
		<xsd:attribute name="name" type="groupName" use="required" />
	</xsd:complexType>
	<xsd:complexType name="BrooksCoreyBakerRelativePermeabilityType">
		<!--gasOilRelPermExponent => Rel perm power law exponent for the pair (gas phase, oil phase) at residual water saturation
The expected format is "{ gasExp, oilExp }", in that order-->
		<xsd:attribute name="gasOilRelPermExponent" type="real64_array" default="{1}" />
		<!--gasOilRelPermMaxValue => Maximum rel perm value for the pair (gas phase, oil phase) at residual water saturation
The expected format is "{ gasMax, oilMax }", in that order-->
		<xsd:attribute name="gasOilRelPermMaxValue" type="real64_array" default="{0}" />
		<!--phaseMinVolumeFraction => Minimum volume fraction value for each phase-->
		<xsd:attribute name="phaseMinVolumeFraction" type="real64_array" default="{0}" />
		<!--phaseNames => List of fluid phases-->
		<xsd:attribute name="phaseNames" type="groupNameRef_array" use="required" />
		<!--waterOilRelPermExponent => Rel perm power law exponent for the pair (water phase, oil phase) at residual gas saturation
The expected format is "{ waterExp, oilExp }", in that order-->
		<xsd:attribute name="waterOilRelPermExponent" type="real64_array" default="{1}" />
		<!--waterOilRelPermMaxValue => Maximum rel perm value for the pair (water phase, oil phase) at residual gas saturation
The expected format is "{ waterMax, oilMax }", in that order-->
		<xsd:attribute name="waterOilRelPermMaxValue" type="real64_array" default="{0}" />
		<!--name => A name is required for any non-unique nodes-->
		<xsd:attribute name="name" type="groupName" use="required" />
	</xsd:complexType>
	<xsd:complexType name="BrooksCoreyCapillaryPressureType">
		<!--capPressureEpsilon => Wetting-phase saturation at which the max cap. pressure is attained; used to avoid infinite cap. pressure values for saturations close to zero-->
		<xsd:attribute name="capPressureEpsilon" type="real64" default="1e-06" />
		<!--phaseCapPressureExponentInv => Inverse of capillary power law exponent for each phase-->
		<xsd:attribute name="phaseCapPressureExponentInv" type="real64_array" default="{2}" />
		<!--phaseEntryPressure => Entry pressure value for each phase-->
		<xsd:attribute name="phaseEntryPressure" type="real64_array" default="{1}" />
		<!--phaseMinVolumeFraction => Minimum volume fraction value for each phase-->
		<xsd:attribute name="phaseMinVolumeFraction" type="real64_array" default="{0}" />
		<!--phaseNames => List of fluid phases-->
		<xsd:attribute name="phaseNames" type="groupNameRef_array" use="required" />
		<!--name => A name is required for any non-unique nodes-->
		<xsd:attribute name="name" type="groupName" use="required" />
	</xsd:complexType>
	<xsd:complexType name="BrooksCoreyRelativePermeabilityType">
		<!--phaseMinVolumeFraction => Minimum volume fraction value for each phase-->
		<xsd:attribute name="phaseMinVolumeFraction" type="real64_array" default="{0}" />
		<!--phaseNames => List of fluid phases-->
		<xsd:attribute name="phaseNames" type="groupNameRef_array" use="required" />
		<!--phaseRelPermExponent => Minimum relative permeability power law exponent for each phase-->
		<xsd:attribute name="phaseRelPermExponent" type="real64_array" default="{1}" />
		<!--phaseRelPermMaxValue => Maximum relative permeability value for each phase-->
		<xsd:attribute name="phaseRelPermMaxValue" type="real64_array" default="{0}" />
		<!--name => A name is required for any non-unique nodes-->
		<xsd:attribute name="name" type="groupName" use="required" />
	</xsd:complexType>
	<xsd:complexType name="BrooksCoreyStone2RelativePermeabilityType">
		<!--gasOilRelPermExponent => Rel perm power law exponent for the pair (gas phase, oil phase) at residual water saturation
The expected format is "{ gasExp, oilExp }", in that order-->
		<xsd:attribute name="gasOilRelPermExponent" type="real64_array" default="{1}" />
		<!--gasOilRelPermMaxValue => Maximum rel perm value for the pair (gas phase, oil phase) at residual water saturation
The expected format is "{ gasMax, oilMax }", in that order-->
		<xsd:attribute name="gasOilRelPermMaxValue" type="real64_array" default="{0}" />
		<!--phaseMinVolumeFraction => Minimum volume fraction value for each phase-->
		<xsd:attribute name="phaseMinVolumeFraction" type="real64_array" default="{0}" />
		<!--phaseNames => List of fluid phases-->
		<xsd:attribute name="phaseNames" type="groupNameRef_array" use="required" />
		<!--waterOilRelPermExponent => Rel perm power law exponent for the pair (water phase, oil phase) at residual gas saturation
The expected format is "{ waterExp, oilExp }", in that order-->
		<xsd:attribute name="waterOilRelPermExponent" type="real64_array" default="{1}" />
		<!--waterOilRelPermMaxValue => Maximum rel perm value for the pair (water phase, oil phase) at residual gas saturation
The expected format is "{ waterMax, oilMax }", in that order-->
		<xsd:attribute name="waterOilRelPermMaxValue" type="real64_array" default="{0}" />
		<!--name => A name is required for any non-unique nodes-->
		<xsd:attribute name="name" type="groupName" use="required" />
	</xsd:complexType>
	<xsd:complexType name="CO2BrineEzrokhiFluidType">
		<!--checkPVTTablesRanges => Enable (1) or disable (0) an error when the input pressure or temperature of the PVT tables is out of range.-->
		<xsd:attribute name="checkPVTTablesRanges" type="integer" default="1" />
		<!--componentMolarWeight => Component molar weights-->
		<xsd:attribute name="componentMolarWeight" type="real64_array" default="{0}" />
		<!--componentNames => List of component names-->
		<xsd:attribute name="componentNames" type="string_array" default="{}" />
		<!--flashModelParaFile => Name of the file defining the parameters of the flash model-->
		<xsd:attribute name="flashModelParaFile" type="path" default="" />
		<!--logLevel => Log level-->
		<xsd:attribute name="logLevel" type="integer" default="0" />
		<!--phaseNames => List of fluid phases-->
		<xsd:attribute name="phaseNames" type="groupNameRef_array" default="{}" />
		<!--phasePVTParaFiles => Names of the files defining the parameters of the viscosity and density models-->
		<xsd:attribute name="phasePVTParaFiles" type="path_array" use="required" />
		<!--solubilityTableNames => Names of solubility tables for each phase-->
		<xsd:attribute name="solubilityTableNames" type="string_array" default="{}" />
		<!--writeCSV => Write PVT tables into a CSV file-->
		<xsd:attribute name="writeCSV" type="integer" default="0" />
		<!--name => A name is required for any non-unique nodes-->
		<xsd:attribute name="name" type="groupName" use="required" />
	</xsd:complexType>
	<xsd:complexType name="CO2BrineEzrokhiThermalFluidType">
		<!--checkPVTTablesRanges => Enable (1) or disable (0) an error when the input pressure or temperature of the PVT tables is out of range.-->
		<xsd:attribute name="checkPVTTablesRanges" type="integer" default="1" />
		<!--componentMolarWeight => Component molar weights-->
		<xsd:attribute name="componentMolarWeight" type="real64_array" default="{0}" />
		<!--componentNames => List of component names-->
		<xsd:attribute name="componentNames" type="string_array" default="{}" />
		<!--flashModelParaFile => Name of the file defining the parameters of the flash model-->
		<xsd:attribute name="flashModelParaFile" type="path" default="" />
		<!--logLevel => Log level-->
		<xsd:attribute name="logLevel" type="integer" default="0" />
		<!--phaseNames => List of fluid phases-->
		<xsd:attribute name="phaseNames" type="groupNameRef_array" default="{}" />
		<!--phasePVTParaFiles => Names of the files defining the parameters of the viscosity and density models-->
		<xsd:attribute name="phasePVTParaFiles" type="path_array" use="required" />
		<!--solubilityTableNames => Names of solubility tables for each phase-->
		<xsd:attribute name="solubilityTableNames" type="string_array" default="{}" />
		<!--writeCSV => Write PVT tables into a CSV file-->
		<xsd:attribute name="writeCSV" type="integer" default="0" />
		<!--name => A name is required for any non-unique nodes-->
		<xsd:attribute name="name" type="groupName" use="required" />
	</xsd:complexType>
	<xsd:complexType name="CO2BrinePhillipsFluidType">
		<!--checkPVTTablesRanges => Enable (1) or disable (0) an error when the input pressure or temperature of the PVT tables is out of range.-->
		<xsd:attribute name="checkPVTTablesRanges" type="integer" default="1" />
		<!--componentMolarWeight => Component molar weights-->
		<xsd:attribute name="componentMolarWeight" type="real64_array" default="{0}" />
		<!--componentNames => List of component names-->
		<xsd:attribute name="componentNames" type="string_array" default="{}" />
		<!--flashModelParaFile => Name of the file defining the parameters of the flash model-->
		<xsd:attribute name="flashModelParaFile" type="path" default="" />
		<!--logLevel => Log level-->
		<xsd:attribute name="logLevel" type="integer" default="0" />
		<!--phaseNames => List of fluid phases-->
		<xsd:attribute name="phaseNames" type="groupNameRef_array" default="{}" />
		<!--phasePVTParaFiles => Names of the files defining the parameters of the viscosity and density models-->
		<xsd:attribute name="phasePVTParaFiles" type="path_array" use="required" />
		<!--solubilityTableNames => Names of solubility tables for each phase-->
		<xsd:attribute name="solubilityTableNames" type="string_array" default="{}" />
		<!--writeCSV => Write PVT tables into a CSV file-->
		<xsd:attribute name="writeCSV" type="integer" default="0" />
		<!--name => A name is required for any non-unique nodes-->
		<xsd:attribute name="name" type="groupName" use="required" />
	</xsd:complexType>
	<xsd:complexType name="CO2BrinePhillipsThermalFluidType">
		<!--checkPVTTablesRanges => Enable (1) or disable (0) an error when the input pressure or temperature of the PVT tables is out of range.-->
		<xsd:attribute name="checkPVTTablesRanges" type="integer" default="1" />
		<!--componentMolarWeight => Component molar weights-->
		<xsd:attribute name="componentMolarWeight" type="real64_array" default="{0}" />
		<!--componentNames => List of component names-->
		<xsd:attribute name="componentNames" type="string_array" default="{}" />
		<!--flashModelParaFile => Name of the file defining the parameters of the flash model-->
		<xsd:attribute name="flashModelParaFile" type="path" default="" />
		<!--logLevel => Log level-->
		<xsd:attribute name="logLevel" type="integer" default="0" />
		<!--phaseNames => List of fluid phases-->
		<xsd:attribute name="phaseNames" type="groupNameRef_array" default="{}" />
		<!--phasePVTParaFiles => Names of the files defining the parameters of the viscosity and density models-->
		<xsd:attribute name="phasePVTParaFiles" type="path_array" use="required" />
		<!--solubilityTableNames => Names of solubility tables for each phase-->
		<xsd:attribute name="solubilityTableNames" type="string_array" default="{}" />
		<!--writeCSV => Write PVT tables into a CSV file-->
		<xsd:attribute name="writeCSV" type="integer" default="0" />
		<!--name => A name is required for any non-unique nodes-->
		<xsd:attribute name="name" type="groupName" use="required" />
	</xsd:complexType>
	<xsd:complexType name="CarmanKozenyPermeabilityType">
		<!--anisotropy => Anisotropy factors for three permeability components.-->
		<xsd:attribute name="anisotropy" type="R1Tensor" default="{1,1,1}" />
		<!--particleDiameter => Diameter of the spherical particles.-->
		<xsd:attribute name="particleDiameter" type="real64" use="required" />
		<!--sphericity => Sphericity of the particles.-->
		<xsd:attribute name="sphericity" type="real64" use="required" />
		<!--name => A name is required for any non-unique nodes-->
		<xsd:attribute name="name" type="groupName" use="required" />
	</xsd:complexType>
	<xsd:complexType name="CeramicDamageType">
		<!--compressiveStrength => Compressive strength-->
		<xsd:attribute name="compressiveStrength" type="real64" use="required" />
		<!--crackSpeed => Crack speed-->
		<xsd:attribute name="crackSpeed" type="real64" use="required" />
		<!--defaultBulkModulus => Default Bulk Modulus Parameter-->
		<xsd:attribute name="defaultBulkModulus" type="real64" default="-1" />
		<!--defaultDensity => Default Material Density-->
		<xsd:attribute name="defaultDensity" type="real64" use="required" />
		<!--defaultDrainedLinearTEC => Default Linear Thermal Expansion Coefficient of the Solid Rock Frame-->
		<xsd:attribute name="defaultDrainedLinearTEC" type="real64" default="0" />
		<!--defaultPoissonRatio => Default Poisson's Ratio-->
		<xsd:attribute name="defaultPoissonRatio" type="real64" default="-1" />
		<!--defaultShearModulus => Default Shear Modulus Parameter-->
		<xsd:attribute name="defaultShearModulus" type="real64" default="-1" />
		<!--defaultYoungModulus => Default Young's Modulus-->
		<xsd:attribute name="defaultYoungModulus" type="real64" default="-1" />
		<!--maximumStrength => Maximum theoretical strength-->
		<xsd:attribute name="maximumStrength" type="real64" use="required" />
		<!--tensileStrength => Tensile strength-->
		<xsd:attribute name="tensileStrength" type="real64" use="required" />
		<!--name => A name is required for any non-unique nodes-->
		<xsd:attribute name="name" type="groupName" use="required" />
	</xsd:complexType>
	<xsd:complexType name="CompositionalKValueFluidType">
		<!--checkPVTTablesRanges => Enable (1) or disable (0) an error when the input pressure or temperature of the PVT tables is out of range.-->
		<xsd:attribute name="checkPVTTablesRanges" type="integer" default="1" />
		<!--componentAcentricFactor => Component acentric factors-->
		<xsd:attribute name="componentAcentricFactor" type="real64_array" use="required" />
		<!--componentBinaryCoeff => Table of binary interaction coefficients-->
		<xsd:attribute name="componentBinaryCoeff" type="real64_array2d" default="{{0}}" />
		<!--componentCriticalPressure => Component critical pressures-->
		<xsd:attribute name="componentCriticalPressure" type="real64_array" use="required" />
		<!--componentCriticalTemperature => Component critical temperatures-->
		<xsd:attribute name="componentCriticalTemperature" type="real64_array" use="required" />
		<!--componentMolarWeight => Component molar weights-->
		<xsd:attribute name="componentMolarWeight" type="real64_array" use="required" />
		<!--componentNames => List of component names-->
		<xsd:attribute name="componentNames" type="string_array" use="required" />
		<!--componentVolumeShift => Component volume shifts-->
		<xsd:attribute name="componentVolumeShift" type="real64_array" default="{0}" />
		<!--constantPhaseViscosity => Constant phase viscosity-->
		<xsd:attribute name="constantPhaseViscosity" type="real64_array" default="{0}" />
		<!--equationsOfState => List of equation of state types for each phase. Valid options:
* pr
* srk-->
		<xsd:attribute name="equationsOfState" type="string_array" use="required" />
		<!--kValueTables => List of k-value tables for each phase.-->
		<xsd:attribute name="kValueTables" type="string_array" use="required" />
		<!--phaseNames => List of fluid phases-->
		<xsd:attribute name="phaseNames" type="groupNameRef_array" use="required" />
		<!--pressureCoordinates => List of pressure values for interpolation of k-values.-->
		<xsd:attribute name="pressureCoordinates" type="real64_array" default="{0}" />
		<!--temperatureCoordinates => List of temperature values for interpolation of k-values.-->
		<xsd:attribute name="temperatureCoordinates" type="real64_array" default="{0}" />
		<!--name => A name is required for any non-unique nodes-->
		<xsd:attribute name="name" type="groupName" use="required" />
	</xsd:complexType>
	<xsd:complexType name="CompositionalMultiphaseFluidType">
		<!--checkPVTTablesRanges => Enable (1) or disable (0) an error when the input pressure or temperature of the PVT tables is out of range.-->
		<xsd:attribute name="checkPVTTablesRanges" type="integer" default="1" />
		<!--componentAcentricFactor => Component acentric factors-->
		<xsd:attribute name="componentAcentricFactor" type="real64_array" use="required" />
		<!--componentBinaryCoeff => Table of binary interaction coefficients-->
		<xsd:attribute name="componentBinaryCoeff" type="real64_array2d" default="{{0}}" />
		<!--componentCriticalPressure => Component critical pressures-->
		<xsd:attribute name="componentCriticalPressure" type="real64_array" use="required" />
		<!--componentCriticalTemperature => Component critical temperatures-->
		<xsd:attribute name="componentCriticalTemperature" type="real64_array" use="required" />
		<!--componentMolarWeight => Component molar weights-->
		<xsd:attribute name="componentMolarWeight" type="real64_array" use="required" />
		<!--componentNames => List of component names-->
		<xsd:attribute name="componentNames" type="string_array" use="required" />
		<!--componentVolumeShift => Component volume shifts-->
		<xsd:attribute name="componentVolumeShift" type="real64_array" default="{0}" />
		<!--constantPhaseViscosity => Viscosity for each phase-->
		<xsd:attribute name="constantPhaseViscosity" type="real64_array" default="{0}" />
		<!--equationsOfState => List of equation of state types for each phase-->
		<xsd:attribute name="equationsOfState" type="string_array" use="required" />
		<!--phaseNames => List of fluid phases-->
		<xsd:attribute name="phaseNames" type="groupNameRef_array" use="required" />
		<!--name => A name is required for any non-unique nodes-->
		<xsd:attribute name="name" type="groupName" use="required" />
	</xsd:complexType>
<<<<<<< HEAD
	<xsd:complexType name="CompositionalThreePhaseKValueFluidType">
=======
	<xsd:complexType name="CompositionalThreePhaseFluidLohrenzBrayClarkType">
>>>>>>> 25d9c589
		<!--checkPVTTablesRanges => Enable (1) or disable (0) an error when the input pressure or temperature of the PVT tables is out of range.-->
		<xsd:attribute name="checkPVTTablesRanges" type="integer" default="1" />
		<!--componentAcentricFactor => Component acentric factors-->
		<xsd:attribute name="componentAcentricFactor" type="real64_array" use="required" />
		<!--componentBinaryCoeff => Table of binary interaction coefficients-->
		<xsd:attribute name="componentBinaryCoeff" type="real64_array2d" default="{{0}}" />
		<!--componentCriticalPressure => Component critical pressures-->
		<xsd:attribute name="componentCriticalPressure" type="real64_array" use="required" />
		<!--componentCriticalTemperature => Component critical temperatures-->
		<xsd:attribute name="componentCriticalTemperature" type="real64_array" use="required" />
<<<<<<< HEAD
=======
		<!--componentCriticalVolume => Component critical volumes-->
		<xsd:attribute name="componentCriticalVolume" type="real64_array" default="{0}" />
>>>>>>> 25d9c589
		<!--componentMolarWeight => Component molar weights-->
		<xsd:attribute name="componentMolarWeight" type="real64_array" use="required" />
		<!--componentNames => List of component names-->
		<xsd:attribute name="componentNames" type="string_array" use="required" />
		<!--componentVolumeShift => Component volume shifts-->
		<xsd:attribute name="componentVolumeShift" type="real64_array" default="{0}" />
<<<<<<< HEAD
		<!--constantPhaseViscosity => Constant phase viscosity-->
		<xsd:attribute name="constantPhaseViscosity" type="real64_array" default="{0}" />
=======
>>>>>>> 25d9c589
		<!--equationsOfState => List of equation of state types for each phase. Valid options:
* pr
* srk-->
		<xsd:attribute name="equationsOfState" type="string_array" use="required" />
<<<<<<< HEAD
		<!--kValueTables => List of k-value tables for each phase.-->
		<xsd:attribute name="kValueTables" type="string_array" use="required" />
		<!--phaseNames => List of fluid phases-->
		<xsd:attribute name="phaseNames" type="groupNameRef_array" use="required" />
		<!--pressureCoordinates => List of pressure values for interpolation of k-values.-->
		<xsd:attribute name="pressureCoordinates" type="real64_array" default="{0}" />
		<!--temperatureCoordinates => List of temperature values for interpolation of k-values.-->
		<xsd:attribute name="temperatureCoordinates" type="real64_array" default="{0}" />
=======
		<!--phaseNames => List of fluid phases-->
		<xsd:attribute name="phaseNames" type="groupNameRef_array" use="required" />
		<!--viscosityMixingRule => Viscosity mixing rule to be used for Lohrenz-Bray-Clark computation. Valid options:
* HerningZipperer
* Wilke
* Brokaw-->
		<xsd:attribute name="viscosityMixingRule" type="string" default="HerningZipperer" />
		<!--waterCompressibility => The compressibility of water-->
		<xsd:attribute name="waterCompressibility" type="real64" use="required" />
		<!--waterDensity => The water density at the reference pressure and temperature-->
		<xsd:attribute name="waterDensity" type="real64" use="required" />
		<!--waterExpansionCoefficient => The volumetric coefficient of thermal expansion of water-->
		<xsd:attribute name="waterExpansionCoefficient" type="real64" default="0" />
		<!--waterReferencePressure => The reference pressure for water density and viscosity-->
		<xsd:attribute name="waterReferencePressure" type="real64" use="required" />
		<!--waterReferenceTemperature => The reference temperature for water density and viscosity-->
		<xsd:attribute name="waterReferenceTemperature" type="real64" default="293.15" />
		<!--waterViscosity => The water viscosity at the reference pressure and temperature-->
		<xsd:attribute name="waterViscosity" type="real64" use="required" />
		<!--waterViscosityCompressibility => The compressibility (normalized derivative with respect to pressure) of the water viscosity-->
		<xsd:attribute name="waterViscosityCompressibility" type="real64" default="0" />
		<!--waterViscosityExpansionCoefficient => The coefficient of thermal expansion (normalized derivative with respect to temperature) of water viscosity-->
		<xsd:attribute name="waterViscosityExpansionCoefficient" type="real64" default="0" />
>>>>>>> 25d9c589
		<!--name => A name is required for any non-unique nodes-->
		<xsd:attribute name="name" type="groupName" use="required" />
	</xsd:complexType>
	<xsd:complexType name="CompositionalTwoPhaseFluidType">
		<!--checkPVTTablesRanges => Enable (1) or disable (0) an error when the input pressure or temperature of the PVT tables is out of range.-->
		<xsd:attribute name="checkPVTTablesRanges" type="integer" default="1" />
		<!--componentAcentricFactor => Component acentric factors-->
		<xsd:attribute name="componentAcentricFactor" type="real64_array" use="required" />
		<!--componentBinaryCoeff => Table of binary interaction coefficients-->
		<xsd:attribute name="componentBinaryCoeff" type="real64_array2d" default="{{0}}" />
		<!--componentCriticalPressure => Component critical pressures-->
		<xsd:attribute name="componentCriticalPressure" type="real64_array" use="required" />
		<!--componentCriticalTemperature => Component critical temperatures-->
		<xsd:attribute name="componentCriticalTemperature" type="real64_array" use="required" />
		<!--componentCriticalVolume => Component critical volumes-->
		<xsd:attribute name="componentCriticalVolume" type="real64_array" default="{0}" />
		<!--componentMolarWeight => Component molar weights-->
		<xsd:attribute name="componentMolarWeight" type="real64_array" use="required" />
		<!--componentNames => List of component names-->
		<xsd:attribute name="componentNames" type="string_array" use="required" />
		<!--componentVolumeShift => Component volume shifts-->
		<xsd:attribute name="componentVolumeShift" type="real64_array" default="{0}" />
		<!--constantPhaseViscosity => Constant phase viscosity-->
		<xsd:attribute name="constantPhaseViscosity" type="real64_array" default="{0}" />
		<!--equationsOfState => List of equation of state types for each phase. Valid options:
* pr
* srk-->
		<xsd:attribute name="equationsOfState" type="string_array" use="required" />
		<!--phaseNames => List of fluid phases-->
		<xsd:attribute name="phaseNames" type="groupNameRef_array" use="required" />
		<!--name => A name is required for any non-unique nodes-->
		<xsd:attribute name="name" type="groupName" use="required" />
	</xsd:complexType>
	<xsd:complexType name="CompositionalTwoPhaseFluidLohrenzBrayClarkType">
		<!--checkPVTTablesRanges => Enable (1) or disable (0) an error when the input pressure or temperature of the PVT tables is out of range.-->
		<xsd:attribute name="checkPVTTablesRanges" type="integer" default="1" />
		<!--componentAcentricFactor => Component acentric factors-->
		<xsd:attribute name="componentAcentricFactor" type="real64_array" use="required" />
		<!--componentBinaryCoeff => Table of binary interaction coefficients-->
		<xsd:attribute name="componentBinaryCoeff" type="real64_array2d" default="{{0}}" />
		<!--componentCriticalPressure => Component critical pressures-->
		<xsd:attribute name="componentCriticalPressure" type="real64_array" use="required" />
		<!--componentCriticalTemperature => Component critical temperatures-->
		<xsd:attribute name="componentCriticalTemperature" type="real64_array" use="required" />
		<!--componentCriticalVolume => Component critical volumes-->
		<xsd:attribute name="componentCriticalVolume" type="real64_array" default="{0}" />
		<!--componentMolarWeight => Component molar weights-->
		<xsd:attribute name="componentMolarWeight" type="real64_array" use="required" />
		<!--componentNames => List of component names-->
		<xsd:attribute name="componentNames" type="string_array" use="required" />
		<!--componentVolumeShift => Component volume shifts-->
		<xsd:attribute name="componentVolumeShift" type="real64_array" default="{0}" />
		<!--equationsOfState => List of equation of state types for each phase. Valid options:
* pr
* srk-->
		<xsd:attribute name="equationsOfState" type="string_array" use="required" />
		<!--phaseNames => List of fluid phases-->
		<xsd:attribute name="phaseNames" type="groupNameRef_array" use="required" />
		<!--viscosityMixingRule => Viscosity mixing rule to be used for Lohrenz-Bray-Clark computation. Valid options:
* HerningZipperer
* Wilke
* Brokaw-->
		<xsd:attribute name="viscosityMixingRule" type="string" default="HerningZipperer" />
		<!--name => A name is required for any non-unique nodes-->
		<xsd:attribute name="name" type="groupName" use="required" />
	</xsd:complexType>
	<xsd:complexType name="CompressibleSinglePhaseFluidType">
		<!--compressibility => Fluid compressibility-->
		<xsd:attribute name="compressibility" type="real64" default="0" />
		<!--defaultDensity => Default value for density.-->
		<xsd:attribute name="defaultDensity" type="real64" use="required" />
		<!--defaultViscosity => Default value for viscosity.-->
		<xsd:attribute name="defaultViscosity" type="real64" use="required" />
		<!--densityModelType => Type of density model. Valid options:
* exponential
* linear
* quadratic-->
		<xsd:attribute name="densityModelType" type="geos_constitutive_ExponentApproximationType" default="linear" />
		<!--referenceDensity => Reference fluid density-->
		<xsd:attribute name="referenceDensity" type="real64" default="1000" />
		<!--referencePressure => Reference pressure-->
		<xsd:attribute name="referencePressure" type="real64" default="0" />
		<!--referenceViscosity => Reference fluid viscosity-->
		<xsd:attribute name="referenceViscosity" type="real64" default="0.001" />
		<!--viscosibility => Fluid viscosity exponential coefficient-->
		<xsd:attribute name="viscosibility" type="real64" default="0" />
		<!--viscosityModelType => Type of viscosity model. Valid options:
* exponential
* linear
* quadratic-->
		<xsd:attribute name="viscosityModelType" type="geos_constitutive_ExponentApproximationType" default="linear" />
		<!--name => A name is required for any non-unique nodes-->
		<xsd:attribute name="name" type="groupName" use="required" />
	</xsd:complexType>
	<xsd:simpleType name="geos_constitutive_ExponentApproximationType">
		<xsd:restriction base="xsd:string">
			<xsd:pattern value=".*[\[\]`$].*|exponential|linear|quadratic" />
		</xsd:restriction>
	</xsd:simpleType>
	<xsd:complexType name="CompressibleSolidCarmanKozenyPermeabilityType">
		<!--permeabilityModelName => Name of the permeability model.-->
		<xsd:attribute name="permeabilityModelName" type="groupNameRef" use="required" />
		<!--porosityModelName => Name of the porosity model.-->
		<xsd:attribute name="porosityModelName" type="groupNameRef" use="required" />
		<!--solidInternalEnergyModelName => Name of the solid internal energy model.-->
		<xsd:attribute name="solidInternalEnergyModelName" type="groupNameRef" default="" />
		<!--solidModelName => Name of the solid model.-->
		<xsd:attribute name="solidModelName" type="groupNameRef" use="required" />
		<!--name => A name is required for any non-unique nodes-->
		<xsd:attribute name="name" type="groupName" use="required" />
	</xsd:complexType>
	<xsd:complexType name="CompressibleSolidConstantPermeabilityType">
		<!--permeabilityModelName => Name of the permeability model.-->
		<xsd:attribute name="permeabilityModelName" type="groupNameRef" use="required" />
		<!--porosityModelName => Name of the porosity model.-->
		<xsd:attribute name="porosityModelName" type="groupNameRef" use="required" />
		<!--solidInternalEnergyModelName => Name of the solid internal energy model.-->
		<xsd:attribute name="solidInternalEnergyModelName" type="groupNameRef" default="" />
		<!--solidModelName => Name of the solid model.-->
		<xsd:attribute name="solidModelName" type="groupNameRef" use="required" />
		<!--name => A name is required for any non-unique nodes-->
		<xsd:attribute name="name" type="groupName" use="required" />
	</xsd:complexType>
	<xsd:complexType name="CompressibleSolidExponentialDecayPermeabilityType">
		<!--permeabilityModelName => Name of the permeability model.-->
		<xsd:attribute name="permeabilityModelName" type="groupNameRef" use="required" />
		<!--porosityModelName => Name of the porosity model.-->
		<xsd:attribute name="porosityModelName" type="groupNameRef" use="required" />
		<!--solidInternalEnergyModelName => Name of the solid internal energy model.-->
		<xsd:attribute name="solidInternalEnergyModelName" type="groupNameRef" default="" />
		<!--solidModelName => Name of the solid model.-->
		<xsd:attribute name="solidModelName" type="groupNameRef" use="required" />
		<!--name => A name is required for any non-unique nodes-->
		<xsd:attribute name="name" type="groupName" use="required" />
	</xsd:complexType>
	<xsd:complexType name="CompressibleSolidParallelPlatesPermeabilityType">
		<!--permeabilityModelName => Name of the permeability model.-->
		<xsd:attribute name="permeabilityModelName" type="groupNameRef" use="required" />
		<!--porosityModelName => Name of the porosity model.-->
		<xsd:attribute name="porosityModelName" type="groupNameRef" use="required" />
		<!--solidInternalEnergyModelName => Name of the solid internal energy model.-->
		<xsd:attribute name="solidInternalEnergyModelName" type="groupNameRef" default="" />
		<!--solidModelName => Name of the solid model.-->
		<xsd:attribute name="solidModelName" type="groupNameRef" use="required" />
		<!--name => A name is required for any non-unique nodes-->
		<xsd:attribute name="name" type="groupName" use="required" />
	</xsd:complexType>
	<xsd:complexType name="CompressibleSolidPressurePermeabilityType">
		<!--permeabilityModelName => Name of the permeability model.-->
		<xsd:attribute name="permeabilityModelName" type="groupNameRef" use="required" />
		<!--porosityModelName => Name of the porosity model.-->
		<xsd:attribute name="porosityModelName" type="groupNameRef" use="required" />
		<!--solidInternalEnergyModelName => Name of the solid internal energy model.-->
		<xsd:attribute name="solidInternalEnergyModelName" type="groupNameRef" default="" />
		<!--solidModelName => Name of the solid model.-->
		<xsd:attribute name="solidModelName" type="groupNameRef" use="required" />
		<!--name => A name is required for any non-unique nodes-->
		<xsd:attribute name="name" type="groupName" use="required" />
	</xsd:complexType>
	<xsd:complexType name="CompressibleSolidSlipDependentPermeabilityType">
		<!--permeabilityModelName => Name of the permeability model.-->
		<xsd:attribute name="permeabilityModelName" type="groupNameRef" use="required" />
		<!--porosityModelName => Name of the porosity model.-->
		<xsd:attribute name="porosityModelName" type="groupNameRef" use="required" />
		<!--solidInternalEnergyModelName => Name of the solid internal energy model.-->
		<xsd:attribute name="solidInternalEnergyModelName" type="groupNameRef" default="" />
		<!--solidModelName => Name of the solid model.-->
		<xsd:attribute name="solidModelName" type="groupNameRef" use="required" />
		<!--name => A name is required for any non-unique nodes-->
		<xsd:attribute name="name" type="groupName" use="required" />
	</xsd:complexType>
	<xsd:complexType name="CompressibleSolidWillisRichardsPermeabilityType">
		<!--permeabilityModelName => Name of the permeability model.-->
		<xsd:attribute name="permeabilityModelName" type="groupNameRef" use="required" />
		<!--porosityModelName => Name of the porosity model.-->
		<xsd:attribute name="porosityModelName" type="groupNameRef" use="required" />
		<!--solidInternalEnergyModelName => Name of the solid internal energy model.-->
		<xsd:attribute name="solidInternalEnergyModelName" type="groupNameRef" default="" />
		<!--solidModelName => Name of the solid model.-->
		<xsd:attribute name="solidModelName" type="groupNameRef" use="required" />
		<!--name => A name is required for any non-unique nodes-->
		<xsd:attribute name="name" type="groupName" use="required" />
	</xsd:complexType>
	<xsd:complexType name="ConstantDiffusionType">
		<!--defaultPhaseDiffusivityMultipliers => List of phase diffusivity multipliers-->
		<xsd:attribute name="defaultPhaseDiffusivityMultipliers" type="real64_array" default="{1}" />
		<!--diffusivityComponents => xx, yy, and zz components of a diffusivity tensor [m^2/s]-->
		<xsd:attribute name="diffusivityComponents" type="real64_array" use="required" />
		<!--phaseNames => List of fluid phases-->
		<xsd:attribute name="phaseNames" type="string_array" use="required" />
		<!--name => A name is required for any non-unique nodes-->
		<xsd:attribute name="name" type="groupName" use="required" />
	</xsd:complexType>
	<xsd:complexType name="ConstantPermeabilityType">
		<!--permeabilityComponents => xx, yy and zz components of a diagonal permeability tensor.-->
		<xsd:attribute name="permeabilityComponents" type="R1Tensor" use="required" />
		<!--name => A name is required for any non-unique nodes-->
		<xsd:attribute name="name" type="groupName" use="required" />
	</xsd:complexType>
	<xsd:complexType name="CoulombType">
		<!--cohesion => Cohesion-->
		<xsd:attribute name="cohesion" type="real64" use="required" />
		<!--displacementJumpThreshold => A threshold valued to determine whether a fracture is open or not.-->
		<xsd:attribute name="displacementJumpThreshold" type="real64" default="2.22045e-16" />
		<!--frictionCoefficient => Friction coefficient-->
		<xsd:attribute name="frictionCoefficient" type="real64" use="required" />
		<!--shearStiffness => Value of the shear elastic stiffness. Units of Pressure/length-->
		<xsd:attribute name="shearStiffness" type="real64" default="0" />
		<!--name => A name is required for any non-unique nodes-->
		<xsd:attribute name="name" type="groupName" use="required" />
	</xsd:complexType>
	<xsd:complexType name="DamageElasticIsotropicType">
		<!--compressiveStrength => Compressive strength from the uniaxial compression test-->
		<xsd:attribute name="compressiveStrength" type="real64" default="0" />
		<!--criticalFractureEnergy => Critical fracture energy-->
		<xsd:attribute name="criticalFractureEnergy" type="real64" use="required" />
		<!--criticalStrainEnergy => Critical stress in a 1d tension test-->
		<xsd:attribute name="criticalStrainEnergy" type="real64" use="required" />
		<!--defaultBulkModulus => Default Bulk Modulus Parameter-->
		<xsd:attribute name="defaultBulkModulus" type="real64" default="-1" />
		<!--defaultDensity => Default Material Density-->
		<xsd:attribute name="defaultDensity" type="real64" use="required" />
		<!--defaultDrainedLinearTEC => Default Linear Thermal Expansion Coefficient of the Solid Rock Frame-->
		<xsd:attribute name="defaultDrainedLinearTEC" type="real64" default="0" />
		<!--defaultPoissonRatio => Default Poisson's Ratio-->
		<xsd:attribute name="defaultPoissonRatio" type="real64" default="-1" />
		<!--defaultShearModulus => Default Shear Modulus Parameter-->
		<xsd:attribute name="defaultShearModulus" type="real64" default="-1" />
		<!--defaultYoungModulus => Default Young's Modulus-->
		<xsd:attribute name="defaultYoungModulus" type="real64" default="-1" />
		<!--degradationLowerLimit => The lower limit of the degradation function-->
		<xsd:attribute name="degradationLowerLimit" type="real64" default="0" />
		<!--deltaCoefficient => Coefficient in the calculation of the external driving force-->
		<xsd:attribute name="deltaCoefficient" type="real64" default="-1" />
		<!--extDrivingForceFlag => Whether to have external driving force. Can be 0 or 1-->
		<xsd:attribute name="extDrivingForceFlag" type="integer" default="0" />
		<!--lengthScale => Length scale l in the phase-field equation-->
		<xsd:attribute name="lengthScale" type="real64" use="required" />
		<!--tensileStrength => Tensile strength from the uniaxial tension test-->
		<xsd:attribute name="tensileStrength" type="real64" default="0" />
		<!--name => A name is required for any non-unique nodes-->
		<xsd:attribute name="name" type="groupName" use="required" />
	</xsd:complexType>
	<xsd:complexType name="DamageSpectralElasticIsotropicType">
		<!--compressiveStrength => Compressive strength from the uniaxial compression test-->
		<xsd:attribute name="compressiveStrength" type="real64" default="0" />
		<!--criticalFractureEnergy => Critical fracture energy-->
		<xsd:attribute name="criticalFractureEnergy" type="real64" use="required" />
		<!--criticalStrainEnergy => Critical stress in a 1d tension test-->
		<xsd:attribute name="criticalStrainEnergy" type="real64" use="required" />
		<!--defaultBulkModulus => Default Bulk Modulus Parameter-->
		<xsd:attribute name="defaultBulkModulus" type="real64" default="-1" />
		<!--defaultDensity => Default Material Density-->
		<xsd:attribute name="defaultDensity" type="real64" use="required" />
		<!--defaultDrainedLinearTEC => Default Linear Thermal Expansion Coefficient of the Solid Rock Frame-->
		<xsd:attribute name="defaultDrainedLinearTEC" type="real64" default="0" />
		<!--defaultPoissonRatio => Default Poisson's Ratio-->
		<xsd:attribute name="defaultPoissonRatio" type="real64" default="-1" />
		<!--defaultShearModulus => Default Shear Modulus Parameter-->
		<xsd:attribute name="defaultShearModulus" type="real64" default="-1" />
		<!--defaultYoungModulus => Default Young's Modulus-->
		<xsd:attribute name="defaultYoungModulus" type="real64" default="-1" />
		<!--degradationLowerLimit => The lower limit of the degradation function-->
		<xsd:attribute name="degradationLowerLimit" type="real64" default="0" />
		<!--deltaCoefficient => Coefficient in the calculation of the external driving force-->
		<xsd:attribute name="deltaCoefficient" type="real64" default="-1" />
		<!--extDrivingForceFlag => Whether to have external driving force. Can be 0 or 1-->
		<xsd:attribute name="extDrivingForceFlag" type="integer" default="0" />
		<!--lengthScale => Length scale l in the phase-field equation-->
		<xsd:attribute name="lengthScale" type="real64" use="required" />
		<!--tensileStrength => Tensile strength from the uniaxial tension test-->
		<xsd:attribute name="tensileStrength" type="real64" default="0" />
		<!--name => A name is required for any non-unique nodes-->
		<xsd:attribute name="name" type="groupName" use="required" />
	</xsd:complexType>
	<xsd:complexType name="DamageVolDevElasticIsotropicType">
		<!--compressiveStrength => Compressive strength from the uniaxial compression test-->
		<xsd:attribute name="compressiveStrength" type="real64" default="0" />
		<!--criticalFractureEnergy => Critical fracture energy-->
		<xsd:attribute name="criticalFractureEnergy" type="real64" use="required" />
		<!--criticalStrainEnergy => Critical stress in a 1d tension test-->
		<xsd:attribute name="criticalStrainEnergy" type="real64" use="required" />
		<!--defaultBulkModulus => Default Bulk Modulus Parameter-->
		<xsd:attribute name="defaultBulkModulus" type="real64" default="-1" />
		<!--defaultDensity => Default Material Density-->
		<xsd:attribute name="defaultDensity" type="real64" use="required" />
		<!--defaultDrainedLinearTEC => Default Linear Thermal Expansion Coefficient of the Solid Rock Frame-->
		<xsd:attribute name="defaultDrainedLinearTEC" type="real64" default="0" />
		<!--defaultPoissonRatio => Default Poisson's Ratio-->
		<xsd:attribute name="defaultPoissonRatio" type="real64" default="-1" />
		<!--defaultShearModulus => Default Shear Modulus Parameter-->
		<xsd:attribute name="defaultShearModulus" type="real64" default="-1" />
		<!--defaultYoungModulus => Default Young's Modulus-->
		<xsd:attribute name="defaultYoungModulus" type="real64" default="-1" />
		<!--degradationLowerLimit => The lower limit of the degradation function-->
		<xsd:attribute name="degradationLowerLimit" type="real64" default="0" />
		<!--deltaCoefficient => Coefficient in the calculation of the external driving force-->
		<xsd:attribute name="deltaCoefficient" type="real64" default="-1" />
		<!--extDrivingForceFlag => Whether to have external driving force. Can be 0 or 1-->
		<xsd:attribute name="extDrivingForceFlag" type="integer" default="0" />
		<!--lengthScale => Length scale l in the phase-field equation-->
		<xsd:attribute name="lengthScale" type="real64" use="required" />
		<!--tensileStrength => Tensile strength from the uniaxial tension test-->
		<xsd:attribute name="tensileStrength" type="real64" default="0" />
		<!--name => A name is required for any non-unique nodes-->
		<xsd:attribute name="name" type="groupName" use="required" />
	</xsd:complexType>
	<xsd:complexType name="DeadOilFluidType">
		<!--checkPVTTablesRanges => Enable (1) or disable (0) an error when the input pressure or temperature of the PVT tables is out of range.-->
		<xsd:attribute name="checkPVTTablesRanges" type="integer" default="1" />
		<!--componentMolarWeight => Component molar weights-->
		<xsd:attribute name="componentMolarWeight" type="real64_array" use="required" />
		<!--componentNames => List of component names-->
		<xsd:attribute name="componentNames" type="string_array" default="{}" />
		<!--hydrocarbonFormationVolFactorTableNames => List of formation volume factor TableFunction names from the Functions block. 
The user must provide one TableFunction per hydrocarbon phase, in the order provided in "phaseNames". 
For instance, if "oil" is before "gas" in "phaseNames", the table order should be: oilTableName, gasTableName-->
		<xsd:attribute name="hydrocarbonFormationVolFactorTableNames" type="groupNameRef_array" default="{}" />
		<!--hydrocarbonViscosityTableNames => List of viscosity TableFunction names from the Functions block. 
The user must provide one TableFunction per hydrocarbon phase, in the order provided in "phaseNames". 
For instance, if "oil" is before "gas" in "phaseNames", the table order should be: oilTableName, gasTableName-->
		<xsd:attribute name="hydrocarbonViscosityTableNames" type="groupNameRef_array" default="{}" />
		<!--phaseNames => List of fluid phases-->
		<xsd:attribute name="phaseNames" type="groupNameRef_array" use="required" />
		<!--surfaceDensities => List of surface mass densities for each phase-->
		<xsd:attribute name="surfaceDensities" type="real64_array" use="required" />
		<!--tableFiles => List of filenames with input PVT tables (one per phase)-->
		<xsd:attribute name="tableFiles" type="path_array" default="{}" />
		<!--waterCompressibility => Water compressibility-->
		<xsd:attribute name="waterCompressibility" type="real64" default="0" />
		<!--waterFormationVolumeFactor => Water formation volume factor-->
		<xsd:attribute name="waterFormationVolumeFactor" type="real64" default="0" />
		<!--waterReferencePressure => Water reference pressure-->
		<xsd:attribute name="waterReferencePressure" type="real64" default="0" />
		<!--waterViscosity => Water viscosity-->
		<xsd:attribute name="waterViscosity" type="real64" default="0" />
		<!--name => A name is required for any non-unique nodes-->
		<xsd:attribute name="name" type="groupName" use="required" />
	</xsd:complexType>
	<xsd:complexType name="DelftEggType">
		<!--defaultBulkModulus => Default Bulk Modulus Parameter-->
		<xsd:attribute name="defaultBulkModulus" type="real64" default="-1" />
		<!--defaultCslSlope => Slope of the critical state line-->
		<xsd:attribute name="defaultCslSlope" type="real64" default="1" />
		<!--defaultDensity => Default Material Density-->
		<xsd:attribute name="defaultDensity" type="real64" use="required" />
		<!--defaultDrainedLinearTEC => Default Linear Thermal Expansion Coefficient of the Solid Rock Frame-->
		<xsd:attribute name="defaultDrainedLinearTEC" type="real64" default="0" />
		<!--defaultPoissonRatio => Default Poisson's Ratio-->
		<xsd:attribute name="defaultPoissonRatio" type="real64" default="-1" />
		<!--defaultPreConsolidationPressure => Initial preconsolidation pressure-->
		<xsd:attribute name="defaultPreConsolidationPressure" type="real64" default="-1.5" />
		<!--defaultRecompressionIndex => Recompresion Index-->
		<xsd:attribute name="defaultRecompressionIndex" type="real64" default="0.002" />
		<!--defaultShapeParameter => Shape parameter for the yield surface-->
		<xsd:attribute name="defaultShapeParameter" type="real64" default="1" />
		<!--defaultShearModulus => Default Shear Modulus Parameter-->
		<xsd:attribute name="defaultShearModulus" type="real64" default="-1" />
		<!--defaultVirginCompressionIndex => Virgin compression index-->
		<xsd:attribute name="defaultVirginCompressionIndex" type="real64" default="0.005" />
		<!--defaultYoungModulus => Default Young's Modulus-->
		<xsd:attribute name="defaultYoungModulus" type="real64" default="-1" />
		<!--name => A name is required for any non-unique nodes-->
		<xsd:attribute name="name" type="groupName" use="required" />
	</xsd:complexType>
	<xsd:complexType name="DruckerPragerType">
		<!--defaultBulkModulus => Default Bulk Modulus Parameter-->
		<xsd:attribute name="defaultBulkModulus" type="real64" default="-1" />
		<!--defaultCohesion => Initial cohesion-->
		<xsd:attribute name="defaultCohesion" type="real64" default="0" />
		<!--defaultDensity => Default Material Density-->
		<xsd:attribute name="defaultDensity" type="real64" use="required" />
		<!--defaultDilationAngle => Dilation angle (degrees)-->
		<xsd:attribute name="defaultDilationAngle" type="real64" default="30" />
		<!--defaultDrainedLinearTEC => Default Linear Thermal Expansion Coefficient of the Solid Rock Frame-->
		<xsd:attribute name="defaultDrainedLinearTEC" type="real64" default="0" />
		<!--defaultFrictionAngle => Friction angle (degrees)-->
		<xsd:attribute name="defaultFrictionAngle" type="real64" default="30" />
		<!--defaultHardeningRate => Cohesion hardening/softening rate-->
		<xsd:attribute name="defaultHardeningRate" type="real64" default="0" />
		<!--defaultPoissonRatio => Default Poisson's Ratio-->
		<xsd:attribute name="defaultPoissonRatio" type="real64" default="-1" />
		<!--defaultShearModulus => Default Shear Modulus Parameter-->
		<xsd:attribute name="defaultShearModulus" type="real64" default="-1" />
		<!--defaultYoungModulus => Default Young's Modulus-->
		<xsd:attribute name="defaultYoungModulus" type="real64" default="-1" />
		<!--name => A name is required for any non-unique nodes-->
		<xsd:attribute name="name" type="groupName" use="required" />
	</xsd:complexType>
	<xsd:complexType name="ElasticIsotropicType">
		<!--defaultBulkModulus => Default Bulk Modulus Parameter-->
		<xsd:attribute name="defaultBulkModulus" type="real64" default="-1" />
		<!--defaultDensity => Default Material Density-->
		<xsd:attribute name="defaultDensity" type="real64" use="required" />
		<!--defaultDrainedLinearTEC => Default Linear Thermal Expansion Coefficient of the Solid Rock Frame-->
		<xsd:attribute name="defaultDrainedLinearTEC" type="real64" default="0" />
		<!--defaultPoissonRatio => Default Poisson's Ratio-->
		<xsd:attribute name="defaultPoissonRatio" type="real64" default="-1" />
		<!--defaultShearModulus => Default Shear Modulus Parameter-->
		<xsd:attribute name="defaultShearModulus" type="real64" default="-1" />
		<!--defaultYoungModulus => Default Young's Modulus-->
		<xsd:attribute name="defaultYoungModulus" type="real64" default="-1" />
		<!--name => A name is required for any non-unique nodes-->
		<xsd:attribute name="name" type="groupName" use="required" />
	</xsd:complexType>
	<xsd:complexType name="ElasticIsotropicPressureDependentType">
		<!--defaultDensity => Default Material Density-->
		<xsd:attribute name="defaultDensity" type="real64" use="required" />
		<!--defaultDrainedLinearTEC => Default Linear Thermal Expansion Coefficient of the Solid Rock Frame-->
		<xsd:attribute name="defaultDrainedLinearTEC" type="real64" default="0" />
		<!--defaultRecompressionIndex => Recompresion Index-->
		<xsd:attribute name="defaultRecompressionIndex" type="real64" default="0.002" />
		<!--defaultRefPressure => Reference Pressure-->
		<xsd:attribute name="defaultRefPressure" type="real64" default="-1" />
		<!--defaultRefStrainVol => Reference Volumetric Strain-->
		<xsd:attribute name="defaultRefStrainVol" type="real64" default="0" />
		<!--defaultShearModulus => Elastic Shear Modulus Parameter-->
		<xsd:attribute name="defaultShearModulus" type="real64" default="-1" />
		<!--name => A name is required for any non-unique nodes-->
		<xsd:attribute name="name" type="groupName" use="required" />
	</xsd:complexType>
	<xsd:complexType name="ElasticOrthotropicType">
		<!--defaultC11 => Default C11 Component of Voigt Stiffness Tensor-->
		<xsd:attribute name="defaultC11" type="real64" default="-1" />
		<!--defaultC12 => Default C12 Component of Voigt Stiffness Tensor-->
		<xsd:attribute name="defaultC12" type="real64" default="-1" />
		<!--defaultC13 => Default C13 Component of Voigt Stiffness Tensor-->
		<xsd:attribute name="defaultC13" type="real64" default="-1" />
		<!--defaultC22 => Default C22 Component of Voigt Stiffness Tensor-->
		<xsd:attribute name="defaultC22" type="real64" default="-1" />
		<!--defaultC23 => Default C23 Component of Voigt Stiffness Tensor-->
		<xsd:attribute name="defaultC23" type="real64" default="-1" />
		<!--defaultC33 => Default C33 Component of Voigt Stiffness Tensor-->
		<xsd:attribute name="defaultC33" type="real64" default="-1" />
		<!--defaultC44 => Default C44 Component of Voigt Stiffness Tensor-->
		<xsd:attribute name="defaultC44" type="real64" default="-1" />
		<!--defaultC55 => Default C55 Component of Voigt Stiffness Tensor-->
		<xsd:attribute name="defaultC55" type="real64" default="-1" />
		<!--defaultC66 => Default C66 Component of Voigt Stiffness Tensor-->
		<xsd:attribute name="defaultC66" type="real64" default="-1" />
		<!--defaultDensity => Default Material Density-->
		<xsd:attribute name="defaultDensity" type="real64" use="required" />
		<!--defaultDrainedLinearTEC => Default Linear Thermal Expansion Coefficient of the Solid Rock Frame-->
		<xsd:attribute name="defaultDrainedLinearTEC" type="real64" default="0" />
		<!--defaultE1 => Default Young's Modulus E1-->
		<xsd:attribute name="defaultE1" type="real64" default="-1" />
		<!--defaultE2 => Default Young's Modulus E2-->
		<xsd:attribute name="defaultE2" type="real64" default="-1" />
		<!--defaultE3 => Default Young's Modulus E3-->
		<xsd:attribute name="defaultE3" type="real64" default="-1" />
		<!--defaultG12 => Default Shear Modulus G12-->
		<xsd:attribute name="defaultG12" type="real64" default="-1" />
		<!--defaultG13 => Default Shear Modulus G13-->
		<xsd:attribute name="defaultG13" type="real64" default="-1" />
		<!--defaultG23 => Default Shear Modulus G23-->
		<xsd:attribute name="defaultG23" type="real64" default="-1" />
		<!--defaultNu12 => Default Poission's Ratio Nu12-->
		<xsd:attribute name="defaultNu12" type="real64" default="-1" />
		<!--defaultNu13 => Default Poission's Ratio Nu13-->
		<xsd:attribute name="defaultNu13" type="real64" default="-1" />
		<!--defaultNu23 => Default Poission's Ratio Nu23-->
		<xsd:attribute name="defaultNu23" type="real64" default="-1" />
		<!--name => A name is required for any non-unique nodes-->
		<xsd:attribute name="name" type="groupName" use="required" />
	</xsd:complexType>
	<xsd:complexType name="ElasticTransverseIsotropicType">
		<!--defaultC11 => Default Stiffness Parameter C11-->
		<xsd:attribute name="defaultC11" type="real64" default="-1" />
		<!--defaultC13 => Default Stiffness Parameter C13-->
		<xsd:attribute name="defaultC13" type="real64" default="-1" />
		<!--defaultC33 => Default Stiffness Parameter C33-->
		<xsd:attribute name="defaultC33" type="real64" default="-1" />
		<!--defaultC44 => Default Stiffness Parameter C44-->
		<xsd:attribute name="defaultC44" type="real64" default="-1" />
		<!--defaultC66 => Default Stiffness Parameter C66-->
		<xsd:attribute name="defaultC66" type="real64" default="-1" />
		<!--defaultDensity => Default Material Density-->
		<xsd:attribute name="defaultDensity" type="real64" use="required" />
		<!--defaultDrainedLinearTEC => Default Linear Thermal Expansion Coefficient of the Solid Rock Frame-->
		<xsd:attribute name="defaultDrainedLinearTEC" type="real64" default="0" />
		<!--defaultPoissonRatioAxialTransverse => Default Axial-Transverse Poisson's Ratio-->
		<xsd:attribute name="defaultPoissonRatioAxialTransverse" type="real64" default="-1" />
		<!--defaultPoissonRatioTransverse => Default Transverse Poisson's Ratio-->
		<xsd:attribute name="defaultPoissonRatioTransverse" type="real64" default="-1" />
		<!--defaultShearModulusAxialTransverse => Default Axial-Transverse Shear Modulus-->
		<xsd:attribute name="defaultShearModulusAxialTransverse" type="real64" default="-1" />
		<!--defaultYoungModulusAxial => Default Axial Young's Modulus-->
		<xsd:attribute name="defaultYoungModulusAxial" type="real64" default="-1" />
		<!--defaultYoungModulusTransverse => Default Transverse Young's Modulus-->
		<xsd:attribute name="defaultYoungModulusTransverse" type="real64" default="-1" />
		<!--name => A name is required for any non-unique nodes-->
		<xsd:attribute name="name" type="groupName" use="required" />
	</xsd:complexType>
	<xsd:complexType name="ExponentialDecayPermeabilityType">
		<!--empiricalConstant => an empirical constant.-->
		<xsd:attribute name="empiricalConstant" type="real64" use="required" />
		<!--initialPermeability =>  initial permeability of the fracture.-->
		<xsd:attribute name="initialPermeability" type="R1Tensor" use="required" />
		<!--name => A name is required for any non-unique nodes-->
		<xsd:attribute name="name" type="groupName" use="required" />
	</xsd:complexType>
	<xsd:complexType name="ExtendedDruckerPragerType">
		<!--defaultBulkModulus => Default Bulk Modulus Parameter-->
		<xsd:attribute name="defaultBulkModulus" type="real64" default="-1" />
		<!--defaultCohesion => Initial cohesion-->
		<xsd:attribute name="defaultCohesion" type="real64" default="0" />
		<!--defaultDensity => Default Material Density-->
		<xsd:attribute name="defaultDensity" type="real64" use="required" />
		<!--defaultDilationRatio => Dilation ratio [0,1] (ratio = tan dilationAngle / tan frictionAngle)-->
		<xsd:attribute name="defaultDilationRatio" type="real64" default="1" />
		<!--defaultDrainedLinearTEC => Default Linear Thermal Expansion Coefficient of the Solid Rock Frame-->
		<xsd:attribute name="defaultDrainedLinearTEC" type="real64" default="0" />
		<!--defaultHardening => Hardening parameter (hardening rate is faster for smaller values)-->
		<xsd:attribute name="defaultHardening" type="real64" default="0" />
		<!--defaultInitialFrictionAngle => Initial friction angle (degrees)-->
		<xsd:attribute name="defaultInitialFrictionAngle" type="real64" default="30" />
		<!--defaultPoissonRatio => Default Poisson's Ratio-->
		<xsd:attribute name="defaultPoissonRatio" type="real64" default="-1" />
		<!--defaultResidualFrictionAngle => Residual friction angle (degrees)-->
		<xsd:attribute name="defaultResidualFrictionAngle" type="real64" default="30" />
		<!--defaultShearModulus => Default Shear Modulus Parameter-->
		<xsd:attribute name="defaultShearModulus" type="real64" default="-1" />
		<!--defaultYoungModulus => Default Young's Modulus-->
		<xsd:attribute name="defaultYoungModulus" type="real64" default="-1" />
		<!--name => A name is required for any non-unique nodes-->
		<xsd:attribute name="name" type="groupName" use="required" />
	</xsd:complexType>
	<xsd:complexType name="FrictionlessContactType">
		<!--displacementJumpThreshold => A threshold valued to determine whether a fracture is open or not.-->
		<xsd:attribute name="displacementJumpThreshold" type="real64" default="2.22045e-16" />
		<!--name => A name is required for any non-unique nodes-->
		<xsd:attribute name="name" type="groupName" use="required" />
	</xsd:complexType>
	<xsd:complexType name="HydraulicApertureTableType">
		<!--apertureTableName => Name of the aperture table-->
		<xsd:attribute name="apertureTableName" type="groupNameRef" use="required" />
		<!--apertureTolerance => Value to be used to avoid floating point errors in expressions involving aperture. For example in the case of dividing by the actual aperture (not the effective aperture that results from the aperture function) this value may be used to avoid the 1/0 error. Note that this value may have some physical significance in its usage, as it may be used to smooth out highly nonlinear behavior associated with 1/0 in addition to avoiding the 1/0 error.-->
		<xsd:attribute name="apertureTolerance" type="real64" default="1e-09" />
		<!--referenceAperture => Reference hydraulic aperture. It is the aperture at zero normal stress.-->
		<xsd:attribute name="referenceAperture" type="real64" default="1e-06" />
		<!--name => A name is required for any non-unique nodes-->
		<xsd:attribute name="name" type="groupName" use="required" />
	</xsd:complexType>
	<xsd:complexType name="JFunctionCapillaryPressureType">
		<!--nonWettingIntermediateJFunctionTableName => J-function table (dimensionless) for the pair (non-wetting phase, intermediate phase)
Note that this input is only used for three-phase flow.
If you want to do a two-phase simulation, please use instead wettingNonWettingJFunctionTableName to specify the table names.-->
		<xsd:attribute name="nonWettingIntermediateJFunctionTableName" type="groupNameRef" default="" />
		<!--nonWettingIntermediateSurfaceTension => Surface tension [N/m] for the pair (non-wetting phase, intermediate phase)
If you have a value in [dyne/cm], divide it by 1000 to obtain the value in [N/m]
Note that this input is only used for three-phase flow.
If you want to do a two-phase simulation, please use instead wettingNonWettingSurfaceTension to specify the surface tensions.-->
		<xsd:attribute name="nonWettingIntermediateSurfaceTension" type="real64" default="0" />
		<!--permeabilityDirection => Permeability direction. Options are:
XY - use the average of the permeabilities in the x and y directions,
X - only use the permeability in the x direction,
Y - only use the permeability in the y direction,
Z - only use the permeability in the z direction.-->
		<xsd:attribute name="permeabilityDirection" type="geos_constitutive_JFunctionCapillaryPressure_PermeabilityDirection" use="required" />
		<!--permeabilityExponent => Permeability exponent-->
		<xsd:attribute name="permeabilityExponent" type="real64" default="0.5" />
		<!--phaseNames => List of fluid phases-->
		<xsd:attribute name="phaseNames" type="groupNameRef_array" use="required" />
		<!--porosityExponent => Porosity exponent-->
		<xsd:attribute name="porosityExponent" type="real64" default="0.5" />
		<!--wettingIntermediateJFunctionTableName => J-function table (dimensionless) for the pair (wetting phase, intermediate phase)
Note that this input is only used for three-phase flow.
If you want to do a two-phase simulation, please use instead wettingNonWettingJFunctionTableName to specify the table names.-->
		<xsd:attribute name="wettingIntermediateJFunctionTableName" type="groupNameRef" default="" />
		<!--wettingIntermediateSurfaceTension => Surface tension [N/m] for the pair (wetting phase, intermediate phase)
If you have a value in [dyne/cm], divide it by 1000 to obtain the value in [N/m]
Note that this input is only used for three-phase flow.
If you want to do a two-phase simulation, please use instead wettingNonWettingSurfaceTension to specify the surface tensions.-->
		<xsd:attribute name="wettingIntermediateSurfaceTension" type="real64" default="0" />
		<!--wettingNonWettingJFunctionTableName => J-function table (dimensionless) for the pair (wetting phase, non-wetting phase)
Note that this input is only used for two-phase flow.
If you want to do a three-phase simulation, please use instead wettingIntermediateJFunctionTableName and nonWettingIntermediateJFunctionTableName to specify the table names.-->
		<xsd:attribute name="wettingNonWettingJFunctionTableName" type="groupNameRef" default="" />
		<!--wettingNonWettingSurfaceTension => Surface tension [N/m] for the pair (wetting phase, non-wetting phase)
If you have a value in [dyne/cm], divide it by 1000 to obtain the value in [N/m]
Note that this input is only used for two-phase flow.
If you want to do a three-phase simulation, please use instead wettingIntermediateSurfaceTension and nonWettingIntermediateSurfaceTension to specify the surface tensions.-->
		<xsd:attribute name="wettingNonWettingSurfaceTension" type="real64" default="0" />
		<!--name => A name is required for any non-unique nodes-->
		<xsd:attribute name="name" type="groupName" use="required" />
	</xsd:complexType>
	<xsd:simpleType name="geos_constitutive_JFunctionCapillaryPressure_PermeabilityDirection">
		<xsd:restriction base="xsd:string">
			<xsd:pattern value=".*[\[\]`$].*|XY|X|Y|Z" />
		</xsd:restriction>
	</xsd:simpleType>
	<xsd:complexType name="LinearIsotropicDispersionType">
		<!--longitudinalDispersivity => Longitudinal dispersivity [m]-->
		<xsd:attribute name="longitudinalDispersivity" type="real64" use="required" />
		<!--name => A name is required for any non-unique nodes-->
		<xsd:attribute name="name" type="groupName" use="required" />
	</xsd:complexType>
	<xsd:complexType name="ModifiedCamClayType">
		<!--defaultCslSlope => Slope of the critical state line-->
		<xsd:attribute name="defaultCslSlope" type="real64" default="1" />
		<!--defaultDensity => Default Material Density-->
		<xsd:attribute name="defaultDensity" type="real64" use="required" />
		<!--defaultDrainedLinearTEC => Default Linear Thermal Expansion Coefficient of the Solid Rock Frame-->
		<xsd:attribute name="defaultDrainedLinearTEC" type="real64" default="0" />
		<!--defaultPreConsolidationPressure => Initial preconsolidation pressure-->
		<xsd:attribute name="defaultPreConsolidationPressure" type="real64" default="-1.5" />
		<!--defaultRecompressionIndex => Recompresion Index-->
		<xsd:attribute name="defaultRecompressionIndex" type="real64" default="0.002" />
		<!--defaultRefPressure => Reference Pressure-->
		<xsd:attribute name="defaultRefPressure" type="real64" default="-1" />
		<!--defaultRefStrainVol => Reference Volumetric Strain-->
		<xsd:attribute name="defaultRefStrainVol" type="real64" default="0" />
		<!--defaultShearModulus => Elastic Shear Modulus Parameter-->
		<xsd:attribute name="defaultShearModulus" type="real64" default="-1" />
		<!--defaultVirginCompressionIndex => Virgin compression index-->
		<xsd:attribute name="defaultVirginCompressionIndex" type="real64" default="0.005" />
		<!--name => A name is required for any non-unique nodes-->
		<xsd:attribute name="name" type="groupName" use="required" />
	</xsd:complexType>
	<xsd:complexType name="MultiPhaseConstantThermalConductivityType">
		<!--phaseNames => List of fluid phases-->
		<xsd:attribute name="phaseNames" type="groupNameRef_array" use="required" />
		<!--thermalConductivityComponents => xx, yy, and zz components of a diagonal thermal conductivity tensor [J/(s.m.K)]-->
		<xsd:attribute name="thermalConductivityComponents" type="R1Tensor" use="required" />
		<!--name => A name is required for any non-unique nodes-->
		<xsd:attribute name="name" type="groupName" use="required" />
	</xsd:complexType>
	<xsd:complexType name="MultiPhaseVolumeWeightedThermalConductivityType">
		<!--phaseNames => List of fluid phases-->
		<xsd:attribute name="phaseNames" type="groupNameRef_array" use="required" />
		<!--phaseThermalConductivity => Phase thermal conductivity [W/(m.K)]-->
		<xsd:attribute name="phaseThermalConductivity" type="real64_array" use="required" />
		<!--rockThermalConductivityComponents => xx, yy, and zz components of a diagonal rock thermal conductivity tensor [W/(m.K)]-->
		<xsd:attribute name="rockThermalConductivityComponents" type="R1Tensor" use="required" />
		<!--name => A name is required for any non-unique nodes-->
		<xsd:attribute name="name" type="groupName" use="required" />
	</xsd:complexType>
	<xsd:complexType name="NullModelType">
		<!--name => A name is required for any non-unique nodes-->
		<xsd:attribute name="name" type="groupName" use="required" />
	</xsd:complexType>
	<xsd:complexType name="ParallelPlatesPermeabilityType">
		<!--transversalPermeability => Default value of the permeability normal to the surface. If not specified the permeability is updated using the cubic law. -->
		<xsd:attribute name="transversalPermeability" type="real64" default="-1" />
		<!--name => A name is required for any non-unique nodes-->
		<xsd:attribute name="name" type="groupName" use="required" />
	</xsd:complexType>
	<xsd:complexType name="ParticleFluidType">
		<!--collisionAlpha => Collision alpha coefficient-->
		<xsd:attribute name="collisionAlpha" type="real64" default="1.27" />
		<!--collisionBeta => Collision beta coefficient-->
		<xsd:attribute name="collisionBeta" type="real64" default="1.5" />
		<!--fluidViscosity => Fluid viscosity-->
		<xsd:attribute name="fluidViscosity" type="real64" default="0.001" />
		<!--hinderedSettlingCoefficient => Hindered settling coefficient-->
		<xsd:attribute name="hinderedSettlingCoefficient" type="real64" default="5.9" />
		<!--isCollisionalSlip => Whether the collisional component of the slip velocity is considered-->
		<xsd:attribute name="isCollisionalSlip" type="integer" default="0" />
		<!--maxProppantConcentration => Max proppant concentration-->
		<xsd:attribute name="maxProppantConcentration" type="real64" default="0.6" />
		<!--particleSettlingModel => Particle settling velocity model. Valid options:
* Stokes
* Intermediate
* Turbulence-->
		<xsd:attribute name="particleSettlingModel" type="geos_constitutive_ParticleSettlingModel" use="required" />
		<!--proppantDensity => Proppant density-->
		<xsd:attribute name="proppantDensity" type="real64" default="1400" />
		<!--proppantDiameter => Proppant diameter-->
		<xsd:attribute name="proppantDiameter" type="real64" default="0.0002" />
		<!--slipConcentration => Slip concentration-->
		<xsd:attribute name="slipConcentration" type="real64" default="0.1" />
		<!--sphericity => Sphericity-->
		<xsd:attribute name="sphericity" type="real64" default="1" />
		<!--name => A name is required for any non-unique nodes-->
		<xsd:attribute name="name" type="groupName" use="required" />
	</xsd:complexType>
	<xsd:simpleType name="geos_constitutive_ParticleSettlingModel">
		<xsd:restriction base="xsd:string">
			<xsd:pattern value=".*[\[\]`$].*|Stokes|Intermediate|Turbulence" />
		</xsd:restriction>
	</xsd:simpleType>
	<xsd:complexType name="PerfectlyPlasticType">
		<!--defaultBulkModulus => Default Bulk Modulus Parameter-->
		<xsd:attribute name="defaultBulkModulus" type="real64" default="-1" />
		<!--defaultDensity => Default Material Density-->
		<xsd:attribute name="defaultDensity" type="real64" use="required" />
		<!--defaultDrainedLinearTEC => Default Linear Thermal Expansion Coefficient of the Solid Rock Frame-->
		<xsd:attribute name="defaultDrainedLinearTEC" type="real64" default="0" />
		<!--defaultPoissonRatio => Default Poisson's Ratio-->
		<xsd:attribute name="defaultPoissonRatio" type="real64" default="-1" />
		<!--defaultShearModulus => Default Shear Modulus Parameter-->
		<xsd:attribute name="defaultShearModulus" type="real64" default="-1" />
		<!--defaultYieldStress => Default yield stress-->
		<xsd:attribute name="defaultYieldStress" type="real64" default="1.79769e+308" />
		<!--defaultYoungModulus => Default Young's Modulus-->
		<xsd:attribute name="defaultYoungModulus" type="real64" default="-1" />
		<!--name => A name is required for any non-unique nodes-->
		<xsd:attribute name="name" type="groupName" use="required" />
	</xsd:complexType>
	<xsd:complexType name="PorousDamageElasticIsotropicType">
		<!--permeabilityModelName => Name of the permeability model.-->
		<xsd:attribute name="permeabilityModelName" type="groupNameRef" use="required" />
		<!--porosityModelName => Name of the porosity model.-->
		<xsd:attribute name="porosityModelName" type="groupNameRef" use="required" />
		<!--solidInternalEnergyModelName => Name of the solid internal energy model.-->
		<xsd:attribute name="solidInternalEnergyModelName" type="groupNameRef" default="" />
		<!--solidModelName => Name of the solid model.-->
		<xsd:attribute name="solidModelName" type="groupNameRef" use="required" />
		<!--name => A name is required for any non-unique nodes-->
		<xsd:attribute name="name" type="groupName" use="required" />
	</xsd:complexType>
	<xsd:complexType name="PorousDamageSpectralElasticIsotropicType">
		<!--permeabilityModelName => Name of the permeability model.-->
		<xsd:attribute name="permeabilityModelName" type="groupNameRef" use="required" />
		<!--porosityModelName => Name of the porosity model.-->
		<xsd:attribute name="porosityModelName" type="groupNameRef" use="required" />
		<!--solidInternalEnergyModelName => Name of the solid internal energy model.-->
		<xsd:attribute name="solidInternalEnergyModelName" type="groupNameRef" default="" />
		<!--solidModelName => Name of the solid model.-->
		<xsd:attribute name="solidModelName" type="groupNameRef" use="required" />
		<!--name => A name is required for any non-unique nodes-->
		<xsd:attribute name="name" type="groupName" use="required" />
	</xsd:complexType>
	<xsd:complexType name="PorousDamageVolDevElasticIsotropicType">
		<!--permeabilityModelName => Name of the permeability model.-->
		<xsd:attribute name="permeabilityModelName" type="groupNameRef" use="required" />
		<!--porosityModelName => Name of the porosity model.-->
		<xsd:attribute name="porosityModelName" type="groupNameRef" use="required" />
		<!--solidInternalEnergyModelName => Name of the solid internal energy model.-->
		<xsd:attribute name="solidInternalEnergyModelName" type="groupNameRef" default="" />
		<!--solidModelName => Name of the solid model.-->
		<xsd:attribute name="solidModelName" type="groupNameRef" use="required" />
		<!--name => A name is required for any non-unique nodes-->
		<xsd:attribute name="name" type="groupName" use="required" />
	</xsd:complexType>
	<xsd:complexType name="PorousDelftEggType">
		<!--permeabilityModelName => Name of the permeability model.-->
		<xsd:attribute name="permeabilityModelName" type="groupNameRef" use="required" />
		<!--porosityModelName => Name of the porosity model.-->
		<xsd:attribute name="porosityModelName" type="groupNameRef" use="required" />
		<!--solidInternalEnergyModelName => Name of the solid internal energy model.-->
		<xsd:attribute name="solidInternalEnergyModelName" type="groupNameRef" default="" />
		<!--solidModelName => Name of the solid model.-->
		<xsd:attribute name="solidModelName" type="groupNameRef" use="required" />
		<!--name => A name is required for any non-unique nodes-->
		<xsd:attribute name="name" type="groupName" use="required" />
	</xsd:complexType>
	<xsd:complexType name="PorousDruckerPragerType">
		<!--permeabilityModelName => Name of the permeability model.-->
		<xsd:attribute name="permeabilityModelName" type="groupNameRef" use="required" />
		<!--porosityModelName => Name of the porosity model.-->
		<xsd:attribute name="porosityModelName" type="groupNameRef" use="required" />
		<!--solidInternalEnergyModelName => Name of the solid internal energy model.-->
		<xsd:attribute name="solidInternalEnergyModelName" type="groupNameRef" default="" />
		<!--solidModelName => Name of the solid model.-->
		<xsd:attribute name="solidModelName" type="groupNameRef" use="required" />
		<!--name => A name is required for any non-unique nodes-->
		<xsd:attribute name="name" type="groupName" use="required" />
	</xsd:complexType>
	<xsd:complexType name="PorousElasticIsotropicType">
		<!--permeabilityModelName => Name of the permeability model.-->
		<xsd:attribute name="permeabilityModelName" type="groupNameRef" use="required" />
		<!--porosityModelName => Name of the porosity model.-->
		<xsd:attribute name="porosityModelName" type="groupNameRef" use="required" />
		<!--solidInternalEnergyModelName => Name of the solid internal energy model.-->
		<xsd:attribute name="solidInternalEnergyModelName" type="groupNameRef" default="" />
		<!--solidModelName => Name of the solid model.-->
		<xsd:attribute name="solidModelName" type="groupNameRef" use="required" />
		<!--name => A name is required for any non-unique nodes-->
		<xsd:attribute name="name" type="groupName" use="required" />
	</xsd:complexType>
	<xsd:complexType name="PorousElasticOrthotropicType">
		<!--permeabilityModelName => Name of the permeability model.-->
		<xsd:attribute name="permeabilityModelName" type="groupNameRef" use="required" />
		<!--porosityModelName => Name of the porosity model.-->
		<xsd:attribute name="porosityModelName" type="groupNameRef" use="required" />
		<!--solidInternalEnergyModelName => Name of the solid internal energy model.-->
		<xsd:attribute name="solidInternalEnergyModelName" type="groupNameRef" default="" />
		<!--solidModelName => Name of the solid model.-->
		<xsd:attribute name="solidModelName" type="groupNameRef" use="required" />
		<!--name => A name is required for any non-unique nodes-->
		<xsd:attribute name="name" type="groupName" use="required" />
	</xsd:complexType>
	<xsd:complexType name="PorousElasticTransverseIsotropicType">
		<!--permeabilityModelName => Name of the permeability model.-->
		<xsd:attribute name="permeabilityModelName" type="groupNameRef" use="required" />
		<!--porosityModelName => Name of the porosity model.-->
		<xsd:attribute name="porosityModelName" type="groupNameRef" use="required" />
		<!--solidInternalEnergyModelName => Name of the solid internal energy model.-->
		<xsd:attribute name="solidInternalEnergyModelName" type="groupNameRef" default="" />
		<!--solidModelName => Name of the solid model.-->
		<xsd:attribute name="solidModelName" type="groupNameRef" use="required" />
		<!--name => A name is required for any non-unique nodes-->
		<xsd:attribute name="name" type="groupName" use="required" />
	</xsd:complexType>
	<xsd:complexType name="PorousExtendedDruckerPragerType">
		<!--permeabilityModelName => Name of the permeability model.-->
		<xsd:attribute name="permeabilityModelName" type="groupNameRef" use="required" />
		<!--porosityModelName => Name of the porosity model.-->
		<xsd:attribute name="porosityModelName" type="groupNameRef" use="required" />
		<!--solidInternalEnergyModelName => Name of the solid internal energy model.-->
		<xsd:attribute name="solidInternalEnergyModelName" type="groupNameRef" default="" />
		<!--solidModelName => Name of the solid model.-->
		<xsd:attribute name="solidModelName" type="groupNameRef" use="required" />
		<!--name => A name is required for any non-unique nodes-->
		<xsd:attribute name="name" type="groupName" use="required" />
	</xsd:complexType>
	<xsd:complexType name="PorousModifiedCamClayType">
		<!--permeabilityModelName => Name of the permeability model.-->
		<xsd:attribute name="permeabilityModelName" type="groupNameRef" use="required" />
		<!--porosityModelName => Name of the porosity model.-->
		<xsd:attribute name="porosityModelName" type="groupNameRef" use="required" />
		<!--solidInternalEnergyModelName => Name of the solid internal energy model.-->
		<xsd:attribute name="solidInternalEnergyModelName" type="groupNameRef" default="" />
		<!--solidModelName => Name of the solid model.-->
		<xsd:attribute name="solidModelName" type="groupNameRef" use="required" />
		<!--name => A name is required for any non-unique nodes-->
		<xsd:attribute name="name" type="groupName" use="required" />
	</xsd:complexType>
	<xsd:complexType name="PorousViscoDruckerPragerType">
		<!--permeabilityModelName => Name of the permeability model.-->
		<xsd:attribute name="permeabilityModelName" type="groupNameRef" use="required" />
		<!--porosityModelName => Name of the porosity model.-->
		<xsd:attribute name="porosityModelName" type="groupNameRef" use="required" />
		<!--solidInternalEnergyModelName => Name of the solid internal energy model.-->
		<xsd:attribute name="solidInternalEnergyModelName" type="groupNameRef" default="" />
		<!--solidModelName => Name of the solid model.-->
		<xsd:attribute name="solidModelName" type="groupNameRef" use="required" />
		<!--name => A name is required for any non-unique nodes-->
		<xsd:attribute name="name" type="groupName" use="required" />
	</xsd:complexType>
	<xsd:complexType name="PorousViscoExtendedDruckerPragerType">
		<!--permeabilityModelName => Name of the permeability model.-->
		<xsd:attribute name="permeabilityModelName" type="groupNameRef" use="required" />
		<!--porosityModelName => Name of the porosity model.-->
		<xsd:attribute name="porosityModelName" type="groupNameRef" use="required" />
		<!--solidInternalEnergyModelName => Name of the solid internal energy model.-->
		<xsd:attribute name="solidInternalEnergyModelName" type="groupNameRef" default="" />
		<!--solidModelName => Name of the solid model.-->
		<xsd:attribute name="solidModelName" type="groupNameRef" use="required" />
		<!--name => A name is required for any non-unique nodes-->
		<xsd:attribute name="name" type="groupName" use="required" />
	</xsd:complexType>
	<xsd:complexType name="PorousViscoModifiedCamClayType">
		<!--permeabilityModelName => Name of the permeability model.-->
		<xsd:attribute name="permeabilityModelName" type="groupNameRef" use="required" />
		<!--porosityModelName => Name of the porosity model.-->
		<xsd:attribute name="porosityModelName" type="groupNameRef" use="required" />
		<!--solidInternalEnergyModelName => Name of the solid internal energy model.-->
		<xsd:attribute name="solidInternalEnergyModelName" type="groupNameRef" default="" />
		<!--solidModelName => Name of the solid model.-->
		<xsd:attribute name="solidModelName" type="groupNameRef" use="required" />
		<!--name => A name is required for any non-unique nodes-->
		<xsd:attribute name="name" type="groupName" use="required" />
	</xsd:complexType>
	<xsd:complexType name="PressurePermeabilityType">
		<!--maxPermeability => Max. permeability can be reached.-->
		<xsd:attribute name="maxPermeability" type="real64" default="1" />
		<!--pressureDependenceConstants => Pressure dependence coefficients for each permeability component.-->
		<xsd:attribute name="pressureDependenceConstants" type="R1Tensor" use="required" />
		<!--pressureModelType => Type of the pressure dependence model. -->
		<xsd:attribute name="pressureModelType" type="geos_constitutive_PressureModelType" default="Hyperbolic" />
		<!--referencePermeabilityComponents => Reference xx, yy and zz components of a diagonal permeability tensor.-->
		<xsd:attribute name="referencePermeabilityComponents" type="R1Tensor" use="required" />
		<!--referencePressure => Reference pressure for the pressure permeability model-->
		<xsd:attribute name="referencePressure" type="real64" use="required" />
		<!--name => A name is required for any non-unique nodes-->
		<xsd:attribute name="name" type="groupName" use="required" />
	</xsd:complexType>
	<xsd:simpleType name="geos_constitutive_PressureModelType">
		<xsd:restriction base="xsd:string">
			<xsd:pattern value=".*[\[\]`$].*|Exponential|Hyperbolic" />
		</xsd:restriction>
	</xsd:simpleType>
	<xsd:complexType name="PressurePorosityType">
		<!--compressibility => Solid compressibility-->
		<xsd:attribute name="compressibility" type="real64" use="required" />
		<!--defaultReferencePorosity => Default value of the reference porosity-->
		<xsd:attribute name="defaultReferencePorosity" type="real64" use="required" />
		<!--referencePressure => Reference pressure for solid compressibility-->
		<xsd:attribute name="referencePressure" type="real64" use="required" />
		<!--name => A name is required for any non-unique nodes-->
		<xsd:attribute name="name" type="groupName" use="required" />
	</xsd:complexType>
	<xsd:complexType name="ProppantPermeabilityType">
		<!--maxProppantConcentration => Maximum proppant concentration.-->
		<xsd:attribute name="maxProppantConcentration" type="real64" use="required" />
		<!--proppantDiameter => Proppant diameter.-->
		<xsd:attribute name="proppantDiameter" type="real64" use="required" />
		<!--name => A name is required for any non-unique nodes-->
		<xsd:attribute name="name" type="groupName" use="required" />
	</xsd:complexType>
	<xsd:complexType name="ProppantPorosityType">
		<!--defaultReferencePorosity => Default value of the reference porosity-->
		<xsd:attribute name="defaultReferencePorosity" type="real64" use="required" />
		<!--maxProppantConcentration => Maximum proppant concentration -->
		<xsd:attribute name="maxProppantConcentration" type="real64" use="required" />
		<!--name => A name is required for any non-unique nodes-->
		<xsd:attribute name="name" type="groupName" use="required" />
	</xsd:complexType>
	<xsd:complexType name="ProppantSlurryFluidType">
		<!--componentNames => List of fluid component names-->
		<xsd:attribute name="componentNames" type="string_array" default="{}" />
		<!--compressibility => Fluid compressibility-->
		<xsd:attribute name="compressibility" type="real64" default="0" />
		<!--defaultComponentDensity => Default value for the component density.-->
		<xsd:attribute name="defaultComponentDensity" type="real64_array" default="{0}" />
		<!--defaultComponentViscosity => Default value for the component viscosity.-->
		<xsd:attribute name="defaultComponentViscosity" type="real64_array" default="{0}" />
		<!--defaultCompressibility => Default value for the component compressibility.-->
		<xsd:attribute name="defaultCompressibility" type="real64_array" default="{0}" />
		<!--flowBehaviorIndex => Flow behavior index-->
		<xsd:attribute name="flowBehaviorIndex" type="real64_array" default="{0}" />
		<!--flowConsistencyIndex => Flow consistency index-->
		<xsd:attribute name="flowConsistencyIndex" type="real64_array" default="{0}" />
		<!--maxProppantConcentration => Maximum proppant concentration-->
		<xsd:attribute name="maxProppantConcentration" type="real64" default="0.6" />
		<!--referenceDensity => Reference fluid density-->
		<xsd:attribute name="referenceDensity" type="real64" default="1000" />
		<!--referencePressure => Reference pressure-->
		<xsd:attribute name="referencePressure" type="real64" default="100000" />
		<!--referenceProppantDensity => Reference proppant density-->
		<xsd:attribute name="referenceProppantDensity" type="real64" default="1400" />
		<!--referenceViscosity => Reference fluid viscosity-->
		<xsd:attribute name="referenceViscosity" type="real64" default="0.001" />
		<!--name => A name is required for any non-unique nodes-->
		<xsd:attribute name="name" type="groupName" use="required" />
	</xsd:complexType>
	<xsd:complexType name="ProppantSolidProppantPermeabilityType">
		<!--permeabilityModelName => Name of the permeability model.-->
		<xsd:attribute name="permeabilityModelName" type="groupNameRef" use="required" />
		<!--porosityModelName => Name of the porosity model.-->
		<xsd:attribute name="porosityModelName" type="groupNameRef" use="required" />
		<!--solidInternalEnergyModelName => Name of the solid internal energy model.-->
		<xsd:attribute name="solidInternalEnergyModelName" type="groupNameRef" default="" />
		<!--solidModelName => Name of the solid model.-->
		<xsd:attribute name="solidModelName" type="groupNameRef" use="required" />
		<!--name => A name is required for any non-unique nodes-->
		<xsd:attribute name="name" type="groupName" use="required" />
	</xsd:complexType>
	<xsd:complexType name="RateAndStateFrictionType">
		<!--defaultA => Default value of the Rate- and State-dependent friction coefficient a.-->
		<xsd:attribute name="defaultA" type="real64" use="required" />
		<!--defaultB => Default value of the Rate- and State-dependent friction coefficient b.-->
		<xsd:attribute name="defaultB" type="real64" use="required" />
		<!--defaultDc => Default value of the Rate- and State-dependent friction characteristic length.-->
		<xsd:attribute name="defaultDc" type="real64" use="required" />
		<!--defaultReferenceFrictionCoefficient => Default value of the Rate- and State-dependent friction reference friction coefficient.-->
		<xsd:attribute name="defaultReferenceFrictionCoefficient" type="real64" use="required" />
		<!--defaultReferenceVelocity => Default value of the Rate- and State-dependent friction reference slip rate.-->
		<xsd:attribute name="defaultReferenceVelocity" type="real64" use="required" />
		<!--displacementJumpThreshold => A threshold valued to determine whether a fracture is open or not.-->
		<xsd:attribute name="displacementJumpThreshold" type="real64" default="2.22045e-16" />
		<!--name => A name is required for any non-unique nodes-->
		<xsd:attribute name="name" type="groupName" use="required" />
	</xsd:complexType>
	<xsd:complexType name="ReactiveBrineType">
		<!--checkPVTTablesRanges => Enable (1) or disable (0) an error when the input pressure or temperature of the PVT tables is out of range.-->
		<xsd:attribute name="checkPVTTablesRanges" type="integer" default="1" />
		<!--componentMolarWeight => Component molar weights-->
		<xsd:attribute name="componentMolarWeight" type="real64_array" default="{0}" />
		<!--componentNames => List of component names-->
		<xsd:attribute name="componentNames" type="string_array" default="{}" />
		<!--phaseNames => List of fluid phases-->
		<xsd:attribute name="phaseNames" type="groupNameRef_array" default="{}" />
		<!--phasePVTParaFiles => Names of the files defining the parameters of the viscosity and density models-->
		<xsd:attribute name="phasePVTParaFiles" type="path_array" use="required" />
		<!--writeCSV => Write PVT tables into a CSV file-->
		<xsd:attribute name="writeCSV" type="integer" default="0" />
		<!--name => A name is required for any non-unique nodes-->
		<xsd:attribute name="name" type="groupName" use="required" />
	</xsd:complexType>
	<xsd:complexType name="ReactiveBrineThermalType">
		<!--checkPVTTablesRanges => Enable (1) or disable (0) an error when the input pressure or temperature of the PVT tables is out of range.-->
		<xsd:attribute name="checkPVTTablesRanges" type="integer" default="1" />
		<!--componentMolarWeight => Component molar weights-->
		<xsd:attribute name="componentMolarWeight" type="real64_array" default="{0}" />
		<!--componentNames => List of component names-->
		<xsd:attribute name="componentNames" type="string_array" default="{}" />
		<!--phaseNames => List of fluid phases-->
		<xsd:attribute name="phaseNames" type="groupNameRef_array" default="{}" />
		<!--phasePVTParaFiles => Names of the files defining the parameters of the viscosity and density models-->
		<xsd:attribute name="phasePVTParaFiles" type="path_array" use="required" />
		<!--writeCSV => Write PVT tables into a CSV file-->
		<xsd:attribute name="writeCSV" type="integer" default="0" />
		<!--name => A name is required for any non-unique nodes-->
		<xsd:attribute name="name" type="groupName" use="required" />
	</xsd:complexType>
	<xsd:complexType name="SinglePhaseThermalConductivityType">
		<!--defaultThermalConductivityComponents => xx, yy, and zz diagonal components of the default thermal conductivity tensor [J/(s.m.K)]-->
		<xsd:attribute name="defaultThermalConductivityComponents" type="R1Tensor" use="required" />
		<!--referenceTemperature => The reference temperature at which the conductivity components are equal to the default values-->
		<xsd:attribute name="referenceTemperature" type="real64" default="0" />
		<!--thermalConductivityGradientComponents => xx, yy, and zz diagonal components of the thermal conductivity gradient tensor w.r.t. temperature [J/(s.m.K^2)]-->
		<xsd:attribute name="thermalConductivityGradientComponents" type="R1Tensor" default="{0,0,0}" />
		<!--name => A name is required for any non-unique nodes-->
		<xsd:attribute name="name" type="groupName" use="required" />
	</xsd:complexType>
	<xsd:complexType name="SlipDependentPermeabilityType">
		<!--initialPermeability =>  initial permeability of the fracture.-->
		<xsd:attribute name="initialPermeability" type="R1Tensor" use="required" />
		<!--maxPermMultiplier => Maximum permeability multiplier.-->
		<xsd:attribute name="maxPermMultiplier" type="real64" use="required" />
		<!--shearDispThreshold => Threshold of shear displacement.-->
		<xsd:attribute name="shearDispThreshold" type="real64" use="required" />
		<!--name => A name is required for any non-unique nodes-->
		<xsd:attribute name="name" type="groupName" use="required" />
	</xsd:complexType>
	<xsd:complexType name="SolidInternalEnergyType">
		<!--dVolumetricHeatCapacity_dTemperature => Derivative of the solid volumetric heat capacity w.r.t. temperature [J/(m^3.K^2)]-->
		<xsd:attribute name="dVolumetricHeatCapacity_dTemperature" type="real64" default="0" />
		<!--referenceInternalEnergy => Internal energy at the reference temperature [J/kg]-->
		<xsd:attribute name="referenceInternalEnergy" type="real64" use="required" />
		<!--referenceTemperature => Reference temperature [K]-->
		<xsd:attribute name="referenceTemperature" type="real64" use="required" />
		<!--referenceVolumetricHeatCapacity => Reference solid volumetric heat capacity [J/(kg.K)]-->
		<xsd:attribute name="referenceVolumetricHeatCapacity" type="real64" use="required" />
		<!--name => A name is required for any non-unique nodes-->
		<xsd:attribute name="name" type="groupName" use="required" />
	</xsd:complexType>
	<xsd:complexType name="TableCapillaryPressureType">
		<!--nonWettingIntermediateCapPressureTableName => Capillary pressure table [Pa] for the pair (non-wetting phase, intermediate phase)
Note that this input is only used for three-phase flow.
If you want to do a two-phase simulation, please use instead wettingNonWettingCapPressureTableName to specify the table names-->
		<xsd:attribute name="nonWettingIntermediateCapPressureTableName" type="groupNameRef" default="" />
		<!--phaseNames => List of fluid phases-->
		<xsd:attribute name="phaseNames" type="groupNameRef_array" use="required" />
		<!--wettingIntermediateCapPressureTableName => Capillary pressure table [Pa] for the pair (wetting phase, intermediate phase)
Note that this input is only used for three-phase flow.
If you want to do a two-phase simulation, please use instead wettingNonWettingCapPressureTableName to specify the table names-->
		<xsd:attribute name="wettingIntermediateCapPressureTableName" type="groupNameRef" default="" />
		<!--wettingNonWettingCapPressureTableName => Capillary pressure table [Pa] for the pair (wetting phase, non-wetting phase)
Note that this input is only used for two-phase flow.
If you want to do a three-phase simulation, please use instead wettingIntermediateCapPressureTableName and nonWettingIntermediateCapPressureTableName to specify the table names-->
		<xsd:attribute name="wettingNonWettingCapPressureTableName" type="groupNameRef" default="" />
		<!--name => A name is required for any non-unique nodes-->
		<xsd:attribute name="name" type="groupName" use="required" />
	</xsd:complexType>
	<xsd:complexType name="TableRelativePermeabilityType">
		<!--nonWettingIntermediateRelPermTableNames => List of relative permeability tables for the pair (non-wetting phase, intermediate phase)
The expected format is "{ nonWettingPhaseRelPermTableName, intermediatePhaseRelPermTableName }", in that order
Note that this input is only used for three-phase flow.
If you want to do a two-phase simulation, please use instead wettingNonWettingRelPermTableNames to specify the table names-->
		<xsd:attribute name="nonWettingIntermediateRelPermTableNames" type="groupNameRef_array" default="{}" />
		<!--phaseNames => List of fluid phases-->
		<xsd:attribute name="phaseNames" type="groupNameRef_array" use="required" />
		<!--threePhaseInterpolator => Type of Three phase interpolator.Valid options 
* BAKER
* STONEII-->
		<xsd:attribute name="threePhaseInterpolator" type="geos_constitutive_ThreePhaseInterpolator" default="BAKER" />
		<!--wettingIntermediateRelPermTableNames => List of relative permeability tables for the pair (wetting phase, intermediate phase)
The expected format is "{ wettingPhaseRelPermTableName, intermediatePhaseRelPermTableName }", in that order
Note that this input is only used for three-phase flow.
If you want to do a two-phase simulation, please use instead wettingNonWettingRelPermTableNames to specify the table names-->
		<xsd:attribute name="wettingIntermediateRelPermTableNames" type="groupNameRef_array" default="{}" />
		<!--wettingNonWettingRelPermTableNames => List of relative permeability tables for the pair (wetting phase, non-wetting phase)
The expected format is "{ wettingPhaseRelPermTableName, nonWettingPhaseRelPermTableName }", in that order
Note that this input is only used for two-phase flow.
If you want to do a three-phase simulation, please use instead wettingIntermediateRelPermTableNames and nonWettingIntermediateRelPermTableNames to specify the table names-->
		<xsd:attribute name="wettingNonWettingRelPermTableNames" type="groupNameRef_array" default="{}" />
		<!--name => A name is required for any non-unique nodes-->
		<xsd:attribute name="name" type="groupName" use="required" />
	</xsd:complexType>
	<xsd:simpleType name="geos_constitutive_ThreePhaseInterpolator">
		<xsd:restriction base="xsd:string">
			<xsd:pattern value=".*[\[\]`$].*|BAKER|STONEII" />
		</xsd:restriction>
	</xsd:simpleType>
	<xsd:complexType name="TableRelativePermeabilityHysteresisType">
		<!--drainageNonWettingIntermediateRelPermTableNames => List of drainage relative permeability tables for the pair (non-wetting phase, intermediate phase)
The expected format is "{ nonWettingPhaseRelPermTableName, intermediatePhaseRelPermTableName }", in that order
Note that this input is only used for three-phase flow.
If you want to do a two-phase simulation, please use instead drainageWettingNonWettingRelPermTableNames to specify the table names-->
		<xsd:attribute name="drainageNonWettingIntermediateRelPermTableNames" type="groupNameRef_array" default="{}" />
		<!--drainageWettingIntermediateRelPermTableNames => List of drainage relative permeability tables for the pair (wetting phase, intermediate phase)
The expected format is "{ wettingPhaseRelPermTableName, intermediatePhaseRelPermTableName }", in that order
Note that this input is only used for three-phase flow.
If you want to do a two-phase simulation, please use instead drainageWettingNonWettingRelPermTableNames to specify the table names-->
		<xsd:attribute name="drainageWettingIntermediateRelPermTableNames" type="groupNameRef_array" default="{}" />
		<!--drainageWettingNonWettingRelPermTableNames => List of drainage relative permeability tables for the pair (wetting phase, non-wetting phase)
The expected format is "{ wettingPhaseRelPermTableName, nonWettingPhaseRelPermTableName }", in that order
Note that this input is only used for two-phase flow.
If you want to do a three-phase simulation, please use instead drainageWettingIntermediateRelPermTableNames and drainageNonWettingIntermediateRelPermTableNames to specify the table names-->
		<xsd:attribute name="drainageWettingNonWettingRelPermTableNames" type="groupNameRef_array" default="{}" />
		<!--imbibitionNonWettingRelPermTableName => Imbibition relative permeability table name for the non-wetting phase.
To neglect hysteresis on this phase, just use the same table name for the drainage and imbibition curves-->
		<xsd:attribute name="imbibitionNonWettingRelPermTableName" type="groupNameRef" default="" />
		<!--imbibitionWettingRelPermTableName => Imbibition relative permeability table name for the wetting phase.
To neglect hysteresis on this phase, just use the same table name for the drainage and imbibition curves-->
		<xsd:attribute name="imbibitionWettingRelPermTableName" type="groupNameRef" default="" />
		<!--jerauldParameterA => First parameter (modification parameter) introduced by Jerauld in the Land trapping model (see RTD documentation).-->
		<xsd:attribute name="jerauldParameterA" type="real64" default="0.1" />
		<!--jerauldParameterB => Second parameter introduced by Jerauld in the Land trapping model (see RTD documentation).-->
		<xsd:attribute name="jerauldParameterB" type="real64" default="0" />
		<!--killoughCurvatureParameter => Curvature parameter introduced by Killough for wetting-phase hysteresis (see RTD documentation).-->
		<xsd:attribute name="killoughCurvatureParameter" type="real64" default="1" />
		<!--phaseNames => List of fluid phases-->
		<xsd:attribute name="phaseNames" type="groupNameRef_array" use="required" />
		<!--threePhaseInterpolator => Type of Three phase interpolator.Valid options 
* BAKER
* STONEII-->
		<xsd:attribute name="threePhaseInterpolator" type="geos_constitutive_ThreePhaseInterpolator" default="BAKER" />
		<!--name => A name is required for any non-unique nodes-->
		<xsd:attribute name="name" type="groupName" use="required" />
	</xsd:complexType>
	<xsd:complexType name="ThermalCompressibleSinglePhaseFluidType">
		<!--compressibility => Fluid compressibility-->
		<xsd:attribute name="compressibility" type="real64" default="0" />
		<!--defaultDensity => Default value for density.-->
		<xsd:attribute name="defaultDensity" type="real64" use="required" />
		<!--defaultViscosity => Default value for viscosity.-->
		<xsd:attribute name="defaultViscosity" type="real64" use="required" />
		<!--densityModelType => Type of density model. Valid options:
* exponential
* linear
* quadratic-->
		<xsd:attribute name="densityModelType" type="geos_constitutive_ExponentApproximationType" default="linear" />
		<!--internalEnergyModelType => Type of internal energy model. Valid options:
* exponential
* linear
* quadratic-->
		<xsd:attribute name="internalEnergyModelType" type="geos_constitutive_ExponentApproximationType" default="linear" />
		<!--referenceDensity => Reference fluid density-->
		<xsd:attribute name="referenceDensity" type="real64" default="1000" />
		<!--referenceInternalEnergy => Reference fluid internal energy-->
		<xsd:attribute name="referenceInternalEnergy" type="real64" default="0.001" />
		<!--referencePressure => Reference pressure-->
		<xsd:attribute name="referencePressure" type="real64" default="0" />
		<!--referenceTemperature => Reference temperature-->
		<xsd:attribute name="referenceTemperature" type="real64" default="0" />
		<!--referenceViscosity => Reference fluid viscosity-->
		<xsd:attribute name="referenceViscosity" type="real64" default="0.001" />
		<!--specificHeatCapacity => Fluid heat capacity. Unit: J/kg/K-->
		<xsd:attribute name="specificHeatCapacity" type="real64" default="0" />
		<!--thermalExpansionCoeff => Fluid thermal expansion coefficient. Unit: 1/K-->
		<xsd:attribute name="thermalExpansionCoeff" type="real64" default="0" />
		<!--viscosibility => Fluid viscosity exponential coefficient-->
		<xsd:attribute name="viscosibility" type="real64" default="0" />
		<!--viscosityModelType => Type of viscosity model. Valid options:
* exponential
* linear
* quadratic-->
		<xsd:attribute name="viscosityModelType" type="geos_constitutive_ExponentApproximationType" default="linear" />
		<!--name => A name is required for any non-unique nodes-->
		<xsd:attribute name="name" type="groupName" use="required" />
	</xsd:complexType>
	<xsd:complexType name="VanGenuchtenBakerRelativePermeabilityType">
		<!--gasOilRelPermExponentInv => Rel perm power law exponent inverse for the pair (gas phase, oil phase) at residual water saturation
The expected format is "{ gasExp, oilExp }", in that order-->
		<xsd:attribute name="gasOilRelPermExponentInv" type="real64_array" default="{0.5}" />
		<!--gasOilRelPermMaxValue => Maximum rel perm value for the pair (gas phase, oil phase) at residual water saturation
The expected format is "{ gasMax, oilMax }", in that order-->
		<xsd:attribute name="gasOilRelPermMaxValue" type="real64_array" default="{0}" />
		<!--phaseMinVolumeFraction => Minimum volume fraction value for each phase-->
		<xsd:attribute name="phaseMinVolumeFraction" type="real64_array" default="{0}" />
		<!--phaseNames => List of fluid phases-->
		<xsd:attribute name="phaseNames" type="groupNameRef_array" use="required" />
		<!--waterOilRelPermExponentInv => Rel perm power law exponent inverse for the pair (water phase, oil phase) at residual gas saturation
The expected format is "{ waterExp, oilExp }", in that order-->
		<xsd:attribute name="waterOilRelPermExponentInv" type="real64_array" default="{0.5}" />
		<!--waterOilRelPermMaxValue => Maximum rel perm value for the pair (water phase, oil phase) at residual gas saturation
The expected format is "{ waterMax, oilMax }", in that order-->
		<xsd:attribute name="waterOilRelPermMaxValue" type="real64_array" default="{0}" />
		<!--name => A name is required for any non-unique nodes-->
		<xsd:attribute name="name" type="groupName" use="required" />
	</xsd:complexType>
	<xsd:complexType name="VanGenuchtenCapillaryPressureType">
		<!--capPressureEpsilon => Saturation at which the extremum capillary pressure is attained; used to avoid infinite capillary pressure values for saturations close to 0 and 1-->
		<xsd:attribute name="capPressureEpsilon" type="real64" default="1e-06" />
		<!--phaseCapPressureExponentInv => Inverse of capillary power law exponent for each phase-->
		<xsd:attribute name="phaseCapPressureExponentInv" type="real64_array" default="{0.5}" />
		<!--phaseCapPressureMultiplier => Entry pressure value for each phase-->
		<xsd:attribute name="phaseCapPressureMultiplier" type="real64_array" default="{1}" />
		<!--phaseMinVolumeFraction => Minimum volume fraction value for each phase-->
		<xsd:attribute name="phaseMinVolumeFraction" type="real64_array" default="{0}" />
		<!--phaseNames => List of fluid phases-->
		<xsd:attribute name="phaseNames" type="groupNameRef_array" use="required" />
		<!--name => A name is required for any non-unique nodes-->
		<xsd:attribute name="name" type="groupName" use="required" />
	</xsd:complexType>
	<xsd:complexType name="VanGenuchtenStone2RelativePermeabilityType">
		<!--gasOilRelPermExponentInv => Rel perm power law exponent inverse for the pair (gas phase, oil phase) at residual water saturation
The expected format is "{ gasExp, oilExp }", in that order-->
		<xsd:attribute name="gasOilRelPermExponentInv" type="real64_array" default="{0.5}" />
		<!--gasOilRelPermMaxValue => Maximum rel perm value for the pair (gas phase, oil phase) at residual water saturation
The expected format is "{ gasMax, oilMax }", in that order-->
		<xsd:attribute name="gasOilRelPermMaxValue" type="real64_array" default="{0}" />
		<!--phaseMinVolumeFraction => Minimum volume fraction value for each phase-->
		<xsd:attribute name="phaseMinVolumeFraction" type="real64_array" default="{0}" />
		<!--phaseNames => List of fluid phases-->
		<xsd:attribute name="phaseNames" type="groupNameRef_array" use="required" />
		<!--waterOilRelPermExponentInv => Rel perm power law exponent inverse for the pair (water phase, oil phase) at residual gas saturation
The expected format is "{ waterExp, oilExp }", in that order-->
		<xsd:attribute name="waterOilRelPermExponentInv" type="real64_array" default="{0.5}" />
		<!--waterOilRelPermMaxValue => Maximum rel perm value for the pair (water phase, oil phase) at residual gas saturation
The expected format is "{ waterMax, oilMax }", in that order-->
		<xsd:attribute name="waterOilRelPermMaxValue" type="real64_array" default="{0}" />
		<!--name => A name is required for any non-unique nodes-->
		<xsd:attribute name="name" type="groupName" use="required" />
	</xsd:complexType>
	<xsd:complexType name="ViscoDruckerPragerType">
		<!--defaultBulkModulus => Default Bulk Modulus Parameter-->
		<xsd:attribute name="defaultBulkModulus" type="real64" default="-1" />
		<!--defaultCohesion => Initial cohesion-->
		<xsd:attribute name="defaultCohesion" type="real64" default="0" />
		<!--defaultDensity => Default Material Density-->
		<xsd:attribute name="defaultDensity" type="real64" use="required" />
		<!--defaultDilationAngle => Dilation angle (degrees)-->
		<xsd:attribute name="defaultDilationAngle" type="real64" default="30" />
		<!--defaultDrainedLinearTEC => Default Linear Thermal Expansion Coefficient of the Solid Rock Frame-->
		<xsd:attribute name="defaultDrainedLinearTEC" type="real64" default="0" />
		<!--defaultFrictionAngle => Friction angle (degrees)-->
		<xsd:attribute name="defaultFrictionAngle" type="real64" default="30" />
		<!--defaultHardeningRate => Cohesion hardening/softening rate-->
		<xsd:attribute name="defaultHardeningRate" type="real64" default="0" />
		<!--defaultPoissonRatio => Default Poisson's Ratio-->
		<xsd:attribute name="defaultPoissonRatio" type="real64" default="-1" />
		<!--defaultShearModulus => Default Shear Modulus Parameter-->
		<xsd:attribute name="defaultShearModulus" type="real64" default="-1" />
		<!--defaultYoungModulus => Default Young's Modulus-->
		<xsd:attribute name="defaultYoungModulus" type="real64" default="-1" />
		<!--relaxationTime => Relaxation time-->
		<xsd:attribute name="relaxationTime" type="real64" use="required" />
		<!--name => A name is required for any non-unique nodes-->
		<xsd:attribute name="name" type="groupName" use="required" />
	</xsd:complexType>
	<xsd:complexType name="ViscoExtendedDruckerPragerType">
		<!--defaultBulkModulus => Default Bulk Modulus Parameter-->
		<xsd:attribute name="defaultBulkModulus" type="real64" default="-1" />
		<!--defaultCohesion => Initial cohesion-->
		<xsd:attribute name="defaultCohesion" type="real64" default="0" />
		<!--defaultDensity => Default Material Density-->
		<xsd:attribute name="defaultDensity" type="real64" use="required" />
		<!--defaultDilationRatio => Dilation ratio [0,1] (ratio = tan dilationAngle / tan frictionAngle)-->
		<xsd:attribute name="defaultDilationRatio" type="real64" default="1" />
		<!--defaultDrainedLinearTEC => Default Linear Thermal Expansion Coefficient of the Solid Rock Frame-->
		<xsd:attribute name="defaultDrainedLinearTEC" type="real64" default="0" />
		<!--defaultHardening => Hardening parameter (hardening rate is faster for smaller values)-->
		<xsd:attribute name="defaultHardening" type="real64" default="0" />
		<!--defaultInitialFrictionAngle => Initial friction angle (degrees)-->
		<xsd:attribute name="defaultInitialFrictionAngle" type="real64" default="30" />
		<!--defaultPoissonRatio => Default Poisson's Ratio-->
		<xsd:attribute name="defaultPoissonRatio" type="real64" default="-1" />
		<!--defaultResidualFrictionAngle => Residual friction angle (degrees)-->
		<xsd:attribute name="defaultResidualFrictionAngle" type="real64" default="30" />
		<!--defaultShearModulus => Default Shear Modulus Parameter-->
		<xsd:attribute name="defaultShearModulus" type="real64" default="-1" />
		<!--defaultYoungModulus => Default Young's Modulus-->
		<xsd:attribute name="defaultYoungModulus" type="real64" default="-1" />
		<!--relaxationTime => Relaxation time-->
		<xsd:attribute name="relaxationTime" type="real64" use="required" />
		<!--name => A name is required for any non-unique nodes-->
		<xsd:attribute name="name" type="groupName" use="required" />
	</xsd:complexType>
	<xsd:complexType name="ViscoModifiedCamClayType">
		<!--defaultCslSlope => Slope of the critical state line-->
		<xsd:attribute name="defaultCslSlope" type="real64" default="1" />
		<!--defaultDensity => Default Material Density-->
		<xsd:attribute name="defaultDensity" type="real64" use="required" />
		<!--defaultDrainedLinearTEC => Default Linear Thermal Expansion Coefficient of the Solid Rock Frame-->
		<xsd:attribute name="defaultDrainedLinearTEC" type="real64" default="0" />
		<!--defaultPreConsolidationPressure => Initial preconsolidation pressure-->
		<xsd:attribute name="defaultPreConsolidationPressure" type="real64" default="-1.5" />
		<!--defaultRecompressionIndex => Recompresion Index-->
		<xsd:attribute name="defaultRecompressionIndex" type="real64" default="0.002" />
		<!--defaultRefPressure => Reference Pressure-->
		<xsd:attribute name="defaultRefPressure" type="real64" default="-1" />
		<!--defaultRefStrainVol => Reference Volumetric Strain-->
		<xsd:attribute name="defaultRefStrainVol" type="real64" default="0" />
		<!--defaultShearModulus => Elastic Shear Modulus Parameter-->
		<xsd:attribute name="defaultShearModulus" type="real64" default="-1" />
		<!--defaultVirginCompressionIndex => Virgin compression index-->
		<xsd:attribute name="defaultVirginCompressionIndex" type="real64" default="0.005" />
		<!--relaxationTime => Relaxation time-->
		<xsd:attribute name="relaxationTime" type="real64" use="required" />
		<!--name => A name is required for any non-unique nodes-->
		<xsd:attribute name="name" type="groupName" use="required" />
	</xsd:complexType>
	<xsd:complexType name="WillisRichardsPermeabilityType">
		<!--dilationCoefficient => Dilation coefficient (tan of dilation angle).-->
		<xsd:attribute name="dilationCoefficient" type="real64" use="required" />
		<!--maxFracAperture => Maximum fracture aperture at zero contact stress.-->
		<xsd:attribute name="maxFracAperture" type="real64" use="required" />
		<!--refClosureStress => Effective normal stress causes 90% reduction in aperture.-->
		<xsd:attribute name="refClosureStress" type="real64" use="required" />
		<!--name => A name is required for any non-unique nodes-->
		<xsd:attribute name="name" type="groupName" use="required" />
	</xsd:complexType>
	<xsd:complexType name="ElementRegionsType">
		<xsd:choice minOccurs="0" maxOccurs="unbounded">
			<xsd:element name="CellElementRegion" type="CellElementRegionType" />
			<xsd:element name="SurfaceElementRegion" type="SurfaceElementRegionType" />
			<xsd:element name="WellElementRegion" type="WellElementRegionType" />
		</xsd:choice>
	</xsd:complexType>
	<xsd:complexType name="CellElementRegionType">
		<xsd:choice minOccurs="0" maxOccurs="unbounded" />
		<!--cellBlocks => List of the desired cell-blocks qualifiers to contain in this CellElementRegion. Qualifiers can be either cell-block names, region attribute values, or fnmatch pattern.The form of loaded cell-block names is of "regionAttribute_elementType", so "1_tetrahedra"  contains the tetrahedric elements for which the regionAttribute is 1.
The element types are: tetrahedra, pyramids, wedges, hexahedra, pentagonalPrisms, hexagonalPrisms, heptagonalPrisms, octagonalPrisms, nonagonalPrisms, decagonalPrisms, hendecagonalPrisms, polyhedra.-->
		<xsd:attribute name="cellBlocks" type="groupNameRef_array" use="required" />
		<!--coarseningRatio => (no description available)-->
		<xsd:attribute name="coarseningRatio" type="real64" default="0" />
		<!--materialList => List of materials present in this region-->
		<xsd:attribute name="materialList" type="groupNameRef_array" use="required" />
		<!--meshBody => Mesh body that contains this region-->
		<xsd:attribute name="meshBody" type="groupNameRef" default="" />
		<!--name => A name is required for any non-unique nodes-->
		<xsd:attribute name="name" type="groupName" use="required" />
	</xsd:complexType>
	<xsd:complexType name="SurfaceElementRegionType">
		<xsd:choice minOccurs="0" maxOccurs="unbounded" />
		<!--defaultAperture => The default aperture of newly formed surface elements.-->
		<xsd:attribute name="defaultAperture" type="real64" use="required" />
		<!--faceBlock => The name of the face block in the mesh, or the embedded surface.-->
		<xsd:attribute name="faceBlock" type="groupNameRef" default="FractureSubRegion" />
		<!--materialList => List of materials present in this region-->
		<xsd:attribute name="materialList" type="groupNameRef_array" use="required" />
		<!--meshBody => Mesh body that contains this region-->
		<xsd:attribute name="meshBody" type="groupNameRef" default="" />
		<!--subRegionType => Type of surface element subregion. Valid options: {faceElement, embeddedElement}.-->
		<xsd:attribute name="subRegionType" type="geos_SurfaceElementRegion_SurfaceSubRegionType" default="faceElement" />
		<!--name => A name is required for any non-unique nodes-->
		<xsd:attribute name="name" type="groupName" use="required" />
	</xsd:complexType>
	<xsd:simpleType name="geos_SurfaceElementRegion_SurfaceSubRegionType">
		<xsd:restriction base="xsd:string">
			<xsd:pattern value=".*[\[\]`$].*|faceElement|embeddedElement" />
		</xsd:restriction>
	</xsd:simpleType>
	<xsd:complexType name="WellElementRegionType">
		<xsd:choice minOccurs="0" maxOccurs="unbounded" />
		<!--materialList => List of materials present in this region-->
		<xsd:attribute name="materialList" type="groupNameRef_array" use="required" />
		<!--meshBody => Mesh body that contains this region-->
		<xsd:attribute name="meshBody" type="groupNameRef" default="" />
		<!--name => A name is required for any non-unique nodes-->
		<xsd:attribute name="name" type="groupName" use="required" />
	</xsd:complexType>
	<xsd:complexType name="ParticleRegionsType">
		<xsd:choice minOccurs="0" maxOccurs="unbounded">
			<xsd:element name="ParticleRegion" type="ParticleRegionType" />
		</xsd:choice>
	</xsd:complexType>
	<xsd:complexType name="ParticleRegionType">
		<xsd:choice minOccurs="0" maxOccurs="unbounded" />
		<!--materialList => List of materials present in this region-->
		<xsd:attribute name="materialList" type="string_array" use="required" />
		<!--meshBody => Mesh body that contains this region-->
		<xsd:attribute name="meshBody" type="string" default="" />
		<!--particleBlocks => (no description available)-->
		<xsd:attribute name="particleBlocks" type="string_array" default="{}" />
		<!--name => A name is required for any non-unique nodes-->
		<xsd:attribute name="name" type="groupName" use="required" />
	</xsd:complexType>
	<xsd:complexType name="IncludedType">
		<xsd:choice minOccurs="0" maxOccurs="unbounded">
			<xsd:element name="File" type="FileType" />
		</xsd:choice>
	</xsd:complexType>
	<xsd:complexType name="FileType">
		<!--name => The relative file path.-->
		<xsd:attribute name="name" type="path" use="required" />
	</xsd:complexType>
	<xsd:complexType name="ParametersType">
		<xsd:choice minOccurs="0" maxOccurs="unbounded">
			<xsd:element name="Parameter" type="ParameterType" />
		</xsd:choice>
	</xsd:complexType>
	<xsd:complexType name="ParameterType">
		<!--value => Input parameter definition for the preprocessor-->
		<xsd:attribute name="value" type="string" use="required" />
		<!--name => A name is required for any non-unique nodes-->
		<xsd:attribute name="name" type="groupName" use="required" />
	</xsd:complexType>
	<xsd:complexType name="BenchmarksType">
		<xsd:choice minOccurs="0" maxOccurs="unbounded">
			<xsd:element name="crusher" type="crusherType" maxOccurs="1" />
			<xsd:element name="lassen" type="lassenType" maxOccurs="1" />
			<xsd:element name="quartz" type="quartzType" maxOccurs="1" />
		</xsd:choice>
	</xsd:complexType>
	<xsd:complexType name="crusherType">
		<xsd:choice minOccurs="0" maxOccurs="unbounded">
			<xsd:element name="Run" type="RunType" maxOccurs="1" />
		</xsd:choice>
	</xsd:complexType>
	<xsd:complexType name="RunType">
		<!--args => Any extra command line arguments to pass to GEOSX.-->
		<xsd:attribute name="args" type="string" default="" />
		<!--autoPartition => May be 'Off' or 'On', if 'On' partitioning arguments are created automatically. Default is Off.-->
		<xsd:attribute name="autoPartition" type="string" default="" />
		<!--meshSizes => The target number of elements in the internal mesh (per-process for weak scaling, globally for strong scaling) default doesn't modify the internalMesh.-->
		<xsd:attribute name="meshSizes" type="integer_array" default="{0}" />
		<!--name => The name of this benchmark.-->
		<xsd:attribute name="name" type="string" use="required" />
		<!--nodes => The number of nodes needed to run the base benchmark, default is 1.-->
		<xsd:attribute name="nodes" type="integer" default="0" />
		<!--scaleList => The scales at which to run the problem ( scale * nodes * tasksPerNode ).-->
		<xsd:attribute name="scaleList" type="integer_array" default="{0}" />
		<!--scaling => Whether to run a scaling, and which type of scaling to run.-->
		<xsd:attribute name="scaling" type="string" default="" />
		<!--tasksPerNode => The number of tasks per node to run the benchmark with.-->
		<xsd:attribute name="tasksPerNode" type="integer" use="required" />
		<!--threadsPerTask => The number of threads per task to run the benchmark with.-->
		<xsd:attribute name="threadsPerTask" type="integer" default="0" />
		<!--timeLimit => The time limit of the benchmark.-->
		<xsd:attribute name="timeLimit" type="integer" default="0" />
	</xsd:complexType>
	<xsd:complexType name="lassenType">
		<xsd:choice minOccurs="0" maxOccurs="unbounded">
			<xsd:element name="Run" type="RunType" maxOccurs="1" />
		</xsd:choice>
	</xsd:complexType>
	<xsd:complexType name="quartzType">
		<xsd:choice minOccurs="0" maxOccurs="unbounded">
			<xsd:element name="Run" type="RunType" maxOccurs="1" />
		</xsd:choice>
	</xsd:complexType>
</xsd:schema><|MERGE_RESOLUTION|>--- conflicted
+++ resolved
@@ -613,13 +613,8 @@
 					<xsd:selector xpath="CompositionalMultiphaseFluid" />
 					<xsd:field xpath="@name" />
 				</xsd:unique>
-<<<<<<< HEAD
-				<xsd:unique name="domainConstitutiveCompositionalThreePhaseKValueFluidUniqueName">
-					<xsd:selector xpath="CompositionalThreePhaseKValueFluid" />
-=======
 				<xsd:unique name="domainConstitutiveCompositionalThreePhaseFluidLohrenzBrayClarkUniqueName">
 					<xsd:selector xpath="CompositionalThreePhaseFluidLohrenzBrayClark" />
->>>>>>> 25d9c589
 					<xsd:field xpath="@name" />
 				</xsd:unique>
 				<xsd:unique name="domainConstitutiveCompositionalTwoPhaseFluidUniqueName">
@@ -4831,11 +4826,7 @@
 			<xsd:element name="CeramicDamage" type="CeramicDamageType" />
 			<xsd:element name="CompositionalKValueFluid" type="CompositionalKValueFluidType" />
 			<xsd:element name="CompositionalMultiphaseFluid" type="CompositionalMultiphaseFluidType" />
-<<<<<<< HEAD
-			<xsd:element name="CompositionalThreePhaseKValueFluid" type="CompositionalThreePhaseKValueFluidType" />
-=======
 			<xsd:element name="CompositionalThreePhaseFluidLohrenzBrayClark" type="CompositionalThreePhaseFluidLohrenzBrayClarkType" />
->>>>>>> 25d9c589
 			<xsd:element name="CompositionalTwoPhaseFluid" type="CompositionalTwoPhaseFluidType" />
 			<xsd:element name="CompositionalTwoPhaseFluidLohrenzBrayClark" type="CompositionalTwoPhaseFluidLohrenzBrayClarkType" />
 			<xsd:element name="CompressibleSinglePhaseFluid" type="CompressibleSinglePhaseFluidType" />
@@ -5202,11 +5193,7 @@
 		<!--name => A name is required for any non-unique nodes-->
 		<xsd:attribute name="name" type="groupName" use="required" />
 	</xsd:complexType>
-<<<<<<< HEAD
-	<xsd:complexType name="CompositionalThreePhaseKValueFluidType">
-=======
 	<xsd:complexType name="CompositionalThreePhaseFluidLohrenzBrayClarkType">
->>>>>>> 25d9c589
 		<!--checkPVTTablesRanges => Enable (1) or disable (0) an error when the input pressure or temperature of the PVT tables is out of range.-->
 		<xsd:attribute name="checkPVTTablesRanges" type="integer" default="1" />
 		<!--componentAcentricFactor => Component acentric factors-->
@@ -5217,36 +5204,18 @@
 		<xsd:attribute name="componentCriticalPressure" type="real64_array" use="required" />
 		<!--componentCriticalTemperature => Component critical temperatures-->
 		<xsd:attribute name="componentCriticalTemperature" type="real64_array" use="required" />
-<<<<<<< HEAD
-=======
 		<!--componentCriticalVolume => Component critical volumes-->
 		<xsd:attribute name="componentCriticalVolume" type="real64_array" default="{0}" />
->>>>>>> 25d9c589
 		<!--componentMolarWeight => Component molar weights-->
 		<xsd:attribute name="componentMolarWeight" type="real64_array" use="required" />
 		<!--componentNames => List of component names-->
 		<xsd:attribute name="componentNames" type="string_array" use="required" />
 		<!--componentVolumeShift => Component volume shifts-->
 		<xsd:attribute name="componentVolumeShift" type="real64_array" default="{0}" />
-<<<<<<< HEAD
-		<!--constantPhaseViscosity => Constant phase viscosity-->
-		<xsd:attribute name="constantPhaseViscosity" type="real64_array" default="{0}" />
-=======
->>>>>>> 25d9c589
 		<!--equationsOfState => List of equation of state types for each phase. Valid options:
 * pr
 * srk-->
 		<xsd:attribute name="equationsOfState" type="string_array" use="required" />
-<<<<<<< HEAD
-		<!--kValueTables => List of k-value tables for each phase.-->
-		<xsd:attribute name="kValueTables" type="string_array" use="required" />
-		<!--phaseNames => List of fluid phases-->
-		<xsd:attribute name="phaseNames" type="groupNameRef_array" use="required" />
-		<!--pressureCoordinates => List of pressure values for interpolation of k-values.-->
-		<xsd:attribute name="pressureCoordinates" type="real64_array" default="{0}" />
-		<!--temperatureCoordinates => List of temperature values for interpolation of k-values.-->
-		<xsd:attribute name="temperatureCoordinates" type="real64_array" default="{0}" />
-=======
 		<!--phaseNames => List of fluid phases-->
 		<xsd:attribute name="phaseNames" type="groupNameRef_array" use="required" />
 		<!--viscosityMixingRule => Viscosity mixing rule to be used for Lohrenz-Bray-Clark computation. Valid options:
@@ -5270,7 +5239,6 @@
 		<xsd:attribute name="waterViscosityCompressibility" type="real64" default="0" />
 		<!--waterViscosityExpansionCoefficient => The coefficient of thermal expansion (normalized derivative with respect to temperature) of water viscosity-->
 		<xsd:attribute name="waterViscosityExpansionCoefficient" type="real64" default="0" />
->>>>>>> 25d9c589
 		<!--name => A name is required for any non-unique nodes-->
 		<xsd:attribute name="name" type="groupName" use="required" />
 	</xsd:complexType>
