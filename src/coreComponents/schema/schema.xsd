<?xml version="1.0"?>
<xsd:schema xmlns:xsd="http://www.w3.org/2001/XMLSchema">
	<xsd:annotation>
		<xsd:documentation xml:lang="en">GEOSX Input Schema</xsd:documentation>
	</xsd:annotation>
	<xsd:simpleType name="R1Tensor">
		<xsd:restriction base="xsd:string">
			<xsd:pattern value=".*[\[\]`$].*|\s*\{\s*([+-]?[\d]*([\d]\.?|\.[\d])[\d]*([eE][-+]?[\d]+|\s*),\s*){2}[+-]?[\d]*([\d]\.?|\.[\d])[\d]*([eE][-+]?[\d]+|\s*)\s*\}" />
		</xsd:restriction>
	</xsd:simpleType>
	<xsd:simpleType name="R2SymTensor">
		<xsd:restriction base="xsd:string">
			<xsd:pattern value=".*[\[\]`$].*|\s*\{\s*([+-]?[\d]*([\d]\.?|\.[\d])[\d]*([eE][-+]?[\d]+|\s*),\s*){5}[+-]?[\d]*([\d]\.?|\.[\d])[\d]*([eE][-+]?[\d]+|\s*)\s*\}" />
		</xsd:restriction>
	</xsd:simpleType>
	<xsd:simpleType name="geosx_dataRepository_PlotLevel">
		<xsd:restriction base="xsd:string">
			<xsd:pattern value=".*[\[\]`$].*|[+-]?[\d]+" />
		</xsd:restriction>
	</xsd:simpleType>
	<xsd:simpleType name="globalIndex">
		<xsd:restriction base="xsd:string">
			<xsd:pattern value=".*[\[\]`$].*|[+-]?[\d]+" />
		</xsd:restriction>
	</xsd:simpleType>
	<xsd:simpleType name="globalIndex_array">
		<xsd:restriction base="xsd:string">
			<xsd:pattern value=".*[\[\]`$].*|\{\s*(([+-]?[\d]+,\s*)*[+-]?[\d]+)?\s*\}" />
		</xsd:restriction>
	</xsd:simpleType>
	<xsd:simpleType name="globalIndex_array2d">
		<xsd:restriction base="xsd:string">
			<xsd:pattern value=".*[\[\]`$].*|\{\s*(\{\s*(([+-]?[\d]+,\s*)*[+-]?[\d]+)?\s*\},\s*)*\{\s*(([+-]?[\d]+,\s*)*[+-]?[\d]+)?\s*\}\s*\}" />
		</xsd:restriction>
	</xsd:simpleType>
	<xsd:simpleType name="globalIndex_array3d">
		<xsd:restriction base="xsd:string">
			<xsd:pattern value=".*[\[\]`$].*|\{\s*(\{\s*(\{\s*(([+-]?[\d]+,\s*)*[+-]?[\d]+)?\s*\},\s*)*\{\s*(([+-]?[\d]+,\s*)*[+-]?[\d]+)?\s*\}\s*\},\s*)*\{\s*(\{\s*(([+-]?[\d]+,\s*)*[+-]?[\d]+)?\s*\},\s*)*\{\s*(([+-]?[\d]+,\s*)*[+-]?[\d]+)?\s*\}\s*\}\s*\}" />
		</xsd:restriction>
	</xsd:simpleType>
	<xsd:simpleType name="integer">
		<xsd:restriction base="xsd:string">
			<xsd:pattern value=".*[\[\]`$].*|[+-]?[\d]+" />
		</xsd:restriction>
	</xsd:simpleType>
	<xsd:simpleType name="integer_array">
		<xsd:restriction base="xsd:string">
			<xsd:pattern value=".*[\[\]`$].*|\{\s*(([+-]?[\d]+,\s*)*[+-]?[\d]+)?\s*\}" />
		</xsd:restriction>
	</xsd:simpleType>
	<xsd:simpleType name="integer_array2d">
		<xsd:restriction base="xsd:string">
			<xsd:pattern value=".*[\[\]`$].*|\{\s*(\{\s*(([+-]?[\d]+,\s*)*[+-]?[\d]+)?\s*\},\s*)*\{\s*(([+-]?[\d]+,\s*)*[+-]?[\d]+)?\s*\}\s*\}" />
		</xsd:restriction>
	</xsd:simpleType>
	<xsd:simpleType name="integer_array3d">
		<xsd:restriction base="xsd:string">
			<xsd:pattern value=".*[\[\]`$].*|\{\s*(\{\s*(\{\s*(([+-]?[\d]+,\s*)*[+-]?[\d]+)?\s*\},\s*)*\{\s*(([+-]?[\d]+,\s*)*[+-]?[\d]+)?\s*\}\s*\},\s*)*\{\s*(\{\s*(([+-]?[\d]+,\s*)*[+-]?[\d]+)?\s*\},\s*)*\{\s*(([+-]?[\d]+,\s*)*[+-]?[\d]+)?\s*\}\s*\}\s*\}" />
		</xsd:restriction>
	</xsd:simpleType>
	<xsd:simpleType name="localIndex">
		<xsd:restriction base="xsd:string">
			<xsd:pattern value=".*[\[\]`$].*|[+-]?[\d]+" />
		</xsd:restriction>
	</xsd:simpleType>
	<xsd:simpleType name="localIndex_array">
		<xsd:restriction base="xsd:string">
			<xsd:pattern value=".*[\[\]`$].*|\{\s*(([+-]?[\d]+,\s*)*[+-]?[\d]+)?\s*\}" />
		</xsd:restriction>
	</xsd:simpleType>
	<xsd:simpleType name="localIndex_array2d">
		<xsd:restriction base="xsd:string">
			<xsd:pattern value=".*[\[\]`$].*|\{\s*(\{\s*(([+-]?[\d]+,\s*)*[+-]?[\d]+)?\s*\},\s*)*\{\s*(([+-]?[\d]+,\s*)*[+-]?[\d]+)?\s*\}\s*\}" />
		</xsd:restriction>
	</xsd:simpleType>
	<xsd:simpleType name="localIndex_array3d">
		<xsd:restriction base="xsd:string">
			<xsd:pattern value=".*[\[\]`$].*|\{\s*(\{\s*(\{\s*(([+-]?[\d]+,\s*)*[+-]?[\d]+)?\s*\},\s*)*\{\s*(([+-]?[\d]+,\s*)*[+-]?[\d]+)?\s*\}\s*\},\s*)*\{\s*(\{\s*(([+-]?[\d]+,\s*)*[+-]?[\d]+)?\s*\},\s*)*\{\s*(([+-]?[\d]+,\s*)*[+-]?[\d]+)?\s*\}\s*\}\s*\}" />
		</xsd:restriction>
	</xsd:simpleType>
	<xsd:simpleType name="mapPair">
		<xsd:restriction base="xsd:string">
			<xsd:pattern value=".*[\[\]`$].*|[^,\{\}]*" />
		</xsd:restriction>
	</xsd:simpleType>
	<xsd:simpleType name="path">
		<xsd:restriction base="xsd:string">
			<xsd:pattern value=".*[\[\]`$].*|[^,\{\}]*" />
		</xsd:restriction>
	</xsd:simpleType>
	<xsd:simpleType name="path_array">
		<xsd:restriction base="xsd:string">
			<xsd:pattern value=".*[\[\]`$].*|\{\s*(([^,\{\}]*,\s*)*[^,\{\}]*)?\s*\}" />
		</xsd:restriction>
	</xsd:simpleType>
	<xsd:simpleType name="real32">
		<xsd:restriction base="xsd:string">
			<xsd:pattern value=".*[\[\]`$].*|[+-]?[\d]*([\d]\.?|\.[\d])[\d]*([eE][-+]?[\d]+|\s*)" />
		</xsd:restriction>
	</xsd:simpleType>
	<xsd:simpleType name="real32_array">
		<xsd:restriction base="xsd:string">
			<xsd:pattern value=".*[\[\]`$].*|\{\s*(([+-]?[\d]*([\d]\.?|\.[\d])[\d]*([eE][-+]?[\d]+|\s*),\s*)*[+-]?[\d]*([\d]\.?|\.[\d])[\d]*([eE][-+]?[\d]+|\s*))?\s*\}" />
		</xsd:restriction>
	</xsd:simpleType>
	<xsd:simpleType name="real32_array2d">
		<xsd:restriction base="xsd:string">
			<xsd:pattern value=".*[\[\]`$].*|\{\s*(\{\s*(([+-]?[\d]*([\d]\.?|\.[\d])[\d]*([eE][-+]?[\d]+|\s*),\s*)*[+-]?[\d]*([\d]\.?|\.[\d])[\d]*([eE][-+]?[\d]+|\s*))?\s*\},\s*)*\{\s*(([+-]?[\d]*([\d]\.?|\.[\d])[\d]*([eE][-+]?[\d]+|\s*),\s*)*[+-]?[\d]*([\d]\.?|\.[\d])[\d]*([eE][-+]?[\d]+|\s*))?\s*\}\s*\}" />
		</xsd:restriction>
	</xsd:simpleType>
	<xsd:simpleType name="real32_array3d">
		<xsd:restriction base="xsd:string">
			<xsd:pattern value=".*[\[\]`$].*|\{\s*(\{\s*(\{\s*(([+-]?[\d]*([\d]\.?|\.[\d])[\d]*([eE][-+]?[\d]+|\s*),\s*)*[+-]?[\d]*([\d]\.?|\.[\d])[\d]*([eE][-+]?[\d]+|\s*))?\s*\},\s*)*\{\s*(([+-]?[\d]*([\d]\.?|\.[\d])[\d]*([eE][-+]?[\d]+|\s*),\s*)*[+-]?[\d]*([\d]\.?|\.[\d])[\d]*([eE][-+]?[\d]+|\s*))?\s*\}\s*\},\s*)*\{\s*(\{\s*(([+-]?[\d]*([\d]\.?|\.[\d])[\d]*([eE][-+]?[\d]+|\s*),\s*)*[+-]?[\d]*([\d]\.?|\.[\d])[\d]*([eE][-+]?[\d]+|\s*))?\s*\},\s*)*\{\s*(([+-]?[\d]*([\d]\.?|\.[\d])[\d]*([eE][-+]?[\d]+|\s*),\s*)*[+-]?[\d]*([\d]\.?|\.[\d])[\d]*([eE][-+]?[\d]+|\s*))?\s*\}\s*\}\s*\}" />
		</xsd:restriction>
	</xsd:simpleType>
	<xsd:simpleType name="real64">
		<xsd:restriction base="xsd:string">
			<xsd:pattern value=".*[\[\]`$].*|[+-]?[\d]*([\d]\.?|\.[\d])[\d]*([eE][-+]?[\d]+|\s*)" />
		</xsd:restriction>
	</xsd:simpleType>
	<xsd:simpleType name="real64_array">
		<xsd:restriction base="xsd:string">
			<xsd:pattern value=".*[\[\]`$].*|\{\s*(([+-]?[\d]*([\d]\.?|\.[\d])[\d]*([eE][-+]?[\d]+|\s*),\s*)*[+-]?[\d]*([\d]\.?|\.[\d])[\d]*([eE][-+]?[\d]+|\s*))?\s*\}" />
		</xsd:restriction>
	</xsd:simpleType>
	<xsd:simpleType name="real64_array2d">
		<xsd:restriction base="xsd:string">
			<xsd:pattern value=".*[\[\]`$].*|\{\s*(\{\s*(([+-]?[\d]*([\d]\.?|\.[\d])[\d]*([eE][-+]?[\d]+|\s*),\s*)*[+-]?[\d]*([\d]\.?|\.[\d])[\d]*([eE][-+]?[\d]+|\s*))?\s*\},\s*)*\{\s*(([+-]?[\d]*([\d]\.?|\.[\d])[\d]*([eE][-+]?[\d]+|\s*),\s*)*[+-]?[\d]*([\d]\.?|\.[\d])[\d]*([eE][-+]?[\d]+|\s*))?\s*\}\s*\}" />
		</xsd:restriction>
	</xsd:simpleType>
	<xsd:simpleType name="real64_array3d">
		<xsd:restriction base="xsd:string">
			<xsd:pattern value=".*[\[\]`$].*|\{\s*(\{\s*(\{\s*(([+-]?[\d]*([\d]\.?|\.[\d])[\d]*([eE][-+]?[\d]+|\s*),\s*)*[+-]?[\d]*([\d]\.?|\.[\d])[\d]*([eE][-+]?[\d]+|\s*))?\s*\},\s*)*\{\s*(([+-]?[\d]*([\d]\.?|\.[\d])[\d]*([eE][-+]?[\d]+|\s*),\s*)*[+-]?[\d]*([\d]\.?|\.[\d])[\d]*([eE][-+]?[\d]+|\s*))?\s*\}\s*\},\s*)*\{\s*(\{\s*(([+-]?[\d]*([\d]\.?|\.[\d])[\d]*([eE][-+]?[\d]+|\s*),\s*)*[+-]?[\d]*([\d]\.?|\.[\d])[\d]*([eE][-+]?[\d]+|\s*))?\s*\},\s*)*\{\s*(([+-]?[\d]*([\d]\.?|\.[\d])[\d]*([eE][-+]?[\d]+|\s*),\s*)*[+-]?[\d]*([\d]\.?|\.[\d])[\d]*([eE][-+]?[\d]+|\s*))?\s*\}\s*\}\s*\}" />
		</xsd:restriction>
	</xsd:simpleType>
	<xsd:simpleType name="real64_array4d">
		<xsd:restriction base="xsd:string">
			<xsd:pattern value=".*[\[\]`$].*|\{\s*(\{\s*(\{\s*(\{\s*(([+-]?[\d]*([\d]\.?|\.[\d])[\d]*([eE][-+]?[\d]+|\s*),\s*)*[+-]?[\d]*([\d]\.?|\.[\d])[\d]*([eE][-+]?[\d]+|\s*))?\s*\},\s*)*\{\s*(([+-]?[\d]*([\d]\.?|\.[\d])[\d]*([eE][-+]?[\d]+|\s*),\s*)*[+-]?[\d]*([\d]\.?|\.[\d])[\d]*([eE][-+]?[\d]+|\s*))?\s*\}\s*\},\s*)*\{\s*(\{\s*(([+-]?[\d]*([\d]\.?|\.[\d])[\d]*([eE][-+]?[\d]+|\s*),\s*)*[+-]?[\d]*([\d]\.?|\.[\d])[\d]*([eE][-+]?[\d]+|\s*))?\s*\},\s*)*\{\s*(([+-]?[\d]*([\d]\.?|\.[\d])[\d]*([eE][-+]?[\d]+|\s*),\s*)*[+-]?[\d]*([\d]\.?|\.[\d])[\d]*([eE][-+]?[\d]+|\s*))?\s*\}\s*\}\s*\},\s*)*\{\s*(\{\s*(\{\s*(([+-]?[\d]*([\d]\.?|\.[\d])[\d]*([eE][-+]?[\d]+|\s*),\s*)*[+-]?[\d]*([\d]\.?|\.[\d])[\d]*([eE][-+]?[\d]+|\s*))?\s*\},\s*)*\{\s*(([+-]?[\d]*([\d]\.?|\.[\d])[\d]*([eE][-+]?[\d]+|\s*),\s*)*[+-]?[\d]*([\d]\.?|\.[\d])[\d]*([eE][-+]?[\d]+|\s*))?\s*\}\s*\},\s*)*\{\s*(\{\s*(([+-]?[\d]*([\d]\.?|\.[\d])[\d]*([eE][-+]?[\d]+|\s*),\s*)*[+-]?[\d]*([\d]\.?|\.[\d])[\d]*([eE][-+]?[\d]+|\s*))?\s*\},\s*)*\{\s*(([+-]?[\d]*([\d]\.?|\.[\d])[\d]*([eE][-+]?[\d]+|\s*),\s*)*[+-]?[\d]*([\d]\.?|\.[\d])[\d]*([eE][-+]?[\d]+|\s*))?\s*\}\s*\}\s*\}\s*\}" />
		</xsd:restriction>
	</xsd:simpleType>
	<xsd:simpleType name="string">
		<xsd:restriction base="xsd:string">
			<xsd:pattern value=".*[\[\]`$].*|[^,\{\}]*" />
		</xsd:restriction>
	</xsd:simpleType>
	<xsd:simpleType name="string_array">
		<xsd:restriction base="xsd:string">
			<xsd:pattern value=".*[\[\]`$].*|\{\s*(([^,\{\}]*,\s*)*[^,\{\}]*)?\s*\}" />
		</xsd:restriction>
	</xsd:simpleType>
	<xsd:element name="Problem" type="ProblemType" />
	<xsd:complexType name="ProblemType">
		<xsd:choice minOccurs="0" maxOccurs="unbounded">
			<xsd:element name="Events" type="EventsType" minOccurs="1" maxOccurs="1">
				<xsd:unique name="EventsHaltEventUniqueName">
					<xsd:selector xpath="HaltEvent" />
					<xsd:field xpath="@name" />
				</xsd:unique>
				<xsd:unique name="EventsPeriodicEventUniqueName">
					<xsd:selector xpath="PeriodicEvent" />
					<xsd:field xpath="@name" />
				</xsd:unique>
				<xsd:unique name="EventsSoloEventUniqueName">
					<xsd:selector xpath="SoloEvent" />
					<xsd:field xpath="@name" />
				</xsd:unique>
			</xsd:element>
			<xsd:element name="FieldSpecifications" type="FieldSpecificationsType" maxOccurs="1">
				<xsd:unique name="FieldSpecificationsAquiferUniqueName">
					<xsd:selector xpath="Aquifer" />
					<xsd:field xpath="@name" />
				</xsd:unique>
				<xsd:unique name="FieldSpecificationsDirichletUniqueName">
					<xsd:selector xpath="Dirichlet" />
					<xsd:field xpath="@name" />
				</xsd:unique>
				<xsd:unique name="FieldSpecificationsFieldSpecificationUniqueName">
					<xsd:selector xpath="FieldSpecification" />
					<xsd:field xpath="@name" />
				</xsd:unique>
				<xsd:unique name="FieldSpecificationsHydrostaticEquilibriumUniqueName">
					<xsd:selector xpath="HydrostaticEquilibrium" />
					<xsd:field xpath="@name" />
				</xsd:unique>
				<xsd:unique name="FieldSpecificationsPMLUniqueName">
					<xsd:selector xpath="PML" />
					<xsd:field xpath="@name" />
				</xsd:unique>
				<xsd:unique name="FieldSpecificationsSourceFluxUniqueName">
					<xsd:selector xpath="SourceFlux" />
					<xsd:field xpath="@name" />
				</xsd:unique>
				<xsd:unique name="FieldSpecificationsTractionUniqueName">
					<xsd:selector xpath="Traction" />
					<xsd:field xpath="@name" />
				</xsd:unique>
			</xsd:element>
			<xsd:element name="Functions" type="FunctionsType" maxOccurs="1">
				<xsd:unique name="FunctionsCompositeFunctionUniqueName">
					<xsd:selector xpath="CompositeFunction" />
					<xsd:field xpath="@name" />
				</xsd:unique>
				<xsd:unique name="FunctionsMultivariableTableFunctionUniqueName">
					<xsd:selector xpath="MultivariableTableFunction" />
					<xsd:field xpath="@name" />
				</xsd:unique>
				<xsd:unique name="FunctionsSymbolicFunctionUniqueName">
					<xsd:selector xpath="SymbolicFunction" />
					<xsd:field xpath="@name" />
				</xsd:unique>
				<xsd:unique name="FunctionsTableFunctionUniqueName">
					<xsd:selector xpath="TableFunction" />
					<xsd:field xpath="@name" />
				</xsd:unique>
			</xsd:element>
			<xsd:element name="Geometry" type="GeometryType" maxOccurs="1">
				<xsd:unique name="GeometryBoundedPlaneUniqueName">
					<xsd:selector xpath="BoundedPlane" />
					<xsd:field xpath="@name" />
				</xsd:unique>
				<xsd:unique name="GeometryBoxUniqueName">
					<xsd:selector xpath="Box" />
					<xsd:field xpath="@name" />
				</xsd:unique>
				<xsd:unique name="GeometryCylinderUniqueName">
					<xsd:selector xpath="Cylinder" />
					<xsd:field xpath="@name" />
				</xsd:unique>
				<xsd:unique name="GeometryThickPlaneUniqueName">
					<xsd:selector xpath="ThickPlane" />
					<xsd:field xpath="@name" />
				</xsd:unique>
			</xsd:element>
			<xsd:element name="Mesh" type="MeshType" minOccurs="1" maxOccurs="1">
				<xsd:unique name="MeshInternalMeshUniqueName">
					<xsd:selector xpath="InternalMesh" />
					<xsd:field xpath="@name" />
				</xsd:unique>
				<xsd:unique name="MeshInternalWellUniqueName">
					<xsd:selector xpath="InternalWell" />
					<xsd:field xpath="@name" />
				</xsd:unique>
				<xsd:unique name="MeshInternalWellboreUniqueName">
					<xsd:selector xpath="InternalWellbore" />
					<xsd:field xpath="@name" />
				</xsd:unique>
				<xsd:unique name="MeshPAMELAMeshUniqueName">
					<xsd:selector xpath="PAMELAMesh" />
					<xsd:field xpath="@name" />
				</xsd:unique>
				<xsd:unique name="MeshVTKMeshUniqueName">
					<xsd:selector xpath="VTKMesh" />
					<xsd:field xpath="@name" />
				</xsd:unique>
			</xsd:element>
			<xsd:element name="NumericalMethods" type="NumericalMethodsType" maxOccurs="1" />
			<xsd:element name="Outputs" type="OutputsType" minOccurs="1" maxOccurs="1">
				<xsd:unique name="OutputsBlueprintUniqueName">
					<xsd:selector xpath="Blueprint" />
					<xsd:field xpath="@name" />
				</xsd:unique>
				<xsd:unique name="OutputsChomboIOUniqueName">
					<xsd:selector xpath="ChomboIO" />
					<xsd:field xpath="@name" />
				</xsd:unique>
				<xsd:unique name="OutputsPythonUniqueName">
					<xsd:selector xpath="Python" />
					<xsd:field xpath="@name" />
				</xsd:unique>
				<xsd:unique name="OutputsRestartUniqueName">
					<xsd:selector xpath="Restart" />
					<xsd:field xpath="@name" />
				</xsd:unique>
				<xsd:unique name="OutputsSiloUniqueName">
					<xsd:selector xpath="Silo" />
					<xsd:field xpath="@name" />
				</xsd:unique>
				<xsd:unique name="OutputsTimeHistoryUniqueName">
					<xsd:selector xpath="TimeHistory" />
					<xsd:field xpath="@name" />
				</xsd:unique>
				<xsd:unique name="OutputsVTKUniqueName">
					<xsd:selector xpath="VTK" />
					<xsd:field xpath="@name" />
				</xsd:unique>
			</xsd:element>
			<xsd:element name="Solvers" type="SolversType" minOccurs="1" maxOccurs="1">
				<xsd:unique name="SolversAcousticSEMUniqueName">
					<xsd:selector xpath="AcousticSEM" />
					<xsd:field xpath="@name" />
				</xsd:unique>
				<xsd:unique name="SolversCompositionalMultiphaseFVMUniqueName">
					<xsd:selector xpath="CompositionalMultiphaseFVM" />
					<xsd:field xpath="@name" />
				</xsd:unique>
				<xsd:unique name="SolversCompositionalMultiphaseHybridFVMUniqueName">
					<xsd:selector xpath="CompositionalMultiphaseHybridFVM" />
					<xsd:field xpath="@name" />
				</xsd:unique>
				<xsd:unique name="SolversCompositionalMultiphaseReservoirUniqueName">
					<xsd:selector xpath="CompositionalMultiphaseReservoir" />
					<xsd:field xpath="@name" />
				</xsd:unique>
				<xsd:unique name="SolversCompositionalMultiphaseWellUniqueName">
					<xsd:selector xpath="CompositionalMultiphaseWell" />
					<xsd:field xpath="@name" />
				</xsd:unique>
				<xsd:unique name="SolversEmbeddedSurfaceGeneratorUniqueName">
					<xsd:selector xpath="EmbeddedSurfaceGenerator" />
					<xsd:field xpath="@name" />
				</xsd:unique>
				<xsd:unique name="SolversFlowProppantTransportUniqueName">
					<xsd:selector xpath="FlowProppantTransport" />
					<xsd:field xpath="@name" />
				</xsd:unique>
				<xsd:unique name="SolversHydrofractureUniqueName">
					<xsd:selector xpath="Hydrofracture" />
					<xsd:field xpath="@name" />
				</xsd:unique>
				<xsd:unique name="SolversLagrangianContactUniqueName">
					<xsd:selector xpath="LagrangianContact" />
					<xsd:field xpath="@name" />
				</xsd:unique>
				<xsd:unique name="SolversLaplaceFEMUniqueName">
					<xsd:selector xpath="LaplaceFEM" />
					<xsd:field xpath="@name" />
				</xsd:unique>
				<xsd:unique name="SolversMultiphasePoromechanicsUniqueName">
					<xsd:selector xpath="MultiphasePoromechanics" />
					<xsd:field xpath="@name" />
				</xsd:unique>
				<xsd:unique name="SolversMultiphasePoromechanicsReservoirUniqueName">
					<xsd:selector xpath="MultiphasePoromechanicsReservoir" />
					<xsd:field xpath="@name" />
				</xsd:unique>
				<xsd:unique name="SolversPhaseFieldDamageFEMUniqueName">
					<xsd:selector xpath="PhaseFieldDamageFEM" />
					<xsd:field xpath="@name" />
				</xsd:unique>
				<xsd:unique name="SolversPhaseFieldFractureUniqueName">
					<xsd:selector xpath="PhaseFieldFracture" />
					<xsd:field xpath="@name" />
				</xsd:unique>
				<xsd:unique name="SolversProppantTransportUniqueName">
					<xsd:selector xpath="ProppantTransport" />
					<xsd:field xpath="@name" />
				</xsd:unique>
				<xsd:unique name="SolversReactiveCompositionalMultiphaseOBLUniqueName">
					<xsd:selector xpath="ReactiveCompositionalMultiphaseOBL" />
					<xsd:field xpath="@name" />
				</xsd:unique>
				<xsd:unique name="SolversSinglePhaseFVMUniqueName">
					<xsd:selector xpath="SinglePhaseFVM" />
					<xsd:field xpath="@name" />
				</xsd:unique>
				<xsd:unique name="SolversSinglePhaseHybridFVMUniqueName">
					<xsd:selector xpath="SinglePhaseHybridFVM" />
					<xsd:field xpath="@name" />
				</xsd:unique>
				<xsd:unique name="SolversSinglePhasePoromechanicsUniqueName">
					<xsd:selector xpath="SinglePhasePoromechanics" />
					<xsd:field xpath="@name" />
				</xsd:unique>
				<xsd:unique name="SolversSinglePhasePoromechanicsEmbeddedFracturesUniqueName">
					<xsd:selector xpath="SinglePhasePoromechanicsEmbeddedFractures" />
					<xsd:field xpath="@name" />
				</xsd:unique>
				<xsd:unique name="SolversSinglePhasePoromechanicsReservoirUniqueName">
					<xsd:selector xpath="SinglePhasePoromechanicsReservoir" />
					<xsd:field xpath="@name" />
				</xsd:unique>
				<xsd:unique name="SolversSinglePhaseProppantFVMUniqueName">
					<xsd:selector xpath="SinglePhaseProppantFVM" />
					<xsd:field xpath="@name" />
				</xsd:unique>
				<xsd:unique name="SolversSinglePhaseReservoirUniqueName">
					<xsd:selector xpath="SinglePhaseReservoir" />
					<xsd:field xpath="@name" />
				</xsd:unique>
				<xsd:unique name="SolversSinglePhaseWellUniqueName">
					<xsd:selector xpath="SinglePhaseWell" />
					<xsd:field xpath="@name" />
				</xsd:unique>
				<xsd:unique name="SolversSolidMechanicsEmbeddedFracturesUniqueName">
					<xsd:selector xpath="SolidMechanicsEmbeddedFractures" />
					<xsd:field xpath="@name" />
				</xsd:unique>
				<xsd:unique name="SolversSolidMechanicsLagrangianSSLEUniqueName">
					<xsd:selector xpath="SolidMechanicsLagrangianSSLE" />
					<xsd:field xpath="@name" />
				</xsd:unique>
				<xsd:unique name="SolversSolidMechanics_LagrangianFEMUniqueName">
					<xsd:selector xpath="SolidMechanics_LagrangianFEM" />
					<xsd:field xpath="@name" />
				</xsd:unique>
				<xsd:unique name="SolversSurfaceGeneratorUniqueName">
					<xsd:selector xpath="SurfaceGenerator" />
					<xsd:field xpath="@name" />
				</xsd:unique>
			</xsd:element>
			<xsd:element name="Tasks" type="TasksType" maxOccurs="1">
				<xsd:unique name="TasksCompositionalMultiphaseStatisticsUniqueName">
					<xsd:selector xpath="CompositionalMultiphaseStatistics" />
					<xsd:field xpath="@name" />
				</xsd:unique>
				<xsd:unique name="TasksPVTDriverUniqueName">
					<xsd:selector xpath="PVTDriver" />
					<xsd:field xpath="@name" />
				</xsd:unique>
				<xsd:unique name="TasksPackCollectionUniqueName">
					<xsd:selector xpath="PackCollection" />
					<xsd:field xpath="@name" />
				</xsd:unique>
				<xsd:unique name="TasksSinglePhaseStatisticsUniqueName">
					<xsd:selector xpath="SinglePhaseStatistics" />
					<xsd:field xpath="@name" />
				</xsd:unique>
				<xsd:unique name="TasksSolidMechanicsStateResetUniqueName">
					<xsd:selector xpath="SolidMechanicsStateReset" />
					<xsd:field xpath="@name" />
				</xsd:unique>
				<xsd:unique name="TasksSolidMechanicsStatisticsUniqueName">
					<xsd:selector xpath="SolidMechanicsStatistics" />
					<xsd:field xpath="@name" />
				</xsd:unique>
				<xsd:unique name="TasksTriaxialDriverUniqueName">
					<xsd:selector xpath="TriaxialDriver" />
					<xsd:field xpath="@name" />
				</xsd:unique>
			</xsd:element>
			<xsd:element name="Constitutive" type="ConstitutiveType" maxOccurs="1">
				<xsd:unique name="ConstitutiveBiotPorosityUniqueName">
					<xsd:selector xpath="BiotPorosity" />
					<xsd:field xpath="@name" />
				</xsd:unique>
				<xsd:unique name="ConstitutiveBlackOilFluidUniqueName">
					<xsd:selector xpath="BlackOilFluid" />
					<xsd:field xpath="@name" />
				</xsd:unique>
				<xsd:unique name="ConstitutiveBrooksCoreyBakerRelativePermeabilityUniqueName">
					<xsd:selector xpath="BrooksCoreyBakerRelativePermeability" />
					<xsd:field xpath="@name" />
				</xsd:unique>
				<xsd:unique name="ConstitutiveBrooksCoreyCapillaryPressureUniqueName">
					<xsd:selector xpath="BrooksCoreyCapillaryPressure" />
					<xsd:field xpath="@name" />
				</xsd:unique>
				<xsd:unique name="ConstitutiveBrooksCoreyRelativePermeabilityUniqueName">
					<xsd:selector xpath="BrooksCoreyRelativePermeability" />
					<xsd:field xpath="@name" />
				</xsd:unique>
				<xsd:unique name="ConstitutiveCO2BrineEzrokhiFluidUniqueName">
					<xsd:selector xpath="CO2BrineEzrokhiFluid" />
					<xsd:field xpath="@name" />
				</xsd:unique>
				<xsd:unique name="ConstitutiveCO2BrineEzrokhiThermalFluidUniqueName">
					<xsd:selector xpath="CO2BrineEzrokhiThermalFluid" />
					<xsd:field xpath="@name" />
				</xsd:unique>
				<xsd:unique name="ConstitutiveCO2BrinePhillipsFluidUniqueName">
					<xsd:selector xpath="CO2BrinePhillipsFluid" />
					<xsd:field xpath="@name" />
				</xsd:unique>
				<xsd:unique name="ConstitutiveCO2BrinePhillipsThermalFluidUniqueName">
					<xsd:selector xpath="CO2BrinePhillipsThermalFluid" />
					<xsd:field xpath="@name" />
				</xsd:unique>
				<xsd:unique name="ConstitutiveCarmanKozenyPermeabilityUniqueName">
					<xsd:selector xpath="CarmanKozenyPermeability" />
					<xsd:field xpath="@name" />
				</xsd:unique>
				<xsd:unique name="ConstitutiveCompositionalMultiphaseFluidUniqueName">
					<xsd:selector xpath="CompositionalMultiphaseFluid" />
					<xsd:field xpath="@name" />
				</xsd:unique>
				<xsd:unique name="ConstitutiveCompressibleSinglePhaseFluidUniqueName">
					<xsd:selector xpath="CompressibleSinglePhaseFluid" />
					<xsd:field xpath="@name" />
				</xsd:unique>
				<xsd:unique name="ConstitutiveCompressibleSolidCarmanKozenyPermeabilityUniqueName">
					<xsd:selector xpath="CompressibleSolidCarmanKozenyPermeability" />
					<xsd:field xpath="@name" />
				</xsd:unique>
				<xsd:unique name="ConstitutiveCompressibleSolidConstantPermeabilityUniqueName">
					<xsd:selector xpath="CompressibleSolidConstantPermeability" />
					<xsd:field xpath="@name" />
				</xsd:unique>
				<xsd:unique name="ConstitutiveCompressibleSolidParallelPlatesPermeabilityUniqueName">
					<xsd:selector xpath="CompressibleSolidParallelPlatesPermeability" />
					<xsd:field xpath="@name" />
				</xsd:unique>
				<xsd:unique name="ConstitutiveCompressibleSolidSlipDependentPermeabilityUniqueName">
					<xsd:selector xpath="CompressibleSolidSlipDependentPermeability" />
					<xsd:field xpath="@name" />
				</xsd:unique>
				<xsd:unique name="ConstitutiveConstantPermeabilityUniqueName">
					<xsd:selector xpath="ConstantPermeability" />
					<xsd:field xpath="@name" />
				</xsd:unique>
				<xsd:unique name="ConstitutiveCoulombUniqueName">
					<xsd:selector xpath="Coulomb" />
					<xsd:field xpath="@name" />
				</xsd:unique>
				<xsd:unique name="ConstitutiveDamageElasticIsotropicUniqueName">
					<xsd:selector xpath="DamageElasticIsotropic" />
					<xsd:field xpath="@name" />
				</xsd:unique>
				<xsd:unique name="ConstitutiveDamageSpectralElasticIsotropicUniqueName">
					<xsd:selector xpath="DamageSpectralElasticIsotropic" />
					<xsd:field xpath="@name" />
				</xsd:unique>
				<xsd:unique name="ConstitutiveDamageVolDevElasticIsotropicUniqueName">
					<xsd:selector xpath="DamageVolDevElasticIsotropic" />
					<xsd:field xpath="@name" />
				</xsd:unique>
				<xsd:unique name="ConstitutiveDeadOilFluidUniqueName">
					<xsd:selector xpath="DeadOilFluid" />
					<xsd:field xpath="@name" />
				</xsd:unique>
				<xsd:unique name="ConstitutiveDelftEggUniqueName">
					<xsd:selector xpath="DelftEgg" />
					<xsd:field xpath="@name" />
				</xsd:unique>
				<xsd:unique name="ConstitutiveDruckerPragerUniqueName">
					<xsd:selector xpath="DruckerPrager" />
					<xsd:field xpath="@name" />
				</xsd:unique>
				<xsd:unique name="ConstitutiveElasticIsotropicUniqueName">
					<xsd:selector xpath="ElasticIsotropic" />
					<xsd:field xpath="@name" />
				</xsd:unique>
				<xsd:unique name="ConstitutiveElasticIsotropicPressureDependentUniqueName">
					<xsd:selector xpath="ElasticIsotropicPressureDependent" />
					<xsd:field xpath="@name" />
				</xsd:unique>
				<xsd:unique name="ConstitutiveElasticOrthotropicUniqueName">
					<xsd:selector xpath="ElasticOrthotropic" />
					<xsd:field xpath="@name" />
				</xsd:unique>
				<xsd:unique name="ConstitutiveElasticTransverseIsotropicUniqueName">
					<xsd:selector xpath="ElasticTransverseIsotropic" />
					<xsd:field xpath="@name" />
				</xsd:unique>
				<xsd:unique name="ConstitutiveExtendedDruckerPragerUniqueName">
					<xsd:selector xpath="ExtendedDruckerPrager" />
					<xsd:field xpath="@name" />
				</xsd:unique>
				<xsd:unique name="ConstitutiveFrictionlessContactUniqueName">
					<xsd:selector xpath="FrictionlessContact" />
					<xsd:field xpath="@name" />
				</xsd:unique>
				<xsd:unique name="ConstitutiveJFunctionCapillaryPressureUniqueName">
					<xsd:selector xpath="JFunctionCapillaryPressure" />
					<xsd:field xpath="@name" />
				</xsd:unique>
				<xsd:unique name="ConstitutiveModifiedCamClayUniqueName">
					<xsd:selector xpath="ModifiedCamClay" />
					<xsd:field xpath="@name" />
				</xsd:unique>
				<xsd:unique name="ConstitutiveMultiPhaseConstantThermalConductivityUniqueName">
					<xsd:selector xpath="MultiPhaseConstantThermalConductivity" />
					<xsd:field xpath="@name" />
				</xsd:unique>
				<xsd:unique name="ConstitutiveMultiPhaseVolumeWeightedThermalConductivityUniqueName">
					<xsd:selector xpath="MultiPhaseVolumeWeightedThermalConductivity" />
					<xsd:field xpath="@name" />
				</xsd:unique>
				<xsd:unique name="ConstitutiveNullModelUniqueName">
					<xsd:selector xpath="NullModel" />
					<xsd:field xpath="@name" />
				</xsd:unique>
				<xsd:unique name="ConstitutiveParallelPlatesPermeabilityUniqueName">
					<xsd:selector xpath="ParallelPlatesPermeability" />
					<xsd:field xpath="@name" />
				</xsd:unique>
				<xsd:unique name="ConstitutiveParticleFluidUniqueName">
					<xsd:selector xpath="ParticleFluid" />
					<xsd:field xpath="@name" />
				</xsd:unique>
				<xsd:unique name="ConstitutivePermeabilityBaseUniqueName">
					<xsd:selector xpath="PermeabilityBase" />
					<xsd:field xpath="@name" />
				</xsd:unique>
				<xsd:unique name="ConstitutivePorousDelftEggUniqueName">
					<xsd:selector xpath="PorousDelftEgg" />
					<xsd:field xpath="@name" />
				</xsd:unique>
				<xsd:unique name="ConstitutivePorousDruckerPragerUniqueName">
					<xsd:selector xpath="PorousDruckerPrager" />
					<xsd:field xpath="@name" />
				</xsd:unique>
				<xsd:unique name="ConstitutivePorousElasticIsotropicUniqueName">
					<xsd:selector xpath="PorousElasticIsotropic" />
					<xsd:field xpath="@name" />
				</xsd:unique>
				<xsd:unique name="ConstitutivePorousElasticOrthotropicUniqueName">
					<xsd:selector xpath="PorousElasticOrthotropic" />
					<xsd:field xpath="@name" />
				</xsd:unique>
				<xsd:unique name="ConstitutivePorousElasticTransverseIsotropicUniqueName">
					<xsd:selector xpath="PorousElasticTransverseIsotropic" />
					<xsd:field xpath="@name" />
				</xsd:unique>
				<xsd:unique name="ConstitutivePorousExtendedDruckerPragerUniqueName">
					<xsd:selector xpath="PorousExtendedDruckerPrager" />
					<xsd:field xpath="@name" />
				</xsd:unique>
				<xsd:unique name="ConstitutivePorousModifiedCamClayUniqueName">
					<xsd:selector xpath="PorousModifiedCamClay" />
					<xsd:field xpath="@name" />
				</xsd:unique>
				<xsd:unique name="ConstitutivePressurePorosityUniqueName">
					<xsd:selector xpath="PressurePorosity" />
					<xsd:field xpath="@name" />
				</xsd:unique>
				<xsd:unique name="ConstitutiveProppantPermeabilityUniqueName">
					<xsd:selector xpath="ProppantPermeability" />
					<xsd:field xpath="@name" />
				</xsd:unique>
				<xsd:unique name="ConstitutiveProppantPorosityUniqueName">
					<xsd:selector xpath="ProppantPorosity" />
					<xsd:field xpath="@name" />
				</xsd:unique>
				<xsd:unique name="ConstitutiveProppantSlurryFluidUniqueName">
					<xsd:selector xpath="ProppantSlurryFluid" />
					<xsd:field xpath="@name" />
				</xsd:unique>
				<xsd:unique name="ConstitutiveProppantSolidProppantPermeabilityUniqueName">
					<xsd:selector xpath="ProppantSolidProppantPermeability" />
					<xsd:field xpath="@name" />
				</xsd:unique>
				<xsd:unique name="ConstitutiveSinglePhaseConstantThermalConductivityUniqueName">
					<xsd:selector xpath="SinglePhaseConstantThermalConductivity" />
					<xsd:field xpath="@name" />
				</xsd:unique>
				<xsd:unique name="ConstitutiveSlipDependentPermeabilityUniqueName">
					<xsd:selector xpath="SlipDependentPermeability" />
					<xsd:field xpath="@name" />
				</xsd:unique>
				<xsd:unique name="ConstitutiveSolidInternalEnergyUniqueName">
					<xsd:selector xpath="SolidInternalEnergy" />
					<xsd:field xpath="@name" />
				</xsd:unique>
				<xsd:unique name="ConstitutiveTableCapillaryPressureUniqueName">
					<xsd:selector xpath="TableCapillaryPressure" />
					<xsd:field xpath="@name" />
				</xsd:unique>
				<xsd:unique name="ConstitutiveTableRelativePermeabilityUniqueName">
					<xsd:selector xpath="TableRelativePermeability" />
					<xsd:field xpath="@name" />
				</xsd:unique>
				<xsd:unique name="ConstitutiveTableRelativePermeabilityHysteresisUniqueName">
					<xsd:selector xpath="TableRelativePermeabilityHysteresis" />
					<xsd:field xpath="@name" />
				</xsd:unique>
				<xsd:unique name="ConstitutiveThermalCompressibleSinglePhaseFluidUniqueName">
					<xsd:selector xpath="ThermalCompressibleSinglePhaseFluid" />
					<xsd:field xpath="@name" />
				</xsd:unique>
				<xsd:unique name="ConstitutiveVanGenuchtenBakerRelativePermeabilityUniqueName">
					<xsd:selector xpath="VanGenuchtenBakerRelativePermeability" />
					<xsd:field xpath="@name" />
				</xsd:unique>
				<xsd:unique name="ConstitutiveVanGenuchtenCapillaryPressureUniqueName">
					<xsd:selector xpath="VanGenuchtenCapillaryPressure" />
					<xsd:field xpath="@name" />
				</xsd:unique>
			</xsd:element>
			<xsd:element name="ElementRegions" type="ElementRegionsType" maxOccurs="1" />
			<xsd:element name="Included" type="IncludedType" maxOccurs="1">
				<xsd:unique name="IncludedFileUniqueName">
					<xsd:selector xpath="File" />
					<xsd:field xpath="@name" />
				</xsd:unique>
			</xsd:element>
			<xsd:element name="Parameters" type="ParametersType" maxOccurs="1">
				<xsd:unique name="ParametersParameterUniqueName">
					<xsd:selector xpath="Parameter" />
					<xsd:field xpath="@name" />
				</xsd:unique>
			</xsd:element>
			<xsd:element name="Benchmarks" type="BenchmarksType" maxOccurs="1" />
		</xsd:choice>
	</xsd:complexType>
	<xsd:complexType name="EventsType">
		<xsd:choice minOccurs="0" maxOccurs="unbounded">
			<xsd:element name="HaltEvent" type="HaltEventType">
				<xsd:unique name="HaltEventHaltEventUniqueName">
					<xsd:selector xpath="HaltEvent" />
					<xsd:field xpath="@name" />
				</xsd:unique>
				<xsd:unique name="HaltEventPeriodicEventUniqueName">
					<xsd:selector xpath="PeriodicEvent" />
					<xsd:field xpath="@name" />
				</xsd:unique>
				<xsd:unique name="HaltEventSoloEventUniqueName">
					<xsd:selector xpath="SoloEvent" />
					<xsd:field xpath="@name" />
				</xsd:unique>
			</xsd:element>
			<xsd:element name="PeriodicEvent" type="PeriodicEventType">
				<xsd:unique name="PeriodicEventHaltEventUniqueName">
					<xsd:selector xpath="HaltEvent" />
					<xsd:field xpath="@name" />
				</xsd:unique>
				<xsd:unique name="PeriodicEventPeriodicEventUniqueName">
					<xsd:selector xpath="PeriodicEvent" />
					<xsd:field xpath="@name" />
				</xsd:unique>
				<xsd:unique name="PeriodicEventSoloEventUniqueName">
					<xsd:selector xpath="SoloEvent" />
					<xsd:field xpath="@name" />
				</xsd:unique>
			</xsd:element>
			<xsd:element name="SoloEvent" type="SoloEventType">
				<xsd:unique name="SoloEventHaltEventUniqueName">
					<xsd:selector xpath="HaltEvent" />
					<xsd:field xpath="@name" />
				</xsd:unique>
				<xsd:unique name="SoloEventPeriodicEventUniqueName">
					<xsd:selector xpath="PeriodicEvent" />
					<xsd:field xpath="@name" />
				</xsd:unique>
				<xsd:unique name="SoloEventSoloEventUniqueName">
					<xsd:selector xpath="SoloEvent" />
					<xsd:field xpath="@name" />
				</xsd:unique>
			</xsd:element>
		</xsd:choice>
		<!--logLevel => Log level-->
		<xsd:attribute name="logLevel" type="integer" default="0" />
		<!--maxCycle => Maximum simulation cycle for the global event loop.-->
		<xsd:attribute name="maxCycle" type="integer" default="2147483647" />
		<!--maxTime => Maximum simulation time for the global event loop.-->
		<xsd:attribute name="maxTime" type="real64" default="1.79769e+308" />
		<!--minTime => Start simulation time for the global event loop.-->
		<xsd:attribute name="minTime" type="real64" default="0" />
	</xsd:complexType>
	<xsd:complexType name="HaltEventType">
		<xsd:choice minOccurs="0" maxOccurs="unbounded">
			<xsd:element name="HaltEvent" type="HaltEventType" />
			<xsd:element name="PeriodicEvent" type="PeriodicEventType" />
			<xsd:element name="SoloEvent" type="SoloEventType" />
		</xsd:choice>
		<!--beginTime => Start time of this event.-->
		<xsd:attribute name="beginTime" type="real64" default="0" />
		<!--endTime => End time of this event.-->
		<xsd:attribute name="endTime" type="real64" default="1e+100" />
		<!--finalDtStretch => Allow the final dt request for this event to grow by this percentage to match the endTime exactly.-->
		<xsd:attribute name="finalDtStretch" type="real64" default="0.001" />
		<!--forceDt => While active, this event will request this timestep value (ignoring any children/targets requests).-->
		<xsd:attribute name="forceDt" type="real64" default="-1" />
		<!--logLevel => Log level-->
		<xsd:attribute name="logLevel" type="integer" default="0" />
		<!--maxEventDt => While active, this event will request a timestep <= this value (depending upon any child/target requests).-->
		<xsd:attribute name="maxEventDt" type="real64" default="-1" />
		<!--maxRuntime => The maximum allowable runtime for the job.-->
		<xsd:attribute name="maxRuntime" type="real64" use="required" />
		<!--target => Name of the object to be executed when the event criteria are met.-->
		<xsd:attribute name="target" type="string" default="" />
		<!--targetExactStartStop => If this option is set, the event will reduce its timestep requests to match any specified beginTime/endTimes exactly.-->
		<xsd:attribute name="targetExactStartStop" type="integer" default="1" />
		<!--name => A name is required for any non-unique nodes-->
		<xsd:attribute name="name" type="string" use="required" />
	</xsd:complexType>
	<xsd:complexType name="PeriodicEventType">
		<xsd:choice minOccurs="0" maxOccurs="unbounded">
			<xsd:element name="HaltEvent" type="HaltEventType" />
			<xsd:element name="PeriodicEvent" type="PeriodicEventType" />
			<xsd:element name="SoloEvent" type="SoloEventType" />
		</xsd:choice>
		<!--beginTime => Start time of this event.-->
		<xsd:attribute name="beginTime" type="real64" default="0" />
		<!--cycleFrequency => Event application frequency (cycle, default)-->
		<xsd:attribute name="cycleFrequency" type="integer" default="1" />
		<!--endTime => End time of this event.-->
		<xsd:attribute name="endTime" type="real64" default="1e+100" />
		<!--finalDtStretch => Allow the final dt request for this event to grow by this percentage to match the endTime exactly.-->
		<xsd:attribute name="finalDtStretch" type="real64" default="0.001" />
		<!--forceDt => While active, this event will request this timestep value (ignoring any children/targets requests).-->
		<xsd:attribute name="forceDt" type="real64" default="-1" />
		<!--function => Name of an optional function to evaluate when the time/cycle criteria are met.If the result is greater than the specified eventThreshold, the function will continue to execute.-->
		<xsd:attribute name="function" type="string" default="" />
		<!--logLevel => Log level-->
		<xsd:attribute name="logLevel" type="integer" default="0" />
		<!--maxEventDt => While active, this event will request a timestep <= this value (depending upon any child/target requests).-->
		<xsd:attribute name="maxEventDt" type="real64" default="-1" />
		<!--object => If the optional function requires an object as an input, specify its path here.-->
		<xsd:attribute name="object" type="string" default="" />
		<!--set => If the optional function is applied to an object, specify the setname to evaluate (default = everything).-->
		<xsd:attribute name="set" type="string" default="" />
		<!--stat => If the optional function is applied to an object, specify the statistic to compare to the eventThreshold.The current options include: min, avg, and max.-->
		<xsd:attribute name="stat" type="integer" default="0" />
		<!--target => Name of the object to be executed when the event criteria are met.-->
		<xsd:attribute name="target" type="string" default="" />
		<!--targetExactStartStop => If this option is set, the event will reduce its timestep requests to match any specified beginTime/endTimes exactly.-->
		<xsd:attribute name="targetExactStartStop" type="integer" default="1" />
		<!--targetExactTimestep => If this option is set, the event will reduce its timestep requests to match the specified timeFrequency perfectly: dt_request = min(dt_request, t_last + time_frequency - time)).-->
		<xsd:attribute name="targetExactTimestep" type="integer" default="1" />
		<!--threshold => If the optional function is used, the event will execute if the value returned by the function exceeds this threshold.-->
		<xsd:attribute name="threshold" type="real64" default="0" />
		<!--timeFrequency => Event application frequency (time).  Note: if this value is specified, it will override any cycle-based behavior.-->
		<xsd:attribute name="timeFrequency" type="real64" default="-1" />
		<!--name => A name is required for any non-unique nodes-->
		<xsd:attribute name="name" type="string" use="required" />
	</xsd:complexType>
	<xsd:complexType name="SoloEventType">
		<xsd:choice minOccurs="0" maxOccurs="unbounded">
			<xsd:element name="HaltEvent" type="HaltEventType" />
			<xsd:element name="PeriodicEvent" type="PeriodicEventType" />
			<xsd:element name="SoloEvent" type="SoloEventType" />
		</xsd:choice>
		<!--beginTime => Start time of this event.-->
		<xsd:attribute name="beginTime" type="real64" default="0" />
		<!--endTime => End time of this event.-->
		<xsd:attribute name="endTime" type="real64" default="1e+100" />
		<!--finalDtStretch => Allow the final dt request for this event to grow by this percentage to match the endTime exactly.-->
		<xsd:attribute name="finalDtStretch" type="real64" default="0.001" />
		<!--forceDt => While active, this event will request this timestep value (ignoring any children/targets requests).-->
		<xsd:attribute name="forceDt" type="real64" default="-1" />
		<!--logLevel => Log level-->
		<xsd:attribute name="logLevel" type="integer" default="0" />
		<!--maxEventDt => While active, this event will request a timestep <= this value (depending upon any child/target requests).-->
		<xsd:attribute name="maxEventDt" type="real64" default="-1" />
		<!--target => Name of the object to be executed when the event criteria are met.-->
		<xsd:attribute name="target" type="string" default="" />
		<!--targetCycle => Targeted cycle to execute the event.-->
		<xsd:attribute name="targetCycle" type="integer" default="-1" />
		<!--targetExactStartStop => If this option is set, the event will reduce its timestep requests to match any specified beginTime/endTimes exactly.-->
		<xsd:attribute name="targetExactStartStop" type="integer" default="1" />
		<!--targetExactTimestep => If this option is set, the event will reduce its timestep requests to match the specified execution time exactly: dt_request = min(dt_request, t_target - time)).-->
		<xsd:attribute name="targetExactTimestep" type="integer" default="1" />
		<!--targetTime => Targeted time to execute the event.-->
		<xsd:attribute name="targetTime" type="real64" default="-1" />
		<!--name => A name is required for any non-unique nodes-->
		<xsd:attribute name="name" type="string" use="required" />
	</xsd:complexType>
	<xsd:complexType name="FieldSpecificationsType">
		<xsd:choice minOccurs="0" maxOccurs="unbounded">
			<xsd:element name="Aquifer" type="AquiferType" />
			<xsd:element name="Dirichlet" type="DirichletType" />
			<xsd:element name="FieldSpecification" type="FieldSpecificationType" />
			<xsd:element name="HydrostaticEquilibrium" type="HydrostaticEquilibriumType" />
			<xsd:element name="PML" type="PMLType" />
			<xsd:element name="SourceFlux" type="SourceFluxType" />
			<xsd:element name="Traction" type="TractionType" />
		</xsd:choice>
	</xsd:complexType>
	<xsd:complexType name="AquiferType">
		<!--allowAllPhasesIntoAquifer => Flag to allow all phases to flow into the aquifer. 
This flag only matters for the configuration in which flow is from reservoir to aquifer. 
    - If the flag is equal to 1, then all phases, including non-aqueous phases, are allowed to flow into the aquifer. 
     - If the flag is equal to 0, then only the water phase is allowed to flow into the aquifer. 
If you are in a configuration in which flow is from reservoir to aquifer and you expect non-aqueous phases to saturate the reservoir cells next to the aquifer, set this flag to 1. 
This keyword is ignored for single-phase flow simulations-->
		<xsd:attribute name="allowAllPhasesIntoAquifer" type="integer" default="0" />
		<!--aquiferAngle => Angle subtended by the aquifer boundary from the center of the reservoir [degress]-->
		<xsd:attribute name="aquiferAngle" type="real64" use="required" />
		<!--aquiferElevation => Aquifer elevation (positive going upward) [m]-->
		<xsd:attribute name="aquiferElevation" type="real64" use="required" />
		<!--aquiferInitialPressure => Aquifer initial pressure [Pa]-->
		<xsd:attribute name="aquiferInitialPressure" type="real64" use="required" />
		<!--aquiferInnerRadius => Aquifer inner radius [m]-->
		<xsd:attribute name="aquiferInnerRadius" type="real64" use="required" />
		<!--aquiferPermeability => Aquifer permeability [m^2]-->
		<xsd:attribute name="aquiferPermeability" type="real64" use="required" />
		<!--aquiferPorosity => Aquifer porosity-->
		<xsd:attribute name="aquiferPorosity" type="real64" use="required" />
		<!--aquiferThickness => Aquifer thickness [m]-->
		<xsd:attribute name="aquiferThickness" type="real64" use="required" />
		<!--aquiferTotalCompressibility => Aquifer total compressibility (rock and fluid) [Pa^-1]-->
		<xsd:attribute name="aquiferTotalCompressibility" type="real64" use="required" />
		<!--aquiferWaterDensity => Aquifer water density [kg.m^-3]-->
		<xsd:attribute name="aquiferWaterDensity" type="real64" use="required" />
		<!--aquiferWaterPhaseComponentFraction => Aquifer water phase component fraction. This keyword is ignored for single-phase flow simulations.-->
		<xsd:attribute name="aquiferWaterPhaseComponentFraction" type="real64_array" default="{0}" />
		<!--aquiferWaterPhaseComponentNames => Aquifer water phase component names. This keyword is ignored for single-phase flow simulations.-->
		<xsd:attribute name="aquiferWaterPhaseComponentNames" type="string_array" default="{}" />
		<!--aquiferWaterViscosity => Aquifer water viscosity [Pa.s]-->
		<xsd:attribute name="aquiferWaterViscosity" type="real64" use="required" />
		<!--bcApplicationTableName => Name of table that specifies the on/off application of the boundary condition.-->
		<xsd:attribute name="bcApplicationTableName" type="string" default="" />
		<!--beginTime => Time at which the boundary condition will start being applied.-->
		<xsd:attribute name="beginTime" type="real64" default="-1e+99" />
		<!--direction => Direction to apply boundary condition to.-->
		<xsd:attribute name="direction" type="R1Tensor" default="{0,0,0}" />
		<!--endTime => Time at which the boundary condition will stop being applied.-->
		<xsd:attribute name="endTime" type="real64" default="1e+99" />
		<!--functionName => Name of function that specifies variation of the boundary condition.-->
		<xsd:attribute name="functionName" type="string" default="" />
		<!--initialCondition => Boundary condition is applied as an initial condition.-->
		<xsd:attribute name="initialCondition" type="integer" default="0" />
		<!--logLevel => Log level-->
		<xsd:attribute name="logLevel" type="integer" default="0" />
		<!--pressureInfluenceFunctionName => Name of the table describing the pressure influence function
. If not provided, we use a default pressure influence function-->
		<xsd:attribute name="pressureInfluenceFunctionName" type="string" default="" />
		<!--scale => Scale factor for value of the boundary condition.-->
		<xsd:attribute name="scale" type="real64" default="0" />
		<!--setNames => Name of sets that boundary condition is applied to.-->
		<xsd:attribute name="setNames" type="string_array" use="required" />
		<!--name => A name is required for any non-unique nodes-->
		<xsd:attribute name="name" type="string" use="required" />
	</xsd:complexType>
	<xsd:complexType name="DirichletType">
		<!--bcApplicationTableName => Name of table that specifies the on/off application of the boundary condition.-->
		<xsd:attribute name="bcApplicationTableName" type="string" default="" />
		<!--beginTime => Time at which the boundary condition will start being applied.-->
		<xsd:attribute name="beginTime" type="real64" default="-1e+99" />
		<!--component => Component of field (if tensor) to apply boundary condition to.-->
		<xsd:attribute name="component" type="integer" default="-1" />
		<!--direction => Direction to apply boundary condition to.-->
		<xsd:attribute name="direction" type="R1Tensor" default="{0,0,0}" />
		<!--endTime => Time at which the boundary condition will stop being applied.-->
		<xsd:attribute name="endTime" type="real64" default="1e+99" />
		<!--fieldName => Name of field that boundary condition is applied to.-->
		<xsd:attribute name="fieldName" type="string" default="" />
		<!--functionName => Name of function that specifies variation of the boundary condition.-->
		<xsd:attribute name="functionName" type="string" default="" />
		<!--initialCondition => Boundary condition is applied as an initial condition.-->
		<xsd:attribute name="initialCondition" type="integer" default="0" />
		<!--logLevel => Log level-->
		<xsd:attribute name="logLevel" type="integer" default="0" />
		<!--objectPath => Path to the target field-->
		<xsd:attribute name="objectPath" type="string" default="" />
		<!--scale => Scale factor for value of the boundary condition.-->
		<xsd:attribute name="scale" type="real64" default="0" />
		<!--setNames => Name of sets that boundary condition is applied to.-->
		<xsd:attribute name="setNames" type="string_array" use="required" />
		<!--name => A name is required for any non-unique nodes-->
		<xsd:attribute name="name" type="string" use="required" />
	</xsd:complexType>
	<xsd:complexType name="FieldSpecificationType">
		<!--bcApplicationTableName => Name of table that specifies the on/off application of the boundary condition.-->
		<xsd:attribute name="bcApplicationTableName" type="string" default="" />
		<!--beginTime => Time at which the boundary condition will start being applied.-->
		<xsd:attribute name="beginTime" type="real64" default="-1e+99" />
		<!--component => Component of field (if tensor) to apply boundary condition to.-->
		<xsd:attribute name="component" type="integer" default="-1" />
		<!--direction => Direction to apply boundary condition to.-->
		<xsd:attribute name="direction" type="R1Tensor" default="{0,0,0}" />
		<!--endTime => Time at which the boundary condition will stop being applied.-->
		<xsd:attribute name="endTime" type="real64" default="1e+99" />
		<!--fieldName => Name of field that boundary condition is applied to.-->
		<xsd:attribute name="fieldName" type="string" default="" />
		<!--functionName => Name of function that specifies variation of the boundary condition.-->
		<xsd:attribute name="functionName" type="string" default="" />
		<!--initialCondition => Boundary condition is applied as an initial condition.-->
		<xsd:attribute name="initialCondition" type="integer" default="0" />
		<!--logLevel => Log level-->
		<xsd:attribute name="logLevel" type="integer" default="0" />
		<!--objectPath => Path to the target field-->
		<xsd:attribute name="objectPath" type="string" default="" />
		<!--scale => Scale factor for value of the boundary condition.-->
		<xsd:attribute name="scale" type="real64" default="0" />
		<!--setNames => Name of sets that boundary condition is applied to.-->
		<xsd:attribute name="setNames" type="string_array" use="required" />
		<!--name => A name is required for any non-unique nodes-->
		<xsd:attribute name="name" type="string" use="required" />
	</xsd:complexType>
	<xsd:complexType name="HydrostaticEquilibriumType">
		<!--bcApplicationTableName => Name of table that specifies the on/off application of the boundary condition.-->
		<xsd:attribute name="bcApplicationTableName" type="string" default="" />
		<!--beginTime => Time at which the boundary condition will start being applied.-->
		<xsd:attribute name="beginTime" type="real64" default="-1e+99" />
		<!--componentFractionVsElevationTableNames => Names of the tables specifying the (component fraction vs elevation) relationship for each component-->
		<xsd:attribute name="componentFractionVsElevationTableNames" type="string_array" default="{}" />
		<!--componentNames => Names of the fluid components-->
		<xsd:attribute name="componentNames" type="string_array" default="{}" />
		<!--datumElevation => Datum elevation [m]-->
		<xsd:attribute name="datumElevation" type="real64" use="required" />
		<!--datumPressure => Datum pressure [Pa]-->
		<xsd:attribute name="datumPressure" type="real64" use="required" />
		<!--direction => Direction to apply boundary condition to.-->
		<xsd:attribute name="direction" type="R1Tensor" default="{0,0,0}" />
		<!--elevationIncrementInHydrostaticPressureTable => Elevation increment [m] in the hydrostatic pressure table constructed internally-->
		<xsd:attribute name="elevationIncrementInHydrostaticPressureTable" type="real64" default="0.6096" />
		<!--endTime => Time at which the boundary condition will stop being applied.-->
		<xsd:attribute name="endTime" type="real64" default="1e+99" />
		<!--equilibrationTolerance => Tolerance in the fixed-point iteration scheme used for hydrostatic initialization-->
		<xsd:attribute name="equilibrationTolerance" type="real64" default="0.001" />
		<!--functionName => Name of function that specifies variation of the boundary condition.-->
		<xsd:attribute name="functionName" type="string" default="" />
		<!--initialPhaseName => Name of the phase initially saturating the reservoir-->
		<xsd:attribute name="initialPhaseName" type="string" default="" />
		<!--logLevel => Log level-->
		<xsd:attribute name="logLevel" type="integer" default="0" />
		<!--maxNumberOfEquilibrationIterations => Maximum number of equilibration iterations-->
		<xsd:attribute name="maxNumberOfEquilibrationIterations" type="integer" default="5" />
		<!--objectPath => Path to the target field-->
		<xsd:attribute name="objectPath" type="string" default="" />
		<!--scale => Scale factor for value of the boundary condition.-->
		<xsd:attribute name="scale" type="real64" default="0" />
		<!--temperatureVsElevationTableName => Name of the table specifying the (temperature [K] vs elevation) relationship-->
		<xsd:attribute name="temperatureVsElevationTableName" type="string" default="" />
		<!--name => A name is required for any non-unique nodes-->
		<xsd:attribute name="name" type="string" use="required" />
	</xsd:complexType>
	<xsd:complexType name="PMLType">
		<!--bcApplicationTableName => Name of table that specifies the on/off application of the boundary condition.-->
		<xsd:attribute name="bcApplicationTableName" type="string" default="" />
		<!--beginTime => Time at which the boundary condition will start being applied.-->
		<xsd:attribute name="beginTime" type="real64" default="-1e+99" />
		<!--component => Component of field (if tensor) to apply boundary condition to.-->
		<xsd:attribute name="component" type="integer" default="-1" />
		<!--direction => Direction to apply boundary condition to.-->
		<xsd:attribute name="direction" type="R1Tensor" default="{0,0,0}" />
		<!--endTime => Time at which the boundary condition will stop being applied.-->
		<xsd:attribute name="endTime" type="real64" default="1e+99" />
		<!--functionName => Name of function that specifies variation of the boundary condition.-->
		<xsd:attribute name="functionName" type="string" default="" />
		<!--logLevel => Log level-->
		<xsd:attribute name="logLevel" type="integer" default="0" />
		<!--objectPath => Path to the target field-->
		<xsd:attribute name="objectPath" type="string" default="" />
		<!--reflectivity => Desired reflectivity of the PML region, used to compute the damping profile-->
		<xsd:attribute name="reflectivity" type="real64" default="0.001" />
		<!--scale => Scale factor for value of the boundary condition.-->
		<xsd:attribute name="scale" type="real64" default="0" />
		<!--setNames => Name of sets that boundary condition is applied to.-->
		<xsd:attribute name="setNames" type="string_array" use="required" />
		<!--thicknessMaxXYZ => Thickness of the PML region, at right, back, and bottom sides, used to compute the damping profile-->
		<xsd:attribute name="thicknessMaxXYZ" type="R1Tensor" default="{-1,-1,-1}" />
		<!--thicknessMinXYZ => Thickness of the PML region, at left, front, and top sides, used to compute the damping profile-->
		<xsd:attribute name="thicknessMinXYZ" type="R1Tensor" default="{-1,-1,-1}" />
		<!--waveSpeedMaxXYZ => Wave speed in the PML, at right, back, and bottom sides, used to compute the damping profile-->
		<xsd:attribute name="waveSpeedMaxXYZ" type="R1Tensor" default="{-1,-1,-1}" />
		<!--waveSpeedMinXYZ => Wave speed in the PML, at left, front, and top sides, used to compute the damping profile-->
		<xsd:attribute name="waveSpeedMinXYZ" type="R1Tensor" default="{-1,-1,-1}" />
		<!--xMax => Maximum (x,y,z) coordinates of the inner PML boundaries-->
		<xsd:attribute name="xMax" type="R1Tensor" default="{1.79769e+308,1.79769e+308,1.79769e+308}" />
		<!--xMin => Minimum (x,y,z) coordinates of the inner PML boundaries-->
		<xsd:attribute name="xMin" type="R1Tensor" default="{-1.79769e+308,-1.79769e+308,-1.79769e+308}" />
		<!--name => A name is required for any non-unique nodes-->
		<xsd:attribute name="name" type="string" use="required" />
	</xsd:complexType>
	<xsd:complexType name="SourceFluxType">
		<!--bcApplicationTableName => Name of table that specifies the on/off application of the boundary condition.-->
		<xsd:attribute name="bcApplicationTableName" type="string" default="" />
		<!--beginTime => Time at which the boundary condition will start being applied.-->
		<xsd:attribute name="beginTime" type="real64" default="-1e+99" />
		<!--component => Component of field (if tensor) to apply boundary condition to.-->
		<xsd:attribute name="component" type="integer" default="-1" />
		<!--direction => Direction to apply boundary condition to.-->
		<xsd:attribute name="direction" type="R1Tensor" default="{0,0,0}" />
		<!--endTime => Time at which the boundary condition will stop being applied.-->
		<xsd:attribute name="endTime" type="real64" default="1e+99" />
		<!--fieldName => Name of field that boundary condition is applied to.-->
		<xsd:attribute name="fieldName" type="string" default="" />
		<!--functionName => Name of function that specifies variation of the boundary condition.-->
		<xsd:attribute name="functionName" type="string" default="" />
		<!--initialCondition => Boundary condition is applied as an initial condition.-->
		<xsd:attribute name="initialCondition" type="integer" default="0" />
		<!--logLevel => Log level-->
		<xsd:attribute name="logLevel" type="integer" default="0" />
		<!--objectPath => Path to the target field-->
		<xsd:attribute name="objectPath" type="string" default="" />
		<!--scale => Scale factor for value of the boundary condition.-->
		<xsd:attribute name="scale" type="real64" default="0" />
		<!--setNames => Name of sets that boundary condition is applied to.-->
		<xsd:attribute name="setNames" type="string_array" use="required" />
		<!--name => A name is required for any non-unique nodes-->
		<xsd:attribute name="name" type="string" use="required" />
	</xsd:complexType>
	<xsd:complexType name="TractionType">
		<!--bcApplicationTableName => Name of table that specifies the on/off application of the boundary condition.-->
		<xsd:attribute name="bcApplicationTableName" type="string" default="" />
		<!--beginTime => Time at which the boundary condition will start being applied.-->
		<xsd:attribute name="beginTime" type="real64" default="-1e+99" />
		<!--direction => Direction to apply boundary condition to.-->
		<xsd:attribute name="direction" type="R1Tensor" default="{0,0,0}" />
		<!--endTime => Time at which the boundary condition will stop being applied.-->
		<xsd:attribute name="endTime" type="real64" default="1e+99" />
		<!--functionName => Name of function that specifies variation of the boundary condition.-->
		<xsd:attribute name="functionName" type="string" default="" />
		<!--initialCondition => Boundary condition is applied as an initial condition.-->
		<xsd:attribute name="initialCondition" type="integer" default="0" />
		<!--inputStress => Input stress for tractionType = stress-->
		<xsd:attribute name="inputStress" type="R2SymTensor" default="{0,0,0,0,0,0}" />
		<!--logLevel => Log level-->
		<xsd:attribute name="logLevel" type="integer" default="0" />
		<!--objectPath => Path to the target field-->
		<xsd:attribute name="objectPath" type="string" default="" />
		<!--scale => Scale factor for value of the boundary condition.-->
		<xsd:attribute name="scale" type="real64" default="0" />
		<!--setNames => Name of sets that boundary condition is applied to.-->
		<xsd:attribute name="setNames" type="string_array" use="required" />
		<!--tractionType => Type of traction boundary condition. Options are:
vector - traction is applied to the faces as specified from the scale and direction,
normal - traction is applied to the faces as a pressure specified from the product of scale and the outward face normal,
stress - traction is applied to the faces as specified by the inner product of input stress and face normal.-->
		<xsd:attribute name="tractionType" type="geosx_TractionBoundaryCondition_TractionType" default="vector" />
		<!--name => A name is required for any non-unique nodes-->
		<xsd:attribute name="name" type="string" use="required" />
	</xsd:complexType>
	<xsd:simpleType name="geosx_TractionBoundaryCondition_TractionType">
		<xsd:restriction base="xsd:string">
			<xsd:pattern value=".*[\[\]`$].*|vector|normal|stress" />
		</xsd:restriction>
	</xsd:simpleType>
	<xsd:complexType name="FunctionsType">
		<xsd:choice minOccurs="0" maxOccurs="unbounded">
			<xsd:element name="CompositeFunction" type="CompositeFunctionType" />
			<xsd:element name="MultivariableTableFunction" type="MultivariableTableFunctionType" />
			<xsd:element name="SymbolicFunction" type="SymbolicFunctionType" />
			<xsd:element name="TableFunction" type="TableFunctionType" />
		</xsd:choice>
	</xsd:complexType>
	<xsd:complexType name="CompositeFunctionType">
		<!--expression => Composite math expression-->
		<xsd:attribute name="expression" type="string" default="" />
		<!--functionNames => List of source functions. The order must match the variableNames argument.-->
		<xsd:attribute name="functionNames" type="string_array" default="{}" />
		<!--inputVarNames => Name of fields are input to function.-->
		<xsd:attribute name="inputVarNames" type="string_array" default="{}" />
		<!--variableNames => List of variables in expression-->
		<xsd:attribute name="variableNames" type="string_array" default="{}" />
		<!--name => A name is required for any non-unique nodes-->
		<xsd:attribute name="name" type="string" use="required" />
	</xsd:complexType>
	<xsd:complexType name="MultivariableTableFunctionType">
		<!--inputVarNames => Name of fields are input to function.-->
		<xsd:attribute name="inputVarNames" type="string_array" default="{}" />
		<!--name => A name is required for any non-unique nodes-->
		<xsd:attribute name="name" type="string" use="required" />
	</xsd:complexType>
	<xsd:complexType name="SymbolicFunctionType">
		<!--expression => Symbolic math expression-->
		<xsd:attribute name="expression" type="string" use="required" />
		<!--inputVarNames => Name of fields are input to function.-->
		<xsd:attribute name="inputVarNames" type="string_array" default="{}" />
		<!--variableNames => List of variables in expression.  The order must match the evaluate argument-->
		<xsd:attribute name="variableNames" type="string_array" use="required" />
		<!--name => A name is required for any non-unique nodes-->
		<xsd:attribute name="name" type="string" use="required" />
	</xsd:complexType>
	<xsd:complexType name="TableFunctionType">
		<!--coordinateFiles => List of coordinate file names for ND Table-->
		<xsd:attribute name="coordinateFiles" type="path_array" default="{}" />
		<!--coordinates => Coordinates inputs for 1D tables-->
		<xsd:attribute name="coordinates" type="real64_array" default="{0}" />
		<!--inputVarNames => Name of fields are input to function.-->
		<xsd:attribute name="inputVarNames" type="string_array" default="{}" />
		<!--interpolation => Interpolation method. Valid options:
* linear
* nearest
* upper
* lower-->
		<xsd:attribute name="interpolation" type="geosx_TableFunction_InterpolationType" default="linear" />
		<!--values => Values for 1D tables-->
		<xsd:attribute name="values" type="real64_array" default="{0}" />
		<!--voxelFile => Voxel file name for ND Table-->
		<xsd:attribute name="voxelFile" type="path" default="" />
		<!--name => A name is required for any non-unique nodes-->
		<xsd:attribute name="name" type="string" use="required" />
	</xsd:complexType>
	<xsd:simpleType name="geosx_TableFunction_InterpolationType">
		<xsd:restriction base="xsd:string">
			<xsd:pattern value=".*[\[\]`$].*|linear|nearest|upper|lower" />
		</xsd:restriction>
	</xsd:simpleType>
	<xsd:complexType name="GeometryType">
		<xsd:choice minOccurs="0" maxOccurs="unbounded">
			<xsd:element name="BoundedPlane" type="BoundedPlaneType" />
			<xsd:element name="Box" type="BoxType" />
			<xsd:element name="Cylinder" type="CylinderType" />
			<xsd:element name="ThickPlane" type="ThickPlaneType" />
		</xsd:choice>
	</xsd:complexType>
	<xsd:complexType name="BoundedPlaneType">
		<!--dimensions => Length and width of the bounded plane-->
		<xsd:attribute name="dimensions" type="real64_array" use="required" />
		<!--lengthVector => Tangent vector defining the orthonormal basis along with the normal.-->
		<xsd:attribute name="lengthVector" type="R1Tensor" use="required" />
		<!--normal => Normal (n_x,n_y,n_z) to the plane (will be normalized automatically)-->
		<xsd:attribute name="normal" type="R1Tensor" use="required" />
		<!--origin => Origin point (x,y,z) of the plane (basically, any point on the plane)-->
		<xsd:attribute name="origin" type="R1Tensor" use="required" />
		<!--tolerance => Tolerance to determine if a point sits on the plane or not. It is relative to the maximum dimension of the plane.-->
		<xsd:attribute name="tolerance" type="real64" default="1e-05" />
		<!--widthVector => Tangent vector defining the orthonormal basis along with the normal.-->
		<xsd:attribute name="widthVector" type="R1Tensor" use="required" />
		<!--name => A name is required for any non-unique nodes-->
		<xsd:attribute name="name" type="string" use="required" />
	</xsd:complexType>
	<xsd:complexType name="BoxType">
		<!--strike => The strike angle of the box-->
		<xsd:attribute name="strike" type="real64" default="-90" />
		<!--xMax => Maximum (x,y,z) coordinates of the box-->
		<xsd:attribute name="xMax" type="R1Tensor" use="required" />
		<!--xMin => Minimum (x,y,z) coordinates of the box-->
		<xsd:attribute name="xMin" type="R1Tensor" use="required" />
		<!--name => A name is required for any non-unique nodes-->
		<xsd:attribute name="name" type="string" use="required" />
	</xsd:complexType>
	<xsd:complexType name="CylinderType">
		<!--innerRadius => Inner radius of the anulus-->
		<xsd:attribute name="innerRadius" type="real64" default="-1" />
		<!--point1 => Center point of one (upper or lower) face of the cylinder-->
		<xsd:attribute name="point1" type="R1Tensor" use="required" />
		<!--point2 => Center point of the other face of the cylinder-->
		<xsd:attribute name="point2" type="R1Tensor" use="required" />
		<!--radius => Radius of the cylinder-->
		<xsd:attribute name="radius" type="real64" use="required" />
		<!--name => A name is required for any non-unique nodes-->
		<xsd:attribute name="name" type="string" use="required" />
	</xsd:complexType>
	<xsd:complexType name="ThickPlaneType">
		<!--normal => Normal (n_x,n_y,n_z) to the plane (will be normalized automatically)-->
		<xsd:attribute name="normal" type="R1Tensor" use="required" />
		<!--origin => Origin point (x,y,z) of the plane (basically, any point on the plane)-->
		<xsd:attribute name="origin" type="R1Tensor" use="required" />
		<!--thickness => The total thickness of the plane (with half to each side)-->
		<xsd:attribute name="thickness" type="real64" use="required" />
		<!--name => A name is required for any non-unique nodes-->
		<xsd:attribute name="name" type="string" use="required" />
	</xsd:complexType>
	<xsd:complexType name="MeshType">
		<xsd:choice minOccurs="0" maxOccurs="unbounded">
			<xsd:element name="InternalMesh" type="InternalMeshType" />
			<xsd:element name="InternalWell" type="InternalWellType">
				<xsd:unique name="InternalWellPerforationUniqueName">
					<xsd:selector xpath="Perforation" />
					<xsd:field xpath="@name" />
				</xsd:unique>
			</xsd:element>
			<xsd:element name="InternalWellbore" type="InternalWellboreType" />
			<xsd:element name="PAMELAMesh" type="PAMELAMeshType" />
			<xsd:element name="VTKMesh" type="VTKMeshType" />
		</xsd:choice>
	</xsd:complexType>
	<xsd:complexType name="InternalMeshType">
		<!--cellBlockNames => Names of each mesh block-->
		<xsd:attribute name="cellBlockNames" type="string_array" use="required" />
		<!--elementTypes => Element types of each mesh block-->
		<xsd:attribute name="elementTypes" type="string_array" use="required" />
		<!--nx => Number of elements in the x-direction within each mesh block-->
		<xsd:attribute name="nx" type="integer_array" use="required" />
		<!--ny => Number of elements in the y-direction within each mesh block-->
		<xsd:attribute name="ny" type="integer_array" use="required" />
		<!--nz => Number of elements in the z-direction within each mesh block-->
		<xsd:attribute name="nz" type="integer_array" use="required" />
		<!--positionTolerance => A position tolerance to verify if a node belong to a nodeset-->
		<xsd:attribute name="positionTolerance" type="real64" default="1e-10" />
		<!--trianglePattern => Pattern by which to decompose the hex mesh into wedges-->
		<xsd:attribute name="trianglePattern" type="integer" default="0" />
		<!--xBias => Bias of element sizes in the x-direction within each mesh block (dx_left=(1+b)*L/N, dx_right=(1-b)*L/N)-->
		<xsd:attribute name="xBias" type="real64_array" default="{1}" />
		<!--xCoords => x-coordinates of each mesh block vertex-->
		<xsd:attribute name="xCoords" type="real64_array" use="required" />
		<!--yBias => Bias of element sizes in the y-direction within each mesh block (dy_left=(1+b)*L/N, dx_right=(1-b)*L/N)-->
		<xsd:attribute name="yBias" type="real64_array" default="{1}" />
		<!--yCoords => y-coordinates of each mesh block vertex-->
		<xsd:attribute name="yCoords" type="real64_array" use="required" />
		<!--zBias => Bias of element sizes in the z-direction within each mesh block (dz_left=(1+b)*L/N, dz_right=(1-b)*L/N)-->
		<xsd:attribute name="zBias" type="real64_array" default="{1}" />
		<!--zCoords => z-coordinates of each mesh block vertex-->
		<xsd:attribute name="zCoords" type="real64_array" use="required" />
		<!--name => A name is required for any non-unique nodes-->
		<xsd:attribute name="name" type="string" use="required" />
	</xsd:complexType>
	<xsd:complexType name="InternalWellType">
		<xsd:choice minOccurs="0" maxOccurs="unbounded">
			<xsd:element name="Perforation" type="PerforationType" />
		</xsd:choice>
		<!--logLevel => Log level-->
		<xsd:attribute name="logLevel" type="integer" default="0" />
		<!--meshName => Name of the reservoir mesh associated with this well-->
		<xsd:attribute name="meshName" type="string" use="required" />
		<!--minElementLength => Minimum length of a well element, computed as (segment length / number of elements per segment ) [m]-->
		<xsd:attribute name="minElementLength" type="real64" default="0.001" />
		<!--minSegmentLength => Minimum length of a well segment [m]-->
		<xsd:attribute name="minSegmentLength" type="real64" default="0.01" />
		<!--numElementsPerSegment => Number of well elements per polyline segment-->
		<xsd:attribute name="numElementsPerSegment" type="integer" use="required" />
		<!--polylineNodeCoords => Physical coordinates of the well polyline nodes-->
		<xsd:attribute name="polylineNodeCoords" type="real64_array2d" use="required" />
		<!--polylineSegmentConn => Connectivity of the polyline segments-->
		<xsd:attribute name="polylineSegmentConn" type="globalIndex_array2d" use="required" />
		<!--radius => Radius of the well [m]-->
		<xsd:attribute name="radius" type="real64" use="required" />
		<!--wellControlsName => Name of the set of constraints associated with this well-->
		<xsd:attribute name="wellControlsName" type="string" use="required" />
		<!--wellRegionName => Name of the well element region-->
		<xsd:attribute name="wellRegionName" type="string" use="required" />
		<!--name => A name is required for any non-unique nodes-->
		<xsd:attribute name="name" type="string" use="required" />
	</xsd:complexType>
	<xsd:complexType name="PerforationType">
		<!--distanceFromHead => Linear distance from well head to the perforation-->
		<xsd:attribute name="distanceFromHead" type="real64" use="required" />
		<!--transmissibility => Perforation transmissibility-->
		<xsd:attribute name="transmissibility" type="real64" default="-1" />
		<!--name => A name is required for any non-unique nodes-->
		<xsd:attribute name="name" type="string" use="required" />
	</xsd:complexType>
	<xsd:complexType name="InternalWellboreType">
		<!--autoSpaceRadialElems => Automatically set number and spacing of elements in the radial direction. This overrides the values of nr!Value in each block indicates factor to scale the radial increment.Larger numbers indicate larger radial elements.-->
		<xsd:attribute name="autoSpaceRadialElems" type="real64_array" default="{-1}" />
		<!--cartesianMappingInnerRadius => If using a Cartesian aligned outer boundary, this is inner radius at which to start the mapping.-->
		<xsd:attribute name="cartesianMappingInnerRadius" type="real64" default="1e+99" />
		<!--cellBlockNames => Names of each mesh block-->
		<xsd:attribute name="cellBlockNames" type="string_array" use="required" />
		<!--elementTypes => Element types of each mesh block-->
		<xsd:attribute name="elementTypes" type="string_array" use="required" />
		<!--hardRadialCoords => Sets the radial spacing to specified values-->
		<xsd:attribute name="hardRadialCoords" type="real64_array" default="{0}" />
		<!--nr => Number of elements in the radial direction-->
		<xsd:attribute name="nr" type="integer_array" use="required" />
		<!--nt => Number of elements in the tangent direction-->
		<xsd:attribute name="nt" type="integer_array" use="required" />
		<!--nz => Number of elements in the z-direction within each mesh block-->
		<xsd:attribute name="nz" type="integer_array" use="required" />
		<!--positionTolerance => A position tolerance to verify if a node belong to a nodeset-->
		<xsd:attribute name="positionTolerance" type="real64" default="1e-10" />
		<!--rBias => Bias of element sizes in the radial direction-->
		<xsd:attribute name="rBias" type="real64_array" default="{-0.8}" />
		<!--radius => Wellbore radius-->
		<xsd:attribute name="radius" type="real64_array" use="required" />
		<!--theta => Tangent angle defining geometry size: 90 for quarter, 180 for half and 360 for full wellbore geometry-->
		<xsd:attribute name="theta" type="real64_array" use="required" />
		<!--trajectory => Coordinates defining the wellbore trajectory-->
		<xsd:attribute name="trajectory" type="real64_array2d" default="{{0}}" />
		<!--trianglePattern => Pattern by which to decompose the hex mesh into wedges-->
		<xsd:attribute name="trianglePattern" type="integer" default="0" />
		<!--useCartesianOuterBoundary => Enforce a Cartesian aligned outer boundary on the outer block starting with the radial block specified in this value-->
		<xsd:attribute name="useCartesianOuterBoundary" type="integer" default="1000000" />
		<!--xBias => Bias of element sizes in the x-direction within each mesh block (dx_left=(1+b)*L/N, dx_right=(1-b)*L/N)-->
		<xsd:attribute name="xBias" type="real64_array" default="{1}" />
		<!--yBias => Bias of element sizes in the y-direction within each mesh block (dy_left=(1+b)*L/N, dx_right=(1-b)*L/N)-->
		<xsd:attribute name="yBias" type="real64_array" default="{1}" />
		<!--zBias => Bias of element sizes in the z-direction within each mesh block (dz_left=(1+b)*L/N, dz_right=(1-b)*L/N)-->
		<xsd:attribute name="zBias" type="real64_array" default="{1}" />
		<!--zCoords => z-coordinates of each mesh block vertex-->
		<xsd:attribute name="zCoords" type="real64_array" use="required" />
		<!--name => A name is required for any non-unique nodes-->
		<xsd:attribute name="name" type="string" use="required" />
	</xsd:complexType>
	<xsd:complexType name="PAMELAMeshType">
		<!--fieldNamesInGEOSX => Names of fields in GEOSX to import into-->
		<xsd:attribute name="fieldNamesInGEOSX" type="string_array" default="{}" />
		<!--fieldsToImport => Fields to be imported from the external mesh file-->
		<xsd:attribute name="fieldsToImport" type="string_array" default="{}" />
		<!--file => Path to the mesh file-->
		<xsd:attribute name="file" type="path" use="required" />
		<!--logLevel => Log level-->
		<xsd:attribute name="logLevel" type="integer" default="0" />
		<!--scale => Scale the coordinates of the vertices by given scale factors (after translation)-->
		<xsd:attribute name="scale" type="R1Tensor" default="{1,1,1}" />
		<!--translate => Translate the coordinates of the vertices by a given vector (prior to scaling)-->
		<xsd:attribute name="translate" type="R1Tensor" default="{0,0,0}" />
		<!--name => A name is required for any non-unique nodes-->
		<xsd:attribute name="name" type="string" use="required" />
	</xsd:complexType>
	<xsd:complexType name="VTKMeshType">
		<!--fieldNamesInGEOSX => Names of fields in GEOSX to import into-->
		<xsd:attribute name="fieldNamesInGEOSX" type="string_array" default="{}" />
		<!--fieldsToImport => Fields to be imported from the external mesh file-->
		<xsd:attribute name="fieldsToImport" type="string_array" default="{}" />
		<!--file => Path to the mesh file-->
		<xsd:attribute name="file" type="path" use="required" />
		<!--logLevel => Log level-->
		<xsd:attribute name="logLevel" type="integer" default="0" />
		<!--nodesetNames => Names of the VTK nodesets to import-->
		<xsd:attribute name="nodesetNames" type="string_array" default="{}" />
		<!--partitionMethod => Method (library) used to partition the mesh-->
		<xsd:attribute name="partitionMethod" type="geosx_VTKMeshGenerator_PartitionMethod" default="parmetis" />
		<!--partitionRefinement => Number of partitioning refinement iterations (defaults to 1, recommended value).A value of 0 disables graph partitioning and keeps simple kd-tree partitions (not recommended). Values higher than 1 may lead to slightly improved partitioning, but yield diminishing returns.-->
		<xsd:attribute name="partitionRefinement" type="integer" default="1" />
		<!--regionAttribute => Name of the VTK cell attribute to use as region marker-->
		<xsd:attribute name="regionAttribute" type="string" default="attribute" />
		<!--scale => Scale the coordinates of the vertices by given scale factors (after translation)-->
		<xsd:attribute name="scale" type="R1Tensor" default="{1,1,1}" />
		<!--translate => Translate the coordinates of the vertices by a given vector (prior to scaling)-->
		<xsd:attribute name="translate" type="R1Tensor" default="{0,0,0}" />
		<!--useGlobalIds => Controls the use of global IDs in the input file for cells and points. If set to 0 (default value), the GlobalId arrays in the input mesh are used if available, and generated otherwise. If set to a negative value, the GlobalId arrays in the input mesh are not used, and generated global Ids are automatically generated. If set to a positive value, the GlobalId arrays in the input mesh are used and required, and the simulation aborts if they are not available-->
		<xsd:attribute name="useGlobalIds" type="integer" default="0" />
		<!--name => A name is required for any non-unique nodes-->
		<xsd:attribute name="name" type="string" use="required" />
	</xsd:complexType>
	<xsd:simpleType name="geosx_VTKMeshGenerator_PartitionMethod">
		<xsd:restriction base="xsd:string">
			<xsd:pattern value=".*[\[\]`$].*|parmetis|ptscotch" />
		</xsd:restriction>
	</xsd:simpleType>
	<xsd:complexType name="NumericalMethodsType">
		<xsd:choice minOccurs="0" maxOccurs="unbounded">
			<xsd:element name="FiniteElements" type="FiniteElementsType" maxOccurs="1">
				<xsd:unique name="FiniteElementsFiniteElementSpaceUniqueName">
					<xsd:selector xpath="FiniteElementSpace" />
					<xsd:field xpath="@name" />
				</xsd:unique>
			</xsd:element>
			<xsd:element name="FiniteVolume" type="FiniteVolumeType" maxOccurs="1">
				<xsd:unique name="FiniteVolumeHybridMimeticDiscretizationUniqueName">
					<xsd:selector xpath="HybridMimeticDiscretization" />
					<xsd:field xpath="@name" />
				</xsd:unique>
				<xsd:unique name="FiniteVolumeTwoPointFluxApproximationUniqueName">
					<xsd:selector xpath="TwoPointFluxApproximation" />
					<xsd:field xpath="@name" />
				</xsd:unique>
			</xsd:element>
		</xsd:choice>
	</xsd:complexType>
	<xsd:complexType name="FiniteElementsType">
		<xsd:choice minOccurs="0" maxOccurs="unbounded">
			<xsd:element name="FiniteElementSpace" type="FiniteElementSpaceType" />
			<xsd:element name="LinearSolverParameters" type="LinearSolverParametersType" maxOccurs="1" />
			<xsd:element name="NonlinearSolverParameters" type="NonlinearSolverParametersType" maxOccurs="1" />
		</xsd:choice>
	</xsd:complexType>
	<xsd:complexType name="FiniteElementSpaceType">
		<!--formulation => Specifier to indicate any specialized formuations. For instance, one of the many enhanced assumed strain methods of the Hexahedron parent shape would be indicated here-->
		<xsd:attribute name="formulation" type="string" default="default" />
		<!--order => The order of the finite element basis.-->
		<xsd:attribute name="order" type="integer" use="required" />
		<!--useVirtualElements => Specifier to indicate whether to force the use of VEM-->
		<xsd:attribute name="useVirtualElements" type="integer" default="0" />
		<!--name => A name is required for any non-unique nodes-->
		<xsd:attribute name="name" type="string" use="required" />
	</xsd:complexType>
	<xsd:complexType name="LinearSolverParametersType">
		<!--amgAggresiveCoarseningLevels => AMG number levels for aggressive coarsening 
Available options are: TODO-->
		<xsd:attribute name="amgAggresiveCoarseningLevels" type="integer" default="0" />
		<!--amgCoarseSolver => AMG coarsest level solver/smoother type. Available options are: ``default|jacobi|l1jacobi|fgs|sgs|l1sgs|chebyshev|direct|bgs``-->
		<xsd:attribute name="amgCoarseSolver" type="geosx_LinearSolverParameters_AMG_CoarseType" default="direct" />
		<!--amgCoarseningType => AMG coarsening algorithm
Available options are: TODO-->
		<xsd:attribute name="amgCoarseningType" type="string" default="HMIS" />
		<!--amgInterpolationType => AMG interpolation algorithm
Available options are: TODO-->
		<xsd:attribute name="amgInterpolationType" type="integer" default="6" />
		<!--amgNullSpaceType => AMG near null space approximation. Available options are:``constantModes|rigidBodyModes``-->
		<xsd:attribute name="amgNullSpaceType" type="geosx_LinearSolverParameters_AMG_NullSpaceType" default="constantModes" />
		<!--amgNumFunctions => AMG number of functions
Available options are: TODO-->
		<xsd:attribute name="amgNumFunctions" type="integer" default="1" />
		<!--amgNumSweeps => AMG smoother sweeps-->
		<xsd:attribute name="amgNumSweeps" type="integer" default="2" />
		<!--amgSmootherType => AMG smoother type. Available options are: ``default|jacobi|l1jacobi|fgs|bgs|sgs|l1sgs|chebyshev|ilu0|ilut|ic0|ict``-->
		<xsd:attribute name="amgSmootherType" type="geosx_LinearSolverParameters_AMG_SmootherType" default="fgs" />
		<!--amgThreshold => AMG strength-of-connection threshold-->
		<xsd:attribute name="amgThreshold" type="real64" default="0" />
		<!--directCheckResidual => Whether to check the linear system solution residual-->
		<xsd:attribute name="directCheckResidual" type="integer" default="0" />
		<!--directColPerm => How to permute the columns. Available options are: ``none|MMD_AtplusA|MMD_AtA|colAMD|metis|parmetis``-->
		<xsd:attribute name="directColPerm" type="geosx_LinearSolverParameters_Direct_ColPerm" default="metis" />
		<!--directEquil => Whether to scale the rows and columns of the matrix-->
		<xsd:attribute name="directEquil" type="integer" default="1" />
		<!--directIterRef => Whether to perform iterative refinement-->
		<xsd:attribute name="directIterRef" type="integer" default="1" />
		<!--directParallel => Whether to use a parallel solver (instead of a serial one)-->
		<xsd:attribute name="directParallel" type="integer" default="1" />
		<!--directReplTinyPivot => Whether to replace tiny pivots by sqrt(epsilon)*norm(A)-->
		<xsd:attribute name="directReplTinyPivot" type="integer" default="1" />
		<!--directRowPerm => How to permute the rows. Available options are: ``none|mc64``-->
		<xsd:attribute name="directRowPerm" type="geosx_LinearSolverParameters_Direct_RowPerm" default="mc64" />
		<!--iluFill => ILU(K) fill factor-->
		<xsd:attribute name="iluFill" type="integer" default="0" />
		<!--iluThreshold => ILU(T) threshold factor-->
		<xsd:attribute name="iluThreshold" type="real64" default="0" />
		<!--krylovAdaptiveTol => Use Eisenstat-Walker adaptive linear tolerance-->
		<xsd:attribute name="krylovAdaptiveTol" type="integer" default="0" />
		<!--krylovMaxIter => Maximum iterations allowed for an iterative solver-->
		<xsd:attribute name="krylovMaxIter" type="integer" default="200" />
		<!--krylovMaxRestart => Maximum iterations before restart (GMRES only)-->
		<xsd:attribute name="krylovMaxRestart" type="integer" default="200" />
		<!--krylovTol => Relative convergence tolerance of the iterative method
If the method converges, the iterative solution :math:`\mathsf{x}_k` is such that
the relative residual norm satisfies:
:math:`\left\lVert \mathsf{b} - \mathsf{A} \mathsf{x}_k \right\rVert_2` < ``krylovTol`` * :math:`\left\lVert\mathsf{b}\right\rVert_2`-->
		<xsd:attribute name="krylovTol" type="real64" default="1e-06" />
		<!--krylovWeakestTol => Weakest-allowed tolerance for adaptive method-->
		<xsd:attribute name="krylovWeakestTol" type="real64" default="0.001" />
		<!--logLevel => Log level-->
		<xsd:attribute name="logLevel" type="integer" default="0" />
		<!--preconditionerType => Preconditioner type. Available options are: ``none|jacobi|l1jacobi|fgs|sgs|l1sgs|chebyshev|iluk|ilut|icc|ict|amg|mgr|block|direct|bgs``-->
		<xsd:attribute name="preconditionerType" type="geosx_LinearSolverParameters_PreconditionerType" default="iluk" />
		<!--solverType => Linear solver type. Available options are: ``direct|cg|gmres|fgmres|bicgstab|preconditioner``-->
		<xsd:attribute name="solverType" type="geosx_LinearSolverParameters_SolverType" default="direct" />
		<!--stopIfError => Whether to stop the simulation if the linear solver reports an error-->
		<xsd:attribute name="stopIfError" type="integer" default="1" />
	</xsd:complexType>
	<xsd:simpleType name="geosx_LinearSolverParameters_AMG_CoarseType">
		<xsd:restriction base="xsd:string">
			<xsd:pattern value=".*[\[\]`$].*|default|jacobi|l1jacobi|fgs|sgs|l1sgs|chebyshev|direct|bgs" />
		</xsd:restriction>
	</xsd:simpleType>
	<xsd:simpleType name="geosx_LinearSolverParameters_AMG_NullSpaceType">
		<xsd:restriction base="xsd:string">
			<xsd:pattern value=".*[\[\]`$].*|constantModes|rigidBodyModes" />
		</xsd:restriction>
	</xsd:simpleType>
	<xsd:simpleType name="geosx_LinearSolverParameters_AMG_SmootherType">
		<xsd:restriction base="xsd:string">
			<xsd:pattern value=".*[\[\]`$].*|default|jacobi|l1jacobi|fgs|bgs|sgs|l1sgs|chebyshev|ilu0|ilut|ic0|ict" />
		</xsd:restriction>
	</xsd:simpleType>
	<xsd:simpleType name="geosx_LinearSolverParameters_Direct_ColPerm">
		<xsd:restriction base="xsd:string">
			<xsd:pattern value=".*[\[\]`$].*|none|MMD_AtplusA|MMD_AtA|colAMD|metis|parmetis" />
		</xsd:restriction>
	</xsd:simpleType>
	<xsd:simpleType name="geosx_LinearSolverParameters_Direct_RowPerm">
		<xsd:restriction base="xsd:string">
			<xsd:pattern value=".*[\[\]`$].*|none|mc64" />
		</xsd:restriction>
	</xsd:simpleType>
	<xsd:simpleType name="geosx_LinearSolverParameters_PreconditionerType">
		<xsd:restriction base="xsd:string">
			<xsd:pattern value=".*[\[\]`$].*|none|jacobi|l1jacobi|fgs|sgs|l1sgs|chebyshev|iluk|ilut|icc|ict|amg|mgr|block|direct|bgs" />
		</xsd:restriction>
	</xsd:simpleType>
	<xsd:simpleType name="geosx_LinearSolverParameters_SolverType">
		<xsd:restriction base="xsd:string">
			<xsd:pattern value=".*[\[\]`$].*|direct|cg|gmres|fgmres|bicgstab|preconditioner" />
		</xsd:restriction>
	</xsd:simpleType>
	<xsd:complexType name="NonlinearSolverParametersType">
		<!--allowNonConverged => Allow non-converged solution to be accepted. (i.e. exit from the Newton loop without achieving the desired tolerance)-->
		<xsd:attribute name="allowNonConverged" type="integer" default="0" />
		<!--dtCutIterLimit => Fraction of the Max Newton iterations above which the solver asks for the time-step to be cut for the next dt.-->
		<xsd:attribute name="dtCutIterLimit" type="real64" default="0.7" />
		<!--dtIncIterLimit => Fraction of the Max Newton iterations below which the solver asks for the time-step to be doubled for the next dt.-->
		<xsd:attribute name="dtIncIterLimit" type="real64" default="0.4" />
		<!--lineSearchAction => How the line search is to be used. Options are: 
 * None    - Do not use line search.
* Attempt - Use line search. Allow exit from line search without achieving smaller residual than starting residual.
* Require - Use line search. If smaller residual than starting resdual is not achieved, cut time step.-->
		<xsd:attribute name="lineSearchAction" type="geosx_NonlinearSolverParameters_LineSearchAction" default="Attempt" />
		<!--lineSearchCutFactor => Line search cut factor. For instance, a value of 0.5 will result in the effective application of the last solution by a factor of (0.5, 0.25, 0.125, ...)-->
		<xsd:attribute name="lineSearchCutFactor" type="real64" default="0.5" />
		<!--lineSearchInterpolationType => Strategy to cut the solution update during the line search. Options are: 
 * Linear
* Parabolic-->
		<xsd:attribute name="lineSearchInterpolationType" type="geosx_NonlinearSolverParameters_LineSearchInterpolationType" default="Linear" />
		<!--lineSearchMaxCuts => Maximum number of line search cuts.-->
		<xsd:attribute name="lineSearchMaxCuts" type="integer" default="4" />
		<!--logLevel => Log level-->
		<xsd:attribute name="logLevel" type="integer" default="0" />
		<!--maxAllowedResidualNorm => Maximum value of residual norm that is allowed in a Newton loop-->
		<xsd:attribute name="maxAllowedResidualNorm" type="real64" default="1e+09" />
		<!--maxNumConfigurationAttempts => Max number of times that the configuration can be changed-->
		<xsd:attribute name="maxNumConfigurationAttempts" type="integer" default="10" />
		<!--maxSubSteps => Maximum number of time sub-steps allowed for the solver-->
		<xsd:attribute name="maxSubSteps" type="integer" default="10" />
		<!--maxTimeStepCuts => Max number of time step cuts-->
		<xsd:attribute name="maxTimeStepCuts" type="integer" default="2" />
		<!--newtonMaxIter => Maximum number of iterations that are allowed in a Newton loop.-->
		<xsd:attribute name="newtonMaxIter" type="integer" default="5" />
		<!--newtonMinIter => Minimum number of iterations that are required before exiting the Newton loop.-->
		<xsd:attribute name="newtonMinIter" type="integer" default="1" />
		<!--newtonTol => The required tolerance in order to exit the Newton iteration loop.-->
		<xsd:attribute name="newtonTol" type="real64" default="1e-06" />
		<!--timestepCutFactor => Factor by which the time step will be cut if a timestep cut is required.-->
		<xsd:attribute name="timestepCutFactor" type="real64" default="0.5" />
	</xsd:complexType>
	<xsd:simpleType name="geosx_NonlinearSolverParameters_LineSearchAction">
		<xsd:restriction base="xsd:string">
			<xsd:pattern value=".*[\[\]`$].*|None|Attempt|Require" />
		</xsd:restriction>
	</xsd:simpleType>
	<xsd:simpleType name="geosx_NonlinearSolverParameters_LineSearchInterpolationType">
		<xsd:restriction base="xsd:string">
			<xsd:pattern value=".*[\[\]`$].*|Linear|Parabolic" />
		</xsd:restriction>
	</xsd:simpleType>
	<xsd:complexType name="FiniteVolumeType">
		<xsd:choice minOccurs="0" maxOccurs="unbounded">
			<xsd:element name="HybridMimeticDiscretization" type="HybridMimeticDiscretizationType" />
			<xsd:element name="TwoPointFluxApproximation" type="TwoPointFluxApproximationType" />
		</xsd:choice>
	</xsd:complexType>
	<xsd:complexType name="HybridMimeticDiscretizationType">
		<!--innerProductType => Type of inner product used in the hybrid FVM solver-->
		<xsd:attribute name="innerProductType" type="string" use="required" />
		<!--name => A name is required for any non-unique nodes-->
		<xsd:attribute name="name" type="string" use="required" />
	</xsd:complexType>
	<xsd:complexType name="TwoPointFluxApproximationType">
		<!--areaRelTol => Relative tolerance for area calculations.-->
		<xsd:attribute name="areaRelTol" type="real64" default="1e-08" />
		<!--meanPermCoefficient => (no description available)-->
		<xsd:attribute name="meanPermCoefficient" type="real64" default="1" />
		<!--usePEDFM => (no description available)-->
		<xsd:attribute name="usePEDFM" type="integer" default="0" />
		<!--name => A name is required for any non-unique nodes-->
		<xsd:attribute name="name" type="string" use="required" />
	</xsd:complexType>
	<xsd:complexType name="OutputsType">
		<xsd:choice minOccurs="0" maxOccurs="unbounded">
			<xsd:element name="Blueprint" type="BlueprintType" />
			<xsd:element name="ChomboIO" type="ChomboIOType" />
			<xsd:element name="Python" type="PythonType" />
			<xsd:element name="Restart" type="RestartType" />
			<xsd:element name="Silo" type="SiloType" />
			<xsd:element name="TimeHistory" type="TimeHistoryType" />
			<xsd:element name="VTK" type="VTKType" />
		</xsd:choice>
	</xsd:complexType>
	<xsd:complexType name="BlueprintType">
		<!--childDirectory => Child directory path-->
		<xsd:attribute name="childDirectory" type="string" default="" />
		<!--outputFullQuadratureData => If true writes out data associated with every quadrature point.-->
		<xsd:attribute name="outputFullQuadratureData" type="integer" default="0" />
		<!--parallelThreads => Number of plot files.-->
		<xsd:attribute name="parallelThreads" type="integer" default="1" />
		<!--plotLevel => Determines which fields to write.-->
		<xsd:attribute name="plotLevel" type="geosx_dataRepository_PlotLevel" default="1" />
		<!--name => A name is required for any non-unique nodes-->
		<xsd:attribute name="name" type="string" use="required" />
	</xsd:complexType>
	<xsd:complexType name="ChomboIOType">
		<!--beginCycle => Cycle at which the coupling will commence.-->
		<xsd:attribute name="beginCycle" type="real64" use="required" />
		<!--childDirectory => Child directory path-->
		<xsd:attribute name="childDirectory" type="string" default="" />
		<!--inputPath => Path at which the chombo to geosx file will be written.-->
		<xsd:attribute name="inputPath" type="string" default="/INVALID_INPUT_PATH" />
		<!--outputPath => Path at which the geosx to chombo file will be written.-->
		<xsd:attribute name="outputPath" type="string" use="required" />
		<!--parallelThreads => Number of plot files.-->
		<xsd:attribute name="parallelThreads" type="integer" default="1" />
		<!--useChomboPressures => True iff geosx should use the pressures chombo writes out.-->
		<xsd:attribute name="useChomboPressures" type="integer" default="0" />
		<!--waitForInput => True iff geosx should wait for chombo to write out a file. When true the inputPath must be set.-->
		<xsd:attribute name="waitForInput" type="integer" use="required" />
		<!--name => A name is required for any non-unique nodes-->
		<xsd:attribute name="name" type="string" use="required" />
	</xsd:complexType>
	<xsd:complexType name="PythonType">
		<!--childDirectory => Child directory path-->
		<xsd:attribute name="childDirectory" type="string" default="" />
		<!--parallelThreads => Number of plot files.-->
		<xsd:attribute name="parallelThreads" type="integer" default="1" />
		<!--name => A name is required for any non-unique nodes-->
		<xsd:attribute name="name" type="string" use="required" />
	</xsd:complexType>
	<xsd:complexType name="RestartType">
		<!--childDirectory => Child directory path-->
		<xsd:attribute name="childDirectory" type="string" default="" />
		<!--parallelThreads => Number of plot files.-->
		<xsd:attribute name="parallelThreads" type="integer" default="1" />
		<!--name => A name is required for any non-unique nodes-->
		<xsd:attribute name="name" type="string" use="required" />
	</xsd:complexType>
	<xsd:complexType name="SiloType">
		<!--childDirectory => Child directory path-->
		<xsd:attribute name="childDirectory" type="string" default="" />
		<!--fieldNames => Names of the fields to output. If this attribute is specified, GEOSX outputs all (and only) the fields specified by the user, regardless of their plotLevel-->
		<xsd:attribute name="fieldNames" type="string_array" default="{}" />
		<!--onlyPlotSpecifiedFieldNames => If this flag is equal to 1, then we only plot the fields listed in `fieldNames`. Otherwise, we plot all the fields with the required `plotLevel`, plus the fields listed in `fieldNames`-->
		<xsd:attribute name="onlyPlotSpecifiedFieldNames" type="integer" default="0" />
		<!--parallelThreads => Number of plot files.-->
		<xsd:attribute name="parallelThreads" type="integer" default="1" />
		<!--plotFileRoot => (no description available)-->
		<xsd:attribute name="plotFileRoot" type="string" default="plot" />
		<!--plotLevel => (no description available)-->
		<xsd:attribute name="plotLevel" type="integer" default="1" />
		<!--writeCellElementMesh => (no description available)-->
		<xsd:attribute name="writeCellElementMesh" type="integer" default="1" />
		<!--writeEdgeMesh => (no description available)-->
		<xsd:attribute name="writeEdgeMesh" type="integer" default="0" />
		<!--writeFEMFaces => (no description available)-->
		<xsd:attribute name="writeFEMFaces" type="integer" default="0" />
		<!--writeFaceElementMesh => (no description available)-->
		<xsd:attribute name="writeFaceElementMesh" type="integer" default="1" />
		<!--name => A name is required for any non-unique nodes-->
		<xsd:attribute name="name" type="string" use="required" />
	</xsd:complexType>
	<xsd:complexType name="TimeHistoryType">
		<!--childDirectory => Child directory path-->
		<xsd:attribute name="childDirectory" type="string" default="" />
		<!--filename => The filename to which to write time history output.-->
		<xsd:attribute name="filename" type="string" default="TimeHistory" />
		<!--format => The output file format for time history output.-->
		<xsd:attribute name="format" type="string" default="hdf" />
		<!--parallelThreads => Number of plot files.-->
		<xsd:attribute name="parallelThreads" type="integer" default="1" />
		<!--sources => A list of collectors from which to collect and output time history information.-->
		<xsd:attribute name="sources" type="string_array" use="required" />
		<!--name => A name is required for any non-unique nodes-->
		<xsd:attribute name="name" type="string" use="required" />
	</xsd:complexType>
	<xsd:complexType name="VTKType">
		<!--childDirectory => Child directory path-->
		<xsd:attribute name="childDirectory" type="string" default="" />
		<!--fieldNames => Names of the fields to output. If this attribute is specified, GEOSX outputs all the fields specified by the user, regardless of their `plotLevel`-->
		<xsd:attribute name="fieldNames" type="string_array" default="{}" />
		<!--format => Output data format.  Valid options: ``binary``, ``ascii``-->
		<xsd:attribute name="format" type="geosx_vtk_VTKOutputMode" default="binary" />
		<!--onlyPlotSpecifiedFieldNames => If this flag is equal to 1, then we only plot the fields listed in `fieldNames`. Otherwise, we plot all the fields with the required `plotLevel`, plus the fields listed in `fieldNames`-->
		<xsd:attribute name="onlyPlotSpecifiedFieldNames" type="integer" default="0" />
		<!--outputRegionType => Output region types.  Valid options: ``cell``, ``well``, ``surface``, ``all``-->
		<xsd:attribute name="outputRegionType" type="geosx_vtk_VTKRegionTypes" default="all" />
		<!--parallelThreads => Number of plot files.-->
		<xsd:attribute name="parallelThreads" type="integer" default="1" />
		<!--plotFileRoot => Name of the root file for this output.-->
		<xsd:attribute name="plotFileRoot" type="string" default="VTK" />
		<!--plotLevel => Level detail plot. Only fields with lower of equal plot level will be output.-->
		<xsd:attribute name="plotLevel" type="integer" default="1" />
		<!--writeFEMFaces => (no description available)-->
		<xsd:attribute name="writeFEMFaces" type="integer" default="0" />
		<!--name => A name is required for any non-unique nodes-->
		<xsd:attribute name="name" type="string" use="required" />
	</xsd:complexType>
	<xsd:simpleType name="geosx_vtk_VTKOutputMode">
		<xsd:restriction base="xsd:string">
			<xsd:pattern value=".*[\[\]`$].*|binary|ascii" />
		</xsd:restriction>
	</xsd:simpleType>
	<xsd:simpleType name="geosx_vtk_VTKRegionTypes">
		<xsd:restriction base="xsd:string">
			<xsd:pattern value=".*[\[\]`$].*|cell|well|surface|all" />
		</xsd:restriction>
	</xsd:simpleType>
	<xsd:complexType name="SolversType">
		<xsd:choice minOccurs="0" maxOccurs="unbounded">
			<xsd:element name="AcousticSEM" type="AcousticSEMType" />
			<xsd:element name="CompositionalMultiphaseFVM" type="CompositionalMultiphaseFVMType" />
			<xsd:element name="CompositionalMultiphaseHybridFVM" type="CompositionalMultiphaseHybridFVMType" />
			<xsd:element name="CompositionalMultiphaseReservoir" type="CompositionalMultiphaseReservoirType" />
			<xsd:element name="CompositionalMultiphaseWell" type="CompositionalMultiphaseWellType">
				<xsd:unique name="CompositionalMultiphaseWellWellControlsUniqueName">
					<xsd:selector xpath="WellControls" />
					<xsd:field xpath="@name" />
				</xsd:unique>
			</xsd:element>
			<xsd:element name="EmbeddedSurfaceGenerator" type="EmbeddedSurfaceGeneratorType" />
			<xsd:element name="FlowProppantTransport" type="FlowProppantTransportType" />
			<xsd:element name="Hydrofracture" type="HydrofractureType" />
			<xsd:element name="LagrangianContact" type="LagrangianContactType" />
			<xsd:element name="LaplaceFEM" type="LaplaceFEMType" />
			<xsd:element name="MultiphasePoromechanics" type="MultiphasePoromechanicsType" />
			<xsd:element name="MultiphasePoromechanicsReservoir" type="MultiphasePoromechanicsReservoirType" />
			<xsd:element name="PhaseFieldDamageFEM" type="PhaseFieldDamageFEMType" />
			<xsd:element name="PhaseFieldFracture" type="PhaseFieldFractureType" />
			<xsd:element name="ProppantTransport" type="ProppantTransportType" />
			<xsd:element name="ReactiveCompositionalMultiphaseOBL" type="ReactiveCompositionalMultiphaseOBLType" />
			<xsd:element name="SinglePhaseFVM" type="SinglePhaseFVMType" />
			<xsd:element name="SinglePhaseHybridFVM" type="SinglePhaseHybridFVMType" />
			<xsd:element name="SinglePhasePoromechanics" type="SinglePhasePoromechanicsType" />
			<xsd:element name="SinglePhasePoromechanicsEmbeddedFractures" type="SinglePhasePoromechanicsEmbeddedFracturesType" />
			<xsd:element name="SinglePhasePoromechanicsReservoir" type="SinglePhasePoromechanicsReservoirType" />
			<xsd:element name="SinglePhaseProppantFVM" type="SinglePhaseProppantFVMType" />
			<xsd:element name="SinglePhaseReservoir" type="SinglePhaseReservoirType" />
			<xsd:element name="SinglePhaseWell" type="SinglePhaseWellType">
				<xsd:unique name="SinglePhaseWellWellControlsUniqueName">
					<xsd:selector xpath="WellControls" />
					<xsd:field xpath="@name" />
				</xsd:unique>
			</xsd:element>
			<xsd:element name="SolidMechanicsEmbeddedFractures" type="SolidMechanicsEmbeddedFracturesType" />
			<xsd:element name="SolidMechanicsLagrangianSSLE" type="SolidMechanicsLagrangianSSLEType" />
			<xsd:element name="SolidMechanics_LagrangianFEM" type="SolidMechanics_LagrangianFEMType" />
			<xsd:element name="SurfaceGenerator" type="SurfaceGeneratorType" />
		</xsd:choice>
		<!--gravityVector => Gravity vector used in the physics solvers-->
		<xsd:attribute name="gravityVector" type="R1Tensor" default="{0,0,-9.81}" />
	</xsd:complexType>
	<xsd:complexType name="AcousticSEMType">
		<xsd:choice minOccurs="0" maxOccurs="unbounded">
			<xsd:element name="LinearSolverParameters" type="LinearSolverParametersType" maxOccurs="1" />
			<xsd:element name="NonlinearSolverParameters" type="NonlinearSolverParametersType" maxOccurs="1" />
		</xsd:choice>
		<!--cflFactor => Factor to apply to the `CFL condition <http://en.wikipedia.org/wiki/Courant-Friedrichs-Lewy_condition>`_ when calculating the maximum allowable time step. Values should be in the interval (0,1] -->
		<xsd:attribute name="cflFactor" type="real64" default="0.5" />
		<!--discretization => Name of discretization object (defined in the :ref:`NumericalMethodsManager`) to use for this solver. For instance, if this is a Finite Element Solver, the name of a :ref:`FiniteElement` should be specified. If this is a Finite Volume Method, the name of a :ref:`FiniteVolume` discretization should be specified.-->
		<xsd:attribute name="discretization" type="string" use="required" />
		<!--dtSeismoTrace => Time step for output pressure at receivers-->
		<xsd:attribute name="dtSeismoTrace" type="real64" default="0" />
		<!--initialDt => Initial time-step value required by the solver to the event manager.-->
		<xsd:attribute name="initialDt" type="real64" default="1e+99" />
		<!--logLevel => Log level-->
		<xsd:attribute name="logLevel" type="integer" default="0" />
		<!--outputSeismoTrace => Flag that indicates if we write the seismo trace in a file .txt, 0 no output, 1 otherwise-->
		<xsd:attribute name="outputSeismoTrace" type="integer" default="0" />
		<!--receiverCoordinates => Coordinates (x,y,z) of the receivers-->
		<xsd:attribute name="receiverCoordinates" type="real64_array2d" use="required" />
		<!--rickerOrder => Flag that indicates the order of the Ricker to be used o, 1 or 2. Order 2 by default-->
		<xsd:attribute name="rickerOrder" type="integer" default="2" />
		<!--sourceCoordinates => Coordinates (x,y,z) of the sources-->
		<xsd:attribute name="sourceCoordinates" type="real64_array2d" use="required" />
		<!--targetRegions => Allowable regions that the solver may be applied to. Note that this does not indicate that the solver will be applied to these regions, only that allocation will occur such that the solver may be applied to these regions. The decision about what regions this solver will beapplied to rests in the EventManager.-->
		<xsd:attribute name="targetRegions" type="string_array" use="required" />
		<!--timeSourceFrequency => Central frequency for the time source-->
		<xsd:attribute name="timeSourceFrequency" type="real64" use="required" />
		<!--name => A name is required for any non-unique nodes-->
		<xsd:attribute name="name" type="string" use="required" />
	</xsd:complexType>
	<xsd:complexType name="CompositionalMultiphaseFVMType">
		<xsd:choice minOccurs="0" maxOccurs="unbounded">
			<xsd:element name="LinearSolverParameters" type="LinearSolverParametersType" maxOccurs="1" />
			<xsd:element name="NonlinearSolverParameters" type="NonlinearSolverParametersType" maxOccurs="1" />
		</xsd:choice>
		<!--allowLocalCompDensityChopping => Flag indicating whether local (cell-wise) chopping of negative compositions is allowed-->
		<xsd:attribute name="allowLocalCompDensityChopping" type="integer" default="1" />
		<!--cflFactor => Factor to apply to the `CFL condition <http://en.wikipedia.org/wiki/Courant-Friedrichs-Lewy_condition>`_ when calculating the maximum allowable time step. Values should be in the interval (0,1] -->
		<xsd:attribute name="cflFactor" type="real64" default="0.5" />
		<!--discretization => Name of discretization object (defined in the :ref:`NumericalMethodsManager`) to use for this solver. For instance, if this is a Finite Element Solver, the name of a :ref:`FiniteElement` should be specified. If this is a Finite Volume Method, the name of a :ref:`FiniteVolume` discretization should be specified.-->
		<xsd:attribute name="discretization" type="string" use="required" />
		<!--initialDt => Initial time-step value required by the solver to the event manager.-->
		<xsd:attribute name="initialDt" type="real64" default="1e+99" />
		<!--isThermal => Flag indicating whether the problem is thermal or not.-->
		<xsd:attribute name="isThermal" type="integer" default="0" />
		<!--logLevel => Log level-->
		<xsd:attribute name="logLevel" type="integer" default="0" />
		<!--maxCompFractionChange => Maximum (absolute) change in a component fraction between two Newton iterations-->
<<<<<<< HEAD
		<xsd:attribute name="maxCompFractionChange" type="real64" default="1" />
		<!--normType => Norm used by the solver to check nonlinear convergence. Valid options:
* Linfinity
* L2-->
		<xsd:attribute name="normType" type="geosx_solverBaseKernels_NormType" default="Linfinity" />
=======
		<xsd:attribute name="maxCompFractionChange" type="real64" default="0.5" />
		<!--maxRelativePressureChange => Maximum (relative) change in pressure between two Newton iterations-->
		<xsd:attribute name="maxRelativePressureChange" type="real64" default="0.5" />
		<!--maxRelativeTemperatureChange => Maximum (relative) change in temperature between two Newton iterations-->
		<xsd:attribute name="maxRelativeTemperatureChange" type="real64" default="0.5" />
>>>>>>> cc2344e0
		<!--targetRegions => Allowable regions that the solver may be applied to. Note that this does not indicate that the solver will be applied to these regions, only that allocation will occur such that the solver may be applied to these regions. The decision about what regions this solver will beapplied to rests in the EventManager.-->
		<xsd:attribute name="targetRegions" type="string_array" use="required" />
		<!--temperature => Temperature-->
		<xsd:attribute name="temperature" type="real64" use="required" />
		<!--useMass => Use mass formulation instead of molar-->
		<xsd:attribute name="useMass" type="integer" default="0" />
		<!--name => A name is required for any non-unique nodes-->
		<xsd:attribute name="name" type="string" use="required" />
	</xsd:complexType>
	<xsd:simpleType name="geosx_solverBaseKernels_NormType">
		<xsd:restriction base="xsd:string">
			<xsd:pattern value=".*[\[\]`$].*|Linfinity|L2" />
		</xsd:restriction>
	</xsd:simpleType>
	<xsd:complexType name="CompositionalMultiphaseHybridFVMType">
		<xsd:choice minOccurs="0" maxOccurs="unbounded">
			<xsd:element name="LinearSolverParameters" type="LinearSolverParametersType" maxOccurs="1" />
			<xsd:element name="NonlinearSolverParameters" type="NonlinearSolverParametersType" maxOccurs="1" />
		</xsd:choice>
		<!--allowLocalCompDensityChopping => Flag indicating whether local (cell-wise) chopping of negative compositions is allowed-->
		<xsd:attribute name="allowLocalCompDensityChopping" type="integer" default="1" />
		<!--cflFactor => Factor to apply to the `CFL condition <http://en.wikipedia.org/wiki/Courant-Friedrichs-Lewy_condition>`_ when calculating the maximum allowable time step. Values should be in the interval (0,1] -->
		<xsd:attribute name="cflFactor" type="real64" default="0.5" />
		<!--discretization => Name of discretization object (defined in the :ref:`NumericalMethodsManager`) to use for this solver. For instance, if this is a Finite Element Solver, the name of a :ref:`FiniteElement` should be specified. If this is a Finite Volume Method, the name of a :ref:`FiniteVolume` discretization should be specified.-->
		<xsd:attribute name="discretization" type="string" use="required" />
		<!--initialDt => Initial time-step value required by the solver to the event manager.-->
		<xsd:attribute name="initialDt" type="real64" default="1e+99" />
		<!--isThermal => Flag indicating whether the problem is thermal or not.-->
		<xsd:attribute name="isThermal" type="integer" default="0" />
		<!--logLevel => Log level-->
		<xsd:attribute name="logLevel" type="integer" default="0" />
		<!--maxCompFractionChange => Maximum (absolute) change in a component fraction between two Newton iterations-->
<<<<<<< HEAD
		<xsd:attribute name="maxCompFractionChange" type="real64" default="1" />
		<!--maxRelativePressureChange => Maximum (relative) change in (face) pressure between two Newton iterations-->
		<xsd:attribute name="maxRelativePressureChange" type="real64" default="1" />
		<!--normType => Norm used by the solver to check nonlinear convergence. Valid options:
* Linfinity
* L2-->
		<xsd:attribute name="normType" type="geosx_solverBaseKernels_NormType" default="Linfinity" />
=======
		<xsd:attribute name="maxCompFractionChange" type="real64" default="0.5" />
		<!--maxRelativePressureChange => Maximum (relative) change in pressure between two Newton iterations-->
		<xsd:attribute name="maxRelativePressureChange" type="real64" default="0.5" />
		<!--maxRelativeTemperatureChange => Maximum (relative) change in temperature between two Newton iterations-->
		<xsd:attribute name="maxRelativeTemperatureChange" type="real64" default="0.5" />
>>>>>>> cc2344e0
		<!--targetRegions => Allowable regions that the solver may be applied to. Note that this does not indicate that the solver will be applied to these regions, only that allocation will occur such that the solver may be applied to these regions. The decision about what regions this solver will beapplied to rests in the EventManager.-->
		<xsd:attribute name="targetRegions" type="string_array" use="required" />
		<!--temperature => Temperature-->
		<xsd:attribute name="temperature" type="real64" use="required" />
		<!--useMass => Use mass formulation instead of molar-->
		<xsd:attribute name="useMass" type="integer" default="0" />
		<!--name => A name is required for any non-unique nodes-->
		<xsd:attribute name="name" type="string" use="required" />
	</xsd:complexType>
	<xsd:complexType name="CompositionalMultiphaseReservoirType">
		<xsd:choice minOccurs="0" maxOccurs="unbounded">
			<xsd:element name="LinearSolverParameters" type="LinearSolverParametersType" maxOccurs="1" />
			<xsd:element name="NonlinearSolverParameters" type="NonlinearSolverParametersType" maxOccurs="1" />
		</xsd:choice>
		<!--cflFactor => Factor to apply to the `CFL condition <http://en.wikipedia.org/wiki/Courant-Friedrichs-Lewy_condition>`_ when calculating the maximum allowable time step. Values should be in the interval (0,1] -->
		<xsd:attribute name="cflFactor" type="real64" default="0.5" />
		<!--flowSolverName => Name of the flow solver used by the coupled solver-->
		<xsd:attribute name="flowSolverName" type="string" use="required" />
		<!--initialDt => Initial time-step value required by the solver to the event manager.-->
		<xsd:attribute name="initialDt" type="real64" default="1e+99" />
		<!--logLevel => Log level-->
		<xsd:attribute name="logLevel" type="integer" default="0" />
		<!--targetRegions => Allowable regions that the solver may be applied to. Note that this does not indicate that the solver will be applied to these regions, only that allocation will occur such that the solver may be applied to these regions. The decision about what regions this solver will beapplied to rests in the EventManager.-->
		<xsd:attribute name="targetRegions" type="string_array" use="required" />
		<!--wellSolverName => Name of the well solver used by the coupled solver-->
		<xsd:attribute name="wellSolverName" type="string" use="required" />
		<!--name => A name is required for any non-unique nodes-->
		<xsd:attribute name="name" type="string" use="required" />
	</xsd:complexType>
	<xsd:complexType name="CompositionalMultiphaseWellType">
		<xsd:choice minOccurs="0" maxOccurs="unbounded">
			<xsd:element name="LinearSolverParameters" type="LinearSolverParametersType" maxOccurs="1" />
			<xsd:element name="NonlinearSolverParameters" type="NonlinearSolverParametersType" maxOccurs="1" />
			<xsd:element name="WellControls" type="WellControlsType" />
		</xsd:choice>
		<!--allowLocalCompDensityChopping => Flag indicating whether local (cell-wise) chopping of negative compositions is allowed-->
		<xsd:attribute name="allowLocalCompDensityChopping" type="integer" default="1" />
		<!--cflFactor => Factor to apply to the `CFL condition <http://en.wikipedia.org/wiki/Courant-Friedrichs-Lewy_condition>`_ when calculating the maximum allowable time step. Values should be in the interval (0,1] -->
		<xsd:attribute name="cflFactor" type="real64" default="0.5" />
		<!--initialDt => Initial time-step value required by the solver to the event manager.-->
		<xsd:attribute name="initialDt" type="real64" default="1e+99" />
		<!--logLevel => Log level-->
		<xsd:attribute name="logLevel" type="integer" default="0" />
		<!--maxCompFractionChange => Maximum (absolute) change in a component fraction between two Newton iterations-->
		<xsd:attribute name="maxCompFractionChange" type="real64" default="1" />
		<!--maxRelativePressureChange => Maximum (relative) change in pressure between two Newton iterations (recommended with rate control)-->
		<xsd:attribute name="maxRelativePressureChange" type="real64" default="1" />
		<!--targetRegions => Allowable regions that the solver may be applied to. Note that this does not indicate that the solver will be applied to these regions, only that allocation will occur such that the solver may be applied to these regions. The decision about what regions this solver will beapplied to rests in the EventManager.-->
		<xsd:attribute name="targetRegions" type="string_array" use="required" />
		<!--useMass => Use mass formulation instead of molar-->
		<xsd:attribute name="useMass" type="integer" default="0" />
		<!--name => A name is required for any non-unique nodes-->
		<xsd:attribute name="name" type="string" use="required" />
	</xsd:complexType>
	<xsd:complexType name="WellControlsType">
		<!--control => Well control. Valid options:
* BHP
* phaseVolRate
* totalVolRate
* uninitialized-->
		<xsd:attribute name="control" type="geosx_WellControls_Control" use="required" />
		<!--enableCrossflow => Flag to enable crossflow. Currently only supported for injectors: 
 - If the flag is set to 1, both reservoir-to-well flow and well-to-reservoir flow are allowed at the perforations. 
 - If the flag is set to 0, we only allow well-to-reservoir flow at the perforations.-->
		<xsd:attribute name="enableCrossflow" type="integer" default="1" />
		<!--initialPressureCoefficient => Tuning coefficient for the initial well pressure of rate-controlled wells: 
 - Injector pressure at reference depth initialized as: (1+initialPressureCoefficient)*reservoirPressureAtClosestPerforation + density*g*( zRef - zPerf ) 
 - Producer pressure at reference depth initialized as: (1-initialPressureCoefficient)*reservoirPressureAtClosestPerforation + density*g*( zRef - zPerf ) -->
		<xsd:attribute name="initialPressureCoefficient" type="real64" default="0.1" />
		<!--injectionStream => Global component densities of the injection stream [moles/m^3 or kg/m^3]-->
		<xsd:attribute name="injectionStream" type="real64_array" default="{-1}" />
		<!--injectionTemperature => Temperature of the injection stream [K]-->
		<xsd:attribute name="injectionTemperature" type="real64" default="-1" />
		<!--referenceElevation => Reference elevation where BHP control is enforced [m]-->
		<xsd:attribute name="referenceElevation" type="real64" use="required" />
		<!--surfacePressure => Surface pressure used to compute volumetric rates when surface conditions are used [Pa]-->
		<xsd:attribute name="surfacePressure" type="real64" default="0" />
		<!--surfaceTemperature => Surface temperature used to compute volumetric rates when surface conditions are used [K]-->
		<xsd:attribute name="surfaceTemperature" type="real64" default="0" />
		<!--targetBHP => Target bottom-hole pressure [Pa]-->
		<xsd:attribute name="targetBHP" type="real64" default="0" />
		<!--targetBHPTableName => Name of the BHP table when the rate is a time dependent function-->
		<xsd:attribute name="targetBHPTableName" type="string" default="" />
		<!--targetPhaseName => Name of the target phase-->
		<xsd:attribute name="targetPhaseName" type="string" default="" />
		<!--targetPhaseRate => Target phase volumetric rate (if useSurfaceConditions: [surface m^3/s]; else [reservoir m^3/s])-->
		<xsd:attribute name="targetPhaseRate" type="real64" default="0" />
		<!--targetPhaseRateTableName => Name of the phase rate table when the rate is a time dependent function-->
		<xsd:attribute name="targetPhaseRateTableName" type="string" default="" />
		<!--targetTotalRate => Target total volumetric rate (if useSurfaceConditions: [surface m^3/s]; else [reservoir m^3/s])-->
		<xsd:attribute name="targetTotalRate" type="real64" default="0" />
		<!--targetTotalRateTableName => Name of the total rate table when the rate is a time dependent function-->
		<xsd:attribute name="targetTotalRateTableName" type="string" default="" />
		<!--type => Well type. Valid options:
* producer
* injector-->
		<xsd:attribute name="type" type="geosx_WellControls_Type" use="required" />
		<!--useSurfaceConditions => Flag to specify whether rates are checked at surface or reservoir conditions.
Equal to 1 for surface conditions, and to 0 for reservoir conditions-->
		<xsd:attribute name="useSurfaceConditions" type="integer" default="0" />
		<!--name => A name is required for any non-unique nodes-->
		<xsd:attribute name="name" type="string" use="required" />
	</xsd:complexType>
	<xsd:simpleType name="geosx_WellControls_Control">
		<xsd:restriction base="xsd:string">
			<xsd:pattern value=".*[\[\]`$].*|BHP|phaseVolRate|totalVolRate|uninitialized" />
		</xsd:restriction>
	</xsd:simpleType>
	<xsd:simpleType name="geosx_WellControls_Type">
		<xsd:restriction base="xsd:string">
			<xsd:pattern value=".*[\[\]`$].*|producer|injector" />
		</xsd:restriction>
	</xsd:simpleType>
	<xsd:complexType name="EmbeddedSurfaceGeneratorType">
		<xsd:choice minOccurs="0" maxOccurs="unbounded">
			<xsd:element name="LinearSolverParameters" type="LinearSolverParametersType" maxOccurs="1" />
			<xsd:element name="NonlinearSolverParameters" type="NonlinearSolverParametersType" maxOccurs="1" />
		</xsd:choice>
		<!--cflFactor => Factor to apply to the `CFL condition <http://en.wikipedia.org/wiki/Courant-Friedrichs-Lewy_condition>`_ when calculating the maximum allowable time step. Values should be in the interval (0,1] -->
		<xsd:attribute name="cflFactor" type="real64" default="0.5" />
		<!--discretization => Name of discretization object (defined in the :ref:`NumericalMethodsManager`) to use for this solver. For instance, if this is a Finite Element Solver, the name of a :ref:`FiniteElement` should be specified. If this is a Finite Volume Method, the name of a :ref:`FiniteVolume` discretization should be specified.-->
		<xsd:attribute name="discretization" type="string" use="required" />
		<!--fractureRegion => (no description available)-->
		<xsd:attribute name="fractureRegion" type="string" default="FractureRegion" />
		<!--initialDt => Initial time-step value required by the solver to the event manager.-->
		<xsd:attribute name="initialDt" type="real64" default="1e+99" />
		<!--logLevel => Log level-->
		<xsd:attribute name="logLevel" type="integer" default="0" />
		<!--mpiCommOrder => Flag to enable MPI consistent communication ordering-->
		<xsd:attribute name="mpiCommOrder" type="integer" default="0" />
		<!--targetRegions => Allowable regions that the solver may be applied to. Note that this does not indicate that the solver will be applied to these regions, only that allocation will occur such that the solver may be applied to these regions. The decision about what regions this solver will beapplied to rests in the EventManager.-->
		<xsd:attribute name="targetRegions" type="string_array" use="required" />
		<!--name => A name is required for any non-unique nodes-->
		<xsd:attribute name="name" type="string" use="required" />
	</xsd:complexType>
	<xsd:complexType name="FlowProppantTransportType">
		<xsd:choice minOccurs="0" maxOccurs="unbounded">
			<xsd:element name="LinearSolverParameters" type="LinearSolverParametersType" maxOccurs="1" />
			<xsd:element name="NonlinearSolverParameters" type="NonlinearSolverParametersType" maxOccurs="1" />
		</xsd:choice>
		<!--cflFactor => Factor to apply to the `CFL condition <http://en.wikipedia.org/wiki/Courant-Friedrichs-Lewy_condition>`_ when calculating the maximum allowable time step. Values should be in the interval (0,1] -->
		<xsd:attribute name="cflFactor" type="real64" default="0.5" />
		<!--flowSolverName => Name of the flow solver used by the coupled solver-->
		<xsd:attribute name="flowSolverName" type="string" use="required" />
		<!--initialDt => Initial time-step value required by the solver to the event manager.-->
		<xsd:attribute name="initialDt" type="real64" default="1e+99" />
		<!--logLevel => Log level-->
		<xsd:attribute name="logLevel" type="integer" default="0" />
		<!--proppantSolverName => Name of the proppant solver used by the coupled solver-->
		<xsd:attribute name="proppantSolverName" type="string" use="required" />
		<!--targetRegions => Allowable regions that the solver may be applied to. Note that this does not indicate that the solver will be applied to these regions, only that allocation will occur such that the solver may be applied to these regions. The decision about what regions this solver will beapplied to rests in the EventManager.-->
		<xsd:attribute name="targetRegions" type="string_array" use="required" />
		<!--name => A name is required for any non-unique nodes-->
		<xsd:attribute name="name" type="string" use="required" />
	</xsd:complexType>
	<xsd:complexType name="HydrofractureType">
		<xsd:choice minOccurs="0" maxOccurs="unbounded">
			<xsd:element name="LinearSolverParameters" type="LinearSolverParametersType" maxOccurs="1" />
			<xsd:element name="NonlinearSolverParameters" type="NonlinearSolverParametersType" maxOccurs="1" />
		</xsd:choice>
		<!--cflFactor => Factor to apply to the `CFL condition <http://en.wikipedia.org/wiki/Courant-Friedrichs-Lewy_condition>`_ when calculating the maximum allowable time step. Values should be in the interval (0,1] -->
		<xsd:attribute name="cflFactor" type="real64" default="0.5" />
		<!--contactRelationName => Name of contact relation to enforce constraints on fracture boundary.-->
		<xsd:attribute name="contactRelationName" type="string" use="required" />
		<!--couplingTypeOption => Coupling method. Valid options:
* FIM
* SIM_FixedStress-->
		<xsd:attribute name="couplingTypeOption" type="geosx_HydrofractureSolver_CouplingTypeOption" use="required" />
		<!--flowSolverName => Name of the flow solver used by the coupled solver-->
		<xsd:attribute name="flowSolverName" type="string" use="required" />
		<!--initialDt => Initial time-step value required by the solver to the event manager.-->
		<xsd:attribute name="initialDt" type="real64" default="1e+99" />
		<!--logLevel => Log level-->
		<xsd:attribute name="logLevel" type="integer" default="0" />
		<!--maxNumResolves => Value to indicate how many resolves may be executed to perform surface generation after the execution of flow and mechanics solver. -->
		<xsd:attribute name="maxNumResolves" type="integer" default="10" />
		<!--solidSolverName => Name of the solid solver used by the coupled solver-->
		<xsd:attribute name="solidSolverName" type="string" use="required" />
		<!--surfaceGeneratorName => Name of the surface generator to use in the hydrofracture solver-->
		<xsd:attribute name="surfaceGeneratorName" type="string" use="required" />
		<!--targetRegions => Allowable regions that the solver may be applied to. Note that this does not indicate that the solver will be applied to these regions, only that allocation will occur such that the solver may be applied to these regions. The decision about what regions this solver will beapplied to rests in the EventManager.-->
		<xsd:attribute name="targetRegions" type="string_array" use="required" />
		<!--name => A name is required for any non-unique nodes-->
		<xsd:attribute name="name" type="string" use="required" />
	</xsd:complexType>
	<xsd:simpleType name="geosx_HydrofractureSolver_CouplingTypeOption">
		<xsd:restriction base="xsd:string">
			<xsd:pattern value=".*[\[\]`$].*|FIM|SIM_FixedStress" />
		</xsd:restriction>
	</xsd:simpleType>
	<xsd:complexType name="LagrangianContactType">
		<xsd:choice minOccurs="0" maxOccurs="unbounded">
			<xsd:element name="LinearSolverParameters" type="LinearSolverParametersType" maxOccurs="1" />
			<xsd:element name="NonlinearSolverParameters" type="NonlinearSolverParametersType" maxOccurs="1" />
		</xsd:choice>
		<!--cflFactor => Factor to apply to the `CFL condition <http://en.wikipedia.org/wiki/Courant-Friedrichs-Lewy_condition>`_ when calculating the maximum allowable time step. Values should be in the interval (0,1] -->
		<xsd:attribute name="cflFactor" type="real64" default="0.5" />
		<!--contactRelationName => Name of contact relation to enforce constraints on fracture boundary.-->
		<xsd:attribute name="contactRelationName" type="string" use="required" />
		<!--discretization => Name of discretization object (defined in the :ref:`NumericalMethodsManager`) to use for this solver. For instance, if this is a Finite Element Solver, the name of a :ref:`FiniteElement` should be specified. If this is a Finite Volume Method, the name of a :ref:`FiniteVolume` discretization should be specified.-->
		<xsd:attribute name="discretization" type="string" use="required" />
		<!--fractureRegionName => Name of the fracture region.-->
		<xsd:attribute name="fractureRegionName" type="string" use="required" />
		<!--initialDt => Initial time-step value required by the solver to the event manager.-->
		<xsd:attribute name="initialDt" type="real64" default="1e+99" />
		<!--logLevel => Log level-->
		<xsd:attribute name="logLevel" type="integer" default="0" />
		<!--solidSolverName => Name of the solid mechanics solver in the rock matrix-->
		<xsd:attribute name="solidSolverName" type="string" use="required" />
		<!--stabilizationName => Name of the stabilization to use in the lagrangian contact solver-->
		<xsd:attribute name="stabilizationName" type="string" use="required" />
		<!--targetRegions => Allowable regions that the solver may be applied to. Note that this does not indicate that the solver will be applied to these regions, only that allocation will occur such that the solver may be applied to these regions. The decision about what regions this solver will beapplied to rests in the EventManager.-->
		<xsd:attribute name="targetRegions" type="string_array" use="required" />
		<!--name => A name is required for any non-unique nodes-->
		<xsd:attribute name="name" type="string" use="required" />
	</xsd:complexType>
	<xsd:complexType name="LaplaceFEMType">
		<xsd:choice minOccurs="0" maxOccurs="unbounded">
			<xsd:element name="LinearSolverParameters" type="LinearSolverParametersType" maxOccurs="1" />
			<xsd:element name="NonlinearSolverParameters" type="NonlinearSolverParametersType" maxOccurs="1" />
		</xsd:choice>
		<!--cflFactor => Factor to apply to the `CFL condition <http://en.wikipedia.org/wiki/Courant-Friedrichs-Lewy_condition>`_ when calculating the maximum allowable time step. Values should be in the interval (0,1] -->
		<xsd:attribute name="cflFactor" type="real64" default="0.5" />
		<!--discretization => Name of discretization object (defined in the :ref:`NumericalMethodsManager`) to use for this solver. For instance, if this is a Finite Element Solver, the name of a :ref:`FiniteElement` should be specified. If this is a Finite Volume Method, the name of a :ref:`FiniteVolume` discretization should be specified.-->
		<xsd:attribute name="discretization" type="string" use="required" />
		<!--fieldName => Name of field variable-->
		<xsd:attribute name="fieldName" type="string" use="required" />
		<!--initialDt => Initial time-step value required by the solver to the event manager.-->
		<xsd:attribute name="initialDt" type="real64" default="1e+99" />
		<!--logLevel => Log level-->
		<xsd:attribute name="logLevel" type="integer" default="0" />
		<!--targetRegions => Allowable regions that the solver may be applied to. Note that this does not indicate that the solver will be applied to these regions, only that allocation will occur such that the solver may be applied to these regions. The decision about what regions this solver will beapplied to rests in the EventManager.-->
		<xsd:attribute name="targetRegions" type="string_array" use="required" />
		<!--timeIntegrationOption => Time integration method. Options are:
* SteadyState
* ImplicitTransient-->
		<xsd:attribute name="timeIntegrationOption" type="geosx_LaplaceBaseH1_TimeIntegrationOption" use="required" />
		<!--name => A name is required for any non-unique nodes-->
		<xsd:attribute name="name" type="string" use="required" />
	</xsd:complexType>
	<xsd:simpleType name="geosx_LaplaceBaseH1_TimeIntegrationOption">
		<xsd:restriction base="xsd:string">
			<xsd:pattern value=".*[\[\]`$].*|SteadyState|ImplicitTransient" />
		</xsd:restriction>
	</xsd:simpleType>
	<xsd:complexType name="MultiphasePoromechanicsType">
		<xsd:choice minOccurs="0" maxOccurs="unbounded">
			<xsd:element name="LinearSolverParameters" type="LinearSolverParametersType" maxOccurs="1" />
			<xsd:element name="NonlinearSolverParameters" type="NonlinearSolverParametersType" maxOccurs="1" />
		</xsd:choice>
		<!--cflFactor => Factor to apply to the `CFL condition <http://en.wikipedia.org/wiki/Courant-Friedrichs-Lewy_condition>`_ when calculating the maximum allowable time step. Values should be in the interval (0,1] -->
		<xsd:attribute name="cflFactor" type="real64" default="0.5" />
		<!--flowSolverName => Name of the flow solver used by the coupled solver-->
		<xsd:attribute name="flowSolverName" type="string" use="required" />
		<!--initialDt => Initial time-step value required by the solver to the event manager.-->
		<xsd:attribute name="initialDt" type="real64" default="1e+99" />
		<!--logLevel => Log level-->
		<xsd:attribute name="logLevel" type="integer" default="0" />
		<!--solidSolverName => Name of the solid solver used by the coupled solver-->
		<xsd:attribute name="solidSolverName" type="string" use="required" />
		<!--targetRegions => Allowable regions that the solver may be applied to. Note that this does not indicate that the solver will be applied to these regions, only that allocation will occur such that the solver may be applied to these regions. The decision about what regions this solver will beapplied to rests in the EventManager.-->
		<xsd:attribute name="targetRegions" type="string_array" use="required" />
		<!--name => A name is required for any non-unique nodes-->
		<xsd:attribute name="name" type="string" use="required" />
	</xsd:complexType>
	<xsd:complexType name="MultiphasePoromechanicsReservoirType">
		<xsd:choice minOccurs="0" maxOccurs="unbounded">
			<xsd:element name="LinearSolverParameters" type="LinearSolverParametersType" maxOccurs="1" />
			<xsd:element name="NonlinearSolverParameters" type="NonlinearSolverParametersType" maxOccurs="1" />
		</xsd:choice>
		<!--cflFactor => Factor to apply to the `CFL condition <http://en.wikipedia.org/wiki/Courant-Friedrichs-Lewy_condition>`_ when calculating the maximum allowable time step. Values should be in the interval (0,1] -->
		<xsd:attribute name="cflFactor" type="real64" default="0.5" />
		<!--initialDt => Initial time-step value required by the solver to the event manager.-->
		<xsd:attribute name="initialDt" type="real64" default="1e+99" />
		<!--logLevel => Log level-->
		<xsd:attribute name="logLevel" type="integer" default="0" />
		<!--poromechanicsSolverName => Name of the poromechanics solver used by the coupled solver-->
		<xsd:attribute name="poromechanicsSolverName" type="string" use="required" />
		<!--targetRegions => Allowable regions that the solver may be applied to. Note that this does not indicate that the solver will be applied to these regions, only that allocation will occur such that the solver may be applied to these regions. The decision about what regions this solver will beapplied to rests in the EventManager.-->
		<xsd:attribute name="targetRegions" type="string_array" use="required" />
		<!--wellSolverName => Name of the well solver used by the coupled solver-->
		<xsd:attribute name="wellSolverName" type="string" use="required" />
		<!--name => A name is required for any non-unique nodes-->
		<xsd:attribute name="name" type="string" use="required" />
	</xsd:complexType>
	<xsd:complexType name="PhaseFieldDamageFEMType">
		<xsd:choice minOccurs="0" maxOccurs="unbounded">
			<xsd:element name="LinearSolverParameters" type="LinearSolverParametersType" maxOccurs="1" />
			<xsd:element name="NonlinearSolverParameters" type="NonlinearSolverParametersType" maxOccurs="1" />
		</xsd:choice>
		<!--cflFactor => Factor to apply to the `CFL condition <http://en.wikipedia.org/wiki/Courant-Friedrichs-Lewy_condition>`_ when calculating the maximum allowable time step. Values should be in the interval (0,1] -->
		<xsd:attribute name="cflFactor" type="real64" default="0.5" />
		<!--discretization => Name of discretization object (defined in the :ref:`NumericalMethodsManager`) to use for this solver. For instance, if this is a Finite Element Solver, the name of a :ref:`FiniteElement` should be specified. If this is a Finite Volume Method, the name of a :ref:`FiniteVolume` discretization should be specified.-->
		<xsd:attribute name="discretization" type="string" use="required" />
		<!--fieldName => name of field variable-->
		<xsd:attribute name="fieldName" type="string" use="required" />
		<!--initialDt => Initial time-step value required by the solver to the event manager.-->
		<xsd:attribute name="initialDt" type="real64" default="1e+99" />
		<!--localDissipation => Type of local dissipation function. Can be Linear or Quadratic-->
		<xsd:attribute name="localDissipation" type="string" use="required" />
		<!--logLevel => Log level-->
		<xsd:attribute name="logLevel" type="integer" default="0" />
		<!--targetRegions => Allowable regions that the solver may be applied to. Note that this does not indicate that the solver will be applied to these regions, only that allocation will occur such that the solver may be applied to these regions. The decision about what regions this solver will beapplied to rests in the EventManager.-->
		<xsd:attribute name="targetRegions" type="string_array" use="required" />
		<!--timeIntegrationOption => option for default time integration method-->
		<xsd:attribute name="timeIntegrationOption" type="string" use="required" />
		<!--name => A name is required for any non-unique nodes-->
		<xsd:attribute name="name" type="string" use="required" />
	</xsd:complexType>
	<xsd:complexType name="PhaseFieldFractureType">
		<xsd:choice minOccurs="0" maxOccurs="unbounded">
			<xsd:element name="LinearSolverParameters" type="LinearSolverParametersType" maxOccurs="1" />
			<xsd:element name="NonlinearSolverParameters" type="NonlinearSolverParametersType" maxOccurs="1" />
		</xsd:choice>
		<!--cflFactor => Factor to apply to the `CFL condition <http://en.wikipedia.org/wiki/Courant-Friedrichs-Lewy_condition>`_ when calculating the maximum allowable time step. Values should be in the interval (0,1] -->
		<xsd:attribute name="cflFactor" type="real64" default="0.5" />
		<!--couplingTypeOption => Coupling option. Valid options:
* FixedStress
* TightlyCoupled-->
		<xsd:attribute name="couplingTypeOption" type="geosx_PhaseFieldFractureSolver_CouplingTypeOption" use="required" />
		<!--damageSolverName => Name of the damage mechanics solver to use in the PhaseFieldFracture solver-->
		<xsd:attribute name="damageSolverName" type="string" use="required" />
		<!--discretization => Name of discretization object (defined in the :ref:`NumericalMethodsManager`) to use for this solver. For instance, if this is a Finite Element Solver, the name of a :ref:`FiniteElement` should be specified. If this is a Finite Volume Method, the name of a :ref:`FiniteVolume` discretization should be specified.-->
		<xsd:attribute name="discretization" type="string" use="required" />
		<!--initialDt => Initial time-step value required by the solver to the event manager.-->
		<xsd:attribute name="initialDt" type="real64" default="1e+99" />
		<!--logLevel => Log level-->
		<xsd:attribute name="logLevel" type="integer" default="0" />
		<!--solidSolverName => Name of the solid mechanics solver to use in the PhaseFieldFracture solver-->
		<xsd:attribute name="solidSolverName" type="string" use="required" />
		<!--subcycling => turn on subcycling on each load step-->
		<xsd:attribute name="subcycling" type="integer" use="required" />
		<!--targetRegions => Allowable regions that the solver may be applied to. Note that this does not indicate that the solver will be applied to these regions, only that allocation will occur such that the solver may be applied to these regions. The decision about what regions this solver will beapplied to rests in the EventManager.-->
		<xsd:attribute name="targetRegions" type="string_array" use="required" />
		<!--name => A name is required for any non-unique nodes-->
		<xsd:attribute name="name" type="string" use="required" />
	</xsd:complexType>
	<xsd:simpleType name="geosx_PhaseFieldFractureSolver_CouplingTypeOption">
		<xsd:restriction base="xsd:string">
			<xsd:pattern value=".*[\[\]`$].*|FixedStress|TightlyCoupled" />
		</xsd:restriction>
	</xsd:simpleType>
	<xsd:complexType name="ProppantTransportType">
		<xsd:choice minOccurs="0" maxOccurs="unbounded">
			<xsd:element name="LinearSolverParameters" type="LinearSolverParametersType" maxOccurs="1" />
			<xsd:element name="NonlinearSolverParameters" type="NonlinearSolverParametersType" maxOccurs="1" />
		</xsd:choice>
		<!--bridgingFactor => Bridging factor used for bridging/screen-out calculation-->
		<xsd:attribute name="bridgingFactor" type="real64" default="0" />
		<!--cflFactor => Factor to apply to the `CFL condition <http://en.wikipedia.org/wiki/Courant-Friedrichs-Lewy_condition>`_ when calculating the maximum allowable time step. Values should be in the interval (0,1] -->
		<xsd:attribute name="cflFactor" type="real64" default="0.5" />
		<!--criticalShieldsNumber => Critical Shields number-->
		<xsd:attribute name="criticalShieldsNumber" type="real64" default="0" />
		<!--discretization => Name of discretization object (defined in the :ref:`NumericalMethodsManager`) to use for this solver. For instance, if this is a Finite Element Solver, the name of a :ref:`FiniteElement` should be specified. If this is a Finite Volume Method, the name of a :ref:`FiniteVolume` discretization should be specified.-->
		<xsd:attribute name="discretization" type="string" use="required" />
		<!--frictionCoefficient => Friction coefficient-->
		<xsd:attribute name="frictionCoefficient" type="real64" default="0.03" />
		<!--initialDt => Initial time-step value required by the solver to the event manager.-->
		<xsd:attribute name="initialDt" type="real64" default="1e+99" />
		<!--isThermal => Flag indicating whether the problem is thermal or not.-->
		<xsd:attribute name="isThermal" type="integer" default="0" />
		<!--logLevel => Log level-->
		<xsd:attribute name="logLevel" type="integer" default="0" />
		<!--maxProppantConcentration => Maximum proppant concentration-->
		<xsd:attribute name="maxProppantConcentration" type="real64" default="0.6" />
		<!--normType => Norm used by the solver to check nonlinear convergence. Valid options:
* Linfinity
* L2-->
		<xsd:attribute name="normType" type="geosx_solverBaseKernels_NormType" default="Linfinity" />
		<!--proppantDensity => Proppant density-->
		<xsd:attribute name="proppantDensity" type="real64" default="2500" />
		<!--proppantDiameter => Proppant diameter-->
		<xsd:attribute name="proppantDiameter" type="real64" default="0.0004" />
		<!--targetRegions => Allowable regions that the solver may be applied to. Note that this does not indicate that the solver will be applied to these regions, only that allocation will occur such that the solver may be applied to these regions. The decision about what regions this solver will beapplied to rests in the EventManager.-->
		<xsd:attribute name="targetRegions" type="string_array" use="required" />
		<!--updateProppantPacking => Flag that enables/disables proppant-packing update-->
		<xsd:attribute name="updateProppantPacking" type="integer" default="0" />
		<!--name => A name is required for any non-unique nodes-->
		<xsd:attribute name="name" type="string" use="required" />
	</xsd:complexType>
	<xsd:complexType name="ReactiveCompositionalMultiphaseOBLType">
		<xsd:choice minOccurs="0" maxOccurs="unbounded">
			<xsd:element name="LinearSolverParameters" type="LinearSolverParametersType" maxOccurs="1" />
			<xsd:element name="NonlinearSolverParameters" type="NonlinearSolverParametersType" maxOccurs="1" />
		</xsd:choice>
		<!--OBLOperatorsTableFile => File containing OBL operator values-->
		<xsd:attribute name="OBLOperatorsTableFile" type="path" use="required" />
		<!--allowLocalOBLChopping => Allow keeping solution within OBL limits-->
		<xsd:attribute name="allowLocalOBLChopping" type="integer" default="1" />
		<!--cflFactor => Factor to apply to the `CFL condition <http://en.wikipedia.org/wiki/Courant-Friedrichs-Lewy_condition>`_ when calculating the maximum allowable time step. Values should be in the interval (0,1] -->
		<xsd:attribute name="cflFactor" type="real64" default="0.5" />
		<!--componentNames => List of component names-->
		<xsd:attribute name="componentNames" type="string_array" default="{}" />
		<!--discretization => Name of discretization object (defined in the :ref:`NumericalMethodsManager`) to use for this solver. For instance, if this is a Finite Element Solver, the name of a :ref:`FiniteElement` should be specified. If this is a Finite Volume Method, the name of a :ref:`FiniteVolume` discretization should be specified.-->
		<xsd:attribute name="discretization" type="string" use="required" />
		<!--enableEnergyBalance => Enable energy balance calculation and temperature degree of freedom-->
		<xsd:attribute name="enableEnergyBalance" type="integer" use="required" />
		<!--initialDt => Initial time-step value required by the solver to the event manager.-->
		<xsd:attribute name="initialDt" type="real64" default="1e+99" />
		<!--isThermal => Flag indicating whether the problem is thermal or not.-->
		<xsd:attribute name="isThermal" type="integer" default="0" />
		<!--logLevel => Log level-->
		<xsd:attribute name="logLevel" type="integer" default="0" />
		<!--maxCompFractionChange => Maximum (absolute) change in a component fraction between two Newton iterations-->
		<xsd:attribute name="maxCompFractionChange" type="real64" default="1" />
		<!--normType => Norm used by the solver to check nonlinear convergence. Valid options:
* Linfinity
* L2-->
		<xsd:attribute name="normType" type="geosx_solverBaseKernels_NormType" default="Linfinity" />
		<!--numComponents => Number of components-->
		<xsd:attribute name="numComponents" type="integer" use="required" />
		<!--numPhases => Number of phases-->
		<xsd:attribute name="numPhases" type="integer" use="required" />
		<!--phaseNames => List of fluid phases-->
		<xsd:attribute name="phaseNames" type="string_array" default="{}" />
		<!--targetRegions => Allowable regions that the solver may be applied to. Note that this does not indicate that the solver will be applied to these regions, only that allocation will occur such that the solver may be applied to these regions. The decision about what regions this solver will beapplied to rests in the EventManager.-->
		<xsd:attribute name="targetRegions" type="string_array" use="required" />
		<!--transMultExp => Exponent of dynamic transmissibility multiplier-->
		<xsd:attribute name="transMultExp" type="real64" default="1" />
		<!--useDARTSL2Norm => Use L2 norm calculation similar to one used DARTS-->
		<xsd:attribute name="useDARTSL2Norm" type="integer" default="1" />
		<!--name => A name is required for any non-unique nodes-->
		<xsd:attribute name="name" type="string" use="required" />
	</xsd:complexType>
	<xsd:complexType name="SinglePhaseFVMType">
		<xsd:choice minOccurs="0" maxOccurs="unbounded">
			<xsd:element name="LinearSolverParameters" type="LinearSolverParametersType" maxOccurs="1" />
			<xsd:element name="NonlinearSolverParameters" type="NonlinearSolverParametersType" maxOccurs="1" />
		</xsd:choice>
		<!--cflFactor => Factor to apply to the `CFL condition <http://en.wikipedia.org/wiki/Courant-Friedrichs-Lewy_condition>`_ when calculating the maximum allowable time step. Values should be in the interval (0,1] -->
		<xsd:attribute name="cflFactor" type="real64" default="0.5" />
		<!--discretization => Name of discretization object (defined in the :ref:`NumericalMethodsManager`) to use for this solver. For instance, if this is a Finite Element Solver, the name of a :ref:`FiniteElement` should be specified. If this is a Finite Volume Method, the name of a :ref:`FiniteVolume` discretization should be specified.-->
		<xsd:attribute name="discretization" type="string" use="required" />
		<!--initialDt => Initial time-step value required by the solver to the event manager.-->
		<xsd:attribute name="initialDt" type="real64" default="1e+99" />
		<!--isThermal => Flag indicating whether the problem is thermal or not.-->
		<xsd:attribute name="isThermal" type="integer" default="0" />
		<!--logLevel => Log level-->
		<xsd:attribute name="logLevel" type="integer" default="0" />
		<!--normType => Norm used by the solver to check nonlinear convergence. Valid options:
* Linfinity
* L2-->
		<xsd:attribute name="normType" type="geosx_solverBaseKernels_NormType" default="Linfinity" />
		<!--targetRegions => Allowable regions that the solver may be applied to. Note that this does not indicate that the solver will be applied to these regions, only that allocation will occur such that the solver may be applied to these regions. The decision about what regions this solver will beapplied to rests in the EventManager.-->
		<xsd:attribute name="targetRegions" type="string_array" use="required" />
		<!--temperature => Temperature-->
		<xsd:attribute name="temperature" type="real64" default="0" />
		<!--name => A name is required for any non-unique nodes-->
		<xsd:attribute name="name" type="string" use="required" />
	</xsd:complexType>
	<xsd:complexType name="SinglePhaseHybridFVMType">
		<xsd:choice minOccurs="0" maxOccurs="unbounded">
			<xsd:element name="LinearSolverParameters" type="LinearSolverParametersType" maxOccurs="1" />
			<xsd:element name="NonlinearSolverParameters" type="NonlinearSolverParametersType" maxOccurs="1" />
		</xsd:choice>
		<!--cflFactor => Factor to apply to the `CFL condition <http://en.wikipedia.org/wiki/Courant-Friedrichs-Lewy_condition>`_ when calculating the maximum allowable time step. Values should be in the interval (0,1] -->
		<xsd:attribute name="cflFactor" type="real64" default="0.5" />
		<!--discretization => Name of discretization object (defined in the :ref:`NumericalMethodsManager`) to use for this solver. For instance, if this is a Finite Element Solver, the name of a :ref:`FiniteElement` should be specified. If this is a Finite Volume Method, the name of a :ref:`FiniteVolume` discretization should be specified.-->
		<xsd:attribute name="discretization" type="string" use="required" />
		<!--initialDt => Initial time-step value required by the solver to the event manager.-->
		<xsd:attribute name="initialDt" type="real64" default="1e+99" />
		<!--isThermal => Flag indicating whether the problem is thermal or not.-->
		<xsd:attribute name="isThermal" type="integer" default="0" />
		<!--logLevel => Log level-->
		<xsd:attribute name="logLevel" type="integer" default="0" />
		<!--normType => Norm used by the solver to check nonlinear convergence. Valid options:
* Linfinity
* L2-->
		<xsd:attribute name="normType" type="geosx_solverBaseKernels_NormType" default="Linfinity" />
		<!--targetRegions => Allowable regions that the solver may be applied to. Note that this does not indicate that the solver will be applied to these regions, only that allocation will occur such that the solver may be applied to these regions. The decision about what regions this solver will beapplied to rests in the EventManager.-->
		<xsd:attribute name="targetRegions" type="string_array" use="required" />
		<!--temperature => Temperature-->
		<xsd:attribute name="temperature" type="real64" default="0" />
		<!--name => A name is required for any non-unique nodes-->
		<xsd:attribute name="name" type="string" use="required" />
	</xsd:complexType>
	<xsd:complexType name="SinglePhasePoromechanicsType">
		<xsd:choice minOccurs="0" maxOccurs="unbounded">
			<xsd:element name="LinearSolverParameters" type="LinearSolverParametersType" maxOccurs="1" />
			<xsd:element name="NonlinearSolverParameters" type="NonlinearSolverParametersType" maxOccurs="1" />
		</xsd:choice>
		<!--cflFactor => Factor to apply to the `CFL condition <http://en.wikipedia.org/wiki/Courant-Friedrichs-Lewy_condition>`_ when calculating the maximum allowable time step. Values should be in the interval (0,1] -->
		<xsd:attribute name="cflFactor" type="real64" default="0.5" />
		<!--flowSolverName => Name of the flow solver used by the coupled solver-->
		<xsd:attribute name="flowSolverName" type="string" use="required" />
		<!--initialDt => Initial time-step value required by the solver to the event manager.-->
		<xsd:attribute name="initialDt" type="real64" default="1e+99" />
		<!--logLevel => Log level-->
		<xsd:attribute name="logLevel" type="integer" default="0" />
		<!--solidSolverName => Name of the solid solver used by the coupled solver-->
		<xsd:attribute name="solidSolverName" type="string" use="required" />
		<!--targetRegions => Allowable regions that the solver may be applied to. Note that this does not indicate that the solver will be applied to these regions, only that allocation will occur such that the solver may be applied to these regions. The decision about what regions this solver will beapplied to rests in the EventManager.-->
		<xsd:attribute name="targetRegions" type="string_array" use="required" />
		<!--name => A name is required for any non-unique nodes-->
		<xsd:attribute name="name" type="string" use="required" />
	</xsd:complexType>
	<xsd:complexType name="SinglePhasePoromechanicsEmbeddedFracturesType">
		<xsd:choice minOccurs="0" maxOccurs="unbounded">
			<xsd:element name="LinearSolverParameters" type="LinearSolverParametersType" maxOccurs="1" />
			<xsd:element name="NonlinearSolverParameters" type="NonlinearSolverParametersType" maxOccurs="1" />
		</xsd:choice>
		<!--cflFactor => Factor to apply to the `CFL condition <http://en.wikipedia.org/wiki/Courant-Friedrichs-Lewy_condition>`_ when calculating the maximum allowable time step. Values should be in the interval (0,1] -->
		<xsd:attribute name="cflFactor" type="real64" default="0.5" />
		<!--flowSolverName => Name of the flow solver used by the coupled solver-->
		<xsd:attribute name="flowSolverName" type="string" use="required" />
		<!--fracturesSolverName => Name of the fractures solver to use in the fractured poroelastic solver-->
		<xsd:attribute name="fracturesSolverName" type="string" use="required" />
		<!--initialDt => Initial time-step value required by the solver to the event manager.-->
		<xsd:attribute name="initialDt" type="real64" default="1e+99" />
		<!--logLevel => Log level-->
		<xsd:attribute name="logLevel" type="integer" default="0" />
		<!--solidSolverName => Name of the solid solver used by the coupled solver-->
		<xsd:attribute name="solidSolverName" type="string" use="required" />
		<!--targetRegions => Allowable regions that the solver may be applied to. Note that this does not indicate that the solver will be applied to these regions, only that allocation will occur such that the solver may be applied to these regions. The decision about what regions this solver will beapplied to rests in the EventManager.-->
		<xsd:attribute name="targetRegions" type="string_array" use="required" />
		<!--name => A name is required for any non-unique nodes-->
		<xsd:attribute name="name" type="string" use="required" />
	</xsd:complexType>
	<xsd:complexType name="SinglePhasePoromechanicsReservoirType">
		<xsd:choice minOccurs="0" maxOccurs="unbounded">
			<xsd:element name="LinearSolverParameters" type="LinearSolverParametersType" maxOccurs="1" />
			<xsd:element name="NonlinearSolverParameters" type="NonlinearSolverParametersType" maxOccurs="1" />
		</xsd:choice>
		<!--cflFactor => Factor to apply to the `CFL condition <http://en.wikipedia.org/wiki/Courant-Friedrichs-Lewy_condition>`_ when calculating the maximum allowable time step. Values should be in the interval (0,1] -->
		<xsd:attribute name="cflFactor" type="real64" default="0.5" />
		<!--initialDt => Initial time-step value required by the solver to the event manager.-->
		<xsd:attribute name="initialDt" type="real64" default="1e+99" />
		<!--logLevel => Log level-->
		<xsd:attribute name="logLevel" type="integer" default="0" />
		<!--poromechanicsSolverName => Name of the poromechanics solver used by the coupled solver-->
		<xsd:attribute name="poromechanicsSolverName" type="string" use="required" />
		<!--targetRegions => Allowable regions that the solver may be applied to. Note that this does not indicate that the solver will be applied to these regions, only that allocation will occur such that the solver may be applied to these regions. The decision about what regions this solver will beapplied to rests in the EventManager.-->
		<xsd:attribute name="targetRegions" type="string_array" use="required" />
		<!--wellSolverName => Name of the well solver used by the coupled solver-->
		<xsd:attribute name="wellSolverName" type="string" use="required" />
		<!--name => A name is required for any non-unique nodes-->
		<xsd:attribute name="name" type="string" use="required" />
	</xsd:complexType>
	<xsd:complexType name="SinglePhaseProppantFVMType">
		<xsd:choice minOccurs="0" maxOccurs="unbounded">
			<xsd:element name="LinearSolverParameters" type="LinearSolverParametersType" maxOccurs="1" />
			<xsd:element name="NonlinearSolverParameters" type="NonlinearSolverParametersType" maxOccurs="1" />
		</xsd:choice>
		<!--cflFactor => Factor to apply to the `CFL condition <http://en.wikipedia.org/wiki/Courant-Friedrichs-Lewy_condition>`_ when calculating the maximum allowable time step. Values should be in the interval (0,1] -->
		<xsd:attribute name="cflFactor" type="real64" default="0.5" />
		<!--discretization => Name of discretization object (defined in the :ref:`NumericalMethodsManager`) to use for this solver. For instance, if this is a Finite Element Solver, the name of a :ref:`FiniteElement` should be specified. If this is a Finite Volume Method, the name of a :ref:`FiniteVolume` discretization should be specified.-->
		<xsd:attribute name="discretization" type="string" use="required" />
		<!--initialDt => Initial time-step value required by the solver to the event manager.-->
		<xsd:attribute name="initialDt" type="real64" default="1e+99" />
		<!--isThermal => Flag indicating whether the problem is thermal or not.-->
		<xsd:attribute name="isThermal" type="integer" default="0" />
		<!--logLevel => Log level-->
		<xsd:attribute name="logLevel" type="integer" default="0" />
		<!--normType => Norm used by the solver to check nonlinear convergence. Valid options:
* Linfinity
* L2-->
		<xsd:attribute name="normType" type="geosx_solverBaseKernels_NormType" default="Linfinity" />
		<!--targetRegions => Allowable regions that the solver may be applied to. Note that this does not indicate that the solver will be applied to these regions, only that allocation will occur such that the solver may be applied to these regions. The decision about what regions this solver will beapplied to rests in the EventManager.-->
		<xsd:attribute name="targetRegions" type="string_array" use="required" />
		<!--temperature => Temperature-->
		<xsd:attribute name="temperature" type="real64" default="0" />
		<!--name => A name is required for any non-unique nodes-->
		<xsd:attribute name="name" type="string" use="required" />
	</xsd:complexType>
	<xsd:complexType name="SinglePhaseReservoirType">
		<xsd:choice minOccurs="0" maxOccurs="unbounded">
			<xsd:element name="LinearSolverParameters" type="LinearSolverParametersType" maxOccurs="1" />
			<xsd:element name="NonlinearSolverParameters" type="NonlinearSolverParametersType" maxOccurs="1" />
		</xsd:choice>
		<!--cflFactor => Factor to apply to the `CFL condition <http://en.wikipedia.org/wiki/Courant-Friedrichs-Lewy_condition>`_ when calculating the maximum allowable time step. Values should be in the interval (0,1] -->
		<xsd:attribute name="cflFactor" type="real64" default="0.5" />
		<!--flowSolverName => Name of the flow solver used by the coupled solver-->
		<xsd:attribute name="flowSolverName" type="string" use="required" />
		<!--initialDt => Initial time-step value required by the solver to the event manager.-->
		<xsd:attribute name="initialDt" type="real64" default="1e+99" />
		<!--logLevel => Log level-->
		<xsd:attribute name="logLevel" type="integer" default="0" />
		<!--targetRegions => Allowable regions that the solver may be applied to. Note that this does not indicate that the solver will be applied to these regions, only that allocation will occur such that the solver may be applied to these regions. The decision about what regions this solver will beapplied to rests in the EventManager.-->
		<xsd:attribute name="targetRegions" type="string_array" use="required" />
		<!--wellSolverName => Name of the well solver used by the coupled solver-->
		<xsd:attribute name="wellSolverName" type="string" use="required" />
		<!--name => A name is required for any non-unique nodes-->
		<xsd:attribute name="name" type="string" use="required" />
	</xsd:complexType>
	<xsd:complexType name="SinglePhaseWellType">
		<xsd:choice minOccurs="0" maxOccurs="unbounded">
			<xsd:element name="LinearSolverParameters" type="LinearSolverParametersType" maxOccurs="1" />
			<xsd:element name="NonlinearSolverParameters" type="NonlinearSolverParametersType" maxOccurs="1" />
			<xsd:element name="WellControls" type="WellControlsType" />
		</xsd:choice>
		<!--cflFactor => Factor to apply to the `CFL condition <http://en.wikipedia.org/wiki/Courant-Friedrichs-Lewy_condition>`_ when calculating the maximum allowable time step. Values should be in the interval (0,1] -->
		<xsd:attribute name="cflFactor" type="real64" default="0.5" />
		<!--initialDt => Initial time-step value required by the solver to the event manager.-->
		<xsd:attribute name="initialDt" type="real64" default="1e+99" />
		<!--logLevel => Log level-->
		<xsd:attribute name="logLevel" type="integer" default="0" />
		<!--targetRegions => Allowable regions that the solver may be applied to. Note that this does not indicate that the solver will be applied to these regions, only that allocation will occur such that the solver may be applied to these regions. The decision about what regions this solver will beapplied to rests in the EventManager.-->
		<xsd:attribute name="targetRegions" type="string_array" use="required" />
		<!--name => A name is required for any non-unique nodes-->
		<xsd:attribute name="name" type="string" use="required" />
	</xsd:complexType>
	<xsd:complexType name="SolidMechanicsEmbeddedFracturesType">
		<xsd:choice minOccurs="0" maxOccurs="unbounded">
			<xsd:element name="LinearSolverParameters" type="LinearSolverParametersType" maxOccurs="1" />
			<xsd:element name="NonlinearSolverParameters" type="NonlinearSolverParametersType" maxOccurs="1" />
		</xsd:choice>
		<!--cflFactor => Factor to apply to the `CFL condition <http://en.wikipedia.org/wiki/Courant-Friedrichs-Lewy_condition>`_ when calculating the maximum allowable time step. Values should be in the interval (0,1] -->
		<xsd:attribute name="cflFactor" type="real64" default="0.5" />
		<!--contactRelationName => Name of contact relation to enforce constraints on fracture boundary.-->
		<xsd:attribute name="contactRelationName" type="string" use="required" />
		<!--fractureRegionName => Name of the fracture region.-->
		<xsd:attribute name="fractureRegionName" type="string" use="required" />
		<!--initialDt => Initial time-step value required by the solver to the event manager.-->
		<xsd:attribute name="initialDt" type="real64" default="1e+99" />
		<!--logLevel => Log level-->
		<xsd:attribute name="logLevel" type="integer" default="0" />
		<!--solidSolverName => Name of the solid mechanics solver in the rock matrix-->
		<xsd:attribute name="solidSolverName" type="string" use="required" />
		<!--targetRegions => Allowable regions that the solver may be applied to. Note that this does not indicate that the solver will be applied to these regions, only that allocation will occur such that the solver may be applied to these regions. The decision about what regions this solver will beapplied to rests in the EventManager.-->
		<xsd:attribute name="targetRegions" type="string_array" use="required" />
		<!--useStaticCondensation => Defines whether to use static condensation or not.-->
		<xsd:attribute name="useStaticCondensation" type="integer" default="0" />
		<!--name => A name is required for any non-unique nodes-->
		<xsd:attribute name="name" type="string" use="required" />
	</xsd:complexType>
	<xsd:complexType name="SolidMechanicsLagrangianSSLEType">
		<xsd:choice minOccurs="0" maxOccurs="unbounded">
			<xsd:element name="LinearSolverParameters" type="LinearSolverParametersType" maxOccurs="1" />
			<xsd:element name="NonlinearSolverParameters" type="NonlinearSolverParametersType" maxOccurs="1" />
		</xsd:choice>
		<!--cflFactor => Factor to apply to the `CFL condition <http://en.wikipedia.org/wiki/Courant-Friedrichs-Lewy_condition>`_ when calculating the maximum allowable time step. Values should be in the interval (0,1] -->
		<xsd:attribute name="cflFactor" type="real64" default="0.5" />
		<!--contactRelationName => Name of contact relation to enforce constraints on fracture boundary.-->
		<xsd:attribute name="contactRelationName" type="string" default="NOCONTACT" />
		<!--discretization => Name of discretization object (defined in the :ref:`NumericalMethodsManager`) to use for this solver. For instance, if this is a Finite Element Solver, the name of a :ref:`FiniteElement` should be specified. If this is a Finite Volume Method, the name of a :ref:`FiniteVolume` discretization should be specified.-->
		<xsd:attribute name="discretization" type="string" use="required" />
		<!--initialDt => Initial time-step value required by the solver to the event manager.-->
		<xsd:attribute name="initialDt" type="real64" default="1e+99" />
		<!--logLevel => Log level-->
		<xsd:attribute name="logLevel" type="integer" default="0" />
		<!--massDamping => Value of mass based damping coefficient. -->
		<xsd:attribute name="massDamping" type="real64" default="0" />
		<!--maxNumResolves => Value to indicate how many resolves may be executed after some other event is executed. For example, if a SurfaceGenerator is specified, it will be executed after the mechanics solve. However if a new surface is generated, then the mechanics solve must be executed again due to the change in topology.-->
		<xsd:attribute name="maxNumResolves" type="integer" default="10" />
		<!--newmarkBeta => Value of :math:`\beta` in the Newmark Method for Implicit Dynamic time integration option. This should be pow(newmarkGamma+0.5,2.0)/4.0 unless you know what you are doing.-->
		<xsd:attribute name="newmarkBeta" type="real64" default="0.25" />
		<!--newmarkGamma => Value of :math:`\gamma` in the Newmark Method for Implicit Dynamic time integration option-->
		<xsd:attribute name="newmarkGamma" type="real64" default="0.5" />
		<!--stiffnessDamping => Value of stiffness based damping coefficient. -->
		<xsd:attribute name="stiffnessDamping" type="real64" default="0" />
		<!--strainTheory => Indicates whether or not to use `Infinitesimal Strain Theory <https://en.wikipedia.org/wiki/Infinitesimal_strain_theory>`_, or `Finite Strain Theory <https://en.wikipedia.org/wiki/Finite_strain_theory>`_. Valid Inputs are:
 0 - Infinitesimal Strain 
 1 - Finite Strain-->
		<xsd:attribute name="strainTheory" type="integer" default="0" />
		<!--targetRegions => Allowable regions that the solver may be applied to. Note that this does not indicate that the solver will be applied to these regions, only that allocation will occur such that the solver may be applied to these regions. The decision about what regions this solver will beapplied to rests in the EventManager.-->
		<xsd:attribute name="targetRegions" type="string_array" use="required" />
		<!--timeIntegrationOption => Time integration method. Options are:
* QuasiStatic
* ImplicitDynamic
* ExplicitDynamic-->
		<xsd:attribute name="timeIntegrationOption" type="geosx_SolidMechanicsLagrangianFEM_TimeIntegrationOption" default="ExplicitDynamic" />
		<!--useVelocityForQS => Flag to indicate the use of the incremental displacement from the previous step as an initial estimate for the incremental displacement of the current step.-->
		<xsd:attribute name="useVelocityForQS" type="integer" default="0" />
		<!--name => A name is required for any non-unique nodes-->
		<xsd:attribute name="name" type="string" use="required" />
	</xsd:complexType>
	<xsd:simpleType name="geosx_SolidMechanicsLagrangianFEM_TimeIntegrationOption">
		<xsd:restriction base="xsd:string">
			<xsd:pattern value=".*[\[\]`$].*|QuasiStatic|ImplicitDynamic|ExplicitDynamic" />
		</xsd:restriction>
	</xsd:simpleType>
	<xsd:complexType name="SolidMechanics_LagrangianFEMType">
		<xsd:choice minOccurs="0" maxOccurs="unbounded">
			<xsd:element name="LinearSolverParameters" type="LinearSolverParametersType" maxOccurs="1" />
			<xsd:element name="NonlinearSolverParameters" type="NonlinearSolverParametersType" maxOccurs="1" />
		</xsd:choice>
		<!--cflFactor => Factor to apply to the `CFL condition <http://en.wikipedia.org/wiki/Courant-Friedrichs-Lewy_condition>`_ when calculating the maximum allowable time step. Values should be in the interval (0,1] -->
		<xsd:attribute name="cflFactor" type="real64" default="0.5" />
		<!--contactRelationName => Name of contact relation to enforce constraints on fracture boundary.-->
		<xsd:attribute name="contactRelationName" type="string" default="NOCONTACT" />
		<!--discretization => Name of discretization object (defined in the :ref:`NumericalMethodsManager`) to use for this solver. For instance, if this is a Finite Element Solver, the name of a :ref:`FiniteElement` should be specified. If this is a Finite Volume Method, the name of a :ref:`FiniteVolume` discretization should be specified.-->
		<xsd:attribute name="discretization" type="string" use="required" />
		<!--initialDt => Initial time-step value required by the solver to the event manager.-->
		<xsd:attribute name="initialDt" type="real64" default="1e+99" />
		<!--logLevel => Log level-->
		<xsd:attribute name="logLevel" type="integer" default="0" />
		<!--massDamping => Value of mass based damping coefficient. -->
		<xsd:attribute name="massDamping" type="real64" default="0" />
		<!--maxNumResolves => Value to indicate how many resolves may be executed after some other event is executed. For example, if a SurfaceGenerator is specified, it will be executed after the mechanics solve. However if a new surface is generated, then the mechanics solve must be executed again due to the change in topology.-->
		<xsd:attribute name="maxNumResolves" type="integer" default="10" />
		<!--newmarkBeta => Value of :math:`\beta` in the Newmark Method for Implicit Dynamic time integration option. This should be pow(newmarkGamma+0.5,2.0)/4.0 unless you know what you are doing.-->
		<xsd:attribute name="newmarkBeta" type="real64" default="0.25" />
		<!--newmarkGamma => Value of :math:`\gamma` in the Newmark Method for Implicit Dynamic time integration option-->
		<xsd:attribute name="newmarkGamma" type="real64" default="0.5" />
		<!--stiffnessDamping => Value of stiffness based damping coefficient. -->
		<xsd:attribute name="stiffnessDamping" type="real64" default="0" />
		<!--strainTheory => Indicates whether or not to use `Infinitesimal Strain Theory <https://en.wikipedia.org/wiki/Infinitesimal_strain_theory>`_, or `Finite Strain Theory <https://en.wikipedia.org/wiki/Finite_strain_theory>`_. Valid Inputs are:
 0 - Infinitesimal Strain 
 1 - Finite Strain-->
		<xsd:attribute name="strainTheory" type="integer" default="0" />
		<!--targetRegions => Allowable regions that the solver may be applied to. Note that this does not indicate that the solver will be applied to these regions, only that allocation will occur such that the solver may be applied to these regions. The decision about what regions this solver will beapplied to rests in the EventManager.-->
		<xsd:attribute name="targetRegions" type="string_array" use="required" />
		<!--timeIntegrationOption => Time integration method. Options are:
* QuasiStatic
* ImplicitDynamic
* ExplicitDynamic-->
		<xsd:attribute name="timeIntegrationOption" type="geosx_SolidMechanicsLagrangianFEM_TimeIntegrationOption" default="ExplicitDynamic" />
		<!--useVelocityForQS => Flag to indicate the use of the incremental displacement from the previous step as an initial estimate for the incremental displacement of the current step.-->
		<xsd:attribute name="useVelocityForQS" type="integer" default="0" />
		<!--name => A name is required for any non-unique nodes-->
		<xsd:attribute name="name" type="string" use="required" />
	</xsd:complexType>
	<xsd:complexType name="SurfaceGeneratorType">
		<xsd:choice minOccurs="0" maxOccurs="unbounded">
			<xsd:element name="LinearSolverParameters" type="LinearSolverParametersType" maxOccurs="1" />
			<xsd:element name="NonlinearSolverParameters" type="NonlinearSolverParametersType" maxOccurs="1" />
		</xsd:choice>
		<!--cflFactor => Factor to apply to the `CFL condition <http://en.wikipedia.org/wiki/Courant-Friedrichs-Lewy_condition>`_ when calculating the maximum allowable time step. Values should be in the interval (0,1] -->
		<xsd:attribute name="cflFactor" type="real64" default="0.5" />
		<!--discretization => Name of discretization object (defined in the :ref:`NumericalMethodsManager`) to use for this solver. For instance, if this is a Finite Element Solver, the name of a :ref:`FiniteElement` should be specified. If this is a Finite Volume Method, the name of a :ref:`FiniteVolume` discretization should be specified.-->
		<xsd:attribute name="discretization" type="string" use="required" />
		<!--fractureRegion => (no description available)-->
		<xsd:attribute name="fractureRegion" type="string" default="Fracture" />
		<!--initialDt => Initial time-step value required by the solver to the event manager.-->
		<xsd:attribute name="initialDt" type="real64" default="1e+99" />
		<!--logLevel => Log level-->
		<xsd:attribute name="logLevel" type="integer" default="0" />
		<!--mpiCommOrder => Flag to enable MPI consistent communication ordering-->
		<xsd:attribute name="mpiCommOrder" type="integer" default="0" />
		<!--nodeBasedSIF => Flag for choosing between node or edge based criteria: 1 for node based criterion-->
		<xsd:attribute name="nodeBasedSIF" type="integer" default="0" />
		<!--rockToughness => Rock toughness of the solid material-->
		<xsd:attribute name="rockToughness" type="real64" use="required" />
		<!--targetRegions => Allowable regions that the solver may be applied to. Note that this does not indicate that the solver will be applied to these regions, only that allocation will occur such that the solver may be applied to these regions. The decision about what regions this solver will beapplied to rests in the EventManager.-->
		<xsd:attribute name="targetRegions" type="string_array" use="required" />
		<!--name => A name is required for any non-unique nodes-->
		<xsd:attribute name="name" type="string" use="required" />
	</xsd:complexType>
	<xsd:complexType name="TasksType">
		<xsd:choice minOccurs="0" maxOccurs="unbounded">
			<xsd:element name="CompositionalMultiphaseStatistics" type="CompositionalMultiphaseStatisticsType" />
			<xsd:element name="PVTDriver" type="PVTDriverType" />
			<xsd:element name="PackCollection" type="PackCollectionType" />
			<xsd:element name="SinglePhaseStatistics" type="SinglePhaseStatisticsType" />
			<xsd:element name="SolidMechanicsStateReset" type="SolidMechanicsStateResetType" />
			<xsd:element name="SolidMechanicsStatistics" type="SolidMechanicsStatisticsType" />
			<xsd:element name="TriaxialDriver" type="TriaxialDriverType" />
		</xsd:choice>
	</xsd:complexType>
	<xsd:complexType name="CompositionalMultiphaseStatisticsType">
		<!--computeCFLNumbers => Flag to decide whether CFL numbers are computed or not-->
		<xsd:attribute name="computeCFLNumbers" type="integer" default="0" />
		<!--computeRegionStatistics => Flag to decide whether region statistics are computed or not-->
		<xsd:attribute name="computeRegionStatistics" type="integer" default="1" />
		<!--flowSolverName => Name of the flow solver-->
		<xsd:attribute name="flowSolverName" type="string" use="required" />
		<!--logLevel => Log level-->
		<xsd:attribute name="logLevel" type="integer" default="0" />
		<!--name => A name is required for any non-unique nodes-->
		<xsd:attribute name="name" type="string" use="required" />
	</xsd:complexType>
	<xsd:complexType name="PVTDriverType">
		<!--baseline => Baseline file-->
		<xsd:attribute name="baseline" type="path" default="none" />
		<!--feedComposition => Feed composition array [mol fraction]-->
		<xsd:attribute name="feedComposition" type="real64_array" use="required" />
		<!--fluid => Fluid to test-->
		<xsd:attribute name="fluid" type="string" use="required" />
		<!--logLevel => Log level-->
		<xsd:attribute name="logLevel" type="integer" default="0" />
		<!--output => Output file-->
		<xsd:attribute name="output" type="string" default="none" />
		<!--pressureControl => Function controlling pressure time history-->
		<xsd:attribute name="pressureControl" type="string" use="required" />
		<!--steps => Number of load steps to take-->
		<xsd:attribute name="steps" type="integer" use="required" />
		<!--temperatureControl => Function controlling temperature time history-->
		<xsd:attribute name="temperatureControl" type="string" use="required" />
		<!--name => A name is required for any non-unique nodes-->
		<xsd:attribute name="name" type="string" use="required" />
	</xsd:complexType>
	<xsd:complexType name="PackCollectionType">
		<!--fieldName => The name of the (packable) field associated with the specified object to retrieve data from-->
		<xsd:attribute name="fieldName" type="string" use="required" />
		<!--objectPath => The name of the object from which to retrieve field values.-->
		<xsd:attribute name="objectPath" type="string" use="required" />
		<!--onlyOnSetChange => Whether or not to only collect when the collected sets of indices change in any way.-->
		<xsd:attribute name="onlyOnSetChange" type="integer" default="0" />
		<!--setNames => The set(s) for which to retrieve data.-->
		<xsd:attribute name="setNames" type="string_array" default="{}" />
		<!--name => A name is required for any non-unique nodes-->
		<xsd:attribute name="name" type="string" use="required" />
	</xsd:complexType>
	<xsd:complexType name="SinglePhaseStatisticsType">
		<!--flowSolverName => Name of the flow solver-->
		<xsd:attribute name="flowSolverName" type="string" use="required" />
		<!--logLevel => Log level-->
		<xsd:attribute name="logLevel" type="integer" default="0" />
		<!--name => A name is required for any non-unique nodes-->
		<xsd:attribute name="name" type="string" use="required" />
	</xsd:complexType>
	<xsd:complexType name="SolidMechanicsStateResetType">
		<!--disableInelasticity => Flag to enable/disable inelastic behavior-->
		<xsd:attribute name="disableInelasticity" type="integer" default="0" />
		<!--logLevel => Log level-->
		<xsd:attribute name="logLevel" type="integer" default="0" />
		<!--resetDisplacements => Flag to reset displacements (and velocities)-->
		<xsd:attribute name="resetDisplacements" type="integer" default="1" />
		<!--solidSolverName => Name of the solid mechanics solver-->
		<xsd:attribute name="solidSolverName" type="string" use="required" />
		<!--name => A name is required for any non-unique nodes-->
		<xsd:attribute name="name" type="string" use="required" />
	</xsd:complexType>
	<xsd:complexType name="SolidMechanicsStatisticsType">
		<!--logLevel => Log level-->
		<xsd:attribute name="logLevel" type="integer" default="0" />
		<!--solidSolverName => Name of the solid solver-->
		<xsd:attribute name="solidSolverName" type="string" use="required" />
		<!--name => A name is required for any non-unique nodes-->
		<xsd:attribute name="name" type="string" use="required" />
	</xsd:complexType>
	<xsd:complexType name="TriaxialDriverType">
		<!--axialControl => Function controlling axial stress or strain (depending on test mode)-->
		<xsd:attribute name="axialControl" type="string" use="required" />
		<!--baseline => Baseline file-->
		<xsd:attribute name="baseline" type="path" default="none" />
		<!--initialStress => Initial stress (scalar used to set an isotropic stress state)-->
		<xsd:attribute name="initialStress" type="real64" use="required" />
		<!--logLevel => Log level-->
		<xsd:attribute name="logLevel" type="integer" default="0" />
		<!--material => Solid material to test-->
		<xsd:attribute name="material" type="string" use="required" />
		<!--mode => Test mode [stressControl, strainControl, mixedControl]-->
		<xsd:attribute name="mode" type="string" use="required" />
		<!--output => Output file-->
		<xsd:attribute name="output" type="string" default="none" />
		<!--radialControl => Function controlling radial stress or strain (depending on test mode)-->
		<xsd:attribute name="radialControl" type="string" use="required" />
		<!--steps => Number of load steps to take-->
		<xsd:attribute name="steps" type="integer" use="required" />
		<!--name => A name is required for any non-unique nodes-->
		<xsd:attribute name="name" type="string" use="required" />
	</xsd:complexType>
	<xsd:complexType name="ConstitutiveType">
		<xsd:choice minOccurs="0" maxOccurs="unbounded">
			<xsd:element name="BiotPorosity" type="BiotPorosityType" />
			<xsd:element name="BlackOilFluid" type="BlackOilFluidType" />
			<xsd:element name="BrooksCoreyBakerRelativePermeability" type="BrooksCoreyBakerRelativePermeabilityType" />
			<xsd:element name="BrooksCoreyCapillaryPressure" type="BrooksCoreyCapillaryPressureType" />
			<xsd:element name="BrooksCoreyRelativePermeability" type="BrooksCoreyRelativePermeabilityType" />
			<xsd:element name="CO2BrineEzrokhiFluid" type="CO2BrineEzrokhiFluidType" />
			<xsd:element name="CO2BrineEzrokhiThermalFluid" type="CO2BrineEzrokhiThermalFluidType" />
			<xsd:element name="CO2BrinePhillipsFluid" type="CO2BrinePhillipsFluidType" />
			<xsd:element name="CO2BrinePhillipsThermalFluid" type="CO2BrinePhillipsThermalFluidType" />
			<xsd:element name="CarmanKozenyPermeability" type="CarmanKozenyPermeabilityType" />
			<xsd:element name="CompositionalMultiphaseFluid" type="CompositionalMultiphaseFluidType" />
			<xsd:element name="CompressibleSinglePhaseFluid" type="CompressibleSinglePhaseFluidType" />
			<xsd:element name="CompressibleSolidCarmanKozenyPermeability" type="CompressibleSolidCarmanKozenyPermeabilityType" />
			<xsd:element name="CompressibleSolidConstantPermeability" type="CompressibleSolidConstantPermeabilityType" />
			<xsd:element name="CompressibleSolidParallelPlatesPermeability" type="CompressibleSolidParallelPlatesPermeabilityType" />
			<xsd:element name="CompressibleSolidSlipDependentPermeability" type="CompressibleSolidSlipDependentPermeabilityType" />
			<xsd:element name="ConstantPermeability" type="ConstantPermeabilityType" />
			<xsd:element name="Coulomb" type="CoulombType" />
			<xsd:element name="DamageElasticIsotropic" type="DamageElasticIsotropicType" />
			<xsd:element name="DamageSpectralElasticIsotropic" type="DamageSpectralElasticIsotropicType" />
			<xsd:element name="DamageVolDevElasticIsotropic" type="DamageVolDevElasticIsotropicType" />
			<xsd:element name="DeadOilFluid" type="DeadOilFluidType" />
			<xsd:element name="DelftEgg" type="DelftEggType" />
			<xsd:element name="DruckerPrager" type="DruckerPragerType" />
			<xsd:element name="ElasticIsotropic" type="ElasticIsotropicType" />
			<xsd:element name="ElasticIsotropicPressureDependent" type="ElasticIsotropicPressureDependentType" />
			<xsd:element name="ElasticOrthotropic" type="ElasticOrthotropicType" />
			<xsd:element name="ElasticTransverseIsotropic" type="ElasticTransverseIsotropicType" />
			<xsd:element name="ExtendedDruckerPrager" type="ExtendedDruckerPragerType" />
			<xsd:element name="FrictionlessContact" type="FrictionlessContactType" />
			<xsd:element name="JFunctionCapillaryPressure" type="JFunctionCapillaryPressureType" />
			<xsd:element name="ModifiedCamClay" type="ModifiedCamClayType" />
			<xsd:element name="MultiPhaseConstantThermalConductivity" type="MultiPhaseConstantThermalConductivityType" />
			<xsd:element name="MultiPhaseVolumeWeightedThermalConductivity" type="MultiPhaseVolumeWeightedThermalConductivityType" />
			<xsd:element name="NullModel" type="NullModelType" />
			<xsd:element name="ParallelPlatesPermeability" type="ParallelPlatesPermeabilityType" />
			<xsd:element name="ParticleFluid" type="ParticleFluidType" />
			<xsd:element name="PermeabilityBase" type="PermeabilityBaseType" />
			<xsd:element name="PorousDelftEgg" type="PorousDelftEggType" />
			<xsd:element name="PorousDruckerPrager" type="PorousDruckerPragerType" />
			<xsd:element name="PorousElasticIsotropic" type="PorousElasticIsotropicType" />
			<xsd:element name="PorousElasticOrthotropic" type="PorousElasticOrthotropicType" />
			<xsd:element name="PorousElasticTransverseIsotropic" type="PorousElasticTransverseIsotropicType" />
			<xsd:element name="PorousExtendedDruckerPrager" type="PorousExtendedDruckerPragerType" />
			<xsd:element name="PorousModifiedCamClay" type="PorousModifiedCamClayType" />
			<xsd:element name="PressurePorosity" type="PressurePorosityType" />
			<xsd:element name="ProppantPermeability" type="ProppantPermeabilityType" />
			<xsd:element name="ProppantPorosity" type="ProppantPorosityType" />
			<xsd:element name="ProppantSlurryFluid" type="ProppantSlurryFluidType" />
			<xsd:element name="ProppantSolidProppantPermeability" type="ProppantSolidProppantPermeabilityType" />
			<xsd:element name="SinglePhaseConstantThermalConductivity" type="SinglePhaseConstantThermalConductivityType" />
			<xsd:element name="SlipDependentPermeability" type="SlipDependentPermeabilityType" />
			<xsd:element name="SolidInternalEnergy" type="SolidInternalEnergyType" />
			<xsd:element name="TableCapillaryPressure" type="TableCapillaryPressureType" />
			<xsd:element name="TableRelativePermeability" type="TableRelativePermeabilityType" />
			<xsd:element name="TableRelativePermeabilityHysteresis" type="TableRelativePermeabilityHysteresisType" />
			<xsd:element name="ThermalCompressibleSinglePhaseFluid" type="ThermalCompressibleSinglePhaseFluidType" />
			<xsd:element name="VanGenuchtenBakerRelativePermeability" type="VanGenuchtenBakerRelativePermeabilityType" />
			<xsd:element name="VanGenuchtenCapillaryPressure" type="VanGenuchtenCapillaryPressureType" />
		</xsd:choice>
	</xsd:complexType>
	<xsd:complexType name="BiotPorosityType">
		<!--defaultReferencePorosity => Default value of the reference porosity-->
		<xsd:attribute name="defaultReferencePorosity" type="real64" use="required" />
		<!--grainBulkModulus => Grain bulk modulus-->
		<xsd:attribute name="grainBulkModulus" type="real64" use="required" />
		<!--name => A name is required for any non-unique nodes-->
		<xsd:attribute name="name" type="string" use="required" />
	</xsd:complexType>
	<xsd:complexType name="BlackOilFluidType">
		<!--componentMolarWeight => Component molar weights-->
		<xsd:attribute name="componentMolarWeight" type="real64_array" use="required" />
		<!--componentNames => List of component names-->
		<xsd:attribute name="componentNames" type="string_array" default="{}" />
		<!--hydrocarbonFormationVolFactorTableNames => List of formation volume factor TableFunction names from the Functions block. 
The user must provide one TableFunction per hydrocarbon phase, in the order provided in "phaseNames". 
For instance, if "oil" is before "gas" in "phaseNames", the table order should be: oilTableName, gasTableName-->
		<xsd:attribute name="hydrocarbonFormationVolFactorTableNames" type="string_array" default="{}" />
		<!--hydrocarbonViscosityTableNames => List of viscosity TableFunction names from the Functions block. 
The user must provide one TableFunction per hydrocarbon phase, in the order provided in "phaseNames". 
For instance, if "oil" is before "gas" in "phaseNames", the table order should be: oilTableName, gasTableName-->
		<xsd:attribute name="hydrocarbonViscosityTableNames" type="string_array" default="{}" />
		<!--phaseNames => List of fluid phases-->
		<xsd:attribute name="phaseNames" type="string_array" use="required" />
		<!--surfaceDensities => List of surface mass densities for each phase-->
		<xsd:attribute name="surfaceDensities" type="real64_array" use="required" />
		<!--tableFiles => List of filenames with input PVT tables (one per phase)-->
		<xsd:attribute name="tableFiles" type="path_array" default="{}" />
		<!--waterCompressibility => Water compressibility-->
		<xsd:attribute name="waterCompressibility" type="real64" default="0" />
		<!--waterFormationVolumeFactor => Water formation volume factor-->
		<xsd:attribute name="waterFormationVolumeFactor" type="real64" default="0" />
		<!--waterReferencePressure => Water reference pressure-->
		<xsd:attribute name="waterReferencePressure" type="real64" default="0" />
		<!--waterViscosity => Water viscosity-->
		<xsd:attribute name="waterViscosity" type="real64" default="0" />
		<!--name => A name is required for any non-unique nodes-->
		<xsd:attribute name="name" type="string" use="required" />
	</xsd:complexType>
	<xsd:complexType name="BrooksCoreyBakerRelativePermeabilityType">
		<!--gasOilRelPermExponent => Rel perm power law exponent for the pair (gas phase, oil phase) at residual water saturation
The expected format is "{ gasExp, oilExp }", in that order-->
		<xsd:attribute name="gasOilRelPermExponent" type="real64_array" default="{1}" />
		<!--gasOilRelPermMaxValue => Maximum rel perm value for the pair (gas phase, oil phase) at residual water saturation
The expected format is "{ gasMax, oilMax }", in that order-->
		<xsd:attribute name="gasOilRelPermMaxValue" type="real64_array" default="{0}" />
		<!--phaseMinVolumeFraction => Minimum volume fraction value for each phase-->
		<xsd:attribute name="phaseMinVolumeFraction" type="real64_array" default="{0}" />
		<!--phaseNames => List of fluid phases-->
		<xsd:attribute name="phaseNames" type="string_array" use="required" />
		<!--waterOilRelPermExponent => Rel perm power law exponent for the pair (water phase, oil phase) at residual gas saturation
The expected format is "{ waterExp, oilExp }", in that order-->
		<xsd:attribute name="waterOilRelPermExponent" type="real64_array" default="{1}" />
		<!--waterOilRelPermMaxValue => Maximum rel perm value for the pair (water phase, oil phase) at residual gas saturation
The expected format is "{ waterMax, oilMax }", in that order-->
		<xsd:attribute name="waterOilRelPermMaxValue" type="real64_array" default="{0}" />
		<!--name => A name is required for any non-unique nodes-->
		<xsd:attribute name="name" type="string" use="required" />
	</xsd:complexType>
	<xsd:complexType name="BrooksCoreyCapillaryPressureType">
		<!--capPressureEpsilon => Wetting-phase saturation at which the max cap. pressure is attained; used to avoid infinite cap. pressure values for saturations close to zero-->
		<xsd:attribute name="capPressureEpsilon" type="real64" default="1e-06" />
		<!--phaseCapPressureExponentInv => Inverse of capillary power law exponent for each phase-->
		<xsd:attribute name="phaseCapPressureExponentInv" type="real64_array" default="{2}" />
		<!--phaseEntryPressure => Entry pressure value for each phase-->
		<xsd:attribute name="phaseEntryPressure" type="real64_array" default="{1}" />
		<!--phaseMinVolumeFraction => Minimum volume fraction value for each phase-->
		<xsd:attribute name="phaseMinVolumeFraction" type="real64_array" default="{0}" />
		<!--phaseNames => List of fluid phases-->
		<xsd:attribute name="phaseNames" type="string_array" use="required" />
		<!--name => A name is required for any non-unique nodes-->
		<xsd:attribute name="name" type="string" use="required" />
	</xsd:complexType>
	<xsd:complexType name="BrooksCoreyRelativePermeabilityType">
		<!--phaseMinVolumeFraction => Minimum volume fraction value for each phase-->
		<xsd:attribute name="phaseMinVolumeFraction" type="real64_array" default="{0}" />
		<!--phaseNames => List of fluid phases-->
		<xsd:attribute name="phaseNames" type="string_array" use="required" />
		<!--phaseRelPermExponent => Minimum relative permeability power law exponent for each phase-->
		<xsd:attribute name="phaseRelPermExponent" type="real64_array" default="{1}" />
		<!--phaseRelPermMaxValue => Maximum relative permeability value for each phase-->
		<xsd:attribute name="phaseRelPermMaxValue" type="real64_array" default="{0}" />
		<!--name => A name is required for any non-unique nodes-->
		<xsd:attribute name="name" type="string" use="required" />
	</xsd:complexType>
	<xsd:complexType name="CO2BrineEzrokhiFluidType">
		<!--componentMolarWeight => Component molar weights-->
		<xsd:attribute name="componentMolarWeight" type="real64_array" default="{0}" />
		<!--componentNames => List of component names-->
		<xsd:attribute name="componentNames" type="string_array" default="{}" />
		<!--flashModelParaFile => Name of the file defining the parameters of the flash model-->
		<xsd:attribute name="flashModelParaFile" type="path" use="required" />
		<!--phaseNames => List of fluid phases-->
		<xsd:attribute name="phaseNames" type="string_array" default="{}" />
		<!--phasePVTParaFiles => Names of the files defining the parameters of the viscosity and density models-->
		<xsd:attribute name="phasePVTParaFiles" type="path_array" use="required" />
		<!--name => A name is required for any non-unique nodes-->
		<xsd:attribute name="name" type="string" use="required" />
	</xsd:complexType>
	<xsd:complexType name="CO2BrineEzrokhiThermalFluidType">
		<!--componentMolarWeight => Component molar weights-->
		<xsd:attribute name="componentMolarWeight" type="real64_array" default="{0}" />
		<!--componentNames => List of component names-->
		<xsd:attribute name="componentNames" type="string_array" default="{}" />
		<!--flashModelParaFile => Name of the file defining the parameters of the flash model-->
		<xsd:attribute name="flashModelParaFile" type="path" use="required" />
		<!--phaseNames => List of fluid phases-->
		<xsd:attribute name="phaseNames" type="string_array" default="{}" />
		<!--phasePVTParaFiles => Names of the files defining the parameters of the viscosity and density models-->
		<xsd:attribute name="phasePVTParaFiles" type="path_array" use="required" />
		<!--name => A name is required for any non-unique nodes-->
		<xsd:attribute name="name" type="string" use="required" />
	</xsd:complexType>
	<xsd:complexType name="CO2BrinePhillipsFluidType">
		<!--componentMolarWeight => Component molar weights-->
		<xsd:attribute name="componentMolarWeight" type="real64_array" default="{0}" />
		<!--componentNames => List of component names-->
		<xsd:attribute name="componentNames" type="string_array" default="{}" />
		<!--flashModelParaFile => Name of the file defining the parameters of the flash model-->
		<xsd:attribute name="flashModelParaFile" type="path" use="required" />
		<!--phaseNames => List of fluid phases-->
		<xsd:attribute name="phaseNames" type="string_array" default="{}" />
		<!--phasePVTParaFiles => Names of the files defining the parameters of the viscosity and density models-->
		<xsd:attribute name="phasePVTParaFiles" type="path_array" use="required" />
		<!--name => A name is required for any non-unique nodes-->
		<xsd:attribute name="name" type="string" use="required" />
	</xsd:complexType>
	<xsd:complexType name="CO2BrinePhillipsThermalFluidType">
		<!--componentMolarWeight => Component molar weights-->
		<xsd:attribute name="componentMolarWeight" type="real64_array" default="{0}" />
		<!--componentNames => List of component names-->
		<xsd:attribute name="componentNames" type="string_array" default="{}" />
		<!--flashModelParaFile => Name of the file defining the parameters of the flash model-->
		<xsd:attribute name="flashModelParaFile" type="path" use="required" />
		<!--phaseNames => List of fluid phases-->
		<xsd:attribute name="phaseNames" type="string_array" default="{}" />
		<!--phasePVTParaFiles => Names of the files defining the parameters of the viscosity and density models-->
		<xsd:attribute name="phasePVTParaFiles" type="path_array" use="required" />
		<!--name => A name is required for any non-unique nodes-->
		<xsd:attribute name="name" type="string" use="required" />
	</xsd:complexType>
	<xsd:complexType name="CarmanKozenyPermeabilityType">
		<!--particleDiameter => Diameter of the spherical particles.-->
		<xsd:attribute name="particleDiameter" type="real64" use="required" />
		<!--sphericity => Sphericity of the particles.-->
		<xsd:attribute name="sphericity" type="real64" use="required" />
		<!--name => A name is required for any non-unique nodes-->
		<xsd:attribute name="name" type="string" use="required" />
	</xsd:complexType>
	<xsd:complexType name="CompositionalMultiphaseFluidType">
		<!--componentAcentricFactor => Component acentric factors-->
		<xsd:attribute name="componentAcentricFactor" type="real64_array" use="required" />
		<!--componentBinaryCoeff => Table of binary interaction coefficients-->
		<xsd:attribute name="componentBinaryCoeff" type="real64_array2d" default="{{0}}" />
		<!--componentCriticalPressure => Component critical pressures-->
		<xsd:attribute name="componentCriticalPressure" type="real64_array" use="required" />
		<!--componentCriticalTemperature => Component critical temperatures-->
		<xsd:attribute name="componentCriticalTemperature" type="real64_array" use="required" />
		<!--componentMolarWeight => Component molar weights-->
		<xsd:attribute name="componentMolarWeight" type="real64_array" use="required" />
		<!--componentNames => List of component names-->
		<xsd:attribute name="componentNames" type="string_array" use="required" />
		<!--componentVolumeShift => Component volume shifts-->
		<xsd:attribute name="componentVolumeShift" type="real64_array" default="{0}" />
		<!--equationsOfState => List of equation of state types for each phase-->
		<xsd:attribute name="equationsOfState" type="string_array" use="required" />
		<!--phaseNames => List of fluid phases-->
		<xsd:attribute name="phaseNames" type="string_array" use="required" />
		<!--name => A name is required for any non-unique nodes-->
		<xsd:attribute name="name" type="string" use="required" />
	</xsd:complexType>
	<xsd:complexType name="CompressibleSinglePhaseFluidType">
		<!--compressibility => Fluid compressibility-->
		<xsd:attribute name="compressibility" type="real64" default="0" />
		<!--defaultDensity => Default value for density.-->
		<xsd:attribute name="defaultDensity" type="real64" use="required" />
		<!--defaultViscosity => Default value for viscosity.-->
		<xsd:attribute name="defaultViscosity" type="real64" use="required" />
		<!--densityModelType => Type of density model. Valid options:
* exponential
* linear
* quadratic-->
		<xsd:attribute name="densityModelType" type="geosx_constitutive_ExponentApproximationType" default="linear" />
		<!--referenceDensity => Reference fluid density-->
		<xsd:attribute name="referenceDensity" type="real64" default="1000" />
		<!--referencePressure => Reference pressure-->
		<xsd:attribute name="referencePressure" type="real64" default="0" />
		<!--referenceViscosity => Reference fluid viscosity-->
		<xsd:attribute name="referenceViscosity" type="real64" default="0.001" />
		<!--viscosibility => Fluid viscosity exponential coefficient-->
		<xsd:attribute name="viscosibility" type="real64" default="0" />
		<!--viscosityModelType => Type of viscosity model. Valid options:
* exponential
* linear
* quadratic-->
		<xsd:attribute name="viscosityModelType" type="geosx_constitutive_ExponentApproximationType" default="linear" />
		<!--name => A name is required for any non-unique nodes-->
		<xsd:attribute name="name" type="string" use="required" />
	</xsd:complexType>
	<xsd:simpleType name="geosx_constitutive_ExponentApproximationType">
		<xsd:restriction base="xsd:string">
			<xsd:pattern value=".*[\[\]`$].*|exponential|linear|quadratic" />
		</xsd:restriction>
	</xsd:simpleType>
	<xsd:complexType name="CompressibleSolidCarmanKozenyPermeabilityType">
		<!--permeabilityModelName => Name of the permeability model.-->
		<xsd:attribute name="permeabilityModelName" type="string" use="required" />
		<!--porosityModelName => Name of the porosity model.-->
		<xsd:attribute name="porosityModelName" type="string" use="required" />
		<!--solidInternalEnergyModelName => Name of the solid internal energy model.-->
		<xsd:attribute name="solidInternalEnergyModelName" type="string" default="" />
		<!--solidModelName => Name of the solid model.-->
		<xsd:attribute name="solidModelName" type="string" use="required" />
		<!--name => A name is required for any non-unique nodes-->
		<xsd:attribute name="name" type="string" use="required" />
	</xsd:complexType>
	<xsd:complexType name="CompressibleSolidConstantPermeabilityType">
		<!--permeabilityModelName => Name of the permeability model.-->
		<xsd:attribute name="permeabilityModelName" type="string" use="required" />
		<!--porosityModelName => Name of the porosity model.-->
		<xsd:attribute name="porosityModelName" type="string" use="required" />
		<!--solidInternalEnergyModelName => Name of the solid internal energy model.-->
		<xsd:attribute name="solidInternalEnergyModelName" type="string" default="" />
		<!--solidModelName => Name of the solid model.-->
		<xsd:attribute name="solidModelName" type="string" use="required" />
		<!--name => A name is required for any non-unique nodes-->
		<xsd:attribute name="name" type="string" use="required" />
	</xsd:complexType>
	<xsd:complexType name="CompressibleSolidParallelPlatesPermeabilityType">
		<!--permeabilityModelName => Name of the permeability model.-->
		<xsd:attribute name="permeabilityModelName" type="string" use="required" />
		<!--porosityModelName => Name of the porosity model.-->
		<xsd:attribute name="porosityModelName" type="string" use="required" />
		<!--solidInternalEnergyModelName => Name of the solid internal energy model.-->
		<xsd:attribute name="solidInternalEnergyModelName" type="string" default="" />
		<!--solidModelName => Name of the solid model.-->
		<xsd:attribute name="solidModelName" type="string" use="required" />
		<!--name => A name is required for any non-unique nodes-->
		<xsd:attribute name="name" type="string" use="required" />
	</xsd:complexType>
	<xsd:complexType name="CompressibleSolidSlipDependentPermeabilityType">
		<!--permeabilityModelName => Name of the permeability model.-->
		<xsd:attribute name="permeabilityModelName" type="string" use="required" />
		<!--porosityModelName => Name of the porosity model.-->
		<xsd:attribute name="porosityModelName" type="string" use="required" />
		<!--solidInternalEnergyModelName => Name of the solid internal energy model.-->
		<xsd:attribute name="solidInternalEnergyModelName" type="string" default="" />
		<!--solidModelName => Name of the solid model.-->
		<xsd:attribute name="solidModelName" type="string" use="required" />
		<!--name => A name is required for any non-unique nodes-->
		<xsd:attribute name="name" type="string" use="required" />
	</xsd:complexType>
	<xsd:complexType name="ConstantPermeabilityType">
		<!--permeabilityComponents => xx, yy and zz components of a diagonal permeability tensor.-->
		<xsd:attribute name="permeabilityComponents" type="R1Tensor" use="required" />
		<!--name => A name is required for any non-unique nodes-->
		<xsd:attribute name="name" type="string" use="required" />
	</xsd:complexType>
	<xsd:complexType name="CoulombType">
		<!--apertureTableName => Name of the aperture table-->
		<xsd:attribute name="apertureTableName" type="string" use="required" />
		<!--apertureTolerance => Value to be used to avoid floating point errors in expressions involving aperture. For example in the case of dividing by the actual aperture (not the effective aperture that results from the aperture function) this value may be used to avoid the 1/0 error. Note that this value may have some physical significance in its usage, as it may be used to smooth out highly nonlinear behavior associated with 1/0 in addition to avoiding the 1/0 error.-->
		<xsd:attribute name="apertureTolerance" type="real64" default="1e-09" />
		<!--cohesion => Cohesion-->
		<xsd:attribute name="cohesion" type="real64" use="required" />
		<!--displacementJumpThreshold => A threshold valued to determine whether a fracture is open or not.-->
		<xsd:attribute name="displacementJumpThreshold" type="real64" default="2.22045e-16" />
		<!--frictionCoefficient => Friction coefficient-->
		<xsd:attribute name="frictionCoefficient" type="real64" use="required" />
		<!--penaltyStiffness => Value of the penetration penalty stiffness. Units of Pressure/length-->
		<xsd:attribute name="penaltyStiffness" type="real64" default="0" />
		<!--shearStiffness => Value of the shear elastic stiffness. Units of Pressure/length-->
		<xsd:attribute name="shearStiffness" type="real64" default="0" />
		<!--name => A name is required for any non-unique nodes-->
		<xsd:attribute name="name" type="string" use="required" />
	</xsd:complexType>
	<xsd:complexType name="DamageElasticIsotropicType">
		<!--criticalFractureEnergy => Critical fracture energy-->
		<xsd:attribute name="criticalFractureEnergy" type="real64" use="required" />
		<!--criticalStrainEnergy => Critical stress in a 1d tension test-->
		<xsd:attribute name="criticalStrainEnergy" type="real64" use="required" />
		<!--defaultBulkModulus => Default Bulk Modulus Parameter-->
		<xsd:attribute name="defaultBulkModulus" type="real64" default="-1" />
		<!--defaultDensity => Default Material Density-->
		<xsd:attribute name="defaultDensity" type="real64" use="required" />
		<!--defaultPoissonRatio => Default Poisson's Ratio-->
		<xsd:attribute name="defaultPoissonRatio" type="real64" default="-1" />
		<!--defaultShearModulus => Default Shear Modulus Parameter-->
		<xsd:attribute name="defaultShearModulus" type="real64" default="-1" />
		<!--defaultYoungModulus => Default Young's Modulus-->
		<xsd:attribute name="defaultYoungModulus" type="real64" default="-1" />
		<!--lengthScale => Length scale l in the phase-field equation-->
		<xsd:attribute name="lengthScale" type="real64" use="required" />
		<!--name => A name is required for any non-unique nodes-->
		<xsd:attribute name="name" type="string" use="required" />
	</xsd:complexType>
	<xsd:complexType name="DamageSpectralElasticIsotropicType">
		<!--criticalFractureEnergy => Critical fracture energy-->
		<xsd:attribute name="criticalFractureEnergy" type="real64" use="required" />
		<!--criticalStrainEnergy => Critical stress in a 1d tension test-->
		<xsd:attribute name="criticalStrainEnergy" type="real64" use="required" />
		<!--defaultBulkModulus => Default Bulk Modulus Parameter-->
		<xsd:attribute name="defaultBulkModulus" type="real64" default="-1" />
		<!--defaultDensity => Default Material Density-->
		<xsd:attribute name="defaultDensity" type="real64" use="required" />
		<!--defaultPoissonRatio => Default Poisson's Ratio-->
		<xsd:attribute name="defaultPoissonRatio" type="real64" default="-1" />
		<!--defaultShearModulus => Default Shear Modulus Parameter-->
		<xsd:attribute name="defaultShearModulus" type="real64" default="-1" />
		<!--defaultYoungModulus => Default Young's Modulus-->
		<xsd:attribute name="defaultYoungModulus" type="real64" default="-1" />
		<!--lengthScale => Length scale l in the phase-field equation-->
		<xsd:attribute name="lengthScale" type="real64" use="required" />
		<!--name => A name is required for any non-unique nodes-->
		<xsd:attribute name="name" type="string" use="required" />
	</xsd:complexType>
	<xsd:complexType name="DamageVolDevElasticIsotropicType">
		<!--criticalFractureEnergy => Critical fracture energy-->
		<xsd:attribute name="criticalFractureEnergy" type="real64" use="required" />
		<!--criticalStrainEnergy => Critical stress in a 1d tension test-->
		<xsd:attribute name="criticalStrainEnergy" type="real64" use="required" />
		<!--defaultBulkModulus => Default Bulk Modulus Parameter-->
		<xsd:attribute name="defaultBulkModulus" type="real64" default="-1" />
		<!--defaultDensity => Default Material Density-->
		<xsd:attribute name="defaultDensity" type="real64" use="required" />
		<!--defaultPoissonRatio => Default Poisson's Ratio-->
		<xsd:attribute name="defaultPoissonRatio" type="real64" default="-1" />
		<!--defaultShearModulus => Default Shear Modulus Parameter-->
		<xsd:attribute name="defaultShearModulus" type="real64" default="-1" />
		<!--defaultYoungModulus => Default Young's Modulus-->
		<xsd:attribute name="defaultYoungModulus" type="real64" default="-1" />
		<!--lengthScale => Length scale l in the phase-field equation-->
		<xsd:attribute name="lengthScale" type="real64" use="required" />
		<!--name => A name is required for any non-unique nodes-->
		<xsd:attribute name="name" type="string" use="required" />
	</xsd:complexType>
	<xsd:complexType name="DeadOilFluidType">
		<!--componentMolarWeight => Component molar weights-->
		<xsd:attribute name="componentMolarWeight" type="real64_array" use="required" />
		<!--componentNames => List of component names-->
		<xsd:attribute name="componentNames" type="string_array" default="{}" />
		<!--hydrocarbonFormationVolFactorTableNames => List of formation volume factor TableFunction names from the Functions block. 
The user must provide one TableFunction per hydrocarbon phase, in the order provided in "phaseNames". 
For instance, if "oil" is before "gas" in "phaseNames", the table order should be: oilTableName, gasTableName-->
		<xsd:attribute name="hydrocarbonFormationVolFactorTableNames" type="string_array" default="{}" />
		<!--hydrocarbonViscosityTableNames => List of viscosity TableFunction names from the Functions block. 
The user must provide one TableFunction per hydrocarbon phase, in the order provided in "phaseNames". 
For instance, if "oil" is before "gas" in "phaseNames", the table order should be: oilTableName, gasTableName-->
		<xsd:attribute name="hydrocarbonViscosityTableNames" type="string_array" default="{}" />
		<!--phaseNames => List of fluid phases-->
		<xsd:attribute name="phaseNames" type="string_array" use="required" />
		<!--surfaceDensities => List of surface mass densities for each phase-->
		<xsd:attribute name="surfaceDensities" type="real64_array" use="required" />
		<!--tableFiles => List of filenames with input PVT tables (one per phase)-->
		<xsd:attribute name="tableFiles" type="path_array" default="{}" />
		<!--waterCompressibility => Water compressibility-->
		<xsd:attribute name="waterCompressibility" type="real64" default="0" />
		<!--waterFormationVolumeFactor => Water formation volume factor-->
		<xsd:attribute name="waterFormationVolumeFactor" type="real64" default="0" />
		<!--waterReferencePressure => Water reference pressure-->
		<xsd:attribute name="waterReferencePressure" type="real64" default="0" />
		<!--waterViscosity => Water viscosity-->
		<xsd:attribute name="waterViscosity" type="real64" default="0" />
		<!--name => A name is required for any non-unique nodes-->
		<xsd:attribute name="name" type="string" use="required" />
	</xsd:complexType>
	<xsd:complexType name="DelftEggType">
		<!--defaultBulkModulus => Default Bulk Modulus Parameter-->
		<xsd:attribute name="defaultBulkModulus" type="real64" default="-1" />
		<!--defaultCslSlope => Slope of the critical state line-->
		<xsd:attribute name="defaultCslSlope" type="real64" default="1" />
		<!--defaultDensity => Default Material Density-->
		<xsd:attribute name="defaultDensity" type="real64" use="required" />
		<!--defaultPoissonRatio => Default Poisson's Ratio-->
		<xsd:attribute name="defaultPoissonRatio" type="real64" default="-1" />
		<!--defaultPreConsolidationPressure => Initial preconsolidation pressure-->
		<xsd:attribute name="defaultPreConsolidationPressure" type="real64" default="-1.5" />
		<!--defaultRecompressionIndex => Recompresion Index-->
		<xsd:attribute name="defaultRecompressionIndex" type="real64" default="0.002" />
		<!--defaultShapeParameter => Shape parameter for the yield surface-->
		<xsd:attribute name="defaultShapeParameter" type="real64" default="1" />
		<!--defaultShearModulus => Default Shear Modulus Parameter-->
		<xsd:attribute name="defaultShearModulus" type="real64" default="-1" />
		<!--defaultVirginCompressionIndex => Virgin compression index-->
		<xsd:attribute name="defaultVirginCompressionIndex" type="real64" default="0.005" />
		<!--defaultYoungModulus => Default Young's Modulus-->
		<xsd:attribute name="defaultYoungModulus" type="real64" default="-1" />
		<!--name => A name is required for any non-unique nodes-->
		<xsd:attribute name="name" type="string" use="required" />
	</xsd:complexType>
	<xsd:complexType name="DruckerPragerType">
		<!--defaultBulkModulus => Default Bulk Modulus Parameter-->
		<xsd:attribute name="defaultBulkModulus" type="real64" default="-1" />
		<!--defaultCohesion => Initial cohesion-->
		<xsd:attribute name="defaultCohesion" type="real64" default="0" />
		<!--defaultDensity => Default Material Density-->
		<xsd:attribute name="defaultDensity" type="real64" use="required" />
		<!--defaultDilationAngle => Dilation angle (degrees)-->
		<xsd:attribute name="defaultDilationAngle" type="real64" default="30" />
		<!--defaultFrictionAngle => Friction angle (degrees)-->
		<xsd:attribute name="defaultFrictionAngle" type="real64" default="30" />
		<!--defaultHardeningRate => Cohesion hardening/softening rate-->
		<xsd:attribute name="defaultHardeningRate" type="real64" default="0" />
		<!--defaultPoissonRatio => Default Poisson's Ratio-->
		<xsd:attribute name="defaultPoissonRatio" type="real64" default="-1" />
		<!--defaultShearModulus => Default Shear Modulus Parameter-->
		<xsd:attribute name="defaultShearModulus" type="real64" default="-1" />
		<!--defaultYoungModulus => Default Young's Modulus-->
		<xsd:attribute name="defaultYoungModulus" type="real64" default="-1" />
		<!--name => A name is required for any non-unique nodes-->
		<xsd:attribute name="name" type="string" use="required" />
	</xsd:complexType>
	<xsd:complexType name="ElasticIsotropicType">
		<!--defaultBulkModulus => Default Bulk Modulus Parameter-->
		<xsd:attribute name="defaultBulkModulus" type="real64" default="-1" />
		<!--defaultDensity => Default Material Density-->
		<xsd:attribute name="defaultDensity" type="real64" use="required" />
		<!--defaultPoissonRatio => Default Poisson's Ratio-->
		<xsd:attribute name="defaultPoissonRatio" type="real64" default="-1" />
		<!--defaultShearModulus => Default Shear Modulus Parameter-->
		<xsd:attribute name="defaultShearModulus" type="real64" default="-1" />
		<!--defaultYoungModulus => Default Young's Modulus-->
		<xsd:attribute name="defaultYoungModulus" type="real64" default="-1" />
		<!--name => A name is required for any non-unique nodes-->
		<xsd:attribute name="name" type="string" use="required" />
	</xsd:complexType>
	<xsd:complexType name="ElasticIsotropicPressureDependentType">
		<!--defaultDensity => Default Material Density-->
		<xsd:attribute name="defaultDensity" type="real64" use="required" />
		<!--defaultRecompressionIndex => Recompresion Index-->
		<xsd:attribute name="defaultRecompressionIndex" type="real64" default="0.002" />
		<!--defaultRefPressure => Reference Pressure-->
		<xsd:attribute name="defaultRefPressure" type="real64" default="-1" />
		<!--defaultRefStrainVol => Reference Volumetric Strain-->
		<xsd:attribute name="defaultRefStrainVol" type="real64" default="0" />
		<!--defaultShearModulus => Elastic Shear Modulus Parameter-->
		<xsd:attribute name="defaultShearModulus" type="real64" default="-1" />
		<!--name => A name is required for any non-unique nodes-->
		<xsd:attribute name="name" type="string" use="required" />
	</xsd:complexType>
	<xsd:complexType name="ElasticOrthotropicType">
		<!--defaultC11 => Default C11 Component of Voigt Stiffness Tensor-->
		<xsd:attribute name="defaultC11" type="real64" default="-1" />
		<!--defaultC12 => Default C12 Component of Voigt Stiffness Tensor-->
		<xsd:attribute name="defaultC12" type="real64" default="-1" />
		<!--defaultC13 => Default C13 Component of Voigt Stiffness Tensor-->
		<xsd:attribute name="defaultC13" type="real64" default="-1" />
		<!--defaultC22 => Default C22 Component of Voigt Stiffness Tensor-->
		<xsd:attribute name="defaultC22" type="real64" default="-1" />
		<!--defaultC23 => Default C23 Component of Voigt Stiffness Tensor-->
		<xsd:attribute name="defaultC23" type="real64" default="-1" />
		<!--defaultC33 => Default C33 Component of Voigt Stiffness Tensor-->
		<xsd:attribute name="defaultC33" type="real64" default="-1" />
		<!--defaultC44 => Default C44 Component of Voigt Stiffness Tensor-->
		<xsd:attribute name="defaultC44" type="real64" default="-1" />
		<!--defaultC55 => Default C55 Component of Voigt Stiffness Tensor-->
		<xsd:attribute name="defaultC55" type="real64" default="-1" />
		<!--defaultC66 => Default C66 Component of Voigt Stiffness Tensor-->
		<xsd:attribute name="defaultC66" type="real64" default="-1" />
		<!--defaultDensity => Default Material Density-->
		<xsd:attribute name="defaultDensity" type="real64" use="required" />
		<!--defaultE1 => Default Young's Modulus E1-->
		<xsd:attribute name="defaultE1" type="real64" default="-1" />
		<!--defaultE2 => Default Young's Modulus E2-->
		<xsd:attribute name="defaultE2" type="real64" default="-1" />
		<!--defaultE3 => Default Young's Modulus E3-->
		<xsd:attribute name="defaultE3" type="real64" default="-1" />
		<!--defaultG12 => Default Shear Modulus G12-->
		<xsd:attribute name="defaultG12" type="real64" default="-1" />
		<!--defaultG13 => Default Shear Modulus G13-->
		<xsd:attribute name="defaultG13" type="real64" default="-1" />
		<!--defaultG23 => Default Shear Modulus G23-->
		<xsd:attribute name="defaultG23" type="real64" default="-1" />
		<!--defaultNu12 => Default Poission's Ratio Nu12-->
		<xsd:attribute name="defaultNu12" type="real64" default="-1" />
		<!--defaultNu13 => Default Poission's Ratio Nu13-->
		<xsd:attribute name="defaultNu13" type="real64" default="-1" />
		<!--defaultNu23 => Default Poission's Ratio Nu23-->
		<xsd:attribute name="defaultNu23" type="real64" default="-1" />
		<!--name => A name is required for any non-unique nodes-->
		<xsd:attribute name="name" type="string" use="required" />
	</xsd:complexType>
	<xsd:complexType name="ElasticTransverseIsotropicType">
		<!--defaultC11 => Default Stiffness Parameter C11-->
		<xsd:attribute name="defaultC11" type="real64" default="-1" />
		<!--defaultC13 => Default Stiffness Parameter C13-->
		<xsd:attribute name="defaultC13" type="real64" default="-1" />
		<!--defaultC33 => Default Stiffness Parameter C33-->
		<xsd:attribute name="defaultC33" type="real64" default="-1" />
		<!--defaultC44 => Default Stiffness Parameter C44-->
		<xsd:attribute name="defaultC44" type="real64" default="-1" />
		<!--defaultC66 => Default Stiffness Parameter C66-->
		<xsd:attribute name="defaultC66" type="real64" default="-1" />
		<!--defaultDensity => Default Material Density-->
		<xsd:attribute name="defaultDensity" type="real64" use="required" />
		<!--defaultPoissonRatioAxialTransverse => Default Axial-Transverse Poisson's Ratio-->
		<xsd:attribute name="defaultPoissonRatioAxialTransverse" type="real64" default="-1" />
		<!--defaultPoissonRatioTransverse => Default Transverse Poisson's Ratio-->
		<xsd:attribute name="defaultPoissonRatioTransverse" type="real64" default="-1" />
		<!--defaultShearModulusAxialTransverse => Default Axial-Transverse Shear Modulus-->
		<xsd:attribute name="defaultShearModulusAxialTransverse" type="real64" default="-1" />
		<!--defaultYoungModulusAxial => Default Axial Young's Modulus-->
		<xsd:attribute name="defaultYoungModulusAxial" type="real64" default="-1" />
		<!--defaultYoungModulusTransverse => Default Transverse Young's Modulus-->
		<xsd:attribute name="defaultYoungModulusTransverse" type="real64" default="-1" />
		<!--name => A name is required for any non-unique nodes-->
		<xsd:attribute name="name" type="string" use="required" />
	</xsd:complexType>
	<xsd:complexType name="ExtendedDruckerPragerType">
		<!--defaultBulkModulus => Default Bulk Modulus Parameter-->
		<xsd:attribute name="defaultBulkModulus" type="real64" default="-1" />
		<!--defaultCohesion => Initial cohesion-->
		<xsd:attribute name="defaultCohesion" type="real64" default="0" />
		<!--defaultDensity => Default Material Density-->
		<xsd:attribute name="defaultDensity" type="real64" use="required" />
		<!--defaultDilationRatio => Dilation ratio [0,1] (ratio = tan dilationAngle / tan frictionAngle)-->
		<xsd:attribute name="defaultDilationRatio" type="real64" default="1" />
		<!--defaultHardening => Hardening parameter (hardening rate is faster for smaller values)-->
		<xsd:attribute name="defaultHardening" type="real64" default="0" />
		<!--defaultInitialFrictionAngle => Initial friction angle (degrees)-->
		<xsd:attribute name="defaultInitialFrictionAngle" type="real64" default="30" />
		<!--defaultPoissonRatio => Default Poisson's Ratio-->
		<xsd:attribute name="defaultPoissonRatio" type="real64" default="-1" />
		<!--defaultResidualFrictionAngle => Residual friction angle (degrees)-->
		<xsd:attribute name="defaultResidualFrictionAngle" type="real64" default="30" />
		<!--defaultShearModulus => Default Shear Modulus Parameter-->
		<xsd:attribute name="defaultShearModulus" type="real64" default="-1" />
		<!--defaultYoungModulus => Default Young's Modulus-->
		<xsd:attribute name="defaultYoungModulus" type="real64" default="-1" />
		<!--name => A name is required for any non-unique nodes-->
		<xsd:attribute name="name" type="string" use="required" />
	</xsd:complexType>
	<xsd:complexType name="FrictionlessContactType">
		<!--apertureTableName => Name of the aperture table-->
		<xsd:attribute name="apertureTableName" type="string" use="required" />
		<!--apertureTolerance => Value to be used to avoid floating point errors in expressions involving aperture. For example in the case of dividing by the actual aperture (not the effective aperture that results from the aperture function) this value may be used to avoid the 1/0 error. Note that this value may have some physical significance in its usage, as it may be used to smooth out highly nonlinear behavior associated with 1/0 in addition to avoiding the 1/0 error.-->
		<xsd:attribute name="apertureTolerance" type="real64" default="1e-09" />
		<!--displacementJumpThreshold => A threshold valued to determine whether a fracture is open or not.-->
		<xsd:attribute name="displacementJumpThreshold" type="real64" default="2.22045e-16" />
		<!--penaltyStiffness => Value of the penetration penalty stiffness. Units of Pressure/length-->
		<xsd:attribute name="penaltyStiffness" type="real64" default="0" />
		<!--shearStiffness => Value of the shear elastic stiffness. Units of Pressure/length-->
		<xsd:attribute name="shearStiffness" type="real64" default="0" />
		<!--name => A name is required for any non-unique nodes-->
		<xsd:attribute name="name" type="string" use="required" />
	</xsd:complexType>
	<xsd:complexType name="JFunctionCapillaryPressureType">
		<!--nonWettingIntermediateJFunctionTableName => J-function table (dimensionless) for the pair (non-wetting phase, intermediate phase)
Note that this input is only used for three-phase flow.
If you want to do a two-phase simulation, please use instead wettingNonWettingJFunctionTableName to specify the table names.-->
		<xsd:attribute name="nonWettingIntermediateJFunctionTableName" type="string" default="" />
		<!--nonWettingIntermediateSurfaceTension => Surface tension [N/m] for the pair (non-wetting phase, intermediate phase)
If you have a value in [dyne/cm], divide it by 1000 to obtain the value in [N/m]
Note that this input is only used for three-phase flow.
If you want to do a two-phase simulation, please use instead wettingNonWettingSurfaceTension to specify the surface tensions.-->
		<xsd:attribute name="nonWettingIntermediateSurfaceTension" type="real64" default="0" />
		<!--permeabilityDirection => Permeability direction. Options are:
XY - use the average of the permeabilities in the x and y directions,
X - only use the permeability in the x direction,
Y - only use the permeability in the y direction,
Z - only use the permeability in the z direction.-->
		<xsd:attribute name="permeabilityDirection" type="geosx_constitutive_JFunctionCapillaryPressure_PermeabilityDirection" use="required" />
		<!--permeabilityExponent => Permeability exponent-->
		<xsd:attribute name="permeabilityExponent" type="real64" default="0.5" />
		<!--phaseNames => List of fluid phases-->
		<xsd:attribute name="phaseNames" type="string_array" use="required" />
		<!--porosityExponent => Porosity exponent-->
		<xsd:attribute name="porosityExponent" type="real64" default="0.5" />
		<!--wettingIntermediateJFunctionTableName => J-function table (dimensionless) for the pair (wetting phase, intermediate phase)
Note that this input is only used for three-phase flow.
If you want to do a two-phase simulation, please use instead wettingNonWettingJFunctionTableName to specify the table names.-->
		<xsd:attribute name="wettingIntermediateJFunctionTableName" type="string" default="" />
		<!--wettingIntermediateSurfaceTension => Surface tension [N/m] for the pair (wetting phase, intermediate phase)
If you have a value in [dyne/cm], divide it by 1000 to obtain the value in [N/m]
Note that this input is only used for three-phase flow.
If you want to do a two-phase simulation, please use instead wettingNonWettingSurfaceTension to specify the surface tensions.-->
		<xsd:attribute name="wettingIntermediateSurfaceTension" type="real64" default="0" />
		<!--wettingNonWettingJFunctionTableName => J-function table (dimensionless) for the pair (wetting phase, non-wetting phase)
Note that this input is only used for two-phase flow.
If you want to do a three-phase simulation, please use instead wettingIntermediateJFunctionTableName and nonWettingIntermediateJFunctionTableName to specify the table names.-->
		<xsd:attribute name="wettingNonWettingJFunctionTableName" type="string" default="" />
		<!--wettingNonWettingSurfaceTension => Surface tension [N/m] for the pair (wetting phase, non-wetting phase)
If you have a value in [dyne/cm], divide it by 1000 to obtain the value in [N/m]
Note that this input is only used for two-phase flow.
If you want to do a three-phase simulation, please use instead wettingIntermediateSurfaceTension and nonWettingIntermediateSurfaceTension to specify the surface tensions.-->
		<xsd:attribute name="wettingNonWettingSurfaceTension" type="real64" default="0" />
		<!--name => A name is required for any non-unique nodes-->
		<xsd:attribute name="name" type="string" use="required" />
	</xsd:complexType>
	<xsd:simpleType name="geosx_constitutive_JFunctionCapillaryPressure_PermeabilityDirection">
		<xsd:restriction base="xsd:string">
			<xsd:pattern value=".*[\[\]`$].*|XY|X|Y|Z" />
		</xsd:restriction>
	</xsd:simpleType>
	<xsd:complexType name="ModifiedCamClayType">
		<!--defaultCslSlope => Slope of the critical state line-->
		<xsd:attribute name="defaultCslSlope" type="real64" default="1" />
		<!--defaultDensity => Default Material Density-->
		<xsd:attribute name="defaultDensity" type="real64" use="required" />
		<!--defaultPreConsolidationPressure => Initial preconsolidation pressure-->
		<xsd:attribute name="defaultPreConsolidationPressure" type="real64" default="-1.5" />
		<!--defaultRecompressionIndex => Recompresion Index-->
		<xsd:attribute name="defaultRecompressionIndex" type="real64" default="0.002" />
		<!--defaultRefPressure => Reference Pressure-->
		<xsd:attribute name="defaultRefPressure" type="real64" default="-1" />
		<!--defaultRefStrainVol => Reference Volumetric Strain-->
		<xsd:attribute name="defaultRefStrainVol" type="real64" default="0" />
		<!--defaultShearModulus => Elastic Shear Modulus Parameter-->
		<xsd:attribute name="defaultShearModulus" type="real64" default="-1" />
		<!--defaultVirginCompressionIndex => Virgin compression index-->
		<xsd:attribute name="defaultVirginCompressionIndex" type="real64" default="0.005" />
		<!--name => A name is required for any non-unique nodes-->
		<xsd:attribute name="name" type="string" use="required" />
	</xsd:complexType>
	<xsd:complexType name="MultiPhaseConstantThermalConductivityType">
		<!--phaseNames => List of fluid phases-->
		<xsd:attribute name="phaseNames" type="string_array" use="required" />
		<!--thermalConductivityComponents => xx, yy, and zz components of a diagonal thermal conductivity tensor [J/(s.m.K)]-->
		<xsd:attribute name="thermalConductivityComponents" type="R1Tensor" use="required" />
		<!--name => A name is required for any non-unique nodes-->
		<xsd:attribute name="name" type="string" use="required" />
	</xsd:complexType>
	<xsd:complexType name="MultiPhaseVolumeWeightedThermalConductivityType">
		<!--phaseNames => List of fluid phases-->
		<xsd:attribute name="phaseNames" type="string_array" use="required" />
		<!--phaseThermalConductivity => Phase thermal conductivity [W/(m.K)]-->
		<xsd:attribute name="phaseThermalConductivity" type="real64_array" use="required" />
		<!--rockThermalConductivityComponents => xx, yy, and zz components of a diagonal rock thermal conductivity tensor [W/(m.K)]-->
		<xsd:attribute name="rockThermalConductivityComponents" type="R1Tensor" use="required" />
		<!--name => A name is required for any non-unique nodes-->
		<xsd:attribute name="name" type="string" use="required" />
	</xsd:complexType>
	<xsd:complexType name="NullModelType">
		<!--name => A name is required for any non-unique nodes-->
		<xsd:attribute name="name" type="string" use="required" />
	</xsd:complexType>
	<xsd:complexType name="ParallelPlatesPermeabilityType">
		<!--name => A name is required for any non-unique nodes-->
		<xsd:attribute name="name" type="string" use="required" />
	</xsd:complexType>
	<xsd:complexType name="ParticleFluidType">
		<!--collisionAlpha => Collision alpha coefficient-->
		<xsd:attribute name="collisionAlpha" type="real64" default="1.27" />
		<!--collisionBeta => Collision beta coefficient-->
		<xsd:attribute name="collisionBeta" type="real64" default="1.5" />
		<!--fluidViscosity => Fluid viscosity-->
		<xsd:attribute name="fluidViscosity" type="real64" default="0.001" />
		<!--hinderedSettlingCoefficient => Hindered settling coefficient-->
		<xsd:attribute name="hinderedSettlingCoefficient" type="real64" default="5.9" />
		<!--isCollisionalSlip => Whether the collisional component of the slip velocity is considered-->
		<xsd:attribute name="isCollisionalSlip" type="integer" default="0" />
		<!--maxProppantConcentration => Max proppant concentration-->
		<xsd:attribute name="maxProppantConcentration" type="real64" default="0.6" />
		<!--particleSettlingModel => Particle settling velocity model. Valid options:
* Stokes
* Intermediate
* Turbulence-->
		<xsd:attribute name="particleSettlingModel" type="geosx_constitutive_ParticleSettlingModel" use="required" />
		<!--proppantDensity => Proppant density-->
		<xsd:attribute name="proppantDensity" type="real64" default="1400" />
		<!--proppantDiameter => Proppant diameter-->
		<xsd:attribute name="proppantDiameter" type="real64" default="0.0002" />
		<!--slipConcentration => Slip concentration-->
		<xsd:attribute name="slipConcentration" type="real64" default="0.1" />
		<!--sphericity => Sphericity-->
		<xsd:attribute name="sphericity" type="real64" default="1" />
		<!--name => A name is required for any non-unique nodes-->
		<xsd:attribute name="name" type="string" use="required" />
	</xsd:complexType>
	<xsd:simpleType name="geosx_constitutive_ParticleSettlingModel">
		<xsd:restriction base="xsd:string">
			<xsd:pattern value=".*[\[\]`$].*|Stokes|Intermediate|Turbulence" />
		</xsd:restriction>
	</xsd:simpleType>
	<xsd:complexType name="PermeabilityBaseType">
		<!--name => A name is required for any non-unique nodes-->
		<xsd:attribute name="name" type="string" use="required" />
	</xsd:complexType>
	<xsd:complexType name="PorousDelftEggType">
		<!--permeabilityModelName => Name of the permeability model.-->
		<xsd:attribute name="permeabilityModelName" type="string" use="required" />
		<!--porosityModelName => Name of the porosity model.-->
		<xsd:attribute name="porosityModelName" type="string" use="required" />
		<!--solidInternalEnergyModelName => Name of the solid internal energy model.-->
		<xsd:attribute name="solidInternalEnergyModelName" type="string" default="" />
		<!--solidModelName => Name of the solid model.-->
		<xsd:attribute name="solidModelName" type="string" use="required" />
		<!--name => A name is required for any non-unique nodes-->
		<xsd:attribute name="name" type="string" use="required" />
	</xsd:complexType>
	<xsd:complexType name="PorousDruckerPragerType">
		<!--permeabilityModelName => Name of the permeability model.-->
		<xsd:attribute name="permeabilityModelName" type="string" use="required" />
		<!--porosityModelName => Name of the porosity model.-->
		<xsd:attribute name="porosityModelName" type="string" use="required" />
		<!--solidInternalEnergyModelName => Name of the solid internal energy model.-->
		<xsd:attribute name="solidInternalEnergyModelName" type="string" default="" />
		<!--solidModelName => Name of the solid model.-->
		<xsd:attribute name="solidModelName" type="string" use="required" />
		<!--name => A name is required for any non-unique nodes-->
		<xsd:attribute name="name" type="string" use="required" />
	</xsd:complexType>
	<xsd:complexType name="PorousElasticIsotropicType">
		<!--permeabilityModelName => Name of the permeability model.-->
		<xsd:attribute name="permeabilityModelName" type="string" use="required" />
		<!--porosityModelName => Name of the porosity model.-->
		<xsd:attribute name="porosityModelName" type="string" use="required" />
		<!--solidInternalEnergyModelName => Name of the solid internal energy model.-->
		<xsd:attribute name="solidInternalEnergyModelName" type="string" default="" />
		<!--solidModelName => Name of the solid model.-->
		<xsd:attribute name="solidModelName" type="string" use="required" />
		<!--name => A name is required for any non-unique nodes-->
		<xsd:attribute name="name" type="string" use="required" />
	</xsd:complexType>
	<xsd:complexType name="PorousElasticOrthotropicType">
		<!--permeabilityModelName => Name of the permeability model.-->
		<xsd:attribute name="permeabilityModelName" type="string" use="required" />
		<!--porosityModelName => Name of the porosity model.-->
		<xsd:attribute name="porosityModelName" type="string" use="required" />
		<!--solidInternalEnergyModelName => Name of the solid internal energy model.-->
		<xsd:attribute name="solidInternalEnergyModelName" type="string" default="" />
		<!--solidModelName => Name of the solid model.-->
		<xsd:attribute name="solidModelName" type="string" use="required" />
		<!--name => A name is required for any non-unique nodes-->
		<xsd:attribute name="name" type="string" use="required" />
	</xsd:complexType>
	<xsd:complexType name="PorousElasticTransverseIsotropicType">
		<!--permeabilityModelName => Name of the permeability model.-->
		<xsd:attribute name="permeabilityModelName" type="string" use="required" />
		<!--porosityModelName => Name of the porosity model.-->
		<xsd:attribute name="porosityModelName" type="string" use="required" />
		<!--solidInternalEnergyModelName => Name of the solid internal energy model.-->
		<xsd:attribute name="solidInternalEnergyModelName" type="string" default="" />
		<!--solidModelName => Name of the solid model.-->
		<xsd:attribute name="solidModelName" type="string" use="required" />
		<!--name => A name is required for any non-unique nodes-->
		<xsd:attribute name="name" type="string" use="required" />
	</xsd:complexType>
	<xsd:complexType name="PorousExtendedDruckerPragerType">
		<!--permeabilityModelName => Name of the permeability model.-->
		<xsd:attribute name="permeabilityModelName" type="string" use="required" />
		<!--porosityModelName => Name of the porosity model.-->
		<xsd:attribute name="porosityModelName" type="string" use="required" />
		<!--solidInternalEnergyModelName => Name of the solid internal energy model.-->
		<xsd:attribute name="solidInternalEnergyModelName" type="string" default="" />
		<!--solidModelName => Name of the solid model.-->
		<xsd:attribute name="solidModelName" type="string" use="required" />
		<!--name => A name is required for any non-unique nodes-->
		<xsd:attribute name="name" type="string" use="required" />
	</xsd:complexType>
	<xsd:complexType name="PorousModifiedCamClayType">
		<!--permeabilityModelName => Name of the permeability model.-->
		<xsd:attribute name="permeabilityModelName" type="string" use="required" />
		<!--porosityModelName => Name of the porosity model.-->
		<xsd:attribute name="porosityModelName" type="string" use="required" />
		<!--solidInternalEnergyModelName => Name of the solid internal energy model.-->
		<xsd:attribute name="solidInternalEnergyModelName" type="string" default="" />
		<!--solidModelName => Name of the solid model.-->
		<xsd:attribute name="solidModelName" type="string" use="required" />
		<!--name => A name is required for any non-unique nodes-->
		<xsd:attribute name="name" type="string" use="required" />
	</xsd:complexType>
	<xsd:complexType name="PressurePorosityType">
		<!--compressibility => Solid compressibility-->
		<xsd:attribute name="compressibility" type="real64" use="required" />
		<!--defaultReferencePorosity => Default value of the reference porosity-->
		<xsd:attribute name="defaultReferencePorosity" type="real64" use="required" />
		<!--referencePressure => Reference pressure for solid compressibility-->
		<xsd:attribute name="referencePressure" type="real64" use="required" />
		<!--name => A name is required for any non-unique nodes-->
		<xsd:attribute name="name" type="string" use="required" />
	</xsd:complexType>
	<xsd:complexType name="ProppantPermeabilityType">
		<!--maxProppantConcentration => Maximum proppant concentration.-->
		<xsd:attribute name="maxProppantConcentration" type="real64" use="required" />
		<!--proppantDiameter => Proppant diameter.-->
		<xsd:attribute name="proppantDiameter" type="real64" use="required" />
		<!--name => A name is required for any non-unique nodes-->
		<xsd:attribute name="name" type="string" use="required" />
	</xsd:complexType>
	<xsd:complexType name="ProppantPorosityType">
		<!--defaultReferencePorosity => Default value of the reference porosity-->
		<xsd:attribute name="defaultReferencePorosity" type="real64" use="required" />
		<!--maxProppantConcentration => Maximum proppant concentration -->
		<xsd:attribute name="maxProppantConcentration" type="real64" use="required" />
		<!--name => A name is required for any non-unique nodes-->
		<xsd:attribute name="name" type="string" use="required" />
	</xsd:complexType>
	<xsd:complexType name="ProppantSlurryFluidType">
		<!--componentNames => List of fluid component names-->
		<xsd:attribute name="componentNames" type="string_array" default="{}" />
		<!--compressibility => Fluid compressibility-->
		<xsd:attribute name="compressibility" type="real64" default="0" />
		<!--defaultComponentDensity => Default value for the component density.-->
		<xsd:attribute name="defaultComponentDensity" type="real64_array" default="{0}" />
		<!--defaultComponentViscosity => Default value for the component viscosity.-->
		<xsd:attribute name="defaultComponentViscosity" type="real64_array" default="{0}" />
		<!--defaultCompressibility => Default value for the component compressibility.-->
		<xsd:attribute name="defaultCompressibility" type="real64_array" default="{0}" />
		<!--flowBehaviorIndex => Flow behavior index-->
		<xsd:attribute name="flowBehaviorIndex" type="real64_array" default="{0}" />
		<!--flowConsistencyIndex => Flow consistency index-->
		<xsd:attribute name="flowConsistencyIndex" type="real64_array" default="{0}" />
		<!--maxProppantConcentration => Maximum proppant concentration-->
		<xsd:attribute name="maxProppantConcentration" type="real64" default="0.6" />
		<!--referenceDensity => Reference fluid density-->
		<xsd:attribute name="referenceDensity" type="real64" default="1000" />
		<!--referencePressure => Reference pressure-->
		<xsd:attribute name="referencePressure" type="real64" default="100000" />
		<!--referenceProppantDensity => Reference proppant density-->
		<xsd:attribute name="referenceProppantDensity" type="real64" default="1400" />
		<!--referenceViscosity => Reference fluid viscosity-->
		<xsd:attribute name="referenceViscosity" type="real64" default="0.001" />
		<!--name => A name is required for any non-unique nodes-->
		<xsd:attribute name="name" type="string" use="required" />
	</xsd:complexType>
	<xsd:complexType name="ProppantSolidProppantPermeabilityType">
		<!--permeabilityModelName => Name of the permeability model.-->
		<xsd:attribute name="permeabilityModelName" type="string" use="required" />
		<!--porosityModelName => Name of the porosity model.-->
		<xsd:attribute name="porosityModelName" type="string" use="required" />
		<!--solidInternalEnergyModelName => Name of the solid internal energy model.-->
		<xsd:attribute name="solidInternalEnergyModelName" type="string" default="" />
		<!--solidModelName => Name of the solid model.-->
		<xsd:attribute name="solidModelName" type="string" use="required" />
		<!--name => A name is required for any non-unique nodes-->
		<xsd:attribute name="name" type="string" use="required" />
	</xsd:complexType>
	<xsd:complexType name="SinglePhaseConstantThermalConductivityType">
		<!--thermalConductivityComponents => xx, yy, and zz components of a diagonal thermal conductivity tensor [J/(s.m.K)]-->
		<xsd:attribute name="thermalConductivityComponents" type="R1Tensor" use="required" />
		<!--name => A name is required for any non-unique nodes-->
		<xsd:attribute name="name" type="string" use="required" />
	</xsd:complexType>
	<xsd:complexType name="SlipDependentPermeabilityType">
		<!--initialPermeability =>  initial permeability of the fracture.-->
		<xsd:attribute name="initialPermeability" type="R1Tensor" use="required" />
		<!--maxPermMultiplier => Maximum permeability multiplier.-->
		<xsd:attribute name="maxPermMultiplier" type="real64" use="required" />
		<!--shearDispThreshold => Threshold of shear displacement.-->
		<xsd:attribute name="shearDispThreshold" type="real64" use="required" />
		<!--name => A name is required for any non-unique nodes-->
		<xsd:attribute name="name" type="string" use="required" />
	</xsd:complexType>
	<xsd:complexType name="SolidInternalEnergyType">
		<!--referenceInternalEnergy => Internal energy at the reference temperature [J/kg]-->
		<xsd:attribute name="referenceInternalEnergy" type="real64" use="required" />
		<!--referenceTemperature => Reference temperature [K]-->
		<xsd:attribute name="referenceTemperature" type="real64" use="required" />
		<!--volumetricHeatCapacity => Solid volumetric heat capacity [J/(kg.K)]-->
		<xsd:attribute name="volumetricHeatCapacity" type="real64" use="required" />
		<!--name => A name is required for any non-unique nodes-->
		<xsd:attribute name="name" type="string" use="required" />
	</xsd:complexType>
	<xsd:complexType name="TableCapillaryPressureType">
		<!--nonWettingIntermediateCapPressureTableName => Capillary pressure table [Pa] for the pair (non-wetting phase, intermediate phase)
Note that this input is only used for three-phase flow.
If you want to do a two-phase simulation, please use instead wettingNonWettingCapPressureTableName to specify the table names-->
		<xsd:attribute name="nonWettingIntermediateCapPressureTableName" type="string" default="" />
		<!--phaseNames => List of fluid phases-->
		<xsd:attribute name="phaseNames" type="string_array" use="required" />
		<!--wettingIntermediateCapPressureTableName => Capillary pressure table [Pa] for the pair (wetting phase, intermediate phase)
Note that this input is only used for three-phase flow.
If you want to do a two-phase simulation, please use instead wettingNonWettingCapPressureTableName to specify the table names-->
		<xsd:attribute name="wettingIntermediateCapPressureTableName" type="string" default="" />
		<!--wettingNonWettingCapPressureTableName => Capillary pressure table [Pa] for the pair (wetting phase, non-wetting phase)
Note that this input is only used for two-phase flow.
If you want to do a three-phase simulation, please use instead wettingIntermediateCapPressureTableName and nonWettingIntermediateCapPressureTableName to specify the table names-->
		<xsd:attribute name="wettingNonWettingCapPressureTableName" type="string" default="" />
		<!--name => A name is required for any non-unique nodes-->
		<xsd:attribute name="name" type="string" use="required" />
	</xsd:complexType>
	<xsd:complexType name="TableRelativePermeabilityType">
		<!--nonWettingIntermediateRelPermTableNames => List of relative permeability tables for the pair (non-wetting phase, intermediate phase)
The expected format is "{ nonWettingPhaseRelPermTableName, intermediatePhaseRelPermTableName }", in that order
Note that this input is only used for three-phase flow.
If you want to do a two-phase simulation, please use instead wettingNonWettingRelPermTableNames to specify the table names-->
		<xsd:attribute name="nonWettingIntermediateRelPermTableNames" type="string_array" default="{}" />
		<!--phaseNames => List of fluid phases-->
		<xsd:attribute name="phaseNames" type="string_array" use="required" />
		<!--wettingIntermediateRelPermTableNames => List of relative permeability tables for the pair (wetting phase, intermediate phase)
The expected format is "{ wettingPhaseRelPermTableName, intermediatePhaseRelPermTableName }", in that order
Note that this input is only used for three-phase flow.
If you want to do a two-phase simulation, please use instead wettingNonWettingRelPermTableNames to specify the table names-->
		<xsd:attribute name="wettingIntermediateRelPermTableNames" type="string_array" default="{}" />
		<!--wettingNonWettingRelPermTableNames => List of relative permeability tables for the pair (wetting phase, non-wetting phase)
The expected format is "{ wettingPhaseRelPermTableName, nonWettingPhaseRelPermTableName }", in that order
Note that this input is only used for two-phase flow.
If you want to do a three-phase simulation, please use instead wettingIntermediateRelPermTableNames and nonWettingIntermediateRelPermTableNames to specify the table names-->
		<xsd:attribute name="wettingNonWettingRelPermTableNames" type="string_array" default="{}" />
		<!--name => A name is required for any non-unique nodes-->
		<xsd:attribute name="name" type="string" use="required" />
	</xsd:complexType>
	<xsd:complexType name="TableRelativePermeabilityHysteresisType">
		<!--drainageNonWettingIntermediateRelPermTableNames => List of drainage relative permeability tables for the pair (non-wetting phase, intermediate phase)
The expected format is "{ nonWettingPhaseRelPermTableName, intermediatePhaseRelPermTableName }", in that order
Note that this input is only used for three-phase flow.
If you want to do a two-phase simulation, please use instead drainageWettingNonWettingRelPermTableNames to specify the table names-->
		<xsd:attribute name="drainageNonWettingIntermediateRelPermTableNames" type="string_array" default="{}" />
		<!--drainageWettingIntermediateRelPermTableNames => List of drainage relative permeability tables for the pair (wetting phase, intermediate phase)
The expected format is "{ wettingPhaseRelPermTableName, intermediatePhaseRelPermTableName }", in that order
Note that this input is only used for three-phase flow.
If you want to do a two-phase simulation, please use instead drainageWettingNonWettingRelPermTableNames to specify the table names-->
		<xsd:attribute name="drainageWettingIntermediateRelPermTableNames" type="string_array" default="{}" />
		<!--drainageWettingNonWettingRelPermTableNames => List of drainage relative permeability tables for the pair (wetting phase, non-wetting phase)
The expected format is "{ wettingPhaseRelPermTableName, nonWettingPhaseRelPermTableName }", in that order
Note that this input is only used for two-phase flow.
If you want to do a three-phase simulation, please use instead drainageWettingIntermediateRelPermTableNames and drainageNonWettingIntermediateRelPermTableNames to specify the table names-->
		<xsd:attribute name="drainageWettingNonWettingRelPermTableNames" type="string_array" default="{}" />
		<!--imbibitionNonWettingRelPermTableName => Imbibition relative permeability table name for the non-wetting phase.
To neglect hysteresis on this phase, just use the same table name for the drainage and imbibition curves-->
		<xsd:attribute name="imbibitionNonWettingRelPermTableName" type="string" default="" />
		<!--imbibitionWettingRelPermTableName => Imbibition relative permeability table name for the wetting phase.
To neglect hysteresis on this phase, just use the same table name for the drainage and imbibition curves-->
		<xsd:attribute name="imbibitionWettingRelPermTableName" type="string" default="" />
		<!--jerauldParameterA => First parameter (modification parameter) introduced by Jerauld in the Land trapping model (see RTD documentation).-->
		<xsd:attribute name="jerauldParameterA" type="real64" default="0.1" />
		<!--jerauldParameterB => Second parameter introduced by Jerauld in the Land trapping model (see RTD documentation).-->
		<xsd:attribute name="jerauldParameterB" type="real64" default="0" />
		<!--killoughCurvatureParameter => Curvature parameter introduced by Killough for wetting-phase hysteresis (see RTD documentation).-->
		<xsd:attribute name="killoughCurvatureParameter" type="real64" default="1" />
		<!--phaseNames => List of fluid phases-->
		<xsd:attribute name="phaseNames" type="string_array" use="required" />
		<!--name => A name is required for any non-unique nodes-->
		<xsd:attribute name="name" type="string" use="required" />
	</xsd:complexType>
	<xsd:complexType name="ThermalCompressibleSinglePhaseFluidType">
		<!--compressibility => Fluid compressibility-->
		<xsd:attribute name="compressibility" type="real64" default="0" />
		<!--defaultDensity => Default value for density.-->
		<xsd:attribute name="defaultDensity" type="real64" use="required" />
		<!--defaultViscosity => Default value for viscosity.-->
		<xsd:attribute name="defaultViscosity" type="real64" use="required" />
		<!--densityModelType => Type of density model. Valid options:
* exponential
* linear
* quadratic-->
		<xsd:attribute name="densityModelType" type="geosx_constitutive_ExponentApproximationType" default="linear" />
		<!--internalEnergyModelType => Type of internal energy model. Valid options:
* exponential
* linear
* quadratic-->
		<xsd:attribute name="internalEnergyModelType" type="geosx_constitutive_ExponentApproximationType" default="linear" />
		<!--referenceDensity => Reference fluid density-->
		<xsd:attribute name="referenceDensity" type="real64" default="1000" />
		<!--referenceInternalEnergy => Reference fluid internal energy-->
		<xsd:attribute name="referenceInternalEnergy" type="real64" default="0.001" />
		<!--referencePressure => Reference pressure-->
		<xsd:attribute name="referencePressure" type="real64" default="0" />
		<!--referenceTemperature => Reference temperature-->
		<xsd:attribute name="referenceTemperature" type="real64" default="0" />
		<!--referenceViscosity => Reference fluid viscosity-->
		<xsd:attribute name="referenceViscosity" type="real64" default="0.001" />
		<!--thermalExpansionCoeff => Fluid thermal expansion coefficient. Unit: 1/K-->
		<xsd:attribute name="thermalExpansionCoeff" type="real64" default="0" />
		<!--viscosibility => Fluid viscosity exponential coefficient-->
		<xsd:attribute name="viscosibility" type="real64" default="0" />
		<!--viscosityModelType => Type of viscosity model. Valid options:
* exponential
* linear
* quadratic-->
		<xsd:attribute name="viscosityModelType" type="geosx_constitutive_ExponentApproximationType" default="linear" />
		<!--volumetricHeatCapacity => Fluid volumetric heat capacity. Unit: J/kg/K-->
		<xsd:attribute name="volumetricHeatCapacity" type="real64" default="0" />
		<!--name => A name is required for any non-unique nodes-->
		<xsd:attribute name="name" type="string" use="required" />
	</xsd:complexType>
	<xsd:complexType name="VanGenuchtenBakerRelativePermeabilityType">
		<!--gasOilRelPermExponentInv => Rel perm power law exponent inverse for the pair (gas phase, oil phase) at residual water saturation
The expected format is "{ gasExp, oilExp }", in that order-->
		<xsd:attribute name="gasOilRelPermExponentInv" type="real64_array" default="{0.5}" />
		<!--gasOilRelPermMaxValue => Maximum rel perm value for the pair (gas phase, oil phase) at residual water saturation
The expected format is "{ gasMax, oilMax }", in that order-->
		<xsd:attribute name="gasOilRelPermMaxValue" type="real64_array" default="{0}" />
		<!--phaseMinVolumeFraction => Minimum volume fraction value for each phase-->
		<xsd:attribute name="phaseMinVolumeFraction" type="real64_array" default="{0}" />
		<!--phaseNames => List of fluid phases-->
		<xsd:attribute name="phaseNames" type="string_array" use="required" />
		<!--waterOilRelPermExponentInv => Rel perm power law exponent inverse for the pair (water phase, oil phase) at residual gas saturation
The expected format is "{ waterExp, oilExp }", in that order-->
		<xsd:attribute name="waterOilRelPermExponentInv" type="real64_array" default="{0.5}" />
		<!--waterOilRelPermMaxValue => Maximum rel perm value for the pair (water phase, oil phase) at residual gas saturation
The expected format is "{ waterMax, oilMax }", in that order-->
		<xsd:attribute name="waterOilRelPermMaxValue" type="real64_array" default="{0}" />
		<!--name => A name is required for any non-unique nodes-->
		<xsd:attribute name="name" type="string" use="required" />
	</xsd:complexType>
	<xsd:complexType name="VanGenuchtenCapillaryPressureType">
		<!--capPressureEpsilon => Saturation at which the extremum capillary pressure is attained; used to avoid infinite capillary pressure values for saturations close to 0 and 1-->
		<xsd:attribute name="capPressureEpsilon" type="real64" default="1e-06" />
		<!--phaseCapPressureExponentInv => Inverse of capillary power law exponent for each phase-->
		<xsd:attribute name="phaseCapPressureExponentInv" type="real64_array" default="{0.5}" />
		<!--phaseCapPressureMultiplier => Entry pressure value for each phase-->
		<xsd:attribute name="phaseCapPressureMultiplier" type="real64_array" default="{1}" />
		<!--phaseMinVolumeFraction => Minimum volume fraction value for each phase-->
		<xsd:attribute name="phaseMinVolumeFraction" type="real64_array" default="{0}" />
		<!--phaseNames => List of fluid phases-->
		<xsd:attribute name="phaseNames" type="string_array" use="required" />
		<!--name => A name is required for any non-unique nodes-->
		<xsd:attribute name="name" type="string" use="required" />
	</xsd:complexType>
	<xsd:complexType name="ElementRegionsType">
		<xsd:choice minOccurs="0" maxOccurs="unbounded">
			<xsd:element name="CellElementRegion" type="CellElementRegionType" />
			<xsd:element name="SurfaceElementRegion" type="SurfaceElementRegionType" />
			<xsd:element name="WellElementRegion" type="WellElementRegionType" />
		</xsd:choice>
	</xsd:complexType>
	<xsd:complexType name="CellElementRegionType">
		<xsd:choice minOccurs="0" maxOccurs="unbounded" />
		<!--cellBlocks => (no description available)-->
		<xsd:attribute name="cellBlocks" type="string_array" default="{}" />
		<!--coarseningRatio => (no description available)-->
		<xsd:attribute name="coarseningRatio" type="real64" default="0" />
		<!--materialList => List of materials present in this region-->
		<xsd:attribute name="materialList" type="string_array" use="required" />
		<!--meshBody => Mesh body that contains this region-->
		<xsd:attribute name="meshBody" type="string" default="" />
		<!--name => A name is required for any non-unique nodes-->
		<xsd:attribute name="name" type="string" use="required" />
	</xsd:complexType>
	<xsd:complexType name="SurfaceElementRegionType">
		<xsd:choice minOccurs="0" maxOccurs="unbounded" />
		<!--defaultAperture => The default aperture of newly formed surface elements.-->
		<xsd:attribute name="defaultAperture" type="real64" use="required" />
		<!--faceBlock => The name of the face block in the mesh, or the embedded surface.-->
		<xsd:attribute name="faceBlock" type="string" default="FractureSubRegion" />
		<!--materialList => List of materials present in this region-->
		<xsd:attribute name="materialList" type="string_array" use="required" />
		<!--meshBody => Mesh body that contains this region-->
		<xsd:attribute name="meshBody" type="string" default="" />
		<!--subRegionType => Type of surface element subregion. Valid options:
* faceElement
* embeddedElement-->
		<xsd:attribute name="subRegionType" type="geosx_SurfaceElementRegion_SurfaceSubRegionType" default="faceElement" />
		<!--name => A name is required for any non-unique nodes-->
		<xsd:attribute name="name" type="string" use="required" />
	</xsd:complexType>
	<xsd:simpleType name="geosx_SurfaceElementRegion_SurfaceSubRegionType">
		<xsd:restriction base="xsd:string">
			<xsd:pattern value=".*[\[\]`$].*|faceElement|embeddedElement" />
		</xsd:restriction>
	</xsd:simpleType>
	<xsd:complexType name="WellElementRegionType">
		<xsd:choice minOccurs="0" maxOccurs="unbounded" />
		<!--materialList => List of materials present in this region-->
		<xsd:attribute name="materialList" type="string_array" use="required" />
		<!--meshBody => Mesh body that contains this region-->
		<xsd:attribute name="meshBody" type="string" default="" />
		<!--name => A name is required for any non-unique nodes-->
		<xsd:attribute name="name" type="string" use="required" />
	</xsd:complexType>
	<xsd:complexType name="IncludedType">
		<xsd:choice minOccurs="0" maxOccurs="unbounded">
			<xsd:element name="File" type="FileType" />
		</xsd:choice>
	</xsd:complexType>
	<xsd:complexType name="FileType">
		<!--name => A name is required for any non-unique nodes-->
		<xsd:attribute name="name" type="string" use="required" />
	</xsd:complexType>
	<xsd:complexType name="ParametersType">
		<xsd:choice minOccurs="0" maxOccurs="unbounded">
			<xsd:element name="Parameter" type="ParameterType" />
		</xsd:choice>
	</xsd:complexType>
	<xsd:complexType name="ParameterType">
		<!--value => Input parameter definition for the preprocessor-->
		<xsd:attribute name="value" type="string" use="required" />
		<!--name => A name is required for any non-unique nodes-->
		<xsd:attribute name="name" type="string" use="required" />
	</xsd:complexType>
	<xsd:complexType name="BenchmarksType">
		<xsd:choice minOccurs="0" maxOccurs="unbounded">
			<xsd:element name="lassen" type="lassenType" maxOccurs="1" />
			<xsd:element name="quartz" type="quartzType" maxOccurs="1" />
		</xsd:choice>
	</xsd:complexType>
	<xsd:complexType name="lassenType">
		<xsd:choice minOccurs="0" maxOccurs="unbounded">
			<xsd:element name="Run" type="RunType" maxOccurs="1" />
		</xsd:choice>
	</xsd:complexType>
	<xsd:complexType name="RunType">
		<!--args => Any extra command line arguments to pass to GEOSX.-->
		<xsd:attribute name="args" type="string" default="" />
		<!--autoPartition => May be 'Off' or 'On', if 'On' partitioning arguments are created automatically. Default is Off.-->
		<xsd:attribute name="autoPartition" type="string" default="" />
		<!--name => The name of this benchmark.-->
		<xsd:attribute name="name" type="string" use="required" />
		<!--nodes => The number of nodes needed to run the benchmark.-->
		<xsd:attribute name="nodes" type="integer" use="required" />
		<!--strongScaling => Repeat the benchmark N times, scaling the number of nodes in the benchmark by these values.-->
		<xsd:attribute name="strongScaling" type="integer_array" default="{0}" />
		<!--tasksPerNode => The number of tasks per node to run the benchmark with.-->
		<xsd:attribute name="tasksPerNode" type="integer" use="required" />
		<!--threadsPerTask => The number of threads per task to run the benchmark with.-->
		<xsd:attribute name="threadsPerTask" type="integer" default="0" />
		<!--timeLimit => The time limit of the benchmark.-->
		<xsd:attribute name="timeLimit" type="integer" default="0" />
	</xsd:complexType>
	<xsd:complexType name="quartzType">
		<xsd:choice minOccurs="0" maxOccurs="unbounded">
			<xsd:element name="Run" type="RunType" maxOccurs="1" />
		</xsd:choice>
	</xsd:complexType>
</xsd:schema><|MERGE_RESOLUTION|>--- conflicted
+++ resolved
@@ -1808,19 +1808,15 @@
 		<!--logLevel => Log level-->
 		<xsd:attribute name="logLevel" type="integer" default="0" />
 		<!--maxCompFractionChange => Maximum (absolute) change in a component fraction between two Newton iterations-->
-<<<<<<< HEAD
-		<xsd:attribute name="maxCompFractionChange" type="real64" default="1" />
-		<!--normType => Norm used by the solver to check nonlinear convergence. Valid options:
-* Linfinity
-* L2-->
-		<xsd:attribute name="normType" type="geosx_solverBaseKernels_NormType" default="Linfinity" />
-=======
 		<xsd:attribute name="maxCompFractionChange" type="real64" default="0.5" />
 		<!--maxRelativePressureChange => Maximum (relative) change in pressure between two Newton iterations-->
 		<xsd:attribute name="maxRelativePressureChange" type="real64" default="0.5" />
 		<!--maxRelativeTemperatureChange => Maximum (relative) change in temperature between two Newton iterations-->
 		<xsd:attribute name="maxRelativeTemperatureChange" type="real64" default="0.5" />
->>>>>>> cc2344e0
+		<!--normType => Norm used by the solver to check nonlinear convergence. Valid options:
+* Linfinity
+* L2-->
+		<xsd:attribute name="normType" type="geosx_solverBaseKernels_NormType" default="Linfinity" />
 		<!--targetRegions => Allowable regions that the solver may be applied to. Note that this does not indicate that the solver will be applied to these regions, only that allocation will occur such that the solver may be applied to these regions. The decision about what regions this solver will beapplied to rests in the EventManager.-->
 		<xsd:attribute name="targetRegions" type="string_array" use="required" />
 		<!--temperature => Temperature-->
@@ -1853,21 +1849,15 @@
 		<!--logLevel => Log level-->
 		<xsd:attribute name="logLevel" type="integer" default="0" />
 		<!--maxCompFractionChange => Maximum (absolute) change in a component fraction between two Newton iterations-->
-<<<<<<< HEAD
-		<xsd:attribute name="maxCompFractionChange" type="real64" default="1" />
-		<!--maxRelativePressureChange => Maximum (relative) change in (face) pressure between two Newton iterations-->
-		<xsd:attribute name="maxRelativePressureChange" type="real64" default="1" />
-		<!--normType => Norm used by the solver to check nonlinear convergence. Valid options:
-* Linfinity
-* L2-->
-		<xsd:attribute name="normType" type="geosx_solverBaseKernels_NormType" default="Linfinity" />
-=======
 		<xsd:attribute name="maxCompFractionChange" type="real64" default="0.5" />
 		<!--maxRelativePressureChange => Maximum (relative) change in pressure between two Newton iterations-->
 		<xsd:attribute name="maxRelativePressureChange" type="real64" default="0.5" />
 		<!--maxRelativeTemperatureChange => Maximum (relative) change in temperature between two Newton iterations-->
 		<xsd:attribute name="maxRelativeTemperatureChange" type="real64" default="0.5" />
->>>>>>> cc2344e0
+		<!--normType => Norm used by the solver to check nonlinear convergence. Valid options:
+* Linfinity
+* L2-->
+		<xsd:attribute name="normType" type="geosx_solverBaseKernels_NormType" default="Linfinity" />
 		<!--targetRegions => Allowable regions that the solver may be applied to. Note that this does not indicate that the solver will be applied to these regions, only that allocation will occur such that the solver may be applied to these regions. The decision about what regions this solver will beapplied to rests in the EventManager.-->
 		<xsd:attribute name="targetRegions" type="string_array" use="required" />
 		<!--temperature => Temperature-->
