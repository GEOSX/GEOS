<?xml version="1.0"?>
<xsd:schema xmlns:xsd="http://www.w3.org/2001/XMLSchema">
	<xsd:annotation>
		<xsd:documentation xml:lang="en">GEOSX Input Schema</xsd:documentation>
	</xsd:annotation>
	<xsd:simpleType name="R1Tensor">
		<xsd:restriction base="xsd:string">
			<xsd:pattern value=".*[\[\]`$].*|\s*\{\s*([+-]?[\d]*([\d]\.?|\.[\d])[\d]*([eE][-+]?[\d]+|\s*),\s*){2}[+-]?[\d]*([\d]\.?|\.[\d])[\d]*([eE][-+]?[\d]+|\s*)\s*\}" />
		</xsd:restriction>
	</xsd:simpleType>
	<xsd:simpleType name="R1Tensor32">
		<xsd:restriction base="xsd:string">
			<xsd:pattern value=".*[\[\]`$].*|\s*\{\s*([+-]?[\d]*([\d]\.?|\.[\d])[\d]*([eE][-+]?[\d]+|\s*),\s*){2}[+-]?[\d]*([\d]\.?|\.[\d])[\d]*([eE][-+]?[\d]+|\s*)\s*\}" />
		</xsd:restriction>
	</xsd:simpleType>
	<xsd:simpleType name="R2SymTensor">
		<xsd:restriction base="xsd:string">
			<xsd:pattern value=".*[\[\]`$].*|\s*\{\s*([+-]?[\d]*([\d]\.?|\.[\d])[\d]*([eE][-+]?[\d]+|\s*),\s*){5}[+-]?[\d]*([\d]\.?|\.[\d])[\d]*([eE][-+]?[\d]+|\s*)\s*\}" />
		</xsd:restriction>
	</xsd:simpleType>
	<xsd:simpleType name="geosx_dataRepository_PlotLevel">
		<xsd:restriction base="xsd:string">
			<xsd:pattern value=".*[\[\]`$].*|[+-]?[\d]+" />
		</xsd:restriction>
	</xsd:simpleType>
	<xsd:simpleType name="globalIndex">
		<xsd:restriction base="xsd:string">
			<xsd:pattern value=".*[\[\]`$].*|[+-]?[\d]+" />
		</xsd:restriction>
	</xsd:simpleType>
	<xsd:simpleType name="globalIndex_array">
		<xsd:restriction base="xsd:string">
			<xsd:pattern value=".*[\[\]`$].*|\{\s*(([+-]?[\d]+,\s*)*[+-]?[\d]+)?\s*\}" />
		</xsd:restriction>
	</xsd:simpleType>
	<xsd:simpleType name="globalIndex_array2d">
		<xsd:restriction base="xsd:string">
			<xsd:pattern value=".*[\[\]`$].*|\{\s*(\{\s*(([+-]?[\d]+,\s*)*[+-]?[\d]+)?\s*\},\s*)*\{\s*(([+-]?[\d]+,\s*)*[+-]?[\d]+)?\s*\}\s*\}" />
		</xsd:restriction>
	</xsd:simpleType>
	<xsd:simpleType name="globalIndex_array3d">
		<xsd:restriction base="xsd:string">
			<xsd:pattern value=".*[\[\]`$].*|\{\s*(\{\s*(\{\s*(([+-]?[\d]+,\s*)*[+-]?[\d]+)?\s*\},\s*)*\{\s*(([+-]?[\d]+,\s*)*[+-]?[\d]+)?\s*\}\s*\},\s*)*\{\s*(\{\s*(([+-]?[\d]+,\s*)*[+-]?[\d]+)?\s*\},\s*)*\{\s*(([+-]?[\d]+,\s*)*[+-]?[\d]+)?\s*\}\s*\}\s*\}" />
		</xsd:restriction>
	</xsd:simpleType>
	<xsd:simpleType name="integer">
		<xsd:restriction base="xsd:string">
			<xsd:pattern value=".*[\[\]`$].*|[+-]?[\d]+" />
		</xsd:restriction>
	</xsd:simpleType>
	<xsd:simpleType name="integer_array">
		<xsd:restriction base="xsd:string">
			<xsd:pattern value=".*[\[\]`$].*|\{\s*(([+-]?[\d]+,\s*)*[+-]?[\d]+)?\s*\}" />
		</xsd:restriction>
	</xsd:simpleType>
	<xsd:simpleType name="integer_array2d">
		<xsd:restriction base="xsd:string">
			<xsd:pattern value=".*[\[\]`$].*|\{\s*(\{\s*(([+-]?[\d]+,\s*)*[+-]?[\d]+)?\s*\},\s*)*\{\s*(([+-]?[\d]+,\s*)*[+-]?[\d]+)?\s*\}\s*\}" />
		</xsd:restriction>
	</xsd:simpleType>
	<xsd:simpleType name="integer_array3d">
		<xsd:restriction base="xsd:string">
			<xsd:pattern value=".*[\[\]`$].*|\{\s*(\{\s*(\{\s*(([+-]?[\d]+,\s*)*[+-]?[\d]+)?\s*\},\s*)*\{\s*(([+-]?[\d]+,\s*)*[+-]?[\d]+)?\s*\}\s*\},\s*)*\{\s*(\{\s*(([+-]?[\d]+,\s*)*[+-]?[\d]+)?\s*\},\s*)*\{\s*(([+-]?[\d]+,\s*)*[+-]?[\d]+)?\s*\}\s*\}\s*\}" />
		</xsd:restriction>
	</xsd:simpleType>
	<xsd:simpleType name="localIndex">
		<xsd:restriction base="xsd:string">
			<xsd:pattern value=".*[\[\]`$].*|[+-]?[\d]+" />
		</xsd:restriction>
	</xsd:simpleType>
	<xsd:simpleType name="localIndex_array">
		<xsd:restriction base="xsd:string">
			<xsd:pattern value=".*[\[\]`$].*|\{\s*(([+-]?[\d]+,\s*)*[+-]?[\d]+)?\s*\}" />
		</xsd:restriction>
	</xsd:simpleType>
	<xsd:simpleType name="localIndex_array2d">
		<xsd:restriction base="xsd:string">
			<xsd:pattern value=".*[\[\]`$].*|\{\s*(\{\s*(([+-]?[\d]+,\s*)*[+-]?[\d]+)?\s*\},\s*)*\{\s*(([+-]?[\d]+,\s*)*[+-]?[\d]+)?\s*\}\s*\}" />
		</xsd:restriction>
	</xsd:simpleType>
	<xsd:simpleType name="localIndex_array3d">
		<xsd:restriction base="xsd:string">
			<xsd:pattern value=".*[\[\]`$].*|\{\s*(\{\s*(\{\s*(([+-]?[\d]+,\s*)*[+-]?[\d]+)?\s*\},\s*)*\{\s*(([+-]?[\d]+,\s*)*[+-]?[\d]+)?\s*\}\s*\},\s*)*\{\s*(\{\s*(([+-]?[\d]+,\s*)*[+-]?[\d]+)?\s*\},\s*)*\{\s*(([+-]?[\d]+,\s*)*[+-]?[\d]+)?\s*\}\s*\}\s*\}" />
		</xsd:restriction>
	</xsd:simpleType>
	<xsd:simpleType name="mapPair">
		<xsd:restriction base="xsd:string">
			<xsd:pattern value=".*[\[\]`$].*|[^,\{\}]*" />
		</xsd:restriction>
	</xsd:simpleType>
	<xsd:simpleType name="path">
		<xsd:restriction base="xsd:string">
			<xsd:pattern value=".*[\[\]`$].*|[^,\{\}]*" />
		</xsd:restriction>
	</xsd:simpleType>
	<xsd:simpleType name="path_array">
		<xsd:restriction base="xsd:string">
			<xsd:pattern value=".*[\[\]`$].*|\{\s*(([^,\{\}]*,\s*)*[^,\{\}]*)?\s*\}" />
		</xsd:restriction>
	</xsd:simpleType>
	<xsd:simpleType name="real32">
		<xsd:restriction base="xsd:string">
			<xsd:pattern value=".*[\[\]`$].*|[+-]?[\d]*([\d]\.?|\.[\d])[\d]*([eE][-+]?[\d]+|\s*)" />
		</xsd:restriction>
	</xsd:simpleType>
	<xsd:simpleType name="real32_array">
		<xsd:restriction base="xsd:string">
			<xsd:pattern value=".*[\[\]`$].*|\{\s*(([+-]?[\d]*([\d]\.?|\.[\d])[\d]*([eE][-+]?[\d]+|\s*),\s*)*[+-]?[\d]*([\d]\.?|\.[\d])[\d]*([eE][-+]?[\d]+|\s*))?\s*\}" />
		</xsd:restriction>
	</xsd:simpleType>
	<xsd:simpleType name="real32_array2d">
		<xsd:restriction base="xsd:string">
			<xsd:pattern value=".*[\[\]`$].*|\{\s*(\{\s*(([+-]?[\d]*([\d]\.?|\.[\d])[\d]*([eE][-+]?[\d]+|\s*),\s*)*[+-]?[\d]*([\d]\.?|\.[\d])[\d]*([eE][-+]?[\d]+|\s*))?\s*\},\s*)*\{\s*(([+-]?[\d]*([\d]\.?|\.[\d])[\d]*([eE][-+]?[\d]+|\s*),\s*)*[+-]?[\d]*([\d]\.?|\.[\d])[\d]*([eE][-+]?[\d]+|\s*))?\s*\}\s*\}" />
		</xsd:restriction>
	</xsd:simpleType>
	<xsd:simpleType name="real32_array3d">
		<xsd:restriction base="xsd:string">
			<xsd:pattern value=".*[\[\]`$].*|\{\s*(\{\s*(\{\s*(([+-]?[\d]*([\d]\.?|\.[\d])[\d]*([eE][-+]?[\d]+|\s*),\s*)*[+-]?[\d]*([\d]\.?|\.[\d])[\d]*([eE][-+]?[\d]+|\s*))?\s*\},\s*)*\{\s*(([+-]?[\d]*([\d]\.?|\.[\d])[\d]*([eE][-+]?[\d]+|\s*),\s*)*[+-]?[\d]*([\d]\.?|\.[\d])[\d]*([eE][-+]?[\d]+|\s*))?\s*\}\s*\},\s*)*\{\s*(\{\s*(([+-]?[\d]*([\d]\.?|\.[\d])[\d]*([eE][-+]?[\d]+|\s*),\s*)*[+-]?[\d]*([\d]\.?|\.[\d])[\d]*([eE][-+]?[\d]+|\s*))?\s*\},\s*)*\{\s*(([+-]?[\d]*([\d]\.?|\.[\d])[\d]*([eE][-+]?[\d]+|\s*),\s*)*[+-]?[\d]*([\d]\.?|\.[\d])[\d]*([eE][-+]?[\d]+|\s*))?\s*\}\s*\}\s*\}" />
		</xsd:restriction>
	</xsd:simpleType>
	<xsd:simpleType name="real64">
		<xsd:restriction base="xsd:string">
			<xsd:pattern value=".*[\[\]`$].*|[+-]?[\d]*([\d]\.?|\.[\d])[\d]*([eE][-+]?[\d]+|\s*)" />
		</xsd:restriction>
	</xsd:simpleType>
	<xsd:simpleType name="real64_array">
		<xsd:restriction base="xsd:string">
			<xsd:pattern value=".*[\[\]`$].*|\{\s*(([+-]?[\d]*([\d]\.?|\.[\d])[\d]*([eE][-+]?[\d]+|\s*),\s*)*[+-]?[\d]*([\d]\.?|\.[\d])[\d]*([eE][-+]?[\d]+|\s*))?\s*\}" />
		</xsd:restriction>
	</xsd:simpleType>
	<xsd:simpleType name="real64_array2d">
		<xsd:restriction base="xsd:string">
			<xsd:pattern value=".*[\[\]`$].*|\{\s*(\{\s*(([+-]?[\d]*([\d]\.?|\.[\d])[\d]*([eE][-+]?[\d]+|\s*),\s*)*[+-]?[\d]*([\d]\.?|\.[\d])[\d]*([eE][-+]?[\d]+|\s*))?\s*\},\s*)*\{\s*(([+-]?[\d]*([\d]\.?|\.[\d])[\d]*([eE][-+]?[\d]+|\s*),\s*)*[+-]?[\d]*([\d]\.?|\.[\d])[\d]*([eE][-+]?[\d]+|\s*))?\s*\}\s*\}" />
		</xsd:restriction>
	</xsd:simpleType>
	<xsd:simpleType name="real64_array3d">
		<xsd:restriction base="xsd:string">
			<xsd:pattern value=".*[\[\]`$].*|\{\s*(\{\s*(\{\s*(([+-]?[\d]*([\d]\.?|\.[\d])[\d]*([eE][-+]?[\d]+|\s*),\s*)*[+-]?[\d]*([\d]\.?|\.[\d])[\d]*([eE][-+]?[\d]+|\s*))?\s*\},\s*)*\{\s*(([+-]?[\d]*([\d]\.?|\.[\d])[\d]*([eE][-+]?[\d]+|\s*),\s*)*[+-]?[\d]*([\d]\.?|\.[\d])[\d]*([eE][-+]?[\d]+|\s*))?\s*\}\s*\},\s*)*\{\s*(\{\s*(([+-]?[\d]*([\d]\.?|\.[\d])[\d]*([eE][-+]?[\d]+|\s*),\s*)*[+-]?[\d]*([\d]\.?|\.[\d])[\d]*([eE][-+]?[\d]+|\s*))?\s*\},\s*)*\{\s*(([+-]?[\d]*([\d]\.?|\.[\d])[\d]*([eE][-+]?[\d]+|\s*),\s*)*[+-]?[\d]*([\d]\.?|\.[\d])[\d]*([eE][-+]?[\d]+|\s*))?\s*\}\s*\}\s*\}" />
		</xsd:restriction>
	</xsd:simpleType>
	<xsd:simpleType name="real64_array4d">
		<xsd:restriction base="xsd:string">
			<xsd:pattern value=".*[\[\]`$].*|\{\s*(\{\s*(\{\s*(\{\s*(([+-]?[\d]*([\d]\.?|\.[\d])[\d]*([eE][-+]?[\d]+|\s*),\s*)*[+-]?[\d]*([\d]\.?|\.[\d])[\d]*([eE][-+]?[\d]+|\s*))?\s*\},\s*)*\{\s*(([+-]?[\d]*([\d]\.?|\.[\d])[\d]*([eE][-+]?[\d]+|\s*),\s*)*[+-]?[\d]*([\d]\.?|\.[\d])[\d]*([eE][-+]?[\d]+|\s*))?\s*\}\s*\},\s*)*\{\s*(\{\s*(([+-]?[\d]*([\d]\.?|\.[\d])[\d]*([eE][-+]?[\d]+|\s*),\s*)*[+-]?[\d]*([\d]\.?|\.[\d])[\d]*([eE][-+]?[\d]+|\s*))?\s*\},\s*)*\{\s*(([+-]?[\d]*([\d]\.?|\.[\d])[\d]*([eE][-+]?[\d]+|\s*),\s*)*[+-]?[\d]*([\d]\.?|\.[\d])[\d]*([eE][-+]?[\d]+|\s*))?\s*\}\s*\}\s*\},\s*)*\{\s*(\{\s*(\{\s*(([+-]?[\d]*([\d]\.?|\.[\d])[\d]*([eE][-+]?[\d]+|\s*),\s*)*[+-]?[\d]*([\d]\.?|\.[\d])[\d]*([eE][-+]?[\d]+|\s*))?\s*\},\s*)*\{\s*(([+-]?[\d]*([\d]\.?|\.[\d])[\d]*([eE][-+]?[\d]+|\s*),\s*)*[+-]?[\d]*([\d]\.?|\.[\d])[\d]*([eE][-+]?[\d]+|\s*))?\s*\}\s*\},\s*)*\{\s*(\{\s*(([+-]?[\d]*([\d]\.?|\.[\d])[\d]*([eE][-+]?[\d]+|\s*),\s*)*[+-]?[\d]*([\d]\.?|\.[\d])[\d]*([eE][-+]?[\d]+|\s*))?\s*\},\s*)*\{\s*(([+-]?[\d]*([\d]\.?|\.[\d])[\d]*([eE][-+]?[\d]+|\s*),\s*)*[+-]?[\d]*([\d]\.?|\.[\d])[\d]*([eE][-+]?[\d]+|\s*))?\s*\}\s*\}\s*\}\s*\}" />
		</xsd:restriction>
	</xsd:simpleType>
	<xsd:simpleType name="string">
		<xsd:restriction base="xsd:string">
			<xsd:pattern value=".*[\[\]`$].*|[^,\{\}]*" />
		</xsd:restriction>
	</xsd:simpleType>
	<xsd:simpleType name="string_array">
		<xsd:restriction base="xsd:string">
			<xsd:pattern value=".*[\[\]`$].*|\{\s*(([^,\{\}]*,\s*)*[^,\{\}]*)?\s*\}" />
		</xsd:restriction>
	</xsd:simpleType>
	<xsd:element name="Problem" type="ProblemType" />
	<xsd:complexType name="ProblemType">
		<xsd:choice minOccurs="0" maxOccurs="unbounded">
			<xsd:element name="Events" type="EventsType" minOccurs="1" maxOccurs="1">
				<xsd:unique name="EventsHaltEventUniqueName">
					<xsd:selector xpath="HaltEvent" />
					<xsd:field xpath="@name" />
				</xsd:unique>
				<xsd:unique name="EventsPeriodicEventUniqueName">
					<xsd:selector xpath="PeriodicEvent" />
					<xsd:field xpath="@name" />
				</xsd:unique>
				<xsd:unique name="EventsSoloEventUniqueName">
					<xsd:selector xpath="SoloEvent" />
					<xsd:field xpath="@name" />
				</xsd:unique>
			</xsd:element>
			<xsd:element name="FieldSpecifications" type="FieldSpecificationsType" maxOccurs="1">
				<xsd:unique name="FieldSpecificationsAquiferUniqueName">
					<xsd:selector xpath="Aquifer" />
					<xsd:field xpath="@name" />
				</xsd:unique>
				<xsd:unique name="FieldSpecificationsDirichletUniqueName">
					<xsd:selector xpath="Dirichlet" />
					<xsd:field xpath="@name" />
				</xsd:unique>
				<xsd:unique name="FieldSpecificationsFieldSpecificationUniqueName">
					<xsd:selector xpath="FieldSpecification" />
					<xsd:field xpath="@name" />
				</xsd:unique>
				<xsd:unique name="FieldSpecificationsHydrostaticEquilibriumUniqueName">
					<xsd:selector xpath="HydrostaticEquilibrium" />
					<xsd:field xpath="@name" />
				</xsd:unique>
				<xsd:unique name="FieldSpecificationsPMLUniqueName">
					<xsd:selector xpath="PML" />
					<xsd:field xpath="@name" />
				</xsd:unique>
				<xsd:unique name="FieldSpecificationsSourceFluxUniqueName">
					<xsd:selector xpath="SourceFlux" />
					<xsd:field xpath="@name" />
				</xsd:unique>
				<xsd:unique name="FieldSpecificationsTractionUniqueName">
					<xsd:selector xpath="Traction" />
					<xsd:field xpath="@name" />
				</xsd:unique>
			</xsd:element>
			<xsd:element name="Functions" type="FunctionsType" maxOccurs="1">
				<xsd:unique name="FunctionsCompositeFunctionUniqueName">
					<xsd:selector xpath="CompositeFunction" />
					<xsd:field xpath="@name" />
				</xsd:unique>
				<xsd:unique name="FunctionsMultivariableTableFunctionUniqueName">
					<xsd:selector xpath="MultivariableTableFunction" />
					<xsd:field xpath="@name" />
				</xsd:unique>
				<xsd:unique name="FunctionsSymbolicFunctionUniqueName">
					<xsd:selector xpath="SymbolicFunction" />
					<xsd:field xpath="@name" />
				</xsd:unique>
				<xsd:unique name="FunctionsTableFunctionUniqueName">
					<xsd:selector xpath="TableFunction" />
					<xsd:field xpath="@name" />
				</xsd:unique>
			</xsd:element>
			<xsd:element name="Geometry" type="GeometryType" maxOccurs="1">
				<xsd:unique name="GeometryBoundedPlaneUniqueName">
					<xsd:selector xpath="BoundedPlane" />
					<xsd:field xpath="@name" />
				</xsd:unique>
				<xsd:unique name="GeometryBoxUniqueName">
					<xsd:selector xpath="Box" />
					<xsd:field xpath="@name" />
				</xsd:unique>
				<xsd:unique name="GeometryCylinderUniqueName">
					<xsd:selector xpath="Cylinder" />
					<xsd:field xpath="@name" />
				</xsd:unique>
				<xsd:unique name="GeometryThickPlaneUniqueName">
					<xsd:selector xpath="ThickPlane" />
					<xsd:field xpath="@name" />
				</xsd:unique>
			</xsd:element>
			<xsd:element name="Mesh" type="MeshType" minOccurs="1" maxOccurs="1">
				<xsd:unique name="MeshInternalMeshUniqueName">
					<xsd:selector xpath="InternalMesh" />
					<xsd:field xpath="@name" />
				</xsd:unique>
				<xsd:unique name="MeshInternalWellUniqueName">
					<xsd:selector xpath="InternalWell" />
					<xsd:field xpath="@name" />
				</xsd:unique>
				<xsd:unique name="MeshInternalWellboreUniqueName">
					<xsd:selector xpath="InternalWellbore" />
					<xsd:field xpath="@name" />
				</xsd:unique>
<<<<<<< HEAD
				<xsd:unique name="MeshPAMELAMeshUniqueName">
					<xsd:selector xpath="PAMELAMesh" />
					<xsd:field xpath="@name" />
				</xsd:unique>
				<xsd:unique name="MeshParticleMeshUniqueName">
					<xsd:selector xpath="ParticleMesh" />
					<xsd:field xpath="@name" />
				</xsd:unique>
=======
>>>>>>> 734fc769
				<xsd:unique name="MeshVTKMeshUniqueName">
					<xsd:selector xpath="VTKMesh" />
					<xsd:field xpath="@name" />
				</xsd:unique>
			</xsd:element>
			<xsd:element name="NumericalMethods" type="NumericalMethodsType" maxOccurs="1" />
			<xsd:element name="Outputs" type="OutputsType" minOccurs="1" maxOccurs="1">
				<xsd:unique name="OutputsBlueprintUniqueName">
					<xsd:selector xpath="Blueprint" />
					<xsd:field xpath="@name" />
				</xsd:unique>
				<xsd:unique name="OutputsChomboIOUniqueName">
					<xsd:selector xpath="ChomboIO" />
					<xsd:field xpath="@name" />
				</xsd:unique>
				<xsd:unique name="OutputsPythonUniqueName">
					<xsd:selector xpath="Python" />
					<xsd:field xpath="@name" />
				</xsd:unique>
				<xsd:unique name="OutputsRestartUniqueName">
					<xsd:selector xpath="Restart" />
					<xsd:field xpath="@name" />
				</xsd:unique>
				<xsd:unique name="OutputsSiloUniqueName">
					<xsd:selector xpath="Silo" />
					<xsd:field xpath="@name" />
				</xsd:unique>
				<xsd:unique name="OutputsTimeHistoryUniqueName">
					<xsd:selector xpath="TimeHistory" />
					<xsd:field xpath="@name" />
				</xsd:unique>
				<xsd:unique name="OutputsVTKUniqueName">
					<xsd:selector xpath="VTK" />
					<xsd:field xpath="@name" />
				</xsd:unique>
			</xsd:element>
			<xsd:element name="Solvers" type="SolversType" minOccurs="1" maxOccurs="1">
				<xsd:unique name="SolversAcousticFirstOrderSEMUniqueName">
					<xsd:selector xpath="AcousticFirstOrderSEM" />
					<xsd:field xpath="@name" />
				</xsd:unique>
				<xsd:unique name="SolversAcousticSEMUniqueName">
					<xsd:selector xpath="AcousticSEM" />
					<xsd:field xpath="@name" />
				</xsd:unique>
				<xsd:unique name="SolversCompositionalMultiphaseFVMUniqueName">
					<xsd:selector xpath="CompositionalMultiphaseFVM" />
					<xsd:field xpath="@name" />
				</xsd:unique>
				<xsd:unique name="SolversCompositionalMultiphaseHybridFVMUniqueName">
					<xsd:selector xpath="CompositionalMultiphaseHybridFVM" />
					<xsd:field xpath="@name" />
				</xsd:unique>
				<xsd:unique name="SolversCompositionalMultiphaseReservoirUniqueName">
					<xsd:selector xpath="CompositionalMultiphaseReservoir" />
					<xsd:field xpath="@name" />
				</xsd:unique>
				<xsd:unique name="SolversCompositionalMultiphaseWellUniqueName">
					<xsd:selector xpath="CompositionalMultiphaseWell" />
					<xsd:field xpath="@name" />
				</xsd:unique>
				<xsd:unique name="SolversElasticSEMUniqueName">
					<xsd:selector xpath="ElasticSEM" />
					<xsd:field xpath="@name" />
				</xsd:unique>
				<xsd:unique name="SolversEmbeddedSurfaceGeneratorUniqueName">
					<xsd:selector xpath="EmbeddedSurfaceGenerator" />
					<xsd:field xpath="@name" />
				</xsd:unique>
				<xsd:unique name="SolversFlowProppantTransportUniqueName">
					<xsd:selector xpath="FlowProppantTransport" />
					<xsd:field xpath="@name" />
				</xsd:unique>
				<xsd:unique name="SolversHydrofractureUniqueName">
					<xsd:selector xpath="Hydrofracture" />
					<xsd:field xpath="@name" />
				</xsd:unique>
				<xsd:unique name="SolversLagrangianContactUniqueName">
					<xsd:selector xpath="LagrangianContact" />
					<xsd:field xpath="@name" />
				</xsd:unique>
				<xsd:unique name="SolversLaplaceFEMUniqueName">
					<xsd:selector xpath="LaplaceFEM" />
					<xsd:field xpath="@name" />
				</xsd:unique>
				<xsd:unique name="SolversMultiphasePoromechanicsUniqueName">
					<xsd:selector xpath="MultiphasePoromechanics" />
					<xsd:field xpath="@name" />
				</xsd:unique>
				<xsd:unique name="SolversMultiphasePoromechanicsReservoirUniqueName">
					<xsd:selector xpath="MultiphasePoromechanicsReservoir" />
					<xsd:field xpath="@name" />
				</xsd:unique>
				<xsd:unique name="SolversPhaseFieldDamageFEMUniqueName">
					<xsd:selector xpath="PhaseFieldDamageFEM" />
					<xsd:field xpath="@name" />
				</xsd:unique>
				<xsd:unique name="SolversPhaseFieldFractureUniqueName">
					<xsd:selector xpath="PhaseFieldFracture" />
					<xsd:field xpath="@name" />
				</xsd:unique>
				<xsd:unique name="SolversProppantTransportUniqueName">
					<xsd:selector xpath="ProppantTransport" />
					<xsd:field xpath="@name" />
				</xsd:unique>
				<xsd:unique name="SolversReactiveCompositionalMultiphaseOBLUniqueName">
					<xsd:selector xpath="ReactiveCompositionalMultiphaseOBL" />
					<xsd:field xpath="@name" />
				</xsd:unique>
				<xsd:unique name="SolversSinglePhaseFVMUniqueName">
					<xsd:selector xpath="SinglePhaseFVM" />
					<xsd:field xpath="@name" />
				</xsd:unique>
				<xsd:unique name="SolversSinglePhaseHybridFVMUniqueName">
					<xsd:selector xpath="SinglePhaseHybridFVM" />
					<xsd:field xpath="@name" />
				</xsd:unique>
				<xsd:unique name="SolversSinglePhasePoromechanicsUniqueName">
					<xsd:selector xpath="SinglePhasePoromechanics" />
					<xsd:field xpath="@name" />
				</xsd:unique>
				<xsd:unique name="SolversSinglePhasePoromechanicsConformingFracturesUniqueName">
					<xsd:selector xpath="SinglePhasePoromechanicsConformingFractures" />
					<xsd:field xpath="@name" />
				</xsd:unique>
				<xsd:unique name="SolversSinglePhasePoromechanicsEmbeddedFracturesUniqueName">
					<xsd:selector xpath="SinglePhasePoromechanicsEmbeddedFractures" />
					<xsd:field xpath="@name" />
				</xsd:unique>
				<xsd:unique name="SolversSinglePhasePoromechanicsReservoirUniqueName">
					<xsd:selector xpath="SinglePhasePoromechanicsReservoir" />
					<xsd:field xpath="@name" />
				</xsd:unique>
				<xsd:unique name="SolversSinglePhaseProppantFVMUniqueName">
					<xsd:selector xpath="SinglePhaseProppantFVM" />
					<xsd:field xpath="@name" />
				</xsd:unique>
				<xsd:unique name="SolversSinglePhaseReservoirUniqueName">
					<xsd:selector xpath="SinglePhaseReservoir" />
					<xsd:field xpath="@name" />
				</xsd:unique>
				<xsd:unique name="SolversSinglePhaseWellUniqueName">
					<xsd:selector xpath="SinglePhaseWell" />
					<xsd:field xpath="@name" />
				</xsd:unique>
				<xsd:unique name="SolversSolidMechanicsEmbeddedFracturesUniqueName">
					<xsd:selector xpath="SolidMechanicsEmbeddedFractures" />
					<xsd:field xpath="@name" />
				</xsd:unique>
				<xsd:unique name="SolversSolidMechanicsLagrangianSSLEUniqueName">
					<xsd:selector xpath="SolidMechanicsLagrangianSSLE" />
					<xsd:field xpath="@name" />
				</xsd:unique>
				<xsd:unique name="SolversSolidMechanics_LagrangianFEMUniqueName">
					<xsd:selector xpath="SolidMechanics_LagrangianFEM" />
					<xsd:field xpath="@name" />
				</xsd:unique>
				<xsd:unique name="SolversSolidMechanics_MPMUniqueName">
					<xsd:selector xpath="SolidMechanics_MPM" />
					<xsd:field xpath="@name" />
				</xsd:unique>
				<xsd:unique name="SolversSurfaceGeneratorUniqueName">
					<xsd:selector xpath="SurfaceGenerator" />
					<xsd:field xpath="@name" />
				</xsd:unique>
			</xsd:element>
			<xsd:element name="Tasks" type="TasksType" maxOccurs="1">
				<xsd:unique name="TasksCompositionalMultiphaseStatisticsUniqueName">
					<xsd:selector xpath="CompositionalMultiphaseStatistics" />
					<xsd:field xpath="@name" />
				</xsd:unique>
				<xsd:unique name="TasksMultiphasePoromechanicsInitializationUniqueName">
					<xsd:selector xpath="MultiphasePoromechanicsInitialization" />
					<xsd:field xpath="@name" />
				</xsd:unique>
				<xsd:unique name="TasksPVTDriverUniqueName">
					<xsd:selector xpath="PVTDriver" />
					<xsd:field xpath="@name" />
				</xsd:unique>
				<xsd:unique name="TasksPackCollectionUniqueName">
					<xsd:selector xpath="PackCollection" />
					<xsd:field xpath="@name" />
				</xsd:unique>
				<xsd:unique name="TasksReactiveFluidDriverUniqueName">
					<xsd:selector xpath="ReactiveFluidDriver" />
					<xsd:field xpath="@name" />
				</xsd:unique>
				<xsd:unique name="TasksRelpermDriverUniqueName">
					<xsd:selector xpath="RelpermDriver" />
					<xsd:field xpath="@name" />
				</xsd:unique>
				<xsd:unique name="TasksSinglePhasePoromechanicsInitializationUniqueName">
					<xsd:selector xpath="SinglePhasePoromechanicsInitialization" />
					<xsd:field xpath="@name" />
				</xsd:unique>
				<xsd:unique name="TasksSinglePhaseStatisticsUniqueName">
					<xsd:selector xpath="SinglePhaseStatistics" />
					<xsd:field xpath="@name" />
				</xsd:unique>
				<xsd:unique name="TasksSolidMechanicsStateResetUniqueName">
					<xsd:selector xpath="SolidMechanicsStateReset" />
					<xsd:field xpath="@name" />
				</xsd:unique>
				<xsd:unique name="TasksSolidMechanicsStatisticsUniqueName">
					<xsd:selector xpath="SolidMechanicsStatistics" />
					<xsd:field xpath="@name" />
				</xsd:unique>
				<xsd:unique name="TasksTriaxialDriverUniqueName">
					<xsd:selector xpath="TriaxialDriver" />
					<xsd:field xpath="@name" />
				</xsd:unique>
			</xsd:element>
			<xsd:element name="Constitutive" type="ConstitutiveType" maxOccurs="1">
				<xsd:unique name="ConstitutiveBiotPorosityUniqueName">
					<xsd:selector xpath="BiotPorosity" />
					<xsd:field xpath="@name" />
				</xsd:unique>
				<xsd:unique name="ConstitutiveBlackOilFluidUniqueName">
					<xsd:selector xpath="BlackOilFluid" />
					<xsd:field xpath="@name" />
				</xsd:unique>
				<xsd:unique name="ConstitutiveBrooksCoreyBakerRelativePermeabilityUniqueName">
					<xsd:selector xpath="BrooksCoreyBakerRelativePermeability" />
					<xsd:field xpath="@name" />
				</xsd:unique>
				<xsd:unique name="ConstitutiveBrooksCoreyCapillaryPressureUniqueName">
					<xsd:selector xpath="BrooksCoreyCapillaryPressure" />
					<xsd:field xpath="@name" />
				</xsd:unique>
				<xsd:unique name="ConstitutiveBrooksCoreyRelativePermeabilityUniqueName">
					<xsd:selector xpath="BrooksCoreyRelativePermeability" />
					<xsd:field xpath="@name" />
				</xsd:unique>
				<xsd:unique name="ConstitutiveCO2BrineEzrokhiFluidUniqueName">
					<xsd:selector xpath="CO2BrineEzrokhiFluid" />
					<xsd:field xpath="@name" />
				</xsd:unique>
				<xsd:unique name="ConstitutiveCO2BrineEzrokhiThermalFluidUniqueName">
					<xsd:selector xpath="CO2BrineEzrokhiThermalFluid" />
					<xsd:field xpath="@name" />
				</xsd:unique>
				<xsd:unique name="ConstitutiveCO2BrinePhillipsFluidUniqueName">
					<xsd:selector xpath="CO2BrinePhillipsFluid" />
					<xsd:field xpath="@name" />
				</xsd:unique>
				<xsd:unique name="ConstitutiveCO2BrinePhillipsThermalFluidUniqueName">
					<xsd:selector xpath="CO2BrinePhillipsThermalFluid" />
					<xsd:field xpath="@name" />
				</xsd:unique>
				<xsd:unique name="ConstitutiveCarmanKozenyPermeabilityUniqueName">
					<xsd:selector xpath="CarmanKozenyPermeability" />
					<xsd:field xpath="@name" />
				</xsd:unique>
				<xsd:unique name="ConstitutiveCompositionalMultiphaseFluidUniqueName">
					<xsd:selector xpath="CompositionalMultiphaseFluid" />
					<xsd:field xpath="@name" />
				</xsd:unique>
				<xsd:unique name="ConstitutiveCompressibleSinglePhaseFluidUniqueName">
					<xsd:selector xpath="CompressibleSinglePhaseFluid" />
					<xsd:field xpath="@name" />
				</xsd:unique>
				<xsd:unique name="ConstitutiveCompressibleSolidCarmanKozenyPermeabilityUniqueName">
					<xsd:selector xpath="CompressibleSolidCarmanKozenyPermeability" />
					<xsd:field xpath="@name" />
				</xsd:unique>
				<xsd:unique name="ConstitutiveCompressibleSolidConstantPermeabilityUniqueName">
					<xsd:selector xpath="CompressibleSolidConstantPermeability" />
					<xsd:field xpath="@name" />
				</xsd:unique>
				<xsd:unique name="ConstitutiveCompressibleSolidParallelPlatesPermeabilityUniqueName">
					<xsd:selector xpath="CompressibleSolidParallelPlatesPermeability" />
					<xsd:field xpath="@name" />
				</xsd:unique>
				<xsd:unique name="ConstitutiveCompressibleSolidSlipDependentPermeabilityUniqueName">
					<xsd:selector xpath="CompressibleSolidSlipDependentPermeability" />
					<xsd:field xpath="@name" />
				</xsd:unique>
				<xsd:unique name="ConstitutiveCompressibleSolidWillisRichardsPermeabilityUniqueName">
					<xsd:selector xpath="CompressibleSolidWillisRichardsPermeability" />
					<xsd:field xpath="@name" />
				</xsd:unique>
				<xsd:unique name="ConstitutiveConstantPermeabilityUniqueName">
					<xsd:selector xpath="ConstantPermeability" />
					<xsd:field xpath="@name" />
				</xsd:unique>
				<xsd:unique name="ConstitutiveCoulombUniqueName">
					<xsd:selector xpath="Coulomb" />
					<xsd:field xpath="@name" />
				</xsd:unique>
				<xsd:unique name="ConstitutiveDamageElasticIsotropicUniqueName">
					<xsd:selector xpath="DamageElasticIsotropic" />
					<xsd:field xpath="@name" />
				</xsd:unique>
				<xsd:unique name="ConstitutiveDamageSpectralElasticIsotropicUniqueName">
					<xsd:selector xpath="DamageSpectralElasticIsotropic" />
					<xsd:field xpath="@name" />
				</xsd:unique>
				<xsd:unique name="ConstitutiveDamageVolDevElasticIsotropicUniqueName">
					<xsd:selector xpath="DamageVolDevElasticIsotropic" />
					<xsd:field xpath="@name" />
				</xsd:unique>
				<xsd:unique name="ConstitutiveDeadOilFluidUniqueName">
					<xsd:selector xpath="DeadOilFluid" />
					<xsd:field xpath="@name" />
				</xsd:unique>
				<xsd:unique name="ConstitutiveDelftEggUniqueName">
					<xsd:selector xpath="DelftEgg" />
					<xsd:field xpath="@name" />
				</xsd:unique>
				<xsd:unique name="ConstitutiveDruckerPragerUniqueName">
					<xsd:selector xpath="DruckerPrager" />
					<xsd:field xpath="@name" />
				</xsd:unique>
				<xsd:unique name="ConstitutiveElasticIsotropicUniqueName">
					<xsd:selector xpath="ElasticIsotropic" />
					<xsd:field xpath="@name" />
				</xsd:unique>
				<xsd:unique name="ConstitutiveElasticIsotropicPressureDependentUniqueName">
					<xsd:selector xpath="ElasticIsotropicPressureDependent" />
					<xsd:field xpath="@name" />
				</xsd:unique>
				<xsd:unique name="ConstitutiveElasticOrthotropicUniqueName">
					<xsd:selector xpath="ElasticOrthotropic" />
					<xsd:field xpath="@name" />
				</xsd:unique>
				<xsd:unique name="ConstitutiveElasticTransverseIsotropicUniqueName">
					<xsd:selector xpath="ElasticTransverseIsotropic" />
					<xsd:field xpath="@name" />
				</xsd:unique>
				<xsd:unique name="ConstitutiveExtendedDruckerPragerUniqueName">
					<xsd:selector xpath="ExtendedDruckerPrager" />
					<xsd:field xpath="@name" />
				</xsd:unique>
				<xsd:unique name="ConstitutiveFrictionlessContactUniqueName">
					<xsd:selector xpath="FrictionlessContact" />
					<xsd:field xpath="@name" />
				</xsd:unique>
				<xsd:unique name="ConstitutiveJFunctionCapillaryPressureUniqueName">
					<xsd:selector xpath="JFunctionCapillaryPressure" />
					<xsd:field xpath="@name" />
				</xsd:unique>
				<xsd:unique name="ConstitutiveModifiedCamClayUniqueName">
					<xsd:selector xpath="ModifiedCamClay" />
					<xsd:field xpath="@name" />
				</xsd:unique>
				<xsd:unique name="ConstitutiveMultiPhaseConstantThermalConductivityUniqueName">
					<xsd:selector xpath="MultiPhaseConstantThermalConductivity" />
					<xsd:field xpath="@name" />
				</xsd:unique>
				<xsd:unique name="ConstitutiveMultiPhaseVolumeWeightedThermalConductivityUniqueName">
					<xsd:selector xpath="MultiPhaseVolumeWeightedThermalConductivity" />
					<xsd:field xpath="@name" />
				</xsd:unique>
				<xsd:unique name="ConstitutiveNullModelUniqueName">
					<xsd:selector xpath="NullModel" />
					<xsd:field xpath="@name" />
				</xsd:unique>
				<xsd:unique name="ConstitutiveParallelPlatesPermeabilityUniqueName">
					<xsd:selector xpath="ParallelPlatesPermeability" />
					<xsd:field xpath="@name" />
				</xsd:unique>
				<xsd:unique name="ConstitutiveParticleFluidUniqueName">
					<xsd:selector xpath="ParticleFluid" />
					<xsd:field xpath="@name" />
				</xsd:unique>
				<xsd:unique name="ConstitutivePermeabilityBaseUniqueName">
					<xsd:selector xpath="PermeabilityBase" />
					<xsd:field xpath="@name" />
				</xsd:unique>
				<xsd:unique name="ConstitutivePorousDelftEggUniqueName">
					<xsd:selector xpath="PorousDelftEgg" />
					<xsd:field xpath="@name" />
				</xsd:unique>
				<xsd:unique name="ConstitutivePorousDruckerPragerUniqueName">
					<xsd:selector xpath="PorousDruckerPrager" />
					<xsd:field xpath="@name" />
				</xsd:unique>
				<xsd:unique name="ConstitutivePorousElasticIsotropicUniqueName">
					<xsd:selector xpath="PorousElasticIsotropic" />
					<xsd:field xpath="@name" />
				</xsd:unique>
				<xsd:unique name="ConstitutivePorousElasticOrthotropicUniqueName">
					<xsd:selector xpath="PorousElasticOrthotropic" />
					<xsd:field xpath="@name" />
				</xsd:unique>
				<xsd:unique name="ConstitutivePorousElasticTransverseIsotropicUniqueName">
					<xsd:selector xpath="PorousElasticTransverseIsotropic" />
					<xsd:field xpath="@name" />
				</xsd:unique>
				<xsd:unique name="ConstitutivePorousExtendedDruckerPragerUniqueName">
					<xsd:selector xpath="PorousExtendedDruckerPrager" />
					<xsd:field xpath="@name" />
				</xsd:unique>
				<xsd:unique name="ConstitutivePorousModifiedCamClayUniqueName">
					<xsd:selector xpath="PorousModifiedCamClay" />
					<xsd:field xpath="@name" />
				</xsd:unique>
				<xsd:unique name="ConstitutivePressurePorosityUniqueName">
					<xsd:selector xpath="PressurePorosity" />
					<xsd:field xpath="@name" />
				</xsd:unique>
				<xsd:unique name="ConstitutiveProppantPermeabilityUniqueName">
					<xsd:selector xpath="ProppantPermeability" />
					<xsd:field xpath="@name" />
				</xsd:unique>
				<xsd:unique name="ConstitutiveProppantPorosityUniqueName">
					<xsd:selector xpath="ProppantPorosity" />
					<xsd:field xpath="@name" />
				</xsd:unique>
				<xsd:unique name="ConstitutiveProppantSlurryFluidUniqueName">
					<xsd:selector xpath="ProppantSlurryFluid" />
					<xsd:field xpath="@name" />
				</xsd:unique>
				<xsd:unique name="ConstitutiveProppantSolidProppantPermeabilityUniqueName">
					<xsd:selector xpath="ProppantSolidProppantPermeability" />
					<xsd:field xpath="@name" />
				</xsd:unique>
				<xsd:unique name="ConstitutiveReactiveBrineUniqueName">
					<xsd:selector xpath="ReactiveBrine" />
					<xsd:field xpath="@name" />
				</xsd:unique>
				<xsd:unique name="ConstitutiveReactiveBrineThermalUniqueName">
					<xsd:selector xpath="ReactiveBrineThermal" />
					<xsd:field xpath="@name" />
				</xsd:unique>
				<xsd:unique name="ConstitutiveSinglePhaseConstantThermalConductivityUniqueName">
					<xsd:selector xpath="SinglePhaseConstantThermalConductivity" />
					<xsd:field xpath="@name" />
				</xsd:unique>
				<xsd:unique name="ConstitutiveSlipDependentPermeabilityUniqueName">
					<xsd:selector xpath="SlipDependentPermeability" />
					<xsd:field xpath="@name" />
				</xsd:unique>
				<xsd:unique name="ConstitutiveSolidInternalEnergyUniqueName">
					<xsd:selector xpath="SolidInternalEnergy" />
					<xsd:field xpath="@name" />
				</xsd:unique>
				<xsd:unique name="ConstitutiveTableCapillaryPressureUniqueName">
					<xsd:selector xpath="TableCapillaryPressure" />
					<xsd:field xpath="@name" />
				</xsd:unique>
				<xsd:unique name="ConstitutiveTableRelativePermeabilityUniqueName">
					<xsd:selector xpath="TableRelativePermeability" />
					<xsd:field xpath="@name" />
				</xsd:unique>
				<xsd:unique name="ConstitutiveTableRelativePermeabilityHysteresisUniqueName">
					<xsd:selector xpath="TableRelativePermeabilityHysteresis" />
					<xsd:field xpath="@name" />
				</xsd:unique>
				<xsd:unique name="ConstitutiveThermalCompressibleSinglePhaseFluidUniqueName">
					<xsd:selector xpath="ThermalCompressibleSinglePhaseFluid" />
					<xsd:field xpath="@name" />
				</xsd:unique>
				<xsd:unique name="ConstitutiveVanGenuchtenBakerRelativePermeabilityUniqueName">
					<xsd:selector xpath="VanGenuchtenBakerRelativePermeability" />
					<xsd:field xpath="@name" />
				</xsd:unique>
				<xsd:unique name="ConstitutiveVanGenuchtenCapillaryPressureUniqueName">
					<xsd:selector xpath="VanGenuchtenCapillaryPressure" />
					<xsd:field xpath="@name" />
				</xsd:unique>
				<xsd:unique name="ConstitutiveWillisRichardsPermeabilityUniqueName">
					<xsd:selector xpath="WillisRichardsPermeability" />
					<xsd:field xpath="@name" />
				</xsd:unique>
			</xsd:element>
			<xsd:element name="ElementRegions" type="ElementRegionsType" maxOccurs="1" />
			<xsd:element name="ParticleRegions" type="ParticleRegionsType" maxOccurs="1" />
			<xsd:element name="Included" type="IncludedType" maxOccurs="1">
				<xsd:unique name="IncludedFileUniqueName">
					<xsd:selector xpath="File" />
					<xsd:field xpath="@name" />
				</xsd:unique>
			</xsd:element>
			<xsd:element name="Parameters" type="ParametersType" maxOccurs="1">
				<xsd:unique name="ParametersParameterUniqueName">
					<xsd:selector xpath="Parameter" />
					<xsd:field xpath="@name" />
				</xsd:unique>
			</xsd:element>
			<xsd:element name="Benchmarks" type="BenchmarksType" maxOccurs="1" />
		</xsd:choice>
	</xsd:complexType>
	<xsd:complexType name="EventsType">
		<xsd:choice minOccurs="0" maxOccurs="unbounded">
			<xsd:element name="HaltEvent" type="HaltEventType">
				<xsd:unique name="HaltEventHaltEventUniqueName">
					<xsd:selector xpath="HaltEvent" />
					<xsd:field xpath="@name" />
				</xsd:unique>
				<xsd:unique name="HaltEventPeriodicEventUniqueName">
					<xsd:selector xpath="PeriodicEvent" />
					<xsd:field xpath="@name" />
				</xsd:unique>
				<xsd:unique name="HaltEventSoloEventUniqueName">
					<xsd:selector xpath="SoloEvent" />
					<xsd:field xpath="@name" />
				</xsd:unique>
			</xsd:element>
			<xsd:element name="PeriodicEvent" type="PeriodicEventType">
				<xsd:unique name="PeriodicEventHaltEventUniqueName">
					<xsd:selector xpath="HaltEvent" />
					<xsd:field xpath="@name" />
				</xsd:unique>
				<xsd:unique name="PeriodicEventPeriodicEventUniqueName">
					<xsd:selector xpath="PeriodicEvent" />
					<xsd:field xpath="@name" />
				</xsd:unique>
				<xsd:unique name="PeriodicEventSoloEventUniqueName">
					<xsd:selector xpath="SoloEvent" />
					<xsd:field xpath="@name" />
				</xsd:unique>
			</xsd:element>
			<xsd:element name="SoloEvent" type="SoloEventType">
				<xsd:unique name="SoloEventHaltEventUniqueName">
					<xsd:selector xpath="HaltEvent" />
					<xsd:field xpath="@name" />
				</xsd:unique>
				<xsd:unique name="SoloEventPeriodicEventUniqueName">
					<xsd:selector xpath="PeriodicEvent" />
					<xsd:field xpath="@name" />
				</xsd:unique>
				<xsd:unique name="SoloEventSoloEventUniqueName">
					<xsd:selector xpath="SoloEvent" />
					<xsd:field xpath="@name" />
				</xsd:unique>
			</xsd:element>
		</xsd:choice>
		<!--logLevel => Log level-->
		<xsd:attribute name="logLevel" type="integer" default="0" />
		<!--maxCycle => Maximum simulation cycle for the global event loop.-->
		<xsd:attribute name="maxCycle" type="integer" default="2147483647" />
		<!--maxTime => Maximum simulation time for the global event loop.-->
		<xsd:attribute name="maxTime" type="real64" default="1.79769e+308" />
		<!--minTime => Start simulation time for the global event loop.-->
		<xsd:attribute name="minTime" type="real64" default="0" />
	</xsd:complexType>
	<xsd:complexType name="HaltEventType">
		<xsd:choice minOccurs="0" maxOccurs="unbounded">
			<xsd:element name="HaltEvent" type="HaltEventType" />
			<xsd:element name="PeriodicEvent" type="PeriodicEventType" />
			<xsd:element name="SoloEvent" type="SoloEventType" />
		</xsd:choice>
		<!--beginTime => Start time of this event.-->
		<xsd:attribute name="beginTime" type="real64" default="0" />
		<!--endTime => End time of this event.-->
		<xsd:attribute name="endTime" type="real64" default="1e+100" />
		<!--finalDtStretch => Allow the final dt request for this event to grow by this percentage to match the endTime exactly.-->
		<xsd:attribute name="finalDtStretch" type="real64" default="0.001" />
		<!--forceDt => While active, this event will request this timestep value (ignoring any children/targets requests).-->
		<xsd:attribute name="forceDt" type="real64" default="-1" />
		<!--logLevel => Log level-->
		<xsd:attribute name="logLevel" type="integer" default="0" />
		<!--maxEventDt => While active, this event will request a timestep <= this value (depending upon any child/target requests).-->
		<xsd:attribute name="maxEventDt" type="real64" default="-1" />
		<!--maxRuntime => The maximum allowable runtime for the job.-->
		<xsd:attribute name="maxRuntime" type="real64" use="required" />
		<!--target => Name of the object to be executed when the event criteria are met.-->
		<xsd:attribute name="target" type="string" default="" />
		<!--targetExactStartStop => If this option is set, the event will reduce its timestep requests to match any specified beginTime/endTimes exactly.-->
		<xsd:attribute name="targetExactStartStop" type="integer" default="1" />
		<!--name => A name is required for any non-unique nodes-->
		<xsd:attribute name="name" type="string" use="required" />
	</xsd:complexType>
	<xsd:complexType name="PeriodicEventType">
		<xsd:choice minOccurs="0" maxOccurs="unbounded">
			<xsd:element name="HaltEvent" type="HaltEventType" />
			<xsd:element name="PeriodicEvent" type="PeriodicEventType" />
			<xsd:element name="SoloEvent" type="SoloEventType" />
		</xsd:choice>
		<!--beginTime => Start time of this event.-->
		<xsd:attribute name="beginTime" type="real64" default="0" />
		<!--cycleFrequency => Event application frequency (cycle, default)-->
		<xsd:attribute name="cycleFrequency" type="integer" default="1" />
		<!--endTime => End time of this event.-->
		<xsd:attribute name="endTime" type="real64" default="1e+100" />
		<!--finalDtStretch => Allow the final dt request for this event to grow by this percentage to match the endTime exactly.-->
		<xsd:attribute name="finalDtStretch" type="real64" default="0.001" />
		<!--forceDt => While active, this event will request this timestep value (ignoring any children/targets requests).-->
		<xsd:attribute name="forceDt" type="real64" default="-1" />
		<!--function => Name of an optional function to evaluate when the time/cycle criteria are met.If the result is greater than the specified eventThreshold, the function will continue to execute.-->
		<xsd:attribute name="function" type="string" default="" />
		<!--logLevel => Log level-->
		<xsd:attribute name="logLevel" type="integer" default="0" />
		<!--maxEventDt => While active, this event will request a timestep <= this value (depending upon any child/target requests).-->
		<xsd:attribute name="maxEventDt" type="real64" default="-1" />
		<!--object => If the optional function requires an object as an input, specify its path here.-->
		<xsd:attribute name="object" type="string" default="" />
		<!--set => If the optional function is applied to an object, specify the setname to evaluate (default = everything).-->
		<xsd:attribute name="set" type="string" default="" />
		<!--stat => If the optional function is applied to an object, specify the statistic to compare to the eventThreshold.The current options include: min, avg, and max.-->
		<xsd:attribute name="stat" type="integer" default="0" />
		<!--target => Name of the object to be executed when the event criteria are met.-->
		<xsd:attribute name="target" type="string" default="" />
		<!--targetExactStartStop => If this option is set, the event will reduce its timestep requests to match any specified beginTime/endTimes exactly.-->
		<xsd:attribute name="targetExactStartStop" type="integer" default="1" />
		<!--targetExactTimestep => If this option is set, the event will reduce its timestep requests to match the specified timeFrequency perfectly: dt_request = min(dt_request, t_last + time_frequency - time)).-->
		<xsd:attribute name="targetExactTimestep" type="integer" default="1" />
		<!--threshold => If the optional function is used, the event will execute if the value returned by the function exceeds this threshold.-->
		<xsd:attribute name="threshold" type="real64" default="0" />
		<!--timeFrequency => Event application frequency (time).  Note: if this value is specified, it will override any cycle-based behavior.-->
		<xsd:attribute name="timeFrequency" type="real64" default="-1" />
		<!--name => A name is required for any non-unique nodes-->
		<xsd:attribute name="name" type="string" use="required" />
	</xsd:complexType>
	<xsd:complexType name="SoloEventType">
		<xsd:choice minOccurs="0" maxOccurs="unbounded">
			<xsd:element name="HaltEvent" type="HaltEventType" />
			<xsd:element name="PeriodicEvent" type="PeriodicEventType" />
			<xsd:element name="SoloEvent" type="SoloEventType" />
		</xsd:choice>
		<!--beginTime => Start time of this event.-->
		<xsd:attribute name="beginTime" type="real64" default="0" />
		<!--endTime => End time of this event.-->
		<xsd:attribute name="endTime" type="real64" default="1e+100" />
		<!--finalDtStretch => Allow the final dt request for this event to grow by this percentage to match the endTime exactly.-->
		<xsd:attribute name="finalDtStretch" type="real64" default="0.001" />
		<!--forceDt => While active, this event will request this timestep value (ignoring any children/targets requests).-->
		<xsd:attribute name="forceDt" type="real64" default="-1" />
		<!--logLevel => Log level-->
		<xsd:attribute name="logLevel" type="integer" default="0" />
		<!--maxEventDt => While active, this event will request a timestep <= this value (depending upon any child/target requests).-->
		<xsd:attribute name="maxEventDt" type="real64" default="-1" />
		<!--target => Name of the object to be executed when the event criteria are met.-->
		<xsd:attribute name="target" type="string" default="" />
		<!--targetCycle => Targeted cycle to execute the event.-->
		<xsd:attribute name="targetCycle" type="integer" default="-1" />
		<!--targetExactStartStop => If this option is set, the event will reduce its timestep requests to match any specified beginTime/endTimes exactly.-->
		<xsd:attribute name="targetExactStartStop" type="integer" default="1" />
		<!--targetExactTimestep => If this option is set, the event will reduce its timestep requests to match the specified execution time exactly: dt_request = min(dt_request, t_target - time)).-->
		<xsd:attribute name="targetExactTimestep" type="integer" default="1" />
		<!--targetTime => Targeted time to execute the event.-->
		<xsd:attribute name="targetTime" type="real64" default="-1" />
		<!--name => A name is required for any non-unique nodes-->
		<xsd:attribute name="name" type="string" use="required" />
	</xsd:complexType>
	<xsd:complexType name="FieldSpecificationsType">
		<xsd:choice minOccurs="0" maxOccurs="unbounded">
			<xsd:element name="Aquifer" type="AquiferType" />
			<xsd:element name="Dirichlet" type="DirichletType" />
			<xsd:element name="FieldSpecification" type="FieldSpecificationType" />
			<xsd:element name="HydrostaticEquilibrium" type="HydrostaticEquilibriumType" />
			<xsd:element name="PML" type="PMLType" />
			<xsd:element name="SourceFlux" type="SourceFluxType" />
			<xsd:element name="Traction" type="TractionType" />
		</xsd:choice>
	</xsd:complexType>
	<xsd:complexType name="AquiferType">
		<!--allowAllPhasesIntoAquifer => Flag to allow all phases to flow into the aquifer. 
This flag only matters for the configuration in which flow is from reservoir to aquifer. 
    - If the flag is equal to 1, then all phases, including non-aqueous phases, are allowed to flow into the aquifer. 
     - If the flag is equal to 0, then only the water phase is allowed to flow into the aquifer. 
If you are in a configuration in which flow is from reservoir to aquifer and you expect non-aqueous phases to saturate the reservoir cells next to the aquifer, set this flag to 1. 
This keyword is ignored for single-phase flow simulations-->
		<xsd:attribute name="allowAllPhasesIntoAquifer" type="integer" default="0" />
		<!--aquiferAngle => Angle subtended by the aquifer boundary from the center of the reservoir [degress]-->
		<xsd:attribute name="aquiferAngle" type="real64" use="required" />
		<!--aquiferElevation => Aquifer elevation (positive going upward) [m]-->
		<xsd:attribute name="aquiferElevation" type="real64" use="required" />
		<!--aquiferInitialPressure => Aquifer initial pressure [Pa]-->
		<xsd:attribute name="aquiferInitialPressure" type="real64" use="required" />
		<!--aquiferInnerRadius => Aquifer inner radius [m]-->
		<xsd:attribute name="aquiferInnerRadius" type="real64" use="required" />
		<!--aquiferPermeability => Aquifer permeability [m^2]-->
		<xsd:attribute name="aquiferPermeability" type="real64" use="required" />
		<!--aquiferPorosity => Aquifer porosity-->
		<xsd:attribute name="aquiferPorosity" type="real64" use="required" />
		<!--aquiferThickness => Aquifer thickness [m]-->
		<xsd:attribute name="aquiferThickness" type="real64" use="required" />
		<!--aquiferTotalCompressibility => Aquifer total compressibility (rock and fluid) [Pa^-1]-->
		<xsd:attribute name="aquiferTotalCompressibility" type="real64" use="required" />
		<!--aquiferWaterDensity => Aquifer water density [kg.m^-3]-->
		<xsd:attribute name="aquiferWaterDensity" type="real64" use="required" />
		<!--aquiferWaterPhaseComponentFraction => Aquifer water phase component fraction. This keyword is ignored for single-phase flow simulations.-->
		<xsd:attribute name="aquiferWaterPhaseComponentFraction" type="real64_array" default="{0}" />
		<!--aquiferWaterPhaseComponentNames => Aquifer water phase component names. This keyword is ignored for single-phase flow simulations.-->
		<xsd:attribute name="aquiferWaterPhaseComponentNames" type="string_array" default="{}" />
		<!--aquiferWaterViscosity => Aquifer water viscosity [Pa.s]-->
		<xsd:attribute name="aquiferWaterViscosity" type="real64" use="required" />
		<!--bcApplicationTableName => Name of table that specifies the on/off application of the boundary condition.-->
		<xsd:attribute name="bcApplicationTableName" type="string" default="" />
		<!--beginTime => Time at which the boundary condition will start being applied.-->
		<xsd:attribute name="beginTime" type="real64" default="-1e+99" />
		<!--direction => Direction to apply boundary condition to.-->
		<xsd:attribute name="direction" type="R1Tensor" default="{0,0,0}" />
		<!--endTime => Time at which the boundary condition will stop being applied.-->
		<xsd:attribute name="endTime" type="real64" default="1e+99" />
		<!--functionName => Name of function that specifies variation of the boundary condition.-->
		<xsd:attribute name="functionName" type="string" default="" />
		<!--initialCondition => Boundary condition is applied as an initial condition.-->
		<xsd:attribute name="initialCondition" type="integer" default="0" />
		<!--logLevel => Log level-->
		<xsd:attribute name="logLevel" type="integer" default="0" />
		<!--pressureInfluenceFunctionName => Name of the table describing the pressure influence function
. If not provided, we use a default pressure influence function-->
		<xsd:attribute name="pressureInfluenceFunctionName" type="string" default="" />
		<!--scale => Scale factor for value of the boundary condition.-->
		<xsd:attribute name="scale" type="real64" default="0" />
		<!--setNames => Name of sets that boundary condition is applied to.-->
		<xsd:attribute name="setNames" type="string_array" use="required" />
		<!--name => A name is required for any non-unique nodes-->
		<xsd:attribute name="name" type="string" use="required" />
	</xsd:complexType>
	<xsd:complexType name="DirichletType">
		<!--bcApplicationTableName => Name of table that specifies the on/off application of the boundary condition.-->
		<xsd:attribute name="bcApplicationTableName" type="string" default="" />
		<!--beginTime => Time at which the boundary condition will start being applied.-->
		<xsd:attribute name="beginTime" type="real64" default="-1e+99" />
		<!--component => Component of field (if tensor) to apply boundary condition to.-->
		<xsd:attribute name="component" type="integer" default="-1" />
		<!--direction => Direction to apply boundary condition to.-->
		<xsd:attribute name="direction" type="R1Tensor" default="{0,0,0}" />
		<!--endTime => Time at which the boundary condition will stop being applied.-->
		<xsd:attribute name="endTime" type="real64" default="1e+99" />
		<!--fieldName => Name of field that boundary condition is applied to.-->
		<xsd:attribute name="fieldName" type="string" default="" />
		<!--functionName => Name of function that specifies variation of the boundary condition.-->
		<xsd:attribute name="functionName" type="string" default="" />
		<!--initialCondition => Boundary condition is applied as an initial condition.-->
		<xsd:attribute name="initialCondition" type="integer" default="0" />
		<!--logLevel => Log level-->
		<xsd:attribute name="logLevel" type="integer" default="0" />
		<!--objectPath => Path to the target field-->
		<xsd:attribute name="objectPath" type="string" default="" />
		<!--scale => Scale factor for value of the boundary condition.-->
		<xsd:attribute name="scale" type="real64" default="0" />
		<!--setNames => Name of sets that boundary condition is applied to.-->
		<xsd:attribute name="setNames" type="string_array" use="required" />
		<!--name => A name is required for any non-unique nodes-->
		<xsd:attribute name="name" type="string" use="required" />
	</xsd:complexType>
	<xsd:complexType name="FieldSpecificationType">
		<!--bcApplicationTableName => Name of table that specifies the on/off application of the boundary condition.-->
		<xsd:attribute name="bcApplicationTableName" type="string" default="" />
		<!--beginTime => Time at which the boundary condition will start being applied.-->
		<xsd:attribute name="beginTime" type="real64" default="-1e+99" />
		<!--component => Component of field (if tensor) to apply boundary condition to.-->
		<xsd:attribute name="component" type="integer" default="-1" />
		<!--direction => Direction to apply boundary condition to.-->
		<xsd:attribute name="direction" type="R1Tensor" default="{0,0,0}" />
		<!--endTime => Time at which the boundary condition will stop being applied.-->
		<xsd:attribute name="endTime" type="real64" default="1e+99" />
		<!--fieldName => Name of field that boundary condition is applied to.-->
		<xsd:attribute name="fieldName" type="string" default="" />
		<!--functionName => Name of function that specifies variation of the boundary condition.-->
		<xsd:attribute name="functionName" type="string" default="" />
		<!--initialCondition => Boundary condition is applied as an initial condition.-->
		<xsd:attribute name="initialCondition" type="integer" default="0" />
		<!--logLevel => Log level-->
		<xsd:attribute name="logLevel" type="integer" default="0" />
		<!--objectPath => Path to the target field-->
		<xsd:attribute name="objectPath" type="string" default="" />
		<!--scale => Scale factor for value of the boundary condition.-->
		<xsd:attribute name="scale" type="real64" default="0" />
		<!--setNames => Name of sets that boundary condition is applied to.-->
		<xsd:attribute name="setNames" type="string_array" use="required" />
		<!--name => A name is required for any non-unique nodes-->
		<xsd:attribute name="name" type="string" use="required" />
	</xsd:complexType>
	<xsd:complexType name="HydrostaticEquilibriumType">
		<!--bcApplicationTableName => Name of table that specifies the on/off application of the boundary condition.-->
		<xsd:attribute name="bcApplicationTableName" type="string" default="" />
		<!--beginTime => Time at which the boundary condition will start being applied.-->
		<xsd:attribute name="beginTime" type="real64" default="-1e+99" />
		<!--componentFractionVsElevationTableNames => Names of the tables specifying the (component fraction vs elevation) relationship for each component-->
		<xsd:attribute name="componentFractionVsElevationTableNames" type="string_array" default="{}" />
		<!--componentNames => Names of the fluid components-->
		<xsd:attribute name="componentNames" type="string_array" default="{}" />
		<!--datumElevation => Datum elevation [m]-->
		<xsd:attribute name="datumElevation" type="real64" use="required" />
		<!--datumPressure => Datum pressure [Pa]-->
		<xsd:attribute name="datumPressure" type="real64" use="required" />
		<!--direction => Direction to apply boundary condition to.-->
		<xsd:attribute name="direction" type="R1Tensor" default="{0,0,0}" />
		<!--elevationIncrementInHydrostaticPressureTable => Elevation increment [m] in the hydrostatic pressure table constructed internally-->
		<xsd:attribute name="elevationIncrementInHydrostaticPressureTable" type="real64" default="0.6096" />
		<!--endTime => Time at which the boundary condition will stop being applied.-->
		<xsd:attribute name="endTime" type="real64" default="1e+99" />
		<!--equilibrationTolerance => Tolerance in the fixed-point iteration scheme used for hydrostatic initialization-->
		<xsd:attribute name="equilibrationTolerance" type="real64" default="0.001" />
		<!--functionName => Name of function that specifies variation of the boundary condition.-->
		<xsd:attribute name="functionName" type="string" default="" />
		<!--initialPhaseName => Name of the phase initially saturating the reservoir-->
		<xsd:attribute name="initialPhaseName" type="string" default="" />
		<!--logLevel => Log level-->
		<xsd:attribute name="logLevel" type="integer" default="0" />
		<!--maxNumberOfEquilibrationIterations => Maximum number of equilibration iterations-->
		<xsd:attribute name="maxNumberOfEquilibrationIterations" type="integer" default="5" />
		<!--objectPath => Path to the target field-->
		<xsd:attribute name="objectPath" type="string" default="" />
		<!--scale => Scale factor for value of the boundary condition.-->
		<xsd:attribute name="scale" type="real64" default="0" />
		<!--temperatureVsElevationTableName => Name of the table specifying the (temperature [K] vs elevation) relationship-->
		<xsd:attribute name="temperatureVsElevationTableName" type="string" default="" />
		<!--name => A name is required for any non-unique nodes-->
		<xsd:attribute name="name" type="string" use="required" />
	</xsd:complexType>
	<xsd:complexType name="PMLType">
		<!--bcApplicationTableName => Name of table that specifies the on/off application of the boundary condition.-->
		<xsd:attribute name="bcApplicationTableName" type="string" default="" />
		<!--beginTime => Time at which the boundary condition will start being applied.-->
		<xsd:attribute name="beginTime" type="real64" default="-1e+99" />
		<!--component => Component of field (if tensor) to apply boundary condition to.-->
		<xsd:attribute name="component" type="integer" default="-1" />
		<!--direction => Direction to apply boundary condition to.-->
		<xsd:attribute name="direction" type="R1Tensor" default="{0,0,0}" />
		<!--endTime => Time at which the boundary condition will stop being applied.-->
		<xsd:attribute name="endTime" type="real64" default="1e+99" />
		<!--functionName => Name of function that specifies variation of the boundary condition.-->
		<xsd:attribute name="functionName" type="string" default="" />
		<!--logLevel => Log level-->
		<xsd:attribute name="logLevel" type="integer" default="0" />
		<!--objectPath => Path to the target field-->
		<xsd:attribute name="objectPath" type="string" default="" />
		<!--reflectivity => Desired reflectivity of the PML region, used to compute the damping profile-->
		<xsd:attribute name="reflectivity" type="real32" default="0.001" />
		<!--scale => Scale factor for value of the boundary condition.-->
		<xsd:attribute name="scale" type="real64" default="0" />
		<!--setNames => Name of sets that boundary condition is applied to.-->
		<xsd:attribute name="setNames" type="string_array" use="required" />
		<!--thicknessMaxXYZ => Thickness of the PML region, at right, back, and bottom sides, used to compute the damping profile-->
		<xsd:attribute name="thicknessMaxXYZ" type="R1Tensor32" default="{-1,-1,-1}" />
		<!--thicknessMinXYZ => Thickness of the PML region, at left, front, and top sides, used to compute the damping profile-->
		<xsd:attribute name="thicknessMinXYZ" type="R1Tensor32" default="{-1,-1,-1}" />
		<!--waveSpeedMaxXYZ => Wave speed in the PML, at right, back, and bottom sides, used to compute the damping profile-->
		<xsd:attribute name="waveSpeedMaxXYZ" type="R1Tensor32" default="{-1,-1,-1}" />
		<!--waveSpeedMinXYZ => Wave speed in the PML, at left, front, and top sides, used to compute the damping profile-->
		<xsd:attribute name="waveSpeedMinXYZ" type="R1Tensor32" default="{-1,-1,-1}" />
		<!--xMax => Maximum (x,y,z) coordinates of the inner PML boundaries-->
		<xsd:attribute name="xMax" type="R1Tensor32" default="{3.40282e+38,3.40282e+38,3.40282e+38}" />
		<!--xMin => Minimum (x,y,z) coordinates of the inner PML boundaries-->
		<xsd:attribute name="xMin" type="R1Tensor32" default="{-3.40282e+38,-3.40282e+38,-3.40282e+38}" />
		<!--name => A name is required for any non-unique nodes-->
		<xsd:attribute name="name" type="string" use="required" />
	</xsd:complexType>
	<xsd:complexType name="SourceFluxType">
		<!--bcApplicationTableName => Name of table that specifies the on/off application of the boundary condition.-->
		<xsd:attribute name="bcApplicationTableName" type="string" default="" />
		<!--beginTime => Time at which the boundary condition will start being applied.-->
		<xsd:attribute name="beginTime" type="real64" default="-1e+99" />
		<!--component => Component of field (if tensor) to apply boundary condition to.-->
		<xsd:attribute name="component" type="integer" default="-1" />
		<!--direction => Direction to apply boundary condition to.-->
		<xsd:attribute name="direction" type="R1Tensor" default="{0,0,0}" />
		<!--endTime => Time at which the boundary condition will stop being applied.-->
		<xsd:attribute name="endTime" type="real64" default="1e+99" />
		<!--functionName => Name of function that specifies variation of the boundary condition.-->
		<xsd:attribute name="functionName" type="string" default="" />
		<!--initialCondition => Boundary condition is applied as an initial condition.-->
		<xsd:attribute name="initialCondition" type="integer" default="0" />
		<!--logLevel => Log level-->
		<xsd:attribute name="logLevel" type="integer" default="0" />
		<!--objectPath => Path to the target field-->
		<xsd:attribute name="objectPath" type="string" default="" />
		<!--scale => Scale factor for value of the boundary condition.-->
		<xsd:attribute name="scale" type="real64" default="0" />
		<!--setNames => Name of sets that boundary condition is applied to.-->
		<xsd:attribute name="setNames" type="string_array" use="required" />
		<!--name => A name is required for any non-unique nodes-->
		<xsd:attribute name="name" type="string" use="required" />
	</xsd:complexType>
	<xsd:complexType name="TractionType">
		<!--bcApplicationTableName => Name of table that specifies the on/off application of the boundary condition.-->
		<xsd:attribute name="bcApplicationTableName" type="string" default="" />
		<!--beginTime => Time at which the boundary condition will start being applied.-->
		<xsd:attribute name="beginTime" type="real64" default="-1e+99" />
		<!--direction => Direction to apply boundary condition to.-->
		<xsd:attribute name="direction" type="R1Tensor" default="{0,0,0}" />
		<!--endTime => Time at which the boundary condition will stop being applied.-->
		<xsd:attribute name="endTime" type="real64" default="1e+99" />
		<!--functionName => Name of function that specifies variation of the boundary condition.-->
		<xsd:attribute name="functionName" type="string" default="" />
		<!--initialCondition => Boundary condition is applied as an initial condition.-->
		<xsd:attribute name="initialCondition" type="integer" default="0" />
		<!--inputStress => Input stress for tractionType = stress-->
		<xsd:attribute name="inputStress" type="R2SymTensor" default="{0,0,0,0,0,0}" />
		<!--logLevel => Log level-->
		<xsd:attribute name="logLevel" type="integer" default="0" />
		<!--objectPath => Path to the target field-->
		<xsd:attribute name="objectPath" type="string" default="" />
		<!--scale => Scale factor for value of the boundary condition.-->
		<xsd:attribute name="scale" type="real64" default="0" />
		<!--setNames => Name of sets that boundary condition is applied to.-->
		<xsd:attribute name="setNames" type="string_array" use="required" />
		<!--tractionType => Type of traction boundary condition. Options are:
vector - traction is applied to the faces as specified from the scale and direction,
normal - traction is applied to the faces as a pressure specified from the product of scale and the outward face normal,
stress - traction is applied to the faces as specified by the inner product of input stress and face normal.-->
		<xsd:attribute name="tractionType" type="geosx_TractionBoundaryCondition_TractionType" default="vector" />
		<!--name => A name is required for any non-unique nodes-->
		<xsd:attribute name="name" type="string" use="required" />
	</xsd:complexType>
	<xsd:simpleType name="geosx_TractionBoundaryCondition_TractionType">
		<xsd:restriction base="xsd:string">
			<xsd:pattern value=".*[\[\]`$].*|vector|normal|stress" />
		</xsd:restriction>
	</xsd:simpleType>
	<xsd:complexType name="FunctionsType">
		<xsd:choice minOccurs="0" maxOccurs="unbounded">
			<xsd:element name="CompositeFunction" type="CompositeFunctionType" />
			<xsd:element name="MultivariableTableFunction" type="MultivariableTableFunctionType" />
			<xsd:element name="SymbolicFunction" type="SymbolicFunctionType" />
			<xsd:element name="TableFunction" type="TableFunctionType" />
		</xsd:choice>
	</xsd:complexType>
	<xsd:complexType name="CompositeFunctionType">
		<!--expression => Composite math expression-->
		<xsd:attribute name="expression" type="string" default="" />
		<!--functionNames => List of source functions. The order must match the variableNames argument.-->
		<xsd:attribute name="functionNames" type="string_array" default="{}" />
		<!--inputVarNames => Name of fields are input to function.-->
		<xsd:attribute name="inputVarNames" type="string_array" default="{}" />
		<!--variableNames => List of variables in expression-->
		<xsd:attribute name="variableNames" type="string_array" default="{}" />
		<!--name => A name is required for any non-unique nodes-->
		<xsd:attribute name="name" type="string" use="required" />
	</xsd:complexType>
	<xsd:complexType name="MultivariableTableFunctionType">
		<!--inputVarNames => Name of fields are input to function.-->
		<xsd:attribute name="inputVarNames" type="string_array" default="{}" />
		<!--name => A name is required for any non-unique nodes-->
		<xsd:attribute name="name" type="string" use="required" />
	</xsd:complexType>
	<xsd:complexType name="SymbolicFunctionType">
		<!--expression => Symbolic math expression-->
		<xsd:attribute name="expression" type="string" use="required" />
		<!--inputVarNames => Name of fields are input to function.-->
		<xsd:attribute name="inputVarNames" type="string_array" default="{}" />
		<!--variableNames => List of variables in expression.  The order must match the evaluate argument-->
		<xsd:attribute name="variableNames" type="string_array" use="required" />
		<!--name => A name is required for any non-unique nodes-->
		<xsd:attribute name="name" type="string" use="required" />
	</xsd:complexType>
	<xsd:complexType name="TableFunctionType">
		<!--coordinateFiles => List of coordinate file names for ND Table-->
		<xsd:attribute name="coordinateFiles" type="path_array" default="{}" />
		<!--coordinates => Coordinates inputs for 1D tables-->
		<xsd:attribute name="coordinates" type="real64_array" default="{0}" />
		<!--inputVarNames => Name of fields are input to function.-->
		<xsd:attribute name="inputVarNames" type="string_array" default="{}" />
		<!--interpolation => Interpolation method. Valid options:
* linear
* nearest
* upper
* lower-->
		<xsd:attribute name="interpolation" type="geosx_TableFunction_InterpolationType" default="linear" />
		<!--values => Values for 1D tables-->
		<xsd:attribute name="values" type="real64_array" default="{0}" />
		<!--voxelFile => Voxel file name for ND Table-->
		<xsd:attribute name="voxelFile" type="path" default="" />
		<!--name => A name is required for any non-unique nodes-->
		<xsd:attribute name="name" type="string" use="required" />
	</xsd:complexType>
	<xsd:simpleType name="geosx_TableFunction_InterpolationType">
		<xsd:restriction base="xsd:string">
			<xsd:pattern value=".*[\[\]`$].*|linear|nearest|upper|lower" />
		</xsd:restriction>
	</xsd:simpleType>
	<xsd:complexType name="GeometryType">
		<xsd:choice minOccurs="0" maxOccurs="unbounded">
			<xsd:element name="BoundedPlane" type="BoundedPlaneType" />
			<xsd:element name="Box" type="BoxType" />
			<xsd:element name="Cylinder" type="CylinderType" />
			<xsd:element name="ThickPlane" type="ThickPlaneType" />
		</xsd:choice>
	</xsd:complexType>
	<xsd:complexType name="BoundedPlaneType">
		<!--dimensions => Length and width of the bounded plane-->
		<xsd:attribute name="dimensions" type="real64_array" use="required" />
		<!--lengthVector => Tangent vector defining the orthonormal basis along with the normal.-->
		<xsd:attribute name="lengthVector" type="R1Tensor" use="required" />
		<!--normal => Normal (n_x,n_y,n_z) to the plane (will be normalized automatically)-->
		<xsd:attribute name="normal" type="R1Tensor" use="required" />
		<!--origin => Origin point (x,y,z) of the plane (basically, any point on the plane)-->
		<xsd:attribute name="origin" type="R1Tensor" use="required" />
		<!--tolerance => Tolerance to determine if a point sits on the plane or not. It is relative to the maximum dimension of the plane.-->
		<xsd:attribute name="tolerance" type="real64" default="1e-05" />
		<!--widthVector => Tangent vector defining the orthonormal basis along with the normal.-->
		<xsd:attribute name="widthVector" type="R1Tensor" use="required" />
		<!--name => A name is required for any non-unique nodes-->
		<xsd:attribute name="name" type="string" use="required" />
	</xsd:complexType>
	<xsd:complexType name="BoxType">
		<!--strike => The strike angle of the box-->
		<xsd:attribute name="strike" type="real64" default="-90" />
		<!--xMax => Maximum (x,y,z) coordinates of the box-->
		<xsd:attribute name="xMax" type="R1Tensor" use="required" />
		<!--xMin => Minimum (x,y,z) coordinates of the box-->
		<xsd:attribute name="xMin" type="R1Tensor" use="required" />
		<!--name => A name is required for any non-unique nodes-->
		<xsd:attribute name="name" type="string" use="required" />
	</xsd:complexType>
	<xsd:complexType name="CylinderType">
		<!--innerRadius => Inner radius of the anulus-->
		<xsd:attribute name="innerRadius" type="real64" default="-1" />
		<!--point1 => Center point of one (upper or lower) face of the cylinder-->
		<xsd:attribute name="point1" type="R1Tensor" use="required" />
		<!--point2 => Center point of the other face of the cylinder-->
		<xsd:attribute name="point2" type="R1Tensor" use="required" />
		<!--radius => Radius of the cylinder-->
		<xsd:attribute name="radius" type="real64" use="required" />
		<!--name => A name is required for any non-unique nodes-->
		<xsd:attribute name="name" type="string" use="required" />
	</xsd:complexType>
	<xsd:complexType name="ThickPlaneType">
		<!--normal => Normal (n_x,n_y,n_z) to the plane (will be normalized automatically)-->
		<xsd:attribute name="normal" type="R1Tensor" use="required" />
		<!--origin => Origin point (x,y,z) of the plane (basically, any point on the plane)-->
		<xsd:attribute name="origin" type="R1Tensor" use="required" />
		<!--thickness => The total thickness of the plane (with half to each side)-->
		<xsd:attribute name="thickness" type="real64" use="required" />
		<!--name => A name is required for any non-unique nodes-->
		<xsd:attribute name="name" type="string" use="required" />
	</xsd:complexType>
	<xsd:complexType name="MeshType">
		<xsd:choice minOccurs="0" maxOccurs="unbounded">
			<xsd:element name="InternalMesh" type="InternalMeshType" />
			<xsd:element name="InternalWell" type="InternalWellType">
				<xsd:unique name="InternalWellPerforationUniqueName">
					<xsd:selector xpath="Perforation" />
					<xsd:field xpath="@name" />
				</xsd:unique>
			</xsd:element>
			<xsd:element name="InternalWellbore" type="InternalWellboreType" />
<<<<<<< HEAD
			<xsd:element name="PAMELAMesh" type="PAMELAMeshType" />
			<xsd:element name="ParticleMesh" type="ParticleMeshType" />
=======
>>>>>>> 734fc769
			<xsd:element name="VTKMesh" type="VTKMeshType" />
		</xsd:choice>
	</xsd:complexType>
	<xsd:complexType name="InternalMeshType">
		<!--cellBlockNames => Names of each mesh block-->
		<xsd:attribute name="cellBlockNames" type="string_array" use="required" />
		<!--elementTypes => Element types of each mesh block-->
		<xsd:attribute name="elementTypes" type="string_array" use="required" />
		<!--nx => Number of elements in the x-direction within each mesh block-->
		<xsd:attribute name="nx" type="integer_array" use="required" />
		<!--ny => Number of elements in the y-direction within each mesh block-->
		<xsd:attribute name="ny" type="integer_array" use="required" />
		<!--nz => Number of elements in the z-direction within each mesh block-->
		<xsd:attribute name="nz" type="integer_array" use="required" />
		<!--positionTolerance => A position tolerance to verify if a node belong to a nodeset-->
		<xsd:attribute name="positionTolerance" type="real64" default="1e-10" />
		<!--trianglePattern => Pattern by which to decompose the hex mesh into wedges-->
		<xsd:attribute name="trianglePattern" type="integer" default="0" />
		<!--xBias => Bias of element sizes in the x-direction within each mesh block (dx_left=(1+b)*L/N, dx_right=(1-b)*L/N)-->
		<xsd:attribute name="xBias" type="real64_array" default="{1}" />
		<!--xCoords => x-coordinates of each mesh block vertex-->
		<xsd:attribute name="xCoords" type="real64_array" use="required" />
		<!--yBias => Bias of element sizes in the y-direction within each mesh block (dy_left=(1+b)*L/N, dx_right=(1-b)*L/N)-->
		<xsd:attribute name="yBias" type="real64_array" default="{1}" />
		<!--yCoords => y-coordinates of each mesh block vertex-->
		<xsd:attribute name="yCoords" type="real64_array" use="required" />
		<!--zBias => Bias of element sizes in the z-direction within each mesh block (dz_left=(1+b)*L/N, dz_right=(1-b)*L/N)-->
		<xsd:attribute name="zBias" type="real64_array" default="{1}" />
		<!--zCoords => z-coordinates of each mesh block vertex-->
		<xsd:attribute name="zCoords" type="real64_array" use="required" />
		<!--name => A name is required for any non-unique nodes-->
		<xsd:attribute name="name" type="string" use="required" />
	</xsd:complexType>
	<xsd:complexType name="InternalWellType">
		<xsd:choice minOccurs="0" maxOccurs="unbounded">
			<xsd:element name="Perforation" type="PerforationType" />
		</xsd:choice>
		<!--logLevel => Log level-->
		<xsd:attribute name="logLevel" type="integer" default="0" />
		<!--meshName => Name of the reservoir mesh associated with this well-->
		<xsd:attribute name="meshName" type="string" use="required" />
		<!--minElementLength => Minimum length of a well element, computed as (segment length / number of elements per segment ) [m]-->
		<xsd:attribute name="minElementLength" type="real64" default="0.001" />
		<!--minSegmentLength => Minimum length of a well segment [m]-->
		<xsd:attribute name="minSegmentLength" type="real64" default="0.01" />
		<!--numElementsPerSegment => Number of well elements per polyline segment-->
		<xsd:attribute name="numElementsPerSegment" type="integer" use="required" />
		<!--polylineNodeCoords => Physical coordinates of the well polyline nodes-->
		<xsd:attribute name="polylineNodeCoords" type="real64_array2d" use="required" />
		<!--polylineSegmentConn => Connectivity of the polyline segments-->
		<xsd:attribute name="polylineSegmentConn" type="globalIndex_array2d" use="required" />
		<!--radius => Radius of the well [m]-->
		<xsd:attribute name="radius" type="real64" use="required" />
		<!--wellControlsName => Name of the set of constraints associated with this well-->
		<xsd:attribute name="wellControlsName" type="string" use="required" />
		<!--wellRegionName => Name of the well element region-->
		<xsd:attribute name="wellRegionName" type="string" use="required" />
		<!--name => A name is required for any non-unique nodes-->
		<xsd:attribute name="name" type="string" use="required" />
	</xsd:complexType>
	<xsd:complexType name="PerforationType">
		<!--distanceFromHead => Linear distance from well head to the perforation-->
		<xsd:attribute name="distanceFromHead" type="real64" use="required" />
		<!--transmissibility => Perforation transmissibility-->
		<xsd:attribute name="transmissibility" type="real64" default="-1" />
		<!--name => A name is required for any non-unique nodes-->
		<xsd:attribute name="name" type="string" use="required" />
	</xsd:complexType>
	<xsd:complexType name="InternalWellboreType">
		<!--autoSpaceRadialElems => Automatically set number and spacing of elements in the radial direction. This overrides the values of nr!Value in each block indicates factor to scale the radial increment.Larger numbers indicate larger radial elements.-->
		<xsd:attribute name="autoSpaceRadialElems" type="real64_array" default="{-1}" />
		<!--cartesianMappingInnerRadius => If using a Cartesian aligned outer boundary, this is inner radius at which to start the mapping.-->
		<xsd:attribute name="cartesianMappingInnerRadius" type="real64" default="1e+99" />
		<!--cellBlockNames => Names of each mesh block-->
		<xsd:attribute name="cellBlockNames" type="string_array" use="required" />
		<!--elementTypes => Element types of each mesh block-->
		<xsd:attribute name="elementTypes" type="string_array" use="required" />
		<!--hardRadialCoords => Sets the radial spacing to specified values-->
		<xsd:attribute name="hardRadialCoords" type="real64_array" default="{0}" />
		<!--nr => Number of elements in the radial direction-->
		<xsd:attribute name="nr" type="integer_array" use="required" />
		<!--nt => Number of elements in the tangent direction-->
		<xsd:attribute name="nt" type="integer_array" use="required" />
		<!--nz => Number of elements in the z-direction within each mesh block-->
		<xsd:attribute name="nz" type="integer_array" use="required" />
		<!--positionTolerance => A position tolerance to verify if a node belong to a nodeset-->
		<xsd:attribute name="positionTolerance" type="real64" default="1e-10" />
		<!--rBias => Bias of element sizes in the radial direction-->
		<xsd:attribute name="rBias" type="real64_array" default="{-0.8}" />
		<!--radius => Wellbore radius-->
		<xsd:attribute name="radius" type="real64_array" use="required" />
		<!--theta => Tangent angle defining geometry size: 90 for quarter, 180 for half and 360 for full wellbore geometry-->
		<xsd:attribute name="theta" type="real64_array" use="required" />
		<!--trajectory => Coordinates defining the wellbore trajectory-->
		<xsd:attribute name="trajectory" type="real64_array2d" default="{{0}}" />
		<!--trianglePattern => Pattern by which to decompose the hex mesh into wedges-->
		<xsd:attribute name="trianglePattern" type="integer" default="0" />
		<!--useCartesianOuterBoundary => Enforce a Cartesian aligned outer boundary on the outer block starting with the radial block specified in this value-->
		<xsd:attribute name="useCartesianOuterBoundary" type="integer" default="1000000" />
		<!--xBias => Bias of element sizes in the x-direction within each mesh block (dx_left=(1+b)*L/N, dx_right=(1-b)*L/N)-->
		<xsd:attribute name="xBias" type="real64_array" default="{1}" />
		<!--yBias => Bias of element sizes in the y-direction within each mesh block (dy_left=(1+b)*L/N, dx_right=(1-b)*L/N)-->
		<xsd:attribute name="yBias" type="real64_array" default="{1}" />
		<!--zBias => Bias of element sizes in the z-direction within each mesh block (dz_left=(1+b)*L/N, dz_right=(1-b)*L/N)-->
		<xsd:attribute name="zBias" type="real64_array" default="{1}" />
		<!--zCoords => z-coordinates of each mesh block vertex-->
		<xsd:attribute name="zCoords" type="real64_array" use="required" />
		<!--name => A name is required for any non-unique nodes-->
		<xsd:attribute name="name" type="string" use="required" />
	</xsd:complexType>
<<<<<<< HEAD
	<xsd:complexType name="PAMELAMeshType">
		<!--fieldNamesInGEOSX => Names of fields in GEOSX to import into-->
		<xsd:attribute name="fieldNamesInGEOSX" type="string_array" default="{}" />
		<!--fieldsToImport => Fields to be imported from the external mesh file-->
		<xsd:attribute name="fieldsToImport" type="string_array" default="{}" />
		<!--file => Path to the mesh file-->
		<xsd:attribute name="file" type="path" use="required" />
		<!--logLevel => Log level-->
		<xsd:attribute name="logLevel" type="integer" default="0" />
		<!--scale => Scale the coordinates of the vertices by given scale factors (after translation)-->
		<xsd:attribute name="scale" type="R1Tensor" default="{1,1,1}" />
		<!--translate => Translate the coordinates of the vertices by a given vector (prior to scaling)-->
		<xsd:attribute name="translate" type="R1Tensor" default="{0,0,0}" />
		<!--name => A name is required for any non-unique nodes-->
		<xsd:attribute name="name" type="string" use="required" />
	</xsd:complexType>
	<xsd:complexType name="ParticleMeshType">
		<!--headerFile => path to the header file-->
		<xsd:attribute name="headerFile" type="path" use="required" />
		<!--particleBlockNames => Names of each particle block-->
		<xsd:attribute name="particleBlockNames" type="string_array" use="required" />
		<!--particleFile => path to the particle file-->
		<xsd:attribute name="particleFile" type="path" use="required" />
		<!--particleTypes => Particle types of each particle block-->
		<xsd:attribute name="particleTypes" type="string_array" use="required" />
		<!--name => A name is required for any non-unique nodes-->
		<xsd:attribute name="name" type="string" use="required" />
	</xsd:complexType>
=======
>>>>>>> 734fc769
	<xsd:complexType name="VTKMeshType">
		<!--faceBlocks => Names of the VTK faces to import-->
		<xsd:attribute name="faceBlocks" type="string_array" default="{}" />
		<!--fieldNamesInGEOSX => Names of fields in GEOSX to import into-->
		<xsd:attribute name="fieldNamesInGEOSX" type="string_array" default="{}" />
		<!--fieldsToImport => Fields to be imported from the external mesh file-->
		<xsd:attribute name="fieldsToImport" type="string_array" default="{}" />
		<!--file => Path to the mesh file-->
		<xsd:attribute name="file" type="path" use="required" />
		<!--logLevel => Log level-->
		<xsd:attribute name="logLevel" type="integer" default="0" />
		<!--nodesetNames => Names of the VTK nodesets to import-->
		<xsd:attribute name="nodesetNames" type="string_array" default="{}" />
		<!--partitionMethod => Method (library) used to partition the mesh-->
		<xsd:attribute name="partitionMethod" type="geosx_vtk_PartitionMethod" default="parmetis" />
		<!--partitionRefinement => Number of partitioning refinement iterations (defaults to 1, recommended value).A value of 0 disables graph partitioning and keeps simple kd-tree partitions (not recommended). Values higher than 1 may lead to slightly improved partitioning, but yield diminishing returns.-->
		<xsd:attribute name="partitionRefinement" type="integer" default="1" />
		<!--regionAttribute => Name of the VTK cell attribute to use as region marker-->
		<xsd:attribute name="regionAttribute" type="string" default="attribute" />
		<!--scale => Scale the coordinates of the vertices by given scale factors (after translation)-->
		<xsd:attribute name="scale" type="R1Tensor" default="{1,1,1}" />
		<!--translate => Translate the coordinates of the vertices by a given vector (prior to scaling)-->
		<xsd:attribute name="translate" type="R1Tensor" default="{0,0,0}" />
		<!--useGlobalIds => Controls the use of global IDs in the input file for cells and points. If set to 0 (default value), the GlobalId arrays in the input mesh are used if available, and generated otherwise. If set to a negative value, the GlobalId arrays in the input mesh are not used, and generated global Ids are automatically generated. If set to a positive value, the GlobalId arrays in the input mesh are used and required, and the simulation aborts if they are not available-->
		<xsd:attribute name="useGlobalIds" type="integer" default="0" />
		<!--name => A name is required for any non-unique nodes-->
		<xsd:attribute name="name" type="string" use="required" />
	</xsd:complexType>
	<xsd:simpleType name="geosx_vtk_PartitionMethod">
		<xsd:restriction base="xsd:string">
			<xsd:pattern value=".*[\[\]`$].*|parmetis|ptscotch" />
		</xsd:restriction>
	</xsd:simpleType>
	<xsd:complexType name="NumericalMethodsType">
		<xsd:choice minOccurs="0" maxOccurs="unbounded">
			<xsd:element name="FiniteElements" type="FiniteElementsType" maxOccurs="1">
				<xsd:unique name="FiniteElementsFiniteElementSpaceUniqueName">
					<xsd:selector xpath="FiniteElementSpace" />
					<xsd:field xpath="@name" />
				</xsd:unique>
			</xsd:element>
			<xsd:element name="FiniteVolume" type="FiniteVolumeType" maxOccurs="1">
				<xsd:unique name="FiniteVolumeHybridMimeticDiscretizationUniqueName">
					<xsd:selector xpath="HybridMimeticDiscretization" />
					<xsd:field xpath="@name" />
				</xsd:unique>
				<xsd:unique name="FiniteVolumeTwoPointFluxApproximationUniqueName">
					<xsd:selector xpath="TwoPointFluxApproximation" />
					<xsd:field xpath="@name" />
				</xsd:unique>
			</xsd:element>
		</xsd:choice>
	</xsd:complexType>
	<xsd:complexType name="FiniteElementsType">
		<xsd:choice minOccurs="0" maxOccurs="unbounded">
			<xsd:element name="FiniteElementSpace" type="FiniteElementSpaceType" />
			<xsd:element name="LinearSolverParameters" type="LinearSolverParametersType" maxOccurs="1" />
			<xsd:element name="NonlinearSolverParameters" type="NonlinearSolverParametersType" maxOccurs="1" />
		</xsd:choice>
	</xsd:complexType>
	<xsd:complexType name="FiniteElementSpaceType">
		<!--formulation => Specifier to indicate any specialized formuations. For instance, one of the many enhanced assumed strain methods of the Hexahedron parent shape would be indicated here-->
		<xsd:attribute name="formulation" type="string" default="default" />
		<!--order => The order of the finite element basis.-->
		<xsd:attribute name="order" type="integer" use="required" />
		<!--useVirtualElements => Specifier to indicate whether to force the use of VEM-->
		<xsd:attribute name="useVirtualElements" type="integer" default="0" />
		<!--name => A name is required for any non-unique nodes-->
		<xsd:attribute name="name" type="string" use="required" />
	</xsd:complexType>
	<xsd:complexType name="LinearSolverParametersType">
		<!--amgAggresiveCoarseningLevels => AMG number levels for aggressive coarsening 
Available options are: TODO-->
		<xsd:attribute name="amgAggresiveCoarseningLevels" type="integer" default="0" />
		<!--amgCoarseSolver => AMG coarsest level solver/smoother type. Available options are: ``default|jacobi|l1jacobi|fgs|sgs|l1sgs|chebyshev|direct|bgs``-->
		<xsd:attribute name="amgCoarseSolver" type="geosx_LinearSolverParameters_AMG_CoarseType" default="direct" />
		<!--amgCoarseningType => AMG coarsening algorithm
Available options are: TODO-->
		<xsd:attribute name="amgCoarseningType" type="string" default="HMIS" />
		<!--amgInterpolationType => AMG interpolation algorithm
Available options are: TODO-->
		<xsd:attribute name="amgInterpolationType" type="integer" default="6" />
		<!--amgNullSpaceType => AMG near null space approximation. Available options are:``constantModes|rigidBodyModes``-->
		<xsd:attribute name="amgNullSpaceType" type="geosx_LinearSolverParameters_AMG_NullSpaceType" default="constantModes" />
		<!--amgNumFunctions => AMG number of functions
Available options are: TODO-->
		<xsd:attribute name="amgNumFunctions" type="integer" default="1" />
		<!--amgNumSweeps => AMG smoother sweeps-->
		<xsd:attribute name="amgNumSweeps" type="integer" default="2" />
		<!--amgSmootherType => AMG smoother type. Available options are: ``default|jacobi|l1jacobi|fgs|bgs|sgs|l1sgs|chebyshev|ilu0|ilut|ic0|ict``-->
		<xsd:attribute name="amgSmootherType" type="geosx_LinearSolverParameters_AMG_SmootherType" default="fgs" />
		<!--amgThreshold => AMG strength-of-connection threshold-->
		<xsd:attribute name="amgThreshold" type="real64" default="0" />
		<!--directCheckResidual => Whether to check the linear system solution residual-->
		<xsd:attribute name="directCheckResidual" type="integer" default="0" />
		<!--directColPerm => How to permute the columns. Available options are: ``none|MMD_AtplusA|MMD_AtA|colAMD|metis|parmetis``-->
		<xsd:attribute name="directColPerm" type="geosx_LinearSolverParameters_Direct_ColPerm" default="metis" />
		<!--directEquil => Whether to scale the rows and columns of the matrix-->
		<xsd:attribute name="directEquil" type="integer" default="1" />
		<!--directIterRef => Whether to perform iterative refinement-->
		<xsd:attribute name="directIterRef" type="integer" default="1" />
		<!--directParallel => Whether to use a parallel solver (instead of a serial one)-->
		<xsd:attribute name="directParallel" type="integer" default="1" />
		<!--directReplTinyPivot => Whether to replace tiny pivots by sqrt(epsilon)*norm(A)-->
		<xsd:attribute name="directReplTinyPivot" type="integer" default="1" />
		<!--directRowPerm => How to permute the rows. Available options are: ``none|mc64``-->
		<xsd:attribute name="directRowPerm" type="geosx_LinearSolverParameters_Direct_RowPerm" default="mc64" />
		<!--iluFill => ILU(K) fill factor-->
		<xsd:attribute name="iluFill" type="integer" default="0" />
		<!--iluThreshold => ILU(T) threshold factor-->
		<xsd:attribute name="iluThreshold" type="real64" default="0" />
		<!--krylovAdaptiveTol => Use Eisenstat-Walker adaptive linear tolerance-->
		<xsd:attribute name="krylovAdaptiveTol" type="integer" default="0" />
		<!--krylovMaxIter => Maximum iterations allowed for an iterative solver-->
		<xsd:attribute name="krylovMaxIter" type="integer" default="200" />
		<!--krylovMaxRestart => Maximum iterations before restart (GMRES only)-->
		<xsd:attribute name="krylovMaxRestart" type="integer" default="200" />
		<!--krylovTol => Relative convergence tolerance of the iterative method
If the method converges, the iterative solution :math:`\mathsf{x}_k` is such that
the relative residual norm satisfies:
:math:`\left\lVert \mathsf{b} - \mathsf{A} \mathsf{x}_k \right\rVert_2` < ``krylovTol`` * :math:`\left\lVert\mathsf{b}\right\rVert_2`-->
		<xsd:attribute name="krylovTol" type="real64" default="1e-06" />
		<!--krylovWeakestTol => Weakest-allowed tolerance for adaptive method-->
		<xsd:attribute name="krylovWeakestTol" type="real64" default="0.001" />
		<!--logLevel => Log level-->
		<xsd:attribute name="logLevel" type="integer" default="0" />
		<!--preconditionerType => Preconditioner type. Available options are: ``none|jacobi|l1jacobi|fgs|sgs|l1sgs|chebyshev|iluk|ilut|icc|ict|amg|mgr|block|direct|bgs``-->
		<xsd:attribute name="preconditionerType" type="geosx_LinearSolverParameters_PreconditionerType" default="iluk" />
		<!--solverType => Linear solver type. Available options are: ``direct|cg|gmres|fgmres|bicgstab|preconditioner``-->
		<xsd:attribute name="solverType" type="geosx_LinearSolverParameters_SolverType" default="direct" />
		<!--stopIfError => Whether to stop the simulation if the linear solver reports an error-->
		<xsd:attribute name="stopIfError" type="integer" default="1" />
	</xsd:complexType>
	<xsd:simpleType name="geosx_LinearSolverParameters_AMG_CoarseType">
		<xsd:restriction base="xsd:string">
			<xsd:pattern value=".*[\[\]`$].*|default|jacobi|l1jacobi|fgs|sgs|l1sgs|chebyshev|direct|bgs" />
		</xsd:restriction>
	</xsd:simpleType>
	<xsd:simpleType name="geosx_LinearSolverParameters_AMG_NullSpaceType">
		<xsd:restriction base="xsd:string">
			<xsd:pattern value=".*[\[\]`$].*|constantModes|rigidBodyModes" />
		</xsd:restriction>
	</xsd:simpleType>
	<xsd:simpleType name="geosx_LinearSolverParameters_AMG_SmootherType">
		<xsd:restriction base="xsd:string">
			<xsd:pattern value=".*[\[\]`$].*|default|jacobi|l1jacobi|fgs|bgs|sgs|l1sgs|chebyshev|ilu0|ilut|ic0|ict" />
		</xsd:restriction>
	</xsd:simpleType>
	<xsd:simpleType name="geosx_LinearSolverParameters_Direct_ColPerm">
		<xsd:restriction base="xsd:string">
			<xsd:pattern value=".*[\[\]`$].*|none|MMD_AtplusA|MMD_AtA|colAMD|metis|parmetis" />
		</xsd:restriction>
	</xsd:simpleType>
	<xsd:simpleType name="geosx_LinearSolverParameters_Direct_RowPerm">
		<xsd:restriction base="xsd:string">
			<xsd:pattern value=".*[\[\]`$].*|none|mc64" />
		</xsd:restriction>
	</xsd:simpleType>
	<xsd:simpleType name="geosx_LinearSolverParameters_PreconditionerType">
		<xsd:restriction base="xsd:string">
			<xsd:pattern value=".*[\[\]`$].*|none|jacobi|l1jacobi|fgs|sgs|l1sgs|chebyshev|iluk|ilut|icc|ict|amg|mgr|block|direct|bgs" />
		</xsd:restriction>
	</xsd:simpleType>
	<xsd:simpleType name="geosx_LinearSolverParameters_SolverType">
		<xsd:restriction base="xsd:string">
			<xsd:pattern value=".*[\[\]`$].*|direct|cg|gmres|fgmres|bicgstab|preconditioner" />
		</xsd:restriction>
	</xsd:simpleType>
	<xsd:complexType name="NonlinearSolverParametersType">
		<!--allowNonConverged => Allow non-converged solution to be accepted. (i.e. exit from the Newton loop without achieving the desired tolerance)-->
		<xsd:attribute name="allowNonConverged" type="integer" default="0" />
		<!--couplingType => Type of coupling. Options are: Sequential and FullyImplicit-->
		<xsd:attribute name="couplingType" type="geosx_NonlinearSolverParameters_CouplingType" default="FullyImplicit" />
		<!--lineSearchAction => How the line search is to be used. Options are: 
 * None    - Do not use line search.
* Attempt - Use line search. Allow exit from line search without achieving smaller residual than starting residual.
* Require - Use line search. If smaller residual than starting resdual is not achieved, cut time step.-->
		<xsd:attribute name="lineSearchAction" type="geosx_NonlinearSolverParameters_LineSearchAction" default="Attempt" />
		<!--lineSearchCutFactor => Line search cut factor. For instance, a value of 0.5 will result in the effective application of the last solution by a factor of (0.5, 0.25, 0.125, ...)-->
		<xsd:attribute name="lineSearchCutFactor" type="real64" default="0.5" />
		<!--lineSearchInterpolationType => Strategy to cut the solution update during the line search. Options are: 
 * Linear
* Parabolic-->
		<xsd:attribute name="lineSearchInterpolationType" type="geosx_NonlinearSolverParameters_LineSearchInterpolationType" default="Linear" />
		<!--lineSearchMaxCuts => Maximum number of line search cuts.-->
		<xsd:attribute name="lineSearchMaxCuts" type="integer" default="4" />
		<!--logLevel => Log level-->
		<xsd:attribute name="logLevel" type="integer" default="0" />
		<!--maxAllowedResidualNorm => Maximum value of residual norm that is allowed in a Newton loop-->
		<xsd:attribute name="maxAllowedResidualNorm" type="real64" default="1e+09" />
		<!--maxNumConfigurationAttempts => Max number of times that the configuration can be changed-->
		<xsd:attribute name="maxNumConfigurationAttempts" type="integer" default="10" />
		<!--maxSubSteps => Maximum number of time sub-steps allowed for the solver-->
		<xsd:attribute name="maxSubSteps" type="integer" default="10" />
		<!--maxTimeStepCuts => Max number of time step cuts-->
		<xsd:attribute name="maxTimeStepCuts" type="integer" default="2" />
		<!--newtonMaxIter => Maximum number of iterations that are allowed in a Newton loop.-->
		<xsd:attribute name="newtonMaxIter" type="integer" default="5" />
		<!--newtonMinIter => Minimum number of iterations that are required before exiting the Newton loop.-->
		<xsd:attribute name="newtonMinIter" type="integer" default="1" />
		<!--newtonTol => The required tolerance in order to exit the Newton iteration loop.-->
		<xsd:attribute name="newtonTol" type="real64" default="1e-06" />
		<!--subcycling => Flag to decide whether to iterate between sequentially coupled solvers or not.-->
		<xsd:attribute name="subcycling" type="integer" default="0" />
		<!--timeStepCutFactor => Factor by which the time step will be cut if a timestep cut is required.-->
		<xsd:attribute name="timeStepCutFactor" type="real64" default="0.5" />
		<!--timeStepDecreaseFactor => Factor by which the time step is decreased when the number of Newton iterations is large.-->
		<xsd:attribute name="timeStepDecreaseFactor" type="real64" default="0.5" />
		<!--timeStepDecreaseIterLimit => Fraction of the max Newton iterations above which the solver asks for the time-step to be decreased for the next time step.-->
		<xsd:attribute name="timeStepDecreaseIterLimit" type="real64" default="0.7" />
		<!--timeStepIncreaseFactor => Factor by which the time step is increased when the number of Newton iterations is small.-->
		<xsd:attribute name="timeStepIncreaseFactor" type="real64" default="2" />
		<!--timeStepIncreaseIterLimit => Fraction of the max Newton iterations below which the solver asks for the time-step to be increased for the next time step.-->
		<xsd:attribute name="timeStepIncreaseIterLimit" type="real64" default="0.4" />
	</xsd:complexType>
	<xsd:simpleType name="geosx_NonlinearSolverParameters_CouplingType">
		<xsd:restriction base="xsd:string">
			<xsd:pattern value=".*[\[\]`$].*|FullyImplicit|Sequential" />
		</xsd:restriction>
	</xsd:simpleType>
	<xsd:simpleType name="geosx_NonlinearSolverParameters_LineSearchAction">
		<xsd:restriction base="xsd:string">
			<xsd:pattern value=".*[\[\]`$].*|None|Attempt|Require" />
		</xsd:restriction>
	</xsd:simpleType>
	<xsd:simpleType name="geosx_NonlinearSolverParameters_LineSearchInterpolationType">
		<xsd:restriction base="xsd:string">
			<xsd:pattern value=".*[\[\]`$].*|Linear|Parabolic" />
		</xsd:restriction>
	</xsd:simpleType>
	<xsd:complexType name="FiniteVolumeType">
		<xsd:choice minOccurs="0" maxOccurs="unbounded">
			<xsd:element name="HybridMimeticDiscretization" type="HybridMimeticDiscretizationType" />
			<xsd:element name="TwoPointFluxApproximation" type="TwoPointFluxApproximationType" />
		</xsd:choice>
	</xsd:complexType>
	<xsd:complexType name="HybridMimeticDiscretizationType">
		<!--innerProductType => Type of inner product used in the hybrid FVM solver-->
		<xsd:attribute name="innerProductType" type="string" use="required" />
		<!--name => A name is required for any non-unique nodes-->
		<xsd:attribute name="name" type="string" use="required" />
	</xsd:complexType>
	<xsd:complexType name="TwoPointFluxApproximationType">
		<!--areaRelTol => Relative tolerance for area calculations.-->
		<xsd:attribute name="areaRelTol" type="real64" default="1e-08" />
		<!--meanPermCoefficient => (no description available)-->
		<xsd:attribute name="meanPermCoefficient" type="real64" default="1" />
		<!--usePEDFM => (no description available)-->
		<xsd:attribute name="usePEDFM" type="integer" default="0" />
		<!--name => A name is required for any non-unique nodes-->
		<xsd:attribute name="name" type="string" use="required" />
	</xsd:complexType>
	<xsd:complexType name="OutputsType">
		<xsd:choice minOccurs="0" maxOccurs="unbounded">
			<xsd:element name="Blueprint" type="BlueprintType" />
			<xsd:element name="ChomboIO" type="ChomboIOType" />
			<xsd:element name="Python" type="PythonType" />
			<xsd:element name="Restart" type="RestartType" />
			<xsd:element name="Silo" type="SiloType" />
			<xsd:element name="TimeHistory" type="TimeHistoryType" />
			<xsd:element name="VTK" type="VTKType" />
		</xsd:choice>
	</xsd:complexType>
	<xsd:complexType name="BlueprintType">
		<!--childDirectory => Child directory path-->
		<xsd:attribute name="childDirectory" type="string" default="" />
		<!--outputFullQuadratureData => If true writes out data associated with every quadrature point.-->
		<xsd:attribute name="outputFullQuadratureData" type="integer" default="0" />
		<!--parallelThreads => Number of plot files.-->
		<xsd:attribute name="parallelThreads" type="integer" default="1" />
		<!--plotLevel => Determines which fields to write.-->
		<xsd:attribute name="plotLevel" type="geosx_dataRepository_PlotLevel" default="1" />
		<!--name => A name is required for any non-unique nodes-->
		<xsd:attribute name="name" type="string" use="required" />
	</xsd:complexType>
	<xsd:complexType name="ChomboIOType">
		<!--beginCycle => Cycle at which the coupling will commence.-->
		<xsd:attribute name="beginCycle" type="real64" use="required" />
		<!--childDirectory => Child directory path-->
		<xsd:attribute name="childDirectory" type="string" default="" />
		<!--inputPath => Path at which the chombo to geosx file will be written.-->
		<xsd:attribute name="inputPath" type="string" default="/INVALID_INPUT_PATH" />
		<!--outputPath => Path at which the geosx to chombo file will be written.-->
		<xsd:attribute name="outputPath" type="string" use="required" />
		<!--parallelThreads => Number of plot files.-->
		<xsd:attribute name="parallelThreads" type="integer" default="1" />
		<!--useChomboPressures => True iff geosx should use the pressures chombo writes out.-->
		<xsd:attribute name="useChomboPressures" type="integer" default="0" />
		<!--waitForInput => True iff geosx should wait for chombo to write out a file. When true the inputPath must be set.-->
		<xsd:attribute name="waitForInput" type="integer" use="required" />
		<!--name => A name is required for any non-unique nodes-->
		<xsd:attribute name="name" type="string" use="required" />
	</xsd:complexType>
	<xsd:complexType name="PythonType">
		<!--childDirectory => Child directory path-->
		<xsd:attribute name="childDirectory" type="string" default="" />
		<!--parallelThreads => Number of plot files.-->
		<xsd:attribute name="parallelThreads" type="integer" default="1" />
		<!--name => A name is required for any non-unique nodes-->
		<xsd:attribute name="name" type="string" use="required" />
	</xsd:complexType>
	<xsd:complexType name="RestartType">
		<!--childDirectory => Child directory path-->
		<xsd:attribute name="childDirectory" type="string" default="" />
		<!--parallelThreads => Number of plot files.-->
		<xsd:attribute name="parallelThreads" type="integer" default="1" />
		<!--name => A name is required for any non-unique nodes-->
		<xsd:attribute name="name" type="string" use="required" />
	</xsd:complexType>
	<xsd:complexType name="SiloType">
		<!--childDirectory => Child directory path-->
		<xsd:attribute name="childDirectory" type="string" default="" />
		<!--fieldNames => Names of the fields to output. If this attribute is specified, GEOSX outputs all (and only) the fields specified by the user, regardless of their plotLevel-->
		<xsd:attribute name="fieldNames" type="string_array" default="{}" />
		<!--onlyPlotSpecifiedFieldNames => If this flag is equal to 1, then we only plot the fields listed in `fieldNames`. Otherwise, we plot all the fields with the required `plotLevel`, plus the fields listed in `fieldNames`-->
		<xsd:attribute name="onlyPlotSpecifiedFieldNames" type="integer" default="0" />
		<!--parallelThreads => Number of plot files.-->
		<xsd:attribute name="parallelThreads" type="integer" default="1" />
		<!--plotFileRoot => (no description available)-->
		<xsd:attribute name="plotFileRoot" type="string" default="plot" />
		<!--plotLevel => (no description available)-->
		<xsd:attribute name="plotLevel" type="integer" default="1" />
		<!--writeCellElementMesh => (no description available)-->
		<xsd:attribute name="writeCellElementMesh" type="integer" default="1" />
		<!--writeEdgeMesh => (no description available)-->
		<xsd:attribute name="writeEdgeMesh" type="integer" default="0" />
		<!--writeFEMFaces => (no description available)-->
		<xsd:attribute name="writeFEMFaces" type="integer" default="0" />
		<!--writeFaceElementMesh => (no description available)-->
		<xsd:attribute name="writeFaceElementMesh" type="integer" default="1" />
		<!--name => A name is required for any non-unique nodes-->
		<xsd:attribute name="name" type="string" use="required" />
	</xsd:complexType>
	<xsd:complexType name="TimeHistoryType">
		<!--childDirectory => Child directory path-->
		<xsd:attribute name="childDirectory" type="string" default="" />
		<!--filename => The filename to which to write time history output.-->
		<xsd:attribute name="filename" type="string" default="TimeHistory" />
		<!--format => The output file format for time history output.-->
		<xsd:attribute name="format" type="string" default="hdf" />
		<!--parallelThreads => Number of plot files.-->
		<xsd:attribute name="parallelThreads" type="integer" default="1" />
		<!--sources => A list of collectors from which to collect and output time history information.-->
		<xsd:attribute name="sources" type="string_array" use="required" />
		<!--name => A name is required for any non-unique nodes-->
		<xsd:attribute name="name" type="string" use="required" />
	</xsd:complexType>
	<xsd:complexType name="VTKType">
		<!--childDirectory => Child directory path-->
		<xsd:attribute name="childDirectory" type="string" default="" />
		<!--fieldNames => Names of the fields to output. If this attribute is specified, GEOSX outputs all the fields specified by the user, regardless of their `plotLevel`-->
		<xsd:attribute name="fieldNames" type="string_array" default="{}" />
		<!--format => Output data format.  Valid options: ``binary``, ``ascii``-->
		<xsd:attribute name="format" type="geosx_vtk_VTKOutputMode" default="binary" />
		<!--onlyPlotSpecifiedFieldNames => If this flag is equal to 1, then we only plot the fields listed in `fieldNames`. Otherwise, we plot all the fields with the required `plotLevel`, plus the fields listed in `fieldNames`-->
		<xsd:attribute name="onlyPlotSpecifiedFieldNames" type="integer" default="0" />
		<!--outputRegionType => Output region types.  Valid options: ``cell``, ``well``, ``surface``, ``particle``, ``all``-->
		<xsd:attribute name="outputRegionType" type="geosx_vtk_VTKRegionTypes" default="all" />
		<!--parallelThreads => Number of plot files.-->
		<xsd:attribute name="parallelThreads" type="integer" default="1" />
		<!--plotFileRoot => Name of the root file for this output.-->
		<xsd:attribute name="plotFileRoot" type="string" default="VTK" />
		<!--plotLevel => Level detail plot. Only fields with lower of equal plot level will be output.-->
		<xsd:attribute name="plotLevel" type="integer" default="1" />
		<!--writeFEMFaces => (no description available)-->
		<xsd:attribute name="writeFEMFaces" type="integer" default="0" />
		<!--writeGhostCells => Should the vtk files contain the ghost cells or not.-->
		<xsd:attribute name="writeGhostCells" type="integer" default="0" />
		<!--name => A name is required for any non-unique nodes-->
		<xsd:attribute name="name" type="string" use="required" />
	</xsd:complexType>
	<xsd:simpleType name="geosx_vtk_VTKOutputMode">
		<xsd:restriction base="xsd:string">
			<xsd:pattern value=".*[\[\]`$].*|binary|ascii" />
		</xsd:restriction>
	</xsd:simpleType>
	<xsd:simpleType name="geosx_vtk_VTKRegionTypes">
		<xsd:restriction base="xsd:string">
			<xsd:pattern value=".*[\[\]`$].*|cell|well|surface|particle|all" />
		</xsd:restriction>
	</xsd:simpleType>
	<xsd:complexType name="SolversType">
		<xsd:choice minOccurs="0" maxOccurs="unbounded">
			<xsd:element name="AcousticFirstOrderSEM" type="AcousticFirstOrderSEMType" />
			<xsd:element name="AcousticSEM" type="AcousticSEMType" />
			<xsd:element name="CompositionalMultiphaseFVM" type="CompositionalMultiphaseFVMType" />
			<xsd:element name="CompositionalMultiphaseHybridFVM" type="CompositionalMultiphaseHybridFVMType" />
			<xsd:element name="CompositionalMultiphaseReservoir" type="CompositionalMultiphaseReservoirType" />
			<xsd:element name="CompositionalMultiphaseWell" type="CompositionalMultiphaseWellType">
				<xsd:unique name="CompositionalMultiphaseWellWellControlsUniqueName">
					<xsd:selector xpath="WellControls" />
					<xsd:field xpath="@name" />
				</xsd:unique>
			</xsd:element>
			<xsd:element name="ElasticSEM" type="ElasticSEMType" />
			<xsd:element name="EmbeddedSurfaceGenerator" type="EmbeddedSurfaceGeneratorType" />
			<xsd:element name="FlowProppantTransport" type="FlowProppantTransportType" />
			<xsd:element name="Hydrofracture" type="HydrofractureType" />
			<xsd:element name="LagrangianContact" type="LagrangianContactType" />
			<xsd:element name="LaplaceFEM" type="LaplaceFEMType" />
			<xsd:element name="MultiphasePoromechanics" type="MultiphasePoromechanicsType" />
			<xsd:element name="MultiphasePoromechanicsReservoir" type="MultiphasePoromechanicsReservoirType" />
			<xsd:element name="PhaseFieldDamageFEM" type="PhaseFieldDamageFEMType" />
			<xsd:element name="PhaseFieldFracture" type="PhaseFieldFractureType" />
			<xsd:element name="ProppantTransport" type="ProppantTransportType" />
			<xsd:element name="ReactiveCompositionalMultiphaseOBL" type="ReactiveCompositionalMultiphaseOBLType" />
			<xsd:element name="SinglePhaseFVM" type="SinglePhaseFVMType" />
			<xsd:element name="SinglePhaseHybridFVM" type="SinglePhaseHybridFVMType" />
			<xsd:element name="SinglePhasePoromechanics" type="SinglePhasePoromechanicsType" />
			<xsd:element name="SinglePhasePoromechanicsConformingFractures" type="SinglePhasePoromechanicsConformingFracturesType" />
			<xsd:element name="SinglePhasePoromechanicsEmbeddedFractures" type="SinglePhasePoromechanicsEmbeddedFracturesType" />
			<xsd:element name="SinglePhasePoromechanicsReservoir" type="SinglePhasePoromechanicsReservoirType" />
			<xsd:element name="SinglePhaseProppantFVM" type="SinglePhaseProppantFVMType" />
			<xsd:element name="SinglePhaseReservoir" type="SinglePhaseReservoirType" />
			<xsd:element name="SinglePhaseWell" type="SinglePhaseWellType">
				<xsd:unique name="SinglePhaseWellWellControlsUniqueName">
					<xsd:selector xpath="WellControls" />
					<xsd:field xpath="@name" />
				</xsd:unique>
			</xsd:element>
			<xsd:element name="SolidMechanicsEmbeddedFractures" type="SolidMechanicsEmbeddedFracturesType" />
			<xsd:element name="SolidMechanicsLagrangianSSLE" type="SolidMechanicsLagrangianSSLEType" />
			<xsd:element name="SolidMechanics_LagrangianFEM" type="SolidMechanics_LagrangianFEMType" />
			<xsd:element name="SolidMechanics_MPM" type="SolidMechanics_MPMType" />
			<xsd:element name="SurfaceGenerator" type="SurfaceGeneratorType" />
		</xsd:choice>
		<!--gravityVector => Gravity vector used in the physics solvers-->
		<xsd:attribute name="gravityVector" type="R1Tensor" default="{0,0,-9.81}" />
	</xsd:complexType>
	<xsd:complexType name="AcousticFirstOrderSEMType">
		<xsd:choice minOccurs="0" maxOccurs="unbounded">
			<xsd:element name="LinearSolverParameters" type="LinearSolverParametersType" maxOccurs="1" />
			<xsd:element name="NonlinearSolverParameters" type="NonlinearSolverParametersType" maxOccurs="1" />
		</xsd:choice>
		<!--cflFactor => Factor to apply to the `CFL condition <http://en.wikipedia.org/wiki/Courant-Friedrichs-Lewy_condition>`_ when calculating the maximum allowable time step. Values should be in the interval (0,1] -->
		<xsd:attribute name="cflFactor" type="real64" default="0.5" />
		<!--discretization => Name of discretization object (defined in the :ref:`NumericalMethodsManager`) to use for this solver. For instance, if this is a Finite Element Solver, the name of a :ref:`FiniteElement` should be specified. If this is a Finite Volume Method, the name of a :ref:`FiniteVolume` discretization should be specified.-->
		<xsd:attribute name="discretization" type="string" use="required" />
		<!--dtSeismoTrace => Time step for output pressure at receivers-->
		<xsd:attribute name="dtSeismoTrace" type="real64" default="0" />
		<!--forward => Set to 1 to compute forward propagation-->
		<xsd:attribute name="forward" type="integer" default="1" />
		<!--initialDt => Initial time-step value required by the solver to the event manager.-->
		<xsd:attribute name="initialDt" type="real64" default="1e+99" />
		<!--lifoOnDevice => Set the capacity of the lifo device storage-->
		<xsd:attribute name="lifoOnDevice" type="integer" default="0" />
		<!--lifoOnHost => Set the capacity of the lifo host storage-->
		<xsd:attribute name="lifoOnHost" type="integer" default="0" />
		<!--lifoSize => Set the capacity of the lifo storage-->
		<xsd:attribute name="lifoSize" type="integer" default="0" />
		<!--linearDASGeometry => Geometry parameters for a linear DAS fiber (dip, azimuth, gauge length)-->
		<xsd:attribute name="linearDASGeometry" type="real64_array2d" default="{{0}}" />
		<!--logLevel => Log level-->
		<xsd:attribute name="logLevel" type="integer" default="0" />
		<!--outputSeismoTrace => Flag that indicates if we write the seismo trace in a file .txt, 0 no output, 1 otherwise-->
		<xsd:attribute name="outputSeismoTrace" type="integer" default="0" />
		<!--receiverCoordinates => Coordinates (x,y,z) of the receivers-->
		<xsd:attribute name="receiverCoordinates" type="real64_array2d" use="required" />
		<!--rickerOrder => Flag that indicates the order of the Ricker to be used o, 1 or 2. Order 2 by default-->
		<xsd:attribute name="rickerOrder" type="integer" default="2" />
		<!--saveFields => Set to 1 to save fields during forward and restore them during backward-->
		<xsd:attribute name="saveFields" type="integer" default="0" />
		<!--shotIndex => Set the current shot for temporary files-->
		<xsd:attribute name="shotIndex" type="integer" default="0" />
		<!--sourceCoordinates => Coordinates (x,y,z) of the sources-->
		<xsd:attribute name="sourceCoordinates" type="real64_array2d" use="required" />
		<!--targetRegions => Allowable regions that the solver may be applied to. Note that this does not indicate that the solver will be applied to these regions, only that allocation will occur such that the solver may be applied to these regions. The decision about what regions this solver will beapplied to rests in the EventManager.-->
		<xsd:attribute name="targetRegions" type="string_array" use="required" />
		<!--timeSourceFrequency => Central frequency for the time source-->
		<xsd:attribute name="timeSourceFrequency" type="real32" use="required" />
		<!--name => A name is required for any non-unique nodes-->
		<xsd:attribute name="name" type="string" use="required" />
	</xsd:complexType>
	<xsd:complexType name="AcousticSEMType">
		<xsd:choice minOccurs="0" maxOccurs="unbounded">
			<xsd:element name="LinearSolverParameters" type="LinearSolverParametersType" maxOccurs="1" />
			<xsd:element name="NonlinearSolverParameters" type="NonlinearSolverParametersType" maxOccurs="1" />
		</xsd:choice>
		<!--cflFactor => Factor to apply to the `CFL condition <http://en.wikipedia.org/wiki/Courant-Friedrichs-Lewy_condition>`_ when calculating the maximum allowable time step. Values should be in the interval (0,1] -->
		<xsd:attribute name="cflFactor" type="real64" default="0.5" />
		<!--discretization => Name of discretization object (defined in the :ref:`NumericalMethodsManager`) to use for this solver. For instance, if this is a Finite Element Solver, the name of a :ref:`FiniteElement` should be specified. If this is a Finite Volume Method, the name of a :ref:`FiniteVolume` discretization should be specified.-->
		<xsd:attribute name="discretization" type="string" use="required" />
		<!--dtSeismoTrace => Time step for output pressure at receivers-->
		<xsd:attribute name="dtSeismoTrace" type="real64" default="0" />
		<!--forward => Set to 1 to compute forward propagation-->
		<xsd:attribute name="forward" type="integer" default="1" />
		<!--initialDt => Initial time-step value required by the solver to the event manager.-->
		<xsd:attribute name="initialDt" type="real64" default="1e+99" />
		<!--lifoOnDevice => Set the capacity of the lifo device storage-->
		<xsd:attribute name="lifoOnDevice" type="integer" default="0" />
		<!--lifoOnHost => Set the capacity of the lifo host storage-->
		<xsd:attribute name="lifoOnHost" type="integer" default="0" />
		<!--lifoSize => Set the capacity of the lifo storage-->
		<xsd:attribute name="lifoSize" type="integer" default="0" />
		<!--linearDASGeometry => Geometry parameters for a linear DAS fiber (dip, azimuth, gauge length)-->
		<xsd:attribute name="linearDASGeometry" type="real64_array2d" default="{{0}}" />
		<!--logLevel => Log level-->
		<xsd:attribute name="logLevel" type="integer" default="0" />
		<!--outputSeismoTrace => Flag that indicates if we write the seismo trace in a file .txt, 0 no output, 1 otherwise-->
		<xsd:attribute name="outputSeismoTrace" type="integer" default="0" />
		<!--receiverCoordinates => Coordinates (x,y,z) of the receivers-->
		<xsd:attribute name="receiverCoordinates" type="real64_array2d" use="required" />
		<!--rickerOrder => Flag that indicates the order of the Ricker to be used o, 1 or 2. Order 2 by default-->
		<xsd:attribute name="rickerOrder" type="integer" default="2" />
		<!--saveFields => Set to 1 to save fields during forward and restore them during backward-->
		<xsd:attribute name="saveFields" type="integer" default="0" />
		<!--shotIndex => Set the current shot for temporary files-->
		<xsd:attribute name="shotIndex" type="integer" default="0" />
		<!--sourceCoordinates => Coordinates (x,y,z) of the sources-->
		<xsd:attribute name="sourceCoordinates" type="real64_array2d" use="required" />
		<!--targetRegions => Allowable regions that the solver may be applied to. Note that this does not indicate that the solver will be applied to these regions, only that allocation will occur such that the solver may be applied to these regions. The decision about what regions this solver will beapplied to rests in the EventManager.-->
		<xsd:attribute name="targetRegions" type="string_array" use="required" />
		<!--timeSourceFrequency => Central frequency for the time source-->
		<xsd:attribute name="timeSourceFrequency" type="real32" use="required" />
		<!--name => A name is required for any non-unique nodes-->
		<xsd:attribute name="name" type="string" use="required" />
	</xsd:complexType>
	<xsd:complexType name="CompositionalMultiphaseFVMType">
		<xsd:choice minOccurs="0" maxOccurs="unbounded">
			<xsd:element name="LinearSolverParameters" type="LinearSolverParametersType" maxOccurs="1" />
			<xsd:element name="NonlinearSolverParameters" type="NonlinearSolverParametersType" maxOccurs="1" />
		</xsd:choice>
		<!--allowLocalCompDensityChopping => Flag indicating whether local (cell-wise) chopping of negative compositions is allowed-->
		<xsd:attribute name="allowLocalCompDensityChopping" type="integer" default="1" />
		<!--cflFactor => Factor to apply to the `CFL condition <http://en.wikipedia.org/wiki/Courant-Friedrichs-Lewy_condition>`_ when calculating the maximum allowable time step. Values should be in the interval (0,1] -->
		<xsd:attribute name="cflFactor" type="real64" default="0.5" />
		<!--discretization => Name of discretization object (defined in the :ref:`NumericalMethodsManager`) to use for this solver. For instance, if this is a Finite Element Solver, the name of a :ref:`FiniteElement` should be specified. If this is a Finite Volume Method, the name of a :ref:`FiniteVolume` discretization should be specified.-->
		<xsd:attribute name="discretization" type="string" use="required" />
		<!--initialDt => Initial time-step value required by the solver to the event manager.-->
		<xsd:attribute name="initialDt" type="real64" default="1e+99" />
		<!--inputFluxEstimate => Initial estimate of the input flux used only for residual scaling. This should be essentially equivalent to the input flux * dt.-->
		<xsd:attribute name="inputFluxEstimate" type="real64" default="1" />
		<!--isThermal => Flag indicating whether the problem is thermal or not.-->
		<xsd:attribute name="isThermal" type="integer" default="0" />
		<!--logLevel => Log level-->
		<xsd:attribute name="logLevel" type="integer" default="0" />
		<!--maxCompFractionChange => Maximum (absolute) change in a component fraction in a Newton iteration-->
		<xsd:attribute name="maxCompFractionChange" type="real64" default="0.5" />
		<!--maxRelativePressureChange => Maximum (relative) change in pressure in a Newton iteration (expected value between 0 and 1)-->
		<xsd:attribute name="maxRelativePressureChange" type="real64" default="0.5" />
		<!--maxRelativeTemperatureChange => Maximum (relative) change in temperature in a Newton iteration (expected value between 0 and 1)-->
		<xsd:attribute name="maxRelativeTemperatureChange" type="real64" default="0.5" />
		<!--solutionChangeScalingFactor => Damping factor for solution change targets-->
		<xsd:attribute name="solutionChangeScalingFactor" type="real64" default="0.5" />
		<!--targetPhaseVolFractionChangeInTimeStep => Target (absolute) change in phase volume fraction in a time step-->
		<xsd:attribute name="targetPhaseVolFractionChangeInTimeStep" type="real64" default="0.2" />
		<!--targetRegions => Allowable regions that the solver may be applied to. Note that this does not indicate that the solver will be applied to these regions, only that allocation will occur such that the solver may be applied to these regions. The decision about what regions this solver will beapplied to rests in the EventManager.-->
		<xsd:attribute name="targetRegions" type="string_array" use="required" />
		<!--targetRelativePressureChangeInTimeStep => Target (relative) change in pressure in a time step (expected value between 0 and 1)-->
		<xsd:attribute name="targetRelativePressureChangeInTimeStep" type="real64" default="0.2" />
		<!--targetRelativeTemperatureChangeInTimeStep => Target (relative) change in temperature in a time step (expected value between 0 and 1)-->
		<xsd:attribute name="targetRelativeTemperatureChangeInTimeStep" type="real64" default="0.2" />
		<!--temperature => Temperature-->
		<xsd:attribute name="temperature" type="real64" use="required" />
		<!--useMass => Use mass formulation instead of molar-->
		<xsd:attribute name="useMass" type="integer" default="0" />
		<!--name => A name is required for any non-unique nodes-->
		<xsd:attribute name="name" type="string" use="required" />
	</xsd:complexType>
	<xsd:complexType name="CompositionalMultiphaseHybridFVMType">
		<xsd:choice minOccurs="0" maxOccurs="unbounded">
			<xsd:element name="LinearSolverParameters" type="LinearSolverParametersType" maxOccurs="1" />
			<xsd:element name="NonlinearSolverParameters" type="NonlinearSolverParametersType" maxOccurs="1" />
		</xsd:choice>
		<!--allowLocalCompDensityChopping => Flag indicating whether local (cell-wise) chopping of negative compositions is allowed-->
		<xsd:attribute name="allowLocalCompDensityChopping" type="integer" default="1" />
		<!--cflFactor => Factor to apply to the `CFL condition <http://en.wikipedia.org/wiki/Courant-Friedrichs-Lewy_condition>`_ when calculating the maximum allowable time step. Values should be in the interval (0,1] -->
		<xsd:attribute name="cflFactor" type="real64" default="0.5" />
		<!--discretization => Name of discretization object (defined in the :ref:`NumericalMethodsManager`) to use for this solver. For instance, if this is a Finite Element Solver, the name of a :ref:`FiniteElement` should be specified. If this is a Finite Volume Method, the name of a :ref:`FiniteVolume` discretization should be specified.-->
		<xsd:attribute name="discretization" type="string" use="required" />
		<!--initialDt => Initial time-step value required by the solver to the event manager.-->
		<xsd:attribute name="initialDt" type="real64" default="1e+99" />
		<!--inputFluxEstimate => Initial estimate of the input flux used only for residual scaling. This should be essentially equivalent to the input flux * dt.-->
		<xsd:attribute name="inputFluxEstimate" type="real64" default="1" />
		<!--isThermal => Flag indicating whether the problem is thermal or not.-->
		<xsd:attribute name="isThermal" type="integer" default="0" />
		<!--logLevel => Log level-->
		<xsd:attribute name="logLevel" type="integer" default="0" />
		<!--maxCompFractionChange => Maximum (absolute) change in a component fraction in a Newton iteration-->
		<xsd:attribute name="maxCompFractionChange" type="real64" default="0.5" />
		<!--maxRelativePressureChange => Maximum (relative) change in pressure in a Newton iteration (expected value between 0 and 1)-->
		<xsd:attribute name="maxRelativePressureChange" type="real64" default="0.5" />
		<!--maxRelativeTemperatureChange => Maximum (relative) change in temperature in a Newton iteration (expected value between 0 and 1)-->
		<xsd:attribute name="maxRelativeTemperatureChange" type="real64" default="0.5" />
		<!--solutionChangeScalingFactor => Damping factor for solution change targets-->
		<xsd:attribute name="solutionChangeScalingFactor" type="real64" default="0.5" />
		<!--targetPhaseVolFractionChangeInTimeStep => Target (absolute) change in phase volume fraction in a time step-->
		<xsd:attribute name="targetPhaseVolFractionChangeInTimeStep" type="real64" default="0.2" />
		<!--targetRegions => Allowable regions that the solver may be applied to. Note that this does not indicate that the solver will be applied to these regions, only that allocation will occur such that the solver may be applied to these regions. The decision about what regions this solver will beapplied to rests in the EventManager.-->
		<xsd:attribute name="targetRegions" type="string_array" use="required" />
		<!--targetRelativePressureChangeInTimeStep => Target (relative) change in pressure in a time step (expected value between 0 and 1)-->
		<xsd:attribute name="targetRelativePressureChangeInTimeStep" type="real64" default="0.2" />
		<!--targetRelativeTemperatureChangeInTimeStep => Target (relative) change in temperature in a time step (expected value between 0 and 1)-->
		<xsd:attribute name="targetRelativeTemperatureChangeInTimeStep" type="real64" default="0.2" />
		<!--temperature => Temperature-->
		<xsd:attribute name="temperature" type="real64" use="required" />
		<!--useMass => Use mass formulation instead of molar-->
		<xsd:attribute name="useMass" type="integer" default="0" />
		<!--name => A name is required for any non-unique nodes-->
		<xsd:attribute name="name" type="string" use="required" />
	</xsd:complexType>
	<xsd:complexType name="CompositionalMultiphaseReservoirType">
		<xsd:choice minOccurs="0" maxOccurs="unbounded">
			<xsd:element name="LinearSolverParameters" type="LinearSolverParametersType" maxOccurs="1" />
			<xsd:element name="NonlinearSolverParameters" type="NonlinearSolverParametersType" maxOccurs="1" />
		</xsd:choice>
		<!--cflFactor => Factor to apply to the `CFL condition <http://en.wikipedia.org/wiki/Courant-Friedrichs-Lewy_condition>`_ when calculating the maximum allowable time step. Values should be in the interval (0,1] -->
		<xsd:attribute name="cflFactor" type="real64" default="0.5" />
		<!--flowSolverName => Name of the flow solver used by the coupled solver-->
		<xsd:attribute name="flowSolverName" type="string" use="required" />
		<!--initialDt => Initial time-step value required by the solver to the event manager.-->
		<xsd:attribute name="initialDt" type="real64" default="1e+99" />
		<!--logLevel => Log level-->
		<xsd:attribute name="logLevel" type="integer" default="0" />
		<!--targetRegions => Allowable regions that the solver may be applied to. Note that this does not indicate that the solver will be applied to these regions, only that allocation will occur such that the solver may be applied to these regions. The decision about what regions this solver will beapplied to rests in the EventManager.-->
		<xsd:attribute name="targetRegions" type="string_array" use="required" />
		<!--wellSolverName => Name of the well solver used by the coupled solver-->
		<xsd:attribute name="wellSolverName" type="string" use="required" />
		<!--name => A name is required for any non-unique nodes-->
		<xsd:attribute name="name" type="string" use="required" />
	</xsd:complexType>
	<xsd:complexType name="CompositionalMultiphaseWellType">
		<xsd:choice minOccurs="0" maxOccurs="unbounded">
			<xsd:element name="LinearSolverParameters" type="LinearSolverParametersType" maxOccurs="1" />
			<xsd:element name="NonlinearSolverParameters" type="NonlinearSolverParametersType" maxOccurs="1" />
			<xsd:element name="WellControls" type="WellControlsType" />
		</xsd:choice>
		<!--allowLocalCompDensityChopping => Flag indicating whether local (cell-wise) chopping of negative compositions is allowed-->
		<xsd:attribute name="allowLocalCompDensityChopping" type="integer" default="1" />
		<!--cflFactor => Factor to apply to the `CFL condition <http://en.wikipedia.org/wiki/Courant-Friedrichs-Lewy_condition>`_ when calculating the maximum allowable time step. Values should be in the interval (0,1] -->
		<xsd:attribute name="cflFactor" type="real64" default="0.5" />
		<!--initialDt => Initial time-step value required by the solver to the event manager.-->
		<xsd:attribute name="initialDt" type="real64" default="1e+99" />
		<!--logLevel => Log level-->
		<xsd:attribute name="logLevel" type="integer" default="0" />
		<!--maxCompFractionChange => Maximum (absolute) change in a component fraction between two Newton iterations-->
		<xsd:attribute name="maxCompFractionChange" type="real64" default="1" />
		<!--maxRelativePressureChange => Maximum (relative) change in pressure between two Newton iterations (recommended with rate control)-->
		<xsd:attribute name="maxRelativePressureChange" type="real64" default="1" />
		<!--targetRegions => Allowable regions that the solver may be applied to. Note that this does not indicate that the solver will be applied to these regions, only that allocation will occur such that the solver may be applied to these regions. The decision about what regions this solver will beapplied to rests in the EventManager.-->
		<xsd:attribute name="targetRegions" type="string_array" use="required" />
		<!--useMass => Use mass formulation instead of molar-->
		<xsd:attribute name="useMass" type="integer" default="0" />
		<!--name => A name is required for any non-unique nodes-->
		<xsd:attribute name="name" type="string" use="required" />
	</xsd:complexType>
	<xsd:complexType name="WellControlsType">
		<!--control => Well control. Valid options:
* BHP
* phaseVolRate
* totalVolRate
* uninitialized-->
		<xsd:attribute name="control" type="geosx_WellControls_Control" use="required" />
		<!--enableCrossflow => Flag to enable crossflow. Currently only supported for injectors: 
 - If the flag is set to 1, both reservoir-to-well flow and well-to-reservoir flow are allowed at the perforations. 
 - If the flag is set to 0, we only allow well-to-reservoir flow at the perforations.-->
		<xsd:attribute name="enableCrossflow" type="integer" default="1" />
		<!--initialPressureCoefficient => Tuning coefficient for the initial well pressure of rate-controlled wells: 
 - Injector pressure at reference depth initialized as: (1+initialPressureCoefficient)*reservoirPressureAtClosestPerforation + density*g*( zRef - zPerf ) 
 - Producer pressure at reference depth initialized as: (1-initialPressureCoefficient)*reservoirPressureAtClosestPerforation + density*g*( zRef - zPerf ) -->
		<xsd:attribute name="initialPressureCoefficient" type="real64" default="0.1" />
		<!--injectionStream => Global component densities of the injection stream [moles/m^3 or kg/m^3]-->
		<xsd:attribute name="injectionStream" type="real64_array" default="{-1}" />
		<!--injectionTemperature => Temperature of the injection stream [K]-->
		<xsd:attribute name="injectionTemperature" type="real64" default="-1" />
		<!--logLevel => Log level-->
		<xsd:attribute name="logLevel" type="integer" default="0" />
		<!--referenceElevation => Reference elevation where BHP control is enforced [m]-->
		<xsd:attribute name="referenceElevation" type="real64" use="required" />
		<!--statusTableName => Name of the well status table when the status of the well is a time dependent function. 
If the status function evaluates to a positive value at the current time, the well will be open otherwise the well will be shut.-->
		<xsd:attribute name="statusTableName" type="string" default="" />
		<!--surfacePressure => Surface pressure used to compute volumetric rates when surface conditions are used [Pa]-->
		<xsd:attribute name="surfacePressure" type="real64" default="0" />
		<!--surfaceTemperature => Surface temperature used to compute volumetric rates when surface conditions are used [K]-->
		<xsd:attribute name="surfaceTemperature" type="real64" default="0" />
		<!--targetBHP => Target bottom-hole pressure [Pa]-->
		<xsd:attribute name="targetBHP" type="real64" default="0" />
		<!--targetBHPTableName => Name of the BHP table when the rate is a time dependent function-->
		<xsd:attribute name="targetBHPTableName" type="string" default="" />
		<!--targetPhaseName => Name of the target phase-->
		<xsd:attribute name="targetPhaseName" type="string" default="" />
		<!--targetPhaseRate => Target phase volumetric rate (if useSurfaceConditions: [surface m^3/s]; else [reservoir m^3/s])-->
		<xsd:attribute name="targetPhaseRate" type="real64" default="0" />
		<!--targetPhaseRateTableName => Name of the phase rate table when the rate is a time dependent function-->
		<xsd:attribute name="targetPhaseRateTableName" type="string" default="" />
		<!--targetTotalRate => Target total volumetric rate (if useSurfaceConditions: [surface m^3/s]; else [reservoir m^3/s])-->
		<xsd:attribute name="targetTotalRate" type="real64" default="0" />
		<!--targetTotalRateTableName => Name of the total rate table when the rate is a time dependent function-->
		<xsd:attribute name="targetTotalRateTableName" type="string" default="" />
		<!--type => Well type. Valid options:
* producer
* injector-->
		<xsd:attribute name="type" type="geosx_WellControls_Type" use="required" />
		<!--useSurfaceConditions => Flag to specify whether rates are checked at surface or reservoir conditions.
Equal to 1 for surface conditions, and to 0 for reservoir conditions-->
		<xsd:attribute name="useSurfaceConditions" type="integer" default="0" />
		<!--name => A name is required for any non-unique nodes-->
		<xsd:attribute name="name" type="string" use="required" />
	</xsd:complexType>
	<xsd:simpleType name="geosx_WellControls_Control">
		<xsd:restriction base="xsd:string">
			<xsd:pattern value=".*[\[\]`$].*|BHP|phaseVolRate|totalVolRate|uninitialized" />
		</xsd:restriction>
	</xsd:simpleType>
	<xsd:simpleType name="geosx_WellControls_Type">
		<xsd:restriction base="xsd:string">
			<xsd:pattern value=".*[\[\]`$].*|producer|injector" />
		</xsd:restriction>
	</xsd:simpleType>
	<xsd:complexType name="ElasticSEMType">
		<xsd:choice minOccurs="0" maxOccurs="unbounded">
			<xsd:element name="LinearSolverParameters" type="LinearSolverParametersType" maxOccurs="1" />
			<xsd:element name="NonlinearSolverParameters" type="NonlinearSolverParametersType" maxOccurs="1" />
		</xsd:choice>
		<!--cflFactor => Factor to apply to the `CFL condition <http://en.wikipedia.org/wiki/Courant-Friedrichs-Lewy_condition>`_ when calculating the maximum allowable time step. Values should be in the interval (0,1] -->
		<xsd:attribute name="cflFactor" type="real64" default="0.5" />
		<!--discretization => Name of discretization object (defined in the :ref:`NumericalMethodsManager`) to use for this solver. For instance, if this is a Finite Element Solver, the name of a :ref:`FiniteElement` should be specified. If this is a Finite Volume Method, the name of a :ref:`FiniteVolume` discretization should be specified.-->
		<xsd:attribute name="discretization" type="string" use="required" />
		<!--dtSeismoTrace => Time step for output pressure at receivers-->
		<xsd:attribute name="dtSeismoTrace" type="real64" default="0" />
		<!--forward => Set to 1 to compute forward propagation-->
		<xsd:attribute name="forward" type="integer" default="1" />
		<!--initialDt => Initial time-step value required by the solver to the event manager.-->
		<xsd:attribute name="initialDt" type="real64" default="1e+99" />
		<!--lifoOnDevice => Set the capacity of the lifo device storage-->
		<xsd:attribute name="lifoOnDevice" type="integer" default="0" />
		<!--lifoOnHost => Set the capacity of the lifo host storage-->
		<xsd:attribute name="lifoOnHost" type="integer" default="0" />
		<!--lifoSize => Set the capacity of the lifo storage-->
		<xsd:attribute name="lifoSize" type="integer" default="0" />
		<!--linearDASGeometry => Geometry parameters for a linear DAS fiber (dip, azimuth, gauge length)-->
		<xsd:attribute name="linearDASGeometry" type="real64_array2d" default="{{0}}" />
		<!--logLevel => Log level-->
		<xsd:attribute name="logLevel" type="integer" default="0" />
		<!--outputSeismoTrace => Flag that indicates if we write the seismo trace in a file .txt, 0 no output, 1 otherwise-->
		<xsd:attribute name="outputSeismoTrace" type="integer" default="0" />
		<!--receiverCoordinates => Coordinates (x,y,z) of the receivers-->
		<xsd:attribute name="receiverCoordinates" type="real64_array2d" use="required" />
		<!--rickerOrder => Flag that indicates the order of the Ricker to be used o, 1 or 2. Order 2 by default-->
		<xsd:attribute name="rickerOrder" type="integer" default="2" />
		<!--saveFields => Set to 1 to save fields during forward and restore them during backward-->
		<xsd:attribute name="saveFields" type="integer" default="0" />
		<!--shotIndex => Set the current shot for temporary files-->
		<xsd:attribute name="shotIndex" type="integer" default="0" />
		<!--sourceCoordinates => Coordinates (x,y,z) of the sources-->
		<xsd:attribute name="sourceCoordinates" type="real64_array2d" use="required" />
		<!--sourceForce => Force of the source: 3 real values for a vector source, and 6 real values for a tensor source (in Voigt notation).The default value is { 0, 0, 0 } (no net force).-->
		<xsd:attribute name="sourceForce" type="R1Tensor" default="{0,0,0}" />
		<!--sourceMoment => Moment of the source: 6 real values describing a symmetric tensor in Voigt notation.The default value is { 1, 1, 1, 0, 0, 0 } (diagonal moment, corresponding to a pure explosion).-->
		<xsd:attribute name="sourceMoment" type="R2SymTensor" default="{1,1,1,0,0,0}" />
		<!--targetRegions => Allowable regions that the solver may be applied to. Note that this does not indicate that the solver will be applied to these regions, only that allocation will occur such that the solver may be applied to these regions. The decision about what regions this solver will beapplied to rests in the EventManager.-->
		<xsd:attribute name="targetRegions" type="string_array" use="required" />
		<!--timeSourceFrequency => Central frequency for the time source-->
		<xsd:attribute name="timeSourceFrequency" type="real32" use="required" />
		<!--name => A name is required for any non-unique nodes-->
		<xsd:attribute name="name" type="string" use="required" />
	</xsd:complexType>
	<xsd:complexType name="EmbeddedSurfaceGeneratorType">
		<xsd:choice minOccurs="0" maxOccurs="unbounded">
			<xsd:element name="LinearSolverParameters" type="LinearSolverParametersType" maxOccurs="1" />
			<xsd:element name="NonlinearSolverParameters" type="NonlinearSolverParametersType" maxOccurs="1" />
		</xsd:choice>
		<!--cflFactor => Factor to apply to the `CFL condition <http://en.wikipedia.org/wiki/Courant-Friedrichs-Lewy_condition>`_ when calculating the maximum allowable time step. Values should be in the interval (0,1] -->
		<xsd:attribute name="cflFactor" type="real64" default="0.5" />
		<!--discretization => Name of discretization object (defined in the :ref:`NumericalMethodsManager`) to use for this solver. For instance, if this is a Finite Element Solver, the name of a :ref:`FiniteElement` should be specified. If this is a Finite Volume Method, the name of a :ref:`FiniteVolume` discretization should be specified.-->
		<xsd:attribute name="discretization" type="string" use="required" />
		<!--fractureRegion => (no description available)-->
		<xsd:attribute name="fractureRegion" type="string" default="FractureRegion" />
		<!--initialDt => Initial time-step value required by the solver to the event manager.-->
		<xsd:attribute name="initialDt" type="real64" default="1e+99" />
		<!--logLevel => Log level-->
		<xsd:attribute name="logLevel" type="integer" default="0" />
		<!--mpiCommOrder => Flag to enable MPI consistent communication ordering-->
		<xsd:attribute name="mpiCommOrder" type="integer" default="0" />
		<!--targetRegions => Allowable regions that the solver may be applied to. Note that this does not indicate that the solver will be applied to these regions, only that allocation will occur such that the solver may be applied to these regions. The decision about what regions this solver will beapplied to rests in the EventManager.-->
		<xsd:attribute name="targetRegions" type="string_array" use="required" />
		<!--name => A name is required for any non-unique nodes-->
		<xsd:attribute name="name" type="string" use="required" />
	</xsd:complexType>
	<xsd:complexType name="FlowProppantTransportType">
		<xsd:choice minOccurs="0" maxOccurs="unbounded">
			<xsd:element name="LinearSolverParameters" type="LinearSolverParametersType" maxOccurs="1" />
			<xsd:element name="NonlinearSolverParameters" type="NonlinearSolverParametersType" maxOccurs="1" />
		</xsd:choice>
		<!--cflFactor => Factor to apply to the `CFL condition <http://en.wikipedia.org/wiki/Courant-Friedrichs-Lewy_condition>`_ when calculating the maximum allowable time step. Values should be in the interval (0,1] -->
		<xsd:attribute name="cflFactor" type="real64" default="0.5" />
		<!--flowSolverName => Name of the flow solver used by the coupled solver-->
		<xsd:attribute name="flowSolverName" type="string" use="required" />
		<!--initialDt => Initial time-step value required by the solver to the event manager.-->
		<xsd:attribute name="initialDt" type="real64" default="1e+99" />
		<!--logLevel => Log level-->
		<xsd:attribute name="logLevel" type="integer" default="0" />
		<!--proppantSolverName => Name of the proppant solver used by the coupled solver-->
		<xsd:attribute name="proppantSolverName" type="string" use="required" />
		<!--targetRegions => Allowable regions that the solver may be applied to. Note that this does not indicate that the solver will be applied to these regions, only that allocation will occur such that the solver may be applied to these regions. The decision about what regions this solver will beapplied to rests in the EventManager.-->
		<xsd:attribute name="targetRegions" type="string_array" use="required" />
		<!--name => A name is required for any non-unique nodes-->
		<xsd:attribute name="name" type="string" use="required" />
	</xsd:complexType>
	<xsd:complexType name="HydrofractureType">
		<xsd:choice minOccurs="0" maxOccurs="unbounded">
			<xsd:element name="LinearSolverParameters" type="LinearSolverParametersType" maxOccurs="1" />
			<xsd:element name="NonlinearSolverParameters" type="NonlinearSolverParametersType" maxOccurs="1" />
		</xsd:choice>
		<!--cflFactor => Factor to apply to the `CFL condition <http://en.wikipedia.org/wiki/Courant-Friedrichs-Lewy_condition>`_ when calculating the maximum allowable time step. Values should be in the interval (0,1] -->
		<xsd:attribute name="cflFactor" type="real64" default="0.5" />
		<!--contactRelationName => Name of contact relation to enforce constraints on fracture boundary.-->
		<xsd:attribute name="contactRelationName" type="string" use="required" />
		<!--flowSolverName => Name of the flow solver used by the coupled solver-->
		<xsd:attribute name="flowSolverName" type="string" use="required" />
		<!--initialDt => Initial time-step value required by the solver to the event manager.-->
		<xsd:attribute name="initialDt" type="real64" default="1e+99" />
		<!--logLevel => Log level-->
		<xsd:attribute name="logLevel" type="integer" default="0" />
		<!--maxNumResolves => Value to indicate how many resolves may be executed to perform surface generation after the execution of flow and mechanics solver. -->
		<xsd:attribute name="maxNumResolves" type="integer" default="10" />
		<!--solidSolverName => Name of the solid solver used by the coupled solver-->
		<xsd:attribute name="solidSolverName" type="string" use="required" />
		<!--surfaceGeneratorName => Name of the surface generator to use in the hydrofracture solver-->
		<xsd:attribute name="surfaceGeneratorName" type="string" use="required" />
		<!--targetRegions => Allowable regions that the solver may be applied to. Note that this does not indicate that the solver will be applied to these regions, only that allocation will occur such that the solver may be applied to these regions. The decision about what regions this solver will beapplied to rests in the EventManager.-->
		<xsd:attribute name="targetRegions" type="string_array" use="required" />
		<!--name => A name is required for any non-unique nodes-->
		<xsd:attribute name="name" type="string" use="required" />
	</xsd:complexType>
	<xsd:complexType name="LagrangianContactType">
		<xsd:choice minOccurs="0" maxOccurs="unbounded">
			<xsd:element name="LinearSolverParameters" type="LinearSolverParametersType" maxOccurs="1" />
			<xsd:element name="NonlinearSolverParameters" type="NonlinearSolverParametersType" maxOccurs="1" />
		</xsd:choice>
		<!--cflFactor => Factor to apply to the `CFL condition <http://en.wikipedia.org/wiki/Courant-Friedrichs-Lewy_condition>`_ when calculating the maximum allowable time step. Values should be in the interval (0,1] -->
		<xsd:attribute name="cflFactor" type="real64" default="0.5" />
		<!--contactRelationName => Name of contact relation to enforce constraints on fracture boundary.-->
		<xsd:attribute name="contactRelationName" type="string" use="required" />
		<!--discretization => Name of discretization object (defined in the :ref:`NumericalMethodsManager`) to use for this solver. For instance, if this is a Finite Element Solver, the name of a :ref:`FiniteElement` should be specified. If this is a Finite Volume Method, the name of a :ref:`FiniteVolume` discretization should be specified.-->
		<xsd:attribute name="discretization" type="string" use="required" />
		<!--fractureRegionName => Name of the fracture region.-->
		<xsd:attribute name="fractureRegionName" type="string" use="required" />
		<!--initialDt => Initial time-step value required by the solver to the event manager.-->
		<xsd:attribute name="initialDt" type="real64" default="1e+99" />
		<!--logLevel => Log level-->
		<xsd:attribute name="logLevel" type="integer" default="0" />
		<!--solidSolverName => Name of the solid mechanics solver in the rock matrix-->
		<xsd:attribute name="solidSolverName" type="string" use="required" />
		<!--stabilizationName => Name of the stabilization to use in the lagrangian contact solver-->
		<xsd:attribute name="stabilizationName" type="string" use="required" />
		<!--targetRegions => Allowable regions that the solver may be applied to. Note that this does not indicate that the solver will be applied to these regions, only that allocation will occur such that the solver may be applied to these regions. The decision about what regions this solver will beapplied to rests in the EventManager.-->
		<xsd:attribute name="targetRegions" type="string_array" use="required" />
		<!--name => A name is required for any non-unique nodes-->
		<xsd:attribute name="name" type="string" use="required" />
	</xsd:complexType>
	<xsd:complexType name="LaplaceFEMType">
		<xsd:choice minOccurs="0" maxOccurs="unbounded">
			<xsd:element name="LinearSolverParameters" type="LinearSolverParametersType" maxOccurs="1" />
			<xsd:element name="NonlinearSolverParameters" type="NonlinearSolverParametersType" maxOccurs="1" />
		</xsd:choice>
		<!--cflFactor => Factor to apply to the `CFL condition <http://en.wikipedia.org/wiki/Courant-Friedrichs-Lewy_condition>`_ when calculating the maximum allowable time step. Values should be in the interval (0,1] -->
		<xsd:attribute name="cflFactor" type="real64" default="0.5" />
		<!--discretization => Name of discretization object (defined in the :ref:`NumericalMethodsManager`) to use for this solver. For instance, if this is a Finite Element Solver, the name of a :ref:`FiniteElement` should be specified. If this is a Finite Volume Method, the name of a :ref:`FiniteVolume` discretization should be specified.-->
		<xsd:attribute name="discretization" type="string" use="required" />
		<!--fieldName => Name of field variable-->
		<xsd:attribute name="fieldName" type="string" use="required" />
		<!--initialDt => Initial time-step value required by the solver to the event manager.-->
		<xsd:attribute name="initialDt" type="real64" default="1e+99" />
		<!--logLevel => Log level-->
		<xsd:attribute name="logLevel" type="integer" default="0" />
		<!--targetRegions => Allowable regions that the solver may be applied to. Note that this does not indicate that the solver will be applied to these regions, only that allocation will occur such that the solver may be applied to these regions. The decision about what regions this solver will beapplied to rests in the EventManager.-->
		<xsd:attribute name="targetRegions" type="string_array" use="required" />
		<!--timeIntegrationOption => Time integration method. Options are:
* SteadyState
* ImplicitTransient-->
		<xsd:attribute name="timeIntegrationOption" type="geosx_LaplaceBaseH1_TimeIntegrationOption" use="required" />
		<!--name => A name is required for any non-unique nodes-->
		<xsd:attribute name="name" type="string" use="required" />
	</xsd:complexType>
	<xsd:simpleType name="geosx_LaplaceBaseH1_TimeIntegrationOption">
		<xsd:restriction base="xsd:string">
			<xsd:pattern value=".*[\[\]`$].*|SteadyState|ImplicitTransient" />
		</xsd:restriction>
	</xsd:simpleType>
	<xsd:complexType name="MultiphasePoromechanicsType">
		<xsd:choice minOccurs="0" maxOccurs="unbounded">
			<xsd:element name="LinearSolverParameters" type="LinearSolverParametersType" maxOccurs="1" />
			<xsd:element name="NonlinearSolverParameters" type="NonlinearSolverParametersType" maxOccurs="1" />
		</xsd:choice>
		<!--cflFactor => Factor to apply to the `CFL condition <http://en.wikipedia.org/wiki/Courant-Friedrichs-Lewy_condition>`_ when calculating the maximum allowable time step. Values should be in the interval (0,1] -->
		<xsd:attribute name="cflFactor" type="real64" default="0.5" />
		<!--flowSolverName => Name of the flow solver used by the coupled solver-->
		<xsd:attribute name="flowSolverName" type="string" use="required" />
		<!--initialDt => Initial time-step value required by the solver to the event manager.-->
		<xsd:attribute name="initialDt" type="real64" default="1e+99" />
		<!--logLevel => Log level-->
		<xsd:attribute name="logLevel" type="integer" default="0" />
		<!--solidSolverName => Name of the solid solver used by the coupled solver-->
		<xsd:attribute name="solidSolverName" type="string" use="required" />
		<!--stabilizationMultiplier => Constant multiplier of stabilization strength.-->
		<xsd:attribute name="stabilizationMultiplier" type="real64" default="1" />
		<!--stabilizationRegionNames => Regions where stabilization is applied.-->
		<xsd:attribute name="stabilizationRegionNames" type="string_array" default="{}" />
		<!--stabilizationType => Stabilization type. Options are:
None - Add no stabilization to mass equation,
Global - Add stabilization to all faces,
Local - Add stabilization only to interiors of macro elements.-->
		<xsd:attribute name="stabilizationType" type="geosx_MultiphasePoromechanicsSolver_StabilizationType" default="None" />
		<!--targetRegions => Allowable regions that the solver may be applied to. Note that this does not indicate that the solver will be applied to these regions, only that allocation will occur such that the solver may be applied to these regions. The decision about what regions this solver will beapplied to rests in the EventManager.-->
		<xsd:attribute name="targetRegions" type="string_array" use="required" />
		<!--name => A name is required for any non-unique nodes-->
		<xsd:attribute name="name" type="string" use="required" />
	</xsd:complexType>
	<xsd:simpleType name="geosx_MultiphasePoromechanicsSolver_StabilizationType">
		<xsd:restriction base="xsd:string">
			<xsd:pattern value=".*[\[\]`$].*|None|Global|Local" />
		</xsd:restriction>
	</xsd:simpleType>
	<xsd:complexType name="MultiphasePoromechanicsReservoirType">
		<xsd:choice minOccurs="0" maxOccurs="unbounded">
			<xsd:element name="LinearSolverParameters" type="LinearSolverParametersType" maxOccurs="1" />
			<xsd:element name="NonlinearSolverParameters" type="NonlinearSolverParametersType" maxOccurs="1" />
		</xsd:choice>
		<!--cflFactor => Factor to apply to the `CFL condition <http://en.wikipedia.org/wiki/Courant-Friedrichs-Lewy_condition>`_ when calculating the maximum allowable time step. Values should be in the interval (0,1] -->
		<xsd:attribute name="cflFactor" type="real64" default="0.5" />
		<!--initialDt => Initial time-step value required by the solver to the event manager.-->
		<xsd:attribute name="initialDt" type="real64" default="1e+99" />
		<!--logLevel => Log level-->
		<xsd:attribute name="logLevel" type="integer" default="0" />
		<!--poromechanicsSolverName => Name of the poromechanics solver used by the coupled solver-->
		<xsd:attribute name="poromechanicsSolverName" type="string" use="required" />
		<!--targetRegions => Allowable regions that the solver may be applied to. Note that this does not indicate that the solver will be applied to these regions, only that allocation will occur such that the solver may be applied to these regions. The decision about what regions this solver will beapplied to rests in the EventManager.-->
		<xsd:attribute name="targetRegions" type="string_array" use="required" />
		<!--wellSolverName => Name of the well solver used by the coupled solver-->
		<xsd:attribute name="wellSolverName" type="string" use="required" />
		<!--name => A name is required for any non-unique nodes-->
		<xsd:attribute name="name" type="string" use="required" />
	</xsd:complexType>
	<xsd:complexType name="PhaseFieldDamageFEMType">
		<xsd:choice minOccurs="0" maxOccurs="unbounded">
			<xsd:element name="LinearSolverParameters" type="LinearSolverParametersType" maxOccurs="1" />
			<xsd:element name="NonlinearSolverParameters" type="NonlinearSolverParametersType" maxOccurs="1" />
		</xsd:choice>
		<!--cflFactor => Factor to apply to the `CFL condition <http://en.wikipedia.org/wiki/Courant-Friedrichs-Lewy_condition>`_ when calculating the maximum allowable time step. Values should be in the interval (0,1] -->
		<xsd:attribute name="cflFactor" type="real64" default="0.5" />
		<!--damageUpperBound => The upper bound of the damage-->
		<xsd:attribute name="damageUpperBound" type="real64" default="1.5" />
		<!--discretization => Name of discretization object (defined in the :ref:`NumericalMethodsManager`) to use for this solver. For instance, if this is a Finite Element Solver, the name of a :ref:`FiniteElement` should be specified. If this is a Finite Volume Method, the name of a :ref:`FiniteVolume` discretization should be specified.-->
		<xsd:attribute name="discretization" type="string" use="required" />
		<!--fieldName => name of field variable-->
		<xsd:attribute name="fieldName" type="string" use="required" />
		<!--initialDt => Initial time-step value required by the solver to the event manager.-->
		<xsd:attribute name="initialDt" type="real64" default="1e+99" />
		<!--irreversibilityFlag => The flag to indicate whether to apply the irreversibility constraint-->
		<xsd:attribute name="irreversibilityFlag" type="integer" default="0" />
		<!--localDissipation => Type of local dissipation function. Can be Linear or Quadratic-->
		<xsd:attribute name="localDissipation" type="string" use="required" />
		<!--logLevel => Log level-->
		<xsd:attribute name="logLevel" type="integer" default="0" />
		<!--targetRegions => Allowable regions that the solver may be applied to. Note that this does not indicate that the solver will be applied to these regions, only that allocation will occur such that the solver may be applied to these regions. The decision about what regions this solver will beapplied to rests in the EventManager.-->
		<xsd:attribute name="targetRegions" type="string_array" use="required" />
		<!--timeIntegrationOption => option for default time integration method-->
		<xsd:attribute name="timeIntegrationOption" type="string" use="required" />
		<!--name => A name is required for any non-unique nodes-->
		<xsd:attribute name="name" type="string" use="required" />
	</xsd:complexType>
	<xsd:complexType name="PhaseFieldFractureType">
		<xsd:choice minOccurs="0" maxOccurs="unbounded">
			<xsd:element name="LinearSolverParameters" type="LinearSolverParametersType" maxOccurs="1" />
			<xsd:element name="NonlinearSolverParameters" type="NonlinearSolverParametersType" maxOccurs="1" />
		</xsd:choice>
		<!--cflFactor => Factor to apply to the `CFL condition <http://en.wikipedia.org/wiki/Courant-Friedrichs-Lewy_condition>`_ when calculating the maximum allowable time step. Values should be in the interval (0,1] -->
		<xsd:attribute name="cflFactor" type="real64" default="0.5" />
		<!--damageSolverName => Name of the damage solver used by the coupled solver-->
		<xsd:attribute name="damageSolverName" type="string" use="required" />
		<!--initialDt => Initial time-step value required by the solver to the event manager.-->
		<xsd:attribute name="initialDt" type="real64" default="1e+99" />
		<!--logLevel => Log level-->
		<xsd:attribute name="logLevel" type="integer" default="0" />
		<!--solidSolverName => Name of the solid solver used by the coupled solver-->
		<xsd:attribute name="solidSolverName" type="string" use="required" />
		<!--targetRegions => Allowable regions that the solver may be applied to. Note that this does not indicate that the solver will be applied to these regions, only that allocation will occur such that the solver may be applied to these regions. The decision about what regions this solver will beapplied to rests in the EventManager.-->
		<xsd:attribute name="targetRegions" type="string_array" use="required" />
		<!--name => A name is required for any non-unique nodes-->
		<xsd:attribute name="name" type="string" use="required" />
	</xsd:complexType>
	<xsd:complexType name="ProppantTransportType">
		<xsd:choice minOccurs="0" maxOccurs="unbounded">
			<xsd:element name="LinearSolverParameters" type="LinearSolverParametersType" maxOccurs="1" />
			<xsd:element name="NonlinearSolverParameters" type="NonlinearSolverParametersType" maxOccurs="1" />
		</xsd:choice>
		<!--bridgingFactor => Bridging factor used for bridging/screen-out calculation-->
		<xsd:attribute name="bridgingFactor" type="real64" default="0" />
		<!--cflFactor => Factor to apply to the `CFL condition <http://en.wikipedia.org/wiki/Courant-Friedrichs-Lewy_condition>`_ when calculating the maximum allowable time step. Values should be in the interval (0,1] -->
		<xsd:attribute name="cflFactor" type="real64" default="0.5" />
		<!--criticalShieldsNumber => Critical Shields number-->
		<xsd:attribute name="criticalShieldsNumber" type="real64" default="0" />
		<!--discretization => Name of discretization object (defined in the :ref:`NumericalMethodsManager`) to use for this solver. For instance, if this is a Finite Element Solver, the name of a :ref:`FiniteElement` should be specified. If this is a Finite Volume Method, the name of a :ref:`FiniteVolume` discretization should be specified.-->
		<xsd:attribute name="discretization" type="string" use="required" />
		<!--frictionCoefficient => Friction coefficient-->
		<xsd:attribute name="frictionCoefficient" type="real64" default="0.03" />
		<!--initialDt => Initial time-step value required by the solver to the event manager.-->
		<xsd:attribute name="initialDt" type="real64" default="1e+99" />
		<!--inputFluxEstimate => Initial estimate of the input flux used only for residual scaling. This should be essentially equivalent to the input flux * dt.-->
		<xsd:attribute name="inputFluxEstimate" type="real64" default="1" />
		<!--isThermal => Flag indicating whether the problem is thermal or not.-->
		<xsd:attribute name="isThermal" type="integer" default="0" />
		<!--logLevel => Log level-->
		<xsd:attribute name="logLevel" type="integer" default="0" />
		<!--maxProppantConcentration => Maximum proppant concentration-->
		<xsd:attribute name="maxProppantConcentration" type="real64" default="0.6" />
		<!--proppantDensity => Proppant density-->
		<xsd:attribute name="proppantDensity" type="real64" default="2500" />
		<!--proppantDiameter => Proppant diameter-->
		<xsd:attribute name="proppantDiameter" type="real64" default="0.0004" />
		<!--targetRegions => Allowable regions that the solver may be applied to. Note that this does not indicate that the solver will be applied to these regions, only that allocation will occur such that the solver may be applied to these regions. The decision about what regions this solver will beapplied to rests in the EventManager.-->
		<xsd:attribute name="targetRegions" type="string_array" use="required" />
		<!--updateProppantPacking => Flag that enables/disables proppant-packing update-->
		<xsd:attribute name="updateProppantPacking" type="integer" default="0" />
		<!--name => A name is required for any non-unique nodes-->
		<xsd:attribute name="name" type="string" use="required" />
	</xsd:complexType>
	<xsd:complexType name="ReactiveCompositionalMultiphaseOBLType">
		<xsd:choice minOccurs="0" maxOccurs="unbounded">
			<xsd:element name="LinearSolverParameters" type="LinearSolverParametersType" maxOccurs="1" />
			<xsd:element name="NonlinearSolverParameters" type="NonlinearSolverParametersType" maxOccurs="1" />
		</xsd:choice>
		<!--OBLOperatorsTableFile => File containing OBL operator values-->
		<xsd:attribute name="OBLOperatorsTableFile" type="path" use="required" />
		<!--allowLocalOBLChopping => Allow keeping solution within OBL limits-->
		<xsd:attribute name="allowLocalOBLChopping" type="integer" default="1" />
		<!--cflFactor => Factor to apply to the `CFL condition <http://en.wikipedia.org/wiki/Courant-Friedrichs-Lewy_condition>`_ when calculating the maximum allowable time step. Values should be in the interval (0,1] -->
		<xsd:attribute name="cflFactor" type="real64" default="0.5" />
		<!--componentNames => List of component names-->
		<xsd:attribute name="componentNames" type="string_array" default="{}" />
		<!--discretization => Name of discretization object (defined in the :ref:`NumericalMethodsManager`) to use for this solver. For instance, if this is a Finite Element Solver, the name of a :ref:`FiniteElement` should be specified. If this is a Finite Volume Method, the name of a :ref:`FiniteVolume` discretization should be specified.-->
		<xsd:attribute name="discretization" type="string" use="required" />
		<!--enableEnergyBalance => Enable energy balance calculation and temperature degree of freedom-->
		<xsd:attribute name="enableEnergyBalance" type="integer" use="required" />
		<!--initialDt => Initial time-step value required by the solver to the event manager.-->
		<xsd:attribute name="initialDt" type="real64" default="1e+99" />
		<!--inputFluxEstimate => Initial estimate of the input flux used only for residual scaling. This should be essentially equivalent to the input flux * dt.-->
		<xsd:attribute name="inputFluxEstimate" type="real64" default="1" />
		<!--isThermal => Flag indicating whether the problem is thermal or not.-->
		<xsd:attribute name="isThermal" type="integer" default="0" />
		<!--logLevel => Log level-->
		<xsd:attribute name="logLevel" type="integer" default="0" />
		<!--maxCompFractionChange => Maximum (absolute) change in a component fraction between two Newton iterations-->
		<xsd:attribute name="maxCompFractionChange" type="real64" default="1" />
		<!--numComponents => Number of components-->
		<xsd:attribute name="numComponents" type="integer" use="required" />
		<!--numPhases => Number of phases-->
		<xsd:attribute name="numPhases" type="integer" use="required" />
		<!--phaseNames => List of fluid phases-->
		<xsd:attribute name="phaseNames" type="string_array" default="{}" />
		<!--targetRegions => Allowable regions that the solver may be applied to. Note that this does not indicate that the solver will be applied to these regions, only that allocation will occur such that the solver may be applied to these regions. The decision about what regions this solver will beapplied to rests in the EventManager.-->
		<xsd:attribute name="targetRegions" type="string_array" use="required" />
		<!--transMultExp => Exponent of dynamic transmissibility multiplier-->
		<xsd:attribute name="transMultExp" type="real64" default="1" />
		<!--useDARTSL2Norm => Use L2 norm calculation similar to one used DARTS-->
		<xsd:attribute name="useDARTSL2Norm" type="integer" default="1" />
		<!--name => A name is required for any non-unique nodes-->
		<xsd:attribute name="name" type="string" use="required" />
	</xsd:complexType>
	<xsd:complexType name="SinglePhaseFVMType">
		<xsd:choice minOccurs="0" maxOccurs="unbounded">
			<xsd:element name="LinearSolverParameters" type="LinearSolverParametersType" maxOccurs="1" />
			<xsd:element name="NonlinearSolverParameters" type="NonlinearSolverParametersType" maxOccurs="1" />
		</xsd:choice>
		<!--cflFactor => Factor to apply to the `CFL condition <http://en.wikipedia.org/wiki/Courant-Friedrichs-Lewy_condition>`_ when calculating the maximum allowable time step. Values should be in the interval (0,1] -->
		<xsd:attribute name="cflFactor" type="real64" default="0.5" />
		<!--discretization => Name of discretization object (defined in the :ref:`NumericalMethodsManager`) to use for this solver. For instance, if this is a Finite Element Solver, the name of a :ref:`FiniteElement` should be specified. If this is a Finite Volume Method, the name of a :ref:`FiniteVolume` discretization should be specified.-->
		<xsd:attribute name="discretization" type="string" use="required" />
		<!--initialDt => Initial time-step value required by the solver to the event manager.-->
		<xsd:attribute name="initialDt" type="real64" default="1e+99" />
		<!--inputFluxEstimate => Initial estimate of the input flux used only for residual scaling. This should be essentially equivalent to the input flux * dt.-->
		<xsd:attribute name="inputFluxEstimate" type="real64" default="1" />
		<!--isThermal => Flag indicating whether the problem is thermal or not.-->
		<xsd:attribute name="isThermal" type="integer" default="0" />
		<!--logLevel => Log level-->
		<xsd:attribute name="logLevel" type="integer" default="0" />
		<!--targetRegions => Allowable regions that the solver may be applied to. Note that this does not indicate that the solver will be applied to these regions, only that allocation will occur such that the solver may be applied to these regions. The decision about what regions this solver will beapplied to rests in the EventManager.-->
		<xsd:attribute name="targetRegions" type="string_array" use="required" />
		<!--temperature => Temperature-->
		<xsd:attribute name="temperature" type="real64" default="0" />
		<!--name => A name is required for any non-unique nodes-->
		<xsd:attribute name="name" type="string" use="required" />
	</xsd:complexType>
	<xsd:complexType name="SinglePhaseHybridFVMType">
		<xsd:choice minOccurs="0" maxOccurs="unbounded">
			<xsd:element name="LinearSolverParameters" type="LinearSolverParametersType" maxOccurs="1" />
			<xsd:element name="NonlinearSolverParameters" type="NonlinearSolverParametersType" maxOccurs="1" />
		</xsd:choice>
		<!--cflFactor => Factor to apply to the `CFL condition <http://en.wikipedia.org/wiki/Courant-Friedrichs-Lewy_condition>`_ when calculating the maximum allowable time step. Values should be in the interval (0,1] -->
		<xsd:attribute name="cflFactor" type="real64" default="0.5" />
		<!--discretization => Name of discretization object (defined in the :ref:`NumericalMethodsManager`) to use for this solver. For instance, if this is a Finite Element Solver, the name of a :ref:`FiniteElement` should be specified. If this is a Finite Volume Method, the name of a :ref:`FiniteVolume` discretization should be specified.-->
		<xsd:attribute name="discretization" type="string" use="required" />
		<!--initialDt => Initial time-step value required by the solver to the event manager.-->
		<xsd:attribute name="initialDt" type="real64" default="1e+99" />
		<!--inputFluxEstimate => Initial estimate of the input flux used only for residual scaling. This should be essentially equivalent to the input flux * dt.-->
		<xsd:attribute name="inputFluxEstimate" type="real64" default="1" />
		<!--isThermal => Flag indicating whether the problem is thermal or not.-->
		<xsd:attribute name="isThermal" type="integer" default="0" />
		<!--logLevel => Log level-->
		<xsd:attribute name="logLevel" type="integer" default="0" />
		<!--targetRegions => Allowable regions that the solver may be applied to. Note that this does not indicate that the solver will be applied to these regions, only that allocation will occur such that the solver may be applied to these regions. The decision about what regions this solver will beapplied to rests in the EventManager.-->
		<xsd:attribute name="targetRegions" type="string_array" use="required" />
		<!--temperature => Temperature-->
		<xsd:attribute name="temperature" type="real64" default="0" />
		<!--name => A name is required for any non-unique nodes-->
		<xsd:attribute name="name" type="string" use="required" />
	</xsd:complexType>
	<xsd:complexType name="SinglePhasePoromechanicsType">
		<xsd:choice minOccurs="0" maxOccurs="unbounded">
			<xsd:element name="LinearSolverParameters" type="LinearSolverParametersType" maxOccurs="1" />
			<xsd:element name="NonlinearSolverParameters" type="NonlinearSolverParametersType" maxOccurs="1" />
		</xsd:choice>
		<!--cflFactor => Factor to apply to the `CFL condition <http://en.wikipedia.org/wiki/Courant-Friedrichs-Lewy_condition>`_ when calculating the maximum allowable time step. Values should be in the interval (0,1] -->
		<xsd:attribute name="cflFactor" type="real64" default="0.5" />
		<!--flowSolverName => Name of the flow solver used by the coupled solver-->
		<xsd:attribute name="flowSolverName" type="string" use="required" />
		<!--initialDt => Initial time-step value required by the solver to the event manager.-->
		<xsd:attribute name="initialDt" type="real64" default="1e+99" />
		<!--isThermal => Flag indicating whether the problem is thermal or not.-->
		<xsd:attribute name="isThermal" type="integer" default="0" />
		<!--logLevel => Log level-->
		<xsd:attribute name="logLevel" type="integer" default="0" />
		<!--solidSolverName => Name of the solid solver used by the coupled solver-->
		<xsd:attribute name="solidSolverName" type="string" use="required" />
		<!--targetRegions => Allowable regions that the solver may be applied to. Note that this does not indicate that the solver will be applied to these regions, only that allocation will occur such that the solver may be applied to these regions. The decision about what regions this solver will beapplied to rests in the EventManager.-->
		<xsd:attribute name="targetRegions" type="string_array" use="required" />
		<!--name => A name is required for any non-unique nodes-->
		<xsd:attribute name="name" type="string" use="required" />
	</xsd:complexType>
	<xsd:complexType name="SinglePhasePoromechanicsConformingFracturesType">
		<xsd:choice minOccurs="0" maxOccurs="unbounded">
			<xsd:element name="LinearSolverParameters" type="LinearSolverParametersType" maxOccurs="1" />
			<xsd:element name="NonlinearSolverParameters" type="NonlinearSolverParametersType" maxOccurs="1" />
		</xsd:choice>
		<!--LagrangianContactSolverName => Name of the LagrangianContact solver used by the coupled solver-->
		<xsd:attribute name="LagrangianContactSolverName" type="string" use="required" />
		<!--cflFactor => Factor to apply to the `CFL condition <http://en.wikipedia.org/wiki/Courant-Friedrichs-Lewy_condition>`_ when calculating the maximum allowable time step. Values should be in the interval (0,1] -->
		<xsd:attribute name="cflFactor" type="real64" default="0.5" />
		<!--initialDt => Initial time-step value required by the solver to the event manager.-->
		<xsd:attribute name="initialDt" type="real64" default="1e+99" />
		<!--logLevel => Log level-->
		<xsd:attribute name="logLevel" type="integer" default="0" />
		<!--poromechanicsSolverName => Name of the poromechanics solver used by the coupled solver-->
		<xsd:attribute name="poromechanicsSolverName" type="string" use="required" />
		<!--targetRegions => Allowable regions that the solver may be applied to. Note that this does not indicate that the solver will be applied to these regions, only that allocation will occur such that the solver may be applied to these regions. The decision about what regions this solver will beapplied to rests in the EventManager.-->
		<xsd:attribute name="targetRegions" type="string_array" use="required" />
		<!--name => A name is required for any non-unique nodes-->
		<xsd:attribute name="name" type="string" use="required" />
	</xsd:complexType>
	<xsd:complexType name="SinglePhasePoromechanicsEmbeddedFracturesType">
		<xsd:choice minOccurs="0" maxOccurs="unbounded">
			<xsd:element name="LinearSolverParameters" type="LinearSolverParametersType" maxOccurs="1" />
			<xsd:element name="NonlinearSolverParameters" type="NonlinearSolverParametersType" maxOccurs="1" />
		</xsd:choice>
		<!--cflFactor => Factor to apply to the `CFL condition <http://en.wikipedia.org/wiki/Courant-Friedrichs-Lewy_condition>`_ when calculating the maximum allowable time step. Values should be in the interval (0,1] -->
		<xsd:attribute name="cflFactor" type="real64" default="0.5" />
		<!--flowSolverName => Name of the flow solver used by the coupled solver-->
		<xsd:attribute name="flowSolverName" type="string" use="required" />
		<!--fracturesSolverName => Name of the fractures solver to use in the fractured poroelastic solver-->
		<xsd:attribute name="fracturesSolverName" type="string" use="required" />
		<!--initialDt => Initial time-step value required by the solver to the event manager.-->
		<xsd:attribute name="initialDt" type="real64" default="1e+99" />
		<!--isThermal => Flag indicating whether the problem is thermal or not.-->
		<xsd:attribute name="isThermal" type="integer" default="0" />
		<!--logLevel => Log level-->
		<xsd:attribute name="logLevel" type="integer" default="0" />
		<!--solidSolverName => Name of the solid solver used by the coupled solver-->
		<xsd:attribute name="solidSolverName" type="string" use="required" />
		<!--targetRegions => Allowable regions that the solver may be applied to. Note that this does not indicate that the solver will be applied to these regions, only that allocation will occur such that the solver may be applied to these regions. The decision about what regions this solver will beapplied to rests in the EventManager.-->
		<xsd:attribute name="targetRegions" type="string_array" use="required" />
		<!--name => A name is required for any non-unique nodes-->
		<xsd:attribute name="name" type="string" use="required" />
	</xsd:complexType>
	<xsd:complexType name="SinglePhasePoromechanicsReservoirType">
		<xsd:choice minOccurs="0" maxOccurs="unbounded">
			<xsd:element name="LinearSolverParameters" type="LinearSolverParametersType" maxOccurs="1" />
			<xsd:element name="NonlinearSolverParameters" type="NonlinearSolverParametersType" maxOccurs="1" />
		</xsd:choice>
		<!--cflFactor => Factor to apply to the `CFL condition <http://en.wikipedia.org/wiki/Courant-Friedrichs-Lewy_condition>`_ when calculating the maximum allowable time step. Values should be in the interval (0,1] -->
		<xsd:attribute name="cflFactor" type="real64" default="0.5" />
		<!--initialDt => Initial time-step value required by the solver to the event manager.-->
		<xsd:attribute name="initialDt" type="real64" default="1e+99" />
		<!--logLevel => Log level-->
		<xsd:attribute name="logLevel" type="integer" default="0" />
		<!--poromechanicsSolverName => Name of the poromechanics solver used by the coupled solver-->
		<xsd:attribute name="poromechanicsSolverName" type="string" use="required" />
		<!--targetRegions => Allowable regions that the solver may be applied to. Note that this does not indicate that the solver will be applied to these regions, only that allocation will occur such that the solver may be applied to these regions. The decision about what regions this solver will beapplied to rests in the EventManager.-->
		<xsd:attribute name="targetRegions" type="string_array" use="required" />
		<!--wellSolverName => Name of the well solver used by the coupled solver-->
		<xsd:attribute name="wellSolverName" type="string" use="required" />
		<!--name => A name is required for any non-unique nodes-->
		<xsd:attribute name="name" type="string" use="required" />
	</xsd:complexType>
	<xsd:complexType name="SinglePhaseProppantFVMType">
		<xsd:choice minOccurs="0" maxOccurs="unbounded">
			<xsd:element name="LinearSolverParameters" type="LinearSolverParametersType" maxOccurs="1" />
			<xsd:element name="NonlinearSolverParameters" type="NonlinearSolverParametersType" maxOccurs="1" />
		</xsd:choice>
		<!--cflFactor => Factor to apply to the `CFL condition <http://en.wikipedia.org/wiki/Courant-Friedrichs-Lewy_condition>`_ when calculating the maximum allowable time step. Values should be in the interval (0,1] -->
		<xsd:attribute name="cflFactor" type="real64" default="0.5" />
		<!--discretization => Name of discretization object (defined in the :ref:`NumericalMethodsManager`) to use for this solver. For instance, if this is a Finite Element Solver, the name of a :ref:`FiniteElement` should be specified. If this is a Finite Volume Method, the name of a :ref:`FiniteVolume` discretization should be specified.-->
		<xsd:attribute name="discretization" type="string" use="required" />
		<!--initialDt => Initial time-step value required by the solver to the event manager.-->
		<xsd:attribute name="initialDt" type="real64" default="1e+99" />
		<!--inputFluxEstimate => Initial estimate of the input flux used only for residual scaling. This should be essentially equivalent to the input flux * dt.-->
		<xsd:attribute name="inputFluxEstimate" type="real64" default="1" />
		<!--isThermal => Flag indicating whether the problem is thermal or not.-->
		<xsd:attribute name="isThermal" type="integer" default="0" />
		<!--logLevel => Log level-->
		<xsd:attribute name="logLevel" type="integer" default="0" />
		<!--targetRegions => Allowable regions that the solver may be applied to. Note that this does not indicate that the solver will be applied to these regions, only that allocation will occur such that the solver may be applied to these regions. The decision about what regions this solver will beapplied to rests in the EventManager.-->
		<xsd:attribute name="targetRegions" type="string_array" use="required" />
		<!--temperature => Temperature-->
		<xsd:attribute name="temperature" type="real64" default="0" />
		<!--name => A name is required for any non-unique nodes-->
		<xsd:attribute name="name" type="string" use="required" />
	</xsd:complexType>
	<xsd:complexType name="SinglePhaseReservoirType">
		<xsd:choice minOccurs="0" maxOccurs="unbounded">
			<xsd:element name="LinearSolverParameters" type="LinearSolverParametersType" maxOccurs="1" />
			<xsd:element name="NonlinearSolverParameters" type="NonlinearSolverParametersType" maxOccurs="1" />
		</xsd:choice>
		<!--cflFactor => Factor to apply to the `CFL condition <http://en.wikipedia.org/wiki/Courant-Friedrichs-Lewy_condition>`_ when calculating the maximum allowable time step. Values should be in the interval (0,1] -->
		<xsd:attribute name="cflFactor" type="real64" default="0.5" />
		<!--flowSolverName => Name of the flow solver used by the coupled solver-->
		<xsd:attribute name="flowSolverName" type="string" use="required" />
		<!--initialDt => Initial time-step value required by the solver to the event manager.-->
		<xsd:attribute name="initialDt" type="real64" default="1e+99" />
		<!--logLevel => Log level-->
		<xsd:attribute name="logLevel" type="integer" default="0" />
		<!--targetRegions => Allowable regions that the solver may be applied to. Note that this does not indicate that the solver will be applied to these regions, only that allocation will occur such that the solver may be applied to these regions. The decision about what regions this solver will beapplied to rests in the EventManager.-->
		<xsd:attribute name="targetRegions" type="string_array" use="required" />
		<!--wellSolverName => Name of the well solver used by the coupled solver-->
		<xsd:attribute name="wellSolverName" type="string" use="required" />
		<!--name => A name is required for any non-unique nodes-->
		<xsd:attribute name="name" type="string" use="required" />
	</xsd:complexType>
	<xsd:complexType name="SinglePhaseWellType">
		<xsd:choice minOccurs="0" maxOccurs="unbounded">
			<xsd:element name="LinearSolverParameters" type="LinearSolverParametersType" maxOccurs="1" />
			<xsd:element name="NonlinearSolverParameters" type="NonlinearSolverParametersType" maxOccurs="1" />
			<xsd:element name="WellControls" type="WellControlsType" />
		</xsd:choice>
		<!--cflFactor => Factor to apply to the `CFL condition <http://en.wikipedia.org/wiki/Courant-Friedrichs-Lewy_condition>`_ when calculating the maximum allowable time step. Values should be in the interval (0,1] -->
		<xsd:attribute name="cflFactor" type="real64" default="0.5" />
		<!--initialDt => Initial time-step value required by the solver to the event manager.-->
		<xsd:attribute name="initialDt" type="real64" default="1e+99" />
		<!--logLevel => Log level-->
		<xsd:attribute name="logLevel" type="integer" default="0" />
		<!--targetRegions => Allowable regions that the solver may be applied to. Note that this does not indicate that the solver will be applied to these regions, only that allocation will occur such that the solver may be applied to these regions. The decision about what regions this solver will beapplied to rests in the EventManager.-->
		<xsd:attribute name="targetRegions" type="string_array" use="required" />
		<!--name => A name is required for any non-unique nodes-->
		<xsd:attribute name="name" type="string" use="required" />
	</xsd:complexType>
	<xsd:complexType name="SolidMechanicsEmbeddedFracturesType">
		<xsd:choice minOccurs="0" maxOccurs="unbounded">
			<xsd:element name="LinearSolverParameters" type="LinearSolverParametersType" maxOccurs="1" />
			<xsd:element name="NonlinearSolverParameters" type="NonlinearSolverParametersType" maxOccurs="1" />
		</xsd:choice>
		<!--cflFactor => Factor to apply to the `CFL condition <http://en.wikipedia.org/wiki/Courant-Friedrichs-Lewy_condition>`_ when calculating the maximum allowable time step. Values should be in the interval (0,1] -->
		<xsd:attribute name="cflFactor" type="real64" default="0.5" />
		<!--contactRelationName => Name of contact relation to enforce constraints on fracture boundary.-->
		<xsd:attribute name="contactRelationName" type="string" use="required" />
		<!--fractureRegionName => Name of the fracture region.-->
		<xsd:attribute name="fractureRegionName" type="string" use="required" />
		<!--initialDt => Initial time-step value required by the solver to the event manager.-->
		<xsd:attribute name="initialDt" type="real64" default="1e+99" />
		<!--logLevel => Log level-->
		<xsd:attribute name="logLevel" type="integer" default="0" />
		<!--solidSolverName => Name of the solid mechanics solver in the rock matrix-->
		<xsd:attribute name="solidSolverName" type="string" use="required" />
		<!--targetRegions => Allowable regions that the solver may be applied to. Note that this does not indicate that the solver will be applied to these regions, only that allocation will occur such that the solver may be applied to these regions. The decision about what regions this solver will beapplied to rests in the EventManager.-->
		<xsd:attribute name="targetRegions" type="string_array" use="required" />
		<!--useStaticCondensation => Defines whether to use static condensation or not.-->
		<xsd:attribute name="useStaticCondensation" type="integer" default="0" />
		<!--name => A name is required for any non-unique nodes-->
		<xsd:attribute name="name" type="string" use="required" />
	</xsd:complexType>
	<xsd:complexType name="SolidMechanicsLagrangianSSLEType">
		<xsd:choice minOccurs="0" maxOccurs="unbounded">
			<xsd:element name="LinearSolverParameters" type="LinearSolverParametersType" maxOccurs="1" />
			<xsd:element name="NonlinearSolverParameters" type="NonlinearSolverParametersType" maxOccurs="1" />
		</xsd:choice>
		<!--cflFactor => Factor to apply to the `CFL condition <http://en.wikipedia.org/wiki/Courant-Friedrichs-Lewy_condition>`_ when calculating the maximum allowable time step. Values should be in the interval (0,1] -->
		<xsd:attribute name="cflFactor" type="real64" default="0.5" />
		<!--contactRelationName => Name of contact relation to enforce constraints on fracture boundary.-->
		<xsd:attribute name="contactRelationName" type="string" default="NOCONTACT" />
		<!--discretization => Name of discretization object (defined in the :ref:`NumericalMethodsManager`) to use for this solver. For instance, if this is a Finite Element Solver, the name of a :ref:`FiniteElement` should be specified. If this is a Finite Volume Method, the name of a :ref:`FiniteVolume` discretization should be specified.-->
		<xsd:attribute name="discretization" type="string" use="required" />
		<!--initialDt => Initial time-step value required by the solver to the event manager.-->
		<xsd:attribute name="initialDt" type="real64" default="1e+99" />
		<!--logLevel => Log level-->
		<xsd:attribute name="logLevel" type="integer" default="0" />
		<!--massDamping => Value of mass based damping coefficient. -->
		<xsd:attribute name="massDamping" type="real64" default="0" />
		<!--maxNumResolves => Value to indicate how many resolves may be executed after some other event is executed. For example, if a SurfaceGenerator is specified, it will be executed after the mechanics solve. However if a new surface is generated, then the mechanics solve must be executed again due to the change in topology.-->
		<xsd:attribute name="maxNumResolves" type="integer" default="10" />
		<!--newmarkBeta => Value of :math:`\beta` in the Newmark Method for Implicit Dynamic time integration option. This should be pow(newmarkGamma+0.5,2.0)/4.0 unless you know what you are doing.-->
		<xsd:attribute name="newmarkBeta" type="real64" default="0.25" />
		<!--newmarkGamma => Value of :math:`\gamma` in the Newmark Method for Implicit Dynamic time integration option-->
		<xsd:attribute name="newmarkGamma" type="real64" default="0.5" />
		<!--stiffnessDamping => Value of stiffness based damping coefficient. -->
		<xsd:attribute name="stiffnessDamping" type="real64" default="0" />
		<!--strainTheory => Indicates whether or not to use `Infinitesimal Strain Theory <https://en.wikipedia.org/wiki/Infinitesimal_strain_theory>`_, or `Finite Strain Theory <https://en.wikipedia.org/wiki/Finite_strain_theory>`_. Valid Inputs are:
 0 - Infinitesimal Strain 
 1 - Finite Strain-->
		<xsd:attribute name="strainTheory" type="integer" default="0" />
		<!--targetRegions => Allowable regions that the solver may be applied to. Note that this does not indicate that the solver will be applied to these regions, only that allocation will occur such that the solver may be applied to these regions. The decision about what regions this solver will beapplied to rests in the EventManager.-->
		<xsd:attribute name="targetRegions" type="string_array" use="required" />
		<!--timeIntegrationOption => Time integration method. Options are:
* QuasiStatic
* ImplicitDynamic
* ExplicitDynamic-->
		<xsd:attribute name="timeIntegrationOption" type="geosx_SolidMechanicsLagrangianFEM_TimeIntegrationOption" default="ExplicitDynamic" />
		<!--name => A name is required for any non-unique nodes-->
		<xsd:attribute name="name" type="string" use="required" />
	</xsd:complexType>
	<xsd:simpleType name="geosx_SolidMechanicsLagrangianFEM_TimeIntegrationOption">
		<xsd:restriction base="xsd:string">
			<xsd:pattern value=".*[\[\]`$].*|QuasiStatic|ImplicitDynamic|ExplicitDynamic" />
		</xsd:restriction>
	</xsd:simpleType>
	<xsd:complexType name="SolidMechanics_LagrangianFEMType">
		<xsd:choice minOccurs="0" maxOccurs="unbounded">
			<xsd:element name="LinearSolverParameters" type="LinearSolverParametersType" maxOccurs="1" />
			<xsd:element name="NonlinearSolverParameters" type="NonlinearSolverParametersType" maxOccurs="1" />
		</xsd:choice>
		<!--cflFactor => Factor to apply to the `CFL condition <http://en.wikipedia.org/wiki/Courant-Friedrichs-Lewy_condition>`_ when calculating the maximum allowable time step. Values should be in the interval (0,1] -->
		<xsd:attribute name="cflFactor" type="real64" default="0.5" />
		<!--contactRelationName => Name of contact relation to enforce constraints on fracture boundary.-->
		<xsd:attribute name="contactRelationName" type="string" default="NOCONTACT" />
		<!--discretization => Name of discretization object (defined in the :ref:`NumericalMethodsManager`) to use for this solver. For instance, if this is a Finite Element Solver, the name of a :ref:`FiniteElement` should be specified. If this is a Finite Volume Method, the name of a :ref:`FiniteVolume` discretization should be specified.-->
		<xsd:attribute name="discretization" type="string" use="required" />
		<!--initialDt => Initial time-step value required by the solver to the event manager.-->
		<xsd:attribute name="initialDt" type="real64" default="1e+99" />
		<!--logLevel => Log level-->
		<xsd:attribute name="logLevel" type="integer" default="0" />
		<!--massDamping => Value of mass based damping coefficient. -->
		<xsd:attribute name="massDamping" type="real64" default="0" />
		<!--maxNumResolves => Value to indicate how many resolves may be executed after some other event is executed. For example, if a SurfaceGenerator is specified, it will be executed after the mechanics solve. However if a new surface is generated, then the mechanics solve must be executed again due to the change in topology.-->
		<xsd:attribute name="maxNumResolves" type="integer" default="10" />
		<!--newmarkBeta => Value of :math:`\beta` in the Newmark Method for Implicit Dynamic time integration option. This should be pow(newmarkGamma+0.5,2.0)/4.0 unless you know what you are doing.-->
		<xsd:attribute name="newmarkBeta" type="real64" default="0.25" />
		<!--newmarkGamma => Value of :math:`\gamma` in the Newmark Method for Implicit Dynamic time integration option-->
		<xsd:attribute name="newmarkGamma" type="real64" default="0.5" />
		<!--stiffnessDamping => Value of stiffness based damping coefficient. -->
		<xsd:attribute name="stiffnessDamping" type="real64" default="0" />
		<!--strainTheory => Indicates whether or not to use `Infinitesimal Strain Theory <https://en.wikipedia.org/wiki/Infinitesimal_strain_theory>`_, or `Finite Strain Theory <https://en.wikipedia.org/wiki/Finite_strain_theory>`_. Valid Inputs are:
 0 - Infinitesimal Strain 
 1 - Finite Strain-->
		<xsd:attribute name="strainTheory" type="integer" default="0" />
		<!--targetRegions => Allowable regions that the solver may be applied to. Note that this does not indicate that the solver will be applied to these regions, only that allocation will occur such that the solver may be applied to these regions. The decision about what regions this solver will beapplied to rests in the EventManager.-->
		<xsd:attribute name="targetRegions" type="string_array" use="required" />
		<!--timeIntegrationOption => Time integration method. Options are:
* QuasiStatic
* ImplicitDynamic
* ExplicitDynamic-->
		<xsd:attribute name="timeIntegrationOption" type="geosx_SolidMechanicsLagrangianFEM_TimeIntegrationOption" default="ExplicitDynamic" />
		<!--name => A name is required for any non-unique nodes-->
		<xsd:attribute name="name" type="string" use="required" />
	</xsd:complexType>
	<xsd:complexType name="SolidMechanics_MPMType">
		<xsd:choice minOccurs="0" maxOccurs="unbounded">
			<xsd:element name="LinearSolverParameters" type="LinearSolverParametersType" maxOccurs="1" />
			<xsd:element name="NonlinearSolverParameters" type="NonlinearSolverParametersType" maxOccurs="1" />
		</xsd:choice>
		<!--cflFactor => Factor to apply to the `CFL condition <http://en.wikipedia.org/wiki/Courant-Friedrichs-Lewy_condition>`_ when calculating the maximum allowable time step. Values should be in the interval (0,1] -->
		<xsd:attribute name="cflFactor" type="real64" default="0.5" />
		<!--contactRelationName => Name of contact relation to enforce constraints on fracture boundary.-->
		<xsd:attribute name="contactRelationName" type="string" default="NOCONTACT" />
		<!--discretization => Name of discretization object (defined in the :ref:`NumericalMethodsManager`) to use for this solver. For instance, if this is a Finite Element Solver, the name of a :ref:`FiniteElement` should be specified. If this is a Finite Volume Method, the name of a :ref:`FiniteVolume` discretization should be specified.-->
		<xsd:attribute name="discretization" type="string" use="required" />
		<!--initialDt => Initial time-step value required by the solver to the event manager.-->
		<xsd:attribute name="initialDt" type="real64" default="1e+99" />
		<!--logLevel => Log level-->
		<xsd:attribute name="logLevel" type="integer" default="0" />
		<!--massDamping => Value of mass based damping coefficient. -->
		<xsd:attribute name="massDamping" type="real64" default="0" />
		<!--maxNumResolves => Value to indicate how many resolves may be executed after some other event is executed. For example, if a SurfaceGenerator is specified, it will be executed after the mechanics solve. However if a new surface is generated, then the mechanics solve must be executed again due to the change in topology.-->
		<xsd:attribute name="maxNumResolves" type="integer" default="10" />
		<!--newmarkBeta => Value of :math:`\beta` in the Newmark Method for Implicit Dynamic time integration option. This should be pow(newmarkGamma+0.5,2.0)/4.0 unless you know what you are doing.-->
		<xsd:attribute name="newmarkBeta" type="real64" default="0.25" />
		<!--newmarkGamma => Value of :math:`\gamma` in the Newmark Method for Implicit Dynamic time integration option-->
		<xsd:attribute name="newmarkGamma" type="real64" default="0.5" />
		<!--stiffnessDamping => Value of stiffness based damping coefficient. -->
		<xsd:attribute name="stiffnessDamping" type="real64" default="0" />
		<!--strainTheory => Indicates whether or not to use `Infinitesimal Strain Theory <https://en.wikipedia.org/wiki/Infinitesimal_strain_theory>`_, or `Finite Strain Theory <https://en.wikipedia.org/wiki/Finite_strain_theory>`_. Valid Inputs are:
 0 - Infinitesimal Strain 
 1 - Finite Strain-->
		<xsd:attribute name="strainTheory" type="integer" default="0" />
		<!--targetRegions => Allowable regions that the solver may be applied to. Note that this does not indicate that the solver will be applied to these regions, only that allocation will occur such that the solver may be applied to these regions. The decision about what regions this solver will beapplied to rests in the EventManager.-->
		<xsd:attribute name="targetRegions" type="string_array" use="required" />
		<!--timeIntegrationOption => Time integration method. Options are:
* QuasiStatic
* ImplicitDynamic
* ExplicitDynamic-->
		<xsd:attribute name="timeIntegrationOption" type="geosx_SolidMechanicsMPM_TimeIntegrationOption" default="ExplicitDynamic" />
		<!--useVelocityForQS => Flag to indicate the use of the incremental displacement from the previous step as an initial estimate for the incremental displacement of the current step.-->
		<xsd:attribute name="useVelocityForQS" type="integer" default="0" />
		<!--name => A name is required for any non-unique nodes-->
		<xsd:attribute name="name" type="string" use="required" />
	</xsd:complexType>
	<xsd:simpleType name="geosx_SolidMechanicsMPM_TimeIntegrationOption">
		<xsd:restriction base="xsd:string">
			<xsd:pattern value=".*[\[\]`$].*|QuasiStatic|ImplicitDynamic|ExplicitDynamic" />
		</xsd:restriction>
	</xsd:simpleType>
	<xsd:complexType name="SurfaceGeneratorType">
		<xsd:choice minOccurs="0" maxOccurs="unbounded">
			<xsd:element name="LinearSolverParameters" type="LinearSolverParametersType" maxOccurs="1" />
			<xsd:element name="NonlinearSolverParameters" type="NonlinearSolverParametersType" maxOccurs="1" />
		</xsd:choice>
		<!--cflFactor => Factor to apply to the `CFL condition <http://en.wikipedia.org/wiki/Courant-Friedrichs-Lewy_condition>`_ when calculating the maximum allowable time step. Values should be in the interval (0,1] -->
		<xsd:attribute name="cflFactor" type="real64" default="0.5" />
		<!--fractureRegion => (no description available)-->
		<xsd:attribute name="fractureRegion" type="string" default="Fracture" />
		<!--initialDt => Initial time-step value required by the solver to the event manager.-->
		<xsd:attribute name="initialDt" type="real64" default="1e+99" />
		<!--logLevel => Log level-->
		<xsd:attribute name="logLevel" type="integer" default="0" />
		<!--mpiCommOrder => Flag to enable MPI consistent communication ordering-->
		<xsd:attribute name="mpiCommOrder" type="integer" default="0" />
		<!--nodeBasedSIF => Flag for choosing between node or edge based criteria: 1 for node based criterion-->
		<xsd:attribute name="nodeBasedSIF" type="integer" default="0" />
		<!--rockToughness => Rock toughness of the solid material-->
		<xsd:attribute name="rockToughness" type="real64" use="required" />
		<!--targetRegions => Allowable regions that the solver may be applied to. Note that this does not indicate that the solver will be applied to these regions, only that allocation will occur such that the solver may be applied to these regions. The decision about what regions this solver will beapplied to rests in the EventManager.-->
		<xsd:attribute name="targetRegions" type="string_array" use="required" />
		<!--name => A name is required for any non-unique nodes-->
		<xsd:attribute name="name" type="string" use="required" />
	</xsd:complexType>
	<xsd:complexType name="TasksType">
		<xsd:choice minOccurs="0" maxOccurs="unbounded">
			<xsd:element name="CompositionalMultiphaseStatistics" type="CompositionalMultiphaseStatisticsType" />
			<xsd:element name="MultiphasePoromechanicsInitialization" type="MultiphasePoromechanicsInitializationType" />
			<xsd:element name="PVTDriver" type="PVTDriverType" />
			<xsd:element name="PackCollection" type="PackCollectionType" />
			<xsd:element name="ReactiveFluidDriver" type="ReactiveFluidDriverType" />
			<xsd:element name="RelpermDriver" type="RelpermDriverType" />
			<xsd:element name="SinglePhasePoromechanicsInitialization" type="SinglePhasePoromechanicsInitializationType" />
			<xsd:element name="SinglePhaseStatistics" type="SinglePhaseStatisticsType" />
			<xsd:element name="SolidMechanicsStateReset" type="SolidMechanicsStateResetType" />
			<xsd:element name="SolidMechanicsStatistics" type="SolidMechanicsStatisticsType" />
			<xsd:element name="TriaxialDriver" type="TriaxialDriverType" />
		</xsd:choice>
	</xsd:complexType>
	<xsd:complexType name="CompositionalMultiphaseStatisticsType">
		<!--computeCFLNumbers => Flag to decide whether CFL numbers are computed or not-->
		<xsd:attribute name="computeCFLNumbers" type="integer" default="0" />
		<!--computeRegionStatistics => Flag to decide whether region statistics are computed or not-->
		<xsd:attribute name="computeRegionStatistics" type="integer" default="1" />
		<!--flowSolverName => Name of the flow solver-->
		<xsd:attribute name="flowSolverName" type="string" use="required" />
		<!--logLevel => Log level-->
		<xsd:attribute name="logLevel" type="integer" default="0" />
		<!--relpermThreshold => Flag to decide whether a phase is considered mobile (when the relperm is above the threshold) or immobile (when the relperm is below the threshold) in metric 2-->
		<xsd:attribute name="relpermThreshold" type="real64" default="1e-06" />
		<!--name => A name is required for any non-unique nodes-->
		<xsd:attribute name="name" type="string" use="required" />
	</xsd:complexType>
	<xsd:complexType name="MultiphasePoromechanicsInitializationType">
		<!--logLevel => Log level-->
		<xsd:attribute name="logLevel" type="integer" default="0" />
		<!--performStressInitialization => Flag to indicate that the solver is going to perform stress initialization-->
		<xsd:attribute name="performStressInitialization" type="integer" use="required" />
		<!--poromechanicsSolverName => Name of the poromechanics solver-->
		<xsd:attribute name="poromechanicsSolverName" type="string" use="required" />
		<!--name => A name is required for any non-unique nodes-->
		<xsd:attribute name="name" type="string" use="required" />
	</xsd:complexType>
	<xsd:complexType name="PVTDriverType">
		<!--baseline => Baseline file-->
		<xsd:attribute name="baseline" type="path" default="none" />
		<!--feedComposition => Feed composition array [mol fraction]-->
		<xsd:attribute name="feedComposition" type="real64_array" use="required" />
		<!--fluid => Fluid to test-->
		<xsd:attribute name="fluid" type="string" use="required" />
		<!--logLevel => Log level-->
		<xsd:attribute name="logLevel" type="integer" default="0" />
		<!--output => Output file-->
		<xsd:attribute name="output" type="string" default="none" />
		<!--pressureControl => Function controlling pressure time history-->
		<xsd:attribute name="pressureControl" type="string" use="required" />
		<!--steps => Number of load steps to take-->
		<xsd:attribute name="steps" type="integer" use="required" />
		<!--temperatureControl => Function controlling temperature time history-->
		<xsd:attribute name="temperatureControl" type="string" use="required" />
		<!--name => A name is required for any non-unique nodes-->
		<xsd:attribute name="name" type="string" use="required" />
	</xsd:complexType>
	<xsd:complexType name="PackCollectionType">
		<!--fieldName => The name of the (packable) field associated with the specified object to retrieve data from-->
		<xsd:attribute name="fieldName" type="string" use="required" />
		<!--objectPath => The name of the object from which to retrieve field values.-->
		<xsd:attribute name="objectPath" type="string" use="required" />
		<!--onlyOnSetChange => Whether or not to only collect when the collected sets of indices change in any way.-->
		<xsd:attribute name="onlyOnSetChange" type="integer" default="0" />
		<!--setNames => The set(s) for which to retrieve data.-->
		<xsd:attribute name="setNames" type="string_array" default="{}" />
		<!--name => A name is required for any non-unique nodes-->
		<xsd:attribute name="name" type="string" use="required" />
	</xsd:complexType>
	<xsd:complexType name="ReactiveFluidDriverType">
		<!--baseline => Baseline file-->
		<xsd:attribute name="baseline" type="path" default="none" />
		<!--feedComposition => Feed composition array: total concentration of the primary species -->
		<xsd:attribute name="feedComposition" type="real64_array" use="required" />
		<!--fluid => Fluid to test-->
		<xsd:attribute name="fluid" type="string" use="required" />
		<!--logLevel => Log level-->
		<xsd:attribute name="logLevel" type="integer" default="0" />
		<!--output => Output file-->
		<xsd:attribute name="output" type="string" default="none" />
		<!--pressureControl => Function controlling pressure time history-->
		<xsd:attribute name="pressureControl" type="string" use="required" />
		<!--steps => Number of load steps to take-->
		<xsd:attribute name="steps" type="integer" use="required" />
		<!--temperatureControl => Function controlling temperature time history-->
		<xsd:attribute name="temperatureControl" type="string" use="required" />
		<!--name => A name is required for any non-unique nodes-->
		<xsd:attribute name="name" type="string" use="required" />
	</xsd:complexType>
	<xsd:complexType name="RelpermDriverType">
		<!--baseline => Baseline file-->
		<xsd:attribute name="baseline" type="path" default="none" />
		<!--logLevel => Log level-->
		<xsd:attribute name="logLevel" type="integer" default="0" />
		<!--output => Output file-->
		<xsd:attribute name="output" type="string" default="none" />
		<!--relperm => Relperm model to test-->
		<xsd:attribute name="relperm" type="string" use="required" />
		<!--steps => Number of saturation steps to take-->
		<xsd:attribute name="steps" type="integer" use="required" />
		<!--name => A name is required for any non-unique nodes-->
		<xsd:attribute name="name" type="string" use="required" />
	</xsd:complexType>
	<xsd:complexType name="SinglePhasePoromechanicsInitializationType">
		<!--logLevel => Log level-->
		<xsd:attribute name="logLevel" type="integer" default="0" />
		<!--performStressInitialization => Flag to indicate that the solver is going to perform stress initialization-->
		<xsd:attribute name="performStressInitialization" type="integer" use="required" />
		<!--poromechanicsSolverName => Name of the poromechanics solver-->
		<xsd:attribute name="poromechanicsSolverName" type="string" use="required" />
		<!--name => A name is required for any non-unique nodes-->
		<xsd:attribute name="name" type="string" use="required" />
	</xsd:complexType>
	<xsd:complexType name="SinglePhaseStatisticsType">
		<!--flowSolverName => Name of the flow solver-->
		<xsd:attribute name="flowSolverName" type="string" use="required" />
		<!--logLevel => Log level-->
		<xsd:attribute name="logLevel" type="integer" default="0" />
		<!--name => A name is required for any non-unique nodes-->
		<xsd:attribute name="name" type="string" use="required" />
	</xsd:complexType>
	<xsd:complexType name="SolidMechanicsStateResetType">
		<!--disableInelasticity => Flag to enable/disable inelastic behavior-->
		<xsd:attribute name="disableInelasticity" type="integer" default="0" />
		<!--logLevel => Log level-->
		<xsd:attribute name="logLevel" type="integer" default="0" />
		<!--resetDisplacements => Flag to reset displacements (and velocities)-->
		<xsd:attribute name="resetDisplacements" type="integer" default="1" />
		<!--solidSolverName => Name of the solid mechanics solver-->
		<xsd:attribute name="solidSolverName" type="string" use="required" />
		<!--name => A name is required for any non-unique nodes-->
		<xsd:attribute name="name" type="string" use="required" />
	</xsd:complexType>
	<xsd:complexType name="SolidMechanicsStatisticsType">
		<!--logLevel => Log level-->
		<xsd:attribute name="logLevel" type="integer" default="0" />
		<!--solidSolverName => Name of the solid solver-->
		<xsd:attribute name="solidSolverName" type="string" use="required" />
		<!--name => A name is required for any non-unique nodes-->
		<xsd:attribute name="name" type="string" use="required" />
	</xsd:complexType>
	<xsd:complexType name="TriaxialDriverType">
		<!--axialControl => Function controlling axial stress or strain (depending on test mode)-->
		<xsd:attribute name="axialControl" type="string" use="required" />
		<!--baseline => Baseline file-->
		<xsd:attribute name="baseline" type="path" default="none" />
		<!--initialStress => Initial stress (scalar used to set an isotropic stress state)-->
		<xsd:attribute name="initialStress" type="real64" use="required" />
		<!--logLevel => Log level-->
		<xsd:attribute name="logLevel" type="integer" default="0" />
		<!--material => Solid material to test-->
		<xsd:attribute name="material" type="string" use="required" />
		<!--mode => Test mode [stressControl, strainControl, mixedControl]-->
		<xsd:attribute name="mode" type="string" use="required" />
		<!--output => Output file-->
		<xsd:attribute name="output" type="string" default="none" />
		<!--radialControl => Function controlling radial stress or strain (depending on test mode)-->
		<xsd:attribute name="radialControl" type="string" use="required" />
		<!--steps => Number of load steps to take-->
		<xsd:attribute name="steps" type="integer" use="required" />
		<!--name => A name is required for any non-unique nodes-->
		<xsd:attribute name="name" type="string" use="required" />
	</xsd:complexType>
	<xsd:complexType name="ConstitutiveType">
		<xsd:choice minOccurs="0" maxOccurs="unbounded">
			<xsd:element name="BiotPorosity" type="BiotPorosityType" />
			<xsd:element name="BlackOilFluid" type="BlackOilFluidType" />
			<xsd:element name="BrooksCoreyBakerRelativePermeability" type="BrooksCoreyBakerRelativePermeabilityType" />
			<xsd:element name="BrooksCoreyCapillaryPressure" type="BrooksCoreyCapillaryPressureType" />
			<xsd:element name="BrooksCoreyRelativePermeability" type="BrooksCoreyRelativePermeabilityType" />
			<xsd:element name="CO2BrineEzrokhiFluid" type="CO2BrineEzrokhiFluidType" />
			<xsd:element name="CO2BrineEzrokhiThermalFluid" type="CO2BrineEzrokhiThermalFluidType" />
			<xsd:element name="CO2BrinePhillipsFluid" type="CO2BrinePhillipsFluidType" />
			<xsd:element name="CO2BrinePhillipsThermalFluid" type="CO2BrinePhillipsThermalFluidType" />
			<xsd:element name="CarmanKozenyPermeability" type="CarmanKozenyPermeabilityType" />
			<xsd:element name="CompositionalMultiphaseFluid" type="CompositionalMultiphaseFluidType" />
			<xsd:element name="CompressibleSinglePhaseFluid" type="CompressibleSinglePhaseFluidType" />
			<xsd:element name="CompressibleSolidCarmanKozenyPermeability" type="CompressibleSolidCarmanKozenyPermeabilityType" />
			<xsd:element name="CompressibleSolidConstantPermeability" type="CompressibleSolidConstantPermeabilityType" />
			<xsd:element name="CompressibleSolidParallelPlatesPermeability" type="CompressibleSolidParallelPlatesPermeabilityType" />
			<xsd:element name="CompressibleSolidSlipDependentPermeability" type="CompressibleSolidSlipDependentPermeabilityType" />
			<xsd:element name="CompressibleSolidWillisRichardsPermeability" type="CompressibleSolidWillisRichardsPermeabilityType" />
			<xsd:element name="ConstantPermeability" type="ConstantPermeabilityType" />
			<xsd:element name="Coulomb" type="CoulombType" />
			<xsd:element name="DamageElasticIsotropic" type="DamageElasticIsotropicType" />
			<xsd:element name="DamageSpectralElasticIsotropic" type="DamageSpectralElasticIsotropicType" />
			<xsd:element name="DamageVolDevElasticIsotropic" type="DamageVolDevElasticIsotropicType" />
			<xsd:element name="DeadOilFluid" type="DeadOilFluidType" />
			<xsd:element name="DelftEgg" type="DelftEggType" />
			<xsd:element name="DruckerPrager" type="DruckerPragerType" />
			<xsd:element name="ElasticIsotropic" type="ElasticIsotropicType" />
			<xsd:element name="ElasticIsotropicPressureDependent" type="ElasticIsotropicPressureDependentType" />
			<xsd:element name="ElasticOrthotropic" type="ElasticOrthotropicType" />
			<xsd:element name="ElasticTransverseIsotropic" type="ElasticTransverseIsotropicType" />
			<xsd:element name="ExtendedDruckerPrager" type="ExtendedDruckerPragerType" />
			<xsd:element name="FrictionlessContact" type="FrictionlessContactType" />
			<xsd:element name="JFunctionCapillaryPressure" type="JFunctionCapillaryPressureType" />
			<xsd:element name="ModifiedCamClay" type="ModifiedCamClayType" />
			<xsd:element name="MultiPhaseConstantThermalConductivity" type="MultiPhaseConstantThermalConductivityType" />
			<xsd:element name="MultiPhaseVolumeWeightedThermalConductivity" type="MultiPhaseVolumeWeightedThermalConductivityType" />
			<xsd:element name="NullModel" type="NullModelType" />
			<xsd:element name="ParallelPlatesPermeability" type="ParallelPlatesPermeabilityType" />
			<xsd:element name="ParticleFluid" type="ParticleFluidType" />
			<xsd:element name="PermeabilityBase" type="PermeabilityBaseType" />
			<xsd:element name="PorousDelftEgg" type="PorousDelftEggType" />
			<xsd:element name="PorousDruckerPrager" type="PorousDruckerPragerType" />
			<xsd:element name="PorousElasticIsotropic" type="PorousElasticIsotropicType" />
			<xsd:element name="PorousElasticOrthotropic" type="PorousElasticOrthotropicType" />
			<xsd:element name="PorousElasticTransverseIsotropic" type="PorousElasticTransverseIsotropicType" />
			<xsd:element name="PorousExtendedDruckerPrager" type="PorousExtendedDruckerPragerType" />
			<xsd:element name="PorousModifiedCamClay" type="PorousModifiedCamClayType" />
			<xsd:element name="PressurePorosity" type="PressurePorosityType" />
			<xsd:element name="ProppantPermeability" type="ProppantPermeabilityType" />
			<xsd:element name="ProppantPorosity" type="ProppantPorosityType" />
			<xsd:element name="ProppantSlurryFluid" type="ProppantSlurryFluidType" />
			<xsd:element name="ProppantSolidProppantPermeability" type="ProppantSolidProppantPermeabilityType" />
			<xsd:element name="ReactiveBrine" type="ReactiveBrineType" />
			<xsd:element name="ReactiveBrineThermal" type="ReactiveBrineThermalType" />
			<xsd:element name="SinglePhaseConstantThermalConductivity" type="SinglePhaseConstantThermalConductivityType" />
			<xsd:element name="SlipDependentPermeability" type="SlipDependentPermeabilityType" />
			<xsd:element name="SolidInternalEnergy" type="SolidInternalEnergyType" />
			<xsd:element name="TableCapillaryPressure" type="TableCapillaryPressureType" />
			<xsd:element name="TableRelativePermeability" type="TableRelativePermeabilityType" />
			<xsd:element name="TableRelativePermeabilityHysteresis" type="TableRelativePermeabilityHysteresisType" />
			<xsd:element name="ThermalCompressibleSinglePhaseFluid" type="ThermalCompressibleSinglePhaseFluidType" />
			<xsd:element name="VanGenuchtenBakerRelativePermeability" type="VanGenuchtenBakerRelativePermeabilityType" />
			<xsd:element name="VanGenuchtenCapillaryPressure" type="VanGenuchtenCapillaryPressureType" />
			<xsd:element name="WillisRichardsPermeability" type="WillisRichardsPermeabilityType" />
		</xsd:choice>
	</xsd:complexType>
	<xsd:complexType name="BiotPorosityType">
		<!--defaultReferencePorosity => Default value of the reference porosity-->
		<xsd:attribute name="defaultReferencePorosity" type="real64" use="required" />
		<!--grainBulkModulus => Grain bulk modulus-->
		<xsd:attribute name="grainBulkModulus" type="real64" use="required" />
		<!--name => A name is required for any non-unique nodes-->
		<xsd:attribute name="name" type="string" use="required" />
	</xsd:complexType>
	<xsd:complexType name="BlackOilFluidType">
		<!--componentMolarWeight => Component molar weights-->
		<xsd:attribute name="componentMolarWeight" type="real64_array" use="required" />
		<!--componentNames => List of component names-->
		<xsd:attribute name="componentNames" type="string_array" default="{}" />
		<!--hydrocarbonFormationVolFactorTableNames => List of formation volume factor TableFunction names from the Functions block. 
The user must provide one TableFunction per hydrocarbon phase, in the order provided in "phaseNames". 
For instance, if "oil" is before "gas" in "phaseNames", the table order should be: oilTableName, gasTableName-->
		<xsd:attribute name="hydrocarbonFormationVolFactorTableNames" type="string_array" default="{}" />
		<!--hydrocarbonViscosityTableNames => List of viscosity TableFunction names from the Functions block. 
The user must provide one TableFunction per hydrocarbon phase, in the order provided in "phaseNames". 
For instance, if "oil" is before "gas" in "phaseNames", the table order should be: oilTableName, gasTableName-->
		<xsd:attribute name="hydrocarbonViscosityTableNames" type="string_array" default="{}" />
		<!--phaseNames => List of fluid phases-->
		<xsd:attribute name="phaseNames" type="string_array" use="required" />
		<!--surfaceDensities => List of surface mass densities for each phase-->
		<xsd:attribute name="surfaceDensities" type="real64_array" use="required" />
		<!--tableFiles => List of filenames with input PVT tables (one per phase)-->
		<xsd:attribute name="tableFiles" type="path_array" default="{}" />
		<!--waterCompressibility => Water compressibility-->
		<xsd:attribute name="waterCompressibility" type="real64" default="0" />
		<!--waterFormationVolumeFactor => Water formation volume factor-->
		<xsd:attribute name="waterFormationVolumeFactor" type="real64" default="0" />
		<!--waterReferencePressure => Water reference pressure-->
		<xsd:attribute name="waterReferencePressure" type="real64" default="0" />
		<!--waterViscosity => Water viscosity-->
		<xsd:attribute name="waterViscosity" type="real64" default="0" />
		<!--name => A name is required for any non-unique nodes-->
		<xsd:attribute name="name" type="string" use="required" />
	</xsd:complexType>
	<xsd:complexType name="BrooksCoreyBakerRelativePermeabilityType">
		<!--gasOilRelPermExponent => Rel perm power law exponent for the pair (gas phase, oil phase) at residual water saturation
The expected format is "{ gasExp, oilExp }", in that order-->
		<xsd:attribute name="gasOilRelPermExponent" type="real64_array" default="{1}" />
		<!--gasOilRelPermMaxValue => Maximum rel perm value for the pair (gas phase, oil phase) at residual water saturation
The expected format is "{ gasMax, oilMax }", in that order-->
		<xsd:attribute name="gasOilRelPermMaxValue" type="real64_array" default="{0}" />
		<!--phaseMinVolumeFraction => Minimum volume fraction value for each phase-->
		<xsd:attribute name="phaseMinVolumeFraction" type="real64_array" default="{0}" />
		<!--phaseNames => List of fluid phases-->
		<xsd:attribute name="phaseNames" type="string_array" use="required" />
		<!--waterOilRelPermExponent => Rel perm power law exponent for the pair (water phase, oil phase) at residual gas saturation
The expected format is "{ waterExp, oilExp }", in that order-->
		<xsd:attribute name="waterOilRelPermExponent" type="real64_array" default="{1}" />
		<!--waterOilRelPermMaxValue => Maximum rel perm value for the pair (water phase, oil phase) at residual gas saturation
The expected format is "{ waterMax, oilMax }", in that order-->
		<xsd:attribute name="waterOilRelPermMaxValue" type="real64_array" default="{0}" />
		<!--name => A name is required for any non-unique nodes-->
		<xsd:attribute name="name" type="string" use="required" />
	</xsd:complexType>
	<xsd:complexType name="BrooksCoreyCapillaryPressureType">
		<!--capPressureEpsilon => Wetting-phase saturation at which the max cap. pressure is attained; used to avoid infinite cap. pressure values for saturations close to zero-->
		<xsd:attribute name="capPressureEpsilon" type="real64" default="1e-06" />
		<!--phaseCapPressureExponentInv => Inverse of capillary power law exponent for each phase-->
		<xsd:attribute name="phaseCapPressureExponentInv" type="real64_array" default="{2}" />
		<!--phaseEntryPressure => Entry pressure value for each phase-->
		<xsd:attribute name="phaseEntryPressure" type="real64_array" default="{1}" />
		<!--phaseMinVolumeFraction => Minimum volume fraction value for each phase-->
		<xsd:attribute name="phaseMinVolumeFraction" type="real64_array" default="{0}" />
		<!--phaseNames => List of fluid phases-->
		<xsd:attribute name="phaseNames" type="string_array" use="required" />
		<!--name => A name is required for any non-unique nodes-->
		<xsd:attribute name="name" type="string" use="required" />
	</xsd:complexType>
	<xsd:complexType name="BrooksCoreyRelativePermeabilityType">
		<!--phaseMinVolumeFraction => Minimum volume fraction value for each phase-->
		<xsd:attribute name="phaseMinVolumeFraction" type="real64_array" default="{0}" />
		<!--phaseNames => List of fluid phases-->
		<xsd:attribute name="phaseNames" type="string_array" use="required" />
		<!--phaseRelPermExponent => Minimum relative permeability power law exponent for each phase-->
		<xsd:attribute name="phaseRelPermExponent" type="real64_array" default="{1}" />
		<!--phaseRelPermMaxValue => Maximum relative permeability value for each phase-->
		<xsd:attribute name="phaseRelPermMaxValue" type="real64_array" default="{0}" />
		<!--name => A name is required for any non-unique nodes-->
		<xsd:attribute name="name" type="string" use="required" />
	</xsd:complexType>
	<xsd:complexType name="CO2BrineEzrokhiFluidType">
		<!--componentMolarWeight => Component molar weights-->
		<xsd:attribute name="componentMolarWeight" type="real64_array" default="{0}" />
		<!--componentNames => List of component names-->
		<xsd:attribute name="componentNames" type="string_array" default="{}" />
		<!--flashModelParaFile => Name of the file defining the parameters of the flash model-->
		<xsd:attribute name="flashModelParaFile" type="path" use="required" />
		<!--phaseNames => List of fluid phases-->
		<xsd:attribute name="phaseNames" type="string_array" default="{}" />
		<!--phasePVTParaFiles => Names of the files defining the parameters of the viscosity and density models-->
		<xsd:attribute name="phasePVTParaFiles" type="path_array" use="required" />
		<!--name => A name is required for any non-unique nodes-->
		<xsd:attribute name="name" type="string" use="required" />
	</xsd:complexType>
	<xsd:complexType name="CO2BrineEzrokhiThermalFluidType">
		<!--componentMolarWeight => Component molar weights-->
		<xsd:attribute name="componentMolarWeight" type="real64_array" default="{0}" />
		<!--componentNames => List of component names-->
		<xsd:attribute name="componentNames" type="string_array" default="{}" />
		<!--flashModelParaFile => Name of the file defining the parameters of the flash model-->
		<xsd:attribute name="flashModelParaFile" type="path" use="required" />
		<!--phaseNames => List of fluid phases-->
		<xsd:attribute name="phaseNames" type="string_array" default="{}" />
		<!--phasePVTParaFiles => Names of the files defining the parameters of the viscosity and density models-->
		<xsd:attribute name="phasePVTParaFiles" type="path_array" use="required" />
		<!--name => A name is required for any non-unique nodes-->
		<xsd:attribute name="name" type="string" use="required" />
	</xsd:complexType>
	<xsd:complexType name="CO2BrinePhillipsFluidType">
		<!--componentMolarWeight => Component molar weights-->
		<xsd:attribute name="componentMolarWeight" type="real64_array" default="{0}" />
		<!--componentNames => List of component names-->
		<xsd:attribute name="componentNames" type="string_array" default="{}" />
		<!--flashModelParaFile => Name of the file defining the parameters of the flash model-->
		<xsd:attribute name="flashModelParaFile" type="path" use="required" />
		<!--phaseNames => List of fluid phases-->
		<xsd:attribute name="phaseNames" type="string_array" default="{}" />
		<!--phasePVTParaFiles => Names of the files defining the parameters of the viscosity and density models-->
		<xsd:attribute name="phasePVTParaFiles" type="path_array" use="required" />
		<!--name => A name is required for any non-unique nodes-->
		<xsd:attribute name="name" type="string" use="required" />
	</xsd:complexType>
	<xsd:complexType name="CO2BrinePhillipsThermalFluidType">
		<!--componentMolarWeight => Component molar weights-->
		<xsd:attribute name="componentMolarWeight" type="real64_array" default="{0}" />
		<!--componentNames => List of component names-->
		<xsd:attribute name="componentNames" type="string_array" default="{}" />
		<!--flashModelParaFile => Name of the file defining the parameters of the flash model-->
		<xsd:attribute name="flashModelParaFile" type="path" use="required" />
		<!--phaseNames => List of fluid phases-->
		<xsd:attribute name="phaseNames" type="string_array" default="{}" />
		<!--phasePVTParaFiles => Names of the files defining the parameters of the viscosity and density models-->
		<xsd:attribute name="phasePVTParaFiles" type="path_array" use="required" />
		<!--name => A name is required for any non-unique nodes-->
		<xsd:attribute name="name" type="string" use="required" />
	</xsd:complexType>
	<xsd:complexType name="CarmanKozenyPermeabilityType">
		<!--particleDiameter => Diameter of the spherical particles.-->
		<xsd:attribute name="particleDiameter" type="real64" use="required" />
		<!--sphericity => Sphericity of the particles.-->
		<xsd:attribute name="sphericity" type="real64" use="required" />
		<!--name => A name is required for any non-unique nodes-->
		<xsd:attribute name="name" type="string" use="required" />
	</xsd:complexType>
	<xsd:complexType name="CompositionalMultiphaseFluidType">
		<!--componentAcentricFactor => Component acentric factors-->
		<xsd:attribute name="componentAcentricFactor" type="real64_array" use="required" />
		<!--componentBinaryCoeff => Table of binary interaction coefficients-->
		<xsd:attribute name="componentBinaryCoeff" type="real64_array2d" default="{{0}}" />
		<!--componentCriticalPressure => Component critical pressures-->
		<xsd:attribute name="componentCriticalPressure" type="real64_array" use="required" />
		<!--componentCriticalTemperature => Component critical temperatures-->
		<xsd:attribute name="componentCriticalTemperature" type="real64_array" use="required" />
		<!--componentMolarWeight => Component molar weights-->
		<xsd:attribute name="componentMolarWeight" type="real64_array" use="required" />
		<!--componentNames => List of component names-->
		<xsd:attribute name="componentNames" type="string_array" use="required" />
		<!--componentVolumeShift => Component volume shifts-->
		<xsd:attribute name="componentVolumeShift" type="real64_array" default="{0}" />
		<!--equationsOfState => List of equation of state types for each phase-->
		<xsd:attribute name="equationsOfState" type="string_array" use="required" />
		<!--phaseNames => List of fluid phases-->
		<xsd:attribute name="phaseNames" type="string_array" use="required" />
		<!--name => A name is required for any non-unique nodes-->
		<xsd:attribute name="name" type="string" use="required" />
	</xsd:complexType>
	<xsd:complexType name="CompressibleSinglePhaseFluidType">
		<!--compressibility => Fluid compressibility-->
		<xsd:attribute name="compressibility" type="real64" default="0" />
		<!--defaultDensity => Default value for density.-->
		<xsd:attribute name="defaultDensity" type="real64" use="required" />
		<!--defaultViscosity => Default value for viscosity.-->
		<xsd:attribute name="defaultViscosity" type="real64" use="required" />
		<!--densityModelType => Type of density model. Valid options:
* exponential
* linear
* quadratic-->
		<xsd:attribute name="densityModelType" type="geosx_constitutive_ExponentApproximationType" default="linear" />
		<!--referenceDensity => Reference fluid density-->
		<xsd:attribute name="referenceDensity" type="real64" default="1000" />
		<!--referencePressure => Reference pressure-->
		<xsd:attribute name="referencePressure" type="real64" default="0" />
		<!--referenceViscosity => Reference fluid viscosity-->
		<xsd:attribute name="referenceViscosity" type="real64" default="0.001" />
		<!--viscosibility => Fluid viscosity exponential coefficient-->
		<xsd:attribute name="viscosibility" type="real64" default="0" />
		<!--viscosityModelType => Type of viscosity model. Valid options:
* exponential
* linear
* quadratic-->
		<xsd:attribute name="viscosityModelType" type="geosx_constitutive_ExponentApproximationType" default="linear" />
		<!--name => A name is required for any non-unique nodes-->
		<xsd:attribute name="name" type="string" use="required" />
	</xsd:complexType>
	<xsd:simpleType name="geosx_constitutive_ExponentApproximationType">
		<xsd:restriction base="xsd:string">
			<xsd:pattern value=".*[\[\]`$].*|exponential|linear|quadratic" />
		</xsd:restriction>
	</xsd:simpleType>
	<xsd:complexType name="CompressibleSolidCarmanKozenyPermeabilityType">
		<!--permeabilityModelName => Name of the permeability model.-->
		<xsd:attribute name="permeabilityModelName" type="string" use="required" />
		<!--porosityModelName => Name of the porosity model.-->
		<xsd:attribute name="porosityModelName" type="string" use="required" />
		<!--solidInternalEnergyModelName => Name of the solid internal energy model.-->
		<xsd:attribute name="solidInternalEnergyModelName" type="string" default="" />
		<!--solidModelName => Name of the solid model.-->
		<xsd:attribute name="solidModelName" type="string" use="required" />
		<!--name => A name is required for any non-unique nodes-->
		<xsd:attribute name="name" type="string" use="required" />
	</xsd:complexType>
	<xsd:complexType name="CompressibleSolidConstantPermeabilityType">
		<!--permeabilityModelName => Name of the permeability model.-->
		<xsd:attribute name="permeabilityModelName" type="string" use="required" />
		<!--porosityModelName => Name of the porosity model.-->
		<xsd:attribute name="porosityModelName" type="string" use="required" />
		<!--solidInternalEnergyModelName => Name of the solid internal energy model.-->
		<xsd:attribute name="solidInternalEnergyModelName" type="string" default="" />
		<!--solidModelName => Name of the solid model.-->
		<xsd:attribute name="solidModelName" type="string" use="required" />
		<!--name => A name is required for any non-unique nodes-->
		<xsd:attribute name="name" type="string" use="required" />
	</xsd:complexType>
	<xsd:complexType name="CompressibleSolidParallelPlatesPermeabilityType">
		<!--permeabilityModelName => Name of the permeability model.-->
		<xsd:attribute name="permeabilityModelName" type="string" use="required" />
		<!--porosityModelName => Name of the porosity model.-->
		<xsd:attribute name="porosityModelName" type="string" use="required" />
		<!--solidInternalEnergyModelName => Name of the solid internal energy model.-->
		<xsd:attribute name="solidInternalEnergyModelName" type="string" default="" />
		<!--solidModelName => Name of the solid model.-->
		<xsd:attribute name="solidModelName" type="string" use="required" />
		<!--name => A name is required for any non-unique nodes-->
		<xsd:attribute name="name" type="string" use="required" />
	</xsd:complexType>
	<xsd:complexType name="CompressibleSolidSlipDependentPermeabilityType">
		<!--permeabilityModelName => Name of the permeability model.-->
		<xsd:attribute name="permeabilityModelName" type="string" use="required" />
		<!--porosityModelName => Name of the porosity model.-->
		<xsd:attribute name="porosityModelName" type="string" use="required" />
		<!--solidInternalEnergyModelName => Name of the solid internal energy model.-->
		<xsd:attribute name="solidInternalEnergyModelName" type="string" default="" />
		<!--solidModelName => Name of the solid model.-->
		<xsd:attribute name="solidModelName" type="string" use="required" />
		<!--name => A name is required for any non-unique nodes-->
		<xsd:attribute name="name" type="string" use="required" />
	</xsd:complexType>
	<xsd:complexType name="CompressibleSolidWillisRichardsPermeabilityType">
		<!--permeabilityModelName => Name of the permeability model.-->
		<xsd:attribute name="permeabilityModelName" type="string" use="required" />
		<!--porosityModelName => Name of the porosity model.-->
		<xsd:attribute name="porosityModelName" type="string" use="required" />
		<!--solidInternalEnergyModelName => Name of the solid internal energy model.-->
		<xsd:attribute name="solidInternalEnergyModelName" type="string" default="" />
		<!--solidModelName => Name of the solid model.-->
		<xsd:attribute name="solidModelName" type="string" use="required" />
		<!--name => A name is required for any non-unique nodes-->
		<xsd:attribute name="name" type="string" use="required" />
	</xsd:complexType>
	<xsd:complexType name="ConstantPermeabilityType">
		<!--permeabilityComponents => xx, yy and zz components of a diagonal permeability tensor.-->
		<xsd:attribute name="permeabilityComponents" type="R1Tensor" use="required" />
		<!--name => A name is required for any non-unique nodes-->
		<xsd:attribute name="name" type="string" use="required" />
	</xsd:complexType>
	<xsd:complexType name="CoulombType">
		<!--apertureTableName => Name of the aperture table-->
		<xsd:attribute name="apertureTableName" type="string" use="required" />
		<!--apertureTolerance => Value to be used to avoid floating point errors in expressions involving aperture. For example in the case of dividing by the actual aperture (not the effective aperture that results from the aperture function) this value may be used to avoid the 1/0 error. Note that this value may have some physical significance in its usage, as it may be used to smooth out highly nonlinear behavior associated with 1/0 in addition to avoiding the 1/0 error.-->
		<xsd:attribute name="apertureTolerance" type="real64" default="1e-09" />
		<!--cohesion => Cohesion-->
		<xsd:attribute name="cohesion" type="real64" use="required" />
		<!--displacementJumpThreshold => A threshold valued to determine whether a fracture is open or not.-->
		<xsd:attribute name="displacementJumpThreshold" type="real64" default="2.22045e-16" />
		<!--frictionCoefficient => Friction coefficient-->
		<xsd:attribute name="frictionCoefficient" type="real64" use="required" />
		<!--penaltyStiffness => Value of the penetration penalty stiffness. Units of Pressure/length-->
		<xsd:attribute name="penaltyStiffness" type="real64" default="0" />
		<!--shearStiffness => Value of the shear elastic stiffness. Units of Pressure/length-->
		<xsd:attribute name="shearStiffness" type="real64" default="0" />
		<!--name => A name is required for any non-unique nodes-->
		<xsd:attribute name="name" type="string" use="required" />
	</xsd:complexType>
	<xsd:complexType name="DamageElasticIsotropicType">
		<!--compressiveStrength => Compressive strength from the uniaxial compression test-->
		<xsd:attribute name="compressiveStrength" type="real64" default="0" />
		<!--criticalFractureEnergy => Critical fracture energy-->
		<xsd:attribute name="criticalFractureEnergy" type="real64" use="required" />
		<!--criticalStrainEnergy => Critical stress in a 1d tension test-->
		<xsd:attribute name="criticalStrainEnergy" type="real64" use="required" />
		<!--defaultBulkModulus => Default Bulk Modulus Parameter-->
		<xsd:attribute name="defaultBulkModulus" type="real64" default="-1" />
		<!--defaultDensity => Default Material Density-->
		<xsd:attribute name="defaultDensity" type="real64" use="required" />
		<!--defaultPoissonRatio => Default Poisson's Ratio-->
		<xsd:attribute name="defaultPoissonRatio" type="real64" default="-1" />
		<!--defaultShearModulus => Default Shear Modulus Parameter-->
		<xsd:attribute name="defaultShearModulus" type="real64" default="-1" />
		<!--defaultThermalExpansionCoefficient => Default Thermal Expansion Coefficient-->
		<xsd:attribute name="defaultThermalExpansionCoefficient" type="real64" default="0" />
		<!--defaultYoungModulus => Default Young's Modulus-->
		<xsd:attribute name="defaultYoungModulus" type="real64" default="-1" />
		<!--degradationLowerLimit => The lower limit of the degradation function-->
		<xsd:attribute name="degradationLowerLimit" type="real64" default="0" />
		<!--deltaCoefficient => Coefficient in the calculation of the external driving force-->
		<xsd:attribute name="deltaCoefficient" type="real64" default="-1" />
		<!--extDrivingForceFlag => Whether to have external driving force. Can be 0 or 1-->
		<xsd:attribute name="extDrivingForceFlag" type="integer" default="0" />
		<!--lengthScale => Length scale l in the phase-field equation-->
		<xsd:attribute name="lengthScale" type="real64" use="required" />
		<!--tensileStrength => Tensile strength from the uniaxial tension test-->
		<xsd:attribute name="tensileStrength" type="real64" default="0" />
		<!--name => A name is required for any non-unique nodes-->
		<xsd:attribute name="name" type="string" use="required" />
	</xsd:complexType>
	<xsd:complexType name="DamageSpectralElasticIsotropicType">
		<!--compressiveStrength => Compressive strength from the uniaxial compression test-->
		<xsd:attribute name="compressiveStrength" type="real64" default="0" />
		<!--criticalFractureEnergy => Critical fracture energy-->
		<xsd:attribute name="criticalFractureEnergy" type="real64" use="required" />
		<!--criticalStrainEnergy => Critical stress in a 1d tension test-->
		<xsd:attribute name="criticalStrainEnergy" type="real64" use="required" />
		<!--defaultBulkModulus => Default Bulk Modulus Parameter-->
		<xsd:attribute name="defaultBulkModulus" type="real64" default="-1" />
		<!--defaultDensity => Default Material Density-->
		<xsd:attribute name="defaultDensity" type="real64" use="required" />
		<!--defaultPoissonRatio => Default Poisson's Ratio-->
		<xsd:attribute name="defaultPoissonRatio" type="real64" default="-1" />
		<!--defaultShearModulus => Default Shear Modulus Parameter-->
		<xsd:attribute name="defaultShearModulus" type="real64" default="-1" />
		<!--defaultThermalExpansionCoefficient => Default Thermal Expansion Coefficient-->
		<xsd:attribute name="defaultThermalExpansionCoefficient" type="real64" default="0" />
		<!--defaultYoungModulus => Default Young's Modulus-->
		<xsd:attribute name="defaultYoungModulus" type="real64" default="-1" />
		<!--degradationLowerLimit => The lower limit of the degradation function-->
		<xsd:attribute name="degradationLowerLimit" type="real64" default="0" />
		<!--deltaCoefficient => Coefficient in the calculation of the external driving force-->
		<xsd:attribute name="deltaCoefficient" type="real64" default="-1" />
		<!--extDrivingForceFlag => Whether to have external driving force. Can be 0 or 1-->
		<xsd:attribute name="extDrivingForceFlag" type="integer" default="0" />
		<!--lengthScale => Length scale l in the phase-field equation-->
		<xsd:attribute name="lengthScale" type="real64" use="required" />
		<!--tensileStrength => Tensile strength from the uniaxial tension test-->
		<xsd:attribute name="tensileStrength" type="real64" default="0" />
		<!--name => A name is required for any non-unique nodes-->
		<xsd:attribute name="name" type="string" use="required" />
	</xsd:complexType>
	<xsd:complexType name="DamageVolDevElasticIsotropicType">
		<!--compressiveStrength => Compressive strength from the uniaxial compression test-->
		<xsd:attribute name="compressiveStrength" type="real64" default="0" />
		<!--criticalFractureEnergy => Critical fracture energy-->
		<xsd:attribute name="criticalFractureEnergy" type="real64" use="required" />
		<!--criticalStrainEnergy => Critical stress in a 1d tension test-->
		<xsd:attribute name="criticalStrainEnergy" type="real64" use="required" />
		<!--defaultBulkModulus => Default Bulk Modulus Parameter-->
		<xsd:attribute name="defaultBulkModulus" type="real64" default="-1" />
		<!--defaultDensity => Default Material Density-->
		<xsd:attribute name="defaultDensity" type="real64" use="required" />
		<!--defaultPoissonRatio => Default Poisson's Ratio-->
		<xsd:attribute name="defaultPoissonRatio" type="real64" default="-1" />
		<!--defaultShearModulus => Default Shear Modulus Parameter-->
		<xsd:attribute name="defaultShearModulus" type="real64" default="-1" />
		<!--defaultThermalExpansionCoefficient => Default Thermal Expansion Coefficient-->
		<xsd:attribute name="defaultThermalExpansionCoefficient" type="real64" default="0" />
		<!--defaultYoungModulus => Default Young's Modulus-->
		<xsd:attribute name="defaultYoungModulus" type="real64" default="-1" />
		<!--degradationLowerLimit => The lower limit of the degradation function-->
		<xsd:attribute name="degradationLowerLimit" type="real64" default="0" />
		<!--deltaCoefficient => Coefficient in the calculation of the external driving force-->
		<xsd:attribute name="deltaCoefficient" type="real64" default="-1" />
		<!--extDrivingForceFlag => Whether to have external driving force. Can be 0 or 1-->
		<xsd:attribute name="extDrivingForceFlag" type="integer" default="0" />
		<!--lengthScale => Length scale l in the phase-field equation-->
		<xsd:attribute name="lengthScale" type="real64" use="required" />
		<!--tensileStrength => Tensile strength from the uniaxial tension test-->
		<xsd:attribute name="tensileStrength" type="real64" default="0" />
		<!--name => A name is required for any non-unique nodes-->
		<xsd:attribute name="name" type="string" use="required" />
	</xsd:complexType>
	<xsd:complexType name="DeadOilFluidType">
		<!--componentMolarWeight => Component molar weights-->
		<xsd:attribute name="componentMolarWeight" type="real64_array" use="required" />
		<!--componentNames => List of component names-->
		<xsd:attribute name="componentNames" type="string_array" default="{}" />
		<!--hydrocarbonFormationVolFactorTableNames => List of formation volume factor TableFunction names from the Functions block. 
The user must provide one TableFunction per hydrocarbon phase, in the order provided in "phaseNames". 
For instance, if "oil" is before "gas" in "phaseNames", the table order should be: oilTableName, gasTableName-->
		<xsd:attribute name="hydrocarbonFormationVolFactorTableNames" type="string_array" default="{}" />
		<!--hydrocarbonViscosityTableNames => List of viscosity TableFunction names from the Functions block. 
The user must provide one TableFunction per hydrocarbon phase, in the order provided in "phaseNames". 
For instance, if "oil" is before "gas" in "phaseNames", the table order should be: oilTableName, gasTableName-->
		<xsd:attribute name="hydrocarbonViscosityTableNames" type="string_array" default="{}" />
		<!--phaseNames => List of fluid phases-->
		<xsd:attribute name="phaseNames" type="string_array" use="required" />
		<!--surfaceDensities => List of surface mass densities for each phase-->
		<xsd:attribute name="surfaceDensities" type="real64_array" use="required" />
		<!--tableFiles => List of filenames with input PVT tables (one per phase)-->
		<xsd:attribute name="tableFiles" type="path_array" default="{}" />
		<!--waterCompressibility => Water compressibility-->
		<xsd:attribute name="waterCompressibility" type="real64" default="0" />
		<!--waterFormationVolumeFactor => Water formation volume factor-->
		<xsd:attribute name="waterFormationVolumeFactor" type="real64" default="0" />
		<!--waterReferencePressure => Water reference pressure-->
		<xsd:attribute name="waterReferencePressure" type="real64" default="0" />
		<!--waterViscosity => Water viscosity-->
		<xsd:attribute name="waterViscosity" type="real64" default="0" />
		<!--name => A name is required for any non-unique nodes-->
		<xsd:attribute name="name" type="string" use="required" />
	</xsd:complexType>
	<xsd:complexType name="DelftEggType">
		<!--defaultBulkModulus => Default Bulk Modulus Parameter-->
		<xsd:attribute name="defaultBulkModulus" type="real64" default="-1" />
		<!--defaultCslSlope => Slope of the critical state line-->
		<xsd:attribute name="defaultCslSlope" type="real64" default="1" />
		<!--defaultDensity => Default Material Density-->
		<xsd:attribute name="defaultDensity" type="real64" use="required" />
		<!--defaultPoissonRatio => Default Poisson's Ratio-->
		<xsd:attribute name="defaultPoissonRatio" type="real64" default="-1" />
		<!--defaultPreConsolidationPressure => Initial preconsolidation pressure-->
		<xsd:attribute name="defaultPreConsolidationPressure" type="real64" default="-1.5" />
		<!--defaultRecompressionIndex => Recompresion Index-->
		<xsd:attribute name="defaultRecompressionIndex" type="real64" default="0.002" />
		<!--defaultShapeParameter => Shape parameter for the yield surface-->
		<xsd:attribute name="defaultShapeParameter" type="real64" default="1" />
		<!--defaultShearModulus => Default Shear Modulus Parameter-->
		<xsd:attribute name="defaultShearModulus" type="real64" default="-1" />
		<!--defaultThermalExpansionCoefficient => Default Thermal Expansion Coefficient-->
		<xsd:attribute name="defaultThermalExpansionCoefficient" type="real64" default="0" />
		<!--defaultVirginCompressionIndex => Virgin compression index-->
		<xsd:attribute name="defaultVirginCompressionIndex" type="real64" default="0.005" />
		<!--defaultYoungModulus => Default Young's Modulus-->
		<xsd:attribute name="defaultYoungModulus" type="real64" default="-1" />
		<!--name => A name is required for any non-unique nodes-->
		<xsd:attribute name="name" type="string" use="required" />
	</xsd:complexType>
	<xsd:complexType name="DruckerPragerType">
		<!--defaultBulkModulus => Default Bulk Modulus Parameter-->
		<xsd:attribute name="defaultBulkModulus" type="real64" default="-1" />
		<!--defaultCohesion => Initial cohesion-->
		<xsd:attribute name="defaultCohesion" type="real64" default="0" />
		<!--defaultDensity => Default Material Density-->
		<xsd:attribute name="defaultDensity" type="real64" use="required" />
		<!--defaultDilationAngle => Dilation angle (degrees)-->
		<xsd:attribute name="defaultDilationAngle" type="real64" default="30" />
		<!--defaultFrictionAngle => Friction angle (degrees)-->
		<xsd:attribute name="defaultFrictionAngle" type="real64" default="30" />
		<!--defaultHardeningRate => Cohesion hardening/softening rate-->
		<xsd:attribute name="defaultHardeningRate" type="real64" default="0" />
		<!--defaultPoissonRatio => Default Poisson's Ratio-->
		<xsd:attribute name="defaultPoissonRatio" type="real64" default="-1" />
		<!--defaultShearModulus => Default Shear Modulus Parameter-->
		<xsd:attribute name="defaultShearModulus" type="real64" default="-1" />
		<!--defaultThermalExpansionCoefficient => Default Thermal Expansion Coefficient-->
		<xsd:attribute name="defaultThermalExpansionCoefficient" type="real64" default="0" />
		<!--defaultYoungModulus => Default Young's Modulus-->
		<xsd:attribute name="defaultYoungModulus" type="real64" default="-1" />
		<!--name => A name is required for any non-unique nodes-->
		<xsd:attribute name="name" type="string" use="required" />
	</xsd:complexType>
	<xsd:complexType name="ElasticIsotropicType">
		<!--defaultBulkModulus => Default Bulk Modulus Parameter-->
		<xsd:attribute name="defaultBulkModulus" type="real64" default="-1" />
		<!--defaultDensity => Default Material Density-->
		<xsd:attribute name="defaultDensity" type="real64" use="required" />
		<!--defaultPoissonRatio => Default Poisson's Ratio-->
		<xsd:attribute name="defaultPoissonRatio" type="real64" default="-1" />
		<!--defaultShearModulus => Default Shear Modulus Parameter-->
		<xsd:attribute name="defaultShearModulus" type="real64" default="-1" />
		<!--defaultThermalExpansionCoefficient => Default Thermal Expansion Coefficient-->
		<xsd:attribute name="defaultThermalExpansionCoefficient" type="real64" default="0" />
		<!--defaultYoungModulus => Default Young's Modulus-->
		<xsd:attribute name="defaultYoungModulus" type="real64" default="-1" />
		<!--name => A name is required for any non-unique nodes-->
		<xsd:attribute name="name" type="string" use="required" />
	</xsd:complexType>
	<xsd:complexType name="ElasticIsotropicPressureDependentType">
		<!--defaultDensity => Default Material Density-->
		<xsd:attribute name="defaultDensity" type="real64" use="required" />
		<!--defaultRecompressionIndex => Recompresion Index-->
		<xsd:attribute name="defaultRecompressionIndex" type="real64" default="0.002" />
		<!--defaultRefPressure => Reference Pressure-->
		<xsd:attribute name="defaultRefPressure" type="real64" default="-1" />
		<!--defaultRefStrainVol => Reference Volumetric Strain-->
		<xsd:attribute name="defaultRefStrainVol" type="real64" default="0" />
		<!--defaultShearModulus => Elastic Shear Modulus Parameter-->
		<xsd:attribute name="defaultShearModulus" type="real64" default="-1" />
		<!--defaultThermalExpansionCoefficient => Default Thermal Expansion Coefficient-->
		<xsd:attribute name="defaultThermalExpansionCoefficient" type="real64" default="0" />
		<!--name => A name is required for any non-unique nodes-->
		<xsd:attribute name="name" type="string" use="required" />
	</xsd:complexType>
	<xsd:complexType name="ElasticOrthotropicType">
		<!--defaultC11 => Default C11 Component of Voigt Stiffness Tensor-->
		<xsd:attribute name="defaultC11" type="real64" default="-1" />
		<!--defaultC12 => Default C12 Component of Voigt Stiffness Tensor-->
		<xsd:attribute name="defaultC12" type="real64" default="-1" />
		<!--defaultC13 => Default C13 Component of Voigt Stiffness Tensor-->
		<xsd:attribute name="defaultC13" type="real64" default="-1" />
		<!--defaultC22 => Default C22 Component of Voigt Stiffness Tensor-->
		<xsd:attribute name="defaultC22" type="real64" default="-1" />
		<!--defaultC23 => Default C23 Component of Voigt Stiffness Tensor-->
		<xsd:attribute name="defaultC23" type="real64" default="-1" />
		<!--defaultC33 => Default C33 Component of Voigt Stiffness Tensor-->
		<xsd:attribute name="defaultC33" type="real64" default="-1" />
		<!--defaultC44 => Default C44 Component of Voigt Stiffness Tensor-->
		<xsd:attribute name="defaultC44" type="real64" default="-1" />
		<!--defaultC55 => Default C55 Component of Voigt Stiffness Tensor-->
		<xsd:attribute name="defaultC55" type="real64" default="-1" />
		<!--defaultC66 => Default C66 Component of Voigt Stiffness Tensor-->
		<xsd:attribute name="defaultC66" type="real64" default="-1" />
		<!--defaultDensity => Default Material Density-->
		<xsd:attribute name="defaultDensity" type="real64" use="required" />
		<!--defaultE1 => Default Young's Modulus E1-->
		<xsd:attribute name="defaultE1" type="real64" default="-1" />
		<!--defaultE2 => Default Young's Modulus E2-->
		<xsd:attribute name="defaultE2" type="real64" default="-1" />
		<!--defaultE3 => Default Young's Modulus E3-->
		<xsd:attribute name="defaultE3" type="real64" default="-1" />
		<!--defaultG12 => Default Shear Modulus G12-->
		<xsd:attribute name="defaultG12" type="real64" default="-1" />
		<!--defaultG13 => Default Shear Modulus G13-->
		<xsd:attribute name="defaultG13" type="real64" default="-1" />
		<!--defaultG23 => Default Shear Modulus G23-->
		<xsd:attribute name="defaultG23" type="real64" default="-1" />
		<!--defaultNu12 => Default Poission's Ratio Nu12-->
		<xsd:attribute name="defaultNu12" type="real64" default="-1" />
		<!--defaultNu13 => Default Poission's Ratio Nu13-->
		<xsd:attribute name="defaultNu13" type="real64" default="-1" />
		<!--defaultNu23 => Default Poission's Ratio Nu23-->
		<xsd:attribute name="defaultNu23" type="real64" default="-1" />
		<!--defaultThermalExpansionCoefficient => Default Thermal Expansion Coefficient-->
		<xsd:attribute name="defaultThermalExpansionCoefficient" type="real64" default="0" />
		<!--name => A name is required for any non-unique nodes-->
		<xsd:attribute name="name" type="string" use="required" />
	</xsd:complexType>
	<xsd:complexType name="ElasticTransverseIsotropicType">
		<!--defaultC11 => Default Stiffness Parameter C11-->
		<xsd:attribute name="defaultC11" type="real64" default="-1" />
		<!--defaultC13 => Default Stiffness Parameter C13-->
		<xsd:attribute name="defaultC13" type="real64" default="-1" />
		<!--defaultC33 => Default Stiffness Parameter C33-->
		<xsd:attribute name="defaultC33" type="real64" default="-1" />
		<!--defaultC44 => Default Stiffness Parameter C44-->
		<xsd:attribute name="defaultC44" type="real64" default="-1" />
		<!--defaultC66 => Default Stiffness Parameter C66-->
		<xsd:attribute name="defaultC66" type="real64" default="-1" />
		<!--defaultDensity => Default Material Density-->
		<xsd:attribute name="defaultDensity" type="real64" use="required" />
		<!--defaultPoissonRatioAxialTransverse => Default Axial-Transverse Poisson's Ratio-->
		<xsd:attribute name="defaultPoissonRatioAxialTransverse" type="real64" default="-1" />
		<!--defaultPoissonRatioTransverse => Default Transverse Poisson's Ratio-->
		<xsd:attribute name="defaultPoissonRatioTransverse" type="real64" default="-1" />
		<!--defaultShearModulusAxialTransverse => Default Axial-Transverse Shear Modulus-->
		<xsd:attribute name="defaultShearModulusAxialTransverse" type="real64" default="-1" />
		<!--defaultThermalExpansionCoefficient => Default Thermal Expansion Coefficient-->
		<xsd:attribute name="defaultThermalExpansionCoefficient" type="real64" default="0" />
		<!--defaultYoungModulusAxial => Default Axial Young's Modulus-->
		<xsd:attribute name="defaultYoungModulusAxial" type="real64" default="-1" />
		<!--defaultYoungModulusTransverse => Default Transverse Young's Modulus-->
		<xsd:attribute name="defaultYoungModulusTransverse" type="real64" default="-1" />
		<!--name => A name is required for any non-unique nodes-->
		<xsd:attribute name="name" type="string" use="required" />
	</xsd:complexType>
	<xsd:complexType name="ExtendedDruckerPragerType">
		<!--defaultBulkModulus => Default Bulk Modulus Parameter-->
		<xsd:attribute name="defaultBulkModulus" type="real64" default="-1" />
		<!--defaultCohesion => Initial cohesion-->
		<xsd:attribute name="defaultCohesion" type="real64" default="0" />
		<!--defaultDensity => Default Material Density-->
		<xsd:attribute name="defaultDensity" type="real64" use="required" />
		<!--defaultDilationRatio => Dilation ratio [0,1] (ratio = tan dilationAngle / tan frictionAngle)-->
		<xsd:attribute name="defaultDilationRatio" type="real64" default="1" />
		<!--defaultHardening => Hardening parameter (hardening rate is faster for smaller values)-->
		<xsd:attribute name="defaultHardening" type="real64" default="0" />
		<!--defaultInitialFrictionAngle => Initial friction angle (degrees)-->
		<xsd:attribute name="defaultInitialFrictionAngle" type="real64" default="30" />
		<!--defaultPoissonRatio => Default Poisson's Ratio-->
		<xsd:attribute name="defaultPoissonRatio" type="real64" default="-1" />
		<!--defaultResidualFrictionAngle => Residual friction angle (degrees)-->
		<xsd:attribute name="defaultResidualFrictionAngle" type="real64" default="30" />
		<!--defaultShearModulus => Default Shear Modulus Parameter-->
		<xsd:attribute name="defaultShearModulus" type="real64" default="-1" />
		<!--defaultThermalExpansionCoefficient => Default Thermal Expansion Coefficient-->
		<xsd:attribute name="defaultThermalExpansionCoefficient" type="real64" default="0" />
		<!--defaultYoungModulus => Default Young's Modulus-->
		<xsd:attribute name="defaultYoungModulus" type="real64" default="-1" />
		<!--name => A name is required for any non-unique nodes-->
		<xsd:attribute name="name" type="string" use="required" />
	</xsd:complexType>
	<xsd:complexType name="FrictionlessContactType">
		<!--apertureTableName => Name of the aperture table-->
		<xsd:attribute name="apertureTableName" type="string" use="required" />
		<!--apertureTolerance => Value to be used to avoid floating point errors in expressions involving aperture. For example in the case of dividing by the actual aperture (not the effective aperture that results from the aperture function) this value may be used to avoid the 1/0 error. Note that this value may have some physical significance in its usage, as it may be used to smooth out highly nonlinear behavior associated with 1/0 in addition to avoiding the 1/0 error.-->
		<xsd:attribute name="apertureTolerance" type="real64" default="1e-09" />
		<!--displacementJumpThreshold => A threshold valued to determine whether a fracture is open or not.-->
		<xsd:attribute name="displacementJumpThreshold" type="real64" default="2.22045e-16" />
		<!--penaltyStiffness => Value of the penetration penalty stiffness. Units of Pressure/length-->
		<xsd:attribute name="penaltyStiffness" type="real64" default="0" />
		<!--shearStiffness => Value of the shear elastic stiffness. Units of Pressure/length-->
		<xsd:attribute name="shearStiffness" type="real64" default="0" />
		<!--name => A name is required for any non-unique nodes-->
		<xsd:attribute name="name" type="string" use="required" />
	</xsd:complexType>
	<xsd:complexType name="JFunctionCapillaryPressureType">
		<!--nonWettingIntermediateJFunctionTableName => J-function table (dimensionless) for the pair (non-wetting phase, intermediate phase)
Note that this input is only used for three-phase flow.
If you want to do a two-phase simulation, please use instead wettingNonWettingJFunctionTableName to specify the table names.-->
		<xsd:attribute name="nonWettingIntermediateJFunctionTableName" type="string" default="" />
		<!--nonWettingIntermediateSurfaceTension => Surface tension [N/m] for the pair (non-wetting phase, intermediate phase)
If you have a value in [dyne/cm], divide it by 1000 to obtain the value in [N/m]
Note that this input is only used for three-phase flow.
If you want to do a two-phase simulation, please use instead wettingNonWettingSurfaceTension to specify the surface tensions.-->
		<xsd:attribute name="nonWettingIntermediateSurfaceTension" type="real64" default="0" />
		<!--permeabilityDirection => Permeability direction. Options are:
XY - use the average of the permeabilities in the x and y directions,
X - only use the permeability in the x direction,
Y - only use the permeability in the y direction,
Z - only use the permeability in the z direction.-->
		<xsd:attribute name="permeabilityDirection" type="geosx_constitutive_JFunctionCapillaryPressure_PermeabilityDirection" use="required" />
		<!--permeabilityExponent => Permeability exponent-->
		<xsd:attribute name="permeabilityExponent" type="real64" default="0.5" />
		<!--phaseNames => List of fluid phases-->
		<xsd:attribute name="phaseNames" type="string_array" use="required" />
		<!--porosityExponent => Porosity exponent-->
		<xsd:attribute name="porosityExponent" type="real64" default="0.5" />
		<!--wettingIntermediateJFunctionTableName => J-function table (dimensionless) for the pair (wetting phase, intermediate phase)
Note that this input is only used for three-phase flow.
If you want to do a two-phase simulation, please use instead wettingNonWettingJFunctionTableName to specify the table names.-->
		<xsd:attribute name="wettingIntermediateJFunctionTableName" type="string" default="" />
		<!--wettingIntermediateSurfaceTension => Surface tension [N/m] for the pair (wetting phase, intermediate phase)
If you have a value in [dyne/cm], divide it by 1000 to obtain the value in [N/m]
Note that this input is only used for three-phase flow.
If you want to do a two-phase simulation, please use instead wettingNonWettingSurfaceTension to specify the surface tensions.-->
		<xsd:attribute name="wettingIntermediateSurfaceTension" type="real64" default="0" />
		<!--wettingNonWettingJFunctionTableName => J-function table (dimensionless) for the pair (wetting phase, non-wetting phase)
Note that this input is only used for two-phase flow.
If you want to do a three-phase simulation, please use instead wettingIntermediateJFunctionTableName and nonWettingIntermediateJFunctionTableName to specify the table names.-->
		<xsd:attribute name="wettingNonWettingJFunctionTableName" type="string" default="" />
		<!--wettingNonWettingSurfaceTension => Surface tension [N/m] for the pair (wetting phase, non-wetting phase)
If you have a value in [dyne/cm], divide it by 1000 to obtain the value in [N/m]
Note that this input is only used for two-phase flow.
If you want to do a three-phase simulation, please use instead wettingIntermediateSurfaceTension and nonWettingIntermediateSurfaceTension to specify the surface tensions.-->
		<xsd:attribute name="wettingNonWettingSurfaceTension" type="real64" default="0" />
		<!--name => A name is required for any non-unique nodes-->
		<xsd:attribute name="name" type="string" use="required" />
	</xsd:complexType>
	<xsd:simpleType name="geosx_constitutive_JFunctionCapillaryPressure_PermeabilityDirection">
		<xsd:restriction base="xsd:string">
			<xsd:pattern value=".*[\[\]`$].*|XY|X|Y|Z" />
		</xsd:restriction>
	</xsd:simpleType>
	<xsd:complexType name="ModifiedCamClayType">
		<!--defaultCslSlope => Slope of the critical state line-->
		<xsd:attribute name="defaultCslSlope" type="real64" default="1" />
		<!--defaultDensity => Default Material Density-->
		<xsd:attribute name="defaultDensity" type="real64" use="required" />
		<!--defaultPreConsolidationPressure => Initial preconsolidation pressure-->
		<xsd:attribute name="defaultPreConsolidationPressure" type="real64" default="-1.5" />
		<!--defaultRecompressionIndex => Recompresion Index-->
		<xsd:attribute name="defaultRecompressionIndex" type="real64" default="0.002" />
		<!--defaultRefPressure => Reference Pressure-->
		<xsd:attribute name="defaultRefPressure" type="real64" default="-1" />
		<!--defaultRefStrainVol => Reference Volumetric Strain-->
		<xsd:attribute name="defaultRefStrainVol" type="real64" default="0" />
		<!--defaultShearModulus => Elastic Shear Modulus Parameter-->
		<xsd:attribute name="defaultShearModulus" type="real64" default="-1" />
		<!--defaultThermalExpansionCoefficient => Default Thermal Expansion Coefficient-->
		<xsd:attribute name="defaultThermalExpansionCoefficient" type="real64" default="0" />
		<!--defaultVirginCompressionIndex => Virgin compression index-->
		<xsd:attribute name="defaultVirginCompressionIndex" type="real64" default="0.005" />
		<!--name => A name is required for any non-unique nodes-->
		<xsd:attribute name="name" type="string" use="required" />
	</xsd:complexType>
	<xsd:complexType name="MultiPhaseConstantThermalConductivityType">
		<!--phaseNames => List of fluid phases-->
		<xsd:attribute name="phaseNames" type="string_array" use="required" />
		<!--thermalConductivityComponents => xx, yy, and zz components of a diagonal thermal conductivity tensor [J/(s.m.K)]-->
		<xsd:attribute name="thermalConductivityComponents" type="R1Tensor" use="required" />
		<!--name => A name is required for any non-unique nodes-->
		<xsd:attribute name="name" type="string" use="required" />
	</xsd:complexType>
	<xsd:complexType name="MultiPhaseVolumeWeightedThermalConductivityType">
		<!--phaseNames => List of fluid phases-->
		<xsd:attribute name="phaseNames" type="string_array" use="required" />
		<!--phaseThermalConductivity => Phase thermal conductivity [W/(m.K)]-->
		<xsd:attribute name="phaseThermalConductivity" type="real64_array" use="required" />
		<!--rockThermalConductivityComponents => xx, yy, and zz components of a diagonal rock thermal conductivity tensor [W/(m.K)]-->
		<xsd:attribute name="rockThermalConductivityComponents" type="R1Tensor" use="required" />
		<!--name => A name is required for any non-unique nodes-->
		<xsd:attribute name="name" type="string" use="required" />
	</xsd:complexType>
	<xsd:complexType name="NullModelType">
		<!--name => A name is required for any non-unique nodes-->
		<xsd:attribute name="name" type="string" use="required" />
	</xsd:complexType>
	<xsd:complexType name="ParallelPlatesPermeabilityType">
		<!--name => A name is required for any non-unique nodes-->
		<xsd:attribute name="name" type="string" use="required" />
	</xsd:complexType>
	<xsd:complexType name="ParticleFluidType">
		<!--collisionAlpha => Collision alpha coefficient-->
		<xsd:attribute name="collisionAlpha" type="real64" default="1.27" />
		<!--collisionBeta => Collision beta coefficient-->
		<xsd:attribute name="collisionBeta" type="real64" default="1.5" />
		<!--fluidViscosity => Fluid viscosity-->
		<xsd:attribute name="fluidViscosity" type="real64" default="0.001" />
		<!--hinderedSettlingCoefficient => Hindered settling coefficient-->
		<xsd:attribute name="hinderedSettlingCoefficient" type="real64" default="5.9" />
		<!--isCollisionalSlip => Whether the collisional component of the slip velocity is considered-->
		<xsd:attribute name="isCollisionalSlip" type="integer" default="0" />
		<!--maxProppantConcentration => Max proppant concentration-->
		<xsd:attribute name="maxProppantConcentration" type="real64" default="0.6" />
		<!--particleSettlingModel => Particle settling velocity model. Valid options:
* Stokes
* Intermediate
* Turbulence-->
		<xsd:attribute name="particleSettlingModel" type="geosx_constitutive_ParticleSettlingModel" use="required" />
		<!--proppantDensity => Proppant density-->
		<xsd:attribute name="proppantDensity" type="real64" default="1400" />
		<!--proppantDiameter => Proppant diameter-->
		<xsd:attribute name="proppantDiameter" type="real64" default="0.0002" />
		<!--slipConcentration => Slip concentration-->
		<xsd:attribute name="slipConcentration" type="real64" default="0.1" />
		<!--sphericity => Sphericity-->
		<xsd:attribute name="sphericity" type="real64" default="1" />
		<!--name => A name is required for any non-unique nodes-->
		<xsd:attribute name="name" type="string" use="required" />
	</xsd:complexType>
	<xsd:simpleType name="geosx_constitutive_ParticleSettlingModel">
		<xsd:restriction base="xsd:string">
			<xsd:pattern value=".*[\[\]`$].*|Stokes|Intermediate|Turbulence" />
		</xsd:restriction>
	</xsd:simpleType>
	<xsd:complexType name="PermeabilityBaseType">
		<!--name => A name is required for any non-unique nodes-->
		<xsd:attribute name="name" type="string" use="required" />
	</xsd:complexType>
	<xsd:complexType name="PorousDelftEggType">
		<!--permeabilityModelName => Name of the permeability model.-->
		<xsd:attribute name="permeabilityModelName" type="string" use="required" />
		<!--porosityModelName => Name of the porosity model.-->
		<xsd:attribute name="porosityModelName" type="string" use="required" />
		<!--solidInternalEnergyModelName => Name of the solid internal energy model.-->
		<xsd:attribute name="solidInternalEnergyModelName" type="string" default="" />
		<!--solidModelName => Name of the solid model.-->
		<xsd:attribute name="solidModelName" type="string" use="required" />
		<!--name => A name is required for any non-unique nodes-->
		<xsd:attribute name="name" type="string" use="required" />
	</xsd:complexType>
	<xsd:complexType name="PorousDruckerPragerType">
		<!--permeabilityModelName => Name of the permeability model.-->
		<xsd:attribute name="permeabilityModelName" type="string" use="required" />
		<!--porosityModelName => Name of the porosity model.-->
		<xsd:attribute name="porosityModelName" type="string" use="required" />
		<!--solidInternalEnergyModelName => Name of the solid internal energy model.-->
		<xsd:attribute name="solidInternalEnergyModelName" type="string" default="" />
		<!--solidModelName => Name of the solid model.-->
		<xsd:attribute name="solidModelName" type="string" use="required" />
		<!--name => A name is required for any non-unique nodes-->
		<xsd:attribute name="name" type="string" use="required" />
	</xsd:complexType>
	<xsd:complexType name="PorousElasticIsotropicType">
		<!--permeabilityModelName => Name of the permeability model.-->
		<xsd:attribute name="permeabilityModelName" type="string" use="required" />
		<!--porosityModelName => Name of the porosity model.-->
		<xsd:attribute name="porosityModelName" type="string" use="required" />
		<!--solidInternalEnergyModelName => Name of the solid internal energy model.-->
		<xsd:attribute name="solidInternalEnergyModelName" type="string" default="" />
		<!--solidModelName => Name of the solid model.-->
		<xsd:attribute name="solidModelName" type="string" use="required" />
		<!--name => A name is required for any non-unique nodes-->
		<xsd:attribute name="name" type="string" use="required" />
	</xsd:complexType>
	<xsd:complexType name="PorousElasticOrthotropicType">
		<!--permeabilityModelName => Name of the permeability model.-->
		<xsd:attribute name="permeabilityModelName" type="string" use="required" />
		<!--porosityModelName => Name of the porosity model.-->
		<xsd:attribute name="porosityModelName" type="string" use="required" />
		<!--solidInternalEnergyModelName => Name of the solid internal energy model.-->
		<xsd:attribute name="solidInternalEnergyModelName" type="string" default="" />
		<!--solidModelName => Name of the solid model.-->
		<xsd:attribute name="solidModelName" type="string" use="required" />
		<!--name => A name is required for any non-unique nodes-->
		<xsd:attribute name="name" type="string" use="required" />
	</xsd:complexType>
	<xsd:complexType name="PorousElasticTransverseIsotropicType">
		<!--permeabilityModelName => Name of the permeability model.-->
		<xsd:attribute name="permeabilityModelName" type="string" use="required" />
		<!--porosityModelName => Name of the porosity model.-->
		<xsd:attribute name="porosityModelName" type="string" use="required" />
		<!--solidInternalEnergyModelName => Name of the solid internal energy model.-->
		<xsd:attribute name="solidInternalEnergyModelName" type="string" default="" />
		<!--solidModelName => Name of the solid model.-->
		<xsd:attribute name="solidModelName" type="string" use="required" />
		<!--name => A name is required for any non-unique nodes-->
		<xsd:attribute name="name" type="string" use="required" />
	</xsd:complexType>
	<xsd:complexType name="PorousExtendedDruckerPragerType">
		<!--permeabilityModelName => Name of the permeability model.-->
		<xsd:attribute name="permeabilityModelName" type="string" use="required" />
		<!--porosityModelName => Name of the porosity model.-->
		<xsd:attribute name="porosityModelName" type="string" use="required" />
		<!--solidInternalEnergyModelName => Name of the solid internal energy model.-->
		<xsd:attribute name="solidInternalEnergyModelName" type="string" default="" />
		<!--solidModelName => Name of the solid model.-->
		<xsd:attribute name="solidModelName" type="string" use="required" />
		<!--name => A name is required for any non-unique nodes-->
		<xsd:attribute name="name" type="string" use="required" />
	</xsd:complexType>
	<xsd:complexType name="PorousModifiedCamClayType">
		<!--permeabilityModelName => Name of the permeability model.-->
		<xsd:attribute name="permeabilityModelName" type="string" use="required" />
		<!--porosityModelName => Name of the porosity model.-->
		<xsd:attribute name="porosityModelName" type="string" use="required" />
		<!--solidInternalEnergyModelName => Name of the solid internal energy model.-->
		<xsd:attribute name="solidInternalEnergyModelName" type="string" default="" />
		<!--solidModelName => Name of the solid model.-->
		<xsd:attribute name="solidModelName" type="string" use="required" />
		<!--name => A name is required for any non-unique nodes-->
		<xsd:attribute name="name" type="string" use="required" />
	</xsd:complexType>
	<xsd:complexType name="PressurePorosityType">
		<!--compressibility => Solid compressibility-->
		<xsd:attribute name="compressibility" type="real64" use="required" />
		<!--defaultReferencePorosity => Default value of the reference porosity-->
		<xsd:attribute name="defaultReferencePorosity" type="real64" use="required" />
		<!--referencePressure => Reference pressure for solid compressibility-->
		<xsd:attribute name="referencePressure" type="real64" use="required" />
		<!--name => A name is required for any non-unique nodes-->
		<xsd:attribute name="name" type="string" use="required" />
	</xsd:complexType>
	<xsd:complexType name="ProppantPermeabilityType">
		<!--maxProppantConcentration => Maximum proppant concentration.-->
		<xsd:attribute name="maxProppantConcentration" type="real64" use="required" />
		<!--proppantDiameter => Proppant diameter.-->
		<xsd:attribute name="proppantDiameter" type="real64" use="required" />
		<!--name => A name is required for any non-unique nodes-->
		<xsd:attribute name="name" type="string" use="required" />
	</xsd:complexType>
	<xsd:complexType name="ProppantPorosityType">
		<!--defaultReferencePorosity => Default value of the reference porosity-->
		<xsd:attribute name="defaultReferencePorosity" type="real64" use="required" />
		<!--maxProppantConcentration => Maximum proppant concentration -->
		<xsd:attribute name="maxProppantConcentration" type="real64" use="required" />
		<!--name => A name is required for any non-unique nodes-->
		<xsd:attribute name="name" type="string" use="required" />
	</xsd:complexType>
	<xsd:complexType name="ProppantSlurryFluidType">
		<!--componentNames => List of fluid component names-->
		<xsd:attribute name="componentNames" type="string_array" default="{}" />
		<!--compressibility => Fluid compressibility-->
		<xsd:attribute name="compressibility" type="real64" default="0" />
		<!--defaultComponentDensity => Default value for the component density.-->
		<xsd:attribute name="defaultComponentDensity" type="real64_array" default="{0}" />
		<!--defaultComponentViscosity => Default value for the component viscosity.-->
		<xsd:attribute name="defaultComponentViscosity" type="real64_array" default="{0}" />
		<!--defaultCompressibility => Default value for the component compressibility.-->
		<xsd:attribute name="defaultCompressibility" type="real64_array" default="{0}" />
		<!--flowBehaviorIndex => Flow behavior index-->
		<xsd:attribute name="flowBehaviorIndex" type="real64_array" default="{0}" />
		<!--flowConsistencyIndex => Flow consistency index-->
		<xsd:attribute name="flowConsistencyIndex" type="real64_array" default="{0}" />
		<!--maxProppantConcentration => Maximum proppant concentration-->
		<xsd:attribute name="maxProppantConcentration" type="real64" default="0.6" />
		<!--referenceDensity => Reference fluid density-->
		<xsd:attribute name="referenceDensity" type="real64" default="1000" />
		<!--referencePressure => Reference pressure-->
		<xsd:attribute name="referencePressure" type="real64" default="100000" />
		<!--referenceProppantDensity => Reference proppant density-->
		<xsd:attribute name="referenceProppantDensity" type="real64" default="1400" />
		<!--referenceViscosity => Reference fluid viscosity-->
		<xsd:attribute name="referenceViscosity" type="real64" default="0.001" />
		<!--name => A name is required for any non-unique nodes-->
		<xsd:attribute name="name" type="string" use="required" />
	</xsd:complexType>
	<xsd:complexType name="ProppantSolidProppantPermeabilityType">
		<!--permeabilityModelName => Name of the permeability model.-->
		<xsd:attribute name="permeabilityModelName" type="string" use="required" />
		<!--porosityModelName => Name of the porosity model.-->
		<xsd:attribute name="porosityModelName" type="string" use="required" />
		<!--solidInternalEnergyModelName => Name of the solid internal energy model.-->
		<xsd:attribute name="solidInternalEnergyModelName" type="string" default="" />
		<!--solidModelName => Name of the solid model.-->
		<xsd:attribute name="solidModelName" type="string" use="required" />
		<!--name => A name is required for any non-unique nodes-->
		<xsd:attribute name="name" type="string" use="required" />
	</xsd:complexType>
	<xsd:complexType name="ReactiveBrineType">
		<!--componentMolarWeight => Component molar weights-->
		<xsd:attribute name="componentMolarWeight" type="real64_array" default="{0}" />
		<!--componentNames => List of component names-->
		<xsd:attribute name="componentNames" type="string_array" default="{}" />
		<!--phaseNames => List of fluid phases-->
		<xsd:attribute name="phaseNames" type="string_array" default="{}" />
		<!--phasePVTParaFiles => Names of the files defining the parameters of the viscosity and density models-->
		<xsd:attribute name="phasePVTParaFiles" type="path_array" use="required" />
		<!--name => A name is required for any non-unique nodes-->
		<xsd:attribute name="name" type="string" use="required" />
	</xsd:complexType>
	<xsd:complexType name="ReactiveBrineThermalType">
		<!--componentMolarWeight => Component molar weights-->
		<xsd:attribute name="componentMolarWeight" type="real64_array" default="{0}" />
		<!--componentNames => List of component names-->
		<xsd:attribute name="componentNames" type="string_array" default="{}" />
		<!--phaseNames => List of fluid phases-->
		<xsd:attribute name="phaseNames" type="string_array" default="{}" />
		<!--phasePVTParaFiles => Names of the files defining the parameters of the viscosity and density models-->
		<xsd:attribute name="phasePVTParaFiles" type="path_array" use="required" />
		<!--name => A name is required for any non-unique nodes-->
		<xsd:attribute name="name" type="string" use="required" />
	</xsd:complexType>
	<xsd:complexType name="SinglePhaseConstantThermalConductivityType">
		<!--thermalConductivityComponents => xx, yy, and zz components of a diagonal thermal conductivity tensor [J/(s.m.K)]-->
		<xsd:attribute name="thermalConductivityComponents" type="R1Tensor" use="required" />
		<!--name => A name is required for any non-unique nodes-->
		<xsd:attribute name="name" type="string" use="required" />
	</xsd:complexType>
	<xsd:complexType name="SlipDependentPermeabilityType">
		<!--initialPermeability =>  initial permeability of the fracture.-->
		<xsd:attribute name="initialPermeability" type="R1Tensor" use="required" />
		<!--maxPermMultiplier => Maximum permeability multiplier.-->
		<xsd:attribute name="maxPermMultiplier" type="real64" use="required" />
		<!--shearDispThreshold => Threshold of shear displacement.-->
		<xsd:attribute name="shearDispThreshold" type="real64" use="required" />
		<!--name => A name is required for any non-unique nodes-->
		<xsd:attribute name="name" type="string" use="required" />
	</xsd:complexType>
	<xsd:complexType name="SolidInternalEnergyType">
		<!--referenceInternalEnergy => Internal energy at the reference temperature [J/kg]-->
		<xsd:attribute name="referenceInternalEnergy" type="real64" use="required" />
		<!--referenceTemperature => Reference temperature [K]-->
		<xsd:attribute name="referenceTemperature" type="real64" use="required" />
		<!--volumetricHeatCapacity => Solid volumetric heat capacity [J/(kg.K)]-->
		<xsd:attribute name="volumetricHeatCapacity" type="real64" use="required" />
		<!--name => A name is required for any non-unique nodes-->
		<xsd:attribute name="name" type="string" use="required" />
	</xsd:complexType>
	<xsd:complexType name="TableCapillaryPressureType">
		<!--nonWettingIntermediateCapPressureTableName => Capillary pressure table [Pa] for the pair (non-wetting phase, intermediate phase)
Note that this input is only used for three-phase flow.
If you want to do a two-phase simulation, please use instead wettingNonWettingCapPressureTableName to specify the table names-->
		<xsd:attribute name="nonWettingIntermediateCapPressureTableName" type="string" default="" />
		<!--phaseNames => List of fluid phases-->
		<xsd:attribute name="phaseNames" type="string_array" use="required" />
		<!--wettingIntermediateCapPressureTableName => Capillary pressure table [Pa] for the pair (wetting phase, intermediate phase)
Note that this input is only used for three-phase flow.
If you want to do a two-phase simulation, please use instead wettingNonWettingCapPressureTableName to specify the table names-->
		<xsd:attribute name="wettingIntermediateCapPressureTableName" type="string" default="" />
		<!--wettingNonWettingCapPressureTableName => Capillary pressure table [Pa] for the pair (wetting phase, non-wetting phase)
Note that this input is only used for two-phase flow.
If you want to do a three-phase simulation, please use instead wettingIntermediateCapPressureTableName and nonWettingIntermediateCapPressureTableName to specify the table names-->
		<xsd:attribute name="wettingNonWettingCapPressureTableName" type="string" default="" />
		<!--name => A name is required for any non-unique nodes-->
		<xsd:attribute name="name" type="string" use="required" />
	</xsd:complexType>
	<xsd:complexType name="TableRelativePermeabilityType">
		<!--nonWettingIntermediateRelPermTableNames => List of relative permeability tables for the pair (non-wetting phase, intermediate phase)
The expected format is "{ nonWettingPhaseRelPermTableName, intermediatePhaseRelPermTableName }", in that order
Note that this input is only used for three-phase flow.
If you want to do a two-phase simulation, please use instead wettingNonWettingRelPermTableNames to specify the table names-->
		<xsd:attribute name="nonWettingIntermediateRelPermTableNames" type="string_array" default="{}" />
		<!--phaseNames => List of fluid phases-->
		<xsd:attribute name="phaseNames" type="string_array" use="required" />
		<!--wettingIntermediateRelPermTableNames => List of relative permeability tables for the pair (wetting phase, intermediate phase)
The expected format is "{ wettingPhaseRelPermTableName, intermediatePhaseRelPermTableName }", in that order
Note that this input is only used for three-phase flow.
If you want to do a two-phase simulation, please use instead wettingNonWettingRelPermTableNames to specify the table names-->
		<xsd:attribute name="wettingIntermediateRelPermTableNames" type="string_array" default="{}" />
		<!--wettingNonWettingRelPermTableNames => List of relative permeability tables for the pair (wetting phase, non-wetting phase)
The expected format is "{ wettingPhaseRelPermTableName, nonWettingPhaseRelPermTableName }", in that order
Note that this input is only used for two-phase flow.
If you want to do a three-phase simulation, please use instead wettingIntermediateRelPermTableNames and nonWettingIntermediateRelPermTableNames to specify the table names-->
		<xsd:attribute name="wettingNonWettingRelPermTableNames" type="string_array" default="{}" />
		<!--name => A name is required for any non-unique nodes-->
		<xsd:attribute name="name" type="string" use="required" />
	</xsd:complexType>
	<xsd:complexType name="TableRelativePermeabilityHysteresisType">
		<!--drainageNonWettingIntermediateRelPermTableNames => List of drainage relative permeability tables for the pair (non-wetting phase, intermediate phase)
The expected format is "{ nonWettingPhaseRelPermTableName, intermediatePhaseRelPermTableName }", in that order
Note that this input is only used for three-phase flow.
If you want to do a two-phase simulation, please use instead drainageWettingNonWettingRelPermTableNames to specify the table names-->
		<xsd:attribute name="drainageNonWettingIntermediateRelPermTableNames" type="string_array" default="{}" />
		<!--drainageWettingIntermediateRelPermTableNames => List of drainage relative permeability tables for the pair (wetting phase, intermediate phase)
The expected format is "{ wettingPhaseRelPermTableName, intermediatePhaseRelPermTableName }", in that order
Note that this input is only used for three-phase flow.
If you want to do a two-phase simulation, please use instead drainageWettingNonWettingRelPermTableNames to specify the table names-->
		<xsd:attribute name="drainageWettingIntermediateRelPermTableNames" type="string_array" default="{}" />
		<!--drainageWettingNonWettingRelPermTableNames => List of drainage relative permeability tables for the pair (wetting phase, non-wetting phase)
The expected format is "{ wettingPhaseRelPermTableName, nonWettingPhaseRelPermTableName }", in that order
Note that this input is only used for two-phase flow.
If you want to do a three-phase simulation, please use instead drainageWettingIntermediateRelPermTableNames and drainageNonWettingIntermediateRelPermTableNames to specify the table names-->
		<xsd:attribute name="drainageWettingNonWettingRelPermTableNames" type="string_array" default="{}" />
		<!--imbibitionNonWettingRelPermTableName => Imbibition relative permeability table name for the non-wetting phase.
To neglect hysteresis on this phase, just use the same table name for the drainage and imbibition curves-->
		<xsd:attribute name="imbibitionNonWettingRelPermTableName" type="string" default="" />
		<!--imbibitionWettingRelPermTableName => Imbibition relative permeability table name for the wetting phase.
To neglect hysteresis on this phase, just use the same table name for the drainage and imbibition curves-->
		<xsd:attribute name="imbibitionWettingRelPermTableName" type="string" default="" />
		<!--jerauldParameterA => First parameter (modification parameter) introduced by Jerauld in the Land trapping model (see RTD documentation).-->
		<xsd:attribute name="jerauldParameterA" type="real64" default="0.1" />
		<!--jerauldParameterB => Second parameter introduced by Jerauld in the Land trapping model (see RTD documentation).-->
		<xsd:attribute name="jerauldParameterB" type="real64" default="0" />
		<!--killoughCurvatureParameter => Curvature parameter introduced by Killough for wetting-phase hysteresis (see RTD documentation).-->
		<xsd:attribute name="killoughCurvatureParameter" type="real64" default="1" />
		<!--phaseNames => List of fluid phases-->
		<xsd:attribute name="phaseNames" type="string_array" use="required" />
		<!--name => A name is required for any non-unique nodes-->
		<xsd:attribute name="name" type="string" use="required" />
	</xsd:complexType>
	<xsd:complexType name="ThermalCompressibleSinglePhaseFluidType">
		<!--compressibility => Fluid compressibility-->
		<xsd:attribute name="compressibility" type="real64" default="0" />
		<!--defaultDensity => Default value for density.-->
		<xsd:attribute name="defaultDensity" type="real64" use="required" />
		<!--defaultViscosity => Default value for viscosity.-->
		<xsd:attribute name="defaultViscosity" type="real64" use="required" />
		<!--densityModelType => Type of density model. Valid options:
* exponential
* linear
* quadratic-->
		<xsd:attribute name="densityModelType" type="geosx_constitutive_ExponentApproximationType" default="linear" />
		<!--internalEnergyModelType => Type of internal energy model. Valid options:
* exponential
* linear
* quadratic-->
		<xsd:attribute name="internalEnergyModelType" type="geosx_constitutive_ExponentApproximationType" default="linear" />
		<!--referenceDensity => Reference fluid density-->
		<xsd:attribute name="referenceDensity" type="real64" default="1000" />
		<!--referenceInternalEnergy => Reference fluid internal energy-->
		<xsd:attribute name="referenceInternalEnergy" type="real64" default="0.001" />
		<!--referencePressure => Reference pressure-->
		<xsd:attribute name="referencePressure" type="real64" default="0" />
		<!--referenceTemperature => Reference temperature-->
		<xsd:attribute name="referenceTemperature" type="real64" default="0" />
		<!--referenceViscosity => Reference fluid viscosity-->
		<xsd:attribute name="referenceViscosity" type="real64" default="0.001" />
		<!--thermalExpansionCoeff => Fluid thermal expansion coefficient. Unit: 1/K-->
		<xsd:attribute name="thermalExpansionCoeff" type="real64" default="0" />
		<!--viscosibility => Fluid viscosity exponential coefficient-->
		<xsd:attribute name="viscosibility" type="real64" default="0" />
		<!--viscosityModelType => Type of viscosity model. Valid options:
* exponential
* linear
* quadratic-->
		<xsd:attribute name="viscosityModelType" type="geosx_constitutive_ExponentApproximationType" default="linear" />
		<!--volumetricHeatCapacity => Fluid volumetric heat capacity. Unit: J/kg/K-->
		<xsd:attribute name="volumetricHeatCapacity" type="real64" default="0" />
		<!--name => A name is required for any non-unique nodes-->
		<xsd:attribute name="name" type="string" use="required" />
	</xsd:complexType>
	<xsd:complexType name="VanGenuchtenBakerRelativePermeabilityType">
		<!--gasOilRelPermExponentInv => Rel perm power law exponent inverse for the pair (gas phase, oil phase) at residual water saturation
The expected format is "{ gasExp, oilExp }", in that order-->
		<xsd:attribute name="gasOilRelPermExponentInv" type="real64_array" default="{0.5}" />
		<!--gasOilRelPermMaxValue => Maximum rel perm value for the pair (gas phase, oil phase) at residual water saturation
The expected format is "{ gasMax, oilMax }", in that order-->
		<xsd:attribute name="gasOilRelPermMaxValue" type="real64_array" default="{0}" />
		<!--phaseMinVolumeFraction => Minimum volume fraction value for each phase-->
		<xsd:attribute name="phaseMinVolumeFraction" type="real64_array" default="{0}" />
		<!--phaseNames => List of fluid phases-->
		<xsd:attribute name="phaseNames" type="string_array" use="required" />
		<!--waterOilRelPermExponentInv => Rel perm power law exponent inverse for the pair (water phase, oil phase) at residual gas saturation
The expected format is "{ waterExp, oilExp }", in that order-->
		<xsd:attribute name="waterOilRelPermExponentInv" type="real64_array" default="{0.5}" />
		<!--waterOilRelPermMaxValue => Maximum rel perm value for the pair (water phase, oil phase) at residual gas saturation
The expected format is "{ waterMax, oilMax }", in that order-->
		<xsd:attribute name="waterOilRelPermMaxValue" type="real64_array" default="{0}" />
		<!--name => A name is required for any non-unique nodes-->
		<xsd:attribute name="name" type="string" use="required" />
	</xsd:complexType>
	<xsd:complexType name="VanGenuchtenCapillaryPressureType">
		<!--capPressureEpsilon => Saturation at which the extremum capillary pressure is attained; used to avoid infinite capillary pressure values for saturations close to 0 and 1-->
		<xsd:attribute name="capPressureEpsilon" type="real64" default="1e-06" />
		<!--phaseCapPressureExponentInv => Inverse of capillary power law exponent for each phase-->
		<xsd:attribute name="phaseCapPressureExponentInv" type="real64_array" default="{0.5}" />
		<!--phaseCapPressureMultiplier => Entry pressure value for each phase-->
		<xsd:attribute name="phaseCapPressureMultiplier" type="real64_array" default="{1}" />
		<!--phaseMinVolumeFraction => Minimum volume fraction value for each phase-->
		<xsd:attribute name="phaseMinVolumeFraction" type="real64_array" default="{0}" />
		<!--phaseNames => List of fluid phases-->
		<xsd:attribute name="phaseNames" type="string_array" use="required" />
		<!--name => A name is required for any non-unique nodes-->
		<xsd:attribute name="name" type="string" use="required" />
	</xsd:complexType>
	<xsd:complexType name="WillisRichardsPermeabilityType">
		<!--dilationCoefficient => Dilation coefficient (tan of dilation angle).-->
		<xsd:attribute name="dilationCoefficient" type="real64" use="required" />
		<!--maxFracAperture => Maximum fracture aperture at zero contact stress.-->
		<xsd:attribute name="maxFracAperture" type="real64" use="required" />
		<!--refClosureStress => Effective normal stress causes 90% reduction in aperture.-->
		<xsd:attribute name="refClosureStress" type="real64" use="required" />
		<!--name => A name is required for any non-unique nodes-->
		<xsd:attribute name="name" type="string" use="required" />
	</xsd:complexType>
	<xsd:complexType name="ElementRegionsType">
		<xsd:choice minOccurs="0" maxOccurs="unbounded">
			<xsd:element name="CellElementRegion" type="CellElementRegionType" />
			<xsd:element name="SurfaceElementRegion" type="SurfaceElementRegionType" />
			<xsd:element name="WellElementRegion" type="WellElementRegionType" />
		</xsd:choice>
	</xsd:complexType>
	<xsd:complexType name="CellElementRegionType">
		<xsd:choice minOccurs="0" maxOccurs="unbounded" />
		<!--cellBlocks => (no description available)-->
		<xsd:attribute name="cellBlocks" type="string_array" default="{}" />
		<!--coarseningRatio => (no description available)-->
		<xsd:attribute name="coarseningRatio" type="real64" default="0" />
		<!--materialList => List of materials present in this region-->
		<xsd:attribute name="materialList" type="string_array" use="required" />
		<!--meshBody => Mesh body that contains this region-->
		<xsd:attribute name="meshBody" type="string" default="" />
		<!--name => A name is required for any non-unique nodes-->
		<xsd:attribute name="name" type="string" use="required" />
	</xsd:complexType>
	<xsd:complexType name="SurfaceElementRegionType">
		<xsd:choice minOccurs="0" maxOccurs="unbounded" />
		<!--defaultAperture => The default aperture of newly formed surface elements.-->
		<xsd:attribute name="defaultAperture" type="real64" use="required" />
		<!--faceBlock => The name of the face block in the mesh, or the embedded surface.-->
		<xsd:attribute name="faceBlock" type="string" default="FractureSubRegion" />
		<!--materialList => List of materials present in this region-->
		<xsd:attribute name="materialList" type="string_array" use="required" />
		<!--meshBody => Mesh body that contains this region-->
		<xsd:attribute name="meshBody" type="string" default="" />
		<!--subRegionType => Type of surface element subregion. Valid options: {faceElement, embeddedElement}.-->
		<xsd:attribute name="subRegionType" type="geosx_SurfaceElementRegion_SurfaceSubRegionType" default="faceElement" />
		<!--name => A name is required for any non-unique nodes-->
		<xsd:attribute name="name" type="string" use="required" />
	</xsd:complexType>
	<xsd:simpleType name="geosx_SurfaceElementRegion_SurfaceSubRegionType">
		<xsd:restriction base="xsd:string">
			<xsd:pattern value=".*[\[\]`$].*|faceElement|embeddedElement" />
		</xsd:restriction>
	</xsd:simpleType>
	<xsd:complexType name="WellElementRegionType">
		<xsd:choice minOccurs="0" maxOccurs="unbounded" />
		<!--materialList => List of materials present in this region-->
		<xsd:attribute name="materialList" type="string_array" use="required" />
		<!--meshBody => Mesh body that contains this region-->
		<xsd:attribute name="meshBody" type="string" default="" />
		<!--name => A name is required for any non-unique nodes-->
		<xsd:attribute name="name" type="string" use="required" />
	</xsd:complexType>
	<xsd:complexType name="ParticleRegionsType">
		<xsd:choice minOccurs="0" maxOccurs="unbounded">
			<xsd:element name="ParticleRegion" type="ParticleRegionType" />
		</xsd:choice>
	</xsd:complexType>
	<xsd:complexType name="ParticleRegionType">
		<xsd:choice minOccurs="0" maxOccurs="unbounded" />
		<!--materialList => List of materials present in this region-->
		<xsd:attribute name="materialList" type="string_array" use="required" />
		<!--meshBody => Mesh body that contains this region-->
		<xsd:attribute name="meshBody" type="string" default="" />
		<!--particleBlocks => (no description available)-->
		<xsd:attribute name="particleBlocks" type="string_array" default="{}" />
		<!--name => A name is required for any non-unique nodes-->
		<xsd:attribute name="name" type="string" use="required" />
	</xsd:complexType>
	<xsd:complexType name="IncludedType">
		<xsd:choice minOccurs="0" maxOccurs="unbounded">
			<xsd:element name="File" type="FileType" />
		</xsd:choice>
	</xsd:complexType>
	<xsd:complexType name="FileType">
		<!--name => A name is required for any non-unique nodes-->
		<xsd:attribute name="name" type="string" use="required" />
	</xsd:complexType>
	<xsd:complexType name="ParametersType">
		<xsd:choice minOccurs="0" maxOccurs="unbounded">
			<xsd:element name="Parameter" type="ParameterType" />
		</xsd:choice>
	</xsd:complexType>
	<xsd:complexType name="ParameterType">
		<!--value => Input parameter definition for the preprocessor-->
		<xsd:attribute name="value" type="string" use="required" />
		<!--name => A name is required for any non-unique nodes-->
		<xsd:attribute name="name" type="string" use="required" />
	</xsd:complexType>
	<xsd:complexType name="BenchmarksType">
		<xsd:choice minOccurs="0" maxOccurs="unbounded">
			<xsd:element name="lassen" type="lassenType" maxOccurs="1" />
			<xsd:element name="quartz" type="quartzType" maxOccurs="1" />
		</xsd:choice>
	</xsd:complexType>
	<xsd:complexType name="lassenType">
		<xsd:choice minOccurs="0" maxOccurs="unbounded">
			<xsd:element name="Run" type="RunType" maxOccurs="1" />
		</xsd:choice>
	</xsd:complexType>
	<xsd:complexType name="RunType">
		<!--args => Any extra command line arguments to pass to GEOSX.-->
		<xsd:attribute name="args" type="string" default="" />
		<!--autoPartition => May be 'Off' or 'On', if 'On' partitioning arguments are created automatically. Default is Off.-->
		<xsd:attribute name="autoPartition" type="string" default="" />
		<!--name => The name of this benchmark.-->
		<xsd:attribute name="name" type="string" use="required" />
		<!--nodes => The number of nodes needed to run the benchmark.-->
		<xsd:attribute name="nodes" type="integer" use="required" />
		<!--strongScaling => Repeat the benchmark N times, scaling the number of nodes in the benchmark by these values.-->
		<xsd:attribute name="strongScaling" type="integer_array" default="{0}" />
		<!--tasksPerNode => The number of tasks per node to run the benchmark with.-->
		<xsd:attribute name="tasksPerNode" type="integer" use="required" />
		<!--threadsPerTask => The number of threads per task to run the benchmark with.-->
		<xsd:attribute name="threadsPerTask" type="integer" default="0" />
		<!--timeLimit => The time limit of the benchmark.-->
		<xsd:attribute name="timeLimit" type="integer" default="0" />
	</xsd:complexType>
	<xsd:complexType name="quartzType">
		<xsd:choice minOccurs="0" maxOccurs="unbounded">
			<xsd:element name="Run" type="RunType" maxOccurs="1" />
		</xsd:choice>
	</xsd:complexType>
</xsd:schema><|MERGE_RESOLUTION|>--- conflicted
+++ resolved
@@ -249,17 +249,10 @@
 					<xsd:selector xpath="InternalWellbore" />
 					<xsd:field xpath="@name" />
 				</xsd:unique>
-<<<<<<< HEAD
-				<xsd:unique name="MeshPAMELAMeshUniqueName">
-					<xsd:selector xpath="PAMELAMesh" />
-					<xsd:field xpath="@name" />
-				</xsd:unique>
 				<xsd:unique name="MeshParticleMeshUniqueName">
 					<xsd:selector xpath="ParticleMesh" />
 					<xsd:field xpath="@name" />
 				</xsd:unique>
-=======
->>>>>>> 734fc769
 				<xsd:unique name="MeshVTKMeshUniqueName">
 					<xsd:selector xpath="VTKMesh" />
 					<xsd:field xpath="@name" />
@@ -1284,11 +1277,7 @@
 				</xsd:unique>
 			</xsd:element>
 			<xsd:element name="InternalWellbore" type="InternalWellboreType" />
-<<<<<<< HEAD
-			<xsd:element name="PAMELAMesh" type="PAMELAMeshType" />
 			<xsd:element name="ParticleMesh" type="ParticleMeshType" />
-=======
->>>>>>> 734fc769
 			<xsd:element name="VTKMesh" type="VTKMeshType" />
 		</xsd:choice>
 	</xsd:complexType>
@@ -1399,23 +1388,6 @@
 		<!--name => A name is required for any non-unique nodes-->
 		<xsd:attribute name="name" type="string" use="required" />
 	</xsd:complexType>
-<<<<<<< HEAD
-	<xsd:complexType name="PAMELAMeshType">
-		<!--fieldNamesInGEOSX => Names of fields in GEOSX to import into-->
-		<xsd:attribute name="fieldNamesInGEOSX" type="string_array" default="{}" />
-		<!--fieldsToImport => Fields to be imported from the external mesh file-->
-		<xsd:attribute name="fieldsToImport" type="string_array" default="{}" />
-		<!--file => Path to the mesh file-->
-		<xsd:attribute name="file" type="path" use="required" />
-		<!--logLevel => Log level-->
-		<xsd:attribute name="logLevel" type="integer" default="0" />
-		<!--scale => Scale the coordinates of the vertices by given scale factors (after translation)-->
-		<xsd:attribute name="scale" type="R1Tensor" default="{1,1,1}" />
-		<!--translate => Translate the coordinates of the vertices by a given vector (prior to scaling)-->
-		<xsd:attribute name="translate" type="R1Tensor" default="{0,0,0}" />
-		<!--name => A name is required for any non-unique nodes-->
-		<xsd:attribute name="name" type="string" use="required" />
-	</xsd:complexType>
 	<xsd:complexType name="ParticleMeshType">
 		<!--headerFile => path to the header file-->
 		<xsd:attribute name="headerFile" type="path" use="required" />
@@ -1428,8 +1400,6 @@
 		<!--name => A name is required for any non-unique nodes-->
 		<xsd:attribute name="name" type="string" use="required" />
 	</xsd:complexType>
-=======
->>>>>>> 734fc769
 	<xsd:complexType name="VTKMeshType">
 		<!--faceBlocks => Names of the VTK faces to import-->
 		<xsd:attribute name="faceBlocks" type="string_array" default="{}" />
