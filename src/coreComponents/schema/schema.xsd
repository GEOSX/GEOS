<?xml version="1.0"?>
<xsd:schema xmlns:xsd="http://www.w3.org/2001/XMLSchema">
	<xsd:annotation>
		<xsd:documentation xml:lang="en">GEOSX Input Schema</xsd:documentation>
	</xsd:annotation>
	<xsd:simpleType name="R1Tensor">
		<xsd:restriction base="xsd:string">
			<xsd:pattern value=".*[\[\]`$].*|\s*\{\s*([+-]?[\d]*([\d]\.?|\.[\d])[\d]*([eE][-+]?[\d]+|\s*)\s*,\s*){2}[+-]?[\d]*([\d]\.?|\.[\d])[\d]*([eE][-+]?[\d]+|\s*)\s*\}\s*" />
		</xsd:restriction>
	</xsd:simpleType>
	<xsd:simpleType name="R1Tensor32">
		<xsd:restriction base="xsd:string">
			<xsd:pattern value=".*[\[\]`$].*|\s*\{\s*([+-]?[\d]*([\d]\.?|\.[\d])[\d]*([eE][-+]?[\d]+|\s*)\s*,\s*){2}[+-]?[\d]*([\d]\.?|\.[\d])[\d]*([eE][-+]?[\d]+|\s*)\s*\}\s*" />
		</xsd:restriction>
	</xsd:simpleType>
	<xsd:simpleType name="R2SymTensor">
		<xsd:restriction base="xsd:string">
			<xsd:pattern value=".*[\[\]`$].*|\s*\{\s*([+-]?[\d]*([\d]\.?|\.[\d])[\d]*([eE][-+]?[\d]+|\s*)\s*,\s*){5}[+-]?[\d]*([\d]\.?|\.[\d])[\d]*([eE][-+]?[\d]+|\s*)\s*\}\s*" />
		</xsd:restriction>
	</xsd:simpleType>
	<xsd:simpleType name="geos_dataRepository_PlotLevel">
		<xsd:restriction base="xsd:string">
			<xsd:pattern value=".*[\[\]`$].*|[+-]?[\d]+" />
		</xsd:restriction>
	</xsd:simpleType>
	<xsd:simpleType name="globalIndex">
		<xsd:restriction base="xsd:string">
			<xsd:pattern value=".*[\[\]`$].*|[+-]?[\d]+" />
		</xsd:restriction>
	</xsd:simpleType>
	<xsd:simpleType name="globalIndex_array">
		<xsd:restriction base="xsd:string">
			<xsd:pattern value=".*[\[\]`$].*|\s*\{\s*(([+-]?[\d]+\s*,\s*)*[+-]?[\d]+\s*)?\}\s*" />
		</xsd:restriction>
	</xsd:simpleType>
	<xsd:simpleType name="globalIndex_array2d">
		<xsd:restriction base="xsd:string">
			<xsd:pattern value=".*[\[\]`$].*|\s*\{\s*(\{\s*(([+-]?[\d]+\s*,\s*)*[+-]?[\d]+\s*)?\}\s*,\s*)*\{\s*(([+-]?[\d]+\s*,\s*)*[+-]?[\d]+\s*)?\}\s*\}\s*" />
		</xsd:restriction>
	</xsd:simpleType>
	<xsd:simpleType name="globalIndex_array3d">
		<xsd:restriction base="xsd:string">
			<xsd:pattern value=".*[\[\]`$].*|\s*\{\s*(\{\s*(\{\s*(([+-]?[\d]+\s*,\s*)*[+-]?[\d]+\s*)?\}\s*,\s*)*\{\s*(([+-]?[\d]+\s*,\s*)*[+-]?[\d]+\s*)?\}\s*\}\s*,\s*)*\{\s*(\{\s*(([+-]?[\d]+\s*,\s*)*[+-]?[\d]+\s*)?\}\s*,\s*)*\{\s*(([+-]?[\d]+\s*,\s*)*[+-]?[\d]+\s*)?\}\s*\}\s*\}\s*" />
		</xsd:restriction>
	</xsd:simpleType>
	<xsd:simpleType name="groupName">
		<xsd:restriction base="xsd:string">
			<xsd:pattern value=".*[\[\]`$].*|[a-zA-Z0-9.\-_]+" />
		</xsd:restriction>
	</xsd:simpleType>
	<xsd:simpleType name="groupNameRef">
		<xsd:restriction base="xsd:string">
			<xsd:pattern value=".*[\[\]`$].*|[a-zA-Z0-9.\-_/*\[\]]*" />
		</xsd:restriction>
	</xsd:simpleType>
	<xsd:simpleType name="groupNameRef_array">
		<xsd:restriction base="xsd:string">
			<xsd:pattern value=".*[\[\]`$].*|\s*\{\s*(([a-zA-Z0-9.\-_/*\[\]]*\s*,\s*)*[a-zA-Z0-9.\-_/*\[\]]*\s*)?\}\s*" />
		</xsd:restriction>
	</xsd:simpleType>
	<xsd:simpleType name="integer">
		<xsd:restriction base="xsd:string">
			<xsd:pattern value=".*[\[\]`$].*|[+-]?[\d]+" />
		</xsd:restriction>
	</xsd:simpleType>
	<xsd:simpleType name="integer_array">
		<xsd:restriction base="xsd:string">
			<xsd:pattern value=".*[\[\]`$].*|\s*\{\s*(([+-]?[\d]+\s*,\s*)*[+-]?[\d]+\s*)?\}\s*" />
		</xsd:restriction>
	</xsd:simpleType>
	<xsd:simpleType name="integer_array2d">
		<xsd:restriction base="xsd:string">
			<xsd:pattern value=".*[\[\]`$].*|\s*\{\s*(\{\s*(([+-]?[\d]+\s*,\s*)*[+-]?[\d]+\s*)?\}\s*,\s*)*\{\s*(([+-]?[\d]+\s*,\s*)*[+-]?[\d]+\s*)?\}\s*\}\s*" />
		</xsd:restriction>
	</xsd:simpleType>
	<xsd:simpleType name="integer_array3d">
		<xsd:restriction base="xsd:string">
			<xsd:pattern value=".*[\[\]`$].*|\s*\{\s*(\{\s*(\{\s*(([+-]?[\d]+\s*,\s*)*[+-]?[\d]+\s*)?\}\s*,\s*)*\{\s*(([+-]?[\d]+\s*,\s*)*[+-]?[\d]+\s*)?\}\s*\}\s*,\s*)*\{\s*(\{\s*(([+-]?[\d]+\s*,\s*)*[+-]?[\d]+\s*)?\}\s*,\s*)*\{\s*(([+-]?[\d]+\s*,\s*)*[+-]?[\d]+\s*)?\}\s*\}\s*\}\s*" />
		</xsd:restriction>
	</xsd:simpleType>
	<xsd:simpleType name="localIndex">
		<xsd:restriction base="xsd:string">
			<xsd:pattern value=".*[\[\]`$].*|[+-]?[\d]+" />
		</xsd:restriction>
	</xsd:simpleType>
	<xsd:simpleType name="localIndex_array">
		<xsd:restriction base="xsd:string">
			<xsd:pattern value=".*[\[\]`$].*|\s*\{\s*(([+-]?[\d]+\s*,\s*)*[+-]?[\d]+\s*)?\}\s*" />
		</xsd:restriction>
	</xsd:simpleType>
	<xsd:simpleType name="localIndex_array2d">
		<xsd:restriction base="xsd:string">
			<xsd:pattern value=".*[\[\]`$].*|\s*\{\s*(\{\s*(([+-]?[\d]+\s*,\s*)*[+-]?[\d]+\s*)?\}\s*,\s*)*\{\s*(([+-]?[\d]+\s*,\s*)*[+-]?[\d]+\s*)?\}\s*\}\s*" />
		</xsd:restriction>
	</xsd:simpleType>
	<xsd:simpleType name="localIndex_array3d">
		<xsd:restriction base="xsd:string">
			<xsd:pattern value=".*[\[\]`$].*|\s*\{\s*(\{\s*(\{\s*(([+-]?[\d]+\s*,\s*)*[+-]?[\d]+\s*)?\}\s*,\s*)*\{\s*(([+-]?[\d]+\s*,\s*)*[+-]?[\d]+\s*)?\}\s*\}\s*,\s*)*\{\s*(\{\s*(([+-]?[\d]+\s*,\s*)*[+-]?[\d]+\s*)?\}\s*,\s*)*\{\s*(([+-]?[\d]+\s*,\s*)*[+-]?[\d]+\s*)?\}\s*\}\s*\}\s*" />
		</xsd:restriction>
	</xsd:simpleType>
	<xsd:simpleType name="mapPair">
		<xsd:restriction base="xsd:string">
			<xsd:pattern value=".*[\[\]`$].*|[^,\{\}\s]*\s*" />
		</xsd:restriction>
	</xsd:simpleType>
	<xsd:simpleType name="path">
		<xsd:restriction base="xsd:string">
			<xsd:pattern value=".*[\[\]`$].*|[^*?&lt;>\|:&quot;;,\s]*\s*" />
		</xsd:restriction>
	</xsd:simpleType>
	<xsd:simpleType name="path_array">
		<xsd:restriction base="xsd:string">
			<xsd:pattern value=".*[\[\]`$].*|\s*\{\s*(([^*?&lt;>\|:&quot;;,\s]+\s*,\s*)*[^*?&lt;>\|:&quot;;,\s]+\s*)?\}\s*" />
		</xsd:restriction>
	</xsd:simpleType>
	<xsd:simpleType name="real32">
		<xsd:restriction base="xsd:string">
			<xsd:pattern value=".*[\[\]`$].*|[+-]?[\d]*([\d]\.?|\.[\d])[\d]*([eE][-+]?[\d]+|\s*)" />
		</xsd:restriction>
	</xsd:simpleType>
	<xsd:simpleType name="real32_array">
		<xsd:restriction base="xsd:string">
			<xsd:pattern value=".*[\[\]`$].*|\s*\{\s*(([+-]?[\d]*([\d]\.?|\.[\d])[\d]*([eE][-+]?[\d]+|\s*)\s*,\s*)*[+-]?[\d]*([\d]\.?|\.[\d])[\d]*([eE][-+]?[\d]+|\s*)\s*)?\}\s*" />
		</xsd:restriction>
	</xsd:simpleType>
	<xsd:simpleType name="real32_array2d">
		<xsd:restriction base="xsd:string">
			<xsd:pattern value=".*[\[\]`$].*|\s*\{\s*(\{\s*(([+-]?[\d]*([\d]\.?|\.[\d])[\d]*([eE][-+]?[\d]+|\s*)\s*,\s*)*[+-]?[\d]*([\d]\.?|\.[\d])[\d]*([eE][-+]?[\d]+|\s*)\s*)?\}\s*,\s*)*\{\s*(([+-]?[\d]*([\d]\.?|\.[\d])[\d]*([eE][-+]?[\d]+|\s*)\s*,\s*)*[+-]?[\d]*([\d]\.?|\.[\d])[\d]*([eE][-+]?[\d]+|\s*)\s*)?\}\s*\}\s*" />
		</xsd:restriction>
	</xsd:simpleType>
	<xsd:simpleType name="real32_array3d">
		<xsd:restriction base="xsd:string">
			<xsd:pattern value=".*[\[\]`$].*|\s*\{\s*(\{\s*(\{\s*(([+-]?[\d]*([\d]\.?|\.[\d])[\d]*([eE][-+]?[\d]+|\s*)\s*,\s*)*[+-]?[\d]*([\d]\.?|\.[\d])[\d]*([eE][-+]?[\d]+|\s*)\s*)?\}\s*,\s*)*\{\s*(([+-]?[\d]*([\d]\.?|\.[\d])[\d]*([eE][-+]?[\d]+|\s*)\s*,\s*)*[+-]?[\d]*([\d]\.?|\.[\d])[\d]*([eE][-+]?[\d]+|\s*)\s*)?\}\s*\}\s*,\s*)*\{\s*(\{\s*(([+-]?[\d]*([\d]\.?|\.[\d])[\d]*([eE][-+]?[\d]+|\s*)\s*,\s*)*[+-]?[\d]*([\d]\.?|\.[\d])[\d]*([eE][-+]?[\d]+|\s*)\s*)?\}\s*,\s*)*\{\s*(([+-]?[\d]*([\d]\.?|\.[\d])[\d]*([eE][-+]?[\d]+|\s*)\s*,\s*)*[+-]?[\d]*([\d]\.?|\.[\d])[\d]*([eE][-+]?[\d]+|\s*)\s*)?\}\s*\}\s*\}\s*" />
		</xsd:restriction>
	</xsd:simpleType>
	<xsd:simpleType name="real64">
		<xsd:restriction base="xsd:string">
			<xsd:pattern value=".*[\[\]`$].*|[+-]?[\d]*([\d]\.?|\.[\d])[\d]*([eE][-+]?[\d]+|\s*)" />
		</xsd:restriction>
	</xsd:simpleType>
	<xsd:simpleType name="real64_array">
		<xsd:restriction base="xsd:string">
			<xsd:pattern value=".*[\[\]`$].*|\s*\{\s*(([+-]?[\d]*([\d]\.?|\.[\d])[\d]*([eE][-+]?[\d]+|\s*)\s*,\s*)*[+-]?[\d]*([\d]\.?|\.[\d])[\d]*([eE][-+]?[\d]+|\s*)\s*)?\}\s*" />
		</xsd:restriction>
	</xsd:simpleType>
	<xsd:simpleType name="real64_array2d">
		<xsd:restriction base="xsd:string">
			<xsd:pattern value=".*[\[\]`$].*|\s*\{\s*(\{\s*(([+-]?[\d]*([\d]\.?|\.[\d])[\d]*([eE][-+]?[\d]+|\s*)\s*,\s*)*[+-]?[\d]*([\d]\.?|\.[\d])[\d]*([eE][-+]?[\d]+|\s*)\s*)?\}\s*,\s*)*\{\s*(([+-]?[\d]*([\d]\.?|\.[\d])[\d]*([eE][-+]?[\d]+|\s*)\s*,\s*)*[+-]?[\d]*([\d]\.?|\.[\d])[\d]*([eE][-+]?[\d]+|\s*)\s*)?\}\s*\}\s*" />
		</xsd:restriction>
	</xsd:simpleType>
	<xsd:simpleType name="real64_array3d">
		<xsd:restriction base="xsd:string">
			<xsd:pattern value=".*[\[\]`$].*|\s*\{\s*(\{\s*(\{\s*(([+-]?[\d]*([\d]\.?|\.[\d])[\d]*([eE][-+]?[\d]+|\s*)\s*,\s*)*[+-]?[\d]*([\d]\.?|\.[\d])[\d]*([eE][-+]?[\d]+|\s*)\s*)?\}\s*,\s*)*\{\s*(([+-]?[\d]*([\d]\.?|\.[\d])[\d]*([eE][-+]?[\d]+|\s*)\s*,\s*)*[+-]?[\d]*([\d]\.?|\.[\d])[\d]*([eE][-+]?[\d]+|\s*)\s*)?\}\s*\}\s*,\s*)*\{\s*(\{\s*(([+-]?[\d]*([\d]\.?|\.[\d])[\d]*([eE][-+]?[\d]+|\s*)\s*,\s*)*[+-]?[\d]*([\d]\.?|\.[\d])[\d]*([eE][-+]?[\d]+|\s*)\s*)?\}\s*,\s*)*\{\s*(([+-]?[\d]*([\d]\.?|\.[\d])[\d]*([eE][-+]?[\d]+|\s*)\s*,\s*)*[+-]?[\d]*([\d]\.?|\.[\d])[\d]*([eE][-+]?[\d]+|\s*)\s*)?\}\s*\}\s*\}\s*" />
		</xsd:restriction>
	</xsd:simpleType>
	<xsd:simpleType name="real64_array4d">
		<xsd:restriction base="xsd:string">
			<xsd:pattern value=".*[\[\]`$].*|\s*\{\s*(\{\s*(\{\s*(\{\s*(([+-]?[\d]*([\d]\.?|\.[\d])[\d]*([eE][-+]?[\d]+|\s*)\s*,\s*)*[+-]?[\d]*([\d]\.?|\.[\d])[\d]*([eE][-+]?[\d]+|\s*)\s*)?\}\s*,\s*)*\{\s*(([+-]?[\d]*([\d]\.?|\.[\d])[\d]*([eE][-+]?[\d]+|\s*)\s*,\s*)*[+-]?[\d]*([\d]\.?|\.[\d])[\d]*([eE][-+]?[\d]+|\s*)\s*)?\}\s*\}\s*,\s*)*\{\s*(\{\s*(([+-]?[\d]*([\d]\.?|\.[\d])[\d]*([eE][-+]?[\d]+|\s*)\s*,\s*)*[+-]?[\d]*([\d]\.?|\.[\d])[\d]*([eE][-+]?[\d]+|\s*)\s*)?\}\s*,\s*)*\{\s*(([+-]?[\d]*([\d]\.?|\.[\d])[\d]*([eE][-+]?[\d]+|\s*)\s*,\s*)*[+-]?[\d]*([\d]\.?|\.[\d])[\d]*([eE][-+]?[\d]+|\s*)\s*)?\}\s*\}\s*\}\s*,\s*)*\{\s*(\{\s*(\{\s*(([+-]?[\d]*([\d]\.?|\.[\d])[\d]*([eE][-+]?[\d]+|\s*)\s*,\s*)*[+-]?[\d]*([\d]\.?|\.[\d])[\d]*([eE][-+]?[\d]+|\s*)\s*)?\}\s*,\s*)*\{\s*(([+-]?[\d]*([\d]\.?|\.[\d])[\d]*([eE][-+]?[\d]+|\s*)\s*,\s*)*[+-]?[\d]*([\d]\.?|\.[\d])[\d]*([eE][-+]?[\d]+|\s*)\s*)?\}\s*\}\s*,\s*)*\{\s*(\{\s*(([+-]?[\d]*([\d]\.?|\.[\d])[\d]*([eE][-+]?[\d]+|\s*)\s*,\s*)*[+-]?[\d]*([\d]\.?|\.[\d])[\d]*([eE][-+]?[\d]+|\s*)\s*)?\}\s*,\s*)*\{\s*(([+-]?[\d]*([\d]\.?|\.[\d])[\d]*([eE][-+]?[\d]+|\s*)\s*,\s*)*[+-]?[\d]*([\d]\.?|\.[\d])[\d]*([eE][-+]?[\d]+|\s*)\s*)?\}\s*\}\s*\}\s*\}\s*" />
		</xsd:restriction>
	</xsd:simpleType>
	<xsd:simpleType name="string">
		<xsd:restriction base="xsd:string">
			<xsd:pattern value=".*[\[\]`$].*|[^,\{\}\s]*\s*" />
		</xsd:restriction>
	</xsd:simpleType>
	<xsd:simpleType name="string_array">
		<xsd:restriction base="xsd:string">
			<xsd:pattern value=".*[\[\]`$].*|\s*\{\s*(([^,\{\}\s]+\s*,\s*)*[^,\{\}\s]+\s*)?\}\s*" />
		</xsd:restriction>
	</xsd:simpleType>
	<xsd:element name="Problem" type="ProblemType" />
	<xsd:complexType name="ProblemType">
		<xsd:choice minOccurs="0" maxOccurs="unbounded">
			<xsd:element name="Events" type="EventsType" minOccurs="1" maxOccurs="1">
				<xsd:unique name="EventsHaltEventUniqueName">
					<xsd:selector xpath="HaltEvent" />
					<xsd:field xpath="@name" />
				</xsd:unique>
				<xsd:unique name="EventsPeriodicEventUniqueName">
					<xsd:selector xpath="PeriodicEvent" />
					<xsd:field xpath="@name" />
				</xsd:unique>
				<xsd:unique name="EventsSoloEventUniqueName">
					<xsd:selector xpath="SoloEvent" />
					<xsd:field xpath="@name" />
				</xsd:unique>
			</xsd:element>
			<xsd:element name="ExternalDataSource" type="ExternalDataSourceType" minOccurs="1" maxOccurs="1">
				<xsd:unique name="ExternalDataSourceVTKHierarchicalDataSourceUniqueName">
					<xsd:selector xpath="VTKHierarchicalDataSource" />
					<xsd:field xpath="@name" />
				</xsd:unique>
			</xsd:element>
			<xsd:element name="FieldSpecifications" type="FieldSpecificationsType" maxOccurs="1">
				<xsd:unique name="FieldSpecificationsAquiferUniqueName">
					<xsd:selector xpath="Aquifer" />
					<xsd:field xpath="@name" />
				</xsd:unique>
				<xsd:unique name="FieldSpecificationsDirichletUniqueName">
					<xsd:selector xpath="Dirichlet" />
					<xsd:field xpath="@name" />
				</xsd:unique>
				<xsd:unique name="FieldSpecificationsFieldSpecificationUniqueName">
					<xsd:selector xpath="FieldSpecification" />
					<xsd:field xpath="@name" />
				</xsd:unique>
				<xsd:unique name="FieldSpecificationsHydrostaticEquilibriumUniqueName">
					<xsd:selector xpath="HydrostaticEquilibrium" />
					<xsd:field xpath="@name" />
				</xsd:unique>
				<xsd:unique name="FieldSpecificationsPMLUniqueName">
					<xsd:selector xpath="PML" />
					<xsd:field xpath="@name" />
				</xsd:unique>
				<xsd:unique name="FieldSpecificationsSourceFluxUniqueName">
					<xsd:selector xpath="SourceFlux" />
					<xsd:field xpath="@name" />
				</xsd:unique>
				<xsd:unique name="FieldSpecificationsTractionUniqueName">
					<xsd:selector xpath="Traction" />
					<xsd:field xpath="@name" />
				</xsd:unique>
			</xsd:element>
			<xsd:element name="Functions" type="FunctionsType" maxOccurs="1">
				<xsd:unique name="FunctionsCompositeFunctionUniqueName">
					<xsd:selector xpath="CompositeFunction" />
					<xsd:field xpath="@name" />
				</xsd:unique>
				<xsd:unique name="FunctionsMultivariableTableFunctionUniqueName">
					<xsd:selector xpath="MultivariableTableFunction" />
					<xsd:field xpath="@name" />
				</xsd:unique>
				<xsd:unique name="FunctionsSymbolicFunctionUniqueName">
					<xsd:selector xpath="SymbolicFunction" />
					<xsd:field xpath="@name" />
				</xsd:unique>
				<xsd:unique name="FunctionsTableFunctionUniqueName">
					<xsd:selector xpath="TableFunction" />
					<xsd:field xpath="@name" />
				</xsd:unique>
			</xsd:element>
			<xsd:element name="Geometry" type="GeometryType" maxOccurs="1">
				<xsd:unique name="GeometryBoxUniqueName">
					<xsd:selector xpath="Box" />
					<xsd:field xpath="@name" />
				</xsd:unique>
				<xsd:unique name="GeometryCustomPolarObjectUniqueName">
					<xsd:selector xpath="CustomPolarObject" />
					<xsd:field xpath="@name" />
				</xsd:unique>
				<xsd:unique name="GeometryCylinderUniqueName">
					<xsd:selector xpath="Cylinder" />
					<xsd:field xpath="@name" />
				</xsd:unique>
				<xsd:unique name="GeometryDiscUniqueName">
					<xsd:selector xpath="Disc" />
					<xsd:field xpath="@name" />
				</xsd:unique>
				<xsd:unique name="GeometryRectangleUniqueName">
					<xsd:selector xpath="Rectangle" />
					<xsd:field xpath="@name" />
				</xsd:unique>
				<xsd:unique name="GeometryThickPlaneUniqueName">
					<xsd:selector xpath="ThickPlane" />
					<xsd:field xpath="@name" />
				</xsd:unique>
			</xsd:element>
			<xsd:element name="Mesh" type="MeshType" minOccurs="1" maxOccurs="1">
				<xsd:unique name="MeshInternalMeshUniqueName">
					<xsd:selector xpath="InternalMesh" />
					<xsd:field xpath="@name" />
				</xsd:unique>
				<xsd:unique name="MeshInternalWellboreUniqueName">
					<xsd:selector xpath="InternalWellbore" />
					<xsd:field xpath="@name" />
				</xsd:unique>
				<xsd:unique name="MeshParticleMeshUniqueName">
					<xsd:selector xpath="ParticleMesh" />
					<xsd:field xpath="@name" />
				</xsd:unique>
				<xsd:unique name="MeshVTKMeshUniqueName">
					<xsd:selector xpath="VTKMesh" />
					<xsd:field xpath="@name" />
				</xsd:unique>
			</xsd:element>
			<xsd:element name="NumericalMethods" type="NumericalMethodsType" maxOccurs="1" />
			<xsd:element name="Outputs" type="OutputsType" minOccurs="1" maxOccurs="1">
				<xsd:unique name="OutputsBlueprintUniqueName">
					<xsd:selector xpath="Blueprint" />
					<xsd:field xpath="@name" />
				</xsd:unique>
				<xsd:unique name="OutputsChomboIOUniqueName">
					<xsd:selector xpath="ChomboIO" />
					<xsd:field xpath="@name" />
				</xsd:unique>
				<xsd:unique name="OutputsPythonUniqueName">
					<xsd:selector xpath="Python" />
					<xsd:field xpath="@name" />
				</xsd:unique>
				<xsd:unique name="OutputsRestartUniqueName">
					<xsd:selector xpath="Restart" />
					<xsd:field xpath="@name" />
				</xsd:unique>
				<xsd:unique name="OutputsSiloUniqueName">
					<xsd:selector xpath="Silo" />
					<xsd:field xpath="@name" />
				</xsd:unique>
				<xsd:unique name="OutputsTimeHistoryUniqueName">
					<xsd:selector xpath="TimeHistory" />
					<xsd:field xpath="@name" />
				</xsd:unique>
				<xsd:unique name="OutputsVTKUniqueName">
					<xsd:selector xpath="VTK" />
					<xsd:field xpath="@name" />
				</xsd:unique>
			</xsd:element>
			<xsd:element name="Solvers" type="SolversType" minOccurs="1" maxOccurs="1">
				<xsd:unique name="SolversAcousticElasticSEMUniqueName">
					<xsd:selector xpath="AcousticElasticSEM" />
					<xsd:field xpath="@name" />
				</xsd:unique>
				<xsd:unique name="SolversAcousticFirstOrderSEMUniqueName">
					<xsd:selector xpath="AcousticFirstOrderSEM" />
					<xsd:field xpath="@name" />
				</xsd:unique>
				<xsd:unique name="SolversAcousticSEMUniqueName">
					<xsd:selector xpath="AcousticSEM" />
					<xsd:field xpath="@name" />
				</xsd:unique>
				<xsd:unique name="SolversAcousticVTISEMUniqueName">
					<xsd:selector xpath="AcousticVTISEM" />
					<xsd:field xpath="@name" />
				</xsd:unique>
				<xsd:unique name="SolversCompositionalMultiphaseFVMUniqueName">
					<xsd:selector xpath="CompositionalMultiphaseFVM" />
					<xsd:field xpath="@name" />
				</xsd:unique>
				<xsd:unique name="SolversCompositionalMultiphaseHybridFVMUniqueName">
					<xsd:selector xpath="CompositionalMultiphaseHybridFVM" />
					<xsd:field xpath="@name" />
				</xsd:unique>
				<xsd:unique name="SolversCompositionalMultiphaseReservoirUniqueName">
					<xsd:selector xpath="CompositionalMultiphaseReservoir" />
					<xsd:field xpath="@name" />
				</xsd:unique>
				<xsd:unique name="SolversCompositionalMultiphaseReservoirPoromechanicsUniqueName">
					<xsd:selector xpath="CompositionalMultiphaseReservoirPoromechanics" />
					<xsd:field xpath="@name" />
				</xsd:unique>
				<xsd:unique name="SolversCompositionalMultiphaseWellUniqueName">
					<xsd:selector xpath="CompositionalMultiphaseWell" />
					<xsd:field xpath="@name" />
				</xsd:unique>
				<xsd:unique name="SolversElasticFirstOrderSEMUniqueName">
					<xsd:selector xpath="ElasticFirstOrderSEM" />
					<xsd:field xpath="@name" />
				</xsd:unique>
				<xsd:unique name="SolversElasticSEMUniqueName">
					<xsd:selector xpath="ElasticSEM" />
					<xsd:field xpath="@name" />
				</xsd:unique>
				<xsd:unique name="SolversEmbeddedSurfaceGeneratorUniqueName">
					<xsd:selector xpath="EmbeddedSurfaceGenerator" />
					<xsd:field xpath="@name" />
				</xsd:unique>
				<xsd:unique name="SolversFlowProppantTransportUniqueName">
					<xsd:selector xpath="FlowProppantTransport" />
					<xsd:field xpath="@name" />
				</xsd:unique>
				<xsd:unique name="SolversHydrofractureUniqueName">
					<xsd:selector xpath="Hydrofracture" />
					<xsd:field xpath="@name" />
				</xsd:unique>
				<xsd:unique name="SolversLaplaceFEMUniqueName">
					<xsd:selector xpath="LaplaceFEM" />
					<xsd:field xpath="@name" />
				</xsd:unique>
				<xsd:unique name="SolversMultiphasePoromechanicsUniqueName">
					<xsd:selector xpath="MultiphasePoromechanics" />
					<xsd:field xpath="@name" />
				</xsd:unique>
				<xsd:unique name="SolversMultiphasePoromechanicsReservoirUniqueName">
					<xsd:selector xpath="MultiphasePoromechanicsReservoir" />
					<xsd:field xpath="@name" />
				</xsd:unique>
				<xsd:unique name="SolversPhaseFieldDamageFEMUniqueName">
					<xsd:selector xpath="PhaseFieldDamageFEM" />
					<xsd:field xpath="@name" />
				</xsd:unique>
				<xsd:unique name="SolversPhaseFieldFractureUniqueName">
					<xsd:selector xpath="PhaseFieldFracture" />
					<xsd:field xpath="@name" />
				</xsd:unique>
				<xsd:unique name="SolversProppantTransportUniqueName">
					<xsd:selector xpath="ProppantTransport" />
					<xsd:field xpath="@name" />
				</xsd:unique>
				<xsd:unique name="SolversQuasiDynamicEQUniqueName">
					<xsd:selector xpath="QuasiDynamicEQ" />
					<xsd:field xpath="@name" />
				</xsd:unique>
				<xsd:unique name="SolversReactiveCompositionalMultiphaseOBLUniqueName">
					<xsd:selector xpath="ReactiveCompositionalMultiphaseOBL" />
					<xsd:field xpath="@name" />
				</xsd:unique>
				<xsd:unique name="SolversSeismicityRateUniqueName">
					<xsd:selector xpath="SeismicityRate" />
					<xsd:field xpath="@name" />
				</xsd:unique>
				<xsd:unique name="SolversSinglePhaseFVMUniqueName">
					<xsd:selector xpath="SinglePhaseFVM" />
					<xsd:field xpath="@name" />
				</xsd:unique>
				<xsd:unique name="SolversSinglePhaseHybridFVMUniqueName">
					<xsd:selector xpath="SinglePhaseHybridFVM" />
					<xsd:field xpath="@name" />
				</xsd:unique>
				<xsd:unique name="SolversSinglePhasePoromechanicsUniqueName">
					<xsd:selector xpath="SinglePhasePoromechanics" />
					<xsd:field xpath="@name" />
				</xsd:unique>
				<xsd:unique name="SolversSinglePhasePoromechanicsConformingFracturesUniqueName">
					<xsd:selector xpath="SinglePhasePoromechanicsConformingFractures" />
					<xsd:field xpath="@name" />
				</xsd:unique>
				<xsd:unique name="SolversSinglePhasePoromechanicsConformingFracturesReservoirUniqueName">
					<xsd:selector xpath="SinglePhasePoromechanicsConformingFracturesReservoir" />
					<xsd:field xpath="@name" />
				</xsd:unique>
				<xsd:unique name="SolversSinglePhasePoromechanicsEmbeddedFracturesUniqueName">
					<xsd:selector xpath="SinglePhasePoromechanicsEmbeddedFractures" />
					<xsd:field xpath="@name" />
				</xsd:unique>
				<xsd:unique name="SolversSinglePhasePoromechanicsReservoirUniqueName">
					<xsd:selector xpath="SinglePhasePoromechanicsReservoir" />
					<xsd:field xpath="@name" />
				</xsd:unique>
				<xsd:unique name="SolversSinglePhaseProppantFVMUniqueName">
					<xsd:selector xpath="SinglePhaseProppantFVM" />
					<xsd:field xpath="@name" />
				</xsd:unique>
				<xsd:unique name="SolversSinglePhaseReservoirUniqueName">
					<xsd:selector xpath="SinglePhaseReservoir" />
					<xsd:field xpath="@name" />
				</xsd:unique>
				<xsd:unique name="SolversSinglePhaseReservoirPoromechanicsUniqueName">
					<xsd:selector xpath="SinglePhaseReservoirPoromechanics" />
					<xsd:field xpath="@name" />
				</xsd:unique>
				<xsd:unique name="SolversSinglePhaseReservoirPoromechanicsConformingFracturesUniqueName">
					<xsd:selector xpath="SinglePhaseReservoirPoromechanicsConformingFractures" />
					<xsd:field xpath="@name" />
				</xsd:unique>
				<xsd:unique name="SolversSinglePhaseWellUniqueName">
					<xsd:selector xpath="SinglePhaseWell" />
					<xsd:field xpath="@name" />
				</xsd:unique>
				<xsd:unique name="SolversSolidMechanicsAugmentedLagrangianContactUniqueName">
					<xsd:selector xpath="SolidMechanicsAugmentedLagrangianContact" />
					<xsd:field xpath="@name" />
				</xsd:unique>
				<xsd:unique name="SolversSolidMechanicsEmbeddedFracturesUniqueName">
					<xsd:selector xpath="SolidMechanicsEmbeddedFractures" />
					<xsd:field xpath="@name" />
				</xsd:unique>
				<xsd:unique name="SolversSolidMechanicsLagrangeContactUniqueName">
					<xsd:selector xpath="SolidMechanicsLagrangeContact" />
					<xsd:field xpath="@name" />
				</xsd:unique>
				<xsd:unique name="SolversSolidMechanicsLagrangeContactBubbleStabUniqueName">
					<xsd:selector xpath="SolidMechanicsLagrangeContactBubbleStab" />
					<xsd:field xpath="@name" />
				</xsd:unique>
				<xsd:unique name="SolversSolidMechanicsLagrangianSSLEUniqueName">
					<xsd:selector xpath="SolidMechanicsLagrangianSSLE" />
					<xsd:field xpath="@name" />
				</xsd:unique>
				<xsd:unique name="SolversSolidMechanics_LagrangianFEMUniqueName">
					<xsd:selector xpath="SolidMechanics_LagrangianFEM" />
					<xsd:field xpath="@name" />
				</xsd:unique>
				<xsd:unique name="SolversSolidMechanics_MPMUniqueName">
					<xsd:selector xpath="SolidMechanics_MPM" />
					<xsd:field xpath="@name" />
				</xsd:unique>
				<xsd:unique name="SolversSurfaceGeneratorUniqueName">
					<xsd:selector xpath="SurfaceGenerator" />
					<xsd:field xpath="@name" />
				</xsd:unique>
			</xsd:element>
			<xsd:element name="Tasks" type="TasksType" maxOccurs="1">
				<xsd:unique name="TasksCellToCellDataCollectionUniqueName">
					<xsd:selector xpath="CellToCellDataCollection" />
					<xsd:field xpath="@name" />
				</xsd:unique>
				<xsd:unique name="TasksCompositionalMultiphaseReservoirPoromechanicsInitializationUniqueName">
					<xsd:selector xpath="CompositionalMultiphaseReservoirPoromechanicsInitialization" />
					<xsd:field xpath="@name" />
				</xsd:unique>
				<xsd:unique name="TasksCompositionalMultiphaseStatisticsUniqueName">
					<xsd:selector xpath="CompositionalMultiphaseStatistics" />
					<xsd:field xpath="@name" />
				</xsd:unique>
				<xsd:unique name="TasksHydrofractureInitializationUniqueName">
					<xsd:selector xpath="HydrofractureInitialization" />
					<xsd:field xpath="@name" />
				</xsd:unique>
				<xsd:unique name="TasksMultiphasePoromechanicsInitializationUniqueName">
					<xsd:selector xpath="MultiphasePoromechanicsInitialization" />
					<xsd:field xpath="@name" />
				</xsd:unique>
				<xsd:unique name="TasksPVTDriverUniqueName">
					<xsd:selector xpath="PVTDriver" />
					<xsd:field xpath="@name" />
				</xsd:unique>
				<xsd:unique name="TasksPackCollectionUniqueName">
					<xsd:selector xpath="PackCollection" />
					<xsd:field xpath="@name" />
				</xsd:unique>
				<xsd:unique name="TasksReactiveFluidDriverUniqueName">
					<xsd:selector xpath="ReactiveFluidDriver" />
					<xsd:field xpath="@name" />
				</xsd:unique>
				<xsd:unique name="TasksRelpermDriverUniqueName">
					<xsd:selector xpath="RelpermDriver" />
					<xsd:field xpath="@name" />
				</xsd:unique>
				<xsd:unique name="TasksSinglePhasePoromechanicsConformingFracturesInitializationUniqueName">
					<xsd:selector xpath="SinglePhasePoromechanicsConformingFracturesInitialization" />
					<xsd:field xpath="@name" />
				</xsd:unique>
				<xsd:unique name="TasksSinglePhasePoromechanicsEmbeddedFracturesInitializationUniqueName">
					<xsd:selector xpath="SinglePhasePoromechanicsEmbeddedFracturesInitialization" />
					<xsd:field xpath="@name" />
				</xsd:unique>
				<xsd:unique name="TasksSinglePhasePoromechanicsInitializationUniqueName">
					<xsd:selector xpath="SinglePhasePoromechanicsInitialization" />
					<xsd:field xpath="@name" />
				</xsd:unique>
				<xsd:unique name="TasksSinglePhaseReservoirPoromechanicsConformingFracturesInitializationUniqueName">
					<xsd:selector xpath="SinglePhaseReservoirPoromechanicsConformingFracturesInitialization" />
					<xsd:field xpath="@name" />
				</xsd:unique>
				<xsd:unique name="TasksSinglePhaseReservoirPoromechanicsInitializationUniqueName">
					<xsd:selector xpath="SinglePhaseReservoirPoromechanicsInitialization" />
					<xsd:field xpath="@name" />
				</xsd:unique>
				<xsd:unique name="TasksSinglePhaseStatisticsUniqueName">
					<xsd:selector xpath="SinglePhaseStatistics" />
					<xsd:field xpath="@name" />
				</xsd:unique>
				<xsd:unique name="TasksSolidMechanicsStateResetUniqueName">
					<xsd:selector xpath="SolidMechanicsStateReset" />
					<xsd:field xpath="@name" />
				</xsd:unique>
				<xsd:unique name="TasksSolidMechanicsStatisticsUniqueName">
					<xsd:selector xpath="SolidMechanicsStatistics" />
					<xsd:field xpath="@name" />
				</xsd:unique>
				<xsd:unique name="TasksSourceFluxStatisticsUniqueName">
					<xsd:selector xpath="SourceFluxStatistics" />
					<xsd:field xpath="@name" />
				</xsd:unique>
				<xsd:unique name="TasksTriaxialDriverUniqueName">
					<xsd:selector xpath="TriaxialDriver" />
					<xsd:field xpath="@name" />
				</xsd:unique>
			</xsd:element>
			<xsd:element name="Constitutive" type="ConstitutiveType" maxOccurs="1">
				<xsd:unique name="domainConstitutiveBiotPorosityUniqueName">
					<xsd:selector xpath="BiotPorosity" />
					<xsd:field xpath="@name" />
				</xsd:unique>
				<xsd:unique name="domainConstitutiveBlackOilFluidUniqueName">
					<xsd:selector xpath="BlackOilFluid" />
					<xsd:field xpath="@name" />
				</xsd:unique>
				<xsd:unique name="domainConstitutiveBrooksCoreyBakerRelativePermeabilityUniqueName">
					<xsd:selector xpath="BrooksCoreyBakerRelativePermeability" />
					<xsd:field xpath="@name" />
				</xsd:unique>
				<xsd:unique name="domainConstitutiveBrooksCoreyCapillaryPressureUniqueName">
					<xsd:selector xpath="BrooksCoreyCapillaryPressure" />
					<xsd:field xpath="@name" />
				</xsd:unique>
				<xsd:unique name="domainConstitutiveBrooksCoreyRelativePermeabilityUniqueName">
					<xsd:selector xpath="BrooksCoreyRelativePermeability" />
					<xsd:field xpath="@name" />
				</xsd:unique>
				<xsd:unique name="domainConstitutiveBrooksCoreyStone2RelativePermeabilityUniqueName">
					<xsd:selector xpath="BrooksCoreyStone2RelativePermeability" />
					<xsd:field xpath="@name" />
				</xsd:unique>
				<xsd:unique name="domainConstitutiveCO2BrineEzrokhiFluidUniqueName">
					<xsd:selector xpath="CO2BrineEzrokhiFluid" />
					<xsd:field xpath="@name" />
				</xsd:unique>
				<xsd:unique name="domainConstitutiveCO2BrineEzrokhiThermalFluidUniqueName">
					<xsd:selector xpath="CO2BrineEzrokhiThermalFluid" />
					<xsd:field xpath="@name" />
				</xsd:unique>
				<xsd:unique name="domainConstitutiveCO2BrinePhillipsFluidUniqueName">
					<xsd:selector xpath="CO2BrinePhillipsFluid" />
					<xsd:field xpath="@name" />
				</xsd:unique>
				<xsd:unique name="domainConstitutiveCO2BrinePhillipsThermalFluidUniqueName">
					<xsd:selector xpath="CO2BrinePhillipsThermalFluid" />
					<xsd:field xpath="@name" />
				</xsd:unique>
				<xsd:unique name="domainConstitutiveCarmanKozenyPermeabilityUniqueName">
					<xsd:selector xpath="CarmanKozenyPermeability" />
					<xsd:field xpath="@name" />
				</xsd:unique>
				<xsd:unique name="domainConstitutiveCeramicDamageUniqueName">
					<xsd:selector xpath="CeramicDamage" />
					<xsd:field xpath="@name" />
				</xsd:unique>
				<xsd:unique name="domainConstitutiveCompositionalMultiphaseFluidUniqueName">
					<xsd:selector xpath="CompositionalMultiphaseFluid" />
					<xsd:field xpath="@name" />
				</xsd:unique>
				<xsd:unique name="domainConstitutiveCompositionalThreePhaseFluidLohrenzBrayClarkUniqueName">
					<xsd:selector xpath="CompositionalThreePhaseFluidLohrenzBrayClark" />
					<xsd:field xpath="@name" />
				</xsd:unique>
				<xsd:unique name="domainConstitutiveCompositionalTwoPhaseFluidUniqueName">
					<xsd:selector xpath="CompositionalTwoPhaseFluid" />
					<xsd:field xpath="@name" />
				</xsd:unique>
				<xsd:unique name="domainConstitutiveCompositionalTwoPhaseFluidLohrenzBrayClarkUniqueName">
					<xsd:selector xpath="CompositionalTwoPhaseFluidLohrenzBrayClark" />
					<xsd:field xpath="@name" />
				</xsd:unique>
				<xsd:unique name="domainConstitutiveCompressibleSinglePhaseFluidUniqueName">
					<xsd:selector xpath="CompressibleSinglePhaseFluid" />
					<xsd:field xpath="@name" />
				</xsd:unique>
				<xsd:unique name="domainConstitutiveCompressibleSolidCarmanKozenyPermeabilityUniqueName">
					<xsd:selector xpath="CompressibleSolidCarmanKozenyPermeability" />
					<xsd:field xpath="@name" />
				</xsd:unique>
				<xsd:unique name="domainConstitutiveCompressibleSolidConstantPermeabilityUniqueName">
					<xsd:selector xpath="CompressibleSolidConstantPermeability" />
					<xsd:field xpath="@name" />
				</xsd:unique>
				<xsd:unique name="domainConstitutiveCompressibleSolidExponentialDecayPermeabilityUniqueName">
					<xsd:selector xpath="CompressibleSolidExponentialDecayPermeability" />
					<xsd:field xpath="@name" />
				</xsd:unique>
				<xsd:unique name="domainConstitutiveCompressibleSolidParallelPlatesPermeabilityUniqueName">
					<xsd:selector xpath="CompressibleSolidParallelPlatesPermeability" />
					<xsd:field xpath="@name" />
				</xsd:unique>
				<xsd:unique name="domainConstitutiveCompressibleSolidPressurePermeabilityUniqueName">
					<xsd:selector xpath="CompressibleSolidPressurePermeability" />
					<xsd:field xpath="@name" />
				</xsd:unique>
				<xsd:unique name="domainConstitutiveCompressibleSolidSlipDependentPermeabilityUniqueName">
					<xsd:selector xpath="CompressibleSolidSlipDependentPermeability" />
					<xsd:field xpath="@name" />
				</xsd:unique>
				<xsd:unique name="domainConstitutiveCompressibleSolidWillisRichardsPermeabilityUniqueName">
					<xsd:selector xpath="CompressibleSolidWillisRichardsPermeability" />
					<xsd:field xpath="@name" />
				</xsd:unique>
				<xsd:unique name="domainConstitutiveConstantDiffusionUniqueName">
					<xsd:selector xpath="ConstantDiffusion" />
					<xsd:field xpath="@name" />
				</xsd:unique>
				<xsd:unique name="domainConstitutiveConstantPermeabilityUniqueName">
					<xsd:selector xpath="ConstantPermeability" />
					<xsd:field xpath="@name" />
				</xsd:unique>
				<xsd:unique name="domainConstitutiveCoulombUniqueName">
					<xsd:selector xpath="Coulomb" />
					<xsd:field xpath="@name" />
				</xsd:unique>
				<xsd:unique name="domainConstitutiveDamageElasticIsotropicUniqueName">
					<xsd:selector xpath="DamageElasticIsotropic" />
					<xsd:field xpath="@name" />
				</xsd:unique>
				<xsd:unique name="domainConstitutiveDamageSpectralElasticIsotropicUniqueName">
					<xsd:selector xpath="DamageSpectralElasticIsotropic" />
					<xsd:field xpath="@name" />
				</xsd:unique>
				<xsd:unique name="domainConstitutiveDamageVolDevElasticIsotropicUniqueName">
					<xsd:selector xpath="DamageVolDevElasticIsotropic" />
					<xsd:field xpath="@name" />
				</xsd:unique>
				<xsd:unique name="domainConstitutiveDeadOilFluidUniqueName">
					<xsd:selector xpath="DeadOilFluid" />
					<xsd:field xpath="@name" />
				</xsd:unique>
				<xsd:unique name="domainConstitutiveDelftEggUniqueName">
					<xsd:selector xpath="DelftEgg" />
					<xsd:field xpath="@name" />
				</xsd:unique>
				<xsd:unique name="domainConstitutiveDruckerPragerUniqueName">
					<xsd:selector xpath="DruckerPrager" />
					<xsd:field xpath="@name" />
				</xsd:unique>
				<xsd:unique name="domainConstitutiveElasticIsotropicUniqueName">
					<xsd:selector xpath="ElasticIsotropic" />
					<xsd:field xpath="@name" />
				</xsd:unique>
				<xsd:unique name="domainConstitutiveElasticIsotropicPressureDependentUniqueName">
					<xsd:selector xpath="ElasticIsotropicPressureDependent" />
					<xsd:field xpath="@name" />
				</xsd:unique>
				<xsd:unique name="domainConstitutiveElasticOrthotropicUniqueName">
					<xsd:selector xpath="ElasticOrthotropic" />
					<xsd:field xpath="@name" />
				</xsd:unique>
				<xsd:unique name="domainConstitutiveElasticTransverseIsotropicUniqueName">
					<xsd:selector xpath="ElasticTransverseIsotropic" />
					<xsd:field xpath="@name" />
				</xsd:unique>
				<xsd:unique name="domainConstitutiveExponentialDecayPermeabilityUniqueName">
					<xsd:selector xpath="ExponentialDecayPermeability" />
					<xsd:field xpath="@name" />
				</xsd:unique>
				<xsd:unique name="domainConstitutiveExtendedDruckerPragerUniqueName">
					<xsd:selector xpath="ExtendedDruckerPrager" />
					<xsd:field xpath="@name" />
				</xsd:unique>
				<xsd:unique name="domainConstitutiveFrictionlessContactUniqueName">
					<xsd:selector xpath="FrictionlessContact" />
					<xsd:field xpath="@name" />
				</xsd:unique>
				<xsd:unique name="domainConstitutiveHydraulicApertureTableUniqueName">
					<xsd:selector xpath="HydraulicApertureTable" />
					<xsd:field xpath="@name" />
				</xsd:unique>
				<xsd:unique name="domainConstitutiveJFunctionCapillaryPressureUniqueName">
					<xsd:selector xpath="JFunctionCapillaryPressure" />
					<xsd:field xpath="@name" />
				</xsd:unique>
				<xsd:unique name="domainConstitutiveLinearIsotropicDispersionUniqueName">
					<xsd:selector xpath="LinearIsotropicDispersion" />
					<xsd:field xpath="@name" />
				</xsd:unique>
				<xsd:unique name="domainConstitutiveModifiedCamClayUniqueName">
					<xsd:selector xpath="ModifiedCamClay" />
					<xsd:field xpath="@name" />
				</xsd:unique>
				<xsd:unique name="domainConstitutiveMultiPhaseConstantThermalConductivityUniqueName">
					<xsd:selector xpath="MultiPhaseConstantThermalConductivity" />
					<xsd:field xpath="@name" />
				</xsd:unique>
				<xsd:unique name="domainConstitutiveMultiPhaseVolumeWeightedThermalConductivityUniqueName">
					<xsd:selector xpath="MultiPhaseVolumeWeightedThermalConductivity" />
					<xsd:field xpath="@name" />
				</xsd:unique>
				<xsd:unique name="domainConstitutiveNullModelUniqueName">
					<xsd:selector xpath="NullModel" />
					<xsd:field xpath="@name" />
				</xsd:unique>
				<xsd:unique name="domainConstitutiveParallelPlatesPermeabilityUniqueName">
					<xsd:selector xpath="ParallelPlatesPermeability" />
					<xsd:field xpath="@name" />
				</xsd:unique>
				<xsd:unique name="domainConstitutiveParticleFluidUniqueName">
					<xsd:selector xpath="ParticleFluid" />
					<xsd:field xpath="@name" />
				</xsd:unique>
				<xsd:unique name="domainConstitutivePerfectlyPlasticUniqueName">
					<xsd:selector xpath="PerfectlyPlastic" />
					<xsd:field xpath="@name" />
				</xsd:unique>
				<xsd:unique name="domainConstitutivePorousDamageElasticIsotropicUniqueName">
					<xsd:selector xpath="PorousDamageElasticIsotropic" />
					<xsd:field xpath="@name" />
				</xsd:unique>
				<xsd:unique name="domainConstitutivePorousDamageSpectralElasticIsotropicUniqueName">
					<xsd:selector xpath="PorousDamageSpectralElasticIsotropic" />
					<xsd:field xpath="@name" />
				</xsd:unique>
				<xsd:unique name="domainConstitutivePorousDamageVolDevElasticIsotropicUniqueName">
					<xsd:selector xpath="PorousDamageVolDevElasticIsotropic" />
					<xsd:field xpath="@name" />
				</xsd:unique>
				<xsd:unique name="domainConstitutivePorousDelftEggUniqueName">
					<xsd:selector xpath="PorousDelftEgg" />
					<xsd:field xpath="@name" />
				</xsd:unique>
				<xsd:unique name="domainConstitutivePorousDruckerPragerUniqueName">
					<xsd:selector xpath="PorousDruckerPrager" />
					<xsd:field xpath="@name" />
				</xsd:unique>
				<xsd:unique name="domainConstitutivePorousElasticIsotropicUniqueName">
					<xsd:selector xpath="PorousElasticIsotropic" />
					<xsd:field xpath="@name" />
				</xsd:unique>
				<xsd:unique name="domainConstitutivePorousElasticOrthotropicUniqueName">
					<xsd:selector xpath="PorousElasticOrthotropic" />
					<xsd:field xpath="@name" />
				</xsd:unique>
				<xsd:unique name="domainConstitutivePorousElasticTransverseIsotropicUniqueName">
					<xsd:selector xpath="PorousElasticTransverseIsotropic" />
					<xsd:field xpath="@name" />
				</xsd:unique>
				<xsd:unique name="domainConstitutivePorousExtendedDruckerPragerUniqueName">
					<xsd:selector xpath="PorousExtendedDruckerPrager" />
					<xsd:field xpath="@name" />
				</xsd:unique>
				<xsd:unique name="domainConstitutivePorousModifiedCamClayUniqueName">
					<xsd:selector xpath="PorousModifiedCamClay" />
					<xsd:field xpath="@name" />
				</xsd:unique>
				<xsd:unique name="domainConstitutivePorousViscoDruckerPragerUniqueName">
					<xsd:selector xpath="PorousViscoDruckerPrager" />
					<xsd:field xpath="@name" />
				</xsd:unique>
				<xsd:unique name="domainConstitutivePorousViscoExtendedDruckerPragerUniqueName">
					<xsd:selector xpath="PorousViscoExtendedDruckerPrager" />
					<xsd:field xpath="@name" />
				</xsd:unique>
				<xsd:unique name="domainConstitutivePorousViscoModifiedCamClayUniqueName">
					<xsd:selector xpath="PorousViscoModifiedCamClay" />
					<xsd:field xpath="@name" />
				</xsd:unique>
				<xsd:unique name="domainConstitutivePressurePermeabilityUniqueName">
					<xsd:selector xpath="PressurePermeability" />
					<xsd:field xpath="@name" />
				</xsd:unique>
				<xsd:unique name="domainConstitutivePressurePorosityUniqueName">
					<xsd:selector xpath="PressurePorosity" />
					<xsd:field xpath="@name" />
				</xsd:unique>
				<xsd:unique name="domainConstitutiveProppantPermeabilityUniqueName">
					<xsd:selector xpath="ProppantPermeability" />
					<xsd:field xpath="@name" />
				</xsd:unique>
				<xsd:unique name="domainConstitutiveProppantPorosityUniqueName">
					<xsd:selector xpath="ProppantPorosity" />
					<xsd:field xpath="@name" />
				</xsd:unique>
				<xsd:unique name="domainConstitutiveProppantSlurryFluidUniqueName">
					<xsd:selector xpath="ProppantSlurryFluid" />
					<xsd:field xpath="@name" />
				</xsd:unique>
				<xsd:unique name="domainConstitutiveProppantSolidProppantPermeabilityUniqueName">
					<xsd:selector xpath="ProppantSolidProppantPermeability" />
					<xsd:field xpath="@name" />
				</xsd:unique>
				<xsd:unique name="domainConstitutiveRateAndStateFrictionUniqueName">
					<xsd:selector xpath="RateAndStateFriction" />
					<xsd:field xpath="@name" />
				</xsd:unique>
				<xsd:unique name="domainConstitutiveReactiveBrineUniqueName">
					<xsd:selector xpath="ReactiveBrine" />
					<xsd:field xpath="@name" />
				</xsd:unique>
				<xsd:unique name="domainConstitutiveReactiveBrineThermalUniqueName">
					<xsd:selector xpath="ReactiveBrineThermal" />
					<xsd:field xpath="@name" />
				</xsd:unique>
				<xsd:unique name="domainConstitutiveSinglePhaseThermalConductivityUniqueName">
					<xsd:selector xpath="SinglePhaseThermalConductivity" />
					<xsd:field xpath="@name" />
				</xsd:unique>
				<xsd:unique name="domainConstitutiveSlipDependentPermeabilityUniqueName">
					<xsd:selector xpath="SlipDependentPermeability" />
					<xsd:field xpath="@name" />
				</xsd:unique>
				<xsd:unique name="domainConstitutiveSolidInternalEnergyUniqueName">
					<xsd:selector xpath="SolidInternalEnergy" />
					<xsd:field xpath="@name" />
				</xsd:unique>
				<xsd:unique name="domainConstitutiveTableCapillaryPressureUniqueName">
					<xsd:selector xpath="TableCapillaryPressure" />
					<xsd:field xpath="@name" />
				</xsd:unique>
				<xsd:unique name="domainConstitutiveTableRelativePermeabilityUniqueName">
					<xsd:selector xpath="TableRelativePermeability" />
					<xsd:field xpath="@name" />
				</xsd:unique>
				<xsd:unique name="domainConstitutiveTableRelativePermeabilityHysteresisUniqueName">
					<xsd:selector xpath="TableRelativePermeabilityHysteresis" />
					<xsd:field xpath="@name" />
				</xsd:unique>
				<xsd:unique name="domainConstitutiveThermalCompressibleSinglePhaseFluidUniqueName">
					<xsd:selector xpath="ThermalCompressibleSinglePhaseFluid" />
					<xsd:field xpath="@name" />
				</xsd:unique>
				<xsd:unique name="domainConstitutiveVanGenuchtenBakerRelativePermeabilityUniqueName">
					<xsd:selector xpath="VanGenuchtenBakerRelativePermeability" />
					<xsd:field xpath="@name" />
				</xsd:unique>
				<xsd:unique name="domainConstitutiveVanGenuchtenCapillaryPressureUniqueName">
					<xsd:selector xpath="VanGenuchtenCapillaryPressure" />
					<xsd:field xpath="@name" />
				</xsd:unique>
				<xsd:unique name="domainConstitutiveVanGenuchtenStone2RelativePermeabilityUniqueName">
					<xsd:selector xpath="VanGenuchtenStone2RelativePermeability" />
					<xsd:field xpath="@name" />
				</xsd:unique>
				<xsd:unique name="domainConstitutiveViscoDruckerPragerUniqueName">
					<xsd:selector xpath="ViscoDruckerPrager" />
					<xsd:field xpath="@name" />
				</xsd:unique>
				<xsd:unique name="domainConstitutiveViscoExtendedDruckerPragerUniqueName">
					<xsd:selector xpath="ViscoExtendedDruckerPrager" />
					<xsd:field xpath="@name" />
				</xsd:unique>
				<xsd:unique name="domainConstitutiveViscoModifiedCamClayUniqueName">
					<xsd:selector xpath="ViscoModifiedCamClay" />
					<xsd:field xpath="@name" />
				</xsd:unique>
				<xsd:unique name="domainConstitutiveWillisRichardsPermeabilityUniqueName">
					<xsd:selector xpath="WillisRichardsPermeability" />
					<xsd:field xpath="@name" />
				</xsd:unique>
			</xsd:element>
			<xsd:element name="ElementRegions" type="ElementRegionsType" maxOccurs="1" />
			<xsd:element name="ParticleRegions" type="ParticleRegionsType" maxOccurs="1" />
			<xsd:element name="Included" type="IncludedType" maxOccurs="1">
				<xsd:unique name="IncludedFileUniqueName">
					<xsd:selector xpath="File" />
					<xsd:field xpath="@name" />
				</xsd:unique>
			</xsd:element>
			<xsd:element name="Parameters" type="ParametersType" maxOccurs="1">
				<xsd:unique name="ParametersParameterUniqueName">
					<xsd:selector xpath="Parameter" />
					<xsd:field xpath="@name" />
				</xsd:unique>
			</xsd:element>
			<xsd:element name="Benchmarks" type="BenchmarksType" maxOccurs="1" />
		</xsd:choice>
	</xsd:complexType>
	<xsd:complexType name="EventsType">
		<xsd:choice minOccurs="0" maxOccurs="unbounded">
			<xsd:element name="HaltEvent" type="HaltEventType">
				<xsd:unique name="EventsHaltEventHaltEventUniqueName">
					<xsd:selector xpath="HaltEvent" />
					<xsd:field xpath="@name" />
				</xsd:unique>
				<xsd:unique name="EventsHaltEventPeriodicEventUniqueName">
					<xsd:selector xpath="PeriodicEvent" />
					<xsd:field xpath="@name" />
				</xsd:unique>
				<xsd:unique name="EventsHaltEventSoloEventUniqueName">
					<xsd:selector xpath="SoloEvent" />
					<xsd:field xpath="@name" />
				</xsd:unique>
			</xsd:element>
			<xsd:element name="PeriodicEvent" type="PeriodicEventType">
				<xsd:unique name="EventsPeriodicEventHaltEventUniqueName">
					<xsd:selector xpath="HaltEvent" />
					<xsd:field xpath="@name" />
				</xsd:unique>
				<xsd:unique name="EventsPeriodicEventPeriodicEventUniqueName">
					<xsd:selector xpath="PeriodicEvent" />
					<xsd:field xpath="@name" />
				</xsd:unique>
				<xsd:unique name="EventsPeriodicEventSoloEventUniqueName">
					<xsd:selector xpath="SoloEvent" />
					<xsd:field xpath="@name" />
				</xsd:unique>
			</xsd:element>
			<xsd:element name="SoloEvent" type="SoloEventType">
				<xsd:unique name="EventsSoloEventHaltEventUniqueName">
					<xsd:selector xpath="HaltEvent" />
					<xsd:field xpath="@name" />
				</xsd:unique>
				<xsd:unique name="EventsSoloEventPeriodicEventUniqueName">
					<xsd:selector xpath="PeriodicEvent" />
					<xsd:field xpath="@name" />
				</xsd:unique>
				<xsd:unique name="EventsSoloEventSoloEventUniqueName">
					<xsd:selector xpath="SoloEvent" />
					<xsd:field xpath="@name" />
				</xsd:unique>
			</xsd:element>
		</xsd:choice>
		<!--logLevel => Log level-->
		<xsd:attribute name="logLevel" type="integer" default="0" />
		<!--maxCycle => Maximum simulation cycle for the global event loop. Disabled by default.-->
		<xsd:attribute name="maxCycle" type="integer" default="2147483647" />
		<!--maxTime => Maximum simulation time for the global event loop. Disabled by default.-->
		<xsd:attribute name="maxTime" type="real64" default="3.1557e+11" />
		<!--minTime => Start simulation time for the global event loop.-->
		<xsd:attribute name="minTime" type="real64" default="0" />
		<!--timeOutputFormat => Format of the time in the GEOS log.-->
		<xsd:attribute name="timeOutputFormat" type="geos_EventManager_TimeOutputFormat" default="seconds" />
	</xsd:complexType>
	<xsd:complexType name="HaltEventType">
		<xsd:choice minOccurs="0" maxOccurs="unbounded">
			<xsd:element name="HaltEvent" type="HaltEventType" />
			<xsd:element name="PeriodicEvent" type="PeriodicEventType" />
			<xsd:element name="SoloEvent" type="SoloEventType" />
		</xsd:choice>
		<!--beginTime => Start time of this event.-->
		<xsd:attribute name="beginTime" type="real64" default="0" />
		<!--endTime => End time of this event.-->
		<xsd:attribute name="endTime" type="real64" default="1e+100" />
		<!--finalDtStretch => Allow the final dt request for this event to grow by this percentage to match the endTime exactly.-->
		<xsd:attribute name="finalDtStretch" type="real64" default="0.001" />
		<!--forceDt => While active, this event will request this timestep value (ignoring any children/targets requests).-->
		<xsd:attribute name="forceDt" type="real64" default="-1" />
		<!--logLevel => Log level-->
		<xsd:attribute name="logLevel" type="integer" default="0" />
		<!--maxEventDt => While active, this event will request a timestep <= this value (depending upon any child/target requests).-->
		<xsd:attribute name="maxEventDt" type="real64" default="-1" />
		<!--maxRuntime => The maximum allowable runtime for the job.-->
		<xsd:attribute name="maxRuntime" type="real64" use="required" />
		<!--target => Name of the object to be executed when the event criteria are met.-->
		<xsd:attribute name="target" type="groupNameRef" default="" />
		<!--targetExactStartStop => If this option is set, the event will reduce its timestep requests to match any specified beginTime/endTimes exactly.-->
		<xsd:attribute name="targetExactStartStop" type="integer" default="1" />
		<!--name => A name is required for any non-unique nodes-->
		<xsd:attribute name="name" type="groupName" use="required" />
	</xsd:complexType>
	<xsd:complexType name="PeriodicEventType">
		<xsd:choice minOccurs="0" maxOccurs="unbounded">
			<xsd:element name="HaltEvent" type="HaltEventType" />
			<xsd:element name="PeriodicEvent" type="PeriodicEventType" />
			<xsd:element name="SoloEvent" type="SoloEventType" />
		</xsd:choice>
		<!--beginTime => Start time of this event.-->
		<xsd:attribute name="beginTime" type="real64" default="0" />
		<!--cycleFrequency => Event application frequency (cycle, default)-->
		<xsd:attribute name="cycleFrequency" type="integer" default="1" />
		<!--endTime => End time of this event.-->
		<xsd:attribute name="endTime" type="real64" default="1e+100" />
		<!--finalDtStretch => Allow the final dt request for this event to grow by this percentage to match the endTime exactly.-->
		<xsd:attribute name="finalDtStretch" type="real64" default="0.001" />
		<!--forceDt => While active, this event will request this timestep value (ignoring any children/targets requests).-->
		<xsd:attribute name="forceDt" type="real64" default="-1" />
		<!--function => Name of an optional function to evaluate when the time/cycle criteria are met.If the result is greater than the specified eventThreshold, the function will continue to execute.-->
		<xsd:attribute name="function" type="groupNameRef" default="" />
		<!--logLevel => Log level-->
		<xsd:attribute name="logLevel" type="integer" default="0" />
		<!--maxEventDt => While active, this event will request a timestep <= this value (depending upon any child/target requests).-->
		<xsd:attribute name="maxEventDt" type="real64" default="-1" />
		<!--object => If the optional function requires an object as an input, specify its path here.-->
		<xsd:attribute name="object" type="groupNameRef" default="" />
		<!--set => If the optional function is applied to an object, specify the setname to evaluate (default = everything).-->
		<xsd:attribute name="set" type="groupNameRef" default="" />
		<!--stat => If the optional function is applied to an object, specify the statistic to compare to the eventThreshold.The current options include: min, avg, and max.-->
		<xsd:attribute name="stat" type="integer" default="0" />
		<!--target => Name of the object to be executed when the event criteria are met.-->
		<xsd:attribute name="target" type="groupNameRef" default="" />
		<!--targetExactStartStop => If this option is set, the event will reduce its timestep requests to match any specified beginTime/endTimes exactly.-->
		<xsd:attribute name="targetExactStartStop" type="integer" default="1" />
		<!--targetExactTimestep => If this option is set, the event will reduce its timestep requests to match the specified timeFrequency perfectly: dt_request = min(dt_request, t_last + time_frequency - time)).-->
		<xsd:attribute name="targetExactTimestep" type="integer" default="1" />
		<!--threshold => If the optional function is used, the event will execute if the value returned by the function exceeds this threshold.-->
		<xsd:attribute name="threshold" type="real64" default="0" />
		<!--timeFrequency => Event application frequency (time).  Note: if this value is specified, it will override any cycle-based behavior.-->
		<xsd:attribute name="timeFrequency" type="real64" default="-1" />
		<!--name => A name is required for any non-unique nodes-->
		<xsd:attribute name="name" type="groupName" use="required" />
	</xsd:complexType>
	<xsd:complexType name="SoloEventType">
		<xsd:choice minOccurs="0" maxOccurs="unbounded">
			<xsd:element name="HaltEvent" type="HaltEventType" />
			<xsd:element name="PeriodicEvent" type="PeriodicEventType" />
			<xsd:element name="SoloEvent" type="SoloEventType" />
		</xsd:choice>
		<!--beginTime => Start time of this event.-->
		<xsd:attribute name="beginTime" type="real64" default="0" />
		<!--endTime => End time of this event.-->
		<xsd:attribute name="endTime" type="real64" default="1e+100" />
		<!--finalDtStretch => Allow the final dt request for this event to grow by this percentage to match the endTime exactly.-->
		<xsd:attribute name="finalDtStretch" type="real64" default="0.001" />
		<!--forceDt => While active, this event will request this timestep value (ignoring any children/targets requests).-->
		<xsd:attribute name="forceDt" type="real64" default="-1" />
		<!--logLevel => Log level-->
		<xsd:attribute name="logLevel" type="integer" default="0" />
		<!--maxEventDt => While active, this event will request a timestep <= this value (depending upon any child/target requests).-->
		<xsd:attribute name="maxEventDt" type="real64" default="-1" />
		<!--target => Name of the object to be executed when the event criteria are met.-->
		<xsd:attribute name="target" type="groupNameRef" default="" />
		<!--targetCycle => Targeted cycle to execute the event.-->
		<xsd:attribute name="targetCycle" type="integer" default="-1" />
		<!--targetExactStartStop => If this option is set, the event will reduce its timestep requests to match any specified beginTime/endTimes exactly.-->
		<xsd:attribute name="targetExactStartStop" type="integer" default="1" />
		<!--targetExactTimestep => If this option is set, the event will reduce its timestep requests to match the specified execution time exactly: dt_request = min(dt_request, t_target - time)).-->
		<xsd:attribute name="targetExactTimestep" type="integer" default="1" />
		<!--targetTime => Targeted time to execute the event.-->
		<xsd:attribute name="targetTime" type="real64" default="-1" />
		<!--name => A name is required for any non-unique nodes-->
		<xsd:attribute name="name" type="groupName" use="required" />
	</xsd:complexType>
	<xsd:simpleType name="geos_EventManager_TimeOutputFormat">
		<xsd:restriction base="xsd:string">
			<xsd:pattern value=".*[\[\]`$].*|seconds|minutes|hours|days|years|full" />
		</xsd:restriction>
	</xsd:simpleType>
	<xsd:complexType name="ExternalDataSourceType">
		<xsd:choice minOccurs="0" maxOccurs="unbounded">
			<xsd:element name="VTKHierarchicalDataSource" type="VTKHierarchicalDataSourceType">
				<xsd:unique name="ExternalDataSourceVTKHierarchicalDataSourceVTKHierarchicalDataSourceUniqueName">
					<xsd:selector xpath="VTKHierarchicalDataSource" />
					<xsd:field xpath="@name" />
				</xsd:unique>
			</xsd:element>
		</xsd:choice>
	</xsd:complexType>
	<xsd:complexType name="VTKHierarchicalDataSourceType">
		<xsd:choice minOccurs="0" maxOccurs="unbounded">
			<xsd:element name="VTKHierarchicalDataSource" type="VTKHierarchicalDataSourceType" />
		</xsd:choice>
		<!--file => Path to the mesh file-->
		<xsd:attribute name="file" type="groupNameRef" use="required" />
		<!--name => A name is required for any non-unique nodes-->
		<xsd:attribute name="name" type="groupName" use="required" />
	</xsd:complexType>
	<xsd:complexType name="FieldSpecificationsType">
		<xsd:choice minOccurs="0" maxOccurs="unbounded">
			<xsd:element name="Aquifer" type="AquiferType" />
			<xsd:element name="Dirichlet" type="DirichletType" />
			<xsd:element name="FieldSpecification" type="FieldSpecificationType" />
			<xsd:element name="HydrostaticEquilibrium" type="HydrostaticEquilibriumType" />
			<xsd:element name="PML" type="PMLType" />
			<xsd:element name="SourceFlux" type="SourceFluxType" />
			<xsd:element name="Traction" type="TractionType" />
		</xsd:choice>
	</xsd:complexType>
	<xsd:complexType name="AquiferType">
		<!--allowAllPhasesIntoAquifer => Flag to allow all phases to flow into the aquifer. 
This flag only matters for the configuration in which flow is from reservoir to aquifer. 
    - If the flag is equal to 1, then all phases, including non-aqueous phases, are allowed to flow into the aquifer. 
     - If the flag is equal to 0, then only the water phase is allowed to flow into the aquifer. 
If you are in a configuration in which flow is from reservoir to aquifer and you expect non-aqueous phases to saturate the reservoir cells next to the aquifer, set this flag to 1. 
This keyword is ignored for single-phase flow simulations-->
		<xsd:attribute name="allowAllPhasesIntoAquifer" type="integer" default="0" />
		<!--aquiferAngle => Angle subtended by the aquifer boundary from the center of the reservoir [degress]-->
		<xsd:attribute name="aquiferAngle" type="real64" use="required" />
		<!--aquiferElevation => Aquifer elevation (positive going upward) [m]-->
		<xsd:attribute name="aquiferElevation" type="real64" use="required" />
		<!--aquiferInitialPressure => Aquifer initial pressure [Pa]-->
		<xsd:attribute name="aquiferInitialPressure" type="real64" use="required" />
		<!--aquiferInnerRadius => Aquifer inner radius [m]-->
		<xsd:attribute name="aquiferInnerRadius" type="real64" use="required" />
		<!--aquiferPermeability => Aquifer permeability [m^2]-->
		<xsd:attribute name="aquiferPermeability" type="real64" use="required" />
		<!--aquiferPorosity => Aquifer porosity-->
		<xsd:attribute name="aquiferPorosity" type="real64" use="required" />
		<!--aquiferThickness => Aquifer thickness [m]-->
		<xsd:attribute name="aquiferThickness" type="real64" use="required" />
		<!--aquiferTotalCompressibility => Aquifer total compressibility (rock and fluid) [Pa^-1]-->
		<xsd:attribute name="aquiferTotalCompressibility" type="real64" use="required" />
		<!--aquiferWaterDensity => Aquifer water density [kg.m^-3]-->
		<xsd:attribute name="aquiferWaterDensity" type="real64" use="required" />
		<!--aquiferWaterPhaseComponentFraction => Aquifer water phase component fraction. This keyword is ignored for single-phase flow simulations.-->
		<xsd:attribute name="aquiferWaterPhaseComponentFraction" type="real64_array" default="{0}" />
		<!--aquiferWaterPhaseComponentNames => Aquifer water phase component names. This keyword is ignored for single-phase flow simulations.-->
		<xsd:attribute name="aquiferWaterPhaseComponentNames" type="string_array" default="{}" />
		<!--aquiferWaterViscosity => Aquifer water viscosity [Pa.s]-->
		<xsd:attribute name="aquiferWaterViscosity" type="real64" use="required" />
		<!--bcApplicationTableName => Name of table that specifies the on/off application of the boundary condition.-->
		<xsd:attribute name="bcApplicationTableName" type="groupNameRef" default="" />
		<!--beginTime => Time at which the boundary condition will start being applied.-->
		<xsd:attribute name="beginTime" type="real64" default="-1e+99" />
		<!--direction => Direction to apply boundary condition to.-->
		<xsd:attribute name="direction" type="R1Tensor" default="{0,0,0}" />
		<!--endTime => Time at which the boundary condition will stop being applied.-->
		<xsd:attribute name="endTime" type="real64" default="1e+99" />
		<!--functionName => Name of function that specifies variation of the boundary condition.-->
		<xsd:attribute name="functionName" type="groupNameRef" default="" />
		<!--initialCondition => Boundary condition is applied as an initial condition.-->
		<xsd:attribute name="initialCondition" type="integer" default="0" />
		<!--logLevel => Log level-->
		<xsd:attribute name="logLevel" type="integer" default="0" />
		<!--pressureInfluenceFunctionName => Name of the table describing the pressure influence function
. If not provided, we use a default pressure influence function-->
		<xsd:attribute name="pressureInfluenceFunctionName" type="groupNameRef" default="" />
		<!--scale => Scale factor for value of the boundary condition.-->
		<xsd:attribute name="scale" type="real64" default="0" />
		<!--setNames => Name of sets that boundary condition is applied to.-->
		<xsd:attribute name="setNames" type="groupNameRef_array" use="required" />
		<!--name => A name is required for any non-unique nodes-->
		<xsd:attribute name="name" type="groupName" use="required" />
	</xsd:complexType>
	<xsd:complexType name="DirichletType">
		<!--bcApplicationTableName => Name of table that specifies the on/off application of the boundary condition.-->
		<xsd:attribute name="bcApplicationTableName" type="groupNameRef" default="" />
		<!--beginTime => Time at which the boundary condition will start being applied.-->
		<xsd:attribute name="beginTime" type="real64" default="-1e+99" />
		<!--component => Component of field (if tensor) to apply boundary condition to.-->
		<xsd:attribute name="component" type="integer" default="-1" />
		<!--direction => Direction to apply boundary condition to.-->
		<xsd:attribute name="direction" type="R1Tensor" default="{0,0,0}" />
		<!--endTime => Time at which the boundary condition will stop being applied.-->
		<xsd:attribute name="endTime" type="real64" default="1e+99" />
		<!--fieldName => Name of field that boundary condition is applied to.-->
		<xsd:attribute name="fieldName" type="groupNameRef" default="" />
		<!--functionName => Name of function that specifies variation of the boundary condition.-->
		<xsd:attribute name="functionName" type="groupNameRef" default="" />
		<!--initialCondition => Boundary condition is applied as an initial condition.-->
		<xsd:attribute name="initialCondition" type="integer" default="0" />
		<!--logLevel => Log level-->
		<xsd:attribute name="logLevel" type="integer" default="0" />
		<!--objectPath => Path to the target field-->
		<xsd:attribute name="objectPath" type="groupNameRef" default="" />
		<!--scale => Scale factor for value of the boundary condition.-->
		<xsd:attribute name="scale" type="real64" default="0" />
		<!--setNames => Name of sets that boundary condition is applied to.-->
		<xsd:attribute name="setNames" type="groupNameRef_array" use="required" />
		<!--name => A name is required for any non-unique nodes-->
		<xsd:attribute name="name" type="groupName" use="required" />
	</xsd:complexType>
	<xsd:complexType name="FieldSpecificationType">
		<!--bcApplicationTableName => Name of table that specifies the on/off application of the boundary condition.-->
		<xsd:attribute name="bcApplicationTableName" type="groupNameRef" default="" />
		<!--beginTime => Time at which the boundary condition will start being applied.-->
		<xsd:attribute name="beginTime" type="real64" default="-1e+99" />
		<!--component => Component of field (if tensor) to apply boundary condition to.-->
		<xsd:attribute name="component" type="integer" default="-1" />
		<!--direction => Direction to apply boundary condition to.-->
		<xsd:attribute name="direction" type="R1Tensor" default="{0,0,0}" />
		<!--endTime => Time at which the boundary condition will stop being applied.-->
		<xsd:attribute name="endTime" type="real64" default="1e+99" />
		<!--fieldName => Name of field that boundary condition is applied to.-->
		<xsd:attribute name="fieldName" type="groupNameRef" default="" />
		<!--functionName => Name of function that specifies variation of the boundary condition.-->
		<xsd:attribute name="functionName" type="groupNameRef" default="" />
		<!--initialCondition => Boundary condition is applied as an initial condition.-->
		<xsd:attribute name="initialCondition" type="integer" default="0" />
		<!--logLevel => Log level-->
		<xsd:attribute name="logLevel" type="integer" default="0" />
		<!--objectPath => Path to the target field-->
		<xsd:attribute name="objectPath" type="groupNameRef" default="" />
		<!--scale => Scale factor for value of the boundary condition.-->
		<xsd:attribute name="scale" type="real64" default="0" />
		<!--setNames => Name of sets that boundary condition is applied to.-->
		<xsd:attribute name="setNames" type="groupNameRef_array" use="required" />
		<!--name => A name is required for any non-unique nodes-->
		<xsd:attribute name="name" type="groupName" use="required" />
	</xsd:complexType>
	<xsd:complexType name="HydrostaticEquilibriumType">
		<!--bcApplicationTableName => Name of table that specifies the on/off application of the boundary condition.-->
		<xsd:attribute name="bcApplicationTableName" type="groupNameRef" default="" />
		<!--beginTime => Time at which the boundary condition will start being applied.-->
		<xsd:attribute name="beginTime" type="real64" default="-1e+99" />
		<!--componentFractionVsElevationTableNames => Names of the tables specifying the (component fraction vs elevation) relationship for each component-->
		<xsd:attribute name="componentFractionVsElevationTableNames" type="groupNameRef_array" default="{}" />
		<!--componentNames => Names of the fluid components-->
		<xsd:attribute name="componentNames" type="string_array" default="{}" />
		<!--datumElevation => Datum elevation [m]-->
		<xsd:attribute name="datumElevation" type="real64" use="required" />
		<!--datumPressure => Datum pressure [Pa]-->
		<xsd:attribute name="datumPressure" type="real64" use="required" />
		<!--direction => Direction to apply boundary condition to.-->
		<xsd:attribute name="direction" type="R1Tensor" default="{0,0,0}" />
		<!--elevationIncrementInHydrostaticPressureTable => Elevation increment [m] in the hydrostatic pressure table constructed internally-->
		<xsd:attribute name="elevationIncrementInHydrostaticPressureTable" type="real64" default="0.6096" />
		<!--endTime => Time at which the boundary condition will stop being applied.-->
		<xsd:attribute name="endTime" type="real64" default="1e+99" />
		<!--equilibrationTolerance => Tolerance in the fixed-point iteration scheme used for hydrostatic initialization-->
		<xsd:attribute name="equilibrationTolerance" type="real64" default="0.001" />
		<!--functionName => Name of function that specifies variation of the boundary condition.-->
		<xsd:attribute name="functionName" type="groupNameRef" default="" />
		<!--initialPhaseName => Name of the phase initially saturating the reservoir-->
		<xsd:attribute name="initialPhaseName" type="groupNameRef" default="" />
		<!--logLevel => Log level-->
		<xsd:attribute name="logLevel" type="integer" default="0" />
		<!--maxNumberOfEquilibrationIterations => Maximum number of equilibration iterations-->
		<xsd:attribute name="maxNumberOfEquilibrationIterations" type="integer" default="5" />
		<!--objectPath => Path to the target field-->
		<xsd:attribute name="objectPath" type="groupNameRef" default="" />
		<!--scale => Scale factor for value of the boundary condition.-->
		<xsd:attribute name="scale" type="real64" default="0" />
		<!--temperatureVsElevationTableName => Name of the table specifying the (temperature [K] vs elevation) relationship-->
		<xsd:attribute name="temperatureVsElevationTableName" type="groupNameRef" default="" />
		<!--name => A name is required for any non-unique nodes-->
		<xsd:attribute name="name" type="groupName" use="required" />
	</xsd:complexType>
	<xsd:complexType name="PMLType">
		<!--bcApplicationTableName => Name of table that specifies the on/off application of the boundary condition.-->
		<xsd:attribute name="bcApplicationTableName" type="groupNameRef" default="" />
		<!--beginTime => Time at which the boundary condition will start being applied.-->
		<xsd:attribute name="beginTime" type="real64" default="-1e+99" />
		<!--component => Component of field (if tensor) to apply boundary condition to.-->
		<xsd:attribute name="component" type="integer" default="-1" />
		<!--direction => Direction to apply boundary condition to.-->
		<xsd:attribute name="direction" type="R1Tensor" default="{0,0,0}" />
		<!--endTime => Time at which the boundary condition will stop being applied.-->
		<xsd:attribute name="endTime" type="real64" default="1e+99" />
		<!--functionName => Name of function that specifies variation of the boundary condition.-->
		<xsd:attribute name="functionName" type="groupNameRef" default="" />
		<!--logLevel => Log level-->
		<xsd:attribute name="logLevel" type="integer" default="0" />
		<!--objectPath => Path to the target field-->
		<xsd:attribute name="objectPath" type="groupNameRef" default="" />
		<!--reflectivity => Desired reflectivity of the PML region, used to compute the damping profile-->
		<xsd:attribute name="reflectivity" type="real32" default="0.001" />
		<!--scale => Scale factor for value of the boundary condition.-->
		<xsd:attribute name="scale" type="real64" default="0" />
		<!--setNames => Name of sets that boundary condition is applied to.-->
		<xsd:attribute name="setNames" type="groupNameRef_array" use="required" />
		<!--thicknessMaxXYZ => Thickness of the PML region, at right, back, and bottom sides, used to compute the damping profile-->
		<xsd:attribute name="thicknessMaxXYZ" type="R1Tensor32" default="{-1,-1,-1}" />
		<!--thicknessMinXYZ => Thickness of the PML region, at left, front, and top sides, used to compute the damping profile-->
		<xsd:attribute name="thicknessMinXYZ" type="R1Tensor32" default="{-1,-1,-1}" />
		<!--waveSpeedMaxXYZ => Wave speed in the PML, at right, back, and bottom sides, used to compute the damping profile-->
		<xsd:attribute name="waveSpeedMaxXYZ" type="R1Tensor32" default="{-1,-1,-1}" />
		<!--waveSpeedMinXYZ => Wave speed in the PML, at left, front, and top sides, used to compute the damping profile-->
		<xsd:attribute name="waveSpeedMinXYZ" type="R1Tensor32" default="{-1,-1,-1}" />
		<!--xMax => Maximum (x,y,z) coordinates of the inner PML boundaries-->
		<xsd:attribute name="xMax" type="R1Tensor32" default="{3.40282e+38,3.40282e+38,3.40282e+38}" />
		<!--xMin => Minimum (x,y,z) coordinates of the inner PML boundaries-->
		<xsd:attribute name="xMin" type="R1Tensor32" default="{-3.40282e+38,-3.40282e+38,-3.40282e+38}" />
		<!--name => A name is required for any non-unique nodes-->
		<xsd:attribute name="name" type="groupName" use="required" />
	</xsd:complexType>
	<xsd:complexType name="SourceFluxType">
		<!--bcApplicationTableName => Name of table that specifies the on/off application of the boundary condition.-->
		<xsd:attribute name="bcApplicationTableName" type="groupNameRef" default="" />
		<!--beginTime => Time at which the boundary condition will start being applied.-->
		<xsd:attribute name="beginTime" type="real64" default="-1e+99" />
		<!--component => Component of field (if tensor) to apply boundary condition to.-->
		<xsd:attribute name="component" type="integer" default="-1" />
		<!--direction => Direction to apply boundary condition to.-->
		<xsd:attribute name="direction" type="R1Tensor" default="{0,0,0}" />
		<!--endTime => Time at which the boundary condition will stop being applied.-->
		<xsd:attribute name="endTime" type="real64" default="1e+99" />
		<!--functionName => Name of a function that specifies the variation of the production rate variations of this SourceFlux.Multiplied by scale. If no function is provided, a constant value of 1 is used.The producted fluid rate unit is in kg by default, or in mole if the flow solver has a useMass of 0.-->
		<xsd:attribute name="functionName" type="groupNameRef" default="" />
		<!--initialCondition => Boundary condition is applied as an initial condition.-->
		<xsd:attribute name="initialCondition" type="integer" default="0" />
		<!--logLevel => Log level-->
		<xsd:attribute name="logLevel" type="integer" default="0" />
		<!--objectPath => Path to the target field-->
		<xsd:attribute name="objectPath" type="groupNameRef" default="" />
		<!--scale => Multiplier of the functionName value. If no functionName is provided, this value is used directly.-->
		<xsd:attribute name="scale" type="real64" default="0" />
		<!--setNames => Name of sets that boundary condition is applied to.-->
		<xsd:attribute name="setNames" type="groupNameRef_array" use="required" />
		<!--name => A name is required for any non-unique nodes-->
		<xsd:attribute name="name" type="groupName" use="required" />
	</xsd:complexType>
	<xsd:complexType name="TractionType">
		<!--bcApplicationTableName => Name of table that specifies the on/off application of the boundary condition.-->
		<xsd:attribute name="bcApplicationTableName" type="groupNameRef" default="" />
		<!--beginTime => Time at which the boundary condition will start being applied.-->
		<xsd:attribute name="beginTime" type="real64" default="-1e+99" />
		<!--direction => Direction to apply boundary condition to.-->
		<xsd:attribute name="direction" type="R1Tensor" default="{0,0,0}" />
		<!--endTime => Time at which the boundary condition will stop being applied.-->
		<xsd:attribute name="endTime" type="real64" default="1e+99" />
		<!--functionName => Name of function that specifies variation of the boundary condition.-->
		<xsd:attribute name="functionName" type="groupNameRef" default="" />
		<!--initialCondition => Boundary condition is applied as an initial condition.-->
		<xsd:attribute name="initialCondition" type="integer" default="0" />
		<!--inputStress => Input stress for tractionType = stress-->
		<xsd:attribute name="inputStress" type="R2SymTensor" default="{0,0,0,0,0,0}" />
		<!--logLevel => Log level-->
		<xsd:attribute name="logLevel" type="integer" default="0" />
		<!--objectPath => Path to the target field-->
		<xsd:attribute name="objectPath" type="groupNameRef" default="" />
		<!--scale => Scale factor for value of the boundary condition.-->
		<xsd:attribute name="scale" type="real64" default="0" />
		<!--setNames => Name of sets that boundary condition is applied to.-->
		<xsd:attribute name="setNames" type="groupNameRef_array" use="required" />
		<!--tractionType => Type of traction boundary condition. Options are:
vector - traction is applied to the faces as specified from the scale and direction,
normal - traction is applied to the faces as a pressure specified from the product of scale and the outward face normal,
stress - traction is applied to the faces as specified by the inner product of input stress and face normal.-->
		<xsd:attribute name="tractionType" type="geos_TractionBoundaryCondition_TractionType" default="vector" />
		<!--name => A name is required for any non-unique nodes-->
		<xsd:attribute name="name" type="groupName" use="required" />
	</xsd:complexType>
	<xsd:simpleType name="geos_TractionBoundaryCondition_TractionType">
		<xsd:restriction base="xsd:string">
			<xsd:pattern value=".*[\[\]`$].*|vector|normal|stress" />
		</xsd:restriction>
	</xsd:simpleType>
	<xsd:complexType name="FunctionsType">
		<xsd:choice minOccurs="0" maxOccurs="unbounded">
			<xsd:element name="CompositeFunction" type="CompositeFunctionType" />
			<xsd:element name="MultivariableTableFunction" type="MultivariableTableFunctionType" />
			<xsd:element name="SymbolicFunction" type="SymbolicFunctionType" />
			<xsd:element name="TableFunction" type="TableFunctionType" />
		</xsd:choice>
	</xsd:complexType>
	<xsd:complexType name="CompositeFunctionType">
		<!--expression => Composite math expression-->
		<xsd:attribute name="expression" type="string" default="" />
		<!--functionNames => List of source functions. The order must match the variableNames argument.-->
		<xsd:attribute name="functionNames" type="string_array" default="{}" />
		<!--inputVarNames => Name of fields are input to function.-->
		<xsd:attribute name="inputVarNames" type="groupNameRef_array" default="{}" />
		<!--variableNames => List of variables in expression-->
		<xsd:attribute name="variableNames" type="groupNameRef_array" default="{}" />
		<!--name => A name is required for any non-unique nodes-->
		<xsd:attribute name="name" type="groupName" use="required" />
	</xsd:complexType>
	<xsd:complexType name="MultivariableTableFunctionType">
		<!--inputVarNames => Name of fields are input to function.-->
		<xsd:attribute name="inputVarNames" type="groupNameRef_array" default="{}" />
		<!--name => A name is required for any non-unique nodes-->
		<xsd:attribute name="name" type="groupName" use="required" />
	</xsd:complexType>
	<xsd:complexType name="SymbolicFunctionType">
		<!--expression => Symbolic math expression-->
		<xsd:attribute name="expression" type="string" use="required" />
		<!--inputVarNames => Name of fields are input to function.-->
		<xsd:attribute name="inputVarNames" type="groupNameRef_array" default="{}" />
		<!--variableNames => List of variables in expression.  The order must match the evaluate argument-->
		<xsd:attribute name="variableNames" type="groupNameRef_array" use="required" />
		<!--name => A name is required for any non-unique nodes-->
		<xsd:attribute name="name" type="groupName" use="required" />
	</xsd:complexType>
	<xsd:complexType name="TableFunctionType">
		<!--coordinateFiles => List of coordinate file names for ND Table-->
		<xsd:attribute name="coordinateFiles" type="path_array" default="{}" />
		<!--coordinates => Coordinates inputs for 1D tables-->
		<xsd:attribute name="coordinates" type="real64_array" default="{0}" />
		<!--inputVarNames => Name of fields are input to function.-->
		<xsd:attribute name="inputVarNames" type="groupNameRef_array" default="{}" />
		<!--interpolation => Interpolation method. Valid options:
* linear
* nearest
* upper
* lower-->
		<xsd:attribute name="interpolation" type="geos_TableFunction_InterpolationType" default="linear" />
		<!--values => Values for 1D tables-->
		<xsd:attribute name="values" type="real64_array" default="{0}" />
		<!--voxelFile => Voxel file name for ND Table-->
		<xsd:attribute name="voxelFile" type="path" default="" />
		<!--name => A name is required for any non-unique nodes-->
		<xsd:attribute name="name" type="groupName" use="required" />
	</xsd:complexType>
	<xsd:simpleType name="geos_TableFunction_InterpolationType">
		<xsd:restriction base="xsd:string">
			<xsd:pattern value=".*[\[\]`$].*|linear|nearest|upper|lower" />
		</xsd:restriction>
	</xsd:simpleType>
	<xsd:complexType name="GeometryType">
		<xsd:choice minOccurs="0" maxOccurs="unbounded">
			<xsd:element name="Box" type="BoxType" />
			<xsd:element name="CustomPolarObject" type="CustomPolarObjectType" />
			<xsd:element name="Cylinder" type="CylinderType" />
			<xsd:element name="Disc" type="DiscType" />
			<xsd:element name="Rectangle" type="RectangleType" />
			<xsd:element name="ThickPlane" type="ThickPlaneType" />
		</xsd:choice>
	</xsd:complexType>
	<xsd:complexType name="BoxType">
		<!--strike => The strike angle of the box-->
		<xsd:attribute name="strike" type="real64" default="-90" />
		<!--xMax => Maximum (x,y,z) coordinates of the box-->
		<xsd:attribute name="xMax" type="R1Tensor" use="required" />
		<!--xMin => Minimum (x,y,z) coordinates of the box-->
		<xsd:attribute name="xMin" type="R1Tensor" use="required" />
		<!--name => A name is required for any non-unique nodes-->
		<xsd:attribute name="name" type="groupName" use="required" />
	</xsd:complexType>
	<xsd:complexType name="CustomPolarObjectType">
		<!--center => (x,y,z) coordinates of the center of the CustomPolarObject-->
		<xsd:attribute name="center" type="R1Tensor" use="required" />
		<!--coefficients => Coefficients of the CustomPolarObject function relating the localradius to the angle theta.-->
		<xsd:attribute name="coefficients" type="real64_array" use="required" />
		<!--lengthVector => Tangent vector defining the orthonormal basis along with the normal.-->
		<xsd:attribute name="lengthVector" type="R1Tensor" use="required" />
		<!--normal => Normal (n_x,n_y,n_z) to the plane (will be normalized automatically)-->
		<xsd:attribute name="normal" type="R1Tensor" use="required" />
		<!--tolerance => Tolerance to determine if a point sits on the CustomPolarObject or not. It is relative to the maximum dimension of the CustomPolarObject.-->
		<xsd:attribute name="tolerance" type="real64" default="1e-05" />
		<!--widthVector => Tangent vector defining the orthonormal basis along with the normal.-->
		<xsd:attribute name="widthVector" type="R1Tensor" use="required" />
		<!--name => A name is required for any non-unique nodes-->
		<xsd:attribute name="name" type="groupName" use="required" />
	</xsd:complexType>
	<xsd:complexType name="CylinderType">
		<!--firstFaceCenter => Center point of the first face of the cylinder-->
		<xsd:attribute name="firstFaceCenter" type="R1Tensor" use="required" />
		<!--innerRadius => Inner radius of the annulus-->
		<xsd:attribute name="innerRadius" type="real64" default="-1" />
		<!--outerRadius => Outer radius of the cylinder-->
		<xsd:attribute name="outerRadius" type="real64" use="required" />
		<!--secondFaceCenter => Center point of the second face of the cylinder-->
		<xsd:attribute name="secondFaceCenter" type="R1Tensor" use="required" />
		<!--name => A name is required for any non-unique nodes-->
		<xsd:attribute name="name" type="groupName" use="required" />
	</xsd:complexType>
	<xsd:complexType name="DiscType">
		<!--center => (x,y,z) coordinates of the center of the disc-->
		<xsd:attribute name="center" type="R1Tensor" use="required" />
		<!--lengthVector => Tangent vector defining the orthonormal basis along with the normal.-->
		<xsd:attribute name="lengthVector" type="R1Tensor" use="required" />
		<!--normal => Normal (n_x,n_y,n_z) to the plane (will be normalized automatically)-->
		<xsd:attribute name="normal" type="R1Tensor" use="required" />
		<!--radius => Radius of the disc.-->
		<xsd:attribute name="radius" type="real64" use="required" />
		<!--tolerance => Tolerance to determine if a point sits on the disc or not. It is relative to the maximum dimension of the disc.-->
		<xsd:attribute name="tolerance" type="real64" default="1e-05" />
		<!--widthVector => Tangent vector defining the orthonormal basis along with the normal.-->
		<xsd:attribute name="widthVector" type="R1Tensor" use="required" />
		<!--name => A name is required for any non-unique nodes-->
		<xsd:attribute name="name" type="groupName" use="required" />
	</xsd:complexType>
	<xsd:complexType name="RectangleType">
		<!--dimensions => Length and width of the bounded plane-->
		<xsd:attribute name="dimensions" type="real64_array" use="required" />
		<!--lengthVector => Tangent vector defining the orthonormal basis along with the normal.-->
		<xsd:attribute name="lengthVector" type="R1Tensor" use="required" />
		<!--normal => Normal (n_x,n_y,n_z) to the plane (will be normalized automatically)-->
		<xsd:attribute name="normal" type="R1Tensor" use="required" />
		<!--origin => Origin point (x,y,z) of the plane (basically, any point on the plane)-->
		<xsd:attribute name="origin" type="R1Tensor" use="required" />
		<!--tolerance => Tolerance to determine if a point sits on the plane or not. It is relative to the maximum dimension of the plane.-->
		<xsd:attribute name="tolerance" type="real64" default="1e-05" />
		<!--widthVector => Tangent vector defining the orthonormal basis along with the normal.-->
		<xsd:attribute name="widthVector" type="R1Tensor" use="required" />
		<!--name => A name is required for any non-unique nodes-->
		<xsd:attribute name="name" type="groupName" use="required" />
	</xsd:complexType>
	<xsd:complexType name="ThickPlaneType">
		<!--normal => Normal (n_x,n_y,n_z) to the plane (will be normalized automatically)-->
		<xsd:attribute name="normal" type="R1Tensor" use="required" />
		<!--origin => Origin point (x,y,z) of the plane (basically, any point on the plane)-->
		<xsd:attribute name="origin" type="R1Tensor" use="required" />
		<!--thickness => The total thickness of the plane (with half to each side)-->
		<xsd:attribute name="thickness" type="real64" use="required" />
		<!--name => A name is required for any non-unique nodes-->
		<xsd:attribute name="name" type="groupName" use="required" />
	</xsd:complexType>
	<xsd:complexType name="MeshType">
		<xsd:choice minOccurs="0" maxOccurs="unbounded">
			<xsd:element name="InternalMesh" type="InternalMeshType">
				<xsd:unique name="MeshInternalMeshInternalWellUniqueName">
					<xsd:selector xpath="InternalWell" />
					<xsd:field xpath="@name" />
				</xsd:unique>
				<xsd:unique name="MeshInternalMeshRegionUniqueName">
					<xsd:selector xpath="Region" />
					<xsd:field xpath="@name" />
				</xsd:unique>
				<xsd:unique name="MeshInternalMeshVTKWellUniqueName">
					<xsd:selector xpath="VTKWell" />
					<xsd:field xpath="@name" />
				</xsd:unique>
			</xsd:element>
			<xsd:element name="InternalWellbore" type="InternalWellboreType">
				<xsd:unique name="MeshInternalWellboreInternalWellUniqueName">
					<xsd:selector xpath="InternalWell" />
					<xsd:field xpath="@name" />
				</xsd:unique>
				<xsd:unique name="MeshInternalWellboreRegionUniqueName">
					<xsd:selector xpath="Region" />
					<xsd:field xpath="@name" />
				</xsd:unique>
				<xsd:unique name="MeshInternalWellboreVTKWellUniqueName">
					<xsd:selector xpath="VTKWell" />
					<xsd:field xpath="@name" />
				</xsd:unique>
			</xsd:element>
			<xsd:element name="ParticleMesh" type="ParticleMeshType" />
			<xsd:element name="VTKMesh" type="VTKMeshType">
				<xsd:unique name="MeshVTKMeshInternalWellUniqueName">
					<xsd:selector xpath="InternalWell" />
					<xsd:field xpath="@name" />
				</xsd:unique>
				<xsd:unique name="MeshVTKMeshRegionUniqueName">
					<xsd:selector xpath="Region" />
					<xsd:field xpath="@name" />
				</xsd:unique>
				<xsd:unique name="MeshVTKMeshVTKWellUniqueName">
					<xsd:selector xpath="VTKWell" />
					<xsd:field xpath="@name" />
				</xsd:unique>
			</xsd:element>
		</xsd:choice>
	</xsd:complexType>
	<xsd:complexType name="InternalMeshType">
		<xsd:choice minOccurs="0" maxOccurs="unbounded">
			<xsd:element name="InternalWell" type="InternalWellType">
				<xsd:unique name="MeshInternalMeshInternalWellPerforationUniqueName">
					<xsd:selector xpath="Perforation" />
					<xsd:field xpath="@name" />
				</xsd:unique>
			</xsd:element>
			<xsd:element name="Region" type="RegionType" />
			<xsd:element name="VTKWell" type="VTKWellType">
				<xsd:unique name="MeshInternalMeshVTKWellPerforationUniqueName">
					<xsd:selector xpath="Perforation" />
					<xsd:field xpath="@name" />
				</xsd:unique>
			</xsd:element>
		</xsd:choice>
		<!--cellBlockNames => Names of each mesh block-->
		<xsd:attribute name="cellBlockNames" type="groupNameRef_array" use="required" />
		<!--elementTypes => Element types of each mesh block. Use "C3D8" for linear brick element. Possible values are: Vertex, BEAM, C2D3, C2D4, Polygon, C3D4, C3D5, C3D6, C3D8, PentagonalPrism, HexagonalPrism, HeptagonalPrism, OctagonalPrism, NonagonalPrism, DecagonalPrism, HendecagonalPrism, Polyhedron.-->
		<xsd:attribute name="elementTypes" type="string_array" use="required" />
		<!--nx => Number of elements in the x-direction within each mesh block-->
		<xsd:attribute name="nx" type="integer_array" use="required" />
		<!--ny => Number of elements in the y-direction within each mesh block-->
		<xsd:attribute name="ny" type="integer_array" use="required" />
		<!--nz => Number of elements in the z-direction within each mesh block-->
		<xsd:attribute name="nz" type="integer_array" use="required" />
		<!--positionTolerance => A position tolerance to verify if a node belong to a nodeset-->
		<xsd:attribute name="positionTolerance" type="real64" default="1e-10" />
		<!--trianglePattern => Pattern by which to decompose the hex mesh into wedges-->
		<xsd:attribute name="trianglePattern" type="integer" default="0" />
		<!--xBias => Bias of element sizes in the x-direction within each mesh block (dx_left=(1+b)*L/N, dx_right=(1-b)*L/N)-->
		<xsd:attribute name="xBias" type="real64_array" default="{1}" />
		<!--xCoords => x-coordinates of each mesh block vertex-->
		<xsd:attribute name="xCoords" type="real64_array" use="required" />
		<!--yBias => Bias of element sizes in the y-direction within each mesh block (dy_left=(1+b)*L/N, dx_right=(1-b)*L/N)-->
		<xsd:attribute name="yBias" type="real64_array" default="{1}" />
		<!--yCoords => y-coordinates of each mesh block vertex-->
		<xsd:attribute name="yCoords" type="real64_array" use="required" />
		<!--zBias => Bias of element sizes in the z-direction within each mesh block (dz_left=(1+b)*L/N, dz_right=(1-b)*L/N)-->
		<xsd:attribute name="zBias" type="real64_array" default="{1}" />
		<!--zCoords => z-coordinates of each mesh block vertex-->
		<xsd:attribute name="zCoords" type="real64_array" use="required" />
		<!--name => A name is required for any non-unique nodes-->
		<xsd:attribute name="name" type="groupName" use="required" />
	</xsd:complexType>
	<xsd:complexType name="InternalWellType">
		<xsd:choice minOccurs="0" maxOccurs="unbounded">
			<xsd:element name="Perforation" type="PerforationType" />
		</xsd:choice>
		<!--logLevel => Log level-->
		<xsd:attribute name="logLevel" type="integer" default="0" />
		<!--minElementLength => Minimum length of a well element, computed as (segment length / number of elements per segment ) [m]-->
		<xsd:attribute name="minElementLength" type="real64" default="0.001" />
		<!--minSegmentLength => Minimum length of a well segment [m]-->
		<xsd:attribute name="minSegmentLength" type="real64" default="0.01" />
		<!--numElementsPerSegment => Number of well elements per polyline segment-->
		<xsd:attribute name="numElementsPerSegment" type="integer" use="required" />
		<!--polylineNodeCoords => Physical coordinates of the well polyline nodes-->
		<xsd:attribute name="polylineNodeCoords" type="real64_array2d" use="required" />
		<!--polylineSegmentConn => Connectivity of the polyline segments-->
		<xsd:attribute name="polylineSegmentConn" type="globalIndex_array2d" use="required" />
		<!--radius => Radius of the well [m]-->
		<xsd:attribute name="radius" type="real64" use="required" />
		<!--wellControlsName => Name of the set of constraints associated with this well-->
		<xsd:attribute name="wellControlsName" type="string" use="required" />
		<!--wellRegionName => Name of the well element region-->
		<xsd:attribute name="wellRegionName" type="string" use="required" />
		<!--name => A name is required for any non-unique nodes-->
		<xsd:attribute name="name" type="groupName" use="required" />
	</xsd:complexType>
	<xsd:complexType name="PerforationType">
		<!--distanceFromHead => Linear distance from well head to the perforation-->
		<xsd:attribute name="distanceFromHead" type="real64" use="required" />
		<!--skinFactor => Perforation skin factor-->
		<xsd:attribute name="skinFactor" type="real64" default="0" />
		<!--transmissibility => Perforation transmissibility-->
		<xsd:attribute name="transmissibility" type="real64" default="-1" />
		<!--name => A name is required for any non-unique nodes-->
		<xsd:attribute name="name" type="groupName" use="required" />
	</xsd:complexType>
	<xsd:complexType name="RegionType">
		<!--id => Interval region identifier-->
		<xsd:attribute name="id" type="integer" use="required" />
		<!--pathInRepository => Path of the dataset in the repository-->
		<xsd:attribute name="pathInRepository" type="string" use="required" />
		<!--name => A name is required for any non-unique nodes-->
		<xsd:attribute name="name" type="groupName" use="required" />
	</xsd:complexType>
	<xsd:complexType name="VTKWellType">
		<xsd:choice minOccurs="0" maxOccurs="unbounded">
			<xsd:element name="Perforation" type="PerforationType" />
		</xsd:choice>
		<!--file => Path to the well file-->
		<xsd:attribute name="file" type="path" use="required" />
		<!--minElementLength => Minimum length of a well element, computed as (segment length / number of elements per segment ) [m]-->
		<xsd:attribute name="minElementLength" type="real64" default="0.001" />
		<!--minSegmentLength => Minimum length of a well segment [m]-->
		<xsd:attribute name="minSegmentLength" type="real64" default="0.01" />
		<!--numElementsPerSegment => Number of well elements per polyline segment-->
		<xsd:attribute name="numElementsPerSegment" type="integer" use="required" />
		<!--radius => Radius of the well [m]-->
		<xsd:attribute name="radius" type="real64" use="required" />
		<!--wellControlsName => Name of the set of constraints associated with this well-->
		<xsd:attribute name="wellControlsName" type="string" use="required" />
		<!--wellRegionName => Name of the well element region-->
		<xsd:attribute name="wellRegionName" type="string" use="required" />
		<!--name => A name is required for any non-unique nodes-->
		<xsd:attribute name="name" type="groupName" use="required" />
	</xsd:complexType>
	<xsd:complexType name="InternalWellboreType">
		<xsd:choice minOccurs="0" maxOccurs="unbounded">
			<xsd:element name="InternalWell" type="InternalWellType">
				<xsd:unique name="MeshInternalWellboreInternalWellPerforationUniqueName">
					<xsd:selector xpath="Perforation" />
					<xsd:field xpath="@name" />
				</xsd:unique>
			</xsd:element>
			<xsd:element name="Region" type="RegionType" />
			<xsd:element name="VTKWell" type="VTKWellType">
				<xsd:unique name="MeshInternalWellboreVTKWellPerforationUniqueName">
					<xsd:selector xpath="Perforation" />
					<xsd:field xpath="@name" />
				</xsd:unique>
			</xsd:element>
		</xsd:choice>
		<!--autoSpaceRadialElems => Automatically set number and spacing of elements in the radial direction. This overrides the values of nr!Value in each block indicates factor to scale the radial increment.Larger numbers indicate larger radial elements.-->
		<xsd:attribute name="autoSpaceRadialElems" type="real64_array" default="{-1}" />
		<!--cartesianMappingInnerRadius => If using a Cartesian aligned outer boundary, this is inner radius at which to start the mapping.-->
		<xsd:attribute name="cartesianMappingInnerRadius" type="real64" default="1e+99" />
		<!--cellBlockNames => Names of each mesh block-->
		<xsd:attribute name="cellBlockNames" type="groupNameRef_array" use="required" />
		<!--elementTypes => Element types of each mesh block. Use "C3D8" for linear brick element. Possible values are: Vertex, BEAM, C2D3, C2D4, Polygon, C3D4, C3D5, C3D6, C3D8, PentagonalPrism, HexagonalPrism, HeptagonalPrism, OctagonalPrism, NonagonalPrism, DecagonalPrism, HendecagonalPrism, Polyhedron.-->
		<xsd:attribute name="elementTypes" type="string_array" use="required" />
		<!--hardRadialCoords => Sets the radial spacing to specified values-->
		<xsd:attribute name="hardRadialCoords" type="real64_array" default="{0}" />
		<!--nr => Number of elements in the radial direction-->
		<xsd:attribute name="nr" type="integer_array" use="required" />
		<!--nt => Number of elements in the tangent direction-->
		<xsd:attribute name="nt" type="integer_array" use="required" />
		<!--nz => Number of elements in the z-direction within each mesh block-->
		<xsd:attribute name="nz" type="integer_array" use="required" />
		<!--positionTolerance => A position tolerance to verify if a node belong to a nodeset-->
		<xsd:attribute name="positionTolerance" type="real64" default="1e-10" />
		<!--rBias => Bias of element sizes in the radial direction-->
		<xsd:attribute name="rBias" type="real64_array" default="{-0.8}" />
		<!--radius => Wellbore radius-->
		<xsd:attribute name="radius" type="real64_array" use="required" />
		<!--theta => Tangent angle defining geometry size: 90 for quarter, 180 for half and 360 for full wellbore geometry-->
		<xsd:attribute name="theta" type="real64_array" use="required" />
		<!--trajectory => Coordinates defining the wellbore trajectory-->
		<xsd:attribute name="trajectory" type="real64_array2d" default="{{0}}" />
		<!--trianglePattern => Pattern by which to decompose the hex mesh into wedges-->
		<xsd:attribute name="trianglePattern" type="integer" default="0" />
		<!--useCartesianOuterBoundary => Enforce a Cartesian aligned outer boundary on the outer block starting with the radial block specified in this value-->
		<xsd:attribute name="useCartesianOuterBoundary" type="integer" default="1000000" />
		<!--xBias => Bias of element sizes in the x-direction within each mesh block (dx_left=(1+b)*L/N, dx_right=(1-b)*L/N)-->
		<xsd:attribute name="xBias" type="real64_array" default="{1}" />
		<!--yBias => Bias of element sizes in the y-direction within each mesh block (dy_left=(1+b)*L/N, dx_right=(1-b)*L/N)-->
		<xsd:attribute name="yBias" type="real64_array" default="{1}" />
		<!--zBias => Bias of element sizes in the z-direction within each mesh block (dz_left=(1+b)*L/N, dz_right=(1-b)*L/N)-->
		<xsd:attribute name="zBias" type="real64_array" default="{1}" />
		<!--zCoords => z-coordinates of each mesh block vertex-->
		<xsd:attribute name="zCoords" type="real64_array" use="required" />
		<!--name => A name is required for any non-unique nodes-->
		<xsd:attribute name="name" type="groupName" use="required" />
	</xsd:complexType>
	<xsd:complexType name="ParticleMeshType">
		<!--headerFile => path to the header file-->
		<xsd:attribute name="headerFile" type="path" use="required" />
		<!--particleBlockNames => Names of each particle block-->
		<xsd:attribute name="particleBlockNames" type="string_array" use="required" />
		<!--particleFile => path to the particle file-->
		<xsd:attribute name="particleFile" type="path" use="required" />
		<!--particleTypes => Particle types of each particle block-->
		<xsd:attribute name="particleTypes" type="string_array" use="required" />
		<!--name => A name is required for any non-unique nodes-->
		<xsd:attribute name="name" type="groupName" use="required" />
	</xsd:complexType>
	<xsd:complexType name="VTKMeshType">
		<xsd:choice minOccurs="0" maxOccurs="unbounded">
			<xsd:element name="InternalWell" type="InternalWellType">
				<xsd:unique name="MeshVTKMeshInternalWellPerforationUniqueName">
					<xsd:selector xpath="Perforation" />
					<xsd:field xpath="@name" />
				</xsd:unique>
			</xsd:element>
			<xsd:element name="Region" type="RegionType" />
			<xsd:element name="VTKWell" type="VTKWellType">
				<xsd:unique name="MeshVTKMeshVTKWellPerforationUniqueName">
					<xsd:selector xpath="Perforation" />
					<xsd:field xpath="@name" />
				</xsd:unique>
			</xsd:element>
		</xsd:choice>
		<!--dataSourceName => Name of the VTK data source-->
		<xsd:attribute name="dataSourceName" type="string" default="" />
		<!--faceBlocks => For multi-block files, names of the face mesh block.-->
		<xsd:attribute name="faceBlocks" type="groupNameRef_array" default="{}" />
		<!--fieldNamesInGEOS => Names of the volumic fields in GEOS to import into-->
		<xsd:attribute name="fieldNamesInGEOS" type="groupNameRef_array" default="{}" />
		<!--fieldsToImport => Volumic fields to be imported from the external mesh file-->
		<xsd:attribute name="fieldsToImport" type="groupNameRef_array" default="{}" />
		<!--file => Path to the mesh file-->
		<xsd:attribute name="file" type="path" default="" />
		<!--logLevel => Log level-->
		<xsd:attribute name="logLevel" type="integer" default="0" />
		<!--mainBlockName => For multi-block files, name of the 3d mesh block.-->
		<xsd:attribute name="mainBlockName" type="groupNameRef" default="main" />
		<!--nodesetNames => Names of the VTK nodesets to import-->
		<xsd:attribute name="nodesetNames" type="groupNameRef_array" default="{}" />
		<!--partitionMethod => Method (library) used to partition the mesh-->
		<xsd:attribute name="partitionMethod" type="geos_vtk_PartitionMethod" default="parmetis" />
		<!--partitionRefinement => Number of partitioning refinement iterations (defaults to 1, recommended value).A value of 0 disables graph partitioning and keeps simple kd-tree partitions (not recommended). Values higher than 1 may lead to slightly improved partitioning, but yield diminishing returns.-->
		<xsd:attribute name="partitionRefinement" type="integer" default="1" />
		<!--regionAttribute => Name of the VTK cell attribute to use as region marker-->
		<xsd:attribute name="regionAttribute" type="groupNameRef" default="attribute" />
		<!--scale => Scale the coordinates of the vertices by given scale factors (after translation)-->
		<xsd:attribute name="scale" type="R1Tensor" default="{1,1,1}" />
		<!--surfacicFieldsInGEOS => Names of the surfacic fields in GEOS to import into-->
		<xsd:attribute name="surfacicFieldsInGEOS" type="groupNameRef_array" default="{}" />
		<!--surfacicFieldsToImport => Surfacic fields to be imported from the external mesh file-->
		<xsd:attribute name="surfacicFieldsToImport" type="groupNameRef_array" default="{}" />
		<!--translate => Translate the coordinates of the vertices by a given vector (prior to scaling)-->
		<xsd:attribute name="translate" type="R1Tensor" default="{0,0,0}" />
		<!--useGlobalIds => Controls the use of global IDs in the input file for cells and points. If set to 0 (default value), the GlobalId arrays in the input mesh are used if available, and generated otherwise. If set to a negative value, the GlobalId arrays in the input mesh are not used, and generated global Ids are automatically generated. If set to a positive value, the GlobalId arrays in the input mesh are used and required, and the simulation aborts if they are not available-->
		<xsd:attribute name="useGlobalIds" type="integer" default="0" />
		<!--name => A name is required for any non-unique nodes-->
		<xsd:attribute name="name" type="groupName" use="required" />
	</xsd:complexType>
	<xsd:simpleType name="geos_vtk_PartitionMethod">
		<xsd:restriction base="xsd:string">
			<xsd:pattern value=".*[\[\]`$].*|parmetis|ptscotch" />
		</xsd:restriction>
	</xsd:simpleType>
	<xsd:complexType name="NumericalMethodsType">
		<xsd:choice minOccurs="0" maxOccurs="unbounded">
			<xsd:element name="FiniteElements" type="FiniteElementsType" maxOccurs="1">
				<xsd:unique name="NumericalMethodsFiniteElementsFiniteElementSpaceUniqueName">
					<xsd:selector xpath="FiniteElementSpace" />
					<xsd:field xpath="@name" />
				</xsd:unique>
			</xsd:element>
			<xsd:element name="FiniteVolume" type="FiniteVolumeType" maxOccurs="1">
				<xsd:unique name="NumericalMethodsFiniteVolumeHybridMimeticDiscretizationUniqueName">
					<xsd:selector xpath="HybridMimeticDiscretization" />
					<xsd:field xpath="@name" />
				</xsd:unique>
				<xsd:unique name="NumericalMethodsFiniteVolumeTwoPointFluxApproximationUniqueName">
					<xsd:selector xpath="TwoPointFluxApproximation" />
					<xsd:field xpath="@name" />
				</xsd:unique>
			</xsd:element>
		</xsd:choice>
	</xsd:complexType>
	<xsd:complexType name="FiniteElementsType">
		<xsd:choice minOccurs="0" maxOccurs="unbounded">
			<xsd:element name="FiniteElementSpace" type="FiniteElementSpaceType" />
			<xsd:element name="LinearSolverParameters" type="LinearSolverParametersType" maxOccurs="1" />
			<xsd:element name="NonlinearSolverParameters" type="NonlinearSolverParametersType" maxOccurs="1" />
		</xsd:choice>
	</xsd:complexType>
	<xsd:complexType name="FiniteElementSpaceType">
		<!--formulation => Specifier to indicate any specialized formuations. For instance, one of the many enhanced assumed strain methods of the Hexahedron parent shape would be indicated here-->
		<xsd:attribute name="formulation" type="geos_FiniteElementDiscretization_Formulation" default="default" />
		<!--order => The order of the finite element basis.-->
		<xsd:attribute name="order" type="integer" use="required" />
		<!--useVirtualElements => Specifier to indicate whether to force the use of VEM-->
		<xsd:attribute name="useVirtualElements" type="integer" default="0" />
		<!--name => A name is required for any non-unique nodes-->
		<xsd:attribute name="name" type="groupName" use="required" />
	</xsd:complexType>
	<xsd:simpleType name="geos_FiniteElementDiscretization_Formulation">
		<xsd:restriction base="xsd:string">
			<xsd:pattern value=".*[\[\]`$].*|default|SEM" />
		</xsd:restriction>
	</xsd:simpleType>
	<xsd:complexType name="LinearSolverParametersType">
		<!--adaptiveExponent => Exponent parameter for adaptive method-->
		<xsd:attribute name="adaptiveExponent" type="real64" default="1" />
		<!--adaptiveGamma => Gamma parameter for adaptive method-->
		<xsd:attribute name="adaptiveGamma" type="real64" default="0.1" />
		<!--amgAggressiveCoarseningLevels => AMG number of levels for aggressive coarsening-->
		<xsd:attribute name="amgAggressiveCoarseningLevels" type="integer" default="0" />
		<!--amgAggressiveCoarseningPaths => AMG number of paths for aggressive coarsening-->
		<xsd:attribute name="amgAggressiveCoarseningPaths" type="integer" default="1" />
		<!--amgAggressiveInterpType => AMG aggressive interpolation algorithm. Available options are: ``default|extendedIStage2|standardStage2|extendedStage2|multipass|modifiedExtended|modifiedExtendedI|modifiedExtendedE|modifiedMultipass``-->
		<xsd:attribute name="amgAggressiveInterpType" type="geos_LinearSolverParameters_AMG_AggInterpType" default="multipass" />
		<!--amgCoarseSolver => AMG coarsest level solver/smoother type. Available options are: ``default|jacobi|l1jacobi|fgs|sgs|l1sgs|chebyshev|direct|bgs|gsElimWPivoting|gsElimWInverse``-->
		<xsd:attribute name="amgCoarseSolver" type="geos_LinearSolverParameters_AMG_CoarseType" default="direct" />
		<!--amgCoarseningType => AMG coarsening algorithm. Available options are: ``default|CLJP|RugeStueben|Falgout|PMIS|HMIS``-->
		<xsd:attribute name="amgCoarseningType" type="geos_LinearSolverParameters_AMG_CoarseningType" default="HMIS" />
		<!--amgInterpolationMaxNonZeros => AMG interpolation maximum number of nonzeros per row-->
		<xsd:attribute name="amgInterpolationMaxNonZeros" type="integer" default="4" />
		<!--amgInterpolationType => AMG interpolation algorithm. Available options are: ``default|modifiedClassical|direct|multipass|extendedI|standard|extended|directBAMG|modifiedExtended|modifiedExtendedI|modifiedExtendedE``-->
		<xsd:attribute name="amgInterpolationType" type="geos_LinearSolverParameters_AMG_InterpType" default="extendedI" />
		<!--amgNullSpaceType => AMG near null space approximation. Available options are:``constantModes|rigidBodyModes``-->
		<xsd:attribute name="amgNullSpaceType" type="geos_LinearSolverParameters_AMG_NullSpaceType" default="constantModes" />
		<!--amgNumFunctions => AMG number of functions-->
		<xsd:attribute name="amgNumFunctions" type="integer" default="1" />
		<!--amgNumSweeps => AMG smoother sweeps-->
		<xsd:attribute name="amgNumSweeps" type="integer" default="1" />
		<!--amgRelaxWeight => AMG relaxation factor for the smoother-->
		<xsd:attribute name="amgRelaxWeight" type="real64" default="1" />
		<!--amgSeparateComponents => AMG apply separate component filter for multi-variable problems-->
		<xsd:attribute name="amgSeparateComponents" type="integer" default="0" />
		<!--amgSmootherType => AMG smoother type. Available options are: ``default|jacobi|l1jacobi|fgs|bgs|sgs|l1sgs|chebyshev|ilu0|ilut|ic0|ict``-->
		<xsd:attribute name="amgSmootherType" type="geos_LinearSolverParameters_AMG_SmootherType" default="l1sgs" />
		<!--amgThreshold => AMG strength-of-connection threshold-->
		<xsd:attribute name="amgThreshold" type="real64" default="0" />
		<!--directCheckResidual => Whether to check the linear system solution residual-->
		<xsd:attribute name="directCheckResidual" type="integer" default="0" />
		<!--directColPerm => How to permute the columns. Available options are: ``none|MMD_AtplusA|MMD_AtA|colAMD|metis|parmetis``-->
		<xsd:attribute name="directColPerm" type="geos_LinearSolverParameters_Direct_ColPerm" default="metis" />
		<!--directEquil => Whether to scale the rows and columns of the matrix-->
		<xsd:attribute name="directEquil" type="integer" default="1" />
		<!--directIterRef => Whether to perform iterative refinement-->
		<xsd:attribute name="directIterRef" type="integer" default="1" />
		<!--directParallel => Whether to use a parallel solver (instead of a serial one)-->
		<xsd:attribute name="directParallel" type="integer" default="1" />
		<!--directReplTinyPivot => Whether to replace tiny pivots by sqrt(epsilon)*norm(A)-->
		<xsd:attribute name="directReplTinyPivot" type="integer" default="1" />
		<!--directRowPerm => How to permute the rows. Available options are: ``none|mc64``-->
		<xsd:attribute name="directRowPerm" type="geos_LinearSolverParameters_Direct_RowPerm" default="mc64" />
		<!--iluFill => ILU(K) fill factor-->
		<xsd:attribute name="iluFill" type="integer" default="0" />
		<!--iluThreshold => ILU(T) threshold factor-->
		<xsd:attribute name="iluThreshold" type="real64" default="0" />
		<!--krylovAdaptiveTol => Use Eisenstat-Walker adaptive linear tolerance-->
		<xsd:attribute name="krylovAdaptiveTol" type="integer" default="0" />
		<!--krylovMaxIter => Maximum iterations allowed for an iterative solver-->
		<xsd:attribute name="krylovMaxIter" type="integer" default="200" />
		<!--krylovMaxRestart => Maximum iterations before restart (GMRES only)-->
		<xsd:attribute name="krylovMaxRestart" type="integer" default="200" />
		<!--krylovStrongestTol => Strongest-allowed tolerance for adaptive method-->
		<xsd:attribute name="krylovStrongestTol" type="real64" default="1e-08" />
		<!--krylovTol => Relative convergence tolerance of the iterative method
If the method converges, the iterative solution :math:`\mathsf{x}_k` is such that
the relative residual norm satisfies:
:math:`\left\lVert \mathsf{b} - \mathsf{A} \mathsf{x}_k \right\rVert_2` < ``krylovTol`` * :math:`\left\lVert\mathsf{b}\right\rVert_2`-->
		<xsd:attribute name="krylovTol" type="real64" default="1e-06" />
		<!--krylovWeakestTol => Weakest-allowed tolerance for adaptive method-->
		<xsd:attribute name="krylovWeakestTol" type="real64" default="0.001" />
		<!--logLevel => Log level-->
		<xsd:attribute name="logLevel" type="integer" default="0" />
		<!--preconditionerType => Preconditioner type. Available options are: ``none|jacobi|l1jacobi|fgs|sgs|l1sgs|chebyshev|iluk|ilut|icc|ict|amg|mgr|block|direct|bgs``-->
		<xsd:attribute name="preconditionerType" type="geos_LinearSolverParameters_PreconditionerType" default="iluk" />
		<!--solverType => Linear solver type. Available options are: ``direct|cg|gmres|fgmres|bicgstab|preconditioner``-->
		<xsd:attribute name="solverType" type="geos_LinearSolverParameters_SolverType" default="direct" />
		<!--stopIfError => Whether to stop the simulation if the linear solver reports an error-->
		<xsd:attribute name="stopIfError" type="integer" default="1" />
	</xsd:complexType>
	<xsd:simpleType name="geos_LinearSolverParameters_AMG_AggInterpType">
		<xsd:restriction base="xsd:string">
			<xsd:pattern value=".*[\[\]`$].*|default|extendedIStage2|standardStage2|extendedStage2|multipass|modifiedExtended|modifiedExtendedI|modifiedExtendedE|modifiedMultipass" />
		</xsd:restriction>
	</xsd:simpleType>
	<xsd:simpleType name="geos_LinearSolverParameters_AMG_CoarseType">
		<xsd:restriction base="xsd:string">
			<xsd:pattern value=".*[\[\]`$].*|default|jacobi|l1jacobi|fgs|sgs|l1sgs|chebyshev|direct|bgs|gsElimWPivoting|gsElimWInverse" />
		</xsd:restriction>
	</xsd:simpleType>
	<xsd:simpleType name="geos_LinearSolverParameters_AMG_CoarseningType">
		<xsd:restriction base="xsd:string">
			<xsd:pattern value=".*[\[\]`$].*|default|CLJP|RugeStueben|Falgout|PMIS|HMIS" />
		</xsd:restriction>
	</xsd:simpleType>
	<xsd:simpleType name="geos_LinearSolverParameters_AMG_InterpType">
		<xsd:restriction base="xsd:string">
			<xsd:pattern value=".*[\[\]`$].*|default|modifiedClassical|direct|multipass|extendedI|standard|extended|directBAMG|modifiedExtended|modifiedExtendedI|modifiedExtendedE" />
		</xsd:restriction>
	</xsd:simpleType>
	<xsd:simpleType name="geos_LinearSolverParameters_AMG_NullSpaceType">
		<xsd:restriction base="xsd:string">
			<xsd:pattern value=".*[\[\]`$].*|constantModes|rigidBodyModes" />
		</xsd:restriction>
	</xsd:simpleType>
	<xsd:simpleType name="geos_LinearSolverParameters_AMG_SmootherType">
		<xsd:restriction base="xsd:string">
			<xsd:pattern value=".*[\[\]`$].*|default|jacobi|l1jacobi|fgs|bgs|sgs|l1sgs|chebyshev|ilu0|ilut|ic0|ict" />
		</xsd:restriction>
	</xsd:simpleType>
	<xsd:simpleType name="geos_LinearSolverParameters_Direct_ColPerm">
		<xsd:restriction base="xsd:string">
			<xsd:pattern value=".*[\[\]`$].*|none|MMD_AtplusA|MMD_AtA|colAMD|metis|parmetis" />
		</xsd:restriction>
	</xsd:simpleType>
	<xsd:simpleType name="geos_LinearSolverParameters_Direct_RowPerm">
		<xsd:restriction base="xsd:string">
			<xsd:pattern value=".*[\[\]`$].*|none|mc64" />
		</xsd:restriction>
	</xsd:simpleType>
	<xsd:simpleType name="geos_LinearSolverParameters_PreconditionerType">
		<xsd:restriction base="xsd:string">
			<xsd:pattern value=".*[\[\]`$].*|none|jacobi|l1jacobi|fgs|sgs|l1sgs|chebyshev|iluk|ilut|icc|ict|amg|mgr|block|direct|bgs" />
		</xsd:restriction>
	</xsd:simpleType>
	<xsd:simpleType name="geos_LinearSolverParameters_SolverType">
		<xsd:restriction base="xsd:string">
			<xsd:pattern value=".*[\[\]`$].*|direct|cg|gmres|fgmres|bicgstab|preconditioner" />
		</xsd:restriction>
	</xsd:simpleType>
	<xsd:complexType name="NonlinearSolverParametersType">
		<!--allowNonConverged => Allow non-converged solution to be accepted. (i.e. exit from the Newton loop without achieving the desired tolerance)-->
		<xsd:attribute name="allowNonConverged" type="integer" default="0" />
		<!--configurationTolerance => Configuration tolerance-->
		<xsd:attribute name="configurationTolerance" type="real64" default="0" />
		<!--couplingType => Type of coupling. Valid options:
* FullyImplicit
* Sequential-->
		<xsd:attribute name="couplingType" type="geos_NonlinearSolverParameters_CouplingType" default="FullyImplicit" />
		<!--lineSearchAction => How the line search is to be used. Options are: 
 * None    - Do not use line search.
* Attempt - Use line search. Allow exit from line search without achieving smaller residual than starting residual.
* Require - Use line search. If smaller residual than starting resdual is not achieved, cut time-step.-->
		<xsd:attribute name="lineSearchAction" type="geos_NonlinearSolverParameters_LineSearchAction" default="Attempt" />
		<!--lineSearchCutFactor => Line search cut factor. For instance, a value of 0.5 will result in the effective application of the last solution by a factor of (0.5, 0.25, 0.125, ...)-->
		<xsd:attribute name="lineSearchCutFactor" type="real64" default="0.5" />
		<!--lineSearchInterpolationType => Strategy to cut the solution update during the line search. Options are: 
 * Linear
* Parabolic-->
		<xsd:attribute name="lineSearchInterpolationType" type="geos_NonlinearSolverParameters_LineSearchInterpolationType" default="Linear" />
		<!--lineSearchMaxCuts => Maximum number of line search cuts.-->
		<xsd:attribute name="lineSearchMaxCuts" type="integer" default="4" />
		<!--lineSearchResidualFactor => Factor to determine residual increase (recommended values: 1.1 (conservative), 2.0 (relaxed), 10.0 (aggressive)).-->
		<xsd:attribute name="lineSearchResidualFactor" type="real64" default="1" />
		<!--lineSearchStartingIteration => Iteration when line search starts.-->
		<xsd:attribute name="lineSearchStartingIteration" type="integer" default="0" />
		<!--logLevel => Log level-->
		<xsd:attribute name="logLevel" type="integer" default="0" />
		<!--maxAllowedResidualNorm => Maximum value of residual norm that is allowed in a Newton loop-->
		<xsd:attribute name="maxAllowedResidualNorm" type="real64" default="1e+09" />
		<!--maxNumConfigurationAttempts => Max number of times that the configuration can be changed-->
		<xsd:attribute name="maxNumConfigurationAttempts" type="integer" default="10" />
		<!--maxSubSteps => Maximum number of time sub-steps allowed for the solver-->
		<xsd:attribute name="maxSubSteps" type="integer" default="10" />
		<!--maxTimeStepCuts => Max number of time-step cuts-->
		<xsd:attribute name="maxTimeStepCuts" type="integer" default="2" />
		<!--minNormalizer => Value used to make sure that residual normalizers are not too small when computing residual norm.-->
		<xsd:attribute name="minNormalizer" type="real64" default="1e-12" />
		<!--minTimeStepIncreaseInterval => Minimum number of cycles since the last time-step cut for increasing the time-step again.-->
		<xsd:attribute name="minTimeStepIncreaseInterval" type="integer" default="10" />
		<!--newtonMaxIter => Maximum number of iterations that are allowed in a Newton loop.-->
		<xsd:attribute name="newtonMaxIter" type="integer" default="5" />
		<!--newtonMinIter => Minimum number of iterations that are required before exiting the Newton loop.-->
		<xsd:attribute name="newtonMinIter" type="integer" default="1" />
		<!--newtonTol => The required tolerance in order to exit the Newton iteration loop.-->
		<xsd:attribute name="newtonTol" type="real64" default="1e-06" />
		<!--nonlinearAccelerationType => Nonlinear acceleration type for sequential solver.-->
		<xsd:attribute name="nonlinearAccelerationType" type="geos_NonlinearSolverParameters_NonlinearAccelerationType" default="None" />
		<!--sequentialConvergenceCriterion => Criterion used to check outer-loop convergence in sequential schemes. Valid options:
* ResidualNorm
* NumberOfNonlinearIterations
* SolutionIncrements-->
		<xsd:attribute name="sequentialConvergenceCriterion" type="geos_NonlinearSolverParameters_SequentialConvergenceCriterion" default="ResidualNorm" />
		<!--subcycling => Flag to decide whether to iterate between sequentially coupled solvers or not.-->
		<xsd:attribute name="subcycling" type="integer" default="0" />
		<!--timeStepCutFactor => Factor by which the time-step will be cut if a time-step cut is required.-->
		<xsd:attribute name="timeStepCutFactor" type="real64" default="0.5" />
		<!--timeStepDecreaseFactor => Factor by which the time-step is decreased when the number of Newton iterations is large.-->
		<xsd:attribute name="timeStepDecreaseFactor" type="real64" default="0.5" />
		<!--timeStepDecreaseIterLimit => Fraction of the max Newton iterations above which the solver asks for the time-step to be decreased for the next time-step.-->
		<xsd:attribute name="timeStepDecreaseIterLimit" type="real64" default="0.7" />
		<!--timeStepIncreaseFactor => Factor by which the time-step is increased when the number of Newton iterations is small.-->
		<xsd:attribute name="timeStepIncreaseFactor" type="real64" default="2" />
		<!--timeStepIncreaseIterLimit => Fraction of the max Newton iterations below which the solver asks for the time-step to be increased for the next time-step.-->
		<xsd:attribute name="timeStepIncreaseIterLimit" type="real64" default="0.4" />
		<!--normType => Norm used by the flow solver to check nonlinear convergence. Valid options:
* Linfinity
* L2-->
		<xsd:attribute name="normType" type="geos_physicsSolverBaseKernels_NormType" default="Linfinity" />
	</xsd:complexType>
	<xsd:simpleType name="geos_NonlinearSolverParameters_CouplingType">
		<xsd:restriction base="xsd:string">
			<xsd:pattern value=".*[\[\]`$].*|FullyImplicit|Sequential" />
		</xsd:restriction>
	</xsd:simpleType>
	<xsd:simpleType name="geos_NonlinearSolverParameters_LineSearchAction">
		<xsd:restriction base="xsd:string">
			<xsd:pattern value=".*[\[\]`$].*|None|Attempt|Require" />
		</xsd:restriction>
	</xsd:simpleType>
	<xsd:simpleType name="geos_NonlinearSolverParameters_LineSearchInterpolationType">
		<xsd:restriction base="xsd:string">
			<xsd:pattern value=".*[\[\]`$].*|Linear|Parabolic" />
		</xsd:restriction>
	</xsd:simpleType>
	<xsd:simpleType name="geos_NonlinearSolverParameters_NonlinearAccelerationType">
		<xsd:restriction base="xsd:string">
			<xsd:pattern value=".*[\[\]`$].*|None|Aitken" />
		</xsd:restriction>
	</xsd:simpleType>
	<xsd:simpleType name="geos_NonlinearSolverParameters_SequentialConvergenceCriterion">
		<xsd:restriction base="xsd:string">
			<xsd:pattern value=".*[\[\]`$].*|ResidualNorm|NumberOfNonlinearIterations|SolutionIncrements" />
		</xsd:restriction>
	</xsd:simpleType>
	<xsd:complexType name="FiniteVolumeType">
		<xsd:choice minOccurs="0" maxOccurs="unbounded">
			<xsd:element name="HybridMimeticDiscretization" type="HybridMimeticDiscretizationType" />
			<xsd:element name="TwoPointFluxApproximation" type="TwoPointFluxApproximationType" />
		</xsd:choice>
	</xsd:complexType>
	<xsd:complexType name="HybridMimeticDiscretizationType">
		<!--innerProductType => Type of inner product used in the hybrid FVM solver-->
		<xsd:attribute name="innerProductType" type="string" use="required" />
		<!--name => A name is required for any non-unique nodes-->
		<xsd:attribute name="name" type="groupName" use="required" />
	</xsd:complexType>
	<xsd:complexType name="TwoPointFluxApproximationType">
		<!--areaRelTol => Relative tolerance for area calculations.-->
		<xsd:attribute name="areaRelTol" type="real64" default="1e-08" />
		<!--meanPermCoefficient => (no description available)-->
		<xsd:attribute name="meanPermCoefficient" type="real64" default="1" />
		<!--upwindingScheme => Type of upwinding scheme. Valid options:
* PPU
* C1PPU
* IHU-->
		<xsd:attribute name="upwindingScheme" type="geos_UpwindingScheme" default="PPU" />
		<!--usePEDFM => (no description available)-->
		<xsd:attribute name="usePEDFM" type="integer" default="0" />
		<!--name => A name is required for any non-unique nodes-->
		<xsd:attribute name="name" type="groupName" use="required" />
	</xsd:complexType>
	<xsd:simpleType name="geos_UpwindingScheme">
		<xsd:restriction base="xsd:string">
			<xsd:pattern value=".*[\[\]`$].*|PPU|C1PPU|IHU" />
		</xsd:restriction>
	</xsd:simpleType>
	<xsd:complexType name="OutputsType">
		<xsd:choice minOccurs="0" maxOccurs="unbounded">
			<xsd:element name="Blueprint" type="BlueprintType" />
			<xsd:element name="ChomboIO" type="ChomboIOType" />
			<xsd:element name="Python" type="PythonType" />
			<xsd:element name="Restart" type="RestartType" />
			<xsd:element name="Silo" type="SiloType" />
			<xsd:element name="TimeHistory" type="TimeHistoryType" />
			<xsd:element name="VTK" type="VTKType" />
		</xsd:choice>
	</xsd:complexType>
	<xsd:complexType name="BlueprintType">
		<!--childDirectory => Child directory path-->
		<xsd:attribute name="childDirectory" type="string" default="" />
		<!--outputFullQuadratureData => If true writes out data associated with every quadrature point.-->
		<xsd:attribute name="outputFullQuadratureData" type="integer" default="0" />
		<!--parallelThreads => Number of plot files.-->
		<xsd:attribute name="parallelThreads" type="integer" default="1" />
		<!--plotLevel => Determines which fields to write.-->
		<xsd:attribute name="plotLevel" type="geos_dataRepository_PlotLevel" default="1" />
		<!--name => A name is required for any non-unique nodes-->
		<xsd:attribute name="name" type="groupName" use="required" />
	</xsd:complexType>
	<xsd:complexType name="ChomboIOType">
		<!--beginCycle => Cycle at which the coupling will commence.-->
		<xsd:attribute name="beginCycle" type="real64" use="required" />
		<!--childDirectory => Child directory path-->
		<xsd:attribute name="childDirectory" type="string" default="" />
		<!--inputPath => Path at which the chombo to geos file will be written.-->
		<xsd:attribute name="inputPath" type="string" default="/INVALID_INPUT_PATH" />
		<!--outputPath => Path at which the geos to chombo file will be written.-->
		<xsd:attribute name="outputPath" type="string" use="required" />
		<!--parallelThreads => Number of plot files.-->
		<xsd:attribute name="parallelThreads" type="integer" default="1" />
		<!--useChomboPressures => True iff geos should use the pressures chombo writes out.-->
		<xsd:attribute name="useChomboPressures" type="integer" default="0" />
		<!--waitForInput => True iff geos should wait for chombo to write out a file. When true the inputPath must be set.-->
		<xsd:attribute name="waitForInput" type="integer" use="required" />
		<!--name => A name is required for any non-unique nodes-->
		<xsd:attribute name="name" type="groupName" use="required" />
	</xsd:complexType>
	<xsd:complexType name="PythonType">
		<!--childDirectory => Child directory path-->
		<xsd:attribute name="childDirectory" type="string" default="" />
		<!--parallelThreads => Number of plot files.-->
		<xsd:attribute name="parallelThreads" type="integer" default="1" />
		<!--name => A name is required for any non-unique nodes-->
		<xsd:attribute name="name" type="groupName" use="required" />
	</xsd:complexType>
	<xsd:complexType name="RestartType">
		<!--childDirectory => Child directory path-->
		<xsd:attribute name="childDirectory" type="string" default="" />
		<!--parallelThreads => Number of plot files.-->
		<xsd:attribute name="parallelThreads" type="integer" default="1" />
		<!--name => A name is required for any non-unique nodes-->
		<xsd:attribute name="name" type="groupName" use="required" />
	</xsd:complexType>
	<xsd:complexType name="SiloType">
		<!--childDirectory => Child directory path-->
		<xsd:attribute name="childDirectory" type="string" default="" />
		<!--fieldNames => Names of the fields to output. If this attribute is specified, GEOSX outputs all (and only) the fields specified by the user, regardless of their plotLevel-->
		<xsd:attribute name="fieldNames" type="groupNameRef_array" default="{}" />
		<!--onlyPlotSpecifiedFieldNames => If this flag is equal to 1, then we only plot the fields listed in `fieldNames`. Otherwise, we plot all the fields with the required `plotLevel`, plus the fields listed in `fieldNames`-->
		<xsd:attribute name="onlyPlotSpecifiedFieldNames" type="integer" default="0" />
		<!--parallelThreads => Number of plot files.-->
		<xsd:attribute name="parallelThreads" type="integer" default="1" />
		<!--plotFileRoot => (no description available)-->
		<xsd:attribute name="plotFileRoot" type="string" default="plot" />
		<!--plotLevel => (no description available)-->
		<xsd:attribute name="plotLevel" type="integer" default="1" />
		<!--writeCellElementMesh => (no description available)-->
		<xsd:attribute name="writeCellElementMesh" type="integer" default="1" />
		<!--writeEdgeMesh => (no description available)-->
		<xsd:attribute name="writeEdgeMesh" type="integer" default="0" />
		<!--writeFEMFaces => (no description available)-->
		<xsd:attribute name="writeFEMFaces" type="integer" default="0" />
		<!--writeFaceElementMesh => (no description available)-->
		<xsd:attribute name="writeFaceElementMesh" type="integer" default="1" />
		<!--name => A name is required for any non-unique nodes-->
		<xsd:attribute name="name" type="groupName" use="required" />
	</xsd:complexType>
	<xsd:complexType name="TimeHistoryType">
		<!--childDirectory => Child directory path-->
		<xsd:attribute name="childDirectory" type="string" default="" />
		<!--filename => The filename to which to write time history output.-->
		<xsd:attribute name="filename" type="string" default="TimeHistory" />
		<!--format => The output file format for time history output.-->
		<xsd:attribute name="format" type="string" default="hdf" />
		<!--logLevel => Log level-->
		<xsd:attribute name="logLevel" type="integer" default="0" />
		<!--parallelThreads => Number of plot files.-->
		<xsd:attribute name="parallelThreads" type="integer" default="1" />
		<!--sources => A list of collectors from which to collect and output time history information.-->
		<xsd:attribute name="sources" type="groupNameRef_array" use="required" />
		<!--name => A name is required for any non-unique nodes-->
		<xsd:attribute name="name" type="groupName" use="required" />
	</xsd:complexType>
	<xsd:complexType name="VTKType">
		<!--childDirectory => Child directory path-->
		<xsd:attribute name="childDirectory" type="string" default="" />
		<!--fieldNames => Names of the fields to output. If this attribute is specified, GEOSX outputs all the fields specified by the user, regardless of their `plotLevel`-->
		<xsd:attribute name="fieldNames" type="groupNameRef_array" default="{}" />
		<!--format => Output data format.  Valid options: ``binary``, ``ascii``-->
		<xsd:attribute name="format" type="geos_vtk_VTKOutputMode" default="binary" />
		<!--levelNames => Names of mesh levels to output.-->
		<xsd:attribute name="levelNames" type="string_array" default="{}" />
		<!--logLevel => Log level-->
		<xsd:attribute name="logLevel" type="integer" default="0" />
		<!--numberOfTargetProcesses => Number of output aggregate files to be written.-->
		<xsd:attribute name="numberOfTargetProcesses" type="integer" default="1" />
		<!--onlyPlotSpecifiedFieldNames => If this flag is equal to 1, then we only plot the fields listed in `fieldNames`. Otherwise, we plot all the fields with the required `plotLevel`, plus the fields listed in `fieldNames`-->
		<xsd:attribute name="onlyPlotSpecifiedFieldNames" type="integer" default="0" />
		<!--outputRegionType => Output region types.  Valid options: ``cell``, ``well``, ``surface``, ``particle``, ``all``-->
		<xsd:attribute name="outputRegionType" type="geos_vtk_VTKRegionTypes" default="all" />
		<!--parallelThreads => Number of plot files.-->
		<xsd:attribute name="parallelThreads" type="integer" default="1" />
		<!--plotFileRoot => Name of the root file for this output.-->
		<xsd:attribute name="plotFileRoot" type="string" default="VTK" />
		<!--plotLevel => Level detail plot. Only fields with lower of equal plot level will be output.-->
		<xsd:attribute name="plotLevel" type="integer" default="1" />
		<!--writeFEMFaces => (no description available)-->
		<xsd:attribute name="writeFEMFaces" type="integer" default="0" />
		<!--writeFaceElementsAs3D => Should the face elements be written as 3d volumes or not.-->
		<xsd:attribute name="writeFaceElementsAs3D" type="integer" default="0" />
		<!--writeGhostCells => Should the vtk files contain the ghost cells or not.-->
		<xsd:attribute name="writeGhostCells" type="integer" default="0" />
		<!--name => A name is required for any non-unique nodes-->
		<xsd:attribute name="name" type="groupName" use="required" />
	</xsd:complexType>
	<xsd:simpleType name="geos_vtk_VTKOutputMode">
		<xsd:restriction base="xsd:string">
			<xsd:pattern value=".*[\[\]`$].*|binary|ascii" />
		</xsd:restriction>
	</xsd:simpleType>
	<xsd:simpleType name="geos_vtk_VTKRegionTypes">
		<xsd:restriction base="xsd:string">
			<xsd:pattern value=".*[\[\]`$].*|cell|well|surface|particle|all" />
		</xsd:restriction>
	</xsd:simpleType>
	<xsd:complexType name="SolversType">
		<xsd:choice minOccurs="0" maxOccurs="unbounded">
			<xsd:element name="AcousticElasticSEM" type="AcousticElasticSEMType" />
			<xsd:element name="AcousticFirstOrderSEM" type="AcousticFirstOrderSEMType" />
			<xsd:element name="AcousticSEM" type="AcousticSEMType" />
			<xsd:element name="AcousticVTISEM" type="AcousticVTISEMType" />
			<xsd:element name="CompositionalMultiphaseFVM" type="CompositionalMultiphaseFVMType" />
			<xsd:element name="CompositionalMultiphaseHybridFVM" type="CompositionalMultiphaseHybridFVMType" />
			<xsd:element name="CompositionalMultiphaseReservoir" type="CompositionalMultiphaseReservoirType" />
			<xsd:element name="CompositionalMultiphaseReservoirPoromechanics" type="CompositionalMultiphaseReservoirPoromechanicsType" />
			<xsd:element name="CompositionalMultiphaseWell" type="CompositionalMultiphaseWellType">
				<xsd:unique name="SolversCompositionalMultiphaseWellWellControlsUniqueName">
					<xsd:selector xpath="WellControls" />
					<xsd:field xpath="@name" />
				</xsd:unique>
			</xsd:element>
			<xsd:element name="ElasticFirstOrderSEM" type="ElasticFirstOrderSEMType" />
			<xsd:element name="ElasticSEM" type="ElasticSEMType" />
			<xsd:element name="EmbeddedSurfaceGenerator" type="EmbeddedSurfaceGeneratorType" />
			<xsd:element name="FlowProppantTransport" type="FlowProppantTransportType" />
			<xsd:element name="Hydrofracture" type="HydrofractureType" />
			<xsd:element name="LaplaceFEM" type="LaplaceFEMType" />
			<xsd:element name="MultiphasePoromechanics" type="MultiphasePoromechanicsType" />
			<xsd:element name="MultiphasePoromechanicsReservoir" type="MultiphasePoromechanicsReservoirType" />
			<xsd:element name="PhaseFieldDamageFEM" type="PhaseFieldDamageFEMType" />
			<xsd:element name="PhaseFieldFracture" type="PhaseFieldFractureType" />
			<xsd:element name="ProppantTransport" type="ProppantTransportType" />
			<xsd:element name="QuasiDynamicEQ" type="QuasiDynamicEQType" />
			<xsd:element name="ReactiveCompositionalMultiphaseOBL" type="ReactiveCompositionalMultiphaseOBLType" />
			<xsd:element name="SeismicityRate" type="SeismicityRateType" />
			<xsd:element name="SinglePhaseFVM" type="SinglePhaseFVMType" />
			<xsd:element name="SinglePhaseHybridFVM" type="SinglePhaseHybridFVMType" />
			<xsd:element name="SinglePhasePoromechanics" type="SinglePhasePoromechanicsType" />
			<xsd:element name="SinglePhasePoromechanicsConformingFractures" type="SinglePhasePoromechanicsConformingFracturesType" />
			<xsd:element name="SinglePhasePoromechanicsConformingFracturesReservoir" type="SinglePhasePoromechanicsConformingFracturesReservoirType" />
			<xsd:element name="SinglePhasePoromechanicsEmbeddedFractures" type="SinglePhasePoromechanicsEmbeddedFracturesType" />
			<xsd:element name="SinglePhasePoromechanicsReservoir" type="SinglePhasePoromechanicsReservoirType" />
			<xsd:element name="SinglePhaseProppantFVM" type="SinglePhaseProppantFVMType" />
			<xsd:element name="SinglePhaseReservoir" type="SinglePhaseReservoirType" />
			<xsd:element name="SinglePhaseReservoirPoromechanics" type="SinglePhaseReservoirPoromechanicsType" />
			<xsd:element name="SinglePhaseReservoirPoromechanicsConformingFractures" type="SinglePhaseReservoirPoromechanicsConformingFracturesType" />
			<xsd:element name="SinglePhaseWell" type="SinglePhaseWellType">
				<xsd:unique name="SolversSinglePhaseWellWellControlsUniqueName">
					<xsd:selector xpath="WellControls" />
					<xsd:field xpath="@name" />
				</xsd:unique>
			</xsd:element>
			<xsd:element name="SolidMechanicsAugmentedLagrangianContact" type="SolidMechanicsAugmentedLagrangianContactType" />
			<xsd:element name="SolidMechanicsEmbeddedFractures" type="SolidMechanicsEmbeddedFracturesType" />
			<xsd:element name="SolidMechanicsLagrangeContact" type="SolidMechanicsLagrangeContactType" />
			<xsd:element name="SolidMechanicsLagrangeContactBubbleStab" type="SolidMechanicsLagrangeContactBubbleStabType" />
			<xsd:element name="SolidMechanicsLagrangianSSLE" type="SolidMechanicsLagrangianSSLEType" />
			<xsd:element name="SolidMechanics_LagrangianFEM" type="SolidMechanics_LagrangianFEMType" />
			<xsd:element name="SolidMechanics_MPM" type="SolidMechanics_MPMType" />
			<xsd:element name="SurfaceGenerator" type="SurfaceGeneratorType" />
		</xsd:choice>
		<!--gravityVector => Gravity vector used in the physics solvers-->
		<xsd:attribute name="gravityVector" type="R1Tensor" default="{0,0,-9.81}" />
	</xsd:complexType>
	<xsd:complexType name="AcousticElasticSEMType">
		<xsd:choice minOccurs="0" maxOccurs="unbounded">
			<xsd:element name="LinearSolverParameters" type="LinearSolverParametersType" maxOccurs="1" />
			<xsd:element name="NonlinearSolverParameters" type="NonlinearSolverParametersType" maxOccurs="1" />
		</xsd:choice>
		<!--acousticSolverName => Name of the acoustic solver used by the coupled solver-->
		<xsd:attribute name="acousticSolverName" type="groupNameRef" use="required" />
		<!--cflFactor => Factor to apply to the `CFL condition <http://en.wikipedia.org/wiki/Courant-Friedrichs-Lewy_condition>`_ when calculating the maximum allowable time step. Values should be in the interval (0,1] -->
		<xsd:attribute name="cflFactor" type="real64" default="0.5" />
		<!--discretization => Name of discretization object (defined in the :ref:`NumericalMethodsManager`) to use for this solver. For instance, if this is a Finite Element Solver, the name of a :ref:`FiniteElement` should be specified. If this is a Finite Volume Method, the name of a :ref:`FiniteVolume` discretization should be specified.-->
		<xsd:attribute name="discretization" type="groupNameRef" use="required" />
		<!--elasticSolverName => Name of the elastic solver used by the coupled solver-->
		<xsd:attribute name="elasticSolverName" type="groupNameRef" use="required" />
		<!--initialDt => Initial time-step value required by the solver to the event manager.-->
		<xsd:attribute name="initialDt" type="real64" default="1e+99" />
		<!--logLevel => Sets the level of information to write in the standard output (the console typically).
Level 0 outputs no specific information for this solver. Higher levels require more outputs.
1
 - Line search information
 - Solution information (scaling, maximum changes, quality check)
 - Convergence information
 - Time step information
 - Linear solver information
 - Nonlinear solver information
 - Solver timers information
2
 - The summary of declared fields and coupling-->
		<xsd:attribute name="logLevel" type="integer" default="0" />
		<!--targetRegions => Allowable regions that the solver may be applied to. Note that this does not indicate that the solver will be applied to these regions, only that allocation will occur such that the solver may be applied to these regions. The decision about what regions this solver will beapplied to rests in the EventManager.-->
		<xsd:attribute name="targetRegions" type="groupNameRef_array" use="required" />
		<!--writeLinearSystem => Write matrix, rhs, solution to screen ( = 1) or file ( = 2).-->
		<xsd:attribute name="writeLinearSystem" type="integer" default="0" />
		<!--name => A name is required for any non-unique nodes-->
		<xsd:attribute name="name" type="groupName" use="required" />
	</xsd:complexType>
	<xsd:complexType name="AcousticFirstOrderSEMType">
		<xsd:choice minOccurs="0" maxOccurs="unbounded">
			<xsd:element name="LinearSolverParameters" type="LinearSolverParametersType" maxOccurs="1" />
			<xsd:element name="NonlinearSolverParameters" type="NonlinearSolverParametersType" maxOccurs="1" />
		</xsd:choice>
		<!--attenuationType => Flag to indicate which attenuation model to use: "none" for no attenuation, "sls\ for the standard-linear-solid (SLS) model (Fichtner, 2014).-->
		<xsd:attribute name="attenuationType" type="geos_WaveSolverUtils_AttenuationType" default="none" />
		<!--cflFactor => Factor to apply to the `CFL condition <http://en.wikipedia.org/wiki/Courant-Friedrichs-Lewy_condition>`_ when calculating the maximum allowable time step. Values should be in the interval (0,1] -->
		<xsd:attribute name="cflFactor" type="real64" default="0.5" />
		<!--discretization => Name of discretization object (defined in the :ref:`NumericalMethodsManager`) to use for this solver. For instance, if this is a Finite Element Solver, the name of a :ref:`FiniteElement` should be specified. If this is a Finite Volume Method, the name of a :ref:`FiniteVolume` discretization should be specified.-->
		<xsd:attribute name="discretization" type="groupNameRef" use="required" />
		<!--dtSeismoTrace => Time step for output pressure at receivers-->
		<xsd:attribute name="dtSeismoTrace" type="real64" default="0" />
		<!--enableLifo => Set to 1 to enable LIFO storage feature-->
		<xsd:attribute name="enableLifo" type="integer" default="0" />
		<!--forward => Set to 1 to compute forward propagation-->
		<xsd:attribute name="forward" type="integer" default="1" />
		<!--initialDt => Initial time-step value required by the solver to the event manager.-->
		<xsd:attribute name="initialDt" type="real64" default="1e+99" />
		<!--lifoOnDevice => Set the capacity of the lifo device storage (if negative, opposite of percentage of remaining memory)-->
		<xsd:attribute name="lifoOnDevice" type="integer" default="-80" />
		<!--lifoOnHost => Set the capacity of the lifo host storage (if negative, opposite of percentage of remaining memory)-->
		<xsd:attribute name="lifoOnHost" type="integer" default="-80" />
		<!--lifoSize => Set the capacity of the lifo storage (should be the total number of buffers to store in the LIFO)-->
		<xsd:attribute name="lifoSize" type="integer" default="2147483647" />
		<!--linearDASGeometry => Geometry parameters for a linear DAS fiber (dip, azimuth, gauge length)-->
		<xsd:attribute name="linearDASGeometry" type="real64_array2d" default="{{0}}" />
		<!--linearDASSamples => Number of sample points to be used for strain integration when integrating the strain for the DAS signal-->
		<xsd:attribute name="linearDASSamples" type="integer" default="5" />
		<!--logLevel => Sets the level of information to write in the standard output (the console typically).
Level 0 outputs no specific information for this solver. Higher levels require more outputs.
1
 - Line search information
 - Solution information (scaling, maximum changes, quality check)
 - Convergence information
 - Time step information
 - Linear solver information
 - Nonlinear solver information
 - Solver timers information
2
 - The summary of declared fields and coupling-->
		<xsd:attribute name="logLevel" type="integer" default="0" />
		<!--outputSeismoTrace => Flag that indicates if we write the seismo trace in a file .txt, 0 no output, 1 otherwise-->
		<xsd:attribute name="outputSeismoTrace" type="integer" default="0" />
		<!--receiverCoordinates => Coordinates (x,y,z) of the receivers-->
		<xsd:attribute name="receiverCoordinates" type="real64_array2d" default="{{0}}" />
		<!--rickerOrder => Flag that indicates the order of the Ricker to be used o, 1 or 2. Order 2 by default-->
		<xsd:attribute name="rickerOrder" type="integer" default="2" />
		<!--saveFields => Set to 1 to save fields during forward and restore them during backward-->
		<xsd:attribute name="saveFields" type="integer" default="0" />
		<!--shotIndex => Set the current shot for temporary files-->
		<xsd:attribute name="shotIndex" type="integer" default="0" />
		<!--slsAnelasticityCoefficients => Anelasticity coefficients for the standard-linear-solid (SLS) anelasticity.The default value is { }, corresponding to no attenuation. An array with the corresponding reference frequencies must be provided.-->
		<xsd:attribute name="slsAnelasticityCoefficients" type="real32_array" default="{0}" />
		<!--slsReferenceAngularFrequencies => Reference angular frequencies (omega) for the standard-linear-solid (SLS) anelasticity.The default value is { }, corresponding to no attenuation. An array with the corresponding anelasticity coefficients must be provided.-->
		<xsd:attribute name="slsReferenceAngularFrequencies" type="real32_array" default="{0}" />
		<!--sourceCoordinates => Coordinates (x,y,z) of the sources-->
		<xsd:attribute name="sourceCoordinates" type="real64_array2d" default="{{0}}" />
		<!--sourceWaveletTableNames => Names of the table functions, one for each source, that are used to define the source wavelets. If a list is given, it overrides the Ricker wavelet definitions.The default value is an empty list, which means that a Ricker wavelet is used everywhere.-->
		<xsd:attribute name="sourceWaveletTableNames" type="string_array" default="{}" />
		<!--targetRegions => Allowable regions that the solver may be applied to. Note that this does not indicate that the solver will be applied to these regions, only that allocation will occur such that the solver may be applied to these regions. The decision about what regions this solver will beapplied to rests in the EventManager.-->
		<xsd:attribute name="targetRegions" type="groupNameRef_array" use="required" />
		<!--timeSourceDelay => Source time delay (1 / f0 by default)-->
		<xsd:attribute name="timeSourceDelay" type="real32" default="-1" />
		<!--timeSourceFrequency => Central frequency for the time source-->
		<xsd:attribute name="timeSourceFrequency" type="real32" default="0" />
		<!--timestepStabilityLimit => Set to 1 to apply a stability limit to the simulation timestep. The timestep used is that given by the CFL condition times the cflFactor parameter.-->
		<xsd:attribute name="timestepStabilityLimit" type="integer" default="0" />
		<!--useDAS => Flag to indicate if DAS data will be modeled, and which DAS type to use: "none" to deactivate DAS, "strainIntegration" for strain integration, "dipole" for displacement difference-->
		<xsd:attribute name="useDAS" type="geos_WaveSolverUtils_DASType" default="none" />
		<!--writeLinearSystem => Write matrix, rhs, solution to screen ( = 1) or file ( = 2).-->
		<xsd:attribute name="writeLinearSystem" type="integer" default="0" />
		<!--name => A name is required for any non-unique nodes-->
		<xsd:attribute name="name" type="groupName" use="required" />
	</xsd:complexType>
	<xsd:simpleType name="geos_WaveSolverUtils_AttenuationType">
		<xsd:restriction base="xsd:string">
			<xsd:pattern value=".*[\[\]`$].*|none|sls" />
		</xsd:restriction>
	</xsd:simpleType>
	<xsd:simpleType name="geos_WaveSolverUtils_DASType">
		<xsd:restriction base="xsd:string">
			<xsd:pattern value=".*[\[\]`$].*|none|dipole|strainIntegration" />
		</xsd:restriction>
	</xsd:simpleType>
	<xsd:complexType name="AcousticSEMType">
		<xsd:choice minOccurs="0" maxOccurs="unbounded">
			<xsd:element name="LinearSolverParameters" type="LinearSolverParametersType" maxOccurs="1" />
			<xsd:element name="NonlinearSolverParameters" type="NonlinearSolverParametersType" maxOccurs="1" />
		</xsd:choice>
		<!--attenuationType => Flag to indicate which attenuation model to use: "none" for no attenuation, "sls\ for the standard-linear-solid (SLS) model (Fichtner, 2014).-->
		<xsd:attribute name="attenuationType" type="geos_WaveSolverUtils_AttenuationType" default="none" />
		<!--cflFactor => Factor to apply to the `CFL condition <http://en.wikipedia.org/wiki/Courant-Friedrichs-Lewy_condition>`_ when calculating the maximum allowable time step. Values should be in the interval (0,1] -->
		<xsd:attribute name="cflFactor" type="real64" default="0.5" />
		<!--discretization => Name of discretization object (defined in the :ref:`NumericalMethodsManager`) to use for this solver. For instance, if this is a Finite Element Solver, the name of a :ref:`FiniteElement` should be specified. If this is a Finite Volume Method, the name of a :ref:`FiniteVolume` discretization should be specified.-->
		<xsd:attribute name="discretization" type="groupNameRef" use="required" />
		<!--dtSeismoTrace => Time step for output pressure at receivers-->
		<xsd:attribute name="dtSeismoTrace" type="real64" default="0" />
		<!--enableLifo => Set to 1 to enable LIFO storage feature-->
		<xsd:attribute name="enableLifo" type="integer" default="0" />
		<!--forward => Set to 1 to compute forward propagation-->
		<xsd:attribute name="forward" type="integer" default="1" />
		<!--initialDt => Initial time-step value required by the solver to the event manager.-->
		<xsd:attribute name="initialDt" type="real64" default="1e+99" />
		<!--lifoOnDevice => Set the capacity of the lifo device storage (if negative, opposite of percentage of remaining memory)-->
		<xsd:attribute name="lifoOnDevice" type="integer" default="-80" />
		<!--lifoOnHost => Set the capacity of the lifo host storage (if negative, opposite of percentage of remaining memory)-->
		<xsd:attribute name="lifoOnHost" type="integer" default="-80" />
		<!--lifoSize => Set the capacity of the lifo storage (should be the total number of buffers to store in the LIFO)-->
		<xsd:attribute name="lifoSize" type="integer" default="2147483647" />
		<!--linearDASGeometry => Geometry parameters for a linear DAS fiber (dip, azimuth, gauge length)-->
		<xsd:attribute name="linearDASGeometry" type="real64_array2d" default="{{0}}" />
		<!--linearDASSamples => Number of sample points to be used for strain integration when integrating the strain for the DAS signal-->
		<xsd:attribute name="linearDASSamples" type="integer" default="5" />
		<!--logLevel => Sets the level of information to write in the standard output (the console typically).
Level 0 outputs no specific information for this solver. Higher levels require more outputs.
1
 - Line search information
 - Solution information (scaling, maximum changes, quality check)
 - Convergence information
 - Time step information
 - Linear solver information
 - Nonlinear solver information
 - Solver timers information
2
 - The summary of declared fields and coupling-->
		<xsd:attribute name="logLevel" type="integer" default="0" />
		<!--outputSeismoTrace => Flag that indicates if we write the seismo trace in a file .txt, 0 no output, 1 otherwise-->
		<xsd:attribute name="outputSeismoTrace" type="integer" default="0" />
		<!--receiverCoordinates => Coordinates (x,y,z) of the receivers-->
		<xsd:attribute name="receiverCoordinates" type="real64_array2d" default="{{0}}" />
		<!--rickerOrder => Flag that indicates the order of the Ricker to be used o, 1 or 2. Order 2 by default-->
		<xsd:attribute name="rickerOrder" type="integer" default="2" />
		<!--saveFields => Set to 1 to save fields during forward and restore them during backward-->
		<xsd:attribute name="saveFields" type="integer" default="0" />
		<!--shotIndex => Set the current shot for temporary files-->
		<xsd:attribute name="shotIndex" type="integer" default="0" />
		<!--slsAnelasticityCoefficients => Anelasticity coefficients for the standard-linear-solid (SLS) anelasticity.The default value is { }, corresponding to no attenuation. An array with the corresponding reference frequencies must be provided.-->
		<xsd:attribute name="slsAnelasticityCoefficients" type="real32_array" default="{0}" />
		<!--slsReferenceAngularFrequencies => Reference angular frequencies (omega) for the standard-linear-solid (SLS) anelasticity.The default value is { }, corresponding to no attenuation. An array with the corresponding anelasticity coefficients must be provided.-->
		<xsd:attribute name="slsReferenceAngularFrequencies" type="real32_array" default="{0}" />
		<!--sourceCoordinates => Coordinates (x,y,z) of the sources-->
		<xsd:attribute name="sourceCoordinates" type="real64_array2d" default="{{0}}" />
		<!--sourceWaveletTableNames => Names of the table functions, one for each source, that are used to define the source wavelets. If a list is given, it overrides the Ricker wavelet definitions.The default value is an empty list, which means that a Ricker wavelet is used everywhere.-->
		<xsd:attribute name="sourceWaveletTableNames" type="string_array" default="{}" />
		<!--targetRegions => Allowable regions that the solver may be applied to. Note that this does not indicate that the solver will be applied to these regions, only that allocation will occur such that the solver may be applied to these regions. The decision about what regions this solver will beapplied to rests in the EventManager.-->
		<xsd:attribute name="targetRegions" type="groupNameRef_array" use="required" />
		<!--timeSourceDelay => Source time delay (1 / f0 by default)-->
		<xsd:attribute name="timeSourceDelay" type="real32" default="-1" />
		<!--timeSourceFrequency => Central frequency for the time source-->
		<xsd:attribute name="timeSourceFrequency" type="real32" default="0" />
		<!--timestepStabilityLimit => Set to 1 to apply a stability limit to the simulation timestep. The timestep used is that given by the CFL condition times the cflFactor parameter.-->
		<xsd:attribute name="timestepStabilityLimit" type="integer" default="0" />
		<!--useDAS => Flag to indicate if DAS data will be modeled, and which DAS type to use: "none" to deactivate DAS, "strainIntegration" for strain integration, "dipole" for displacement difference-->
		<xsd:attribute name="useDAS" type="geos_WaveSolverUtils_DASType" default="none" />
		<!--writeLinearSystem => Write matrix, rhs, solution to screen ( = 1) or file ( = 2).-->
		<xsd:attribute name="writeLinearSystem" type="integer" default="0" />
		<!--name => A name is required for any non-unique nodes-->
		<xsd:attribute name="name" type="groupName" use="required" />
	</xsd:complexType>
	<xsd:complexType name="AcousticVTISEMType">
		<xsd:choice minOccurs="0" maxOccurs="unbounded">
			<xsd:element name="LinearSolverParameters" type="LinearSolverParametersType" maxOccurs="1" />
			<xsd:element name="NonlinearSolverParameters" type="NonlinearSolverParametersType" maxOccurs="1" />
		</xsd:choice>
		<!--attenuationType => Flag to indicate which attenuation model to use: "none" for no attenuation, "sls\ for the standard-linear-solid (SLS) model (Fichtner, 2014).-->
		<xsd:attribute name="attenuationType" type="geos_WaveSolverUtils_AttenuationType" default="none" />
		<!--cflFactor => Factor to apply to the `CFL condition <http://en.wikipedia.org/wiki/Courant-Friedrichs-Lewy_condition>`_ when calculating the maximum allowable time step. Values should be in the interval (0,1] -->
		<xsd:attribute name="cflFactor" type="real64" default="0.5" />
		<!--discretization => Name of discretization object (defined in the :ref:`NumericalMethodsManager`) to use for this solver. For instance, if this is a Finite Element Solver, the name of a :ref:`FiniteElement` should be specified. If this is a Finite Volume Method, the name of a :ref:`FiniteVolume` discretization should be specified.-->
		<xsd:attribute name="discretization" type="groupNameRef" use="required" />
		<!--dtSeismoTrace => Time step for output pressure at receivers-->
		<xsd:attribute name="dtSeismoTrace" type="real64" default="0" />
		<!--enableLifo => Set to 1 to enable LIFO storage feature-->
		<xsd:attribute name="enableLifo" type="integer" default="0" />
		<!--forward => Set to 1 to compute forward propagation-->
		<xsd:attribute name="forward" type="integer" default="1" />
		<!--initialDt => Initial time-step value required by the solver to the event manager.-->
		<xsd:attribute name="initialDt" type="real64" default="1e+99" />
		<!--lifoOnDevice => Set the capacity of the lifo device storage (if negative, opposite of percentage of remaining memory)-->
		<xsd:attribute name="lifoOnDevice" type="integer" default="-80" />
		<!--lifoOnHost => Set the capacity of the lifo host storage (if negative, opposite of percentage of remaining memory)-->
		<xsd:attribute name="lifoOnHost" type="integer" default="-80" />
		<!--lifoSize => Set the capacity of the lifo storage (should be the total number of buffers to store in the LIFO)-->
		<xsd:attribute name="lifoSize" type="integer" default="2147483647" />
		<!--linearDASGeometry => Geometry parameters for a linear DAS fiber (dip, azimuth, gauge length)-->
		<xsd:attribute name="linearDASGeometry" type="real64_array2d" default="{{0}}" />
		<!--linearDASSamples => Number of sample points to be used for strain integration when integrating the strain for the DAS signal-->
		<xsd:attribute name="linearDASSamples" type="integer" default="5" />
		<!--logLevel => Sets the level of information to write in the standard output (the console typically).
Level 0 outputs no specific information for this solver. Higher levels require more outputs.
1
 - Line search information
 - Solution information (scaling, maximum changes, quality check)
 - Convergence information
 - Time step information
 - Linear solver information
 - Nonlinear solver information
 - Solver timers information
2
 - The summary of declared fields and coupling-->
		<xsd:attribute name="logLevel" type="integer" default="0" />
		<!--outputSeismoTrace => Flag that indicates if we write the seismo trace in a file .txt, 0 no output, 1 otherwise-->
		<xsd:attribute name="outputSeismoTrace" type="integer" default="0" />
		<!--receiverCoordinates => Coordinates (x,y,z) of the receivers-->
		<xsd:attribute name="receiverCoordinates" type="real64_array2d" default="{{0}}" />
		<!--rickerOrder => Flag that indicates the order of the Ricker to be used o, 1 or 2. Order 2 by default-->
		<xsd:attribute name="rickerOrder" type="integer" default="2" />
		<!--saveFields => Set to 1 to save fields during forward and restore them during backward-->
		<xsd:attribute name="saveFields" type="integer" default="0" />
		<!--shotIndex => Set the current shot for temporary files-->
		<xsd:attribute name="shotIndex" type="integer" default="0" />
		<!--slsAnelasticityCoefficients => Anelasticity coefficients for the standard-linear-solid (SLS) anelasticity.The default value is { }, corresponding to no attenuation. An array with the corresponding reference frequencies must be provided.-->
		<xsd:attribute name="slsAnelasticityCoefficients" type="real32_array" default="{0}" />
		<!--slsReferenceAngularFrequencies => Reference angular frequencies (omega) for the standard-linear-solid (SLS) anelasticity.The default value is { }, corresponding to no attenuation. An array with the corresponding anelasticity coefficients must be provided.-->
		<xsd:attribute name="slsReferenceAngularFrequencies" type="real32_array" default="{0}" />
		<!--sourceCoordinates => Coordinates (x,y,z) of the sources-->
		<xsd:attribute name="sourceCoordinates" type="real64_array2d" default="{{0}}" />
		<!--sourceWaveletTableNames => Names of the table functions, one for each source, that are used to define the source wavelets. If a list is given, it overrides the Ricker wavelet definitions.The default value is an empty list, which means that a Ricker wavelet is used everywhere.-->
		<xsd:attribute name="sourceWaveletTableNames" type="string_array" default="{}" />
		<!--targetRegions => Allowable regions that the solver may be applied to. Note that this does not indicate that the solver will be applied to these regions, only that allocation will occur such that the solver may be applied to these regions. The decision about what regions this solver will beapplied to rests in the EventManager.-->
		<xsd:attribute name="targetRegions" type="groupNameRef_array" use="required" />
		<!--timeSourceDelay => Source time delay (1 / f0 by default)-->
		<xsd:attribute name="timeSourceDelay" type="real32" default="-1" />
		<!--timeSourceFrequency => Central frequency for the time source-->
		<xsd:attribute name="timeSourceFrequency" type="real32" default="0" />
		<!--timestepStabilityLimit => Set to 1 to apply a stability limit to the simulation timestep. The timestep used is that given by the CFL condition times the cflFactor parameter.-->
		<xsd:attribute name="timestepStabilityLimit" type="integer" default="0" />
		<!--useDAS => Flag to indicate if DAS data will be modeled, and which DAS type to use: "none" to deactivate DAS, "strainIntegration" for strain integration, "dipole" for displacement difference-->
		<xsd:attribute name="useDAS" type="geos_WaveSolverUtils_DASType" default="none" />
		<!--writeLinearSystem => Write matrix, rhs, solution to screen ( = 1) or file ( = 2).-->
		<xsd:attribute name="writeLinearSystem" type="integer" default="0" />
		<!--name => A name is required for any non-unique nodes-->
		<xsd:attribute name="name" type="groupName" use="required" />
	</xsd:complexType>
	<xsd:complexType name="CompositionalMultiphaseFVMType">
		<xsd:choice minOccurs="0" maxOccurs="unbounded">
			<xsd:element name="LinearSolverParameters" type="LinearSolverParametersType" maxOccurs="1" />
			<xsd:element name="NonlinearSolverParameters" type="NonlinearSolverParametersType" maxOccurs="1" />
		</xsd:choice>
		<!--allowLocalCompDensityChopping => Flag indicating whether local (cell-wise) chopping of negative compositions is allowed-->
		<xsd:attribute name="allowLocalCompDensityChopping" type="integer" default="1" />
		<!--allowNegativePressure => Flag indicating if negative pressure is allowed-->
		<xsd:attribute name="allowNegativePressure" type="integer" default="1" />
		<!--cflFactor => Factor to apply to the `CFL condition <http://en.wikipedia.org/wiki/Courant-Friedrichs-Lewy_condition>`_ when calculating the maximum allowable time step. Values should be in the interval (0,1] -->
		<xsd:attribute name="cflFactor" type="real64" default="0.5" />
		<!--contMultiplierDBC => Factor by which continuation parameter is changed every newton when DBC is used-->
		<xsd:attribute name="contMultiplierDBC" type="real64" default="0.5" />
		<!--continuationDBC => Flag for enabling continuation parameter-->
		<xsd:attribute name="continuationDBC" type="integer" default="1" />
		<!--discretization => Name of discretization object (defined in the :ref:`NumericalMethodsManager`) to use for this solver. For instance, if this is a Finite Element Solver, the name of a :ref:`FiniteElement` should be specified. If this is a Finite Volume Method, the name of a :ref:`FiniteVolume` discretization should be specified.-->
		<xsd:attribute name="discretization" type="groupNameRef" use="required" />
		<!--initialDt => Initial time-step value required by the solver to the event manager.-->
		<xsd:attribute name="initialDt" type="real64" default="1e+99" />
		<!--isThermal => Flag indicating whether the problem is thermal or not.-->
		<xsd:attribute name="isThermal" type="integer" default="0" />
		<!--kappaminDBC => Factor that controls how much dissipation is kept in the system when continuation is used-->
		<xsd:attribute name="kappaminDBC" type="real64" default="1e-20" />
		<!--logLevel => Sets the level of information to write in the standard output (the console typically).
Level 0 outputs no specific information for this solver. Higher levels require more outputs.
1
 - Line search information
 - Solution information (scaling, maximum changes, quality check)
 - Convergence information
 - Time step information
 - Linear solver information
 - Nonlinear solver information
 - Solver timers information
2
 - The summary of declared fields and coupling-->
		<xsd:attribute name="logLevel" type="integer" default="0" />
		<!--maxAbsolutePressureChange => Maximum (absolute) pressure change in a Newton iteration-->
		<xsd:attribute name="maxAbsolutePressureChange" type="real64" default="-1" />
		<!--maxCompFractionChange => Maximum (absolute) change in a component fraction in a Newton iteration-->
		<xsd:attribute name="maxCompFractionChange" type="real64" default="0.5" />
		<!--maxRelativeCompDensChange => Maximum (relative) change in a component density in a Newton iteration-->
		<xsd:attribute name="maxRelativeCompDensChange" type="real64" default="1.79769e+208" />
		<!--maxRelativePressureChange => Maximum (relative) change in pressure in a Newton iteration-->
		<xsd:attribute name="maxRelativePressureChange" type="real64" default="0.5" />
		<!--maxRelativeTemperatureChange => Maximum (relative) change in temperature in a Newton iteration-->
		<xsd:attribute name="maxRelativeTemperatureChange" type="real64" default="0.5" />
		<!--maxSequentialCompDensChange => Maximum (absolute) component density change in a sequential iteration, used for outer loop convergence check-->
		<xsd:attribute name="maxSequentialCompDensChange" type="real64" default="1" />
		<!--maxSequentialPressureChange => Maximum (absolute) pressure change in a sequential iteration, used for outer loop convergence check-->
		<xsd:attribute name="maxSequentialPressureChange" type="real64" default="100000" />
		<!--maxSequentialTemperatureChange => Maximum (absolute) temperature change in a sequential iteration, used for outer loop convergence check-->
		<xsd:attribute name="maxSequentialTemperatureChange" type="real64" default="0.1" />
		<!--minCompDens => Minimum allowed global component density-->
		<xsd:attribute name="minCompDens" type="real64" default="1e-10" />
		<!--minScalingFactor => Minimum value for solution scaling factor-->
		<xsd:attribute name="minScalingFactor" type="real64" default="0.01" />
		<!--miscibleDBC => Flag for enabling DBC formulation with/without miscibility-->
		<xsd:attribute name="miscibleDBC" type="integer" default="0" />
		<!--omegaDBC => Factor by which DBC flux is multiplied-->
		<xsd:attribute name="omegaDBC" type="real64" default="1" />
		<!--scalingType => Solution scaling type.Valid options:
* Global
* Local-->
		<xsd:attribute name="scalingType" type="geos_CompositionalMultiphaseFVM_ScalingType" default="Global" />
		<!--solutionChangeScalingFactor => Damping factor for solution change targets-->
		<xsd:attribute name="solutionChangeScalingFactor" type="real64" default="0.5" />
		<!--targetFlowCFL => Target CFL condition `CFL condition <http://en.wikipedia.org/wiki/Courant-Friedrichs-Lewy_condition>`_ when computing the next timestep.-->
		<xsd:attribute name="targetFlowCFL" type="real64" default="-1" />
		<!--targetPhaseVolFractionChangeInTimeStep => Target (absolute) change in phase volume fraction in a time step-->
		<xsd:attribute name="targetPhaseVolFractionChangeInTimeStep" type="real64" default="0.2" />
		<!--targetRegions => Allowable regions that the solver may be applied to. Note that this does not indicate that the solver will be applied to these regions, only that allocation will occur such that the solver may be applied to these regions. The decision about what regions this solver will beapplied to rests in the EventManager.-->
		<xsd:attribute name="targetRegions" type="groupNameRef_array" use="required" />
		<!--targetRelativeCompDensChangeInTimeStep => Target (relative) change in component density in a time step-->
		<xsd:attribute name="targetRelativeCompDensChangeInTimeStep" type="real64" default="1.79769e+308" />
		<!--targetRelativePressureChangeInTimeStep => Target (relative) change in pressure in a time step (expected value between 0 and 1)-->
		<xsd:attribute name="targetRelativePressureChangeInTimeStep" type="real64" default="0.2" />
		<!--targetRelativeTemperatureChangeInTimeStep => Target (relative) change in temperature in a time step (expected value between 0 and 1)-->
		<xsd:attribute name="targetRelativeTemperatureChangeInTimeStep" type="real64" default="0.2" />
		<!--temperature => Temperature-->
		<xsd:attribute name="temperature" type="real64" use="required" />
		<!--useDBC => Enable Dissipation-based continuation flux-->
		<xsd:attribute name="useDBC" type="integer" default="0" />
		<!--useMass => Use mass formulation instead of molar. Warning : Affects SourceFlux rates units.-->
		<xsd:attribute name="useMass" type="integer" default="0" />
		<!--useSimpleAccumulation => Flag indicating whether simple accumulation form is used-->
		<xsd:attribute name="useSimpleAccumulation" type="integer" default="1" />
		<!--useTotalMassEquation => Flag indicating whether total mass equation is used-->
		<xsd:attribute name="useTotalMassEquation" type="integer" default="1" />
		<!--writeLinearSystem => Write matrix, rhs, solution to screen ( = 1) or file ( = 2).-->
		<xsd:attribute name="writeLinearSystem" type="integer" default="0" />
		<!--name => A name is required for any non-unique nodes-->
		<xsd:attribute name="name" type="groupName" use="required" />
	</xsd:complexType>
	<xsd:simpleType name="geos_physicsSolverBaseKernels_NormType">
		<xsd:restriction base="xsd:string">
			<xsd:pattern value=".*[\[\]`$].*|Linfinity|L2" />
		</xsd:restriction>
	</xsd:simpleType>
	<xsd:simpleType name="geos_CompositionalMultiphaseFVM_ScalingType">
		<xsd:restriction base="xsd:string">
			<xsd:pattern value=".*[\[\]`$].*|Global|Local" />
		</xsd:restriction>
	</xsd:simpleType>
	<xsd:complexType name="CompositionalMultiphaseHybridFVMType">
		<xsd:choice minOccurs="0" maxOccurs="unbounded">
			<xsd:element name="LinearSolverParameters" type="LinearSolverParametersType" maxOccurs="1" />
			<xsd:element name="NonlinearSolverParameters" type="NonlinearSolverParametersType" maxOccurs="1" />
		</xsd:choice>
		<!--allowLocalCompDensityChopping => Flag indicating whether local (cell-wise) chopping of negative compositions is allowed-->
		<xsd:attribute name="allowLocalCompDensityChopping" type="integer" default="1" />
		<!--allowNegativePressure => Flag indicating if negative pressure is allowed-->
		<xsd:attribute name="allowNegativePressure" type="integer" default="1" />
		<!--cflFactor => Factor to apply to the `CFL condition <http://en.wikipedia.org/wiki/Courant-Friedrichs-Lewy_condition>`_ when calculating the maximum allowable time step. Values should be in the interval (0,1] -->
		<xsd:attribute name="cflFactor" type="real64" default="0.5" />
		<!--discretization => Name of discretization object (defined in the :ref:`NumericalMethodsManager`) to use for this solver. For instance, if this is a Finite Element Solver, the name of a :ref:`FiniteElement` should be specified. If this is a Finite Volume Method, the name of a :ref:`FiniteVolume` discretization should be specified.-->
		<xsd:attribute name="discretization" type="groupNameRef" use="required" />
		<!--initialDt => Initial time-step value required by the solver to the event manager.-->
		<xsd:attribute name="initialDt" type="real64" default="1e+99" />
		<!--isThermal => Flag indicating whether the problem is thermal or not.-->
		<xsd:attribute name="isThermal" type="integer" default="0" />
		<!--logLevel => Sets the level of information to write in the standard output (the console typically).
Level 0 outputs no specific information for this solver. Higher levels require more outputs.
1
 - Line search information
 - Solution information (scaling, maximum changes, quality check)
 - Convergence information
 - Time step information
 - Linear solver information
 - Nonlinear solver information
 - Solver timers information
2
 - The summary of declared fields and coupling-->
		<xsd:attribute name="logLevel" type="integer" default="0" />
		<!--maxAbsolutePressureChange => Maximum (absolute) pressure change in a Newton iteration-->
		<xsd:attribute name="maxAbsolutePressureChange" type="real64" default="-1" />
		<!--maxCompFractionChange => Maximum (absolute) change in a component fraction in a Newton iteration-->
		<xsd:attribute name="maxCompFractionChange" type="real64" default="0.5" />
		<!--maxRelativeCompDensChange => Maximum (relative) change in a component density in a Newton iteration-->
		<xsd:attribute name="maxRelativeCompDensChange" type="real64" default="1.79769e+208" />
		<!--maxRelativePressureChange => Maximum (relative) change in pressure in a Newton iteration-->
		<xsd:attribute name="maxRelativePressureChange" type="real64" default="0.5" />
		<!--maxRelativeTemperatureChange => Maximum (relative) change in temperature in a Newton iteration-->
		<xsd:attribute name="maxRelativeTemperatureChange" type="real64" default="0.5" />
		<!--maxSequentialCompDensChange => Maximum (absolute) component density change in a sequential iteration, used for outer loop convergence check-->
		<xsd:attribute name="maxSequentialCompDensChange" type="real64" default="1" />
		<!--maxSequentialPressureChange => Maximum (absolute) pressure change in a sequential iteration, used for outer loop convergence check-->
		<xsd:attribute name="maxSequentialPressureChange" type="real64" default="100000" />
		<!--maxSequentialTemperatureChange => Maximum (absolute) temperature change in a sequential iteration, used for outer loop convergence check-->
		<xsd:attribute name="maxSequentialTemperatureChange" type="real64" default="0.1" />
		<!--minCompDens => Minimum allowed global component density-->
		<xsd:attribute name="minCompDens" type="real64" default="1e-10" />
		<!--minScalingFactor => Minimum value for solution scaling factor-->
		<xsd:attribute name="minScalingFactor" type="real64" default="0.01" />
		<!--solutionChangeScalingFactor => Damping factor for solution change targets-->
		<xsd:attribute name="solutionChangeScalingFactor" type="real64" default="0.5" />
		<!--targetFlowCFL => Target CFL condition `CFL condition <http://en.wikipedia.org/wiki/Courant-Friedrichs-Lewy_condition>`_ when computing the next timestep.-->
		<xsd:attribute name="targetFlowCFL" type="real64" default="-1" />
		<!--targetPhaseVolFractionChangeInTimeStep => Target (absolute) change in phase volume fraction in a time step-->
		<xsd:attribute name="targetPhaseVolFractionChangeInTimeStep" type="real64" default="0.2" />
		<!--targetRegions => Allowable regions that the solver may be applied to. Note that this does not indicate that the solver will be applied to these regions, only that allocation will occur such that the solver may be applied to these regions. The decision about what regions this solver will beapplied to rests in the EventManager.-->
		<xsd:attribute name="targetRegions" type="groupNameRef_array" use="required" />
		<!--targetRelativeCompDensChangeInTimeStep => Target (relative) change in component density in a time step-->
		<xsd:attribute name="targetRelativeCompDensChangeInTimeStep" type="real64" default="1.79769e+308" />
		<!--targetRelativePressureChangeInTimeStep => Target (relative) change in pressure in a time step (expected value between 0 and 1)-->
		<xsd:attribute name="targetRelativePressureChangeInTimeStep" type="real64" default="0.2" />
		<!--targetRelativeTemperatureChangeInTimeStep => Target (relative) change in temperature in a time step (expected value between 0 and 1)-->
		<xsd:attribute name="targetRelativeTemperatureChangeInTimeStep" type="real64" default="0.2" />
		<!--temperature => Temperature-->
		<xsd:attribute name="temperature" type="real64" use="required" />
		<!--useMass => Use mass formulation instead of molar. Warning : Affects SourceFlux rates units.-->
		<xsd:attribute name="useMass" type="integer" default="0" />
		<!--useSimpleAccumulation => Flag indicating whether simple accumulation form is used-->
		<xsd:attribute name="useSimpleAccumulation" type="integer" default="1" />
		<!--useTotalMassEquation => Flag indicating whether total mass equation is used-->
		<xsd:attribute name="useTotalMassEquation" type="integer" default="1" />
		<!--writeLinearSystem => Write matrix, rhs, solution to screen ( = 1) or file ( = 2).-->
		<xsd:attribute name="writeLinearSystem" type="integer" default="0" />
		<!--name => A name is required for any non-unique nodes-->
		<xsd:attribute name="name" type="groupName" use="required" />
	</xsd:complexType>
	<xsd:complexType name="CompositionalMultiphaseReservoirType">
		<xsd:choice minOccurs="0" maxOccurs="unbounded">
			<xsd:element name="LinearSolverParameters" type="LinearSolverParametersType" maxOccurs="1" />
			<xsd:element name="NonlinearSolverParameters" type="NonlinearSolverParametersType" maxOccurs="1" />
		</xsd:choice>
		<!--cflFactor => Factor to apply to the `CFL condition <http://en.wikipedia.org/wiki/Courant-Friedrichs-Lewy_condition>`_ when calculating the maximum allowable time step. Values should be in the interval (0,1] -->
		<xsd:attribute name="cflFactor" type="real64" default="0.5" />
		<!--flowSolverName => Name of the flow solver used by the coupled solver-->
		<xsd:attribute name="flowSolverName" type="groupNameRef" use="required" />
		<!--initialDt => Initial time-step value required by the solver to the event manager.-->
		<xsd:attribute name="initialDt" type="real64" default="1e+99" />
		<!--logLevel => Sets the level of information to write in the standard output (the console typically).
Level 0 outputs no specific information for this solver. Higher levels require more outputs.
1
 - Line search information
 - Solution information (scaling, maximum changes, quality check)
 - Convergence information
 - Time step information
 - Linear solver information
 - Nonlinear solver information
 - Solver timers information
 - Coupling information
 - Crossflow information
2
 - The summary of declared fields and coupling-->
		<xsd:attribute name="logLevel" type="integer" default="0" />
		<!--targetRegions => Allowable regions that the solver may be applied to. Note that this does not indicate that the solver will be applied to these regions, only that allocation will occur such that the solver may be applied to these regions. The decision about what regions this solver will beapplied to rests in the EventManager.-->
		<xsd:attribute name="targetRegions" type="groupNameRef_array" use="required" />
		<!--wellSolverName => Name of the well solver used by the coupled solver-->
		<xsd:attribute name="wellSolverName" type="groupNameRef" use="required" />
		<!--writeLinearSystem => Write matrix, rhs, solution to screen ( = 1) or file ( = 2).-->
		<xsd:attribute name="writeLinearSystem" type="integer" default="0" />
		<!--name => A name is required for any non-unique nodes-->
		<xsd:attribute name="name" type="groupName" use="required" />
	</xsd:complexType>
	<xsd:complexType name="CompositionalMultiphaseReservoirPoromechanicsType">
		<xsd:choice minOccurs="0" maxOccurs="unbounded">
			<xsd:element name="LinearSolverParameters" type="LinearSolverParametersType" maxOccurs="1" />
			<xsd:element name="NonlinearSolverParameters" type="NonlinearSolverParametersType" maxOccurs="1" />
		</xsd:choice>
		<!--cflFactor => Factor to apply to the `CFL condition <http://en.wikipedia.org/wiki/Courant-Friedrichs-Lewy_condition>`_ when calculating the maximum allowable time step. Values should be in the interval (0,1] -->
		<xsd:attribute name="cflFactor" type="real64" default="0.5" />
		<!--initialDt => Initial time-step value required by the solver to the event manager.-->
		<xsd:attribute name="initialDt" type="real64" default="1e+99" />
		<!--isThermal => Flag indicating whether the problem is thermal or not. Set isThermal="1" to enable the thermal coupling-->
		<xsd:attribute name="isThermal" type="integer" default="0" />
		<!--logLevel => Sets the level of information to write in the standard output (the console typically).
Level 0 outputs no specific information for this solver. Higher levels require more outputs.
1
 - Line search information
 - Solution information (scaling, maximum changes, quality check)
 - Convergence information
 - Time step information
 - Linear solver information
 - Nonlinear solver information
 - Solver timers information
 - Coupling information
2
 - The summary of declared fields and coupling-->
		<xsd:attribute name="logLevel" type="integer" default="0" />
		<!--reservoirAndWellsSolverName => Name of the reservoirAndWells solver used by the coupled solver-->
		<xsd:attribute name="reservoirAndWellsSolverName" type="groupNameRef" use="required" />
		<!--solidSolverName => Name of the solid solver used by the coupled solver-->
		<xsd:attribute name="solidSolverName" type="groupNameRef" use="required" />
		<!--stabilizationMultiplier => Constant multiplier of stabilization strength-->
		<xsd:attribute name="stabilizationMultiplier" type="real64" default="1" />
		<!--stabilizationRegionNames => Regions where stabilization is applied.-->
		<xsd:attribute name="stabilizationRegionNames" type="groupNameRef_array" default="{}" />
		<!--stabilizationType => StabilizationType. Options are:
None- Add no stabilization to mass equation 
Global- Add jump stabilization to all faces 
Local- Add jump stabilization on interior of macro elements-->
		<xsd:attribute name="stabilizationType" type="geos_stabilization_StabilizationType" default="None" />
		<!--targetRegions => Allowable regions that the solver may be applied to. Note that this does not indicate that the solver will be applied to these regions, only that allocation will occur such that the solver may be applied to these regions. The decision about what regions this solver will beapplied to rests in the EventManager.-->
		<xsd:attribute name="targetRegions" type="groupNameRef_array" use="required" />
		<!--writeLinearSystem => Write matrix, rhs, solution to screen ( = 1) or file ( = 2).-->
		<xsd:attribute name="writeLinearSystem" type="integer" default="0" />
		<!--name => A name is required for any non-unique nodes-->
		<xsd:attribute name="name" type="groupName" use="required" />
	</xsd:complexType>
	<xsd:simpleType name="geos_stabilization_StabilizationType">
		<xsd:restriction base="xsd:string">
			<xsd:pattern value=".*[\[\]`$].*|None|Global|Local" />
		</xsd:restriction>
	</xsd:simpleType>
	<xsd:complexType name="CompositionalMultiphaseWellType">
		<xsd:choice minOccurs="0" maxOccurs="unbounded">
			<xsd:element name="LinearSolverParameters" type="LinearSolverParametersType" maxOccurs="1" />
			<xsd:element name="NonlinearSolverParameters" type="NonlinearSolverParametersType" maxOccurs="1" />
			<xsd:element name="WellControls" type="WellControlsType" />
		</xsd:choice>
		<!--allowLocalCompDensityChopping => Flag indicating whether local (cell-wise) chopping of negative compositions is allowed-->
		<xsd:attribute name="allowLocalCompDensityChopping" type="integer" default="1" />
		<!--cflFactor => Factor to apply to the `CFL condition <http://en.wikipedia.org/wiki/Courant-Friedrichs-Lewy_condition>`_ when calculating the maximum allowable time step. Values should be in the interval (0,1] -->
		<xsd:attribute name="cflFactor" type="real64" default="0.5" />
		<!--initialDt => Initial time-step value required by the solver to the event manager.-->
		<xsd:attribute name="initialDt" type="real64" default="1e+99" />
		<!--isThermal => Flag indicating whether the problem is thermal or not.-->
		<xsd:attribute name="isThermal" type="integer" default="0" />
		<!--logLevel => Sets the level of information to write in the standard output (the console typically).
Level 0 outputs no specific information for this solver. Higher levels require more outputs.
1
 - Line search information
 - Solution information (scaling, maximum changes, quality check)
 - Convergence information
 - Time step information
 - Linear solver information
 - Nonlinear solver information
 - Solver timers information
 - Well control information
 - Crossflow information
2
 - The summary of declared fields and coupling-->
		<xsd:attribute name="logLevel" type="integer" default="0" />
		<!--maxAbsolutePressureChange => Maximum (absolute) pressure change in a Newton iteration-->
		<xsd:attribute name="maxAbsolutePressureChange" type="real64" default="-1" />
		<!--maxCompFractionChange => Maximum (absolute) change in a component fraction between two Newton iterations-->
		<xsd:attribute name="maxCompFractionChange" type="real64" default="1" />
		<!--maxRelativeCompDensChange => Maximum (relative) change in a component density between two Newton iterations-->
		<xsd:attribute name="maxRelativeCompDensChange" type="real64" default="1.79769e+208" />
		<!--maxRelativePressureChange => Maximum (relative) change in pressure between two Newton iterations (recommended with rate control)-->
		<xsd:attribute name="maxRelativePressureChange" type="real64" default="1" />
		<!--maxRelativeTemperatureChange => Maximum (relative) change in temperature between two Newton iterations  -->
		<xsd:attribute name="maxRelativeTemperatureChange" type="real64" default="1" />
		<!--targetRegions => Allowable regions that the solver may be applied to. Note that this does not indicate that the solver will be applied to these regions, only that allocation will occur such that the solver may be applied to these regions. The decision about what regions this solver will beapplied to rests in the EventManager.-->
		<xsd:attribute name="targetRegions" type="groupNameRef_array" use="required" />
		<!--useMass => Use mass formulation instead of molar-->
		<xsd:attribute name="useMass" type="integer" default="0" />
		<!--useTotalMassEquation => Use total mass equation-->
		<xsd:attribute name="useTotalMassEquation" type="integer" default="1" />
		<!--writeCSV => Write rates into a CSV file-->
		<xsd:attribute name="writeCSV" type="integer" default="0" />
		<!--writeLinearSystem => Write matrix, rhs, solution to screen ( = 1) or file ( = 2).-->
		<xsd:attribute name="writeLinearSystem" type="integer" default="0" />
		<!--name => A name is required for any non-unique nodes-->
		<xsd:attribute name="name" type="groupName" use="required" />
	</xsd:complexType>
	<xsd:complexType name="WellControlsType">
		<!--control => Well control. Valid options:
* BHP
* phaseVolRate
* totalVolRate
* massRate
* uninitialized-->
		<xsd:attribute name="control" type="geos_WellControls_Control" use="required" />
		<!--enableCrossflow => Flag to enable crossflow. Currently only supported for injectors: 
 - If the flag is set to 1, both reservoir-to-well flow and well-to-reservoir flow are allowed at the perforations. 
 - If the flag is set to 0, we only allow well-to-reservoir flow at the perforations.-->
		<xsd:attribute name="enableCrossflow" type="integer" default="1" />
		<!--initialPressureCoefficient => Tuning coefficient for the initial well pressure of rate-controlled wells: 
 - Injector pressure at reference depth initialized as: (1+initialPressureCoefficient)*reservoirPressureAtClosestPerforation + density*g*( zRef - zPerf ) 
 - Producer pressure at reference depth initialized as: (1-initialPressureCoefficient)*reservoirPressureAtClosestPerforation + density*g*( zRef - zPerf ) -->
		<xsd:attribute name="initialPressureCoefficient" type="real64" default="0.1" />
		<!--injectionStream => Global component densities of the injection stream [moles/m^3 or kg/m^3]-->
		<xsd:attribute name="injectionStream" type="real64_array" default="{-1}" />
		<!--injectionTemperature => Temperature of the injection stream [K]-->
		<xsd:attribute name="injectionTemperature" type="real64" default="-1" />
		<!--logLevel => Log level-->
		<xsd:attribute name="logLevel" type="integer" default="0" />
		<!--referenceElevation => Reference elevation where BHP control is enforced [m]-->
		<xsd:attribute name="referenceElevation" type="real64" use="required" />
		<!--statusTableName => Name of the well status table when the status of the well is a time dependent function. 
If the status function evaluates to a positive value at the current time, the well will be open otherwise the well will be shut.-->
		<xsd:attribute name="statusTableName" type="groupNameRef" default="" />
		<!--surfacePressure => Surface pressure used to compute volumetric rates when surface conditions are used [Pa]-->
		<xsd:attribute name="surfacePressure" type="real64" default="0" />
		<!--surfaceTemperature => Surface temperature used to compute volumetric rates when surface conditions are used [K]-->
		<xsd:attribute name="surfaceTemperature" type="real64" default="0" />
		<!--targetBHP => Target bottom-hole pressure [Pa]-->
		<xsd:attribute name="targetBHP" type="real64" default="0" />
		<!--targetBHPTableName => Name of the BHP table when the rate is a time dependent function-->
		<xsd:attribute name="targetBHPTableName" type="groupNameRef" default="" />
		<!--targetMassRate => Target Mass Rate rate ( [kg^3/s])-->
		<xsd:attribute name="targetMassRate" type="real64" default="0" />
		<!--targetMassRateTableName => Name of the mass rate table when the rate is a time dependent function-->
		<xsd:attribute name="targetMassRateTableName" type="groupNameRef" default="" />
		<!--targetPhaseName => Name of the target phase-->
		<xsd:attribute name="targetPhaseName" type="groupNameRef" default="" />
		<!--targetPhaseRate => Target phase volumetric rate (if useSurfaceConditions: [surface m^3/s]; else [reservoir m^3/s])-->
		<xsd:attribute name="targetPhaseRate" type="real64" default="0" />
		<!--targetPhaseRateTableName => Name of the phase rate table when the rate is a time dependent function-->
		<xsd:attribute name="targetPhaseRateTableName" type="groupNameRef" default="" />
		<!--targetTotalRate => Target total volumetric rate (if useSurfaceConditions: [surface m^3/s]; else [reservoir m^3/s])-->
		<xsd:attribute name="targetTotalRate" type="real64" default="0" />
		<!--targetTotalRateTableName => Name of the total rate table when the rate is a time dependent function-->
		<xsd:attribute name="targetTotalRateTableName" type="groupNameRef" default="" />
		<!--type => Well type. Valid options:
* producer
* injector-->
		<xsd:attribute name="type" type="geos_WellControls_Type" use="required" />
		<!--useSurfaceConditions => Flag to specify whether rates are checked at surface or reservoir conditions.
Equal to 1 for surface conditions, and to 0 for reservoir conditions-->
		<xsd:attribute name="useSurfaceConditions" type="integer" default="0" />
		<!--name => A name is required for any non-unique nodes-->
		<xsd:attribute name="name" type="groupName" use="required" />
	</xsd:complexType>
	<xsd:simpleType name="geos_WellControls_Control">
		<xsd:restriction base="xsd:string">
			<xsd:pattern value=".*[\[\]`$].*|BHP|phaseVolRate|totalVolRate|massRate|uninitialized" />
		</xsd:restriction>
	</xsd:simpleType>
	<xsd:simpleType name="geos_WellControls_Type">
		<xsd:restriction base="xsd:string">
			<xsd:pattern value=".*[\[\]`$].*|producer|injector" />
		</xsd:restriction>
	</xsd:simpleType>
	<xsd:complexType name="ElasticFirstOrderSEMType">
		<xsd:choice minOccurs="0" maxOccurs="unbounded">
			<xsd:element name="LinearSolverParameters" type="LinearSolverParametersType" maxOccurs="1" />
			<xsd:element name="NonlinearSolverParameters" type="NonlinearSolverParametersType" maxOccurs="1" />
		</xsd:choice>
		<!--attenuationType => Flag to indicate which attenuation model to use: "none" for no attenuation, "sls\ for the standard-linear-solid (SLS) model (Fichtner, 2014).-->
		<xsd:attribute name="attenuationType" type="geos_WaveSolverUtils_AttenuationType" default="none" />
		<!--cflFactor => Factor to apply to the `CFL condition <http://en.wikipedia.org/wiki/Courant-Friedrichs-Lewy_condition>`_ when calculating the maximum allowable time step. Values should be in the interval (0,1] -->
		<xsd:attribute name="cflFactor" type="real64" default="0.5" />
		<!--discretization => Name of discretization object (defined in the :ref:`NumericalMethodsManager`) to use for this solver. For instance, if this is a Finite Element Solver, the name of a :ref:`FiniteElement` should be specified. If this is a Finite Volume Method, the name of a :ref:`FiniteVolume` discretization should be specified.-->
		<xsd:attribute name="discretization" type="groupNameRef" use="required" />
		<!--dtSeismoTrace => Time step for output pressure at receivers-->
		<xsd:attribute name="dtSeismoTrace" type="real64" default="0" />
		<!--enableLifo => Set to 1 to enable LIFO storage feature-->
		<xsd:attribute name="enableLifo" type="integer" default="0" />
		<!--forward => Set to 1 to compute forward propagation-->
		<xsd:attribute name="forward" type="integer" default="1" />
		<!--initialDt => Initial time-step value required by the solver to the event manager.-->
		<xsd:attribute name="initialDt" type="real64" default="1e+99" />
		<!--lifoOnDevice => Set the capacity of the lifo device storage (if negative, opposite of percentage of remaining memory)-->
		<xsd:attribute name="lifoOnDevice" type="integer" default="-80" />
		<!--lifoOnHost => Set the capacity of the lifo host storage (if negative, opposite of percentage of remaining memory)-->
		<xsd:attribute name="lifoOnHost" type="integer" default="-80" />
		<!--lifoSize => Set the capacity of the lifo storage (should be the total number of buffers to store in the LIFO)-->
		<xsd:attribute name="lifoSize" type="integer" default="2147483647" />
		<!--linearDASGeometry => Geometry parameters for a linear DAS fiber (dip, azimuth, gauge length)-->
		<xsd:attribute name="linearDASGeometry" type="real64_array2d" default="{{0}}" />
		<!--linearDASSamples => Number of sample points to be used for strain integration when integrating the strain for the DAS signal-->
		<xsd:attribute name="linearDASSamples" type="integer" default="5" />
		<!--logLevel => Sets the level of information to write in the standard output (the console typically).
Level 0 outputs no specific information for this solver. Higher levels require more outputs.
1
 - Line search information
 - Solution information (scaling, maximum changes, quality check)
 - Convergence information
 - Time step information
 - Linear solver information
 - Nonlinear solver information
 - Solver timers information
2
 - The summary of declared fields and coupling-->
		<xsd:attribute name="logLevel" type="integer" default="0" />
		<!--outputSeismoTrace => Flag that indicates if we write the seismo trace in a file .txt, 0 no output, 1 otherwise-->
		<xsd:attribute name="outputSeismoTrace" type="integer" default="0" />
		<!--receiverCoordinates => Coordinates (x,y,z) of the receivers-->
		<xsd:attribute name="receiverCoordinates" type="real64_array2d" default="{{0}}" />
		<!--rickerOrder => Flag that indicates the order of the Ricker to be used o, 1 or 2. Order 2 by default-->
		<xsd:attribute name="rickerOrder" type="integer" default="2" />
		<!--saveFields => Set to 1 to save fields during forward and restore them during backward-->
		<xsd:attribute name="saveFields" type="integer" default="0" />
		<!--shotIndex => Set the current shot for temporary files-->
		<xsd:attribute name="shotIndex" type="integer" default="0" />
		<!--slsAnelasticityCoefficients => Anelasticity coefficients for the standard-linear-solid (SLS) anelasticity.The default value is { }, corresponding to no attenuation. An array with the corresponding reference frequencies must be provided.-->
		<xsd:attribute name="slsAnelasticityCoefficients" type="real32_array" default="{0}" />
		<!--slsReferenceAngularFrequencies => Reference angular frequencies (omega) for the standard-linear-solid (SLS) anelasticity.The default value is { }, corresponding to no attenuation. An array with the corresponding anelasticity coefficients must be provided.-->
		<xsd:attribute name="slsReferenceAngularFrequencies" type="real32_array" default="{0}" />
		<!--sourceCoordinates => Coordinates (x,y,z) of the sources-->
		<xsd:attribute name="sourceCoordinates" type="real64_array2d" default="{{0}}" />
		<!--sourceWaveletTableNames => Names of the table functions, one for each source, that are used to define the source wavelets. If a list is given, it overrides the Ricker wavelet definitions.The default value is an empty list, which means that a Ricker wavelet is used everywhere.-->
		<xsd:attribute name="sourceWaveletTableNames" type="string_array" default="{}" />
		<!--targetRegions => Allowable regions that the solver may be applied to. Note that this does not indicate that the solver will be applied to these regions, only that allocation will occur such that the solver may be applied to these regions. The decision about what regions this solver will beapplied to rests in the EventManager.-->
		<xsd:attribute name="targetRegions" type="groupNameRef_array" use="required" />
		<!--timeSourceDelay => Source time delay (1 / f0 by default)-->
		<xsd:attribute name="timeSourceDelay" type="real32" default="-1" />
		<!--timeSourceFrequency => Central frequency for the time source-->
		<xsd:attribute name="timeSourceFrequency" type="real32" default="0" />
		<!--timestepStabilityLimit => Set to 1 to apply a stability limit to the simulation timestep. The timestep used is that given by the CFL condition times the cflFactor parameter.-->
		<xsd:attribute name="timestepStabilityLimit" type="integer" default="0" />
		<!--useDAS => Flag to indicate if DAS data will be modeled, and which DAS type to use: "none" to deactivate DAS, "strainIntegration" for strain integration, "dipole" for displacement difference-->
		<xsd:attribute name="useDAS" type="geos_WaveSolverUtils_DASType" default="none" />
		<!--writeLinearSystem => Write matrix, rhs, solution to screen ( = 1) or file ( = 2).-->
		<xsd:attribute name="writeLinearSystem" type="integer" default="0" />
		<!--name => A name is required for any non-unique nodes-->
		<xsd:attribute name="name" type="groupName" use="required" />
	</xsd:complexType>
	<xsd:complexType name="ElasticSEMType">
		<xsd:choice minOccurs="0" maxOccurs="unbounded">
			<xsd:element name="LinearSolverParameters" type="LinearSolverParametersType" maxOccurs="1" />
			<xsd:element name="NonlinearSolverParameters" type="NonlinearSolverParametersType" maxOccurs="1" />
		</xsd:choice>
		<!--attenuationType => Flag to indicate which attenuation model to use: "none" for no attenuation, "sls\ for the standard-linear-solid (SLS) model (Fichtner, 2014).-->
		<xsd:attribute name="attenuationType" type="geos_WaveSolverUtils_AttenuationType" default="none" />
		<!--cflFactor => Factor to apply to the `CFL condition <http://en.wikipedia.org/wiki/Courant-Friedrichs-Lewy_condition>`_ when calculating the maximum allowable time step. Values should be in the interval (0,1] -->
		<xsd:attribute name="cflFactor" type="real64" default="0.5" />
		<!--discretization => Name of discretization object (defined in the :ref:`NumericalMethodsManager`) to use for this solver. For instance, if this is a Finite Element Solver, the name of a :ref:`FiniteElement` should be specified. If this is a Finite Volume Method, the name of a :ref:`FiniteVolume` discretization should be specified.-->
		<xsd:attribute name="discretization" type="groupNameRef" use="required" />
		<!--dtSeismoTrace => Time step for output pressure at receivers-->
		<xsd:attribute name="dtSeismoTrace" type="real64" default="0" />
		<!--enableLifo => Set to 1 to enable LIFO storage feature-->
		<xsd:attribute name="enableLifo" type="integer" default="0" />
		<!--forward => Set to 1 to compute forward propagation-->
		<xsd:attribute name="forward" type="integer" default="1" />
		<!--initialDt => Initial time-step value required by the solver to the event manager.-->
		<xsd:attribute name="initialDt" type="real64" default="1e+99" />
		<!--lifoOnDevice => Set the capacity of the lifo device storage (if negative, opposite of percentage of remaining memory)-->
		<xsd:attribute name="lifoOnDevice" type="integer" default="-80" />
		<!--lifoOnHost => Set the capacity of the lifo host storage (if negative, opposite of percentage of remaining memory)-->
		<xsd:attribute name="lifoOnHost" type="integer" default="-80" />
		<!--lifoSize => Set the capacity of the lifo storage (should be the total number of buffers to store in the LIFO)-->
		<xsd:attribute name="lifoSize" type="integer" default="2147483647" />
		<!--linearDASGeometry => Geometry parameters for a linear DAS fiber (dip, azimuth, gauge length)-->
		<xsd:attribute name="linearDASGeometry" type="real64_array2d" default="{{0}}" />
		<!--linearDASSamples => Number of sample points to be used for strain integration when integrating the strain for the DAS signal-->
		<xsd:attribute name="linearDASSamples" type="integer" default="5" />
		<!--logLevel => Sets the level of information to write in the standard output (the console typically).
Level 0 outputs no specific information for this solver. Higher levels require more outputs.
1
 - Line search information
 - Solution information (scaling, maximum changes, quality check)
 - Convergence information
 - Time step information
 - Linear solver information
 - Nonlinear solver information
 - Solver timers information
2
 - The summary of declared fields and coupling-->
		<xsd:attribute name="logLevel" type="integer" default="0" />
		<!--outputSeismoTrace => Flag that indicates if we write the seismo trace in a file .txt, 0 no output, 1 otherwise-->
		<xsd:attribute name="outputSeismoTrace" type="integer" default="0" />
		<!--receiverCoordinates => Coordinates (x,y,z) of the receivers-->
		<xsd:attribute name="receiverCoordinates" type="real64_array2d" default="{{0}}" />
		<!--rickerOrder => Flag that indicates the order of the Ricker to be used o, 1 or 2. Order 2 by default-->
		<xsd:attribute name="rickerOrder" type="integer" default="2" />
		<!--saveFields => Set to 1 to save fields during forward and restore them during backward-->
		<xsd:attribute name="saveFields" type="integer" default="0" />
		<!--shotIndex => Set the current shot for temporary files-->
		<xsd:attribute name="shotIndex" type="integer" default="0" />
		<!--slsAnelasticityCoefficients => Anelasticity coefficients for the standard-linear-solid (SLS) anelasticity.The default value is { }, corresponding to no attenuation. An array with the corresponding reference frequencies must be provided.-->
		<xsd:attribute name="slsAnelasticityCoefficients" type="real32_array" default="{0}" />
		<!--slsReferenceAngularFrequencies => Reference angular frequencies (omega) for the standard-linear-solid (SLS) anelasticity.The default value is { }, corresponding to no attenuation. An array with the corresponding anelasticity coefficients must be provided.-->
		<xsd:attribute name="slsReferenceAngularFrequencies" type="real32_array" default="{0}" />
		<!--sourceCoordinates => Coordinates (x,y,z) of the sources-->
		<xsd:attribute name="sourceCoordinates" type="real64_array2d" default="{{0}}" />
		<!--sourceForce => Force of the source: 3 real values for a vector source, and 6 real values for a tensor source (in Voigt notation).The default value is { 0, 0, 0 } (no net force).-->
		<xsd:attribute name="sourceForce" type="R1Tensor" default="{0,0,0}" />
		<!--sourceMoment => Moment of the source: 6 real values describing a symmetric tensor in Voigt notation.The default value is { 1, 1, 1, 0, 0, 0 } (diagonal moment, corresponding to a seismic charge).-->
		<xsd:attribute name="sourceMoment" type="R2SymTensor" default="{1,1,1,0,0,0}" />
		<!--sourceWaveletTableNames => Names of the table functions, one for each source, that are used to define the source wavelets. If a list is given, it overrides the Ricker wavelet definitions.The default value is an empty list, which means that a Ricker wavelet is used everywhere.-->
		<xsd:attribute name="sourceWaveletTableNames" type="string_array" default="{}" />
		<!--targetRegions => Allowable regions that the solver may be applied to. Note that this does not indicate that the solver will be applied to these regions, only that allocation will occur such that the solver may be applied to these regions. The decision about what regions this solver will beapplied to rests in the EventManager.-->
		<xsd:attribute name="targetRegions" type="groupNameRef_array" use="required" />
		<!--timeSourceDelay => Source time delay (1 / f0 by default)-->
		<xsd:attribute name="timeSourceDelay" type="real32" default="-1" />
		<!--timeSourceFrequency => Central frequency for the time source-->
		<xsd:attribute name="timeSourceFrequency" type="real32" default="0" />
		<!--timestepStabilityLimit => Set to 1 to apply a stability limit to the simulation timestep. The timestep used is that given by the CFL condition times the cflFactor parameter.-->
		<xsd:attribute name="timestepStabilityLimit" type="integer" default="0" />
		<!--useDAS => Flag to indicate if DAS data will be modeled, and which DAS type to use: "none" to deactivate DAS, "strainIntegration" for strain integration, "dipole" for displacement difference-->
		<xsd:attribute name="useDAS" type="geos_WaveSolverUtils_DASType" default="none" />
		<!--useVTI => Flag to apply VTI anisotropy. The default is to use isotropic physic.-->
		<xsd:attribute name="useVTI" type="integer" default="0" />
		<!--writeLinearSystem => Write matrix, rhs, solution to screen ( = 1) or file ( = 2).-->
		<xsd:attribute name="writeLinearSystem" type="integer" default="0" />
		<!--name => A name is required for any non-unique nodes-->
		<xsd:attribute name="name" type="groupName" use="required" />
	</xsd:complexType>
	<xsd:complexType name="EmbeddedSurfaceGeneratorType">
		<xsd:choice minOccurs="0" maxOccurs="unbounded">
			<xsd:element name="LinearSolverParameters" type="LinearSolverParametersType" maxOccurs="1" />
			<xsd:element name="NonlinearSolverParameters" type="NonlinearSolverParametersType" maxOccurs="1" />
		</xsd:choice>
		<!--cflFactor => Factor to apply to the `CFL condition <http://en.wikipedia.org/wiki/Courant-Friedrichs-Lewy_condition>`_ when calculating the maximum allowable time step. Values should be in the interval (0,1] -->
		<xsd:attribute name="cflFactor" type="real64" default="0.5" />
		<!--discretization => Name of discretization object (defined in the :ref:`NumericalMethodsManager`) to use for this solver. For instance, if this is a Finite Element Solver, the name of a :ref:`FiniteElement` should be specified. If this is a Finite Volume Method, the name of a :ref:`FiniteVolume` discretization should be specified.-->
		<xsd:attribute name="discretization" type="groupNameRef" use="required" />
		<!--fractureRegion => (no description available)-->
		<xsd:attribute name="fractureRegion" type="groupNameRef" default="FractureRegion" />
		<!--initialDt => Initial time-step value required by the solver to the event manager.-->
		<xsd:attribute name="initialDt" type="real64" default="1e+99" />
		<!--logLevel => Sets the level of information to write in the standard output (the console typically).
Level 0 outputs no specific information for this solver. Higher levels require more outputs.
1
 - Line search information
 - Solution information (scaling, maximum changes, quality check)
 - Convergence information
 - Time step information
 - Linear solver information
 - Nonlinear solver information
 - Solver timers information
2
 - The summary of declared fields and coupling-->
		<xsd:attribute name="logLevel" type="integer" default="0" />
		<!--mpiCommOrder => Flag to enable MPI consistent communication ordering-->
		<xsd:attribute name="mpiCommOrder" type="integer" default="0" />
		<!--targetObjects => List of geometric objects that will be used to initialized the embedded surfaces/fractures.-->
		<xsd:attribute name="targetObjects" type="groupNameRef_array" use="required" />
		<!--targetRegions => Allowable regions that the solver may be applied to. Note that this does not indicate that the solver will be applied to these regions, only that allocation will occur such that the solver may be applied to these regions. The decision about what regions this solver will beapplied to rests in the EventManager.-->
		<xsd:attribute name="targetRegions" type="groupNameRef_array" use="required" />
		<!--writeLinearSystem => Write matrix, rhs, solution to screen ( = 1) or file ( = 2).-->
		<xsd:attribute name="writeLinearSystem" type="integer" default="0" />
		<!--name => A name is required for any non-unique nodes-->
		<xsd:attribute name="name" type="groupName" use="required" />
	</xsd:complexType>
	<xsd:complexType name="FlowProppantTransportType">
		<xsd:choice minOccurs="0" maxOccurs="unbounded">
			<xsd:element name="LinearSolverParameters" type="LinearSolverParametersType" maxOccurs="1" />
			<xsd:element name="NonlinearSolverParameters" type="NonlinearSolverParametersType" maxOccurs="1" />
		</xsd:choice>
		<!--cflFactor => Factor to apply to the `CFL condition <http://en.wikipedia.org/wiki/Courant-Friedrichs-Lewy_condition>`_ when calculating the maximum allowable time step. Values should be in the interval (0,1] -->
		<xsd:attribute name="cflFactor" type="real64" default="0.5" />
		<!--flowSolverName => Name of the flow solver used by the coupled solver-->
		<xsd:attribute name="flowSolverName" type="groupNameRef" use="required" />
		<!--initialDt => Initial time-step value required by the solver to the event manager.-->
		<xsd:attribute name="initialDt" type="real64" default="1e+99" />
		<!--logLevel => Sets the level of information to write in the standard output (the console typically).
Level 0 outputs no specific information for this solver. Higher levels require more outputs.
1
 - Line search information
 - Solution information (scaling, maximum changes, quality check)
 - Convergence information
 - Time step information
 - Linear solver information
 - Nonlinear solver information
 - Solver timers information
 - Coupling information
2
 - The summary of declared fields and coupling-->
		<xsd:attribute name="logLevel" type="integer" default="0" />
		<!--proppantSolverName => Name of the proppant solver used by the coupled solver-->
		<xsd:attribute name="proppantSolverName" type="groupNameRef" use="required" />
		<!--targetRegions => Allowable regions that the solver may be applied to. Note that this does not indicate that the solver will be applied to these regions, only that allocation will occur such that the solver may be applied to these regions. The decision about what regions this solver will beapplied to rests in the EventManager.-->
		<xsd:attribute name="targetRegions" type="groupNameRef_array" use="required" />
		<!--writeLinearSystem => Write matrix, rhs, solution to screen ( = 1) or file ( = 2).-->
		<xsd:attribute name="writeLinearSystem" type="integer" default="0" />
		<!--name => A name is required for any non-unique nodes-->
		<xsd:attribute name="name" type="groupName" use="required" />
	</xsd:complexType>
	<xsd:complexType name="HydrofractureType">
		<xsd:choice minOccurs="0" maxOccurs="unbounded">
			<xsd:element name="LinearSolverParameters" type="LinearSolverParametersType" maxOccurs="1" />
			<xsd:element name="NonlinearSolverParameters" type="NonlinearSolverParametersType" maxOccurs="1" />
		</xsd:choice>
		<!--cflFactor => Factor to apply to the `CFL condition <http://en.wikipedia.org/wiki/Courant-Friedrichs-Lewy_condition>`_ when calculating the maximum allowable time step. Values should be in the interval (0,1] -->
		<xsd:attribute name="cflFactor" type="real64" default="0.5" />
		<!--flowSolverName => Name of the flow solver used by the coupled solver-->
		<xsd:attribute name="flowSolverName" type="groupNameRef" use="required" />
		<!--initialDt => Initial time-step value required by the solver to the event manager.-->
		<xsd:attribute name="initialDt" type="real64" default="1e+99" />
		<!--isLaggingFractureStencilWeightsUpdate => Flag to determine whether or not to apply lagging update for the fracture stencil weights. -->
		<xsd:attribute name="isLaggingFractureStencilWeightsUpdate" type="integer" default="0" />
		<!--isMatrixPoroelastic => (no description available)-->
		<xsd:attribute name="isMatrixPoroelastic" type="integer" default="0" />
		<!--isThermal => Flag indicating whether the problem is thermal or not. Set isThermal="1" to enable the thermal coupling-->
		<xsd:attribute name="isThermal" type="integer" default="0" />
		<!--logLevel => Sets the level of information to write in the standard output (the console typically).
Level 0 outputs no specific information for this solver. Higher levels require more outputs.
1
 - Line search information
 - Solution information (scaling, maximum changes, quality check)
 - Convergence information
 - Time step information
 - Linear solver information
 - Nonlinear solver information
 - Solver timers information
 - Coupling information
 - Fracture generation information
2
 - The summary of declared fields and coupling-->
		<xsd:attribute name="logLevel" type="integer" default="0" />
		<!--maxNumResolves => Value to indicate how many resolves may be executed to perform surface generation after the execution of flow and mechanics solver. -->
		<xsd:attribute name="maxNumResolves" type="integer" default="10" />
		<!--newFractureInitializationType => Type of new fracture element initialization. Can be Pressure or Displacement. -->
		<xsd:attribute name="newFractureInitializationType" type="geos_HydrofractureSolver_lt_geos_SinglePhasePoromechanics_lt_geos_SinglePhaseBase_cm_-geos_SolidMechanicsLagrangianFEM_gt_-_gt__InitializationType" default="Pressure" />
		<!--solidSolverName => Name of the solid solver used by the coupled solver-->
		<xsd:attribute name="solidSolverName" type="groupNameRef" use="required" />
		<!--stabilizationMultiplier => Constant multiplier of stabilization strength-->
		<xsd:attribute name="stabilizationMultiplier" type="real64" default="1" />
		<!--stabilizationRegionNames => Regions where stabilization is applied.-->
		<xsd:attribute name="stabilizationRegionNames" type="groupNameRef_array" default="{}" />
		<!--stabilizationType => StabilizationType. Options are:
None- Add no stabilization to mass equation 
Global- Add jump stabilization to all faces 
Local- Add jump stabilization on interior of macro elements-->
		<xsd:attribute name="stabilizationType" type="geos_stabilization_StabilizationType" default="None" />
		<!--surfaceGeneratorName => Name of the surface generator to use in the hydrofracture solver-->
		<xsd:attribute name="surfaceGeneratorName" type="groupNameRef" use="required" />
		<!--targetRegions => Allowable regions that the solver may be applied to. Note that this does not indicate that the solver will be applied to these regions, only that allocation will occur such that the solver may be applied to these regions. The decision about what regions this solver will beapplied to rests in the EventManager.-->
		<xsd:attribute name="targetRegions" type="groupNameRef_array" use="required" />
		<!--useQuasiNewton => (no description available)-->
		<xsd:attribute name="useQuasiNewton" type="integer" default="0" />
		<!--writeLinearSystem => Write matrix, rhs, solution to screen ( = 1) or file ( = 2).-->
		<xsd:attribute name="writeLinearSystem" type="integer" default="0" />
		<!--name => A name is required for any non-unique nodes-->
		<xsd:attribute name="name" type="groupName" use="required" />
	</xsd:complexType>
	<xsd:simpleType name="geos_HydrofractureSolver_lt_geos_SinglePhasePoromechanics_lt_geos_SinglePhaseBase_cm_-geos_SolidMechanicsLagrangianFEM_gt_-_gt__InitializationType">
		<xsd:restriction base="xsd:string">
			<xsd:pattern value=".*[\[\]`$].*|Pressure|Displacement" />
		</xsd:restriction>
	</xsd:simpleType>
	<xsd:complexType name="LaplaceFEMType">
		<xsd:choice minOccurs="0" maxOccurs="unbounded">
			<xsd:element name="LinearSolverParameters" type="LinearSolverParametersType" maxOccurs="1" />
			<xsd:element name="NonlinearSolverParameters" type="NonlinearSolverParametersType" maxOccurs="1" />
		</xsd:choice>
		<!--cflFactor => Factor to apply to the `CFL condition <http://en.wikipedia.org/wiki/Courant-Friedrichs-Lewy_condition>`_ when calculating the maximum allowable time step. Values should be in the interval (0,1] -->
		<xsd:attribute name="cflFactor" type="real64" default="0.5" />
		<!--discretization => Name of discretization object (defined in the :ref:`NumericalMethodsManager`) to use for this solver. For instance, if this is a Finite Element Solver, the name of a :ref:`FiniteElement` should be specified. If this is a Finite Volume Method, the name of a :ref:`FiniteVolume` discretization should be specified.-->
		<xsd:attribute name="discretization" type="groupNameRef" use="required" />
		<!--fieldName => Name of field variable-->
		<xsd:attribute name="fieldName" type="groupNameRef" use="required" />
		<!--initialDt => Initial time-step value required by the solver to the event manager.-->
		<xsd:attribute name="initialDt" type="real64" default="1e+99" />
		<!--logLevel => Sets the level of information to write in the standard output (the console typically).
Level 0 outputs no specific information for this solver. Higher levels require more outputs.
1
 - Line search information
 - Solution information (scaling, maximum changes, quality check)
 - Convergence information
 - Time step information
 - Linear solver information
 - Nonlinear solver information
 - Solver timers information
2
 - The summary of declared fields and coupling-->
		<xsd:attribute name="logLevel" type="integer" default="0" />
		<!--targetRegions => Allowable regions that the solver may be applied to. Note that this does not indicate that the solver will be applied to these regions, only that allocation will occur such that the solver may be applied to these regions. The decision about what regions this solver will beapplied to rests in the EventManager.-->
		<xsd:attribute name="targetRegions" type="groupNameRef_array" use="required" />
		<!--timeIntegrationOption => Time integration method. Options are:
* SteadyState
* ImplicitTransient-->
		<xsd:attribute name="timeIntegrationOption" type="geos_LaplaceBaseH1_TimeIntegrationOption" use="required" />
		<!--writeLinearSystem => Write matrix, rhs, solution to screen ( = 1) or file ( = 2).-->
		<xsd:attribute name="writeLinearSystem" type="integer" default="0" />
		<!--name => A name is required for any non-unique nodes-->
		<xsd:attribute name="name" type="groupName" use="required" />
	</xsd:complexType>
	<xsd:simpleType name="geos_LaplaceBaseH1_TimeIntegrationOption">
		<xsd:restriction base="xsd:string">
			<xsd:pattern value=".*[\[\]`$].*|SteadyState|ImplicitTransient" />
		</xsd:restriction>
	</xsd:simpleType>
	<xsd:complexType name="MultiphasePoromechanicsType">
		<xsd:choice minOccurs="0" maxOccurs="unbounded">
			<xsd:element name="LinearSolverParameters" type="LinearSolverParametersType" maxOccurs="1" />
			<xsd:element name="NonlinearSolverParameters" type="NonlinearSolverParametersType" maxOccurs="1" />
		</xsd:choice>
		<!--cflFactor => Factor to apply to the `CFL condition <http://en.wikipedia.org/wiki/Courant-Friedrichs-Lewy_condition>`_ when calculating the maximum allowable time step. Values should be in the interval (0,1] -->
		<xsd:attribute name="cflFactor" type="real64" default="0.5" />
		<!--flowSolverName => Name of the flow solver used by the coupled solver-->
		<xsd:attribute name="flowSolverName" type="groupNameRef" use="required" />
		<!--initialDt => Initial time-step value required by the solver to the event manager.-->
		<xsd:attribute name="initialDt" type="real64" default="1e+99" />
		<!--isThermal => Flag indicating whether the problem is thermal or not. Set isThermal="1" to enable the thermal coupling-->
		<xsd:attribute name="isThermal" type="integer" default="0" />
		<!--logLevel => Sets the level of information to write in the standard output (the console typically).
Level 0 outputs no specific information for this solver. Higher levels require more outputs.
1
 - Line search information
 - Solution information (scaling, maximum changes, quality check)
 - Convergence information
 - Time step information
 - Linear solver information
 - Nonlinear solver information
 - Solver timers information
 - Coupling information
2
 - The summary of declared fields and coupling-->
		<xsd:attribute name="logLevel" type="integer" default="0" />
		<!--solidSolverName => Name of the solid solver used by the coupled solver-->
		<xsd:attribute name="solidSolverName" type="groupNameRef" use="required" />
		<!--stabilizationMultiplier => Constant multiplier of stabilization strength-->
		<xsd:attribute name="stabilizationMultiplier" type="real64" default="1" />
		<!--stabilizationRegionNames => Regions where stabilization is applied.-->
		<xsd:attribute name="stabilizationRegionNames" type="groupNameRef_array" default="{}" />
		<!--stabilizationType => StabilizationType. Options are:
None- Add no stabilization to mass equation 
Global- Add jump stabilization to all faces 
Local- Add jump stabilization on interior of macro elements-->
		<xsd:attribute name="stabilizationType" type="geos_stabilization_StabilizationType" default="None" />
		<!--targetRegions => Allowable regions that the solver may be applied to. Note that this does not indicate that the solver will be applied to these regions, only that allocation will occur such that the solver may be applied to these regions. The decision about what regions this solver will beapplied to rests in the EventManager.-->
		<xsd:attribute name="targetRegions" type="groupNameRef_array" use="required" />
		<!--writeLinearSystem => Write matrix, rhs, solution to screen ( = 1) or file ( = 2).-->
		<xsd:attribute name="writeLinearSystem" type="integer" default="0" />
		<!--name => A name is required for any non-unique nodes-->
		<xsd:attribute name="name" type="groupName" use="required" />
	</xsd:complexType>
	<xsd:complexType name="MultiphasePoromechanicsReservoirType">
		<xsd:choice minOccurs="0" maxOccurs="unbounded">
			<xsd:element name="LinearSolverParameters" type="LinearSolverParametersType" maxOccurs="1" />
			<xsd:element name="NonlinearSolverParameters" type="NonlinearSolverParametersType" maxOccurs="1" />
		</xsd:choice>
		<!--cflFactor => Factor to apply to the `CFL condition <http://en.wikipedia.org/wiki/Courant-Friedrichs-Lewy_condition>`_ when calculating the maximum allowable time step. Values should be in the interval (0,1] -->
		<xsd:attribute name="cflFactor" type="real64" default="0.5" />
		<!--initialDt => Initial time-step value required by the solver to the event manager.-->
		<xsd:attribute name="initialDt" type="real64" default="1e+99" />
		<!--logLevel => Sets the level of information to write in the standard output (the console typically).
Level 0 outputs no specific information for this solver. Higher levels require more outputs.
1
 - Line search information
 - Solution information (scaling, maximum changes, quality check)
 - Convergence information
 - Time step information
 - Linear solver information
 - Nonlinear solver information
 - Solver timers information
 - Coupling information
 - Crossflow information
2
 - The summary of declared fields and coupling-->
		<xsd:attribute name="logLevel" type="integer" default="0" />
		<!--poromechanicsSolverName => Name of the poromechanics solver used by the coupled solver-->
		<xsd:attribute name="poromechanicsSolverName" type="groupNameRef" use="required" />
		<!--targetRegions => Allowable regions that the solver may be applied to. Note that this does not indicate that the solver will be applied to these regions, only that allocation will occur such that the solver may be applied to these regions. The decision about what regions this solver will beapplied to rests in the EventManager.-->
		<xsd:attribute name="targetRegions" type="groupNameRef_array" use="required" />
		<!--wellSolverName => Name of the well solver used by the coupled solver-->
		<xsd:attribute name="wellSolverName" type="groupNameRef" use="required" />
		<!--writeLinearSystem => Write matrix, rhs, solution to screen ( = 1) or file ( = 2).-->
		<xsd:attribute name="writeLinearSystem" type="integer" default="0" />
		<!--name => A name is required for any non-unique nodes-->
		<xsd:attribute name="name" type="groupName" use="required" />
	</xsd:complexType>
	<xsd:complexType name="PhaseFieldDamageFEMType">
		<xsd:choice minOccurs="0" maxOccurs="unbounded">
			<xsd:element name="LinearSolverParameters" type="LinearSolverParametersType" maxOccurs="1" />
			<xsd:element name="NonlinearSolverParameters" type="NonlinearSolverParametersType" maxOccurs="1" />
		</xsd:choice>
		<!--cflFactor => Factor to apply to the `CFL condition <http://en.wikipedia.org/wiki/Courant-Friedrichs-Lewy_condition>`_ when calculating the maximum allowable time step. Values should be in the interval (0,1] -->
		<xsd:attribute name="cflFactor" type="real64" default="0.5" />
		<!--damageUpperBound => The upper bound of the damage-->
		<xsd:attribute name="damageUpperBound" type="real64" default="1.5" />
		<!--discretization => Name of discretization object (defined in the :ref:`NumericalMethodsManager`) to use for this solver. For instance, if this is a Finite Element Solver, the name of a :ref:`FiniteElement` should be specified. If this is a Finite Volume Method, the name of a :ref:`FiniteVolume` discretization should be specified.-->
		<xsd:attribute name="discretization" type="groupNameRef" use="required" />
		<!--fieldName => name of field variable-->
		<xsd:attribute name="fieldName" type="groupNameRef" use="required" />
		<!--initialDt => Initial time-step value required by the solver to the event manager.-->
		<xsd:attribute name="initialDt" type="real64" default="1e+99" />
		<!--irreversibilityFlag => The flag to indicate whether to apply the irreversibility constraint-->
		<xsd:attribute name="irreversibilityFlag" type="integer" default="0" />
		<!--localDissipation => Type of local dissipation function. Can be Linear or Quadratic-->
		<xsd:attribute name="localDissipation" type="geos_PhaseFieldDamageFEM_LocalDissipation" use="required" />
		<!--logLevel => Sets the level of information to write in the standard output (the console typically).
Level 0 outputs no specific information for this solver. Higher levels require more outputs.
1
 - Line search information
 - Solution information (scaling, maximum changes, quality check)
 - Convergence information
 - Time step information
 - Linear solver information
 - Nonlinear solver information
 - Solver timers information
2
 - The summary of declared fields and coupling-->
		<xsd:attribute name="logLevel" type="integer" default="0" />
		<!--targetRegions => Allowable regions that the solver may be applied to. Note that this does not indicate that the solver will be applied to these regions, only that allocation will occur such that the solver may be applied to these regions. The decision about what regions this solver will beapplied to rests in the EventManager.-->
		<xsd:attribute name="targetRegions" type="groupNameRef_array" use="required" />
		<!--timeIntegrationOption => option for default time integration method-->
		<xsd:attribute name="timeIntegrationOption" type="geos_PhaseFieldDamageFEM_TimeIntegrationOption" use="required" />
		<!--writeLinearSystem => Write matrix, rhs, solution to screen ( = 1) or file ( = 2).-->
		<xsd:attribute name="writeLinearSystem" type="integer" default="0" />
		<!--name => A name is required for any non-unique nodes-->
		<xsd:attribute name="name" type="groupName" use="required" />
	</xsd:complexType>
	<xsd:simpleType name="geos_PhaseFieldDamageFEM_LocalDissipation">
		<xsd:restriction base="xsd:string">
			<xsd:pattern value=".*[\[\]`$].*|Linear|Quadratic" />
		</xsd:restriction>
	</xsd:simpleType>
	<xsd:simpleType name="geos_PhaseFieldDamageFEM_TimeIntegrationOption">
		<xsd:restriction base="xsd:string">
			<xsd:pattern value=".*[\[\]`$].*|SteadyState|ImplicitTransient|ExplicitTransient" />
		</xsd:restriction>
	</xsd:simpleType>
	<xsd:complexType name="PhaseFieldFractureType">
		<xsd:choice minOccurs="0" maxOccurs="unbounded">
			<xsd:element name="LinearSolverParameters" type="LinearSolverParametersType" maxOccurs="1" />
			<xsd:element name="NonlinearSolverParameters" type="NonlinearSolverParametersType" maxOccurs="1" />
		</xsd:choice>
		<!--cflFactor => Factor to apply to the `CFL condition <http://en.wikipedia.org/wiki/Courant-Friedrichs-Lewy_condition>`_ when calculating the maximum allowable time step. Values should be in the interval (0,1] -->
		<xsd:attribute name="cflFactor" type="real64" default="0.5" />
		<!--damageSolverName => Name of the damage solver used by the coupled solver-->
		<xsd:attribute name="damageSolverName" type="groupNameRef" use="required" />
		<!--initialDt => Initial time-step value required by the solver to the event manager.-->
		<xsd:attribute name="initialDt" type="real64" default="1e+99" />
		<!--logLevel => Sets the level of information to write in the standard output (the console typically).
Level 0 outputs no specific information for this solver. Higher levels require more outputs.
1
 - Line search information
 - Solution information (scaling, maximum changes, quality check)
 - Convergence information
 - Time step information
 - Linear solver information
 - Nonlinear solver information
 - Solver timers information
 - Coupling information
2
 - The summary of declared fields and coupling-->
		<xsd:attribute name="logLevel" type="integer" default="0" />
		<!--solidSolverName => Name of the solid solver used by the coupled solver-->
		<xsd:attribute name="solidSolverName" type="groupNameRef" use="required" />
		<!--targetRegions => Allowable regions that the solver may be applied to. Note that this does not indicate that the solver will be applied to these regions, only that allocation will occur such that the solver may be applied to these regions. The decision about what regions this solver will beapplied to rests in the EventManager.-->
		<xsd:attribute name="targetRegions" type="groupNameRef_array" use="required" />
		<!--writeLinearSystem => Write matrix, rhs, solution to screen ( = 1) or file ( = 2).-->
		<xsd:attribute name="writeLinearSystem" type="integer" default="0" />
		<!--name => A name is required for any non-unique nodes-->
		<xsd:attribute name="name" type="groupName" use="required" />
	</xsd:complexType>
	<xsd:complexType name="ProppantTransportType">
		<xsd:choice minOccurs="0" maxOccurs="unbounded">
			<xsd:element name="LinearSolverParameters" type="LinearSolverParametersType" maxOccurs="1" />
			<xsd:element name="NonlinearSolverParameters" type="NonlinearSolverParametersType" maxOccurs="1" />
		</xsd:choice>
		<!--allowNegativePressure => Flag indicating if negative pressure is allowed-->
		<xsd:attribute name="allowNegativePressure" type="integer" default="1" />
		<!--bridgingFactor => Bridging factor used for bridging/screen-out calculation-->
		<xsd:attribute name="bridgingFactor" type="real64" default="0" />
		<!--cflFactor => Factor to apply to the `CFL condition <http://en.wikipedia.org/wiki/Courant-Friedrichs-Lewy_condition>`_ when calculating the maximum allowable time step. Values should be in the interval (0,1] -->
		<xsd:attribute name="cflFactor" type="real64" default="0.5" />
		<!--criticalShieldsNumber => Critical Shields number-->
		<xsd:attribute name="criticalShieldsNumber" type="real64" default="0" />
		<!--discretization => Name of discretization object (defined in the :ref:`NumericalMethodsManager`) to use for this solver. For instance, if this is a Finite Element Solver, the name of a :ref:`FiniteElement` should be specified. If this is a Finite Volume Method, the name of a :ref:`FiniteVolume` discretization should be specified.-->
		<xsd:attribute name="discretization" type="groupNameRef" use="required" />
		<!--frictionCoefficient => Friction coefficient-->
		<xsd:attribute name="frictionCoefficient" type="real64" default="0.03" />
		<!--initialDt => Initial time-step value required by the solver to the event manager.-->
		<xsd:attribute name="initialDt" type="real64" default="1e+99" />
		<!--isThermal => Flag indicating whether the problem is thermal or not.-->
		<xsd:attribute name="isThermal" type="integer" default="0" />
		<!--logLevel => Sets the level of information to write in the standard output (the console typically).
Level 0 outputs no specific information for this solver. Higher levels require more outputs.
1
 - Line search information
 - Solution information (scaling, maximum changes, quality check)
 - Convergence information
 - Time step information
 - Linear solver information
 - Nonlinear solver information
 - Solver timers information
2
 - The summary of declared fields and coupling-->
		<xsd:attribute name="logLevel" type="integer" default="0" />
		<!--maxAbsolutePressureChange => Maximum (absolute) pressure change in a Newton iteration-->
		<xsd:attribute name="maxAbsolutePressureChange" type="real64" default="-1" />
		<!--maxProppantConcentration => Maximum proppant concentration-->
		<xsd:attribute name="maxProppantConcentration" type="real64" default="0.6" />
		<!--maxSequentialPressureChange => Maximum (absolute) pressure change in a sequential iteration, used for outer loop convergence check-->
		<xsd:attribute name="maxSequentialPressureChange" type="real64" default="100000" />
		<!--maxSequentialTemperatureChange => Maximum (absolute) temperature change in a sequential iteration, used for outer loop convergence check-->
		<xsd:attribute name="maxSequentialTemperatureChange" type="real64" default="0.1" />
		<!--proppantDensity => Proppant density-->
		<xsd:attribute name="proppantDensity" type="real64" default="2500" />
		<!--proppantDiameter => Proppant diameter-->
		<xsd:attribute name="proppantDiameter" type="real64" default="0.0004" />
		<!--targetRegions => Allowable regions that the solver may be applied to. Note that this does not indicate that the solver will be applied to these regions, only that allocation will occur such that the solver may be applied to these regions. The decision about what regions this solver will beapplied to rests in the EventManager.-->
		<xsd:attribute name="targetRegions" type="groupNameRef_array" use="required" />
		<!--updateProppantPacking => Flag that enables/disables proppant-packing update-->
		<xsd:attribute name="updateProppantPacking" type="integer" default="0" />
		<!--writeLinearSystem => Write matrix, rhs, solution to screen ( = 1) or file ( = 2).-->
		<xsd:attribute name="writeLinearSystem" type="integer" default="0" />
		<!--name => A name is required for any non-unique nodes-->
		<xsd:attribute name="name" type="groupName" use="required" />
	</xsd:complexType>
	<xsd:complexType name="QuasiDynamicEQType">
		<xsd:choice minOccurs="0" maxOccurs="unbounded">
			<xsd:element name="LinearSolverParameters" type="LinearSolverParametersType" maxOccurs="1" />
			<xsd:element name="NonlinearSolverParameters" type="NonlinearSolverParametersType" maxOccurs="1" />
		</xsd:choice>
		<!--cflFactor => Factor to apply to the `CFL condition <http://en.wikipedia.org/wiki/Courant-Friedrichs-Lewy_condition>`_ when calculating the maximum allowable time step. Values should be in the interval (0,1] -->
		<xsd:attribute name="cflFactor" type="real64" default="0.5" />
<<<<<<< HEAD
		<!--initialDt => Initial time-step value required by the solver to the event manager.-->
		<xsd:attribute name="initialDt" type="real64" default="1e+99" />
		<!--logLevel => Log level-->
		<xsd:attribute name="logLevel" type="integer" default="0" />
		<!--maxNumberOfNewtonIterations => Maximum number of Newton iterations string.-->
		<xsd:attribute name="maxNumberOfNewtonIterations" type="integer" default="5" />
=======
		<!--discretization => Name of discretization object (defined in the :ref:`NumericalMethodsManager`) to use for this solver. For instance, if this is a Finite Element Solver, the name of a :ref:`FiniteElement` should be specified. If this is a Finite Volume Method, the name of a :ref:`FiniteVolume` discretization should be specified.-->
		<xsd:attribute name="discretization" type="groupNameRef" use="required" />
		<!--initialDt => Initial time-step value required by the solver to the event manager.-->
		<xsd:attribute name="initialDt" type="real64" default="1e+99" />
		<!--logLevel => Sets the level of information to write in the standard output (the console typically).
Level 0 outputs no specific information for this solver. Higher levels require more outputs.
1
 - Line search information
 - Solution information (scaling, maximum changes, quality check)
 - Convergence information
 - Time step information
 - Linear solver information
 - Nonlinear solver information
 - Solver timers information
2
 - The summary of declared fields and coupling-->
		<xsd:attribute name="logLevel" type="integer" default="0" />
>>>>>>> dc6a6be3
		<!--shearImpedance => Shear impedance.-->
		<xsd:attribute name="shearImpedance" type="real64" use="required" />
		<!--stressSolverName => Name of solver for computing stress. If empty, the spring-slider model is run.-->
		<xsd:attribute name="stressSolverName" type="string" default="" />
		<!--targetRegions => Allowable regions that the solver may be applied to. Note that this does not indicate that the solver will be applied to these regions, only that allocation will occur such that the solver may be applied to these regions. The decision about what regions this solver will beapplied to rests in the EventManager.-->
		<xsd:attribute name="targetRegions" type="groupNameRef_array" use="required" />
<<<<<<< HEAD
=======
		<!--targetSlipIncrement => Target slip incrmeent for timestep size selction-->
		<xsd:attribute name="targetSlipIncrement" type="real64" default="1e-07" />
>>>>>>> dc6a6be3
		<!--writeLinearSystem => Write matrix, rhs, solution to screen ( = 1) or file ( = 2).-->
		<xsd:attribute name="writeLinearSystem" type="integer" default="0" />
		<!--name => A name is required for any non-unique nodes-->
		<xsd:attribute name="name" type="groupName" use="required" />
	</xsd:complexType>
	<xsd:complexType name="ReactiveCompositionalMultiphaseOBLType">
		<xsd:choice minOccurs="0" maxOccurs="unbounded">
			<xsd:element name="LinearSolverParameters" type="LinearSolverParametersType" maxOccurs="1" />
			<xsd:element name="NonlinearSolverParameters" type="NonlinearSolverParametersType" maxOccurs="1" />
		</xsd:choice>
		<!--OBLOperatorsTableFile => File containing OBL operator values-->
		<xsd:attribute name="OBLOperatorsTableFile" type="path" use="required" />
		<!--allowLocalOBLChopping => Allow keeping solution within OBL limits-->
		<xsd:attribute name="allowLocalOBLChopping" type="integer" default="1" />
		<!--allowNegativePressure => Flag indicating if negative pressure is allowed-->
		<xsd:attribute name="allowNegativePressure" type="integer" default="1" />
		<!--cflFactor => Factor to apply to the `CFL condition <http://en.wikipedia.org/wiki/Courant-Friedrichs-Lewy_condition>`_ when calculating the maximum allowable time step. Values should be in the interval (0,1] -->
		<xsd:attribute name="cflFactor" type="real64" default="0.5" />
		<!--componentNames => List of component names-->
		<xsd:attribute name="componentNames" type="string_array" default="{}" />
		<!--discretization => Name of discretization object (defined in the :ref:`NumericalMethodsManager`) to use for this solver. For instance, if this is a Finite Element Solver, the name of a :ref:`FiniteElement` should be specified. If this is a Finite Volume Method, the name of a :ref:`FiniteVolume` discretization should be specified.-->
		<xsd:attribute name="discretization" type="groupNameRef" use="required" />
		<!--enableEnergyBalance => Enable energy balance calculation and temperature degree of freedom-->
		<xsd:attribute name="enableEnergyBalance" type="integer" use="required" />
		<!--initialDt => Initial time-step value required by the solver to the event manager.-->
		<xsd:attribute name="initialDt" type="real64" default="1e+99" />
		<!--isThermal => Flag indicating whether the problem is thermal or not.-->
		<xsd:attribute name="isThermal" type="integer" default="0" />
		<!--logLevel => Sets the level of information to write in the standard output (the console typically).
Level 0 outputs no specific information for this solver. Higher levels require more outputs.
1
 - Line search information
 - Solution information (scaling, maximum changes, quality check)
 - Convergence information
 - Time step information
 - Linear solver information
 - Nonlinear solver information
 - Solver timers information
2
 - The summary of declared fields and coupling-->
		<xsd:attribute name="logLevel" type="integer" default="0" />
		<!--maxAbsolutePressureChange => Maximum (absolute) pressure change in a Newton iteration-->
		<xsd:attribute name="maxAbsolutePressureChange" type="real64" default="-1" />
		<!--maxCompFractionChange => Maximum (absolute) change in a component fraction between two Newton iterations-->
		<xsd:attribute name="maxCompFractionChange" type="real64" default="1" />
		<!--maxSequentialPressureChange => Maximum (absolute) pressure change in a sequential iteration, used for outer loop convergence check-->
		<xsd:attribute name="maxSequentialPressureChange" type="real64" default="100000" />
		<!--maxSequentialTemperatureChange => Maximum (absolute) temperature change in a sequential iteration, used for outer loop convergence check-->
		<xsd:attribute name="maxSequentialTemperatureChange" type="real64" default="0.1" />
		<!--numComponents => Number of components-->
		<xsd:attribute name="numComponents" type="integer" use="required" />
		<!--numPhases => Number of phases-->
		<xsd:attribute name="numPhases" type="integer" use="required" />
		<!--phaseNames => List of fluid phases-->
		<xsd:attribute name="phaseNames" type="groupNameRef_array" default="{}" />
		<!--targetRegions => Allowable regions that the solver may be applied to. Note that this does not indicate that the solver will be applied to these regions, only that allocation will occur such that the solver may be applied to these regions. The decision about what regions this solver will beapplied to rests in the EventManager.-->
		<xsd:attribute name="targetRegions" type="groupNameRef_array" use="required" />
		<!--transMultExp => Exponent of dynamic transmissibility multiplier-->
		<xsd:attribute name="transMultExp" type="real64" default="1" />
		<!--useDARTSL2Norm => Use L2 norm calculation similar to one used DARTS-->
		<xsd:attribute name="useDARTSL2Norm" type="integer" default="1" />
		<!--writeLinearSystem => Write matrix, rhs, solution to screen ( = 1) or file ( = 2).-->
		<xsd:attribute name="writeLinearSystem" type="integer" default="0" />
		<!--name => A name is required for any non-unique nodes-->
		<xsd:attribute name="name" type="groupName" use="required" />
	</xsd:complexType>
	<xsd:complexType name="SeismicityRateType">
		<xsd:choice minOccurs="0" maxOccurs="unbounded">
			<xsd:element name="LinearSolverParameters" type="LinearSolverParametersType" maxOccurs="1" />
			<xsd:element name="NonlinearSolverParameters" type="NonlinearSolverParametersType" maxOccurs="1" />
		</xsd:choice>
		<!--backgroundStressingRate => Background stressing rate (Pa/s).-->
		<xsd:attribute name="backgroundStressingRate" type="real64" use="required" />
		<!--cflFactor => Factor to apply to the `CFL condition <http://en.wikipedia.org/wiki/Courant-Friedrichs-Lewy_condition>`_ when calculating the maximum allowable time step. Values should be in the interval (0,1] -->
		<xsd:attribute name="cflFactor" type="real64" default="0.5" />
		<!--directEffect => Rate-and-state friction direct effect parameter.-->
		<xsd:attribute name="directEffect" type="real64" use="required" />
		<!--faultNormalDirection => Fault normal direction-->
		<xsd:attribute name="faultNormalDirection" type="R1Tensor" default="{0,0,0}" />
		<!--faultShearDirection => Fault shear direction-->
		<xsd:attribute name="faultShearDirection" type="R1Tensor" default="{0,0,0}" />
		<!--initialDt => Initial time-step value required by the solver to the event manager.-->
		<xsd:attribute name="initialDt" type="real64" default="1e+99" />
		<!--logLevel => Sets the level of information to write in the standard output (the console typically).
Level 0 outputs no specific information for this solver. Higher levels require more outputs.
1
 - Line search information
 - Solution information (scaling, maximum changes, quality check)
 - Convergence information
 - Time step information
 - Linear solver information
 - Nonlinear solver information
 - Solver timers information
2
 - The summary of declared fields and coupling-->
		<xsd:attribute name="logLevel" type="integer" default="0" />
		<!--stressSolverName => Name of solver for computing stress-->
		<xsd:attribute name="stressSolverName" type="string" default="" />
		<!--targetRegions => Allowable regions that the solver may be applied to. Note that this does not indicate that the solver will be applied to these regions, only that allocation will occur such that the solver may be applied to these regions. The decision about what regions this solver will beapplied to rests in the EventManager.-->
		<xsd:attribute name="targetRegions" type="groupNameRef_array" use="required" />
		<!--writeLinearSystem => Write matrix, rhs, solution to screen ( = 1) or file ( = 2).-->
		<xsd:attribute name="writeLinearSystem" type="integer" default="0" />
		<!--name => A name is required for any non-unique nodes-->
		<xsd:attribute name="name" type="groupName" use="required" />
	</xsd:complexType>
	<xsd:complexType name="SinglePhaseFVMType">
		<xsd:choice minOccurs="0" maxOccurs="unbounded">
			<xsd:element name="LinearSolverParameters" type="LinearSolverParametersType" maxOccurs="1" />
			<xsd:element name="NonlinearSolverParameters" type="NonlinearSolverParametersType" maxOccurs="1" />
		</xsd:choice>
		<!--allowNegativePressure => Flag indicating if negative pressure is allowed-->
		<xsd:attribute name="allowNegativePressure" type="integer" default="1" />
		<!--cflFactor => Factor to apply to the `CFL condition <http://en.wikipedia.org/wiki/Courant-Friedrichs-Lewy_condition>`_ when calculating the maximum allowable time step. Values should be in the interval (0,1] -->
		<xsd:attribute name="cflFactor" type="real64" default="0.5" />
		<!--discretization => Name of discretization object (defined in the :ref:`NumericalMethodsManager`) to use for this solver. For instance, if this is a Finite Element Solver, the name of a :ref:`FiniteElement` should be specified. If this is a Finite Volume Method, the name of a :ref:`FiniteVolume` discretization should be specified.-->
		<xsd:attribute name="discretization" type="groupNameRef" use="required" />
		<!--initialDt => Initial time-step value required by the solver to the event manager.-->
		<xsd:attribute name="initialDt" type="real64" default="1e+99" />
		<!--isThermal => Flag indicating whether the problem is thermal or not.
SourceFluxes application if isThermal is enabled :
- negative value (injection): the mass balance equation is modified to considered the additional source term,
- positive value (production): both the mass balance and the energy balance equations are modified to considered the additional source term.
For the energy balance equation, the mass flux is multipied by the enthalpy in the cell from which the fluid is being produced.-->
		<xsd:attribute name="isThermal" type="integer" default="0" />
		<!--logLevel => Sets the level of information to write in the standard output (the console typically).
Level 0 outputs no specific information for this solver. Higher levels require more outputs.
1
 - Line search information
 - Solution information (scaling, maximum changes, quality check)
 - Convergence information
 - Time step information
 - Linear solver information
 - Nonlinear solver information
 - Solver timers information
2
 - The summary of declared fields and coupling-->
		<xsd:attribute name="logLevel" type="integer" default="0" />
		<!--maxAbsolutePressureChange => Maximum (absolute) pressure change in a Newton iteration-->
		<xsd:attribute name="maxAbsolutePressureChange" type="real64" default="-1" />
		<!--maxSequentialPressureChange => Maximum (absolute) pressure change in a sequential iteration, used for outer loop convergence check-->
		<xsd:attribute name="maxSequentialPressureChange" type="real64" default="100000" />
		<!--maxSequentialTemperatureChange => Maximum (absolute) temperature change in a sequential iteration, used for outer loop convergence check-->
		<xsd:attribute name="maxSequentialTemperatureChange" type="real64" default="0.1" />
		<!--targetRegions => Allowable regions that the solver may be applied to. Note that this does not indicate that the solver will be applied to these regions, only that allocation will occur such that the solver may be applied to these regions. The decision about what regions this solver will beapplied to rests in the EventManager.-->
		<xsd:attribute name="targetRegions" type="groupNameRef_array" use="required" />
		<!--temperature => Temperature-->
		<xsd:attribute name="temperature" type="real64" default="0" />
		<!--writeLinearSystem => Write matrix, rhs, solution to screen ( = 1) or file ( = 2).-->
		<xsd:attribute name="writeLinearSystem" type="integer" default="0" />
		<!--name => A name is required for any non-unique nodes-->
		<xsd:attribute name="name" type="groupName" use="required" />
	</xsd:complexType>
	<xsd:complexType name="SinglePhaseHybridFVMType">
		<xsd:choice minOccurs="0" maxOccurs="unbounded">
			<xsd:element name="LinearSolverParameters" type="LinearSolverParametersType" maxOccurs="1" />
			<xsd:element name="NonlinearSolverParameters" type="NonlinearSolverParametersType" maxOccurs="1" />
		</xsd:choice>
		<!--allowNegativePressure => Flag indicating if negative pressure is allowed-->
		<xsd:attribute name="allowNegativePressure" type="integer" default="1" />
		<!--cflFactor => Factor to apply to the `CFL condition <http://en.wikipedia.org/wiki/Courant-Friedrichs-Lewy_condition>`_ when calculating the maximum allowable time step. Values should be in the interval (0,1] -->
		<xsd:attribute name="cflFactor" type="real64" default="0.5" />
		<!--discretization => Name of discretization object (defined in the :ref:`NumericalMethodsManager`) to use for this solver. For instance, if this is a Finite Element Solver, the name of a :ref:`FiniteElement` should be specified. If this is a Finite Volume Method, the name of a :ref:`FiniteVolume` discretization should be specified.-->
		<xsd:attribute name="discretization" type="groupNameRef" use="required" />
		<!--initialDt => Initial time-step value required by the solver to the event manager.-->
		<xsd:attribute name="initialDt" type="real64" default="1e+99" />
		<!--isThermal => Flag indicating whether the problem is thermal or not.
SourceFluxes application if isThermal is enabled :
- negative value (injection): the mass balance equation is modified to considered the additional source term,
- positive value (production): both the mass balance and the energy balance equations are modified to considered the additional source term.
For the energy balance equation, the mass flux is multipied by the enthalpy in the cell from which the fluid is being produced.-->
		<xsd:attribute name="isThermal" type="integer" default="0" />
		<!--logLevel => Sets the level of information to write in the standard output (the console typically).
Level 0 outputs no specific information for this solver. Higher levels require more outputs.
1
 - Line search information
 - Solution information (scaling, maximum changes, quality check)
 - Convergence information
 - Time step information
 - Linear solver information
 - Nonlinear solver information
 - Solver timers information
2
 - The summary of declared fields and coupling-->
		<xsd:attribute name="logLevel" type="integer" default="0" />
		<!--maxAbsolutePressureChange => Maximum (absolute) pressure change in a Newton iteration-->
		<xsd:attribute name="maxAbsolutePressureChange" type="real64" default="-1" />
		<!--maxSequentialPressureChange => Maximum (absolute) pressure change in a sequential iteration, used for outer loop convergence check-->
		<xsd:attribute name="maxSequentialPressureChange" type="real64" default="100000" />
		<!--maxSequentialTemperatureChange => Maximum (absolute) temperature change in a sequential iteration, used for outer loop convergence check-->
		<xsd:attribute name="maxSequentialTemperatureChange" type="real64" default="0.1" />
		<!--targetRegions => Allowable regions that the solver may be applied to. Note that this does not indicate that the solver will be applied to these regions, only that allocation will occur such that the solver may be applied to these regions. The decision about what regions this solver will beapplied to rests in the EventManager.-->
		<xsd:attribute name="targetRegions" type="groupNameRef_array" use="required" />
		<!--temperature => Temperature-->
		<xsd:attribute name="temperature" type="real64" default="0" />
		<!--writeLinearSystem => Write matrix, rhs, solution to screen ( = 1) or file ( = 2).-->
		<xsd:attribute name="writeLinearSystem" type="integer" default="0" />
		<!--name => A name is required for any non-unique nodes-->
		<xsd:attribute name="name" type="groupName" use="required" />
	</xsd:complexType>
	<xsd:complexType name="SinglePhasePoromechanicsType">
		<xsd:choice minOccurs="0" maxOccurs="unbounded">
			<xsd:element name="LinearSolverParameters" type="LinearSolverParametersType" maxOccurs="1" />
			<xsd:element name="NonlinearSolverParameters" type="NonlinearSolverParametersType" maxOccurs="1" />
		</xsd:choice>
		<!--cflFactor => Factor to apply to the `CFL condition <http://en.wikipedia.org/wiki/Courant-Friedrichs-Lewy_condition>`_ when calculating the maximum allowable time step. Values should be in the interval (0,1] -->
		<xsd:attribute name="cflFactor" type="real64" default="0.5" />
		<!--flowSolverName => Name of the flow solver used by the coupled solver-->
		<xsd:attribute name="flowSolverName" type="groupNameRef" use="required" />
		<!--initialDt => Initial time-step value required by the solver to the event manager.-->
		<xsd:attribute name="initialDt" type="real64" default="1e+99" />
		<!--isThermal => Flag indicating whether the problem is thermal or not. Set isThermal="1" to enable the thermal coupling-->
		<xsd:attribute name="isThermal" type="integer" default="0" />
		<!--logLevel => Sets the level of information to write in the standard output (the console typically).
Level 0 outputs no specific information for this solver. Higher levels require more outputs.
1
 - Line search information
 - Solution information (scaling, maximum changes, quality check)
 - Convergence information
 - Time step information
 - Linear solver information
 - Nonlinear solver information
 - Solver timers information
 - Coupling information
2
 - The summary of declared fields and coupling-->
		<xsd:attribute name="logLevel" type="integer" default="0" />
		<!--solidSolverName => Name of the solid solver used by the coupled solver-->
		<xsd:attribute name="solidSolverName" type="groupNameRef" use="required" />
		<!--stabilizationMultiplier => Constant multiplier of stabilization strength-->
		<xsd:attribute name="stabilizationMultiplier" type="real64" default="1" />
		<!--stabilizationRegionNames => Regions where stabilization is applied.-->
		<xsd:attribute name="stabilizationRegionNames" type="groupNameRef_array" default="{}" />
		<!--stabilizationType => StabilizationType. Options are:
None- Add no stabilization to mass equation 
Global- Add jump stabilization to all faces 
Local- Add jump stabilization on interior of macro elements-->
		<xsd:attribute name="stabilizationType" type="geos_stabilization_StabilizationType" default="None" />
		<!--targetRegions => Allowable regions that the solver may be applied to. Note that this does not indicate that the solver will be applied to these regions, only that allocation will occur such that the solver may be applied to these regions. The decision about what regions this solver will beapplied to rests in the EventManager.-->
		<xsd:attribute name="targetRegions" type="groupNameRef_array" use="required" />
		<!--writeLinearSystem => Write matrix, rhs, solution to screen ( = 1) or file ( = 2).-->
		<xsd:attribute name="writeLinearSystem" type="integer" default="0" />
		<!--name => A name is required for any non-unique nodes-->
		<xsd:attribute name="name" type="groupName" use="required" />
	</xsd:complexType>
	<xsd:complexType name="SinglePhasePoromechanicsConformingFracturesType">
		<xsd:choice minOccurs="0" maxOccurs="unbounded">
			<xsd:element name="LinearSolverParameters" type="LinearSolverParametersType" maxOccurs="1" />
			<xsd:element name="NonlinearSolverParameters" type="NonlinearSolverParametersType" maxOccurs="1" />
		</xsd:choice>
		<!--cflFactor => Factor to apply to the `CFL condition <http://en.wikipedia.org/wiki/Courant-Friedrichs-Lewy_condition>`_ when calculating the maximum allowable time step. Values should be in the interval (0,1] -->
		<xsd:attribute name="cflFactor" type="real64" default="0.5" />
		<!--flowSolverName => Name of the flow solver used by the coupled solver-->
		<xsd:attribute name="flowSolverName" type="groupNameRef" use="required" />
		<!--initialDt => Initial time-step value required by the solver to the event manager.-->
		<xsd:attribute name="initialDt" type="real64" default="1e+99" />
		<!--isThermal => Flag indicating whether the problem is thermal or not. Set isThermal="1" to enable the thermal coupling-->
		<xsd:attribute name="isThermal" type="integer" default="0" />
		<!--logLevel => Sets the level of information to write in the standard output (the console typically).
Level 0 outputs no specific information for this solver. Higher levels require more outputs.
1
 - Line search information
 - Solution information (scaling, maximum changes, quality check)
 - Convergence information
 - Time step information
 - Linear solver information
 - Nonlinear solver information
 - Solver timers information
 - Coupling information
2
 - The summary of declared fields and coupling-->
		<xsd:attribute name="logLevel" type="integer" default="0" />
		<!--solidSolverName => Name of the solid solver used by the coupled solver-->
		<xsd:attribute name="solidSolverName" type="groupNameRef" use="required" />
		<!--stabilizationMultiplier => Constant multiplier of stabilization strength-->
		<xsd:attribute name="stabilizationMultiplier" type="real64" default="1" />
		<!--stabilizationRegionNames => Regions where stabilization is applied.-->
		<xsd:attribute name="stabilizationRegionNames" type="groupNameRef_array" default="{}" />
		<!--stabilizationType => StabilizationType. Options are:
None- Add no stabilization to mass equation 
Global- Add jump stabilization to all faces 
Local- Add jump stabilization on interior of macro elements-->
		<xsd:attribute name="stabilizationType" type="geos_stabilization_StabilizationType" default="None" />
		<!--targetRegions => Allowable regions that the solver may be applied to. Note that this does not indicate that the solver will be applied to these regions, only that allocation will occur such that the solver may be applied to these regions. The decision about what regions this solver will beapplied to rests in the EventManager.-->
		<xsd:attribute name="targetRegions" type="groupNameRef_array" use="required" />
		<!--writeLinearSystem => Write matrix, rhs, solution to screen ( = 1) or file ( = 2).-->
		<xsd:attribute name="writeLinearSystem" type="integer" default="0" />
		<!--name => A name is required for any non-unique nodes-->
		<xsd:attribute name="name" type="groupName" use="required" />
	</xsd:complexType>
	<xsd:complexType name="SinglePhasePoromechanicsConformingFracturesReservoirType">
		<xsd:choice minOccurs="0" maxOccurs="unbounded">
			<xsd:element name="LinearSolverParameters" type="LinearSolverParametersType" maxOccurs="1" />
			<xsd:element name="NonlinearSolverParameters" type="NonlinearSolverParametersType" maxOccurs="1" />
		</xsd:choice>
		<!--cflFactor => Factor to apply to the `CFL condition <http://en.wikipedia.org/wiki/Courant-Friedrichs-Lewy_condition>`_ when calculating the maximum allowable time step. Values should be in the interval (0,1] -->
		<xsd:attribute name="cflFactor" type="real64" default="0.5" />
		<!--initialDt => Initial time-step value required by the solver to the event manager.-->
		<xsd:attribute name="initialDt" type="real64" default="1e+99" />
		<!--logLevel => Sets the level of information to write in the standard output (the console typically).
Level 0 outputs no specific information for this solver. Higher levels require more outputs.
1
 - Line search information
 - Solution information (scaling, maximum changes, quality check)
 - Convergence information
 - Time step information
 - Linear solver information
 - Nonlinear solver information
 - Solver timers information
 - Coupling information
2
 - The summary of declared fields and coupling-->
		<xsd:attribute name="logLevel" type="integer" default="0" />
		<!--poromechanicsConformingFracturesSolverName => Name of the poromechanicsConformingFractures solver used by the coupled solver-->
		<xsd:attribute name="poromechanicsConformingFracturesSolverName" type="groupNameRef" use="required" />
		<!--targetRegions => Allowable regions that the solver may be applied to. Note that this does not indicate that the solver will be applied to these regions, only that allocation will occur such that the solver may be applied to these regions. The decision about what regions this solver will beapplied to rests in the EventManager.-->
		<xsd:attribute name="targetRegions" type="groupNameRef_array" use="required" />
		<!--wellSolverName => Name of the well solver used by the coupled solver-->
		<xsd:attribute name="wellSolverName" type="groupNameRef" use="required" />
		<!--writeLinearSystem => Write matrix, rhs, solution to screen ( = 1) or file ( = 2).-->
		<xsd:attribute name="writeLinearSystem" type="integer" default="0" />
		<!--name => A name is required for any non-unique nodes-->
		<xsd:attribute name="name" type="groupName" use="required" />
	</xsd:complexType>
	<xsd:complexType name="SinglePhasePoromechanicsEmbeddedFracturesType">
		<xsd:choice minOccurs="0" maxOccurs="unbounded">
			<xsd:element name="LinearSolverParameters" type="LinearSolverParametersType" maxOccurs="1" />
			<xsd:element name="NonlinearSolverParameters" type="NonlinearSolverParametersType" maxOccurs="1" />
		</xsd:choice>
		<!--cflFactor => Factor to apply to the `CFL condition <http://en.wikipedia.org/wiki/Courant-Friedrichs-Lewy_condition>`_ when calculating the maximum allowable time step. Values should be in the interval (0,1] -->
		<xsd:attribute name="cflFactor" type="real64" default="0.5" />
		<!--flowSolverName => Name of the flow solver used by the coupled solver-->
		<xsd:attribute name="flowSolverName" type="groupNameRef" use="required" />
		<!--initialDt => Initial time-step value required by the solver to the event manager.-->
		<xsd:attribute name="initialDt" type="real64" default="1e+99" />
		<!--isThermal => Flag indicating whether the problem is thermal or not. Set isThermal="1" to enable the thermal coupling-->
		<xsd:attribute name="isThermal" type="integer" default="0" />
		<!--logLevel => Sets the level of information to write in the standard output (the console typically).
Level 0 outputs no specific information for this solver. Higher levels require more outputs.
1
 - Line search information
 - Solution information (scaling, maximum changes, quality check)
 - Convergence information
 - Time step information
 - Linear solver information
 - Nonlinear solver information
 - Solver timers information
 - Coupling information
2
 - The summary of declared fields and coupling-->
		<xsd:attribute name="logLevel" type="integer" default="0" />
		<!--solidSolverName => Name of the solid solver used by the coupled solver-->
		<xsd:attribute name="solidSolverName" type="groupNameRef" use="required" />
		<!--stabilizationMultiplier => Constant multiplier of stabilization strength-->
		<xsd:attribute name="stabilizationMultiplier" type="real64" default="1" />
		<!--stabilizationRegionNames => Regions where stabilization is applied.-->
		<xsd:attribute name="stabilizationRegionNames" type="groupNameRef_array" default="{}" />
		<!--stabilizationType => StabilizationType. Options are:
None- Add no stabilization to mass equation 
Global- Add jump stabilization to all faces 
Local- Add jump stabilization on interior of macro elements-->
		<xsd:attribute name="stabilizationType" type="geos_stabilization_StabilizationType" default="None" />
		<!--targetRegions => Allowable regions that the solver may be applied to. Note that this does not indicate that the solver will be applied to these regions, only that allocation will occur such that the solver may be applied to these regions. The decision about what regions this solver will beapplied to rests in the EventManager.-->
		<xsd:attribute name="targetRegions" type="groupNameRef_array" use="required" />
		<!--writeLinearSystem => Write matrix, rhs, solution to screen ( = 1) or file ( = 2).-->
		<xsd:attribute name="writeLinearSystem" type="integer" default="0" />
		<!--name => A name is required for any non-unique nodes-->
		<xsd:attribute name="name" type="groupName" use="required" />
	</xsd:complexType>
	<xsd:complexType name="SinglePhasePoromechanicsReservoirType">
		<xsd:choice minOccurs="0" maxOccurs="unbounded">
			<xsd:element name="LinearSolverParameters" type="LinearSolverParametersType" maxOccurs="1" />
			<xsd:element name="NonlinearSolverParameters" type="NonlinearSolverParametersType" maxOccurs="1" />
		</xsd:choice>
		<!--cflFactor => Factor to apply to the `CFL condition <http://en.wikipedia.org/wiki/Courant-Friedrichs-Lewy_condition>`_ when calculating the maximum allowable time step. Values should be in the interval (0,1] -->
		<xsd:attribute name="cflFactor" type="real64" default="0.5" />
		<!--initialDt => Initial time-step value required by the solver to the event manager.-->
		<xsd:attribute name="initialDt" type="real64" default="1e+99" />
		<!--logLevel => Sets the level of information to write in the standard output (the console typically).
Level 0 outputs no specific information for this solver. Higher levels require more outputs.
1
 - Line search information
 - Solution information (scaling, maximum changes, quality check)
 - Convergence information
 - Time step information
 - Linear solver information
 - Nonlinear solver information
 - Solver timers information
 - Coupling information
2
 - The summary of declared fields and coupling-->
		<xsd:attribute name="logLevel" type="integer" default="0" />
		<!--poromechanicsSolverName => Name of the poromechanics solver used by the coupled solver-->
		<xsd:attribute name="poromechanicsSolverName" type="groupNameRef" use="required" />
		<!--targetRegions => Allowable regions that the solver may be applied to. Note that this does not indicate that the solver will be applied to these regions, only that allocation will occur such that the solver may be applied to these regions. The decision about what regions this solver will beapplied to rests in the EventManager.-->
		<xsd:attribute name="targetRegions" type="groupNameRef_array" use="required" />
		<!--wellSolverName => Name of the well solver used by the coupled solver-->
		<xsd:attribute name="wellSolverName" type="groupNameRef" use="required" />
		<!--writeLinearSystem => Write matrix, rhs, solution to screen ( = 1) or file ( = 2).-->
		<xsd:attribute name="writeLinearSystem" type="integer" default="0" />
		<!--name => A name is required for any non-unique nodes-->
		<xsd:attribute name="name" type="groupName" use="required" />
	</xsd:complexType>
	<xsd:complexType name="SinglePhaseProppantFVMType">
		<xsd:choice minOccurs="0" maxOccurs="unbounded">
			<xsd:element name="LinearSolverParameters" type="LinearSolverParametersType" maxOccurs="1" />
			<xsd:element name="NonlinearSolverParameters" type="NonlinearSolverParametersType" maxOccurs="1" />
		</xsd:choice>
		<!--allowNegativePressure => Flag indicating if negative pressure is allowed-->
		<xsd:attribute name="allowNegativePressure" type="integer" default="1" />
		<!--cflFactor => Factor to apply to the `CFL condition <http://en.wikipedia.org/wiki/Courant-Friedrichs-Lewy_condition>`_ when calculating the maximum allowable time step. Values should be in the interval (0,1] -->
		<xsd:attribute name="cflFactor" type="real64" default="0.5" />
		<!--discretization => Name of discretization object (defined in the :ref:`NumericalMethodsManager`) to use for this solver. For instance, if this is a Finite Element Solver, the name of a :ref:`FiniteElement` should be specified. If this is a Finite Volume Method, the name of a :ref:`FiniteVolume` discretization should be specified.-->
		<xsd:attribute name="discretization" type="groupNameRef" use="required" />
		<!--initialDt => Initial time-step value required by the solver to the event manager.-->
		<xsd:attribute name="initialDt" type="real64" default="1e+99" />
		<!--isThermal => Flag indicating whether the problem is thermal or not.
SourceFluxes application if isThermal is enabled :
- negative value (injection): the mass balance equation is modified to considered the additional source term,
- positive value (production): both the mass balance and the energy balance equations are modified to considered the additional source term.
For the energy balance equation, the mass flux is multipied by the enthalpy in the cell from which the fluid is being produced.-->
		<xsd:attribute name="isThermal" type="integer" default="0" />
		<!--logLevel => Sets the level of information to write in the standard output (the console typically).
Level 0 outputs no specific information for this solver. Higher levels require more outputs.
1
 - Line search information
 - Solution information (scaling, maximum changes, quality check)
 - Convergence information
 - Time step information
 - Linear solver information
 - Nonlinear solver information
 - Solver timers information
2
 - The summary of declared fields and coupling-->
		<xsd:attribute name="logLevel" type="integer" default="0" />
		<!--maxAbsolutePressureChange => Maximum (absolute) pressure change in a Newton iteration-->
		<xsd:attribute name="maxAbsolutePressureChange" type="real64" default="-1" />
		<!--maxSequentialPressureChange => Maximum (absolute) pressure change in a sequential iteration, used for outer loop convergence check-->
		<xsd:attribute name="maxSequentialPressureChange" type="real64" default="100000" />
		<!--maxSequentialTemperatureChange => Maximum (absolute) temperature change in a sequential iteration, used for outer loop convergence check-->
		<xsd:attribute name="maxSequentialTemperatureChange" type="real64" default="0.1" />
		<!--targetRegions => Allowable regions that the solver may be applied to. Note that this does not indicate that the solver will be applied to these regions, only that allocation will occur such that the solver may be applied to these regions. The decision about what regions this solver will beapplied to rests in the EventManager.-->
		<xsd:attribute name="targetRegions" type="groupNameRef_array" use="required" />
		<!--temperature => Temperature-->
		<xsd:attribute name="temperature" type="real64" default="0" />
		<!--writeLinearSystem => Write matrix, rhs, solution to screen ( = 1) or file ( = 2).-->
		<xsd:attribute name="writeLinearSystem" type="integer" default="0" />
		<!--name => A name is required for any non-unique nodes-->
		<xsd:attribute name="name" type="groupName" use="required" />
	</xsd:complexType>
	<xsd:complexType name="SinglePhaseReservoirType">
		<xsd:choice minOccurs="0" maxOccurs="unbounded">
			<xsd:element name="LinearSolverParameters" type="LinearSolverParametersType" maxOccurs="1" />
			<xsd:element name="NonlinearSolverParameters" type="NonlinearSolverParametersType" maxOccurs="1" />
		</xsd:choice>
		<!--cflFactor => Factor to apply to the `CFL condition <http://en.wikipedia.org/wiki/Courant-Friedrichs-Lewy_condition>`_ when calculating the maximum allowable time step. Values should be in the interval (0,1] -->
		<xsd:attribute name="cflFactor" type="real64" default="0.5" />
		<!--flowSolverName => Name of the flow solver used by the coupled solver-->
		<xsd:attribute name="flowSolverName" type="groupNameRef" use="required" />
		<!--initialDt => Initial time-step value required by the solver to the event manager.-->
		<xsd:attribute name="initialDt" type="real64" default="1e+99" />
		<!--logLevel => Sets the level of information to write in the standard output (the console typically).
Level 0 outputs no specific information for this solver. Higher levels require more outputs.
1
 - Line search information
 - Solution information (scaling, maximum changes, quality check)
 - Convergence information
 - Time step information
 - Linear solver information
 - Nonlinear solver information
 - Solver timers information
 - Coupling information
2
 - The summary of declared fields and coupling-->
		<xsd:attribute name="logLevel" type="integer" default="0" />
		<!--targetRegions => Allowable regions that the solver may be applied to. Note that this does not indicate that the solver will be applied to these regions, only that allocation will occur such that the solver may be applied to these regions. The decision about what regions this solver will beapplied to rests in the EventManager.-->
		<xsd:attribute name="targetRegions" type="groupNameRef_array" use="required" />
		<!--wellSolverName => Name of the well solver used by the coupled solver-->
		<xsd:attribute name="wellSolverName" type="groupNameRef" use="required" />
		<!--writeLinearSystem => Write matrix, rhs, solution to screen ( = 1) or file ( = 2).-->
		<xsd:attribute name="writeLinearSystem" type="integer" default="0" />
		<!--name => A name is required for any non-unique nodes-->
		<xsd:attribute name="name" type="groupName" use="required" />
	</xsd:complexType>
	<xsd:complexType name="SinglePhaseReservoirPoromechanicsType">
		<xsd:choice minOccurs="0" maxOccurs="unbounded">
			<xsd:element name="LinearSolverParameters" type="LinearSolverParametersType" maxOccurs="1" />
			<xsd:element name="NonlinearSolverParameters" type="NonlinearSolverParametersType" maxOccurs="1" />
		</xsd:choice>
		<!--cflFactor => Factor to apply to the `CFL condition <http://en.wikipedia.org/wiki/Courant-Friedrichs-Lewy_condition>`_ when calculating the maximum allowable time step. Values should be in the interval (0,1] -->
		<xsd:attribute name="cflFactor" type="real64" default="0.5" />
		<!--initialDt => Initial time-step value required by the solver to the event manager.-->
		<xsd:attribute name="initialDt" type="real64" default="1e+99" />
		<!--isThermal => Flag indicating whether the problem is thermal or not. Set isThermal="1" to enable the thermal coupling-->
		<xsd:attribute name="isThermal" type="integer" default="0" />
		<!--logLevel => Sets the level of information to write in the standard output (the console typically).
Level 0 outputs no specific information for this solver. Higher levels require more outputs.
1
 - Line search information
 - Solution information (scaling, maximum changes, quality check)
 - Convergence information
 - Time step information
 - Linear solver information
 - Nonlinear solver information
 - Solver timers information
 - Coupling information
2
 - The summary of declared fields and coupling-->
		<xsd:attribute name="logLevel" type="integer" default="0" />
		<!--reservoirAndWellsSolverName => Name of the reservoirAndWells solver used by the coupled solver-->
		<xsd:attribute name="reservoirAndWellsSolverName" type="groupNameRef" use="required" />
		<!--solidSolverName => Name of the solid solver used by the coupled solver-->
		<xsd:attribute name="solidSolverName" type="groupNameRef" use="required" />
		<!--stabilizationMultiplier => Constant multiplier of stabilization strength-->
		<xsd:attribute name="stabilizationMultiplier" type="real64" default="1" />
		<!--stabilizationRegionNames => Regions where stabilization is applied.-->
		<xsd:attribute name="stabilizationRegionNames" type="groupNameRef_array" default="{}" />
		<!--stabilizationType => StabilizationType. Options are:
None- Add no stabilization to mass equation 
Global- Add jump stabilization to all faces 
Local- Add jump stabilization on interior of macro elements-->
		<xsd:attribute name="stabilizationType" type="geos_stabilization_StabilizationType" default="None" />
		<!--targetRegions => Allowable regions that the solver may be applied to. Note that this does not indicate that the solver will be applied to these regions, only that allocation will occur such that the solver may be applied to these regions. The decision about what regions this solver will beapplied to rests in the EventManager.-->
		<xsd:attribute name="targetRegions" type="groupNameRef_array" use="required" />
		<!--writeLinearSystem => Write matrix, rhs, solution to screen ( = 1) or file ( = 2).-->
		<xsd:attribute name="writeLinearSystem" type="integer" default="0" />
		<!--name => A name is required for any non-unique nodes-->
		<xsd:attribute name="name" type="groupName" use="required" />
	</xsd:complexType>
	<xsd:complexType name="SinglePhaseReservoirPoromechanicsConformingFracturesType">
		<xsd:choice minOccurs="0" maxOccurs="unbounded">
			<xsd:element name="LinearSolverParameters" type="LinearSolverParametersType" maxOccurs="1" />
			<xsd:element name="NonlinearSolverParameters" type="NonlinearSolverParametersType" maxOccurs="1" />
		</xsd:choice>
		<!--cflFactor => Factor to apply to the `CFL condition <http://en.wikipedia.org/wiki/Courant-Friedrichs-Lewy_condition>`_ when calculating the maximum allowable time step. Values should be in the interval (0,1] -->
		<xsd:attribute name="cflFactor" type="real64" default="0.5" />
		<!--initialDt => Initial time-step value required by the solver to the event manager.-->
		<xsd:attribute name="initialDt" type="real64" default="1e+99" />
		<!--isThermal => Flag indicating whether the problem is thermal or not. Set isThermal="1" to enable the thermal coupling-->
		<xsd:attribute name="isThermal" type="integer" default="0" />
		<!--logLevel => Sets the level of information to write in the standard output (the console typically).
Level 0 outputs no specific information for this solver. Higher levels require more outputs.
1
 - Line search information
 - Solution information (scaling, maximum changes, quality check)
 - Convergence information
 - Time step information
 - Linear solver information
 - Nonlinear solver information
 - Solver timers information
 - Coupling information
2
 - The summary of declared fields and coupling-->
		<xsd:attribute name="logLevel" type="integer" default="0" />
		<!--reservoirAndWellsSolverName => Name of the reservoirAndWells solver used by the coupled solver-->
		<xsd:attribute name="reservoirAndWellsSolverName" type="groupNameRef" use="required" />
		<!--solidSolverName => Name of the solid solver used by the coupled solver-->
		<xsd:attribute name="solidSolverName" type="groupNameRef" use="required" />
		<!--stabilizationMultiplier => Constant multiplier of stabilization strength-->
		<xsd:attribute name="stabilizationMultiplier" type="real64" default="1" />
		<!--stabilizationRegionNames => Regions where stabilization is applied.-->
		<xsd:attribute name="stabilizationRegionNames" type="groupNameRef_array" default="{}" />
		<!--stabilizationType => StabilizationType. Options are:
None- Add no stabilization to mass equation 
Global- Add jump stabilization to all faces 
Local- Add jump stabilization on interior of macro elements-->
		<xsd:attribute name="stabilizationType" type="geos_stabilization_StabilizationType" default="None" />
		<!--targetRegions => Allowable regions that the solver may be applied to. Note that this does not indicate that the solver will be applied to these regions, only that allocation will occur such that the solver may be applied to these regions. The decision about what regions this solver will beapplied to rests in the EventManager.-->
		<xsd:attribute name="targetRegions" type="groupNameRef_array" use="required" />
		<!--writeLinearSystem => Write matrix, rhs, solution to screen ( = 1) or file ( = 2).-->
		<xsd:attribute name="writeLinearSystem" type="integer" default="0" />
		<!--name => A name is required for any non-unique nodes-->
		<xsd:attribute name="name" type="groupName" use="required" />
	</xsd:complexType>
	<xsd:complexType name="SinglePhaseWellType">
		<xsd:choice minOccurs="0" maxOccurs="unbounded">
			<xsd:element name="LinearSolverParameters" type="LinearSolverParametersType" maxOccurs="1" />
			<xsd:element name="NonlinearSolverParameters" type="NonlinearSolverParametersType" maxOccurs="1" />
			<xsd:element name="WellControls" type="WellControlsType" />
		</xsd:choice>
		<!--allowNegativePressure => Flag indicating if negative pressure is allowed-->
		<xsd:attribute name="allowNegativePressure" type="integer" default="1" />
		<!--cflFactor => Factor to apply to the `CFL condition <http://en.wikipedia.org/wiki/Courant-Friedrichs-Lewy_condition>`_ when calculating the maximum allowable time step. Values should be in the interval (0,1] -->
		<xsd:attribute name="cflFactor" type="real64" default="0.5" />
		<!--initialDt => Initial time-step value required by the solver to the event manager.-->
		<xsd:attribute name="initialDt" type="real64" default="1e+99" />
		<!--isThermal => Flag indicating whether the problem is thermal or not.-->
		<xsd:attribute name="isThermal" type="integer" default="0" />
		<!--logLevel => Sets the level of information to write in the standard output (the console typically).
Level 0 outputs no specific information for this solver. Higher levels require more outputs.
1
 - Line search information
 - Solution information (scaling, maximum changes, quality check)
 - Convergence information
 - Time step information
 - Linear solver information
 - Nonlinear solver information
 - Solver timers information
 - Well control information
 - Crossflow information
2
 - The summary of declared fields and coupling-->
		<xsd:attribute name="logLevel" type="integer" default="0" />
		<!--targetRegions => Allowable regions that the solver may be applied to. Note that this does not indicate that the solver will be applied to these regions, only that allocation will occur such that the solver may be applied to these regions. The decision about what regions this solver will beapplied to rests in the EventManager.-->
		<xsd:attribute name="targetRegions" type="groupNameRef_array" use="required" />
		<!--writeCSV => Write rates into a CSV file-->
		<xsd:attribute name="writeCSV" type="integer" default="0" />
		<!--writeLinearSystem => Write matrix, rhs, solution to screen ( = 1) or file ( = 2).-->
		<xsd:attribute name="writeLinearSystem" type="integer" default="0" />
		<!--name => A name is required for any non-unique nodes-->
		<xsd:attribute name="name" type="groupName" use="required" />
	</xsd:complexType>
	<xsd:complexType name="SolidMechanicsAugmentedLagrangianContactType">
		<xsd:choice minOccurs="0" maxOccurs="unbounded">
			<xsd:element name="LinearSolverParameters" type="LinearSolverParametersType" maxOccurs="1" />
			<xsd:element name="NonlinearSolverParameters" type="NonlinearSolverParametersType" maxOccurs="1" />
		</xsd:choice>
		<!--cflFactor => Factor to apply to the `CFL condition <http://en.wikipedia.org/wiki/Courant-Friedrichs-Lewy_condition>`_ when calculating the maximum allowable time step. Values should be in the interval (0,1] -->
		<xsd:attribute name="cflFactor" type="real64" default="0.5" />
		<!--contactPenaltyStiffness => Value of the penetration penalty stiffness. Units of Pressure/length-->
		<xsd:attribute name="contactPenaltyStiffness" type="real64" default="0" />
		<!--discretization => Name of discretization object (defined in the :ref:`NumericalMethodsManager`) to use for this solver. For instance, if this is a Finite Element Solver, the name of a :ref:`FiniteElement` should be specified. If this is a Finite Volume Method, the name of a :ref:`FiniteVolume` discretization should be specified.-->
		<xsd:attribute name="discretization" type="groupNameRef" use="required" />
		<!--initialDt => Initial time-step value required by the solver to the event manager.-->
		<xsd:attribute name="initialDt" type="real64" default="1e+99" />
		<!--logLevel => Sets the level of information to write in the standard output (the console typically).
Level 0 outputs no specific information for this solver. Higher levels require more outputs.
1
 - Line search information
 - Solution information (scaling, maximum changes, quality check)
 - Convergence information
 - Time step information
 - Linear solver information
 - Nonlinear solver information
 - Solver timers information
2
 - The summary of declared fields and coupling
 - Configuration information-->
		<xsd:attribute name="logLevel" type="integer" default="0" />
		<!--massDamping => Value of mass based damping coefficient. -->
		<xsd:attribute name="massDamping" type="real64" default="0" />
		<!--maxNumResolves => Value to indicate how many resolves may be executed after some other event is executed. For example, if a SurfaceGenerator is specified, it will be executed after the mechanics solve. However if a new surface is generated, then the mechanics solve must be executed again due to the change in topology.-->
		<xsd:attribute name="maxNumResolves" type="integer" default="10" />
		<!--newmarkBeta => Value of :math:`\beta` in the Newmark Method for Implicit Dynamic time integration option. This should be pow(newmarkGamma+0.5,2.0)/4.0 unless you know what you are doing.-->
		<xsd:attribute name="newmarkBeta" type="real64" default="0.25" />
		<!--newmarkGamma => Value of :math:`\gamma` in the Newmark Method for Implicit Dynamic time integration option-->
		<xsd:attribute name="newmarkGamma" type="real64" default="0.5" />
		<!--stiffnessDamping => Value of stiffness based damping coefficient. -->
		<xsd:attribute name="stiffnessDamping" type="real64" default="0" />
		<!--strainTheory => Indicates whether or not to use `Infinitesimal Strain Theory <https://en.wikipedia.org/wiki/Infinitesimal_strain_theory>`_, or `Finite Strain Theory <https://en.wikipedia.org/wiki/Finite_strain_theory>`_. Valid Inputs are:
 0 - Infinitesimal Strain 
 1 - Finite Strain-->
		<xsd:attribute name="strainTheory" type="integer" default="0" />
		<!--targetRegions => Allowable regions that the solver may be applied to. Note that this does not indicate that the solver will be applied to these regions, only that allocation will occur such that the solver may be applied to these regions. The decision about what regions this solver will beapplied to rests in the EventManager.-->
		<xsd:attribute name="targetRegions" type="groupNameRef_array" use="required" />
		<!--timeIntegrationOption => Time integration method. Options are:
* QuasiStatic
* ImplicitDynamic
* ExplicitDynamic-->
		<xsd:attribute name="timeIntegrationOption" type="geos_SolidMechanicsLagrangianFEM_TimeIntegrationOption" default="ExplicitDynamic" />
		<!--writeLinearSystem => Write matrix, rhs, solution to screen ( = 1) or file ( = 2).-->
		<xsd:attribute name="writeLinearSystem" type="integer" default="0" />
		<!--name => A name is required for any non-unique nodes-->
		<xsd:attribute name="name" type="groupName" use="required" />
	</xsd:complexType>
	<xsd:simpleType name="geos_SolidMechanicsLagrangianFEM_TimeIntegrationOption">
		<xsd:restriction base="xsd:string">
			<xsd:pattern value=".*[\[\]`$].*|QuasiStatic|ImplicitDynamic|ExplicitDynamic" />
		</xsd:restriction>
	</xsd:simpleType>
	<xsd:complexType name="SolidMechanicsEmbeddedFracturesType">
		<xsd:choice minOccurs="0" maxOccurs="unbounded">
			<xsd:element name="LinearSolverParameters" type="LinearSolverParametersType" maxOccurs="1" />
			<xsd:element name="NonlinearSolverParameters" type="NonlinearSolverParametersType" maxOccurs="1" />
		</xsd:choice>
		<!--cflFactor => Factor to apply to the `CFL condition <http://en.wikipedia.org/wiki/Courant-Friedrichs-Lewy_condition>`_ when calculating the maximum allowable time step. Values should be in the interval (0,1] -->
		<xsd:attribute name="cflFactor" type="real64" default="0.5" />
		<!--contactPenaltyStiffness => Value of the penetration penalty stiffness. Units of Pressure/length-->
		<xsd:attribute name="contactPenaltyStiffness" type="real64" use="required" />
		<!--discretization => Name of discretization object (defined in the :ref:`NumericalMethodsManager`) to use for this solver. For instance, if this is a Finite Element Solver, the name of a :ref:`FiniteElement` should be specified. If this is a Finite Volume Method, the name of a :ref:`FiniteVolume` discretization should be specified.-->
		<xsd:attribute name="discretization" type="groupNameRef" use="required" />
		<!--initialDt => Initial time-step value required by the solver to the event manager.-->
		<xsd:attribute name="initialDt" type="real64" default="1e+99" />
		<!--logLevel => Sets the level of information to write in the standard output (the console typically).
Level 0 outputs no specific information for this solver. Higher levels require more outputs.
1
 - Line search information
 - Solution information (scaling, maximum changes, quality check)
 - Convergence information
 - Time step information
 - Linear solver information
 - Nonlinear solver information
 - Solver timers information
2
 - The summary of declared fields and coupling-->
		<xsd:attribute name="logLevel" type="integer" default="0" />
		<!--massDamping => Value of mass based damping coefficient. -->
		<xsd:attribute name="massDamping" type="real64" default="0" />
		<!--maxNumResolves => Value to indicate how many resolves may be executed after some other event is executed. For example, if a SurfaceGenerator is specified, it will be executed after the mechanics solve. However if a new surface is generated, then the mechanics solve must be executed again due to the change in topology.-->
		<xsd:attribute name="maxNumResolves" type="integer" default="10" />
		<!--newmarkBeta => Value of :math:`\beta` in the Newmark Method for Implicit Dynamic time integration option. This should be pow(newmarkGamma+0.5,2.0)/4.0 unless you know what you are doing.-->
		<xsd:attribute name="newmarkBeta" type="real64" default="0.25" />
		<!--newmarkGamma => Value of :math:`\gamma` in the Newmark Method for Implicit Dynamic time integration option-->
		<xsd:attribute name="newmarkGamma" type="real64" default="0.5" />
		<!--stiffnessDamping => Value of stiffness based damping coefficient. -->
		<xsd:attribute name="stiffnessDamping" type="real64" default="0" />
		<!--strainTheory => Indicates whether or not to use `Infinitesimal Strain Theory <https://en.wikipedia.org/wiki/Infinitesimal_strain_theory>`_, or `Finite Strain Theory <https://en.wikipedia.org/wiki/Finite_strain_theory>`_. Valid Inputs are:
 0 - Infinitesimal Strain 
 1 - Finite Strain-->
		<xsd:attribute name="strainTheory" type="integer" default="0" />
		<!--targetRegions => Allowable regions that the solver may be applied to. Note that this does not indicate that the solver will be applied to these regions, only that allocation will occur such that the solver may be applied to these regions. The decision about what regions this solver will beapplied to rests in the EventManager.-->
		<xsd:attribute name="targetRegions" type="groupNameRef_array" use="required" />
		<!--timeIntegrationOption => Time integration method. Options are:
* QuasiStatic
* ImplicitDynamic
* ExplicitDynamic-->
		<xsd:attribute name="timeIntegrationOption" type="geos_SolidMechanicsLagrangianFEM_TimeIntegrationOption" default="ExplicitDynamic" />
		<!--useStaticCondensation => Defines whether to use static condensation or not.-->
		<xsd:attribute name="useStaticCondensation" type="integer" default="0" />
		<!--writeLinearSystem => Write matrix, rhs, solution to screen ( = 1) or file ( = 2).-->
		<xsd:attribute name="writeLinearSystem" type="integer" default="0" />
		<!--name => A name is required for any non-unique nodes-->
		<xsd:attribute name="name" type="groupName" use="required" />
	</xsd:complexType>
	<xsd:complexType name="SolidMechanicsLagrangeContactType">
		<xsd:choice minOccurs="0" maxOccurs="unbounded">
			<xsd:element name="LinearSolverParameters" type="LinearSolverParametersType" maxOccurs="1" />
			<xsd:element name="NonlinearSolverParameters" type="NonlinearSolverParametersType" maxOccurs="1" />
		</xsd:choice>
		<!--cflFactor => Factor to apply to the `CFL condition <http://en.wikipedia.org/wiki/Courant-Friedrichs-Lewy_condition>`_ when calculating the maximum allowable time step. Values should be in the interval (0,1] -->
		<xsd:attribute name="cflFactor" type="real64" default="0.5" />
		<!--contactPenaltyStiffness => Value of the penetration penalty stiffness. Units of Pressure/length-->
		<xsd:attribute name="contactPenaltyStiffness" type="real64" default="0" />
		<!--discretization => Name of discretization object (defined in the :ref:`NumericalMethodsManager`) to use for this solver. For instance, if this is a Finite Element Solver, the name of a :ref:`FiniteElement` should be specified. If this is a Finite Volume Method, the name of a :ref:`FiniteVolume` discretization should be specified.-->
		<xsd:attribute name="discretization" type="groupNameRef" use="required" />
		<!--initialDt => Initial time-step value required by the solver to the event manager.-->
		<xsd:attribute name="initialDt" type="real64" default="1e+99" />
		<!--logLevel => Sets the level of information to write in the standard output (the console typically).
Level 0 outputs no specific information for this solver. Higher levels require more outputs.
1
 - Line search information
 - Solution information (scaling, maximum changes, quality check)
 - Convergence information
 - Time step information
 - Linear solver information
 - Nonlinear solver information
 - Solver timers information
2
 - The summary of declared fields and coupling
 - Configuration information-->
		<xsd:attribute name="logLevel" type="integer" default="0" />
		<!--massDamping => Value of mass based damping coefficient. -->
		<xsd:attribute name="massDamping" type="real64" default="0" />
		<!--maxNumResolves => Value to indicate how many resolves may be executed after some other event is executed. For example, if a SurfaceGenerator is specified, it will be executed after the mechanics solve. However if a new surface is generated, then the mechanics solve must be executed again due to the change in topology.-->
		<xsd:attribute name="maxNumResolves" type="integer" default="10" />
		<!--newmarkBeta => Value of :math:`\beta` in the Newmark Method for Implicit Dynamic time integration option. This should be pow(newmarkGamma+0.5,2.0)/4.0 unless you know what you are doing.-->
		<xsd:attribute name="newmarkBeta" type="real64" default="0.25" />
		<!--newmarkGamma => Value of :math:`\gamma` in the Newmark Method for Implicit Dynamic time integration option-->
		<xsd:attribute name="newmarkGamma" type="real64" default="0.5" />
		<!--stabilizationName => Name of the stabilization to use in the lagrangian contact solver-->
		<xsd:attribute name="stabilizationName" type="groupNameRef" use="required" />
		<!--stabilizationScalingCoefficient => It be used to increase the scale of the stabilization entries. A value < 1.0 results in larger entries in the stabilization matrix.-->
		<xsd:attribute name="stabilizationScalingCoefficient" type="real64" default="1" />
		<!--stiffnessDamping => Value of stiffness based damping coefficient. -->
		<xsd:attribute name="stiffnessDamping" type="real64" default="0" />
		<!--strainTheory => Indicates whether or not to use `Infinitesimal Strain Theory <https://en.wikipedia.org/wiki/Infinitesimal_strain_theory>`_, or `Finite Strain Theory <https://en.wikipedia.org/wiki/Finite_strain_theory>`_. Valid Inputs are:
 0 - Infinitesimal Strain 
 1 - Finite Strain-->
		<xsd:attribute name="strainTheory" type="integer" default="0" />
		<!--targetRegions => Allowable regions that the solver may be applied to. Note that this does not indicate that the solver will be applied to these regions, only that allocation will occur such that the solver may be applied to these regions. The decision about what regions this solver will beapplied to rests in the EventManager.-->
		<xsd:attribute name="targetRegions" type="groupNameRef_array" use="required" />
		<!--timeIntegrationOption => Time integration method. Options are:
* QuasiStatic
* ImplicitDynamic
* ExplicitDynamic-->
		<xsd:attribute name="timeIntegrationOption" type="geos_SolidMechanicsLagrangianFEM_TimeIntegrationOption" default="ExplicitDynamic" />
		<!--writeLinearSystem => Write matrix, rhs, solution to screen ( = 1) or file ( = 2).-->
		<xsd:attribute name="writeLinearSystem" type="integer" default="0" />
		<!--name => A name is required for any non-unique nodes-->
		<xsd:attribute name="name" type="groupName" use="required" />
	</xsd:complexType>
	<xsd:complexType name="SolidMechanicsLagrangeContactBubbleStabType">
		<xsd:choice minOccurs="0" maxOccurs="unbounded">
			<xsd:element name="LinearSolverParameters" type="LinearSolverParametersType" maxOccurs="1" />
			<xsd:element name="NonlinearSolverParameters" type="NonlinearSolverParametersType" maxOccurs="1" />
		</xsd:choice>
		<!--cflFactor => Factor to apply to the `CFL condition <http://en.wikipedia.org/wiki/Courant-Friedrichs-Lewy_condition>`_ when calculating the maximum allowable time step. Values should be in the interval (0,1] -->
		<xsd:attribute name="cflFactor" type="real64" default="0.5" />
		<!--contactPenaltyStiffness => Value of the penetration penalty stiffness. Units of Pressure/length-->
		<xsd:attribute name="contactPenaltyStiffness" type="real64" default="0" />
		<!--discretization => Name of discretization object (defined in the :ref:`NumericalMethodsManager`) to use for this solver. For instance, if this is a Finite Element Solver, the name of a :ref:`FiniteElement` should be specified. If this is a Finite Volume Method, the name of a :ref:`FiniteVolume` discretization should be specified.-->
		<xsd:attribute name="discretization" type="groupNameRef" use="required" />
		<!--initialDt => Initial time-step value required by the solver to the event manager.-->
		<xsd:attribute name="initialDt" type="real64" default="1e+99" />
		<!--logLevel => Sets the level of information to write in the standard output (the console typically).
Level 0 outputs no specific information for this solver. Higher levels require more outputs.
1
 - Line search information
 - Solution information (scaling, maximum changes, quality check)
 - Convergence information
 - Time step information
 - Linear solver information
 - Nonlinear solver information
 - Solver timers information
2
 - The summary of declared fields and coupling-->
		<xsd:attribute name="logLevel" type="integer" default="0" />
		<!--massDamping => Value of mass based damping coefficient. -->
		<xsd:attribute name="massDamping" type="real64" default="0" />
		<!--maxNumResolves => Value to indicate how many resolves may be executed after some other event is executed. For example, if a SurfaceGenerator is specified, it will be executed after the mechanics solve. However if a new surface is generated, then the mechanics solve must be executed again due to the change in topology.-->
		<xsd:attribute name="maxNumResolves" type="integer" default="10" />
		<!--newmarkBeta => Value of :math:`\beta` in the Newmark Method for Implicit Dynamic time integration option. This should be pow(newmarkGamma+0.5,2.0)/4.0 unless you know what you are doing.-->
		<xsd:attribute name="newmarkBeta" type="real64" default="0.25" />
		<!--newmarkGamma => Value of :math:`\gamma` in the Newmark Method for Implicit Dynamic time integration option-->
		<xsd:attribute name="newmarkGamma" type="real64" default="0.5" />
		<!--stiffnessDamping => Value of stiffness based damping coefficient. -->
		<xsd:attribute name="stiffnessDamping" type="real64" default="0" />
		<!--strainTheory => Indicates whether or not to use `Infinitesimal Strain Theory <https://en.wikipedia.org/wiki/Infinitesimal_strain_theory>`_, or `Finite Strain Theory <https://en.wikipedia.org/wiki/Finite_strain_theory>`_. Valid Inputs are:
 0 - Infinitesimal Strain 
 1 - Finite Strain-->
		<xsd:attribute name="strainTheory" type="integer" default="0" />
		<!--targetRegions => Allowable regions that the solver may be applied to. Note that this does not indicate that the solver will be applied to these regions, only that allocation will occur such that the solver may be applied to these regions. The decision about what regions this solver will beapplied to rests in the EventManager.-->
		<xsd:attribute name="targetRegions" type="groupNameRef_array" use="required" />
		<!--timeIntegrationOption => Time integration method. Options are:
* QuasiStatic
* ImplicitDynamic
* ExplicitDynamic-->
		<xsd:attribute name="timeIntegrationOption" type="geos_SolidMechanicsLagrangianFEM_TimeIntegrationOption" default="ExplicitDynamic" />
		<!--writeLinearSystem => Write matrix, rhs, solution to screen ( = 1) or file ( = 2).-->
		<xsd:attribute name="writeLinearSystem" type="integer" default="0" />
		<!--name => A name is required for any non-unique nodes-->
		<xsd:attribute name="name" type="groupName" use="required" />
	</xsd:complexType>
	<xsd:complexType name="SolidMechanicsLagrangianSSLEType">
		<xsd:choice minOccurs="0" maxOccurs="unbounded">
			<xsd:element name="LinearSolverParameters" type="LinearSolverParametersType" maxOccurs="1" />
			<xsd:element name="NonlinearSolverParameters" type="NonlinearSolverParametersType" maxOccurs="1" />
		</xsd:choice>
		<!--cflFactor => Factor to apply to the `CFL condition <http://en.wikipedia.org/wiki/Courant-Friedrichs-Lewy_condition>`_ when calculating the maximum allowable time step. Values should be in the interval (0,1] -->
		<xsd:attribute name="cflFactor" type="real64" default="0.5" />
		<!--contactPenaltyStiffness => Value of the penetration penalty stiffness. Units of Pressure/length-->
		<xsd:attribute name="contactPenaltyStiffness" type="real64" default="0" />
		<!--contactRelationName => Name of contact relation to enforce constraints on fracture boundary.-->
		<xsd:attribute name="contactRelationName" type="groupNameRef" default="NOCONTACT" />
		<!--discretization => Name of discretization object (defined in the :ref:`NumericalMethodsManager`) to use for this solver. For instance, if this is a Finite Element Solver, the name of a :ref:`FiniteElement` should be specified. If this is a Finite Volume Method, the name of a :ref:`FiniteVolume` discretization should be specified.-->
		<xsd:attribute name="discretization" type="groupNameRef" use="required" />
		<!--initialDt => Initial time-step value required by the solver to the event manager.-->
		<xsd:attribute name="initialDt" type="real64" default="1e+99" />
		<!--logLevel => Sets the level of information to write in the standard output (the console typically).
Level 0 outputs no specific information for this solver. Higher levels require more outputs.
1
 - Line search information
 - Solution information (scaling, maximum changes, quality check)
 - Convergence information
 - Time step information
 - Linear solver information
 - Nonlinear solver information
 - Solver timers information
2
 - The summary of declared fields and coupling-->
		<xsd:attribute name="logLevel" type="integer" default="0" />
		<!--massDamping => Value of mass based damping coefficient. -->
		<xsd:attribute name="massDamping" type="real64" default="0" />
		<!--maxNumResolves => Value to indicate how many resolves may be executed after some other event is executed. For example, if a SurfaceGenerator is specified, it will be executed after the mechanics solve. However if a new surface is generated, then the mechanics solve must be executed again due to the change in topology.-->
		<xsd:attribute name="maxNumResolves" type="integer" default="10" />
		<!--newmarkBeta => Value of :math:`\beta` in the Newmark Method for Implicit Dynamic time integration option. This should be pow(newmarkGamma+0.5,2.0)/4.0 unless you know what you are doing.-->
		<xsd:attribute name="newmarkBeta" type="real64" default="0.25" />
		<!--newmarkGamma => Value of :math:`\gamma` in the Newmark Method for Implicit Dynamic time integration option-->
		<xsd:attribute name="newmarkGamma" type="real64" default="0.5" />
		<!--stiffnessDamping => Value of stiffness based damping coefficient. -->
		<xsd:attribute name="stiffnessDamping" type="real64" default="0" />
		<!--strainTheory => Indicates whether or not to use `Infinitesimal Strain Theory <https://en.wikipedia.org/wiki/Infinitesimal_strain_theory>`_, or `Finite Strain Theory <https://en.wikipedia.org/wiki/Finite_strain_theory>`_. Valid Inputs are:
 0 - Infinitesimal Strain 
 1 - Finite Strain-->
		<xsd:attribute name="strainTheory" type="integer" default="0" />
		<!--surfaceGeneratorName => Name of the surface generator to use-->
		<xsd:attribute name="surfaceGeneratorName" type="string" default="" />
		<!--targetRegions => Allowable regions that the solver may be applied to. Note that this does not indicate that the solver will be applied to these regions, only that allocation will occur such that the solver may be applied to these regions. The decision about what regions this solver will beapplied to rests in the EventManager.-->
		<xsd:attribute name="targetRegions" type="groupNameRef_array" use="required" />
		<!--timeIntegrationOption => Time integration method. Options are:
* QuasiStatic
* ImplicitDynamic
* ExplicitDynamic-->
		<xsd:attribute name="timeIntegrationOption" type="geos_SolidMechanicsLagrangianFEM_TimeIntegrationOption" default="ExplicitDynamic" />
		<!--writeLinearSystem => Write matrix, rhs, solution to screen ( = 1) or file ( = 2).-->
		<xsd:attribute name="writeLinearSystem" type="integer" default="0" />
		<!--name => A name is required for any non-unique nodes-->
		<xsd:attribute name="name" type="groupName" use="required" />
	</xsd:complexType>
	<xsd:complexType name="SolidMechanics_LagrangianFEMType">
		<xsd:choice minOccurs="0" maxOccurs="unbounded">
			<xsd:element name="LinearSolverParameters" type="LinearSolverParametersType" maxOccurs="1" />
			<xsd:element name="NonlinearSolverParameters" type="NonlinearSolverParametersType" maxOccurs="1" />
		</xsd:choice>
		<!--cflFactor => Factor to apply to the `CFL condition <http://en.wikipedia.org/wiki/Courant-Friedrichs-Lewy_condition>`_ when calculating the maximum allowable time step. Values should be in the interval (0,1] -->
		<xsd:attribute name="cflFactor" type="real64" default="0.5" />
		<!--contactPenaltyStiffness => Value of the penetration penalty stiffness. Units of Pressure/length-->
		<xsd:attribute name="contactPenaltyStiffness" type="real64" default="0" />
		<!--contactRelationName => Name of contact relation to enforce constraints on fracture boundary.-->
		<xsd:attribute name="contactRelationName" type="groupNameRef" default="NOCONTACT" />
		<!--discretization => Name of discretization object (defined in the :ref:`NumericalMethodsManager`) to use for this solver. For instance, if this is a Finite Element Solver, the name of a :ref:`FiniteElement` should be specified. If this is a Finite Volume Method, the name of a :ref:`FiniteVolume` discretization should be specified.-->
		<xsd:attribute name="discretization" type="groupNameRef" use="required" />
		<!--initialDt => Initial time-step value required by the solver to the event manager.-->
		<xsd:attribute name="initialDt" type="real64" default="1e+99" />
		<!--logLevel => Sets the level of information to write in the standard output (the console typically).
Level 0 outputs no specific information for this solver. Higher levels require more outputs.
1
 - Line search information
 - Solution information (scaling, maximum changes, quality check)
 - Convergence information
 - Time step information
 - Linear solver information
 - Nonlinear solver information
 - Solver timers information
2
 - The summary of declared fields and coupling-->
		<xsd:attribute name="logLevel" type="integer" default="0" />
		<!--massDamping => Value of mass based damping coefficient. -->
		<xsd:attribute name="massDamping" type="real64" default="0" />
		<!--maxNumResolves => Value to indicate how many resolves may be executed after some other event is executed. For example, if a SurfaceGenerator is specified, it will be executed after the mechanics solve. However if a new surface is generated, then the mechanics solve must be executed again due to the change in topology.-->
		<xsd:attribute name="maxNumResolves" type="integer" default="10" />
		<!--newmarkBeta => Value of :math:`\beta` in the Newmark Method for Implicit Dynamic time integration option. This should be pow(newmarkGamma+0.5,2.0)/4.0 unless you know what you are doing.-->
		<xsd:attribute name="newmarkBeta" type="real64" default="0.25" />
		<!--newmarkGamma => Value of :math:`\gamma` in the Newmark Method for Implicit Dynamic time integration option-->
		<xsd:attribute name="newmarkGamma" type="real64" default="0.5" />
		<!--stiffnessDamping => Value of stiffness based damping coefficient. -->
		<xsd:attribute name="stiffnessDamping" type="real64" default="0" />
		<!--strainTheory => Indicates whether or not to use `Infinitesimal Strain Theory <https://en.wikipedia.org/wiki/Infinitesimal_strain_theory>`_, or `Finite Strain Theory <https://en.wikipedia.org/wiki/Finite_strain_theory>`_. Valid Inputs are:
 0 - Infinitesimal Strain 
 1 - Finite Strain-->
		<xsd:attribute name="strainTheory" type="integer" default="0" />
		<!--surfaceGeneratorName => Name of the surface generator to use-->
		<xsd:attribute name="surfaceGeneratorName" type="string" default="" />
		<!--targetRegions => Allowable regions that the solver may be applied to. Note that this does not indicate that the solver will be applied to these regions, only that allocation will occur such that the solver may be applied to these regions. The decision about what regions this solver will beapplied to rests in the EventManager.-->
		<xsd:attribute name="targetRegions" type="groupNameRef_array" use="required" />
		<!--timeIntegrationOption => Time integration method. Options are:
* QuasiStatic
* ImplicitDynamic
* ExplicitDynamic-->
		<xsd:attribute name="timeIntegrationOption" type="geos_SolidMechanicsLagrangianFEM_TimeIntegrationOption" default="ExplicitDynamic" />
		<!--writeLinearSystem => Write matrix, rhs, solution to screen ( = 1) or file ( = 2).-->
		<xsd:attribute name="writeLinearSystem" type="integer" default="0" />
		<!--name => A name is required for any non-unique nodes-->
		<xsd:attribute name="name" type="groupName" use="required" />
	</xsd:complexType>
	<xsd:complexType name="SolidMechanics_MPMType">
		<xsd:choice minOccurs="0" maxOccurs="unbounded">
			<xsd:element name="LinearSolverParameters" type="LinearSolverParametersType" maxOccurs="1" />
			<xsd:element name="NonlinearSolverParameters" type="NonlinearSolverParametersType" maxOccurs="1" />
		</xsd:choice>
		<!--boundaryConditionTypes => Boundary conditions on x-, x+, y-, y+, z- and z+ faces. Options are:
* Outflow
* Symmetry-->
		<xsd:attribute name="boundaryConditionTypes" type="integer_array" default="{0}" />
		<!--boxAverageHistory => Flag for whether to output box average history-->
		<xsd:attribute name="boxAverageHistory" type="integer" default="0" />
		<!--cflFactor => Factor to apply to the `CFL condition <http://en.wikipedia.org/wiki/Courant-Friedrichs-Lewy_condition>`_ when calculating the maximum allowable time step. Values should be in the interval (0,1] -->
		<xsd:attribute name="cflFactor" type="real64" default="0.5" />
		<!--contactGapCorrection => Flag for mitigating contact gaps-->
		<xsd:attribute name="contactGapCorrection" type="integer" default="0" />
		<!--cpdiDomainScaling => Option for CPDI domain scaling-->
		<xsd:attribute name="cpdiDomainScaling" type="integer" default="0" />
		<!--damageFieldPartitioning => Flag for using the gradient of the particle damage field to partition material into separate velocity fields-->
		<xsd:attribute name="damageFieldPartitioning" type="integer" default="0" />
		<!--discretization => Name of discretization object (defined in the :ref:`NumericalMethodsManager`) to use for this solver. For instance, if this is a Finite Element Solver, the name of a :ref:`FiniteElement` should be specified. If this is a Finite Volume Method, the name of a :ref:`FiniteVolume` discretization should be specified.-->
		<xsd:attribute name="discretization" type="groupNameRef" use="required" />
		<!--fTableInterpType => The type of F table interpolation. Options are 0 (linear), 1 (cosine), 2 (quintic polynomial).-->
		<xsd:attribute name="fTableInterpType" type="integer" default="0" />
		<!--fTablePath => Path to f-table-->
		<xsd:attribute name="fTablePath" type="path" default="" />
		<!--frictionCoefficient => Coefficient of friction, currently assumed to be the same everywhere-->
		<xsd:attribute name="frictionCoefficient" type="real64" default="0" />
		<!--initialDt => Initial time-step value required by the solver to the event manager.-->
		<xsd:attribute name="initialDt" type="real64" default="1e+99" />
		<!--logLevel => Sets the level of information to write in the standard output (the console typically).
Level 0 outputs no specific information for this solver. Higher levels require more outputs.
1
 - Line search information
 - Solution information (scaling, maximum changes, quality check)
 - Convergence information
 - Time step information
 - Linear solver information
 - Nonlinear solver information
 - Solver timers information
2
 - The summary of declared fields and coupling-->
		<xsd:attribute name="logLevel" type="integer" default="0" />
		<!--needsNeighborList => Flag for whether to construct neighbor list-->
		<xsd:attribute name="needsNeighborList" type="integer" default="0" />
		<!--neighborRadius => Neighbor radius for SPH-type calculations-->
		<xsd:attribute name="neighborRadius" type="real64" default="-1" />
		<!--planeStrain => Flag for performing plane strain calculations-->
		<xsd:attribute name="planeStrain" type="integer" default="0" />
		<!--prescribedBcTable => Flag for whether to have time-dependent boundary condition types-->
		<xsd:attribute name="prescribedBcTable" type="integer" default="0" />
		<!--prescribedBoundaryFTable => Flag for whether to have time-dependent boundary conditions described by a global background grid F-->
		<xsd:attribute name="prescribedBoundaryFTable" type="integer" default="0" />
		<!--reactionHistory => Flag for whether to output face reaction history-->
		<xsd:attribute name="reactionHistory" type="integer" default="0" />
		<!--separabilityMinDamage => Damage threshold for field separability-->
		<xsd:attribute name="separabilityMinDamage" type="real64" default="0.5" />
		<!--solverProfiling => Flag for timing subroutines in the solver-->
		<xsd:attribute name="solverProfiling" type="integer" default="0" />
		<!--surfaceDetection => Flag for automatic surface detection on the 1st cycle-->
		<xsd:attribute name="surfaceDetection" type="integer" default="0" />
		<!--targetRegions => Allowable regions that the solver may be applied to. Note that this does not indicate that the solver will be applied to these regions, only that allocation will occur such that the solver may be applied to these regions. The decision about what regions this solver will beapplied to rests in the EventManager.-->
		<xsd:attribute name="targetRegions" type="groupNameRef_array" use="required" />
		<!--timeIntegrationOption => Time integration method. Options are:
* QuasiStatic
* ImplicitDynamic
* ExplicitDynamic-->
		<xsd:attribute name="timeIntegrationOption" type="geos_SolidMechanicsMPM_TimeIntegrationOption" default="ExplicitDynamic" />
		<!--treatFullyDamagedAsSingleField => Whether to consolidate fully damaged fields into a single field. Nice for modeling damaged mush.-->
		<xsd:attribute name="treatFullyDamagedAsSingleField" type="integer" default="1" />
		<!--useDamageAsSurfaceFlag => Indicates whether particle damage at the beginning of the simulation should be interpreted as a surface flag-->
		<xsd:attribute name="useDamageAsSurfaceFlag" type="integer" default="0" />
		<!--writeLinearSystem => Write matrix, rhs, solution to screen ( = 1) or file ( = 2).-->
		<xsd:attribute name="writeLinearSystem" type="integer" default="0" />
		<!--name => A name is required for any non-unique nodes-->
		<xsd:attribute name="name" type="groupName" use="required" />
	</xsd:complexType>
	<xsd:simpleType name="geos_SolidMechanicsMPM_TimeIntegrationOption">
		<xsd:restriction base="xsd:string">
			<xsd:pattern value=".*[\[\]`$].*|QuasiStatic|ImplicitDynamic|ExplicitDynamic" />
		</xsd:restriction>
	</xsd:simpleType>
	<xsd:complexType name="SurfaceGeneratorType">
		<xsd:choice minOccurs="0" maxOccurs="unbounded">
			<xsd:element name="LinearSolverParameters" type="LinearSolverParametersType" maxOccurs="1" />
			<xsd:element name="NonlinearSolverParameters" type="NonlinearSolverParametersType" maxOccurs="1" />
		</xsd:choice>
		<!--cflFactor => Factor to apply to the `CFL condition <http://en.wikipedia.org/wiki/Courant-Friedrichs-Lewy_condition>`_ when calculating the maximum allowable time step. Values should be in the interval (0,1] -->
		<xsd:attribute name="cflFactor" type="real64" default="0.5" />
		<!--fractureRegion => (no description available)-->
		<xsd:attribute name="fractureRegion" type="groupNameRef" default="Fracture" />
		<!--initialDt => Initial time-step value required by the solver to the event manager.-->
		<xsd:attribute name="initialDt" type="real64" default="1e+99" />
		<!--isPoroelastic => Flag that defines whether the material is poroelastic or not.-->
		<xsd:attribute name="isPoroelastic" type="integer" default="0" />
		<!--logLevel => Sets the level of information to write in the standard output (the console typically).
Level 0 outputs no specific information for this solver. Higher levels require more outputs.
1
 - Line search information
 - Solution information (scaling, maximum changes, quality check)
 - Convergence information
 - Time step information
 - Linear solver information
 - Nonlinear solver information
 - Solver timers information
 - Fracture generation information
2
 - The summary of declared fields and coupling
 - Mapping information
3
 - Rupture rate information-->
		<xsd:attribute name="logLevel" type="integer" default="0" />
		<!--mpiCommOrder => Flag to enable MPI consistent communication ordering-->
		<xsd:attribute name="mpiCommOrder" type="integer" default="0" />
		<!--nodeBasedSIF => Flag for choosing between node or edge based criteria: 1 for node based criterion-->
		<xsd:attribute name="nodeBasedSIF" type="integer" default="0" />
		<!--rockToughness => Rock toughness of the solid material-->
		<xsd:attribute name="rockToughness" type="real64" use="required" />
		<!--targetRegions => Allowable regions that the solver may be applied to. Note that this does not indicate that the solver will be applied to these regions, only that allocation will occur such that the solver may be applied to these regions. The decision about what regions this solver will beapplied to rests in the EventManager.-->
		<xsd:attribute name="targetRegions" type="groupNameRef_array" use="required" />
		<!--writeLinearSystem => Write matrix, rhs, solution to screen ( = 1) or file ( = 2).-->
		<xsd:attribute name="writeLinearSystem" type="integer" default="0" />
		<!--name => A name is required for any non-unique nodes-->
		<xsd:attribute name="name" type="groupName" use="required" />
	</xsd:complexType>
	<xsd:complexType name="TasksType">
		<xsd:choice minOccurs="0" maxOccurs="unbounded">
			<xsd:element name="CellToCellDataCollection" type="CellToCellDataCollectionType" />
			<xsd:element name="CompositionalMultiphaseReservoirPoromechanicsInitialization" type="CompositionalMultiphaseReservoirPoromechanicsInitializationType" />
			<xsd:element name="CompositionalMultiphaseStatistics" type="CompositionalMultiphaseStatisticsType" />
			<xsd:element name="HydrofractureInitialization" type="HydrofractureInitializationType" />
			<xsd:element name="MultiphasePoromechanicsInitialization" type="MultiphasePoromechanicsInitializationType" />
			<xsd:element name="PVTDriver" type="PVTDriverType" />
			<xsd:element name="PackCollection" type="PackCollectionType" />
			<xsd:element name="ReactiveFluidDriver" type="ReactiveFluidDriverType" />
			<xsd:element name="RelpermDriver" type="RelpermDriverType" />
			<xsd:element name="SinglePhasePoromechanicsConformingFracturesInitialization" type="SinglePhasePoromechanicsConformingFracturesInitializationType" />
			<xsd:element name="SinglePhasePoromechanicsEmbeddedFracturesInitialization" type="SinglePhasePoromechanicsEmbeddedFracturesInitializationType" />
			<xsd:element name="SinglePhasePoromechanicsInitialization" type="SinglePhasePoromechanicsInitializationType" />
			<xsd:element name="SinglePhaseReservoirPoromechanicsConformingFracturesInitialization" type="SinglePhaseReservoirPoromechanicsConformingFracturesInitializationType" />
			<xsd:element name="SinglePhaseReservoirPoromechanicsInitialization" type="SinglePhaseReservoirPoromechanicsInitializationType" />
			<xsd:element name="SinglePhaseStatistics" type="SinglePhaseStatisticsType" />
			<xsd:element name="SolidMechanicsStateReset" type="SolidMechanicsStateResetType" />
			<xsd:element name="SolidMechanicsStatistics" type="SolidMechanicsStatisticsType" />
			<xsd:element name="SourceFluxStatistics" type="SourceFluxStatisticsType" />
			<xsd:element name="TriaxialDriver" type="TriaxialDriverType" />
		</xsd:choice>
	</xsd:complexType>
	<xsd:complexType name="CellToCellDataCollectionType">
		<!--flowSolverName => Name of the flow solver, to get the permeabilities.-->
		<xsd:attribute name="flowSolverName" type="groupNameRef" use="required" />
		<!--logLevel => When higher than 1: Display store events details.-->
		<xsd:attribute name="logLevel" type="integer" default="0" />
		<!--meshBody => Name of the target -->
		<xsd:attribute name="meshBody" type="groupNameRef" use="required" />
		<!--name => A name is required for any non-unique nodes-->
		<xsd:attribute name="name" type="groupName" use="required" />
	</xsd:complexType>
	<xsd:complexType name="CompositionalMultiphaseReservoirPoromechanicsInitializationType">
		<!--logLevel => Sets the level of information to write in the standard output (the console typically).
Level 0 outputs no specific information for this solver. Higher levels require more outputs.
1
 - Initialization information-->
		<xsd:attribute name="logLevel" type="integer" default="0" />
		<!--poromechanicsSolverName => Name of the poromechanics solver-->
		<xsd:attribute name="poromechanicsSolverName" type="groupNameRef" use="required" />
		<!--solidMechanicsStatisticsName => Name of the solid mechanics statistics-->
		<xsd:attribute name="solidMechanicsStatisticsName" type="groupNameRef" default="" />
		<!--name => A name is required for any non-unique nodes-->
		<xsd:attribute name="name" type="groupName" use="required" />
	</xsd:complexType>
	<xsd:complexType name="CompositionalMultiphaseStatisticsType">
		<!--computeCFLNumbers => Flag to decide whether CFL numbers are computed or not-->
		<xsd:attribute name="computeCFLNumbers" type="integer" default="0" />
		<!--computeRegionStatistics => Flag to decide whether region statistics are computed or not-->
		<xsd:attribute name="computeRegionStatistics" type="integer" default="1" />
		<!--flowSolverName => Name of the flow solver-->
		<xsd:attribute name="flowSolverName" type="groupNameRef" use="required" />
		<!--logLevel => Sets the level of information to write in the standard output (the console typically).
Level 0 outputs no specific information for this solver. Higher levels require more outputs.
1
 - CFL information
 - Print statistics-->
		<xsd:attribute name="logLevel" type="integer" default="0" />
		<!--relpermThreshold => Flag to decide whether a phase is considered mobile (when the relperm is above the threshold) or immobile (when the relperm is below the threshold) in metric 2-->
		<xsd:attribute name="relpermThreshold" type="real64" default="1e-06" />
		<!--writeCSV => Write statistics into a CSV file-->
		<xsd:attribute name="writeCSV" type="integer" default="0" />
		<!--name => A name is required for any non-unique nodes-->
		<xsd:attribute name="name" type="groupName" use="required" />
	</xsd:complexType>
	<xsd:complexType name="HydrofractureInitializationType">
		<!--logLevel => Sets the level of information to write in the standard output (the console typically).
Level 0 outputs no specific information for this solver. Higher levels require more outputs.
1
 - Initialization information-->
		<xsd:attribute name="logLevel" type="integer" default="0" />
		<!--poromechanicsSolverName => Name of the poromechanics solver-->
		<xsd:attribute name="poromechanicsSolverName" type="groupNameRef" use="required" />
		<!--solidMechanicsStatisticsName => Name of the solid mechanics statistics-->
		<xsd:attribute name="solidMechanicsStatisticsName" type="groupNameRef" default="" />
		<!--name => A name is required for any non-unique nodes-->
		<xsd:attribute name="name" type="groupName" use="required" />
	</xsd:complexType>
	<xsd:complexType name="MultiphasePoromechanicsInitializationType">
		<!--logLevel => Sets the level of information to write in the standard output (the console typically).
Level 0 outputs no specific information for this solver. Higher levels require more outputs.
1
 - Initialization information-->
		<xsd:attribute name="logLevel" type="integer" default="0" />
		<!--poromechanicsSolverName => Name of the poromechanics solver-->
		<xsd:attribute name="poromechanicsSolverName" type="groupNameRef" use="required" />
		<!--solidMechanicsStatisticsName => Name of the solid mechanics statistics-->
		<xsd:attribute name="solidMechanicsStatisticsName" type="groupNameRef" default="" />
		<!--name => A name is required for any non-unique nodes-->
		<xsd:attribute name="name" type="groupName" use="required" />
	</xsd:complexType>
	<xsd:complexType name="PVTDriverType">
		<!--baseline => Baseline file-->
		<xsd:attribute name="baseline" type="path" default="none" />
		<!--feedComposition => Feed composition array [mol fraction]-->
		<xsd:attribute name="feedComposition" type="real64_array" use="required" />
		<!--fluid => Fluid to test-->
		<xsd:attribute name="fluid" type="groupNameRef" use="required" />
		<!--logLevel => Log level-->
		<xsd:attribute name="logLevel" type="integer" default="0" />
		<!--output => Output file-->
		<xsd:attribute name="output" type="string" default="none" />
		<!--outputCompressibility => Flag to indicate that the total compressibility should be output-->
		<xsd:attribute name="outputCompressibility" type="integer" default="0" />
		<!--outputMassDensity => Flag to indicate that the mass density of each phase should be output-->
		<xsd:attribute name="outputMassDensity" type="integer" default="0" />
		<!--outputPhaseComposition => Flag to indicate that phase compositions should be output-->
		<xsd:attribute name="outputPhaseComposition" type="integer" default="0" />
		<!--pressureControl => Function controlling pressure time history-->
		<xsd:attribute name="pressureControl" type="groupNameRef" use="required" />
		<!--steps => Number of load steps to take-->
		<xsd:attribute name="steps" type="integer" use="required" />
		<!--temperatureControl => Function controlling temperature time history-->
		<xsd:attribute name="temperatureControl" type="groupNameRef" use="required" />
		<!--name => A name is required for any non-unique nodes-->
		<xsd:attribute name="name" type="groupName" use="required" />
	</xsd:complexType>
	<xsd:complexType name="PackCollectionType">
		<!--disableCoordCollection => Whether or not to create coordinate meta-collectors if collected objects are mesh objects.-->
		<xsd:attribute name="disableCoordCollection" type="integer" default="0" />
		<!--fieldName => The name of the (packable) field associated with the specified object to retrieve data from-->
		<xsd:attribute name="fieldName" type="groupNameRef" use="required" />
		<!--objectPath => The name of the object from which to retrieve field values.-->
		<xsd:attribute name="objectPath" type="groupNameRef" use="required" />
		<!--onlyOnSetChange => Whether or not to only collect when the collected sets of indices change in any way.-->
		<xsd:attribute name="onlyOnSetChange" type="integer" default="0" />
		<!--setNames => The set(s) for which to retrieve data.-->
		<xsd:attribute name="setNames" type="groupNameRef_array" default="{}" />
		<!--name => A name is required for any non-unique nodes-->
		<xsd:attribute name="name" type="groupName" use="required" />
	</xsd:complexType>
	<xsd:complexType name="ReactiveFluidDriverType">
		<!--baseline => Baseline file-->
		<xsd:attribute name="baseline" type="path" default="none" />
		<!--feedComposition => Feed composition array: total concentration of the primary species -->
		<xsd:attribute name="feedComposition" type="real64_array" use="required" />
		<!--fluid => Fluid to test-->
		<xsd:attribute name="fluid" type="groupNameRef" use="required" />
		<!--logLevel => Log level-->
		<xsd:attribute name="logLevel" type="integer" default="0" />
		<!--output => Output file-->
		<xsd:attribute name="output" type="string" default="none" />
		<!--pressureControl => Function controlling pressure time history-->
		<xsd:attribute name="pressureControl" type="groupNameRef" use="required" />
		<!--steps => Number of load steps to take-->
		<xsd:attribute name="steps" type="integer" use="required" />
		<!--temperatureControl => Function controlling temperature time history-->
		<xsd:attribute name="temperatureControl" type="groupNameRef" use="required" />
		<!--name => A name is required for any non-unique nodes-->
		<xsd:attribute name="name" type="groupName" use="required" />
	</xsd:complexType>
	<xsd:complexType name="RelpermDriverType">
		<!--baseline => Baseline file-->
		<xsd:attribute name="baseline" type="path" default="none" />
		<!--logLevel => Log level-->
		<xsd:attribute name="logLevel" type="integer" default="0" />
		<!--output => Output file-->
		<xsd:attribute name="output" type="string" default="none" />
		<!--relperm => Relperm model to test-->
		<xsd:attribute name="relperm" type="groupNameRef" use="required" />
		<!--steps => Number of saturation steps to take-->
		<xsd:attribute name="steps" type="integer" use="required" />
		<!--name => A name is required for any non-unique nodes-->
		<xsd:attribute name="name" type="groupName" use="required" />
	</xsd:complexType>
	<xsd:complexType name="SinglePhasePoromechanicsConformingFracturesInitializationType">
		<!--logLevel => Sets the level of information to write in the standard output (the console typically).
Level 0 outputs no specific information for this solver. Higher levels require more outputs.
1
 - Initialization information-->
		<xsd:attribute name="logLevel" type="integer" default="0" />
		<!--poromechanicsSolverName => Name of the poromechanics solver-->
		<xsd:attribute name="poromechanicsSolverName" type="groupNameRef" use="required" />
		<!--solidMechanicsStatisticsName => Name of the solid mechanics statistics-->
		<xsd:attribute name="solidMechanicsStatisticsName" type="groupNameRef" default="" />
		<!--name => A name is required for any non-unique nodes-->
		<xsd:attribute name="name" type="groupName" use="required" />
	</xsd:complexType>
	<xsd:complexType name="SinglePhasePoromechanicsEmbeddedFracturesInitializationType">
		<!--logLevel => Sets the level of information to write in the standard output (the console typically).
Level 0 outputs no specific information for this solver. Higher levels require more outputs.
1
 - Initialization information-->
		<xsd:attribute name="logLevel" type="integer" default="0" />
		<!--poromechanicsSolverName => Name of the poromechanics solver-->
		<xsd:attribute name="poromechanicsSolverName" type="groupNameRef" use="required" />
		<!--solidMechanicsStatisticsName => Name of the solid mechanics statistics-->
		<xsd:attribute name="solidMechanicsStatisticsName" type="groupNameRef" default="" />
		<!--name => A name is required for any non-unique nodes-->
		<xsd:attribute name="name" type="groupName" use="required" />
	</xsd:complexType>
	<xsd:complexType name="SinglePhasePoromechanicsInitializationType">
		<!--logLevel => Sets the level of information to write in the standard output (the console typically).
Level 0 outputs no specific information for this solver. Higher levels require more outputs.
1
 - Initialization information-->
		<xsd:attribute name="logLevel" type="integer" default="0" />
		<!--poromechanicsSolverName => Name of the poromechanics solver-->
		<xsd:attribute name="poromechanicsSolverName" type="groupNameRef" use="required" />
		<!--solidMechanicsStatisticsName => Name of the solid mechanics statistics-->
		<xsd:attribute name="solidMechanicsStatisticsName" type="groupNameRef" default="" />
		<!--name => A name is required for any non-unique nodes-->
		<xsd:attribute name="name" type="groupName" use="required" />
	</xsd:complexType>
	<xsd:complexType name="SinglePhaseReservoirPoromechanicsConformingFracturesInitializationType">
		<!--logLevel => Sets the level of information to write in the standard output (the console typically).
Level 0 outputs no specific information for this solver. Higher levels require more outputs.
1
 - Initialization information-->
		<xsd:attribute name="logLevel" type="integer" default="0" />
		<!--poromechanicsSolverName => Name of the poromechanics solver-->
		<xsd:attribute name="poromechanicsSolverName" type="groupNameRef" use="required" />
		<!--solidMechanicsStatisticsName => Name of the solid mechanics statistics-->
		<xsd:attribute name="solidMechanicsStatisticsName" type="groupNameRef" default="" />
		<!--name => A name is required for any non-unique nodes-->
		<xsd:attribute name="name" type="groupName" use="required" />
	</xsd:complexType>
	<xsd:complexType name="SinglePhaseReservoirPoromechanicsInitializationType">
		<!--logLevel => Sets the level of information to write in the standard output (the console typically).
Level 0 outputs no specific information for this solver. Higher levels require more outputs.
1
 - Initialization information-->
		<xsd:attribute name="logLevel" type="integer" default="0" />
		<!--poromechanicsSolverName => Name of the poromechanics solver-->
		<xsd:attribute name="poromechanicsSolverName" type="groupNameRef" use="required" />
		<!--solidMechanicsStatisticsName => Name of the solid mechanics statistics-->
		<xsd:attribute name="solidMechanicsStatisticsName" type="groupNameRef" default="" />
		<!--name => A name is required for any non-unique nodes-->
		<xsd:attribute name="name" type="groupName" use="required" />
	</xsd:complexType>
	<xsd:complexType name="SinglePhaseStatisticsType">
		<!--flowSolverName => Name of the flow solver-->
		<xsd:attribute name="flowSolverName" type="groupNameRef" use="required" />
		<!--logLevel => Sets the level of information to write in the standard output (the console typically).
Level 0 outputs no specific information for this solver. Higher levels require more outputs.
1
 - Print statistics-->
		<xsd:attribute name="logLevel" type="integer" default="0" />
		<!--writeCSV => Write statistics into a CSV file-->
		<xsd:attribute name="writeCSV" type="integer" default="0" />
		<!--name => A name is required for any non-unique nodes-->
		<xsd:attribute name="name" type="groupName" use="required" />
	</xsd:complexType>
	<xsd:complexType name="SolidMechanicsStateResetType">
		<!--disableInelasticity => Flag to enable/disable inelastic behavior-->
		<xsd:attribute name="disableInelasticity" type="integer" default="0" />
		<!--logLevel => Sets the level of information to write in the standard output (the console typically).
Level 0 outputs no specific information for this solver. Higher levels require more outputs.
1
 - Initialization information-->
		<xsd:attribute name="logLevel" type="integer" default="0" />
		<!--resetDisplacements => Flag to reset displacements (and velocities)-->
		<xsd:attribute name="resetDisplacements" type="integer" default="1" />
		<!--solidSolverName => Name of the solid mechanics solver-->
		<xsd:attribute name="solidSolverName" type="groupNameRef" use="required" />
		<!--name => A name is required for any non-unique nodes-->
		<xsd:attribute name="name" type="groupName" use="required" />
	</xsd:complexType>
	<xsd:complexType name="SolidMechanicsStatisticsType">
		<!--logLevel => Sets the level of information to write in the standard output (the console typically).
Level 0 outputs no specific information for this solver. Higher levels require more outputs.
1
 - Print statistics-->
		<xsd:attribute name="logLevel" type="integer" default="0" />
		<!--solidSolverName => Name of the solid solver-->
		<xsd:attribute name="solidSolverName" type="groupNameRef" use="required" />
		<!--writeCSV => Write statistics into a CSV file-->
		<xsd:attribute name="writeCSV" type="integer" default="0" />
		<!--name => A name is required for any non-unique nodes-->
		<xsd:attribute name="name" type="groupName" use="required" />
	</xsd:complexType>
	<xsd:complexType name="SourceFluxStatisticsType">
		<!--flowSolverName => Name of the flow solver-->
		<xsd:attribute name="flowSolverName" type="groupNameRef" use="required" />
		<!--fluxNames => Name(s) array of the SourceFlux(s) for which we want the statistics. Use "*" to target all SourceFlux.-->
		<xsd:attribute name="fluxNames" type="groupNameRef_array" default="{*}" />
		<!--logLevel => Log level
- Log Level 1 outputs the sum of all SourceFlux(s) produced rate & mass,
- Log Level 2 details values for each SourceFlux,
- Log Level 3 details values for each region.-->
		<xsd:attribute name="logLevel" type="integer" default="0" />
		<!--writeCSV => Write statistics into a CSV file-->
		<xsd:attribute name="writeCSV" type="integer" default="0" />
		<!--name => A name is required for any non-unique nodes-->
		<xsd:attribute name="name" type="groupName" use="required" />
	</xsd:complexType>
	<xsd:complexType name="TriaxialDriverType">
		<!--axialControl => Function controlling axial stress or strain (depending on test mode)-->
		<xsd:attribute name="axialControl" type="groupNameRef" use="required" />
		<!--baseline => Baseline file-->
		<xsd:attribute name="baseline" type="path" default="none" />
		<!--initialStress => Initial stress (scalar used to set an isotropic stress state)-->
		<xsd:attribute name="initialStress" type="real64" use="required" />
		<!--logLevel => Log level-->
		<xsd:attribute name="logLevel" type="integer" default="0" />
		<!--material => Solid material to test-->
		<xsd:attribute name="material" type="groupNameRef" use="required" />
		<!--mode => Test mode [stressControl, strainControl, mixedControl]-->
		<xsd:attribute name="mode" type="geos_TriaxialDriver_Mode" use="required" />
		<!--output => Output file-->
		<xsd:attribute name="output" type="string" default="none" />
		<!--radialControl => Function controlling radial stress or strain (depending on test mode)-->
		<xsd:attribute name="radialControl" type="groupNameRef" use="required" />
		<!--steps => Number of load steps to take-->
		<xsd:attribute name="steps" type="integer" use="required" />
		<!--name => A name is required for any non-unique nodes-->
		<xsd:attribute name="name" type="groupName" use="required" />
	</xsd:complexType>
	<xsd:simpleType name="geos_TriaxialDriver_Mode">
		<xsd:restriction base="xsd:string">
			<xsd:pattern value=".*[\[\]`$].*|mixedControl|strainControl|stressControl" />
		</xsd:restriction>
	</xsd:simpleType>
	<xsd:complexType name="ConstitutiveType">
		<xsd:choice minOccurs="0" maxOccurs="unbounded">
			<xsd:element name="BiotPorosity" type="BiotPorosityType" />
			<xsd:element name="BlackOilFluid" type="BlackOilFluidType" />
			<xsd:element name="BrooksCoreyBakerRelativePermeability" type="BrooksCoreyBakerRelativePermeabilityType" />
			<xsd:element name="BrooksCoreyCapillaryPressure" type="BrooksCoreyCapillaryPressureType" />
			<xsd:element name="BrooksCoreyRelativePermeability" type="BrooksCoreyRelativePermeabilityType" />
			<xsd:element name="BrooksCoreyStone2RelativePermeability" type="BrooksCoreyStone2RelativePermeabilityType" />
			<xsd:element name="CO2BrineEzrokhiFluid" type="CO2BrineEzrokhiFluidType" />
			<xsd:element name="CO2BrineEzrokhiThermalFluid" type="CO2BrineEzrokhiThermalFluidType" />
			<xsd:element name="CO2BrinePhillipsFluid" type="CO2BrinePhillipsFluidType" />
			<xsd:element name="CO2BrinePhillipsThermalFluid" type="CO2BrinePhillipsThermalFluidType" />
			<xsd:element name="CarmanKozenyPermeability" type="CarmanKozenyPermeabilityType" />
			<xsd:element name="CeramicDamage" type="CeramicDamageType" />
			<xsd:element name="CompositionalMultiphaseFluid" type="CompositionalMultiphaseFluidType" />
			<xsd:element name="CompositionalThreePhaseFluidLohrenzBrayClark" type="CompositionalThreePhaseFluidLohrenzBrayClarkType" />
			<xsd:element name="CompositionalTwoPhaseFluid" type="CompositionalTwoPhaseFluidType" />
			<xsd:element name="CompositionalTwoPhaseFluidLohrenzBrayClark" type="CompositionalTwoPhaseFluidLohrenzBrayClarkType" />
			<xsd:element name="CompressibleSinglePhaseFluid" type="CompressibleSinglePhaseFluidType" />
			<xsd:element name="CompressibleSolidCarmanKozenyPermeability" type="CompressibleSolidCarmanKozenyPermeabilityType" />
			<xsd:element name="CompressibleSolidConstantPermeability" type="CompressibleSolidConstantPermeabilityType" />
			<xsd:element name="CompressibleSolidExponentialDecayPermeability" type="CompressibleSolidExponentialDecayPermeabilityType" />
			<xsd:element name="CompressibleSolidParallelPlatesPermeability" type="CompressibleSolidParallelPlatesPermeabilityType" />
			<xsd:element name="CompressibleSolidPressurePermeability" type="CompressibleSolidPressurePermeabilityType" />
			<xsd:element name="CompressibleSolidSlipDependentPermeability" type="CompressibleSolidSlipDependentPermeabilityType" />
			<xsd:element name="CompressibleSolidWillisRichardsPermeability" type="CompressibleSolidWillisRichardsPermeabilityType" />
			<xsd:element name="ConstantDiffusion" type="ConstantDiffusionType" />
			<xsd:element name="ConstantPermeability" type="ConstantPermeabilityType" />
			<xsd:element name="Coulomb" type="CoulombType" />
			<xsd:element name="DamageElasticIsotropic" type="DamageElasticIsotropicType" />
			<xsd:element name="DamageSpectralElasticIsotropic" type="DamageSpectralElasticIsotropicType" />
			<xsd:element name="DamageVolDevElasticIsotropic" type="DamageVolDevElasticIsotropicType" />
			<xsd:element name="DeadOilFluid" type="DeadOilFluidType" />
			<xsd:element name="DelftEgg" type="DelftEggType" />
			<xsd:element name="DruckerPrager" type="DruckerPragerType" />
			<xsd:element name="ElasticIsotropic" type="ElasticIsotropicType" />
			<xsd:element name="ElasticIsotropicPressureDependent" type="ElasticIsotropicPressureDependentType" />
			<xsd:element name="ElasticOrthotropic" type="ElasticOrthotropicType" />
			<xsd:element name="ElasticTransverseIsotropic" type="ElasticTransverseIsotropicType" />
			<xsd:element name="ExponentialDecayPermeability" type="ExponentialDecayPermeabilityType" />
			<xsd:element name="ExtendedDruckerPrager" type="ExtendedDruckerPragerType" />
			<xsd:element name="FrictionlessContact" type="FrictionlessContactType" />
			<xsd:element name="HydraulicApertureTable" type="HydraulicApertureTableType" />
			<xsd:element name="JFunctionCapillaryPressure" type="JFunctionCapillaryPressureType" />
			<xsd:element name="LinearIsotropicDispersion" type="LinearIsotropicDispersionType" />
			<xsd:element name="ModifiedCamClay" type="ModifiedCamClayType" />
			<xsd:element name="MultiPhaseConstantThermalConductivity" type="MultiPhaseConstantThermalConductivityType" />
			<xsd:element name="MultiPhaseVolumeWeightedThermalConductivity" type="MultiPhaseVolumeWeightedThermalConductivityType" />
			<xsd:element name="NullModel" type="NullModelType" />
			<xsd:element name="ParallelPlatesPermeability" type="ParallelPlatesPermeabilityType" />
			<xsd:element name="ParticleFluid" type="ParticleFluidType" />
			<xsd:element name="PerfectlyPlastic" type="PerfectlyPlasticType" />
			<xsd:element name="PorousDamageElasticIsotropic" type="PorousDamageElasticIsotropicType" />
			<xsd:element name="PorousDamageSpectralElasticIsotropic" type="PorousDamageSpectralElasticIsotropicType" />
			<xsd:element name="PorousDamageVolDevElasticIsotropic" type="PorousDamageVolDevElasticIsotropicType" />
			<xsd:element name="PorousDelftEgg" type="PorousDelftEggType" />
			<xsd:element name="PorousDruckerPrager" type="PorousDruckerPragerType" />
			<xsd:element name="PorousElasticIsotropic" type="PorousElasticIsotropicType" />
			<xsd:element name="PorousElasticOrthotropic" type="PorousElasticOrthotropicType" />
			<xsd:element name="PorousElasticTransverseIsotropic" type="PorousElasticTransverseIsotropicType" />
			<xsd:element name="PorousExtendedDruckerPrager" type="PorousExtendedDruckerPragerType" />
			<xsd:element name="PorousModifiedCamClay" type="PorousModifiedCamClayType" />
			<xsd:element name="PorousViscoDruckerPrager" type="PorousViscoDruckerPragerType" />
			<xsd:element name="PorousViscoExtendedDruckerPrager" type="PorousViscoExtendedDruckerPragerType" />
			<xsd:element name="PorousViscoModifiedCamClay" type="PorousViscoModifiedCamClayType" />
			<xsd:element name="PressurePermeability" type="PressurePermeabilityType" />
			<xsd:element name="PressurePorosity" type="PressurePorosityType" />
			<xsd:element name="ProppantPermeability" type="ProppantPermeabilityType" />
			<xsd:element name="ProppantPorosity" type="ProppantPorosityType" />
			<xsd:element name="ProppantSlurryFluid" type="ProppantSlurryFluidType" />
			<xsd:element name="ProppantSolidProppantPermeability" type="ProppantSolidProppantPermeabilityType" />
			<xsd:element name="RateAndStateFriction" type="RateAndStateFrictionType" />
			<xsd:element name="ReactiveBrine" type="ReactiveBrineType" />
			<xsd:element name="ReactiveBrineThermal" type="ReactiveBrineThermalType" />
			<xsd:element name="SinglePhaseThermalConductivity" type="SinglePhaseThermalConductivityType" />
			<xsd:element name="SlipDependentPermeability" type="SlipDependentPermeabilityType" />
			<xsd:element name="SolidInternalEnergy" type="SolidInternalEnergyType" />
			<xsd:element name="TableCapillaryPressure" type="TableCapillaryPressureType" />
			<xsd:element name="TableRelativePermeability" type="TableRelativePermeabilityType" />
			<xsd:element name="TableRelativePermeabilityHysteresis" type="TableRelativePermeabilityHysteresisType" />
			<xsd:element name="ThermalCompressibleSinglePhaseFluid" type="ThermalCompressibleSinglePhaseFluidType" />
			<xsd:element name="VanGenuchtenBakerRelativePermeability" type="VanGenuchtenBakerRelativePermeabilityType" />
			<xsd:element name="VanGenuchtenCapillaryPressure" type="VanGenuchtenCapillaryPressureType" />
			<xsd:element name="VanGenuchtenStone2RelativePermeability" type="VanGenuchtenStone2RelativePermeabilityType" />
			<xsd:element name="ViscoDruckerPrager" type="ViscoDruckerPragerType" />
			<xsd:element name="ViscoExtendedDruckerPrager" type="ViscoExtendedDruckerPragerType" />
			<xsd:element name="ViscoModifiedCamClay" type="ViscoModifiedCamClayType" />
			<xsd:element name="WillisRichardsPermeability" type="WillisRichardsPermeabilityType" />
		</xsd:choice>
	</xsd:complexType>
	<xsd:complexType name="BiotPorosityType">
		<!--defaultGrainBulkModulus => Grain bulk modulus-->
		<xsd:attribute name="defaultGrainBulkModulus" type="real64" use="required" />
		<!--defaultPorosityTEC => Default thermal expansion coefficient-->
		<xsd:attribute name="defaultPorosityTEC" type="real64" default="0" />
		<!--defaultReferencePorosity => Default value of the reference porosity-->
		<xsd:attribute name="defaultReferencePorosity" type="real64" use="required" />
		<!--useUniaxialFixedStress => Flag enabling uniaxial approximation in fixed stress update-->
		<xsd:attribute name="useUniaxialFixedStress" type="integer" default="0" />
		<!--name => A name is required for any non-unique nodes-->
		<xsd:attribute name="name" type="groupName" use="required" />
	</xsd:complexType>
	<xsd:complexType name="BlackOilFluidType">
		<!--checkPVTTablesRanges => Enable (1) or disable (0) an error when the input pressure or temperature of the PVT tables is out of range.-->
		<xsd:attribute name="checkPVTTablesRanges" type="integer" default="1" />
		<!--componentMolarWeight => Component molar weights-->
		<xsd:attribute name="componentMolarWeight" type="real64_array" use="required" />
		<!--componentNames => List of component names-->
		<xsd:attribute name="componentNames" type="string_array" default="{}" />
		<!--hydrocarbonFormationVolFactorTableNames => List of formation volume factor TableFunction names from the Functions block. 
The user must provide one TableFunction per hydrocarbon phase, in the order provided in "phaseNames". 
For instance, if "oil" is before "gas" in "phaseNames", the table order should be: oilTableName, gasTableName-->
		<xsd:attribute name="hydrocarbonFormationVolFactorTableNames" type="groupNameRef_array" default="{}" />
		<!--hydrocarbonViscosityTableNames => List of viscosity TableFunction names from the Functions block. 
The user must provide one TableFunction per hydrocarbon phase, in the order provided in "phaseNames". 
For instance, if "oil" is before "gas" in "phaseNames", the table order should be: oilTableName, gasTableName-->
		<xsd:attribute name="hydrocarbonViscosityTableNames" type="groupNameRef_array" default="{}" />
		<!--phaseNames => List of fluid phases-->
		<xsd:attribute name="phaseNames" type="groupNameRef_array" use="required" />
		<!--surfaceDensities => List of surface mass densities for each phase-->
		<xsd:attribute name="surfaceDensities" type="real64_array" use="required" />
		<!--tableFiles => List of filenames with input PVT tables (one per phase)-->
		<xsd:attribute name="tableFiles" type="path_array" default="{}" />
		<!--waterCompressibility => Water compressibility-->
		<xsd:attribute name="waterCompressibility" type="real64" default="0" />
		<!--waterFormationVolumeFactor => Water formation volume factor-->
		<xsd:attribute name="waterFormationVolumeFactor" type="real64" default="0" />
		<!--waterReferencePressure => Water reference pressure-->
		<xsd:attribute name="waterReferencePressure" type="real64" default="0" />
		<!--waterViscosity => Water viscosity-->
		<xsd:attribute name="waterViscosity" type="real64" default="0" />
		<!--name => A name is required for any non-unique nodes-->
		<xsd:attribute name="name" type="groupName" use="required" />
	</xsd:complexType>
	<xsd:complexType name="BrooksCoreyBakerRelativePermeabilityType">
		<!--gasOilRelPermExponent => Rel perm power law exponent for the pair (gas phase, oil phase) at residual water saturation
The expected format is "{ gasExp, oilExp }", in that order-->
		<xsd:attribute name="gasOilRelPermExponent" type="real64_array" default="{1}" />
		<!--gasOilRelPermMaxValue => Maximum rel perm value for the pair (gas phase, oil phase) at residual water saturation
The expected format is "{ gasMax, oilMax }", in that order-->
		<xsd:attribute name="gasOilRelPermMaxValue" type="real64_array" default="{0}" />
		<!--phaseMinVolumeFraction => Minimum volume fraction value for each phase-->
		<xsd:attribute name="phaseMinVolumeFraction" type="real64_array" default="{0}" />
		<!--phaseNames => List of fluid phases-->
		<xsd:attribute name="phaseNames" type="groupNameRef_array" use="required" />
		<!--waterOilRelPermExponent => Rel perm power law exponent for the pair (water phase, oil phase) at residual gas saturation
The expected format is "{ waterExp, oilExp }", in that order-->
		<xsd:attribute name="waterOilRelPermExponent" type="real64_array" default="{1}" />
		<!--waterOilRelPermMaxValue => Maximum rel perm value for the pair (water phase, oil phase) at residual gas saturation
The expected format is "{ waterMax, oilMax }", in that order-->
		<xsd:attribute name="waterOilRelPermMaxValue" type="real64_array" default="{0}" />
		<!--name => A name is required for any non-unique nodes-->
		<xsd:attribute name="name" type="groupName" use="required" />
	</xsd:complexType>
	<xsd:complexType name="BrooksCoreyCapillaryPressureType">
		<!--capPressureEpsilon => Wetting-phase saturation at which the max cap. pressure is attained; used to avoid infinite cap. pressure values for saturations close to zero-->
		<xsd:attribute name="capPressureEpsilon" type="real64" default="1e-06" />
		<!--phaseCapPressureExponentInv => Inverse of capillary power law exponent for each phase-->
		<xsd:attribute name="phaseCapPressureExponentInv" type="real64_array" default="{2}" />
		<!--phaseEntryPressure => Entry pressure value for each phase-->
		<xsd:attribute name="phaseEntryPressure" type="real64_array" default="{1}" />
		<!--phaseMinVolumeFraction => Minimum volume fraction value for each phase-->
		<xsd:attribute name="phaseMinVolumeFraction" type="real64_array" default="{0}" />
		<!--phaseNames => List of fluid phases-->
		<xsd:attribute name="phaseNames" type="groupNameRef_array" use="required" />
		<!--name => A name is required for any non-unique nodes-->
		<xsd:attribute name="name" type="groupName" use="required" />
	</xsd:complexType>
	<xsd:complexType name="BrooksCoreyRelativePermeabilityType">
		<!--phaseMinVolumeFraction => Minimum volume fraction value for each phase-->
		<xsd:attribute name="phaseMinVolumeFraction" type="real64_array" default="{0}" />
		<!--phaseNames => List of fluid phases-->
		<xsd:attribute name="phaseNames" type="groupNameRef_array" use="required" />
		<!--phaseRelPermExponent => Minimum relative permeability power law exponent for each phase-->
		<xsd:attribute name="phaseRelPermExponent" type="real64_array" default="{1}" />
		<!--phaseRelPermMaxValue => Maximum relative permeability value for each phase-->
		<xsd:attribute name="phaseRelPermMaxValue" type="real64_array" default="{0}" />
		<!--name => A name is required for any non-unique nodes-->
		<xsd:attribute name="name" type="groupName" use="required" />
	</xsd:complexType>
	<xsd:complexType name="BrooksCoreyStone2RelativePermeabilityType">
		<!--gasOilRelPermExponent => Rel perm power law exponent for the pair (gas phase, oil phase) at residual water saturation
The expected format is "{ gasExp, oilExp }", in that order-->
		<xsd:attribute name="gasOilRelPermExponent" type="real64_array" default="{1}" />
		<!--gasOilRelPermMaxValue => Maximum rel perm value for the pair (gas phase, oil phase) at residual water saturation
The expected format is "{ gasMax, oilMax }", in that order-->
		<xsd:attribute name="gasOilRelPermMaxValue" type="real64_array" default="{0}" />
		<!--phaseMinVolumeFraction => Minimum volume fraction value for each phase-->
		<xsd:attribute name="phaseMinVolumeFraction" type="real64_array" default="{0}" />
		<!--phaseNames => List of fluid phases-->
		<xsd:attribute name="phaseNames" type="groupNameRef_array" use="required" />
		<!--waterOilRelPermExponent => Rel perm power law exponent for the pair (water phase, oil phase) at residual gas saturation
The expected format is "{ waterExp, oilExp }", in that order-->
		<xsd:attribute name="waterOilRelPermExponent" type="real64_array" default="{1}" />
		<!--waterOilRelPermMaxValue => Maximum rel perm value for the pair (water phase, oil phase) at residual gas saturation
The expected format is "{ waterMax, oilMax }", in that order-->
		<xsd:attribute name="waterOilRelPermMaxValue" type="real64_array" default="{0}" />
		<!--name => A name is required for any non-unique nodes-->
		<xsd:attribute name="name" type="groupName" use="required" />
	</xsd:complexType>
	<xsd:complexType name="CO2BrineEzrokhiFluidType">
		<!--checkPVTTablesRanges => Enable (1) or disable (0) an error when the input pressure or temperature of the PVT tables is out of range.-->
		<xsd:attribute name="checkPVTTablesRanges" type="integer" default="1" />
		<!--componentMolarWeight => Component molar weights-->
		<xsd:attribute name="componentMolarWeight" type="real64_array" default="{0}" />
		<!--componentNames => List of component names-->
		<xsd:attribute name="componentNames" type="string_array" default="{}" />
		<!--flashModelParaFile => Name of the file defining the parameters of the flash model-->
		<xsd:attribute name="flashModelParaFile" type="path" default="" />
		<!--logLevel => Log level-->
		<xsd:attribute name="logLevel" type="integer" default="0" />
		<!--phaseNames => List of fluid phases-->
		<xsd:attribute name="phaseNames" type="groupNameRef_array" default="{}" />
		<!--phasePVTParaFiles => Names of the files defining the parameters of the viscosity and density models-->
		<xsd:attribute name="phasePVTParaFiles" type="path_array" use="required" />
		<!--solubilityTableNames => Names of solubility tables for each phase-->
		<xsd:attribute name="solubilityTableNames" type="string_array" default="{}" />
		<!--writeCSV => Write PVT tables into a CSV file-->
		<xsd:attribute name="writeCSV" type="integer" default="0" />
		<!--name => A name is required for any non-unique nodes-->
		<xsd:attribute name="name" type="groupName" use="required" />
	</xsd:complexType>
	<xsd:complexType name="CO2BrineEzrokhiThermalFluidType">
		<!--checkPVTTablesRanges => Enable (1) or disable (0) an error when the input pressure or temperature of the PVT tables is out of range.-->
		<xsd:attribute name="checkPVTTablesRanges" type="integer" default="1" />
		<!--componentMolarWeight => Component molar weights-->
		<xsd:attribute name="componentMolarWeight" type="real64_array" default="{0}" />
		<!--componentNames => List of component names-->
		<xsd:attribute name="componentNames" type="string_array" default="{}" />
		<!--flashModelParaFile => Name of the file defining the parameters of the flash model-->
		<xsd:attribute name="flashModelParaFile" type="path" default="" />
		<!--logLevel => Log level-->
		<xsd:attribute name="logLevel" type="integer" default="0" />
		<!--phaseNames => List of fluid phases-->
		<xsd:attribute name="phaseNames" type="groupNameRef_array" default="{}" />
		<!--phasePVTParaFiles => Names of the files defining the parameters of the viscosity and density models-->
		<xsd:attribute name="phasePVTParaFiles" type="path_array" use="required" />
		<!--solubilityTableNames => Names of solubility tables for each phase-->
		<xsd:attribute name="solubilityTableNames" type="string_array" default="{}" />
		<!--writeCSV => Write PVT tables into a CSV file-->
		<xsd:attribute name="writeCSV" type="integer" default="0" />
		<!--name => A name is required for any non-unique nodes-->
		<xsd:attribute name="name" type="groupName" use="required" />
	</xsd:complexType>
	<xsd:complexType name="CO2BrinePhillipsFluidType">
		<!--checkPVTTablesRanges => Enable (1) or disable (0) an error when the input pressure or temperature of the PVT tables is out of range.-->
		<xsd:attribute name="checkPVTTablesRanges" type="integer" default="1" />
		<!--componentMolarWeight => Component molar weights-->
		<xsd:attribute name="componentMolarWeight" type="real64_array" default="{0}" />
		<!--componentNames => List of component names-->
		<xsd:attribute name="componentNames" type="string_array" default="{}" />
		<!--flashModelParaFile => Name of the file defining the parameters of the flash model-->
		<xsd:attribute name="flashModelParaFile" type="path" default="" />
		<!--logLevel => Log level-->
		<xsd:attribute name="logLevel" type="integer" default="0" />
		<!--phaseNames => List of fluid phases-->
		<xsd:attribute name="phaseNames" type="groupNameRef_array" default="{}" />
		<!--phasePVTParaFiles => Names of the files defining the parameters of the viscosity and density models-->
		<xsd:attribute name="phasePVTParaFiles" type="path_array" use="required" />
		<!--solubilityTableNames => Names of solubility tables for each phase-->
		<xsd:attribute name="solubilityTableNames" type="string_array" default="{}" />
		<!--writeCSV => Write PVT tables into a CSV file-->
		<xsd:attribute name="writeCSV" type="integer" default="0" />
		<!--name => A name is required for any non-unique nodes-->
		<xsd:attribute name="name" type="groupName" use="required" />
	</xsd:complexType>
	<xsd:complexType name="CO2BrinePhillipsThermalFluidType">
		<!--checkPVTTablesRanges => Enable (1) or disable (0) an error when the input pressure or temperature of the PVT tables is out of range.-->
		<xsd:attribute name="checkPVTTablesRanges" type="integer" default="1" />
		<!--componentMolarWeight => Component molar weights-->
		<xsd:attribute name="componentMolarWeight" type="real64_array" default="{0}" />
		<!--componentNames => List of component names-->
		<xsd:attribute name="componentNames" type="string_array" default="{}" />
		<!--flashModelParaFile => Name of the file defining the parameters of the flash model-->
		<xsd:attribute name="flashModelParaFile" type="path" default="" />
		<!--logLevel => Log level-->
		<xsd:attribute name="logLevel" type="integer" default="0" />
		<!--phaseNames => List of fluid phases-->
		<xsd:attribute name="phaseNames" type="groupNameRef_array" default="{}" />
		<!--phasePVTParaFiles => Names of the files defining the parameters of the viscosity and density models-->
		<xsd:attribute name="phasePVTParaFiles" type="path_array" use="required" />
		<!--solubilityTableNames => Names of solubility tables for each phase-->
		<xsd:attribute name="solubilityTableNames" type="string_array" default="{}" />
		<!--writeCSV => Write PVT tables into a CSV file-->
		<xsd:attribute name="writeCSV" type="integer" default="0" />
		<!--name => A name is required for any non-unique nodes-->
		<xsd:attribute name="name" type="groupName" use="required" />
	</xsd:complexType>
	<xsd:complexType name="CarmanKozenyPermeabilityType">
		<!--anisotropy => Anisotropy factors for three permeability components.-->
		<xsd:attribute name="anisotropy" type="R1Tensor" default="{1,1,1}" />
		<!--particleDiameter => Diameter of the spherical particles.-->
		<xsd:attribute name="particleDiameter" type="real64" use="required" />
		<!--sphericity => Sphericity of the particles.-->
		<xsd:attribute name="sphericity" type="real64" use="required" />
		<!--name => A name is required for any non-unique nodes-->
		<xsd:attribute name="name" type="groupName" use="required" />
	</xsd:complexType>
	<xsd:complexType name="CeramicDamageType">
		<!--compressiveStrength => Compressive strength-->
		<xsd:attribute name="compressiveStrength" type="real64" use="required" />
		<!--crackSpeed => Crack speed-->
		<xsd:attribute name="crackSpeed" type="real64" use="required" />
		<!--defaultBulkModulus => Default Bulk Modulus Parameter-->
		<xsd:attribute name="defaultBulkModulus" type="real64" default="-1" />
		<!--defaultDensity => Default Material Density-->
		<xsd:attribute name="defaultDensity" type="real64" use="required" />
		<!--defaultDrainedLinearTEC => Default Linear Thermal Expansion Coefficient of the Solid Rock Frame-->
		<xsd:attribute name="defaultDrainedLinearTEC" type="real64" default="0" />
		<!--defaultPoissonRatio => Default Poisson's Ratio-->
		<xsd:attribute name="defaultPoissonRatio" type="real64" default="-1" />
		<!--defaultShearModulus => Default Shear Modulus Parameter-->
		<xsd:attribute name="defaultShearModulus" type="real64" default="-1" />
		<!--defaultYoungModulus => Default Young's Modulus-->
		<xsd:attribute name="defaultYoungModulus" type="real64" default="-1" />
		<!--maximumStrength => Maximum theoretical strength-->
		<xsd:attribute name="maximumStrength" type="real64" use="required" />
		<!--tensileStrength => Tensile strength-->
		<xsd:attribute name="tensileStrength" type="real64" use="required" />
		<!--name => A name is required for any non-unique nodes-->
		<xsd:attribute name="name" type="groupName" use="required" />
	</xsd:complexType>
	<xsd:complexType name="CompositionalMultiphaseFluidType">
		<!--checkPVTTablesRanges => Enable (1) or disable (0) an error when the input pressure or temperature of the PVT tables is out of range.-->
		<xsd:attribute name="checkPVTTablesRanges" type="integer" default="1" />
		<!--componentAcentricFactor => Component acentric factors-->
		<xsd:attribute name="componentAcentricFactor" type="real64_array" use="required" />
		<!--componentBinaryCoeff => Table of binary interaction coefficients-->
		<xsd:attribute name="componentBinaryCoeff" type="real64_array2d" default="{{0}}" />
		<!--componentCriticalPressure => Component critical pressures-->
		<xsd:attribute name="componentCriticalPressure" type="real64_array" use="required" />
		<!--componentCriticalTemperature => Component critical temperatures-->
		<xsd:attribute name="componentCriticalTemperature" type="real64_array" use="required" />
		<!--componentMolarWeight => Component molar weights-->
		<xsd:attribute name="componentMolarWeight" type="real64_array" use="required" />
		<!--componentNames => List of component names-->
		<xsd:attribute name="componentNames" type="string_array" use="required" />
		<!--componentVolumeShift => Component volume shifts-->
		<xsd:attribute name="componentVolumeShift" type="real64_array" default="{0}" />
		<!--constantPhaseViscosity => Viscosity for each phase-->
		<xsd:attribute name="constantPhaseViscosity" type="real64_array" default="{0}" />
		<!--equationsOfState => List of equation of state types for each phase-->
		<xsd:attribute name="equationsOfState" type="string_array" use="required" />
		<!--phaseNames => List of fluid phases-->
		<xsd:attribute name="phaseNames" type="groupNameRef_array" use="required" />
		<!--name => A name is required for any non-unique nodes-->
		<xsd:attribute name="name" type="groupName" use="required" />
	</xsd:complexType>
	<xsd:complexType name="CompositionalThreePhaseFluidLohrenzBrayClarkType">
		<!--checkPVTTablesRanges => Enable (1) or disable (0) an error when the input pressure or temperature of the PVT tables is out of range.-->
		<xsd:attribute name="checkPVTTablesRanges" type="integer" default="1" />
		<!--componentAcentricFactor => Component acentric factors-->
		<xsd:attribute name="componentAcentricFactor" type="real64_array" use="required" />
		<!--componentBinaryCoeff => Table of binary interaction coefficients-->
		<xsd:attribute name="componentBinaryCoeff" type="real64_array2d" default="{{0}}" />
		<!--componentCriticalPressure => Component critical pressures-->
		<xsd:attribute name="componentCriticalPressure" type="real64_array" use="required" />
		<!--componentCriticalTemperature => Component critical temperatures-->
		<xsd:attribute name="componentCriticalTemperature" type="real64_array" use="required" />
		<!--componentCriticalVolume => Component critical volumes-->
		<xsd:attribute name="componentCriticalVolume" type="real64_array" default="{0}" />
		<!--componentMolarWeight => Component molar weights-->
		<xsd:attribute name="componentMolarWeight" type="real64_array" use="required" />
		<!--componentNames => List of component names-->
		<xsd:attribute name="componentNames" type="string_array" use="required" />
		<!--componentVolumeShift => Component volume shifts-->
		<xsd:attribute name="componentVolumeShift" type="real64_array" default="{0}" />
		<!--equationsOfState => List of equation of state types for each phase. Valid options:
* pr
* srk-->
		<xsd:attribute name="equationsOfState" type="string_array" use="required" />
		<!--phaseNames => List of fluid phases-->
		<xsd:attribute name="phaseNames" type="groupNameRef_array" use="required" />
		<!--viscosityMixingRule => Viscosity mixing rule to be used for Lohrenz-Bray-Clark computation. Valid options:
* HerningZipperer
* Wilke
* Brokaw-->
		<xsd:attribute name="viscosityMixingRule" type="string" default="HerningZipperer" />
		<!--waterCompressibility => The compressibility of water-->
		<xsd:attribute name="waterCompressibility" type="real64" use="required" />
		<!--waterDensity => The water density at the reference pressure and temperature-->
		<xsd:attribute name="waterDensity" type="real64" use="required" />
		<!--waterExpansionCoefficient => The volumetric coefficient of thermal expansion of water-->
		<xsd:attribute name="waterExpansionCoefficient" type="real64" default="0" />
		<!--waterReferencePressure => The reference pressure for water density and viscosity-->
		<xsd:attribute name="waterReferencePressure" type="real64" use="required" />
		<!--waterReferenceTemperature => The reference temperature for water density and viscosity-->
		<xsd:attribute name="waterReferenceTemperature" type="real64" default="293.15" />
		<!--waterViscosity => The water viscosity at the reference pressure and temperature-->
		<xsd:attribute name="waterViscosity" type="real64" use="required" />
		<!--waterViscosityCompressibility => The compressibility (normalized derivative with respect to pressure) of the water viscosity-->
		<xsd:attribute name="waterViscosityCompressibility" type="real64" default="0" />
		<!--waterViscosityExpansionCoefficient => The coefficient of thermal expansion (normalized derivative with respect to temperature) of water viscosity-->
		<xsd:attribute name="waterViscosityExpansionCoefficient" type="real64" default="0" />
		<!--name => A name is required for any non-unique nodes-->
		<xsd:attribute name="name" type="groupName" use="required" />
	</xsd:complexType>
	<xsd:complexType name="CompositionalTwoPhaseFluidType">
		<!--checkPVTTablesRanges => Enable (1) or disable (0) an error when the input pressure or temperature of the PVT tables is out of range.-->
		<xsd:attribute name="checkPVTTablesRanges" type="integer" default="1" />
		<!--componentAcentricFactor => Component acentric factors-->
		<xsd:attribute name="componentAcentricFactor" type="real64_array" use="required" />
		<!--componentBinaryCoeff => Table of binary interaction coefficients-->
		<xsd:attribute name="componentBinaryCoeff" type="real64_array2d" default="{{0}}" />
		<!--componentCriticalPressure => Component critical pressures-->
		<xsd:attribute name="componentCriticalPressure" type="real64_array" use="required" />
		<!--componentCriticalTemperature => Component critical temperatures-->
		<xsd:attribute name="componentCriticalTemperature" type="real64_array" use="required" />
		<!--componentCriticalVolume => Component critical volumes-->
		<xsd:attribute name="componentCriticalVolume" type="real64_array" default="{0}" />
		<!--componentMolarWeight => Component molar weights-->
		<xsd:attribute name="componentMolarWeight" type="real64_array" use="required" />
		<!--componentNames => List of component names-->
		<xsd:attribute name="componentNames" type="string_array" use="required" />
		<!--componentVolumeShift => Component volume shifts-->
		<xsd:attribute name="componentVolumeShift" type="real64_array" default="{0}" />
		<!--constantPhaseViscosity => Constant phase viscosity-->
		<xsd:attribute name="constantPhaseViscosity" type="real64_array" default="{0}" />
		<!--equationsOfState => List of equation of state types for each phase. Valid options:
* pr
* srk-->
		<xsd:attribute name="equationsOfState" type="string_array" use="required" />
		<!--phaseNames => List of fluid phases-->
		<xsd:attribute name="phaseNames" type="groupNameRef_array" use="required" />
		<!--name => A name is required for any non-unique nodes-->
		<xsd:attribute name="name" type="groupName" use="required" />
	</xsd:complexType>
	<xsd:complexType name="CompositionalTwoPhaseFluidLohrenzBrayClarkType">
		<!--checkPVTTablesRanges => Enable (1) or disable (0) an error when the input pressure or temperature of the PVT tables is out of range.-->
		<xsd:attribute name="checkPVTTablesRanges" type="integer" default="1" />
		<!--componentAcentricFactor => Component acentric factors-->
		<xsd:attribute name="componentAcentricFactor" type="real64_array" use="required" />
		<!--componentBinaryCoeff => Table of binary interaction coefficients-->
		<xsd:attribute name="componentBinaryCoeff" type="real64_array2d" default="{{0}}" />
		<!--componentCriticalPressure => Component critical pressures-->
		<xsd:attribute name="componentCriticalPressure" type="real64_array" use="required" />
		<!--componentCriticalTemperature => Component critical temperatures-->
		<xsd:attribute name="componentCriticalTemperature" type="real64_array" use="required" />
		<!--componentCriticalVolume => Component critical volumes-->
		<xsd:attribute name="componentCriticalVolume" type="real64_array" default="{0}" />
		<!--componentMolarWeight => Component molar weights-->
		<xsd:attribute name="componentMolarWeight" type="real64_array" use="required" />
		<!--componentNames => List of component names-->
		<xsd:attribute name="componentNames" type="string_array" use="required" />
		<!--componentVolumeShift => Component volume shifts-->
		<xsd:attribute name="componentVolumeShift" type="real64_array" default="{0}" />
		<!--equationsOfState => List of equation of state types for each phase. Valid options:
* pr
* srk-->
		<xsd:attribute name="equationsOfState" type="string_array" use="required" />
		<!--phaseNames => List of fluid phases-->
		<xsd:attribute name="phaseNames" type="groupNameRef_array" use="required" />
		<!--viscosityMixingRule => Viscosity mixing rule to be used for Lohrenz-Bray-Clark computation. Valid options:
* HerningZipperer
* Wilke
* Brokaw-->
		<xsd:attribute name="viscosityMixingRule" type="string" default="HerningZipperer" />
		<!--name => A name is required for any non-unique nodes-->
		<xsd:attribute name="name" type="groupName" use="required" />
	</xsd:complexType>
	<xsd:complexType name="CompressibleSinglePhaseFluidType">
		<!--compressibility => Fluid compressibility-->
		<xsd:attribute name="compressibility" type="real64" default="0" />
		<!--defaultDensity => Default value for density.-->
		<xsd:attribute name="defaultDensity" type="real64" use="required" />
		<!--defaultViscosity => Default value for viscosity.-->
		<xsd:attribute name="defaultViscosity" type="real64" use="required" />
		<!--densityModelType => Type of density model. Valid options:
* exponential
* linear
* quadratic-->
		<xsd:attribute name="densityModelType" type="geos_constitutive_ExponentApproximationType" default="linear" />
		<!--referenceDensity => Reference fluid density-->
		<xsd:attribute name="referenceDensity" type="real64" default="1000" />
		<!--referencePressure => Reference pressure-->
		<xsd:attribute name="referencePressure" type="real64" default="0" />
		<!--referenceViscosity => Reference fluid viscosity-->
		<xsd:attribute name="referenceViscosity" type="real64" default="0.001" />
		<!--viscosibility => Fluid viscosity exponential coefficient-->
		<xsd:attribute name="viscosibility" type="real64" default="0" />
		<!--viscosityModelType => Type of viscosity model. Valid options:
* exponential
* linear
* quadratic-->
		<xsd:attribute name="viscosityModelType" type="geos_constitutive_ExponentApproximationType" default="linear" />
		<!--name => A name is required for any non-unique nodes-->
		<xsd:attribute name="name" type="groupName" use="required" />
	</xsd:complexType>
	<xsd:simpleType name="geos_constitutive_ExponentApproximationType">
		<xsd:restriction base="xsd:string">
			<xsd:pattern value=".*[\[\]`$].*|exponential|linear|quadratic" />
		</xsd:restriction>
	</xsd:simpleType>
	<xsd:complexType name="CompressibleSolidCarmanKozenyPermeabilityType">
		<!--permeabilityModelName => Name of the permeability model.-->
		<xsd:attribute name="permeabilityModelName" type="groupNameRef" use="required" />
		<!--porosityModelName => Name of the porosity model.-->
		<xsd:attribute name="porosityModelName" type="groupNameRef" use="required" />
		<!--solidInternalEnergyModelName => Name of the solid internal energy model.-->
		<xsd:attribute name="solidInternalEnergyModelName" type="groupNameRef" default="" />
		<!--solidModelName => Name of the solid model.-->
		<xsd:attribute name="solidModelName" type="groupNameRef" use="required" />
		<!--name => A name is required for any non-unique nodes-->
		<xsd:attribute name="name" type="groupName" use="required" />
	</xsd:complexType>
	<xsd:complexType name="CompressibleSolidConstantPermeabilityType">
		<!--permeabilityModelName => Name of the permeability model.-->
		<xsd:attribute name="permeabilityModelName" type="groupNameRef" use="required" />
		<!--porosityModelName => Name of the porosity model.-->
		<xsd:attribute name="porosityModelName" type="groupNameRef" use="required" />
		<!--solidInternalEnergyModelName => Name of the solid internal energy model.-->
		<xsd:attribute name="solidInternalEnergyModelName" type="groupNameRef" default="" />
		<!--solidModelName => Name of the solid model.-->
		<xsd:attribute name="solidModelName" type="groupNameRef" use="required" />
		<!--name => A name is required for any non-unique nodes-->
		<xsd:attribute name="name" type="groupName" use="required" />
	</xsd:complexType>
	<xsd:complexType name="CompressibleSolidExponentialDecayPermeabilityType">
		<!--permeabilityModelName => Name of the permeability model.-->
		<xsd:attribute name="permeabilityModelName" type="groupNameRef" use="required" />
		<!--porosityModelName => Name of the porosity model.-->
		<xsd:attribute name="porosityModelName" type="groupNameRef" use="required" />
		<!--solidInternalEnergyModelName => Name of the solid internal energy model.-->
		<xsd:attribute name="solidInternalEnergyModelName" type="groupNameRef" default="" />
		<!--solidModelName => Name of the solid model.-->
		<xsd:attribute name="solidModelName" type="groupNameRef" use="required" />
		<!--name => A name is required for any non-unique nodes-->
		<xsd:attribute name="name" type="groupName" use="required" />
	</xsd:complexType>
	<xsd:complexType name="CompressibleSolidParallelPlatesPermeabilityType">
		<!--permeabilityModelName => Name of the permeability model.-->
		<xsd:attribute name="permeabilityModelName" type="groupNameRef" use="required" />
		<!--porosityModelName => Name of the porosity model.-->
		<xsd:attribute name="porosityModelName" type="groupNameRef" use="required" />
		<!--solidInternalEnergyModelName => Name of the solid internal energy model.-->
		<xsd:attribute name="solidInternalEnergyModelName" type="groupNameRef" default="" />
		<!--solidModelName => Name of the solid model.-->
		<xsd:attribute name="solidModelName" type="groupNameRef" use="required" />
		<!--name => A name is required for any non-unique nodes-->
		<xsd:attribute name="name" type="groupName" use="required" />
	</xsd:complexType>
	<xsd:complexType name="CompressibleSolidPressurePermeabilityType">
		<!--permeabilityModelName => Name of the permeability model.-->
		<xsd:attribute name="permeabilityModelName" type="groupNameRef" use="required" />
		<!--porosityModelName => Name of the porosity model.-->
		<xsd:attribute name="porosityModelName" type="groupNameRef" use="required" />
		<!--solidInternalEnergyModelName => Name of the solid internal energy model.-->
		<xsd:attribute name="solidInternalEnergyModelName" type="groupNameRef" default="" />
		<!--solidModelName => Name of the solid model.-->
		<xsd:attribute name="solidModelName" type="groupNameRef" use="required" />
		<!--name => A name is required for any non-unique nodes-->
		<xsd:attribute name="name" type="groupName" use="required" />
	</xsd:complexType>
	<xsd:complexType name="CompressibleSolidSlipDependentPermeabilityType">
		<!--permeabilityModelName => Name of the permeability model.-->
		<xsd:attribute name="permeabilityModelName" type="groupNameRef" use="required" />
		<!--porosityModelName => Name of the porosity model.-->
		<xsd:attribute name="porosityModelName" type="groupNameRef" use="required" />
		<!--solidInternalEnergyModelName => Name of the solid internal energy model.-->
		<xsd:attribute name="solidInternalEnergyModelName" type="groupNameRef" default="" />
		<!--solidModelName => Name of the solid model.-->
		<xsd:attribute name="solidModelName" type="groupNameRef" use="required" />
		<!--name => A name is required for any non-unique nodes-->
		<xsd:attribute name="name" type="groupName" use="required" />
	</xsd:complexType>
	<xsd:complexType name="CompressibleSolidWillisRichardsPermeabilityType">
		<!--permeabilityModelName => Name of the permeability model.-->
		<xsd:attribute name="permeabilityModelName" type="groupNameRef" use="required" />
		<!--porosityModelName => Name of the porosity model.-->
		<xsd:attribute name="porosityModelName" type="groupNameRef" use="required" />
		<!--solidInternalEnergyModelName => Name of the solid internal energy model.-->
		<xsd:attribute name="solidInternalEnergyModelName" type="groupNameRef" default="" />
		<!--solidModelName => Name of the solid model.-->
		<xsd:attribute name="solidModelName" type="groupNameRef" use="required" />
		<!--name => A name is required for any non-unique nodes-->
		<xsd:attribute name="name" type="groupName" use="required" />
	</xsd:complexType>
	<xsd:complexType name="ConstantDiffusionType">
		<!--defaultPhaseDiffusivityMultipliers => List of phase diffusivity multipliers-->
		<xsd:attribute name="defaultPhaseDiffusivityMultipliers" type="real64_array" default="{1}" />
		<!--diffusivityComponents => xx, yy, and zz components of a diffusivity tensor [m^2/s]-->
		<xsd:attribute name="diffusivityComponents" type="real64_array" use="required" />
		<!--phaseNames => List of fluid phases-->
		<xsd:attribute name="phaseNames" type="string_array" use="required" />
		<!--name => A name is required for any non-unique nodes-->
		<xsd:attribute name="name" type="groupName" use="required" />
	</xsd:complexType>
	<xsd:complexType name="ConstantPermeabilityType">
		<!--permeabilityComponents => xx, yy and zz components of a diagonal permeability tensor.-->
		<xsd:attribute name="permeabilityComponents" type="R1Tensor" use="required" />
		<!--name => A name is required for any non-unique nodes-->
		<xsd:attribute name="name" type="groupName" use="required" />
	</xsd:complexType>
	<xsd:complexType name="CoulombType">
		<!--cohesion => Cohesion-->
		<xsd:attribute name="cohesion" type="real64" use="required" />
		<!--displacementJumpThreshold => A threshold valued to determine whether a fracture is open or not.-->
		<xsd:attribute name="displacementJumpThreshold" type="real64" default="2.22045e-16" />
		<!--frictionCoefficient => Friction coefficient-->
		<xsd:attribute name="frictionCoefficient" type="real64" use="required" />
		<!--shearStiffness => Value of the shear elastic stiffness. Units of Pressure/length-->
		<xsd:attribute name="shearStiffness" type="real64" default="0" />
		<!--name => A name is required for any non-unique nodes-->
		<xsd:attribute name="name" type="groupName" use="required" />
	</xsd:complexType>
	<xsd:complexType name="DamageElasticIsotropicType">
		<!--compressiveStrength => Compressive strength from the uniaxial compression test-->
		<xsd:attribute name="compressiveStrength" type="real64" default="0" />
		<!--criticalFractureEnergy => Critical fracture energy-->
		<xsd:attribute name="criticalFractureEnergy" type="real64" use="required" />
		<!--criticalStrainEnergy => Critical stress in a 1d tension test-->
		<xsd:attribute name="criticalStrainEnergy" type="real64" use="required" />
		<!--defaultBulkModulus => Default Bulk Modulus Parameter-->
		<xsd:attribute name="defaultBulkModulus" type="real64" default="-1" />
		<!--defaultDensity => Default Material Density-->
		<xsd:attribute name="defaultDensity" type="real64" use="required" />
		<!--defaultDrainedLinearTEC => Default Linear Thermal Expansion Coefficient of the Solid Rock Frame-->
		<xsd:attribute name="defaultDrainedLinearTEC" type="real64" default="0" />
		<!--defaultPoissonRatio => Default Poisson's Ratio-->
		<xsd:attribute name="defaultPoissonRatio" type="real64" default="-1" />
		<!--defaultShearModulus => Default Shear Modulus Parameter-->
		<xsd:attribute name="defaultShearModulus" type="real64" default="-1" />
		<!--defaultYoungModulus => Default Young's Modulus-->
		<xsd:attribute name="defaultYoungModulus" type="real64" default="-1" />
		<!--degradationLowerLimit => The lower limit of the degradation function-->
		<xsd:attribute name="degradationLowerLimit" type="real64" default="0" />
		<!--deltaCoefficient => Coefficient in the calculation of the external driving force-->
		<xsd:attribute name="deltaCoefficient" type="real64" default="-1" />
		<!--extDrivingForceFlag => Whether to have external driving force. Can be 0 or 1-->
		<xsd:attribute name="extDrivingForceFlag" type="integer" default="0" />
		<!--lengthScale => Length scale l in the phase-field equation-->
		<xsd:attribute name="lengthScale" type="real64" use="required" />
		<!--tensileStrength => Tensile strength from the uniaxial tension test-->
		<xsd:attribute name="tensileStrength" type="real64" default="0" />
		<!--name => A name is required for any non-unique nodes-->
		<xsd:attribute name="name" type="groupName" use="required" />
	</xsd:complexType>
	<xsd:complexType name="DamageSpectralElasticIsotropicType">
		<!--compressiveStrength => Compressive strength from the uniaxial compression test-->
		<xsd:attribute name="compressiveStrength" type="real64" default="0" />
		<!--criticalFractureEnergy => Critical fracture energy-->
		<xsd:attribute name="criticalFractureEnergy" type="real64" use="required" />
		<!--criticalStrainEnergy => Critical stress in a 1d tension test-->
		<xsd:attribute name="criticalStrainEnergy" type="real64" use="required" />
		<!--defaultBulkModulus => Default Bulk Modulus Parameter-->
		<xsd:attribute name="defaultBulkModulus" type="real64" default="-1" />
		<!--defaultDensity => Default Material Density-->
		<xsd:attribute name="defaultDensity" type="real64" use="required" />
		<!--defaultDrainedLinearTEC => Default Linear Thermal Expansion Coefficient of the Solid Rock Frame-->
		<xsd:attribute name="defaultDrainedLinearTEC" type="real64" default="0" />
		<!--defaultPoissonRatio => Default Poisson's Ratio-->
		<xsd:attribute name="defaultPoissonRatio" type="real64" default="-1" />
		<!--defaultShearModulus => Default Shear Modulus Parameter-->
		<xsd:attribute name="defaultShearModulus" type="real64" default="-1" />
		<!--defaultYoungModulus => Default Young's Modulus-->
		<xsd:attribute name="defaultYoungModulus" type="real64" default="-1" />
		<!--degradationLowerLimit => The lower limit of the degradation function-->
		<xsd:attribute name="degradationLowerLimit" type="real64" default="0" />
		<!--deltaCoefficient => Coefficient in the calculation of the external driving force-->
		<xsd:attribute name="deltaCoefficient" type="real64" default="-1" />
		<!--extDrivingForceFlag => Whether to have external driving force. Can be 0 or 1-->
		<xsd:attribute name="extDrivingForceFlag" type="integer" default="0" />
		<!--lengthScale => Length scale l in the phase-field equation-->
		<xsd:attribute name="lengthScale" type="real64" use="required" />
		<!--tensileStrength => Tensile strength from the uniaxial tension test-->
		<xsd:attribute name="tensileStrength" type="real64" default="0" />
		<!--name => A name is required for any non-unique nodes-->
		<xsd:attribute name="name" type="groupName" use="required" />
	</xsd:complexType>
	<xsd:complexType name="DamageVolDevElasticIsotropicType">
		<!--compressiveStrength => Compressive strength from the uniaxial compression test-->
		<xsd:attribute name="compressiveStrength" type="real64" default="0" />
		<!--criticalFractureEnergy => Critical fracture energy-->
		<xsd:attribute name="criticalFractureEnergy" type="real64" use="required" />
		<!--criticalStrainEnergy => Critical stress in a 1d tension test-->
		<xsd:attribute name="criticalStrainEnergy" type="real64" use="required" />
		<!--defaultBulkModulus => Default Bulk Modulus Parameter-->
		<xsd:attribute name="defaultBulkModulus" type="real64" default="-1" />
		<!--defaultDensity => Default Material Density-->
		<xsd:attribute name="defaultDensity" type="real64" use="required" />
		<!--defaultDrainedLinearTEC => Default Linear Thermal Expansion Coefficient of the Solid Rock Frame-->
		<xsd:attribute name="defaultDrainedLinearTEC" type="real64" default="0" />
		<!--defaultPoissonRatio => Default Poisson's Ratio-->
		<xsd:attribute name="defaultPoissonRatio" type="real64" default="-1" />
		<!--defaultShearModulus => Default Shear Modulus Parameter-->
		<xsd:attribute name="defaultShearModulus" type="real64" default="-1" />
		<!--defaultYoungModulus => Default Young's Modulus-->
		<xsd:attribute name="defaultYoungModulus" type="real64" default="-1" />
		<!--degradationLowerLimit => The lower limit of the degradation function-->
		<xsd:attribute name="degradationLowerLimit" type="real64" default="0" />
		<!--deltaCoefficient => Coefficient in the calculation of the external driving force-->
		<xsd:attribute name="deltaCoefficient" type="real64" default="-1" />
		<!--extDrivingForceFlag => Whether to have external driving force. Can be 0 or 1-->
		<xsd:attribute name="extDrivingForceFlag" type="integer" default="0" />
		<!--lengthScale => Length scale l in the phase-field equation-->
		<xsd:attribute name="lengthScale" type="real64" use="required" />
		<!--tensileStrength => Tensile strength from the uniaxial tension test-->
		<xsd:attribute name="tensileStrength" type="real64" default="0" />
		<!--name => A name is required for any non-unique nodes-->
		<xsd:attribute name="name" type="groupName" use="required" />
	</xsd:complexType>
	<xsd:complexType name="DeadOilFluidType">
		<!--checkPVTTablesRanges => Enable (1) or disable (0) an error when the input pressure or temperature of the PVT tables is out of range.-->
		<xsd:attribute name="checkPVTTablesRanges" type="integer" default="1" />
		<!--componentMolarWeight => Component molar weights-->
		<xsd:attribute name="componentMolarWeight" type="real64_array" use="required" />
		<!--componentNames => List of component names-->
		<xsd:attribute name="componentNames" type="string_array" default="{}" />
		<!--hydrocarbonFormationVolFactorTableNames => List of formation volume factor TableFunction names from the Functions block. 
The user must provide one TableFunction per hydrocarbon phase, in the order provided in "phaseNames". 
For instance, if "oil" is before "gas" in "phaseNames", the table order should be: oilTableName, gasTableName-->
		<xsd:attribute name="hydrocarbonFormationVolFactorTableNames" type="groupNameRef_array" default="{}" />
		<!--hydrocarbonViscosityTableNames => List of viscosity TableFunction names from the Functions block. 
The user must provide one TableFunction per hydrocarbon phase, in the order provided in "phaseNames". 
For instance, if "oil" is before "gas" in "phaseNames", the table order should be: oilTableName, gasTableName-->
		<xsd:attribute name="hydrocarbonViscosityTableNames" type="groupNameRef_array" default="{}" />
		<!--phaseNames => List of fluid phases-->
		<xsd:attribute name="phaseNames" type="groupNameRef_array" use="required" />
		<!--surfaceDensities => List of surface mass densities for each phase-->
		<xsd:attribute name="surfaceDensities" type="real64_array" use="required" />
		<!--tableFiles => List of filenames with input PVT tables (one per phase)-->
		<xsd:attribute name="tableFiles" type="path_array" default="{}" />
		<!--waterCompressibility => Water compressibility-->
		<xsd:attribute name="waterCompressibility" type="real64" default="0" />
		<!--waterFormationVolumeFactor => Water formation volume factor-->
		<xsd:attribute name="waterFormationVolumeFactor" type="real64" default="0" />
		<!--waterReferencePressure => Water reference pressure-->
		<xsd:attribute name="waterReferencePressure" type="real64" default="0" />
		<!--waterViscosity => Water viscosity-->
		<xsd:attribute name="waterViscosity" type="real64" default="0" />
		<!--name => A name is required for any non-unique nodes-->
		<xsd:attribute name="name" type="groupName" use="required" />
	</xsd:complexType>
	<xsd:complexType name="DelftEggType">
		<!--defaultBulkModulus => Default Bulk Modulus Parameter-->
		<xsd:attribute name="defaultBulkModulus" type="real64" default="-1" />
		<!--defaultCslSlope => Slope of the critical state line-->
		<xsd:attribute name="defaultCslSlope" type="real64" default="1" />
		<!--defaultDensity => Default Material Density-->
		<xsd:attribute name="defaultDensity" type="real64" use="required" />
		<!--defaultDrainedLinearTEC => Default Linear Thermal Expansion Coefficient of the Solid Rock Frame-->
		<xsd:attribute name="defaultDrainedLinearTEC" type="real64" default="0" />
		<!--defaultPoissonRatio => Default Poisson's Ratio-->
		<xsd:attribute name="defaultPoissonRatio" type="real64" default="-1" />
		<!--defaultPreConsolidationPressure => Initial preconsolidation pressure-->
		<xsd:attribute name="defaultPreConsolidationPressure" type="real64" default="-1.5" />
		<!--defaultRecompressionIndex => Recompresion Index-->
		<xsd:attribute name="defaultRecompressionIndex" type="real64" default="0.002" />
		<!--defaultShapeParameter => Shape parameter for the yield surface-->
		<xsd:attribute name="defaultShapeParameter" type="real64" default="1" />
		<!--defaultShearModulus => Default Shear Modulus Parameter-->
		<xsd:attribute name="defaultShearModulus" type="real64" default="-1" />
		<!--defaultVirginCompressionIndex => Virgin compression index-->
		<xsd:attribute name="defaultVirginCompressionIndex" type="real64" default="0.005" />
		<!--defaultYoungModulus => Default Young's Modulus-->
		<xsd:attribute name="defaultYoungModulus" type="real64" default="-1" />
		<!--name => A name is required for any non-unique nodes-->
		<xsd:attribute name="name" type="groupName" use="required" />
	</xsd:complexType>
	<xsd:complexType name="DruckerPragerType">
		<!--defaultBulkModulus => Default Bulk Modulus Parameter-->
		<xsd:attribute name="defaultBulkModulus" type="real64" default="-1" />
		<!--defaultCohesion => Initial cohesion-->
		<xsd:attribute name="defaultCohesion" type="real64" default="0" />
		<!--defaultDensity => Default Material Density-->
		<xsd:attribute name="defaultDensity" type="real64" use="required" />
		<!--defaultDilationAngle => Dilation angle (degrees)-->
		<xsd:attribute name="defaultDilationAngle" type="real64" default="30" />
		<!--defaultDrainedLinearTEC => Default Linear Thermal Expansion Coefficient of the Solid Rock Frame-->
		<xsd:attribute name="defaultDrainedLinearTEC" type="real64" default="0" />
		<!--defaultFrictionAngle => Friction angle (degrees)-->
		<xsd:attribute name="defaultFrictionAngle" type="real64" default="30" />
		<!--defaultHardeningRate => Cohesion hardening/softening rate-->
		<xsd:attribute name="defaultHardeningRate" type="real64" default="0" />
		<!--defaultPoissonRatio => Default Poisson's Ratio-->
		<xsd:attribute name="defaultPoissonRatio" type="real64" default="-1" />
		<!--defaultShearModulus => Default Shear Modulus Parameter-->
		<xsd:attribute name="defaultShearModulus" type="real64" default="-1" />
		<!--defaultYoungModulus => Default Young's Modulus-->
		<xsd:attribute name="defaultYoungModulus" type="real64" default="-1" />
		<!--name => A name is required for any non-unique nodes-->
		<xsd:attribute name="name" type="groupName" use="required" />
	</xsd:complexType>
	<xsd:complexType name="ElasticIsotropicType">
		<!--defaultBulkModulus => Default Bulk Modulus Parameter-->
		<xsd:attribute name="defaultBulkModulus" type="real64" default="-1" />
		<!--defaultDensity => Default Material Density-->
		<xsd:attribute name="defaultDensity" type="real64" use="required" />
		<!--defaultDrainedLinearTEC => Default Linear Thermal Expansion Coefficient of the Solid Rock Frame-->
		<xsd:attribute name="defaultDrainedLinearTEC" type="real64" default="0" />
		<!--defaultPoissonRatio => Default Poisson's Ratio-->
		<xsd:attribute name="defaultPoissonRatio" type="real64" default="-1" />
		<!--defaultShearModulus => Default Shear Modulus Parameter-->
		<xsd:attribute name="defaultShearModulus" type="real64" default="-1" />
		<!--defaultYoungModulus => Default Young's Modulus-->
		<xsd:attribute name="defaultYoungModulus" type="real64" default="-1" />
		<!--name => A name is required for any non-unique nodes-->
		<xsd:attribute name="name" type="groupName" use="required" />
	</xsd:complexType>
	<xsd:complexType name="ElasticIsotropicPressureDependentType">
		<!--defaultDensity => Default Material Density-->
		<xsd:attribute name="defaultDensity" type="real64" use="required" />
		<!--defaultDrainedLinearTEC => Default Linear Thermal Expansion Coefficient of the Solid Rock Frame-->
		<xsd:attribute name="defaultDrainedLinearTEC" type="real64" default="0" />
		<!--defaultRecompressionIndex => Recompresion Index-->
		<xsd:attribute name="defaultRecompressionIndex" type="real64" default="0.002" />
		<!--defaultRefPressure => Reference Pressure-->
		<xsd:attribute name="defaultRefPressure" type="real64" default="-1" />
		<!--defaultRefStrainVol => Reference Volumetric Strain-->
		<xsd:attribute name="defaultRefStrainVol" type="real64" default="0" />
		<!--defaultShearModulus => Elastic Shear Modulus Parameter-->
		<xsd:attribute name="defaultShearModulus" type="real64" default="-1" />
		<!--name => A name is required for any non-unique nodes-->
		<xsd:attribute name="name" type="groupName" use="required" />
	</xsd:complexType>
	<xsd:complexType name="ElasticOrthotropicType">
		<!--defaultC11 => Default C11 Component of Voigt Stiffness Tensor-->
		<xsd:attribute name="defaultC11" type="real64" default="-1" />
		<!--defaultC12 => Default C12 Component of Voigt Stiffness Tensor-->
		<xsd:attribute name="defaultC12" type="real64" default="-1" />
		<!--defaultC13 => Default C13 Component of Voigt Stiffness Tensor-->
		<xsd:attribute name="defaultC13" type="real64" default="-1" />
		<!--defaultC22 => Default C22 Component of Voigt Stiffness Tensor-->
		<xsd:attribute name="defaultC22" type="real64" default="-1" />
		<!--defaultC23 => Default C23 Component of Voigt Stiffness Tensor-->
		<xsd:attribute name="defaultC23" type="real64" default="-1" />
		<!--defaultC33 => Default C33 Component of Voigt Stiffness Tensor-->
		<xsd:attribute name="defaultC33" type="real64" default="-1" />
		<!--defaultC44 => Default C44 Component of Voigt Stiffness Tensor-->
		<xsd:attribute name="defaultC44" type="real64" default="-1" />
		<!--defaultC55 => Default C55 Component of Voigt Stiffness Tensor-->
		<xsd:attribute name="defaultC55" type="real64" default="-1" />
		<!--defaultC66 => Default C66 Component of Voigt Stiffness Tensor-->
		<xsd:attribute name="defaultC66" type="real64" default="-1" />
		<!--defaultDensity => Default Material Density-->
		<xsd:attribute name="defaultDensity" type="real64" use="required" />
		<!--defaultDrainedLinearTEC => Default Linear Thermal Expansion Coefficient of the Solid Rock Frame-->
		<xsd:attribute name="defaultDrainedLinearTEC" type="real64" default="0" />
		<!--defaultE1 => Default Young's Modulus E1-->
		<xsd:attribute name="defaultE1" type="real64" default="-1" />
		<!--defaultE2 => Default Young's Modulus E2-->
		<xsd:attribute name="defaultE2" type="real64" default="-1" />
		<!--defaultE3 => Default Young's Modulus E3-->
		<xsd:attribute name="defaultE3" type="real64" default="-1" />
		<!--defaultG12 => Default Shear Modulus G12-->
		<xsd:attribute name="defaultG12" type="real64" default="-1" />
		<!--defaultG13 => Default Shear Modulus G13-->
		<xsd:attribute name="defaultG13" type="real64" default="-1" />
		<!--defaultG23 => Default Shear Modulus G23-->
		<xsd:attribute name="defaultG23" type="real64" default="-1" />
		<!--defaultNu12 => Default Poission's Ratio Nu12-->
		<xsd:attribute name="defaultNu12" type="real64" default="-1" />
		<!--defaultNu13 => Default Poission's Ratio Nu13-->
		<xsd:attribute name="defaultNu13" type="real64" default="-1" />
		<!--defaultNu23 => Default Poission's Ratio Nu23-->
		<xsd:attribute name="defaultNu23" type="real64" default="-1" />
		<!--name => A name is required for any non-unique nodes-->
		<xsd:attribute name="name" type="groupName" use="required" />
	</xsd:complexType>
	<xsd:complexType name="ElasticTransverseIsotropicType">
		<!--defaultC11 => Default Stiffness Parameter C11-->
		<xsd:attribute name="defaultC11" type="real64" default="-1" />
		<!--defaultC13 => Default Stiffness Parameter C13-->
		<xsd:attribute name="defaultC13" type="real64" default="-1" />
		<!--defaultC33 => Default Stiffness Parameter C33-->
		<xsd:attribute name="defaultC33" type="real64" default="-1" />
		<!--defaultC44 => Default Stiffness Parameter C44-->
		<xsd:attribute name="defaultC44" type="real64" default="-1" />
		<!--defaultC66 => Default Stiffness Parameter C66-->
		<xsd:attribute name="defaultC66" type="real64" default="-1" />
		<!--defaultDensity => Default Material Density-->
		<xsd:attribute name="defaultDensity" type="real64" use="required" />
		<!--defaultDrainedLinearTEC => Default Linear Thermal Expansion Coefficient of the Solid Rock Frame-->
		<xsd:attribute name="defaultDrainedLinearTEC" type="real64" default="0" />
		<!--defaultPoissonRatioAxialTransverse => Default Axial-Transverse Poisson's Ratio-->
		<xsd:attribute name="defaultPoissonRatioAxialTransverse" type="real64" default="-1" />
		<!--defaultPoissonRatioTransverse => Default Transverse Poisson's Ratio-->
		<xsd:attribute name="defaultPoissonRatioTransverse" type="real64" default="-1" />
		<!--defaultShearModulusAxialTransverse => Default Axial-Transverse Shear Modulus-->
		<xsd:attribute name="defaultShearModulusAxialTransverse" type="real64" default="-1" />
		<!--defaultYoungModulusAxial => Default Axial Young's Modulus-->
		<xsd:attribute name="defaultYoungModulusAxial" type="real64" default="-1" />
		<!--defaultYoungModulusTransverse => Default Transverse Young's Modulus-->
		<xsd:attribute name="defaultYoungModulusTransverse" type="real64" default="-1" />
		<!--name => A name is required for any non-unique nodes-->
		<xsd:attribute name="name" type="groupName" use="required" />
	</xsd:complexType>
	<xsd:complexType name="ExponentialDecayPermeabilityType">
		<!--empiricalConstant => an empirical constant.-->
		<xsd:attribute name="empiricalConstant" type="real64" use="required" />
		<!--initialPermeability =>  initial permeability of the fracture.-->
		<xsd:attribute name="initialPermeability" type="R1Tensor" use="required" />
		<!--name => A name is required for any non-unique nodes-->
		<xsd:attribute name="name" type="groupName" use="required" />
	</xsd:complexType>
	<xsd:complexType name="ExtendedDruckerPragerType">
		<!--defaultBulkModulus => Default Bulk Modulus Parameter-->
		<xsd:attribute name="defaultBulkModulus" type="real64" default="-1" />
		<!--defaultCohesion => Initial cohesion-->
		<xsd:attribute name="defaultCohesion" type="real64" default="0" />
		<!--defaultDensity => Default Material Density-->
		<xsd:attribute name="defaultDensity" type="real64" use="required" />
		<!--defaultDilationRatio => Dilation ratio [0,1] (ratio = tan dilationAngle / tan frictionAngle)-->
		<xsd:attribute name="defaultDilationRatio" type="real64" default="1" />
		<!--defaultDrainedLinearTEC => Default Linear Thermal Expansion Coefficient of the Solid Rock Frame-->
		<xsd:attribute name="defaultDrainedLinearTEC" type="real64" default="0" />
		<!--defaultHardening => Hardening parameter (hardening rate is faster for smaller values)-->
		<xsd:attribute name="defaultHardening" type="real64" default="0" />
		<!--defaultInitialFrictionAngle => Initial friction angle (degrees)-->
		<xsd:attribute name="defaultInitialFrictionAngle" type="real64" default="30" />
		<!--defaultPoissonRatio => Default Poisson's Ratio-->
		<xsd:attribute name="defaultPoissonRatio" type="real64" default="-1" />
		<!--defaultResidualFrictionAngle => Residual friction angle (degrees)-->
		<xsd:attribute name="defaultResidualFrictionAngle" type="real64" default="30" />
		<!--defaultShearModulus => Default Shear Modulus Parameter-->
		<xsd:attribute name="defaultShearModulus" type="real64" default="-1" />
		<!--defaultYoungModulus => Default Young's Modulus-->
		<xsd:attribute name="defaultYoungModulus" type="real64" default="-1" />
		<!--name => A name is required for any non-unique nodes-->
		<xsd:attribute name="name" type="groupName" use="required" />
	</xsd:complexType>
	<xsd:complexType name="FrictionlessContactType">
		<!--displacementJumpThreshold => A threshold valued to determine whether a fracture is open or not.-->
		<xsd:attribute name="displacementJumpThreshold" type="real64" default="2.22045e-16" />
		<!--name => A name is required for any non-unique nodes-->
		<xsd:attribute name="name" type="groupName" use="required" />
	</xsd:complexType>
	<xsd:complexType name="HydraulicApertureTableType">
		<!--apertureTableName => Name of the aperture table-->
		<xsd:attribute name="apertureTableName" type="groupNameRef" use="required" />
		<!--apertureTolerance => Value to be used to avoid floating point errors in expressions involving aperture. For example in the case of dividing by the actual aperture (not the effective aperture that results from the aperture function) this value may be used to avoid the 1/0 error. Note that this value may have some physical significance in its usage, as it may be used to smooth out highly nonlinear behavior associated with 1/0 in addition to avoiding the 1/0 error.-->
		<xsd:attribute name="apertureTolerance" type="real64" default="1e-09" />
		<!--referenceAperture => Reference hydraulic aperture. It is the aperture at zero normal stress.-->
		<xsd:attribute name="referenceAperture" type="real64" default="1e-06" />
		<!--name => A name is required for any non-unique nodes-->
		<xsd:attribute name="name" type="groupName" use="required" />
	</xsd:complexType>
	<xsd:complexType name="JFunctionCapillaryPressureType">
		<!--nonWettingIntermediateJFunctionTableName => J-function table (dimensionless) for the pair (non-wetting phase, intermediate phase)
Note that this input is only used for three-phase flow.
If you want to do a two-phase simulation, please use instead wettingNonWettingJFunctionTableName to specify the table names.-->
		<xsd:attribute name="nonWettingIntermediateJFunctionTableName" type="groupNameRef" default="" />
		<!--nonWettingIntermediateSurfaceTension => Surface tension [N/m] for the pair (non-wetting phase, intermediate phase)
If you have a value in [dyne/cm], divide it by 1000 to obtain the value in [N/m]
Note that this input is only used for three-phase flow.
If you want to do a two-phase simulation, please use instead wettingNonWettingSurfaceTension to specify the surface tensions.-->
		<xsd:attribute name="nonWettingIntermediateSurfaceTension" type="real64" default="0" />
		<!--permeabilityDirection => Permeability direction. Options are:
XY - use the average of the permeabilities in the x and y directions,
X - only use the permeability in the x direction,
Y - only use the permeability in the y direction,
Z - only use the permeability in the z direction.-->
		<xsd:attribute name="permeabilityDirection" type="geos_constitutive_JFunctionCapillaryPressure_PermeabilityDirection" use="required" />
		<!--permeabilityExponent => Permeability exponent-->
		<xsd:attribute name="permeabilityExponent" type="real64" default="0.5" />
		<!--phaseNames => List of fluid phases-->
		<xsd:attribute name="phaseNames" type="groupNameRef_array" use="required" />
		<!--porosityExponent => Porosity exponent-->
		<xsd:attribute name="porosityExponent" type="real64" default="0.5" />
		<!--wettingIntermediateJFunctionTableName => J-function table (dimensionless) for the pair (wetting phase, intermediate phase)
Note that this input is only used for three-phase flow.
If you want to do a two-phase simulation, please use instead wettingNonWettingJFunctionTableName to specify the table names.-->
		<xsd:attribute name="wettingIntermediateJFunctionTableName" type="groupNameRef" default="" />
		<!--wettingIntermediateSurfaceTension => Surface tension [N/m] for the pair (wetting phase, intermediate phase)
If you have a value in [dyne/cm], divide it by 1000 to obtain the value in [N/m]
Note that this input is only used for three-phase flow.
If you want to do a two-phase simulation, please use instead wettingNonWettingSurfaceTension to specify the surface tensions.-->
		<xsd:attribute name="wettingIntermediateSurfaceTension" type="real64" default="0" />
		<!--wettingNonWettingJFunctionTableName => J-function table (dimensionless) for the pair (wetting phase, non-wetting phase)
Note that this input is only used for two-phase flow.
If you want to do a three-phase simulation, please use instead wettingIntermediateJFunctionTableName and nonWettingIntermediateJFunctionTableName to specify the table names.-->
		<xsd:attribute name="wettingNonWettingJFunctionTableName" type="groupNameRef" default="" />
		<!--wettingNonWettingSurfaceTension => Surface tension [N/m] for the pair (wetting phase, non-wetting phase)
If you have a value in [dyne/cm], divide it by 1000 to obtain the value in [N/m]
Note that this input is only used for two-phase flow.
If you want to do a three-phase simulation, please use instead wettingIntermediateSurfaceTension and nonWettingIntermediateSurfaceTension to specify the surface tensions.-->
		<xsd:attribute name="wettingNonWettingSurfaceTension" type="real64" default="0" />
		<!--name => A name is required for any non-unique nodes-->
		<xsd:attribute name="name" type="groupName" use="required" />
	</xsd:complexType>
	<xsd:simpleType name="geos_constitutive_JFunctionCapillaryPressure_PermeabilityDirection">
		<xsd:restriction base="xsd:string">
			<xsd:pattern value=".*[\[\]`$].*|XY|X|Y|Z" />
		</xsd:restriction>
	</xsd:simpleType>
	<xsd:complexType name="LinearIsotropicDispersionType">
		<!--longitudinalDispersivity => Longitudinal dispersivity [m]-->
		<xsd:attribute name="longitudinalDispersivity" type="real64" use="required" />
		<!--name => A name is required for any non-unique nodes-->
		<xsd:attribute name="name" type="groupName" use="required" />
	</xsd:complexType>
	<xsd:complexType name="ModifiedCamClayType">
		<!--defaultCslSlope => Slope of the critical state line-->
		<xsd:attribute name="defaultCslSlope" type="real64" default="1" />
		<!--defaultDensity => Default Material Density-->
		<xsd:attribute name="defaultDensity" type="real64" use="required" />
		<!--defaultDrainedLinearTEC => Default Linear Thermal Expansion Coefficient of the Solid Rock Frame-->
		<xsd:attribute name="defaultDrainedLinearTEC" type="real64" default="0" />
		<!--defaultPreConsolidationPressure => Initial preconsolidation pressure-->
		<xsd:attribute name="defaultPreConsolidationPressure" type="real64" default="-1.5" />
		<!--defaultRecompressionIndex => Recompresion Index-->
		<xsd:attribute name="defaultRecompressionIndex" type="real64" default="0.002" />
		<!--defaultRefPressure => Reference Pressure-->
		<xsd:attribute name="defaultRefPressure" type="real64" default="-1" />
		<!--defaultRefStrainVol => Reference Volumetric Strain-->
		<xsd:attribute name="defaultRefStrainVol" type="real64" default="0" />
		<!--defaultShearModulus => Elastic Shear Modulus Parameter-->
		<xsd:attribute name="defaultShearModulus" type="real64" default="-1" />
		<!--defaultVirginCompressionIndex => Virgin compression index-->
		<xsd:attribute name="defaultVirginCompressionIndex" type="real64" default="0.005" />
		<!--name => A name is required for any non-unique nodes-->
		<xsd:attribute name="name" type="groupName" use="required" />
	</xsd:complexType>
	<xsd:complexType name="MultiPhaseConstantThermalConductivityType">
		<!--phaseNames => List of fluid phases-->
		<xsd:attribute name="phaseNames" type="groupNameRef_array" use="required" />
		<!--thermalConductivityComponents => xx, yy, and zz components of a diagonal thermal conductivity tensor [J/(s.m.K)]-->
		<xsd:attribute name="thermalConductivityComponents" type="R1Tensor" use="required" />
		<!--name => A name is required for any non-unique nodes-->
		<xsd:attribute name="name" type="groupName" use="required" />
	</xsd:complexType>
	<xsd:complexType name="MultiPhaseVolumeWeightedThermalConductivityType">
		<!--phaseNames => List of fluid phases-->
		<xsd:attribute name="phaseNames" type="groupNameRef_array" use="required" />
		<!--phaseThermalConductivity => Phase thermal conductivity [W/(m.K)]-->
		<xsd:attribute name="phaseThermalConductivity" type="real64_array" use="required" />
		<!--rockThermalConductivityComponents => xx, yy, and zz components of a diagonal rock thermal conductivity tensor [W/(m.K)]-->
		<xsd:attribute name="rockThermalConductivityComponents" type="R1Tensor" use="required" />
		<!--name => A name is required for any non-unique nodes-->
		<xsd:attribute name="name" type="groupName" use="required" />
	</xsd:complexType>
	<xsd:complexType name="NullModelType">
		<!--name => A name is required for any non-unique nodes-->
		<xsd:attribute name="name" type="groupName" use="required" />
	</xsd:complexType>
	<xsd:complexType name="ParallelPlatesPermeabilityType">
		<!--transversalPermeability => Default value of the permeability normal to the surface. If not specified the permeability is updated using the cubic law. -->
		<xsd:attribute name="transversalPermeability" type="real64" default="-1" />
		<!--name => A name is required for any non-unique nodes-->
		<xsd:attribute name="name" type="groupName" use="required" />
	</xsd:complexType>
	<xsd:complexType name="ParticleFluidType">
		<!--collisionAlpha => Collision alpha coefficient-->
		<xsd:attribute name="collisionAlpha" type="real64" default="1.27" />
		<!--collisionBeta => Collision beta coefficient-->
		<xsd:attribute name="collisionBeta" type="real64" default="1.5" />
		<!--fluidViscosity => Fluid viscosity-->
		<xsd:attribute name="fluidViscosity" type="real64" default="0.001" />
		<!--hinderedSettlingCoefficient => Hindered settling coefficient-->
		<xsd:attribute name="hinderedSettlingCoefficient" type="real64" default="5.9" />
		<!--isCollisionalSlip => Whether the collisional component of the slip velocity is considered-->
		<xsd:attribute name="isCollisionalSlip" type="integer" default="0" />
		<!--maxProppantConcentration => Max proppant concentration-->
		<xsd:attribute name="maxProppantConcentration" type="real64" default="0.6" />
		<!--particleSettlingModel => Particle settling velocity model. Valid options:
* Stokes
* Intermediate
* Turbulence-->
		<xsd:attribute name="particleSettlingModel" type="geos_constitutive_ParticleSettlingModel" use="required" />
		<!--proppantDensity => Proppant density-->
		<xsd:attribute name="proppantDensity" type="real64" default="1400" />
		<!--proppantDiameter => Proppant diameter-->
		<xsd:attribute name="proppantDiameter" type="real64" default="0.0002" />
		<!--slipConcentration => Slip concentration-->
		<xsd:attribute name="slipConcentration" type="real64" default="0.1" />
		<!--sphericity => Sphericity-->
		<xsd:attribute name="sphericity" type="real64" default="1" />
		<!--name => A name is required for any non-unique nodes-->
		<xsd:attribute name="name" type="groupName" use="required" />
	</xsd:complexType>
	<xsd:simpleType name="geos_constitutive_ParticleSettlingModel">
		<xsd:restriction base="xsd:string">
			<xsd:pattern value=".*[\[\]`$].*|Stokes|Intermediate|Turbulence" />
		</xsd:restriction>
	</xsd:simpleType>
	<xsd:complexType name="PerfectlyPlasticType">
		<!--defaultBulkModulus => Default Bulk Modulus Parameter-->
		<xsd:attribute name="defaultBulkModulus" type="real64" default="-1" />
		<!--defaultDensity => Default Material Density-->
		<xsd:attribute name="defaultDensity" type="real64" use="required" />
		<!--defaultDrainedLinearTEC => Default Linear Thermal Expansion Coefficient of the Solid Rock Frame-->
		<xsd:attribute name="defaultDrainedLinearTEC" type="real64" default="0" />
		<!--defaultPoissonRatio => Default Poisson's Ratio-->
		<xsd:attribute name="defaultPoissonRatio" type="real64" default="-1" />
		<!--defaultShearModulus => Default Shear Modulus Parameter-->
		<xsd:attribute name="defaultShearModulus" type="real64" default="-1" />
		<!--defaultYieldStress => Default yield stress-->
		<xsd:attribute name="defaultYieldStress" type="real64" default="1.79769e+308" />
		<!--defaultYoungModulus => Default Young's Modulus-->
		<xsd:attribute name="defaultYoungModulus" type="real64" default="-1" />
		<!--name => A name is required for any non-unique nodes-->
		<xsd:attribute name="name" type="groupName" use="required" />
	</xsd:complexType>
	<xsd:complexType name="PorousDamageElasticIsotropicType">
		<!--permeabilityModelName => Name of the permeability model.-->
		<xsd:attribute name="permeabilityModelName" type="groupNameRef" use="required" />
		<!--porosityModelName => Name of the porosity model.-->
		<xsd:attribute name="porosityModelName" type="groupNameRef" use="required" />
		<!--solidInternalEnergyModelName => Name of the solid internal energy model.-->
		<xsd:attribute name="solidInternalEnergyModelName" type="groupNameRef" default="" />
		<!--solidModelName => Name of the solid model.-->
		<xsd:attribute name="solidModelName" type="groupNameRef" use="required" />
		<!--name => A name is required for any non-unique nodes-->
		<xsd:attribute name="name" type="groupName" use="required" />
	</xsd:complexType>
	<xsd:complexType name="PorousDamageSpectralElasticIsotropicType">
		<!--permeabilityModelName => Name of the permeability model.-->
		<xsd:attribute name="permeabilityModelName" type="groupNameRef" use="required" />
		<!--porosityModelName => Name of the porosity model.-->
		<xsd:attribute name="porosityModelName" type="groupNameRef" use="required" />
		<!--solidInternalEnergyModelName => Name of the solid internal energy model.-->
		<xsd:attribute name="solidInternalEnergyModelName" type="groupNameRef" default="" />
		<!--solidModelName => Name of the solid model.-->
		<xsd:attribute name="solidModelName" type="groupNameRef" use="required" />
		<!--name => A name is required for any non-unique nodes-->
		<xsd:attribute name="name" type="groupName" use="required" />
	</xsd:complexType>
	<xsd:complexType name="PorousDamageVolDevElasticIsotropicType">
		<!--permeabilityModelName => Name of the permeability model.-->
		<xsd:attribute name="permeabilityModelName" type="groupNameRef" use="required" />
		<!--porosityModelName => Name of the porosity model.-->
		<xsd:attribute name="porosityModelName" type="groupNameRef" use="required" />
		<!--solidInternalEnergyModelName => Name of the solid internal energy model.-->
		<xsd:attribute name="solidInternalEnergyModelName" type="groupNameRef" default="" />
		<!--solidModelName => Name of the solid model.-->
		<xsd:attribute name="solidModelName" type="groupNameRef" use="required" />
		<!--name => A name is required for any non-unique nodes-->
		<xsd:attribute name="name" type="groupName" use="required" />
	</xsd:complexType>
	<xsd:complexType name="PorousDelftEggType">
		<!--permeabilityModelName => Name of the permeability model.-->
		<xsd:attribute name="permeabilityModelName" type="groupNameRef" use="required" />
		<!--porosityModelName => Name of the porosity model.-->
		<xsd:attribute name="porosityModelName" type="groupNameRef" use="required" />
		<!--solidInternalEnergyModelName => Name of the solid internal energy model.-->
		<xsd:attribute name="solidInternalEnergyModelName" type="groupNameRef" default="" />
		<!--solidModelName => Name of the solid model.-->
		<xsd:attribute name="solidModelName" type="groupNameRef" use="required" />
		<!--name => A name is required for any non-unique nodes-->
		<xsd:attribute name="name" type="groupName" use="required" />
	</xsd:complexType>
	<xsd:complexType name="PorousDruckerPragerType">
		<!--permeabilityModelName => Name of the permeability model.-->
		<xsd:attribute name="permeabilityModelName" type="groupNameRef" use="required" />
		<!--porosityModelName => Name of the porosity model.-->
		<xsd:attribute name="porosityModelName" type="groupNameRef" use="required" />
		<!--solidInternalEnergyModelName => Name of the solid internal energy model.-->
		<xsd:attribute name="solidInternalEnergyModelName" type="groupNameRef" default="" />
		<!--solidModelName => Name of the solid model.-->
		<xsd:attribute name="solidModelName" type="groupNameRef" use="required" />
		<!--name => A name is required for any non-unique nodes-->
		<xsd:attribute name="name" type="groupName" use="required" />
	</xsd:complexType>
	<xsd:complexType name="PorousElasticIsotropicType">
		<!--permeabilityModelName => Name of the permeability model.-->
		<xsd:attribute name="permeabilityModelName" type="groupNameRef" use="required" />
		<!--porosityModelName => Name of the porosity model.-->
		<xsd:attribute name="porosityModelName" type="groupNameRef" use="required" />
		<!--solidInternalEnergyModelName => Name of the solid internal energy model.-->
		<xsd:attribute name="solidInternalEnergyModelName" type="groupNameRef" default="" />
		<!--solidModelName => Name of the solid model.-->
		<xsd:attribute name="solidModelName" type="groupNameRef" use="required" />
		<!--name => A name is required for any non-unique nodes-->
		<xsd:attribute name="name" type="groupName" use="required" />
	</xsd:complexType>
	<xsd:complexType name="PorousElasticOrthotropicType">
		<!--permeabilityModelName => Name of the permeability model.-->
		<xsd:attribute name="permeabilityModelName" type="groupNameRef" use="required" />
		<!--porosityModelName => Name of the porosity model.-->
		<xsd:attribute name="porosityModelName" type="groupNameRef" use="required" />
		<!--solidInternalEnergyModelName => Name of the solid internal energy model.-->
		<xsd:attribute name="solidInternalEnergyModelName" type="groupNameRef" default="" />
		<!--solidModelName => Name of the solid model.-->
		<xsd:attribute name="solidModelName" type="groupNameRef" use="required" />
		<!--name => A name is required for any non-unique nodes-->
		<xsd:attribute name="name" type="groupName" use="required" />
	</xsd:complexType>
	<xsd:complexType name="PorousElasticTransverseIsotropicType">
		<!--permeabilityModelName => Name of the permeability model.-->
		<xsd:attribute name="permeabilityModelName" type="groupNameRef" use="required" />
		<!--porosityModelName => Name of the porosity model.-->
		<xsd:attribute name="porosityModelName" type="groupNameRef" use="required" />
		<!--solidInternalEnergyModelName => Name of the solid internal energy model.-->
		<xsd:attribute name="solidInternalEnergyModelName" type="groupNameRef" default="" />
		<!--solidModelName => Name of the solid model.-->
		<xsd:attribute name="solidModelName" type="groupNameRef" use="required" />
		<!--name => A name is required for any non-unique nodes-->
		<xsd:attribute name="name" type="groupName" use="required" />
	</xsd:complexType>
	<xsd:complexType name="PorousExtendedDruckerPragerType">
		<!--permeabilityModelName => Name of the permeability model.-->
		<xsd:attribute name="permeabilityModelName" type="groupNameRef" use="required" />
		<!--porosityModelName => Name of the porosity model.-->
		<xsd:attribute name="porosityModelName" type="groupNameRef" use="required" />
		<!--solidInternalEnergyModelName => Name of the solid internal energy model.-->
		<xsd:attribute name="solidInternalEnergyModelName" type="groupNameRef" default="" />
		<!--solidModelName => Name of the solid model.-->
		<xsd:attribute name="solidModelName" type="groupNameRef" use="required" />
		<!--name => A name is required for any non-unique nodes-->
		<xsd:attribute name="name" type="groupName" use="required" />
	</xsd:complexType>
	<xsd:complexType name="PorousModifiedCamClayType">
		<!--permeabilityModelName => Name of the permeability model.-->
		<xsd:attribute name="permeabilityModelName" type="groupNameRef" use="required" />
		<!--porosityModelName => Name of the porosity model.-->
		<xsd:attribute name="porosityModelName" type="groupNameRef" use="required" />
		<!--solidInternalEnergyModelName => Name of the solid internal energy model.-->
		<xsd:attribute name="solidInternalEnergyModelName" type="groupNameRef" default="" />
		<!--solidModelName => Name of the solid model.-->
		<xsd:attribute name="solidModelName" type="groupNameRef" use="required" />
		<!--name => A name is required for any non-unique nodes-->
		<xsd:attribute name="name" type="groupName" use="required" />
	</xsd:complexType>
	<xsd:complexType name="PorousViscoDruckerPragerType">
		<!--permeabilityModelName => Name of the permeability model.-->
		<xsd:attribute name="permeabilityModelName" type="groupNameRef" use="required" />
		<!--porosityModelName => Name of the porosity model.-->
		<xsd:attribute name="porosityModelName" type="groupNameRef" use="required" />
		<!--solidInternalEnergyModelName => Name of the solid internal energy model.-->
		<xsd:attribute name="solidInternalEnergyModelName" type="groupNameRef" default="" />
		<!--solidModelName => Name of the solid model.-->
		<xsd:attribute name="solidModelName" type="groupNameRef" use="required" />
		<!--name => A name is required for any non-unique nodes-->
		<xsd:attribute name="name" type="groupName" use="required" />
	</xsd:complexType>
	<xsd:complexType name="PorousViscoExtendedDruckerPragerType">
		<!--permeabilityModelName => Name of the permeability model.-->
		<xsd:attribute name="permeabilityModelName" type="groupNameRef" use="required" />
		<!--porosityModelName => Name of the porosity model.-->
		<xsd:attribute name="porosityModelName" type="groupNameRef" use="required" />
		<!--solidInternalEnergyModelName => Name of the solid internal energy model.-->
		<xsd:attribute name="solidInternalEnergyModelName" type="groupNameRef" default="" />
		<!--solidModelName => Name of the solid model.-->
		<xsd:attribute name="solidModelName" type="groupNameRef" use="required" />
		<!--name => A name is required for any non-unique nodes-->
		<xsd:attribute name="name" type="groupName" use="required" />
	</xsd:complexType>
	<xsd:complexType name="PorousViscoModifiedCamClayType">
		<!--permeabilityModelName => Name of the permeability model.-->
		<xsd:attribute name="permeabilityModelName" type="groupNameRef" use="required" />
		<!--porosityModelName => Name of the porosity model.-->
		<xsd:attribute name="porosityModelName" type="groupNameRef" use="required" />
		<!--solidInternalEnergyModelName => Name of the solid internal energy model.-->
		<xsd:attribute name="solidInternalEnergyModelName" type="groupNameRef" default="" />
		<!--solidModelName => Name of the solid model.-->
		<xsd:attribute name="solidModelName" type="groupNameRef" use="required" />
		<!--name => A name is required for any non-unique nodes-->
		<xsd:attribute name="name" type="groupName" use="required" />
	</xsd:complexType>
	<xsd:complexType name="PressurePermeabilityType">
		<!--maxPermeability => Max. permeability can be reached.-->
		<xsd:attribute name="maxPermeability" type="real64" default="1" />
		<!--pressureDependenceConstants => Pressure dependence coefficients for each permeability component.-->
		<xsd:attribute name="pressureDependenceConstants" type="R1Tensor" use="required" />
		<!--pressureModelType => Type of the pressure dependence model. -->
		<xsd:attribute name="pressureModelType" type="geos_constitutive_PressureModelType" default="Hyperbolic" />
		<!--referencePermeabilityComponents => Reference xx, yy and zz components of a diagonal permeability tensor.-->
		<xsd:attribute name="referencePermeabilityComponents" type="R1Tensor" use="required" />
		<!--referencePressure => Reference pressure for the pressure permeability model-->
		<xsd:attribute name="referencePressure" type="real64" use="required" />
		<!--name => A name is required for any non-unique nodes-->
		<xsd:attribute name="name" type="groupName" use="required" />
	</xsd:complexType>
	<xsd:simpleType name="geos_constitutive_PressureModelType">
		<xsd:restriction base="xsd:string">
			<xsd:pattern value=".*[\[\]`$].*|Exponential|Hyperbolic" />
		</xsd:restriction>
	</xsd:simpleType>
	<xsd:complexType name="PressurePorosityType">
		<!--compressibility => Solid compressibility-->
		<xsd:attribute name="compressibility" type="real64" use="required" />
		<!--defaultReferencePorosity => Default value of the reference porosity-->
		<xsd:attribute name="defaultReferencePorosity" type="real64" use="required" />
		<!--referencePressure => Reference pressure for solid compressibility-->
		<xsd:attribute name="referencePressure" type="real64" use="required" />
		<!--name => A name is required for any non-unique nodes-->
		<xsd:attribute name="name" type="groupName" use="required" />
	</xsd:complexType>
	<xsd:complexType name="ProppantPermeabilityType">
		<!--maxProppantConcentration => Maximum proppant concentration.-->
		<xsd:attribute name="maxProppantConcentration" type="real64" use="required" />
		<!--proppantDiameter => Proppant diameter.-->
		<xsd:attribute name="proppantDiameter" type="real64" use="required" />
		<!--name => A name is required for any non-unique nodes-->
		<xsd:attribute name="name" type="groupName" use="required" />
	</xsd:complexType>
	<xsd:complexType name="ProppantPorosityType">
		<!--defaultReferencePorosity => Default value of the reference porosity-->
		<xsd:attribute name="defaultReferencePorosity" type="real64" use="required" />
		<!--maxProppantConcentration => Maximum proppant concentration -->
		<xsd:attribute name="maxProppantConcentration" type="real64" use="required" />
		<!--name => A name is required for any non-unique nodes-->
		<xsd:attribute name="name" type="groupName" use="required" />
	</xsd:complexType>
	<xsd:complexType name="ProppantSlurryFluidType">
		<!--componentNames => List of fluid component names-->
		<xsd:attribute name="componentNames" type="string_array" default="{}" />
		<!--compressibility => Fluid compressibility-->
		<xsd:attribute name="compressibility" type="real64" default="0" />
		<!--defaultComponentDensity => Default value for the component density.-->
		<xsd:attribute name="defaultComponentDensity" type="real64_array" default="{0}" />
		<!--defaultComponentViscosity => Default value for the component viscosity.-->
		<xsd:attribute name="defaultComponentViscosity" type="real64_array" default="{0}" />
		<!--defaultCompressibility => Default value for the component compressibility.-->
		<xsd:attribute name="defaultCompressibility" type="real64_array" default="{0}" />
		<!--flowBehaviorIndex => Flow behavior index-->
		<xsd:attribute name="flowBehaviorIndex" type="real64_array" default="{0}" />
		<!--flowConsistencyIndex => Flow consistency index-->
		<xsd:attribute name="flowConsistencyIndex" type="real64_array" default="{0}" />
		<!--maxProppantConcentration => Maximum proppant concentration-->
		<xsd:attribute name="maxProppantConcentration" type="real64" default="0.6" />
		<!--referenceDensity => Reference fluid density-->
		<xsd:attribute name="referenceDensity" type="real64" default="1000" />
		<!--referencePressure => Reference pressure-->
		<xsd:attribute name="referencePressure" type="real64" default="100000" />
		<!--referenceProppantDensity => Reference proppant density-->
		<xsd:attribute name="referenceProppantDensity" type="real64" default="1400" />
		<!--referenceViscosity => Reference fluid viscosity-->
		<xsd:attribute name="referenceViscosity" type="real64" default="0.001" />
		<!--name => A name is required for any non-unique nodes-->
		<xsd:attribute name="name" type="groupName" use="required" />
	</xsd:complexType>
	<xsd:complexType name="ProppantSolidProppantPermeabilityType">
		<!--permeabilityModelName => Name of the permeability model.-->
		<xsd:attribute name="permeabilityModelName" type="groupNameRef" use="required" />
		<!--porosityModelName => Name of the porosity model.-->
		<xsd:attribute name="porosityModelName" type="groupNameRef" use="required" />
		<!--solidInternalEnergyModelName => Name of the solid internal energy model.-->
		<xsd:attribute name="solidInternalEnergyModelName" type="groupNameRef" default="" />
		<!--solidModelName => Name of the solid model.-->
		<xsd:attribute name="solidModelName" type="groupNameRef" use="required" />
		<!--name => A name is required for any non-unique nodes-->
		<xsd:attribute name="name" type="groupName" use="required" />
	</xsd:complexType>
	<xsd:complexType name="RateAndStateFrictionType">
<<<<<<< HEAD
=======
		<!--defaultA => Default value of the Rate- and State-dependent friction coefficient a.-->
		<xsd:attribute name="defaultA" type="real64" use="required" />
		<!--defaultB => Default value of the Rate- and State-dependent friction coefficient b.-->
		<xsd:attribute name="defaultB" type="real64" use="required" />
		<!--defaultDc => Default value of the Rate- and State-dependent friction characteristic length.-->
		<xsd:attribute name="defaultDc" type="real64" use="required" />
		<!--defaultReferenceFrictionCoefficient => Default value of the Rate- and State-dependent friction reference friction coefficient.-->
		<xsd:attribute name="defaultReferenceFrictionCoefficient" type="real64" use="required" />
		<!--defaultReferenceVelocity => Default value of the Rate- and State-dependent friction reference slip rate.-->
		<xsd:attribute name="defaultReferenceVelocity" type="real64" use="required" />
>>>>>>> dc6a6be3
		<!--displacementJumpThreshold => A threshold valued to determine whether a fracture is open or not.-->
		<xsd:attribute name="displacementJumpThreshold" type="real64" default="2.22045e-16" />
		<!--name => A name is required for any non-unique nodes-->
		<xsd:attribute name="name" type="groupName" use="required" />
	</xsd:complexType>
	<xsd:complexType name="ReactiveBrineType">
		<!--checkPVTTablesRanges => Enable (1) or disable (0) an error when the input pressure or temperature of the PVT tables is out of range.-->
		<xsd:attribute name="checkPVTTablesRanges" type="integer" default="1" />
		<!--componentMolarWeight => Component molar weights-->
		<xsd:attribute name="componentMolarWeight" type="real64_array" default="{0}" />
		<!--componentNames => List of component names-->
		<xsd:attribute name="componentNames" type="string_array" default="{}" />
		<!--phaseNames => List of fluid phases-->
		<xsd:attribute name="phaseNames" type="groupNameRef_array" default="{}" />
		<!--phasePVTParaFiles => Names of the files defining the parameters of the viscosity and density models-->
		<xsd:attribute name="phasePVTParaFiles" type="path_array" use="required" />
		<!--writeCSV => Write PVT tables into a CSV file-->
		<xsd:attribute name="writeCSV" type="integer" default="0" />
		<!--name => A name is required for any non-unique nodes-->
		<xsd:attribute name="name" type="groupName" use="required" />
	</xsd:complexType>
	<xsd:complexType name="ReactiveBrineThermalType">
		<!--checkPVTTablesRanges => Enable (1) or disable (0) an error when the input pressure or temperature of the PVT tables is out of range.-->
		<xsd:attribute name="checkPVTTablesRanges" type="integer" default="1" />
		<!--componentMolarWeight => Component molar weights-->
		<xsd:attribute name="componentMolarWeight" type="real64_array" default="{0}" />
		<!--componentNames => List of component names-->
		<xsd:attribute name="componentNames" type="string_array" default="{}" />
		<!--phaseNames => List of fluid phases-->
		<xsd:attribute name="phaseNames" type="groupNameRef_array" default="{}" />
		<!--phasePVTParaFiles => Names of the files defining the parameters of the viscosity and density models-->
		<xsd:attribute name="phasePVTParaFiles" type="path_array" use="required" />
		<!--writeCSV => Write PVT tables into a CSV file-->
		<xsd:attribute name="writeCSV" type="integer" default="0" />
		<!--name => A name is required for any non-unique nodes-->
		<xsd:attribute name="name" type="groupName" use="required" />
	</xsd:complexType>
	<xsd:complexType name="SinglePhaseThermalConductivityType">
		<!--defaultThermalConductivityComponents => xx, yy, and zz diagonal components of the default thermal conductivity tensor [J/(s.m.K)]-->
		<xsd:attribute name="defaultThermalConductivityComponents" type="R1Tensor" use="required" />
		<!--referenceTemperature => The reference temperature at which the conductivity components are equal to the default values-->
		<xsd:attribute name="referenceTemperature" type="real64" default="0" />
		<!--thermalConductivityGradientComponents => xx, yy, and zz diagonal components of the thermal conductivity gradient tensor w.r.t. temperature [J/(s.m.K^2)]-->
		<xsd:attribute name="thermalConductivityGradientComponents" type="R1Tensor" default="{0,0,0}" />
		<!--name => A name is required for any non-unique nodes-->
		<xsd:attribute name="name" type="groupName" use="required" />
	</xsd:complexType>
	<xsd:complexType name="SlipDependentPermeabilityType">
		<!--initialPermeability =>  initial permeability of the fracture.-->
		<xsd:attribute name="initialPermeability" type="R1Tensor" use="required" />
		<!--maxPermMultiplier => Maximum permeability multiplier.-->
		<xsd:attribute name="maxPermMultiplier" type="real64" use="required" />
		<!--shearDispThreshold => Threshold of shear displacement.-->
		<xsd:attribute name="shearDispThreshold" type="real64" use="required" />
		<!--name => A name is required for any non-unique nodes-->
		<xsd:attribute name="name" type="groupName" use="required" />
	</xsd:complexType>
	<xsd:complexType name="SolidInternalEnergyType">
		<!--dVolumetricHeatCapacity_dTemperature => Derivative of the solid volumetric heat capacity w.r.t. temperature [J/(m^3.K^2)]-->
		<xsd:attribute name="dVolumetricHeatCapacity_dTemperature" type="real64" default="0" />
		<!--referenceInternalEnergy => Internal energy at the reference temperature [J/kg]-->
		<xsd:attribute name="referenceInternalEnergy" type="real64" use="required" />
		<!--referenceTemperature => Reference temperature [K]-->
		<xsd:attribute name="referenceTemperature" type="real64" use="required" />
		<!--referenceVolumetricHeatCapacity => Reference solid volumetric heat capacity [J/(kg.K)]-->
		<xsd:attribute name="referenceVolumetricHeatCapacity" type="real64" use="required" />
		<!--name => A name is required for any non-unique nodes-->
		<xsd:attribute name="name" type="groupName" use="required" />
	</xsd:complexType>
	<xsd:complexType name="TableCapillaryPressureType">
		<!--nonWettingIntermediateCapPressureTableName => Capillary pressure table [Pa] for the pair (non-wetting phase, intermediate phase)
Note that this input is only used for three-phase flow.
If you want to do a two-phase simulation, please use instead wettingNonWettingCapPressureTableName to specify the table names-->
		<xsd:attribute name="nonWettingIntermediateCapPressureTableName" type="groupNameRef" default="" />
		<!--phaseNames => List of fluid phases-->
		<xsd:attribute name="phaseNames" type="groupNameRef_array" use="required" />
		<!--wettingIntermediateCapPressureTableName => Capillary pressure table [Pa] for the pair (wetting phase, intermediate phase)
Note that this input is only used for three-phase flow.
If you want to do a two-phase simulation, please use instead wettingNonWettingCapPressureTableName to specify the table names-->
		<xsd:attribute name="wettingIntermediateCapPressureTableName" type="groupNameRef" default="" />
		<!--wettingNonWettingCapPressureTableName => Capillary pressure table [Pa] for the pair (wetting phase, non-wetting phase)
Note that this input is only used for two-phase flow.
If you want to do a three-phase simulation, please use instead wettingIntermediateCapPressureTableName and nonWettingIntermediateCapPressureTableName to specify the table names-->
		<xsd:attribute name="wettingNonWettingCapPressureTableName" type="groupNameRef" default="" />
		<!--name => A name is required for any non-unique nodes-->
		<xsd:attribute name="name" type="groupName" use="required" />
	</xsd:complexType>
	<xsd:complexType name="TableRelativePermeabilityType">
		<!--nonWettingIntermediateRelPermTableNames => List of relative permeability tables for the pair (non-wetting phase, intermediate phase)
The expected format is "{ nonWettingPhaseRelPermTableName, intermediatePhaseRelPermTableName }", in that order
Note that this input is only used for three-phase flow.
If you want to do a two-phase simulation, please use instead wettingNonWettingRelPermTableNames to specify the table names-->
		<xsd:attribute name="nonWettingIntermediateRelPermTableNames" type="groupNameRef_array" default="{}" />
		<!--phaseNames => List of fluid phases-->
		<xsd:attribute name="phaseNames" type="groupNameRef_array" use="required" />
		<!--threePhaseInterpolator => Type of Three phase interpolator.Valid options 
* BAKER
* STONEII-->
		<xsd:attribute name="threePhaseInterpolator" type="geos_constitutive_ThreePhaseInterpolator" default="BAKER" />
		<!--wettingIntermediateRelPermTableNames => List of relative permeability tables for the pair (wetting phase, intermediate phase)
The expected format is "{ wettingPhaseRelPermTableName, intermediatePhaseRelPermTableName }", in that order
Note that this input is only used for three-phase flow.
If you want to do a two-phase simulation, please use instead wettingNonWettingRelPermTableNames to specify the table names-->
		<xsd:attribute name="wettingIntermediateRelPermTableNames" type="groupNameRef_array" default="{}" />
		<!--wettingNonWettingRelPermTableNames => List of relative permeability tables for the pair (wetting phase, non-wetting phase)
The expected format is "{ wettingPhaseRelPermTableName, nonWettingPhaseRelPermTableName }", in that order
Note that this input is only used for two-phase flow.
If you want to do a three-phase simulation, please use instead wettingIntermediateRelPermTableNames and nonWettingIntermediateRelPermTableNames to specify the table names-->
		<xsd:attribute name="wettingNonWettingRelPermTableNames" type="groupNameRef_array" default="{}" />
		<!--name => A name is required for any non-unique nodes-->
		<xsd:attribute name="name" type="groupName" use="required" />
	</xsd:complexType>
	<xsd:simpleType name="geos_constitutive_ThreePhaseInterpolator">
		<xsd:restriction base="xsd:string">
			<xsd:pattern value=".*[\[\]`$].*|BAKER|STONEII" />
		</xsd:restriction>
	</xsd:simpleType>
	<xsd:complexType name="TableRelativePermeabilityHysteresisType">
		<!--drainageNonWettingIntermediateRelPermTableNames => List of drainage relative permeability tables for the pair (non-wetting phase, intermediate phase)
The expected format is "{ nonWettingPhaseRelPermTableName, intermediatePhaseRelPermTableName }", in that order
Note that this input is only used for three-phase flow.
If you want to do a two-phase simulation, please use instead drainageWettingNonWettingRelPermTableNames to specify the table names-->
		<xsd:attribute name="drainageNonWettingIntermediateRelPermTableNames" type="groupNameRef_array" default="{}" />
		<!--drainageWettingIntermediateRelPermTableNames => List of drainage relative permeability tables for the pair (wetting phase, intermediate phase)
The expected format is "{ wettingPhaseRelPermTableName, intermediatePhaseRelPermTableName }", in that order
Note that this input is only used for three-phase flow.
If you want to do a two-phase simulation, please use instead drainageWettingNonWettingRelPermTableNames to specify the table names-->
		<xsd:attribute name="drainageWettingIntermediateRelPermTableNames" type="groupNameRef_array" default="{}" />
		<!--drainageWettingNonWettingRelPermTableNames => List of drainage relative permeability tables for the pair (wetting phase, non-wetting phase)
The expected format is "{ wettingPhaseRelPermTableName, nonWettingPhaseRelPermTableName }", in that order
Note that this input is only used for two-phase flow.
If you want to do a three-phase simulation, please use instead drainageWettingIntermediateRelPermTableNames and drainageNonWettingIntermediateRelPermTableNames to specify the table names-->
		<xsd:attribute name="drainageWettingNonWettingRelPermTableNames" type="groupNameRef_array" default="{}" />
		<!--imbibitionNonWettingRelPermTableName => Imbibition relative permeability table name for the non-wetting phase.
To neglect hysteresis on this phase, just use the same table name for the drainage and imbibition curves-->
		<xsd:attribute name="imbibitionNonWettingRelPermTableName" type="groupNameRef" default="" />
		<!--imbibitionWettingRelPermTableName => Imbibition relative permeability table name for the wetting phase.
To neglect hysteresis on this phase, just use the same table name for the drainage and imbibition curves-->
		<xsd:attribute name="imbibitionWettingRelPermTableName" type="groupNameRef" default="" />
		<!--jerauldParameterA => First parameter (modification parameter) introduced by Jerauld in the Land trapping model (see RTD documentation).-->
		<xsd:attribute name="jerauldParameterA" type="real64" default="0.1" />
		<!--jerauldParameterB => Second parameter introduced by Jerauld in the Land trapping model (see RTD documentation).-->
		<xsd:attribute name="jerauldParameterB" type="real64" default="0" />
		<!--killoughCurvatureParameter => Curvature parameter introduced by Killough for wetting-phase hysteresis (see RTD documentation).-->
		<xsd:attribute name="killoughCurvatureParameter" type="real64" default="1" />
		<!--phaseNames => List of fluid phases-->
		<xsd:attribute name="phaseNames" type="groupNameRef_array" use="required" />
		<!--threePhaseInterpolator => Type of Three phase interpolator.Valid options 
* BAKER
* STONEII-->
		<xsd:attribute name="threePhaseInterpolator" type="geos_constitutive_ThreePhaseInterpolator" default="BAKER" />
		<!--name => A name is required for any non-unique nodes-->
		<xsd:attribute name="name" type="groupName" use="required" />
	</xsd:complexType>
	<xsd:complexType name="ThermalCompressibleSinglePhaseFluidType">
		<!--compressibility => Fluid compressibility-->
		<xsd:attribute name="compressibility" type="real64" default="0" />
		<!--defaultDensity => Default value for density.-->
		<xsd:attribute name="defaultDensity" type="real64" use="required" />
		<!--defaultViscosity => Default value for viscosity.-->
		<xsd:attribute name="defaultViscosity" type="real64" use="required" />
		<!--densityModelType => Type of density model. Valid options:
* exponential
* linear
* quadratic-->
		<xsd:attribute name="densityModelType" type="geos_constitutive_ExponentApproximationType" default="linear" />
		<!--internalEnergyModelType => Type of internal energy model. Valid options:
* exponential
* linear
* quadratic-->
		<xsd:attribute name="internalEnergyModelType" type="geos_constitutive_ExponentApproximationType" default="linear" />
		<!--referenceDensity => Reference fluid density-->
		<xsd:attribute name="referenceDensity" type="real64" default="1000" />
		<!--referenceInternalEnergy => Reference fluid internal energy-->
		<xsd:attribute name="referenceInternalEnergy" type="real64" default="0.001" />
		<!--referencePressure => Reference pressure-->
		<xsd:attribute name="referencePressure" type="real64" default="0" />
		<!--referenceTemperature => Reference temperature-->
		<xsd:attribute name="referenceTemperature" type="real64" default="0" />
		<!--referenceViscosity => Reference fluid viscosity-->
		<xsd:attribute name="referenceViscosity" type="real64" default="0.001" />
		<!--specificHeatCapacity => Fluid heat capacity. Unit: J/kg/K-->
		<xsd:attribute name="specificHeatCapacity" type="real64" default="0" />
		<!--thermalExpansionCoeff => Fluid thermal expansion coefficient. Unit: 1/K-->
		<xsd:attribute name="thermalExpansionCoeff" type="real64" default="0" />
		<!--viscosibility => Fluid viscosity exponential coefficient-->
		<xsd:attribute name="viscosibility" type="real64" default="0" />
		<!--viscosityModelType => Type of viscosity model. Valid options:
* exponential
* linear
* quadratic-->
		<xsd:attribute name="viscosityModelType" type="geos_constitutive_ExponentApproximationType" default="linear" />
		<!--name => A name is required for any non-unique nodes-->
		<xsd:attribute name="name" type="groupName" use="required" />
	</xsd:complexType>
	<xsd:complexType name="VanGenuchtenBakerRelativePermeabilityType">
		<!--gasOilRelPermExponentInv => Rel perm power law exponent inverse for the pair (gas phase, oil phase) at residual water saturation
The expected format is "{ gasExp, oilExp }", in that order-->
		<xsd:attribute name="gasOilRelPermExponentInv" type="real64_array" default="{0.5}" />
		<!--gasOilRelPermMaxValue => Maximum rel perm value for the pair (gas phase, oil phase) at residual water saturation
The expected format is "{ gasMax, oilMax }", in that order-->
		<xsd:attribute name="gasOilRelPermMaxValue" type="real64_array" default="{0}" />
		<!--phaseMinVolumeFraction => Minimum volume fraction value for each phase-->
		<xsd:attribute name="phaseMinVolumeFraction" type="real64_array" default="{0}" />
		<!--phaseNames => List of fluid phases-->
		<xsd:attribute name="phaseNames" type="groupNameRef_array" use="required" />
		<!--waterOilRelPermExponentInv => Rel perm power law exponent inverse for the pair (water phase, oil phase) at residual gas saturation
The expected format is "{ waterExp, oilExp }", in that order-->
		<xsd:attribute name="waterOilRelPermExponentInv" type="real64_array" default="{0.5}" />
		<!--waterOilRelPermMaxValue => Maximum rel perm value for the pair (water phase, oil phase) at residual gas saturation
The expected format is "{ waterMax, oilMax }", in that order-->
		<xsd:attribute name="waterOilRelPermMaxValue" type="real64_array" default="{0}" />
		<!--name => A name is required for any non-unique nodes-->
		<xsd:attribute name="name" type="groupName" use="required" />
	</xsd:complexType>
	<xsd:complexType name="VanGenuchtenCapillaryPressureType">
		<!--capPressureEpsilon => Saturation at which the extremum capillary pressure is attained; used to avoid infinite capillary pressure values for saturations close to 0 and 1-->
		<xsd:attribute name="capPressureEpsilon" type="real64" default="1e-06" />
		<!--phaseCapPressureExponentInv => Inverse of capillary power law exponent for each phase-->
		<xsd:attribute name="phaseCapPressureExponentInv" type="real64_array" default="{0.5}" />
		<!--phaseCapPressureMultiplier => Entry pressure value for each phase-->
		<xsd:attribute name="phaseCapPressureMultiplier" type="real64_array" default="{1}" />
		<!--phaseMinVolumeFraction => Minimum volume fraction value for each phase-->
		<xsd:attribute name="phaseMinVolumeFraction" type="real64_array" default="{0}" />
		<!--phaseNames => List of fluid phases-->
		<xsd:attribute name="phaseNames" type="groupNameRef_array" use="required" />
		<!--name => A name is required for any non-unique nodes-->
		<xsd:attribute name="name" type="groupName" use="required" />
	</xsd:complexType>
	<xsd:complexType name="VanGenuchtenStone2RelativePermeabilityType">
		<!--gasOilRelPermExponentInv => Rel perm power law exponent inverse for the pair (gas phase, oil phase) at residual water saturation
The expected format is "{ gasExp, oilExp }", in that order-->
		<xsd:attribute name="gasOilRelPermExponentInv" type="real64_array" default="{0.5}" />
		<!--gasOilRelPermMaxValue => Maximum rel perm value for the pair (gas phase, oil phase) at residual water saturation
The expected format is "{ gasMax, oilMax }", in that order-->
		<xsd:attribute name="gasOilRelPermMaxValue" type="real64_array" default="{0}" />
		<!--phaseMinVolumeFraction => Minimum volume fraction value for each phase-->
		<xsd:attribute name="phaseMinVolumeFraction" type="real64_array" default="{0}" />
		<!--phaseNames => List of fluid phases-->
		<xsd:attribute name="phaseNames" type="groupNameRef_array" use="required" />
		<!--waterOilRelPermExponentInv => Rel perm power law exponent inverse for the pair (water phase, oil phase) at residual gas saturation
The expected format is "{ waterExp, oilExp }", in that order-->
		<xsd:attribute name="waterOilRelPermExponentInv" type="real64_array" default="{0.5}" />
		<!--waterOilRelPermMaxValue => Maximum rel perm value for the pair (water phase, oil phase) at residual gas saturation
The expected format is "{ waterMax, oilMax }", in that order-->
		<xsd:attribute name="waterOilRelPermMaxValue" type="real64_array" default="{0}" />
		<!--name => A name is required for any non-unique nodes-->
		<xsd:attribute name="name" type="groupName" use="required" />
	</xsd:complexType>
	<xsd:complexType name="ViscoDruckerPragerType">
		<!--defaultBulkModulus => Default Bulk Modulus Parameter-->
		<xsd:attribute name="defaultBulkModulus" type="real64" default="-1" />
		<!--defaultCohesion => Initial cohesion-->
		<xsd:attribute name="defaultCohesion" type="real64" default="0" />
		<!--defaultDensity => Default Material Density-->
		<xsd:attribute name="defaultDensity" type="real64" use="required" />
		<!--defaultDilationAngle => Dilation angle (degrees)-->
		<xsd:attribute name="defaultDilationAngle" type="real64" default="30" />
		<!--defaultDrainedLinearTEC => Default Linear Thermal Expansion Coefficient of the Solid Rock Frame-->
		<xsd:attribute name="defaultDrainedLinearTEC" type="real64" default="0" />
		<!--defaultFrictionAngle => Friction angle (degrees)-->
		<xsd:attribute name="defaultFrictionAngle" type="real64" default="30" />
		<!--defaultHardeningRate => Cohesion hardening/softening rate-->
		<xsd:attribute name="defaultHardeningRate" type="real64" default="0" />
		<!--defaultPoissonRatio => Default Poisson's Ratio-->
		<xsd:attribute name="defaultPoissonRatio" type="real64" default="-1" />
		<!--defaultShearModulus => Default Shear Modulus Parameter-->
		<xsd:attribute name="defaultShearModulus" type="real64" default="-1" />
		<!--defaultYoungModulus => Default Young's Modulus-->
		<xsd:attribute name="defaultYoungModulus" type="real64" default="-1" />
		<!--relaxationTime => Relaxation time-->
		<xsd:attribute name="relaxationTime" type="real64" use="required" />
		<!--name => A name is required for any non-unique nodes-->
		<xsd:attribute name="name" type="groupName" use="required" />
	</xsd:complexType>
	<xsd:complexType name="ViscoExtendedDruckerPragerType">
		<!--defaultBulkModulus => Default Bulk Modulus Parameter-->
		<xsd:attribute name="defaultBulkModulus" type="real64" default="-1" />
		<!--defaultCohesion => Initial cohesion-->
		<xsd:attribute name="defaultCohesion" type="real64" default="0" />
		<!--defaultDensity => Default Material Density-->
		<xsd:attribute name="defaultDensity" type="real64" use="required" />
		<!--defaultDilationRatio => Dilation ratio [0,1] (ratio = tan dilationAngle / tan frictionAngle)-->
		<xsd:attribute name="defaultDilationRatio" type="real64" default="1" />
		<!--defaultDrainedLinearTEC => Default Linear Thermal Expansion Coefficient of the Solid Rock Frame-->
		<xsd:attribute name="defaultDrainedLinearTEC" type="real64" default="0" />
		<!--defaultHardening => Hardening parameter (hardening rate is faster for smaller values)-->
		<xsd:attribute name="defaultHardening" type="real64" default="0" />
		<!--defaultInitialFrictionAngle => Initial friction angle (degrees)-->
		<xsd:attribute name="defaultInitialFrictionAngle" type="real64" default="30" />
		<!--defaultPoissonRatio => Default Poisson's Ratio-->
		<xsd:attribute name="defaultPoissonRatio" type="real64" default="-1" />
		<!--defaultResidualFrictionAngle => Residual friction angle (degrees)-->
		<xsd:attribute name="defaultResidualFrictionAngle" type="real64" default="30" />
		<!--defaultShearModulus => Default Shear Modulus Parameter-->
		<xsd:attribute name="defaultShearModulus" type="real64" default="-1" />
		<!--defaultYoungModulus => Default Young's Modulus-->
		<xsd:attribute name="defaultYoungModulus" type="real64" default="-1" />
		<!--relaxationTime => Relaxation time-->
		<xsd:attribute name="relaxationTime" type="real64" use="required" />
		<!--name => A name is required for any non-unique nodes-->
		<xsd:attribute name="name" type="groupName" use="required" />
	</xsd:complexType>
	<xsd:complexType name="ViscoModifiedCamClayType">
		<!--defaultCslSlope => Slope of the critical state line-->
		<xsd:attribute name="defaultCslSlope" type="real64" default="1" />
		<!--defaultDensity => Default Material Density-->
		<xsd:attribute name="defaultDensity" type="real64" use="required" />
		<!--defaultDrainedLinearTEC => Default Linear Thermal Expansion Coefficient of the Solid Rock Frame-->
		<xsd:attribute name="defaultDrainedLinearTEC" type="real64" default="0" />
		<!--defaultPreConsolidationPressure => Initial preconsolidation pressure-->
		<xsd:attribute name="defaultPreConsolidationPressure" type="real64" default="-1.5" />
		<!--defaultRecompressionIndex => Recompresion Index-->
		<xsd:attribute name="defaultRecompressionIndex" type="real64" default="0.002" />
		<!--defaultRefPressure => Reference Pressure-->
		<xsd:attribute name="defaultRefPressure" type="real64" default="-1" />
		<!--defaultRefStrainVol => Reference Volumetric Strain-->
		<xsd:attribute name="defaultRefStrainVol" type="real64" default="0" />
		<!--defaultShearModulus => Elastic Shear Modulus Parameter-->
		<xsd:attribute name="defaultShearModulus" type="real64" default="-1" />
		<!--defaultVirginCompressionIndex => Virgin compression index-->
		<xsd:attribute name="defaultVirginCompressionIndex" type="real64" default="0.005" />
		<!--relaxationTime => Relaxation time-->
		<xsd:attribute name="relaxationTime" type="real64" use="required" />
		<!--name => A name is required for any non-unique nodes-->
		<xsd:attribute name="name" type="groupName" use="required" />
	</xsd:complexType>
	<xsd:complexType name="WillisRichardsPermeabilityType">
		<!--dilationCoefficient => Dilation coefficient (tan of dilation angle).-->
		<xsd:attribute name="dilationCoefficient" type="real64" use="required" />
		<!--maxFracAperture => Maximum fracture aperture at zero contact stress.-->
		<xsd:attribute name="maxFracAperture" type="real64" use="required" />
		<!--refClosureStress => Effective normal stress causes 90% reduction in aperture.-->
		<xsd:attribute name="refClosureStress" type="real64" use="required" />
		<!--name => A name is required for any non-unique nodes-->
		<xsd:attribute name="name" type="groupName" use="required" />
	</xsd:complexType>
	<xsd:complexType name="ElementRegionsType">
		<xsd:choice minOccurs="0" maxOccurs="unbounded">
			<xsd:element name="CellElementRegion" type="CellElementRegionType" />
			<xsd:element name="SurfaceElementRegion" type="SurfaceElementRegionType" />
			<xsd:element name="WellElementRegion" type="WellElementRegionType" />
		</xsd:choice>
	</xsd:complexType>
	<xsd:complexType name="CellElementRegionType">
		<xsd:choice minOccurs="0" maxOccurs="unbounded" />
		<!--cellBlocks => List of the desired cell-blocks qualifiers to contain in this CellElementRegion. Qualifiers can be either cell-block names, region attribute values, or fnmatch pattern.The form of loaded cell-block names is of "regionAttribute_elementType", so "1_tetrahedra"  contains the tetrahedric elements for which the regionAttribute is 1.
The element types are: tetrahedra, pyramids, wedges, hexahedra, pentagonalPrisms, hexagonalPrisms, heptagonalPrisms, octagonalPrisms, nonagonalPrisms, decagonalPrisms, hendecagonalPrisms, polyhedra.-->
		<xsd:attribute name="cellBlocks" type="groupNameRef_array" use="required" />
		<!--coarseningRatio => (no description available)-->
		<xsd:attribute name="coarseningRatio" type="real64" default="0" />
		<!--materialList => List of materials present in this region-->
		<xsd:attribute name="materialList" type="groupNameRef_array" use="required" />
		<!--meshBody => Mesh body that contains this region-->
		<xsd:attribute name="meshBody" type="groupNameRef" default="" />
		<!--name => A name is required for any non-unique nodes-->
		<xsd:attribute name="name" type="groupName" use="required" />
	</xsd:complexType>
	<xsd:complexType name="SurfaceElementRegionType">
		<xsd:choice minOccurs="0" maxOccurs="unbounded" />
		<!--defaultAperture => The default aperture of newly formed surface elements.-->
		<xsd:attribute name="defaultAperture" type="real64" use="required" />
		<!--faceBlock => The name of the face block in the mesh, or the embedded surface.-->
		<xsd:attribute name="faceBlock" type="groupNameRef" default="FractureSubRegion" />
		<!--materialList => List of materials present in this region-->
		<xsd:attribute name="materialList" type="groupNameRef_array" use="required" />
		<!--meshBody => Mesh body that contains this region-->
		<xsd:attribute name="meshBody" type="groupNameRef" default="" />
		<!--subRegionType => Type of surface element subregion. Valid options: {faceElement, embeddedElement}.-->
		<xsd:attribute name="subRegionType" type="geos_SurfaceElementRegion_SurfaceSubRegionType" default="faceElement" />
		<!--name => A name is required for any non-unique nodes-->
		<xsd:attribute name="name" type="groupName" use="required" />
	</xsd:complexType>
	<xsd:simpleType name="geos_SurfaceElementRegion_SurfaceSubRegionType">
		<xsd:restriction base="xsd:string">
			<xsd:pattern value=".*[\[\]`$].*|faceElement|embeddedElement" />
		</xsd:restriction>
	</xsd:simpleType>
	<xsd:complexType name="WellElementRegionType">
		<xsd:choice minOccurs="0" maxOccurs="unbounded" />
		<!--materialList => List of materials present in this region-->
		<xsd:attribute name="materialList" type="groupNameRef_array" use="required" />
		<!--meshBody => Mesh body that contains this region-->
		<xsd:attribute name="meshBody" type="groupNameRef" default="" />
		<!--name => A name is required for any non-unique nodes-->
		<xsd:attribute name="name" type="groupName" use="required" />
	</xsd:complexType>
	<xsd:complexType name="ParticleRegionsType">
		<xsd:choice minOccurs="0" maxOccurs="unbounded">
			<xsd:element name="ParticleRegion" type="ParticleRegionType" />
		</xsd:choice>
	</xsd:complexType>
	<xsd:complexType name="ParticleRegionType">
		<xsd:choice minOccurs="0" maxOccurs="unbounded" />
		<!--materialList => List of materials present in this region-->
		<xsd:attribute name="materialList" type="string_array" use="required" />
		<!--meshBody => Mesh body that contains this region-->
		<xsd:attribute name="meshBody" type="string" default="" />
		<!--particleBlocks => (no description available)-->
		<xsd:attribute name="particleBlocks" type="string_array" default="{}" />
		<!--name => A name is required for any non-unique nodes-->
		<xsd:attribute name="name" type="groupName" use="required" />
	</xsd:complexType>
	<xsd:complexType name="IncludedType">
		<xsd:choice minOccurs="0" maxOccurs="unbounded">
			<xsd:element name="File" type="FileType" />
		</xsd:choice>
	</xsd:complexType>
	<xsd:complexType name="FileType">
		<!--name => The relative file path.-->
		<xsd:attribute name="name" type="path" use="required" />
	</xsd:complexType>
	<xsd:complexType name="ParametersType">
		<xsd:choice minOccurs="0" maxOccurs="unbounded">
			<xsd:element name="Parameter" type="ParameterType" />
		</xsd:choice>
	</xsd:complexType>
	<xsd:complexType name="ParameterType">
		<!--value => Input parameter definition for the preprocessor-->
		<xsd:attribute name="value" type="string" use="required" />
		<!--name => A name is required for any non-unique nodes-->
		<xsd:attribute name="name" type="groupName" use="required" />
	</xsd:complexType>
	<xsd:complexType name="BenchmarksType">
		<xsd:choice minOccurs="0" maxOccurs="unbounded">
			<xsd:element name="crusher" type="crusherType" maxOccurs="1" />
			<xsd:element name="lassen" type="lassenType" maxOccurs="1" />
			<xsd:element name="quartz" type="quartzType" maxOccurs="1" />
		</xsd:choice>
	</xsd:complexType>
	<xsd:complexType name="crusherType">
		<xsd:choice minOccurs="0" maxOccurs="unbounded">
			<xsd:element name="Run" type="RunType" maxOccurs="1" />
		</xsd:choice>
	</xsd:complexType>
	<xsd:complexType name="RunType">
		<!--args => Any extra command line arguments to pass to GEOSX.-->
		<xsd:attribute name="args" type="string" default="" />
		<!--autoPartition => May be 'Off' or 'On', if 'On' partitioning arguments are created automatically. Default is Off.-->
		<xsd:attribute name="autoPartition" type="string" default="" />
		<!--meshSizes => The target number of elements in the internal mesh (per-process for weak scaling, globally for strong scaling) default doesn't modify the internalMesh.-->
		<xsd:attribute name="meshSizes" type="integer_array" default="{0}" />
		<!--name => The name of this benchmark.-->
		<xsd:attribute name="name" type="string" use="required" />
		<!--nodes => The number of nodes needed to run the base benchmark, default is 1.-->
		<xsd:attribute name="nodes" type="integer" default="0" />
		<!--scaleList => The scales at which to run the problem ( scale * nodes * tasksPerNode ).-->
		<xsd:attribute name="scaleList" type="integer_array" default="{0}" />
		<!--scaling => Whether to run a scaling, and which type of scaling to run.-->
		<xsd:attribute name="scaling" type="string" default="" />
		<!--tasksPerNode => The number of tasks per node to run the benchmark with.-->
		<xsd:attribute name="tasksPerNode" type="integer" use="required" />
		<!--threadsPerTask => The number of threads per task to run the benchmark with.-->
		<xsd:attribute name="threadsPerTask" type="integer" default="0" />
		<!--timeLimit => The time limit of the benchmark.-->
		<xsd:attribute name="timeLimit" type="integer" default="0" />
	</xsd:complexType>
	<xsd:complexType name="lassenType">
		<xsd:choice minOccurs="0" maxOccurs="unbounded">
			<xsd:element name="Run" type="RunType" maxOccurs="1" />
		</xsd:choice>
	</xsd:complexType>
	<xsd:complexType name="quartzType">
		<xsd:choice minOccurs="0" maxOccurs="unbounded">
			<xsd:element name="Run" type="RunType" maxOccurs="1" />
		</xsd:choice>
	</xsd:complexType>
</xsd:schema><|MERGE_RESOLUTION|>--- conflicted
+++ resolved
@@ -397,6 +397,10 @@
 				</xsd:unique>
 				<xsd:unique name="SolversQuasiDynamicEQUniqueName">
 					<xsd:selector xpath="QuasiDynamicEQ" />
+					<xsd:field xpath="@name" />
+				</xsd:unique>
+				<xsd:unique name="SolversQuasiDynamicEQRK32UniqueName">
+					<xsd:selector xpath="QuasiDynamicEQRK32" />
 					<xsd:field xpath="@name" />
 				</xsd:unique>
 				<xsd:unique name="SolversReactiveCompositionalMultiphaseOBLUniqueName">
@@ -2262,6 +2266,7 @@
 			<xsd:element name="PhaseFieldFracture" type="PhaseFieldFractureType" />
 			<xsd:element name="ProppantTransport" type="ProppantTransportType" />
 			<xsd:element name="QuasiDynamicEQ" type="QuasiDynamicEQType" />
+			<xsd:element name="QuasiDynamicEQRK32" type="QuasiDynamicEQRK32Type" />
 			<xsd:element name="ReactiveCompositionalMultiphaseOBL" type="ReactiveCompositionalMultiphaseOBLType" />
 			<xsd:element name="SeismicityRate" type="SeismicityRateType" />
 			<xsd:element name="SinglePhaseFVM" type="SinglePhaseFVMType" />
@@ -3211,7 +3216,7 @@
 		<!--maxNumResolves => Value to indicate how many resolves may be executed to perform surface generation after the execution of flow and mechanics solver. -->
 		<xsd:attribute name="maxNumResolves" type="integer" default="10" />
 		<!--newFractureInitializationType => Type of new fracture element initialization. Can be Pressure or Displacement. -->
-		<xsd:attribute name="newFractureInitializationType" type="geos_HydrofractureSolver_lt_geos_SinglePhasePoromechanics_lt_geos_SinglePhaseBase_cm_-geos_SolidMechanicsLagrangianFEM_gt_-_gt__InitializationType" default="Pressure" />
+		<xsd:attribute name="newFractureInitializationType" type="geos_HydrofractureSolver_lt_geos_SinglePhasePoromechanics_lt_geos_SinglePhaseBase_cm_-geos_SolidMechanicsLagrangianFEM_gt__gt__InitializationType" default="Pressure" />
 		<!--solidSolverName => Name of the solid solver used by the coupled solver-->
 		<xsd:attribute name="solidSolverName" type="groupNameRef" use="required" />
 		<!--stabilizationMultiplier => Constant multiplier of stabilization strength-->
@@ -3234,7 +3239,7 @@
 		<!--name => A name is required for any non-unique nodes-->
 		<xsd:attribute name="name" type="groupName" use="required" />
 	</xsd:complexType>
-	<xsd:simpleType name="geos_HydrofractureSolver_lt_geos_SinglePhasePoromechanics_lt_geos_SinglePhaseBase_cm_-geos_SolidMechanicsLagrangianFEM_gt_-_gt__InitializationType">
+	<xsd:simpleType name="geos_HydrofractureSolver_lt_geos_SinglePhasePoromechanics_lt_geos_SinglePhaseBase_cm_-geos_SolidMechanicsLagrangianFEM_gt__gt__InitializationType">
 		<xsd:restriction base="xsd:string">
 			<xsd:pattern value=".*[\[\]`$].*|Pressure|Displacement" />
 		</xsd:restriction>
@@ -3508,14 +3513,6 @@
 		</xsd:choice>
 		<!--cflFactor => Factor to apply to the `CFL condition <http://en.wikipedia.org/wiki/Courant-Friedrichs-Lewy_condition>`_ when calculating the maximum allowable time step. Values should be in the interval (0,1] -->
 		<xsd:attribute name="cflFactor" type="real64" default="0.5" />
-<<<<<<< HEAD
-		<!--initialDt => Initial time-step value required by the solver to the event manager.-->
-		<xsd:attribute name="initialDt" type="real64" default="1e+99" />
-		<!--logLevel => Log level-->
-		<xsd:attribute name="logLevel" type="integer" default="0" />
-		<!--maxNumberOfNewtonIterations => Maximum number of Newton iterations string.-->
-		<xsd:attribute name="maxNumberOfNewtonIterations" type="integer" default="5" />
-=======
 		<!--discretization => Name of discretization object (defined in the :ref:`NumericalMethodsManager`) to use for this solver. For instance, if this is a Finite Element Solver, the name of a :ref:`FiniteElement` should be specified. If this is a Finite Volume Method, the name of a :ref:`FiniteVolume` discretization should be specified.-->
 		<xsd:attribute name="discretization" type="groupNameRef" use="required" />
 		<!--initialDt => Initial time-step value required by the solver to the event manager.-->
@@ -3533,18 +3530,49 @@
 2
  - The summary of declared fields and coupling-->
 		<xsd:attribute name="logLevel" type="integer" default="0" />
->>>>>>> dc6a6be3
 		<!--shearImpedance => Shear impedance.-->
 		<xsd:attribute name="shearImpedance" type="real64" use="required" />
 		<!--stressSolverName => Name of solver for computing stress. If empty, the spring-slider model is run.-->
 		<xsd:attribute name="stressSolverName" type="string" default="" />
 		<!--targetRegions => Allowable regions that the solver may be applied to. Note that this does not indicate that the solver will be applied to these regions, only that allocation will occur such that the solver may be applied to these regions. The decision about what regions this solver will beapplied to rests in the EventManager.-->
 		<xsd:attribute name="targetRegions" type="groupNameRef_array" use="required" />
-<<<<<<< HEAD
-=======
 		<!--targetSlipIncrement => Target slip incrmeent for timestep size selction-->
 		<xsd:attribute name="targetSlipIncrement" type="real64" default="1e-07" />
->>>>>>> dc6a6be3
+		<!--writeLinearSystem => Write matrix, rhs, solution to screen ( = 1) or file ( = 2).-->
+		<xsd:attribute name="writeLinearSystem" type="integer" default="0" />
+		<!--name => A name is required for any non-unique nodes-->
+		<xsd:attribute name="name" type="groupName" use="required" />
+	</xsd:complexType>
+	<xsd:complexType name="QuasiDynamicEQRK32Type">
+		<xsd:choice minOccurs="0" maxOccurs="unbounded">
+			<xsd:element name="LinearSolverParameters" type="LinearSolverParametersType" maxOccurs="1" />
+			<xsd:element name="NonlinearSolverParameters" type="NonlinearSolverParametersType" maxOccurs="1" />
+		</xsd:choice>
+		<!--cflFactor => Factor to apply to the `CFL condition <http://en.wikipedia.org/wiki/Courant-Friedrichs-Lewy_condition>`_ when calculating the maximum allowable time step. Values should be in the interval (0,1] -->
+		<xsd:attribute name="cflFactor" type="real64" default="0.5" />
+		<!--discretization => Name of discretization object (defined in the :ref:`NumericalMethodsManager`) to use for this solver. For instance, if this is a Finite Element Solver, the name of a :ref:`FiniteElement` should be specified. If this is a Finite Volume Method, the name of a :ref:`FiniteVolume` discretization should be specified.-->
+		<xsd:attribute name="discretization" type="groupNameRef" use="required" />
+		<!--initialDt => Initial time-step value required by the solver to the event manager.-->
+		<xsd:attribute name="initialDt" type="real64" default="1e+99" />
+		<!--logLevel => Sets the level of information to write in the standard output (the console typically).
+Level 0 outputs no specific information for this solver. Higher levels require more outputs.
+1
+ - Line search information
+ - Solution information (scaling, maximum changes, quality check)
+ - Convergence information
+ - Time step information
+ - Linear solver information
+ - Nonlinear solver information
+ - Solver timers information
+2
+ - The summary of declared fields and coupling-->
+		<xsd:attribute name="logLevel" type="integer" default="0" />
+		<!--shearImpedance => Shear impedance.-->
+		<xsd:attribute name="shearImpedance" type="real64" use="required" />
+		<!--stressSolverName => Name of solver for computing stress. If empty, the spring-slider model is run.-->
+		<xsd:attribute name="stressSolverName" type="string" default="" />
+		<!--targetRegions => Allowable regions that the solver may be applied to. Note that this does not indicate that the solver will be applied to these regions, only that allocation will occur such that the solver may be applied to these regions. The decision about what regions this solver will beapplied to rests in the EventManager.-->
+		<xsd:attribute name="targetRegions" type="groupNameRef_array" use="required" />
 		<!--writeLinearSystem => Write matrix, rhs, solution to screen ( = 1) or file ( = 2).-->
 		<xsd:attribute name="writeLinearSystem" type="integer" default="0" />
 		<!--name => A name is required for any non-unique nodes-->
@@ -6262,8 +6290,6 @@
 		<xsd:attribute name="name" type="groupName" use="required" />
 	</xsd:complexType>
 	<xsd:complexType name="RateAndStateFrictionType">
-<<<<<<< HEAD
-=======
 		<!--defaultA => Default value of the Rate- and State-dependent friction coefficient a.-->
 		<xsd:attribute name="defaultA" type="real64" use="required" />
 		<!--defaultB => Default value of the Rate- and State-dependent friction coefficient b.-->
@@ -6274,7 +6300,6 @@
 		<xsd:attribute name="defaultReferenceFrictionCoefficient" type="real64" use="required" />
 		<!--defaultReferenceVelocity => Default value of the Rate- and State-dependent friction reference slip rate.-->
 		<xsd:attribute name="defaultReferenceVelocity" type="real64" use="required" />
->>>>>>> dc6a6be3
 		<!--displacementJumpThreshold => A threshold valued to determine whether a fracture is open or not.-->
 		<xsd:attribute name="displacementJumpThreshold" type="real64" default="2.22045e-16" />
 		<!--name => A name is required for any non-unique nodes-->
