--- conflicted
+++ resolved
@@ -808,11 +808,11 @@
 		</xsd:choice>
 	</xsd:complexType>
 	<xsd:complexType name="AquiferType">
-		<!--allowAllPhasesIntoAquifer => Flag to allow all phases to flow into the aquifer. 
-This flag only matters for the configuration in which flow is from reservoir to aquifer. 
-    - If the flag is equal to 1, then all phases, including non-aqueous phases, are allowed to flow into the aquifer. 
-     - If the flag is equal to 0, then only the water phase is allowed to flow into the aquifer. 
-If you are in a configuration in which flow is from reservoir to aquifer and you expect non-aqueous phases to saturate the reservoir cells next to the aquifer, set this flag to 1. 
+		<!--allowAllPhasesIntoAquifer => Flag to allow all phases to flow into the aquifer.
+This flag only matters for the configuration in which flow is from reservoir to aquifer.
+    - If the flag is equal to 1, then all phases, including non-aqueous phases, are allowed to flow into the aquifer.
+     - If the flag is equal to 0, then only the water phase is allowed to flow into the aquifer.
+If you are in a configuration in which flow is from reservoir to aquifer and you expect non-aqueous phases to saturate the reservoir cells next to the aquifer, set this flag to 1.
 This keyword is ignored for single-phase flow simulations-->
 		<xsd:attribute name="allowAllPhasesIntoAquifer" type="integer" default="0" />
 		<!--aquiferAngle => Angle subtended by the aquifer boundary from the center of the reservoir [degress]-->
@@ -1333,7 +1333,7 @@
 		<xsd:attribute name="name" type="string" use="required" />
 	</xsd:complexType>
 	<xsd:complexType name="LinearSolverParametersType">
-		<!--amgAggresiveCoarseningLevels => AMG number levels for aggressive coarsening 
+		<!--amgAggresiveCoarseningLevels => AMG number levels for aggressive coarsening
 Available options are: TODO-->
 		<xsd:attribute name="amgAggresiveCoarseningLevels" type="integer" default="0" />
 		<!--amgCoarseSolver => AMG coarsest level solver/smoother type. Available options are: ``default|jacobi|l1jacobi|fgs|sgs|l1sgs|chebyshev|direct|bgs``-->
@@ -1437,14 +1437,14 @@
 		<xsd:attribute name="dtCutIterLimit" type="real64" default="0.7" />
 		<!--dtIncIterLimit => Fraction of the Max Newton iterations below which the solver asks for the time-step to be doubled for the next dt.-->
 		<xsd:attribute name="dtIncIterLimit" type="real64" default="0.4" />
-		<!--lineSearchAction => How the line search is to be used. Options are: 
+		<!--lineSearchAction => How the line search is to be used. Options are:
  * None    - Do not use line search.
 * Attempt - Use line search. Allow exit from line search without achieving smaller residual than starting residual.
 * Require - Use line search. If smaller residual than starting resdual is not achieved, cut time step.-->
 		<xsd:attribute name="lineSearchAction" type="geosx_NonlinearSolverParameters_LineSearchAction" default="Attempt" />
 		<!--lineSearchCutFactor => Line search cut factor. For instance, a value of 0.5 will result in the effective application of the last solution by a factor of (0.5, 0.25, 0.125, ...)-->
 		<xsd:attribute name="lineSearchCutFactor" type="real64" default="0.5" />
-		<!--lineSearchInterpolationType => Strategy to cut the solution update during the line search. Options are: 
+		<!--lineSearchInterpolationType => Strategy to cut the solution update during the line search. Options are:
  * Linear
 * Parabolic-->
 		<xsd:attribute name="lineSearchInterpolationType" type="geosx_NonlinearSolverParameters_LineSearchInterpolationType" default="Linear" />
@@ -1624,17 +1624,12 @@
 			<xsd:element name="CompositionalMultiphaseFVM" type="CompositionalMultiphaseFVMType" />
 			<xsd:element name="CompositionalMultiphaseHybridFVM" type="CompositionalMultiphaseHybridFVMType" />
 			<xsd:element name="CompositionalMultiphaseReservoir" type="CompositionalMultiphaseReservoirType" />
-<<<<<<< HEAD
-			<xsd:element name="CompositionalMultiphaseWell" type="CompositionalMultiphaseWellType" />
-			<xsd:element name="ElasticSEM" type="ElasticSEMType" />
-=======
 			<xsd:element name="CompositionalMultiphaseWell" type="CompositionalMultiphaseWellType">
 				<xsd:unique name="CompositionalMultiphaseWellWellControlsUniqueName">
 					<xsd:selector xpath="WellControls" />
 					<xsd:field xpath="@name" />
 				</xsd:unique>
 			</xsd:element>
->>>>>>> 2b14bfa4
 			<xsd:element name="EmbeddedSurfaceGenerator" type="EmbeddedSurfaceGeneratorType" />
 			<xsd:element name="FlowProppantTransport" type="FlowProppantTransportType" />
 			<xsd:element name="Hydrofracture" type="HydrofractureType" />
@@ -1812,12 +1807,12 @@
 * phaseVolRate
 * totalVolRate-->
 		<xsd:attribute name="control" type="geosx_WellControls_Control" use="required" />
-		<!--enableCrossflow => Flag to enable crossflow. Currently only supported for injectors: 
- - If the flag is set to 1, both reservoir-to-well flow and well-to-reservoir flow are allowed at the perforations. 
+		<!--enableCrossflow => Flag to enable crossflow. Currently only supported for injectors:
+ - If the flag is set to 1, both reservoir-to-well flow and well-to-reservoir flow are allowed at the perforations.
  - If the flag is set to 0, we only allow well-to-reservoir flow at the perforations.-->
 		<xsd:attribute name="enableCrossflow" type="integer" default="1" />
-		<!--initialPressureCoefficient => Tuning coefficient for the initial well pressure of rate-controlled wells: 
- - Injector pressure at reference depth initialized as: (1+initialPressureCoefficient)*reservoirPressureAtClosestPerforation + density*g*( zRef - zPerf ) 
+		<!--initialPressureCoefficient => Tuning coefficient for the initial well pressure of rate-controlled wells:
+ - Injector pressure at reference depth initialized as: (1+initialPressureCoefficient)*reservoirPressureAtClosestPerforation + density*g*( zRef - zPerf )
  - Producer pressure at reference depth initialized as: (1-initialPressureCoefficient)*reservoirPressureAtClosestPerforation + density*g*( zRef - zPerf ) -->
 		<xsd:attribute name="initialPressureCoefficient" type="real64" default="0.1" />
 		<!--injectionStream => Global component densities of the injection stream [moles/m^3 or kg/m^3]-->
@@ -2366,7 +2361,7 @@
 		<!--stiffnessDamping => Value of stiffness based damping coefficient. -->
 		<xsd:attribute name="stiffnessDamping" type="real64" default="0" />
 		<!--strainTheory => Indicates whether or not to use `Infinitesimal Strain Theory <https://en.wikipedia.org/wiki/Infinitesimal_strain_theory>`_, or `Finite Strain Theory <https://en.wikipedia.org/wiki/Finite_strain_theory>`_. Valid Inputs are:
- 0 - Infinitesimal Strain 
+ 0 - Infinitesimal Strain
  1 - Finite Strain-->
 		<xsd:attribute name="strainTheory" type="integer" default="0" />
 		<!--targetRegions => Allowable regions that the solver may be applied to. Note that this does not indicate that the solver will be applied to these regions, only that allocation will occur such that the solver may be applied to these regions. The decision about what regions this solver will beapplied to rests in the EventManager.-->
@@ -2412,7 +2407,7 @@
 		<!--stiffnessDamping => Value of stiffness based damping coefficient. -->
 		<xsd:attribute name="stiffnessDamping" type="real64" default="0" />
 		<!--strainTheory => Indicates whether or not to use `Infinitesimal Strain Theory <https://en.wikipedia.org/wiki/Infinitesimal_strain_theory>`_, or `Finite Strain Theory <https://en.wikipedia.org/wiki/Finite_strain_theory>`_. Valid Inputs are:
- 0 - Infinitesimal Strain 
+ 0 - Infinitesimal Strain
  1 - Finite Strain-->
 		<xsd:attribute name="strainTheory" type="integer" default="0" />
 		<!--targetRegions => Allowable regions that the solver may be applied to. Note that this does not indicate that the solver will be applied to these regions, only that allocation will occur such that the solver may be applied to these regions. The decision about what regions this solver will beapplied to rests in the EventManager.-->
@@ -2586,12 +2581,12 @@
 		<xsd:attribute name="componentMolarWeight" type="real64_array" use="required" />
 		<!--componentNames => List of component names-->
 		<xsd:attribute name="componentNames" type="string_array" default="{}" />
-		<!--hydrocarbonFormationVolFactorTableNames => List of formation volume factor TableFunction names from the Functions block. 
-The user must provide one TableFunction per hydrocarbon phase, in the order provided in "phaseNames". 
+		<!--hydrocarbonFormationVolFactorTableNames => List of formation volume factor TableFunction names from the Functions block.
+The user must provide one TableFunction per hydrocarbon phase, in the order provided in "phaseNames".
 For instance, if "oil" is before "gas" in "phaseNames", the table order should be: oilTableName, gasTableName-->
 		<xsd:attribute name="hydrocarbonFormationVolFactorTableNames" type="string_array" default="{}" />
-		<!--hydrocarbonViscosityTableNames => List of viscosity TableFunction names from the Functions block. 
-The user must provide one TableFunction per hydrocarbon phase, in the order provided in "phaseNames". 
+		<!--hydrocarbonViscosityTableNames => List of viscosity TableFunction names from the Functions block.
+The user must provide one TableFunction per hydrocarbon phase, in the order provided in "phaseNames".
 For instance, if "oil" is before "gas" in "phaseNames", the table order should be: oilTableName, gasTableName-->
 		<xsd:attribute name="hydrocarbonViscosityTableNames" type="string_array" default="{}" />
 		<!--phaseNames => List of fluid phases-->
@@ -2921,12 +2916,12 @@
 		<xsd:attribute name="componentMolarWeight" type="real64_array" use="required" />
 		<!--componentNames => List of component names-->
 		<xsd:attribute name="componentNames" type="string_array" default="{}" />
-		<!--hydrocarbonFormationVolFactorTableNames => List of formation volume factor TableFunction names from the Functions block. 
-The user must provide one TableFunction per hydrocarbon phase, in the order provided in "phaseNames". 
+		<!--hydrocarbonFormationVolFactorTableNames => List of formation volume factor TableFunction names from the Functions block.
+The user must provide one TableFunction per hydrocarbon phase, in the order provided in "phaseNames".
 For instance, if "oil" is before "gas" in "phaseNames", the table order should be: oilTableName, gasTableName-->
 		<xsd:attribute name="hydrocarbonFormationVolFactorTableNames" type="string_array" default="{}" />
-		<!--hydrocarbonViscosityTableNames => List of viscosity TableFunction names from the Functions block. 
-The user must provide one TableFunction per hydrocarbon phase, in the order provided in "phaseNames". 
+		<!--hydrocarbonViscosityTableNames => List of viscosity TableFunction names from the Functions block.
+The user must provide one TableFunction per hydrocarbon phase, in the order provided in "phaseNames".
 For instance, if "oil" is before "gas" in "phaseNames", the table order should be: oilTableName, gasTableName-->
 		<xsd:attribute name="hydrocarbonViscosityTableNames" type="string_array" default="{}" />
 		<!--phaseNames => List of fluid phases-->
