<?xml version="1.0"?>
<xsd:schema xmlns:xsd="http://www.w3.org/2001/XMLSchema">
	<xsd:annotation>
		<xsd:documentation xml:lang="en">GEOSX Input Schema</xsd:documentation>
	</xsd:annotation>
	<xsd:simpleType name="R1Tensor">
		<xsd:restriction base="xsd:string">
			<xsd:pattern value=".*[\[\]`$].*|\s*\{\s*([+-]?[\d]*([\d]\.?|\.[\d])[\d]*([eE][-+]?[\d]+|\s*)\s*,\s*){2}[+-]?[\d]*([\d]\.?|\.[\d])[\d]*([eE][-+]?[\d]+|\s*)\s*\}\s*" />
		</xsd:restriction>
	</xsd:simpleType>
	<xsd:simpleType name="R1Tensor32">
		<xsd:restriction base="xsd:string">
			<xsd:pattern value=".*[\[\]`$].*|\s*\{\s*([+-]?[\d]*([\d]\.?|\.[\d])[\d]*([eE][-+]?[\d]+|\s*)\s*,\s*){2}[+-]?[\d]*([\d]\.?|\.[\d])[\d]*([eE][-+]?[\d]+|\s*)\s*\}\s*" />
		</xsd:restriction>
	</xsd:simpleType>
	<xsd:simpleType name="R2SymTensor">
		<xsd:restriction base="xsd:string">
			<xsd:pattern value=".*[\[\]`$].*|\s*\{\s*([+-]?[\d]*([\d]\.?|\.[\d])[\d]*([eE][-+]?[\d]+|\s*)\s*,\s*){5}[+-]?[\d]*([\d]\.?|\.[\d])[\d]*([eE][-+]?[\d]+|\s*)\s*\}\s*" />
		</xsd:restriction>
	</xsd:simpleType>
	<xsd:simpleType name="geos_dataRepository_PlotLevel">
		<xsd:restriction base="xsd:string">
			<xsd:pattern value=".*[\[\]`$].*|[+-]?[\d]+" />
		</xsd:restriction>
	</xsd:simpleType>
	<xsd:simpleType name="globalIndex">
		<xsd:restriction base="xsd:string">
			<xsd:pattern value=".*[\[\]`$].*|[+-]?[\d]+" />
		</xsd:restriction>
	</xsd:simpleType>
	<xsd:simpleType name="globalIndex_array">
		<xsd:restriction base="xsd:string">
			<xsd:pattern value=".*[\[\]`$].*|\s*\{\s*(([+-]?[\d]+\s*,\s*)*[+-]?[\d]+\s*)?\}\s*" />
		</xsd:restriction>
	</xsd:simpleType>
	<xsd:simpleType name="globalIndex_array2d">
		<xsd:restriction base="xsd:string">
			<xsd:pattern value=".*[\[\]`$].*|\s*\{\s*(\{\s*(([+-]?[\d]+\s*,\s*)*[+-]?[\d]+\s*)?\}\s*,\s*)*\{\s*(([+-]?[\d]+\s*,\s*)*[+-]?[\d]+\s*)?\}\s*\}\s*" />
		</xsd:restriction>
	</xsd:simpleType>
	<xsd:simpleType name="globalIndex_array3d">
		<xsd:restriction base="xsd:string">
			<xsd:pattern value=".*[\[\]`$].*|\s*\{\s*(\{\s*(\{\s*(([+-]?[\d]+\s*,\s*)*[+-]?[\d]+\s*)?\}\s*,\s*)*\{\s*(([+-]?[\d]+\s*,\s*)*[+-]?[\d]+\s*)?\}\s*\}\s*,\s*)*\{\s*(\{\s*(([+-]?[\d]+\s*,\s*)*[+-]?[\d]+\s*)?\}\s*,\s*)*\{\s*(([+-]?[\d]+\s*,\s*)*[+-]?[\d]+\s*)?\}\s*\}\s*\}\s*" />
		</xsd:restriction>
	</xsd:simpleType>
	<xsd:simpleType name="groupName">
		<xsd:restriction base="xsd:string">
			<xsd:pattern value=".*[\[\]`$].*|[a-zA-Z0-9.\-_]+" />
		</xsd:restriction>
	</xsd:simpleType>
	<xsd:simpleType name="groupNameRef">
		<xsd:restriction base="xsd:string">
			<xsd:pattern value=".*[\[\]`$].*|[a-zA-Z0-9.\-_/]*" />
		</xsd:restriction>
	</xsd:simpleType>
	<xsd:simpleType name="groupNameRef_array">
		<xsd:restriction base="xsd:string">
			<xsd:pattern value=".*[\[\]`$].*|\s*\{\s*(([a-zA-Z0-9.\-_/]*\s*,\s*)*[a-zA-Z0-9.\-_/]*\s*)?\}\s*" />
		</xsd:restriction>
	</xsd:simpleType>
	<xsd:simpleType name="integer">
		<xsd:restriction base="xsd:string">
			<xsd:pattern value=".*[\[\]`$].*|[+-]?[\d]+" />
		</xsd:restriction>
	</xsd:simpleType>
	<xsd:simpleType name="integer_array">
		<xsd:restriction base="xsd:string">
			<xsd:pattern value=".*[\[\]`$].*|\s*\{\s*(([+-]?[\d]+\s*,\s*)*[+-]?[\d]+\s*)?\}\s*" />
		</xsd:restriction>
	</xsd:simpleType>
	<xsd:simpleType name="integer_array2d">
		<xsd:restriction base="xsd:string">
			<xsd:pattern value=".*[\[\]`$].*|\s*\{\s*(\{\s*(([+-]?[\d]+\s*,\s*)*[+-]?[\d]+\s*)?\}\s*,\s*)*\{\s*(([+-]?[\d]+\s*,\s*)*[+-]?[\d]+\s*)?\}\s*\}\s*" />
		</xsd:restriction>
	</xsd:simpleType>
	<xsd:simpleType name="integer_array3d">
		<xsd:restriction base="xsd:string">
			<xsd:pattern value=".*[\[\]`$].*|\s*\{\s*(\{\s*(\{\s*(([+-]?[\d]+\s*,\s*)*[+-]?[\d]+\s*)?\}\s*,\s*)*\{\s*(([+-]?[\d]+\s*,\s*)*[+-]?[\d]+\s*)?\}\s*\}\s*,\s*)*\{\s*(\{\s*(([+-]?[\d]+\s*,\s*)*[+-]?[\d]+\s*)?\}\s*,\s*)*\{\s*(([+-]?[\d]+\s*,\s*)*[+-]?[\d]+\s*)?\}\s*\}\s*\}\s*" />
		</xsd:restriction>
	</xsd:simpleType>
	<xsd:simpleType name="localIndex">
		<xsd:restriction base="xsd:string">
			<xsd:pattern value=".*[\[\]`$].*|[+-]?[\d]+" />
		</xsd:restriction>
	</xsd:simpleType>
	<xsd:simpleType name="localIndex_array">
		<xsd:restriction base="xsd:string">
			<xsd:pattern value=".*[\[\]`$].*|\s*\{\s*(([+-]?[\d]+\s*,\s*)*[+-]?[\d]+\s*)?\}\s*" />
		</xsd:restriction>
	</xsd:simpleType>
	<xsd:simpleType name="localIndex_array2d">
		<xsd:restriction base="xsd:string">
			<xsd:pattern value=".*[\[\]`$].*|\s*\{\s*(\{\s*(([+-]?[\d]+\s*,\s*)*[+-]?[\d]+\s*)?\}\s*,\s*)*\{\s*(([+-]?[\d]+\s*,\s*)*[+-]?[\d]+\s*)?\}\s*\}\s*" />
		</xsd:restriction>
	</xsd:simpleType>
	<xsd:simpleType name="localIndex_array3d">
		<xsd:restriction base="xsd:string">
			<xsd:pattern value=".*[\[\]`$].*|\s*\{\s*(\{\s*(\{\s*(([+-]?[\d]+\s*,\s*)*[+-]?[\d]+\s*)?\}\s*,\s*)*\{\s*(([+-]?[\d]+\s*,\s*)*[+-]?[\d]+\s*)?\}\s*\}\s*,\s*)*\{\s*(\{\s*(([+-]?[\d]+\s*,\s*)*[+-]?[\d]+\s*)?\}\s*,\s*)*\{\s*(([+-]?[\d]+\s*,\s*)*[+-]?[\d]+\s*)?\}\s*\}\s*\}\s*" />
		</xsd:restriction>
	</xsd:simpleType>
	<xsd:simpleType name="mapPair">
		<xsd:restriction base="xsd:string">
			<xsd:pattern value=".*[\[\]`$].*|[^,\{\}\s]*\s*" />
		</xsd:restriction>
	</xsd:simpleType>
	<xsd:simpleType name="path">
		<xsd:restriction base="xsd:string">
			<xsd:pattern value=".*[\[\]`$].*|[^*?&lt;>\|:&quot;;,\s]*\s*" />
		</xsd:restriction>
	</xsd:simpleType>
	<xsd:simpleType name="path_array">
		<xsd:restriction base="xsd:string">
			<xsd:pattern value=".*[\[\]`$].*|\s*\{\s*(([^*?&lt;>\|:&quot;;,\s]+\s*,\s*)*[^*?&lt;>\|:&quot;;,\s]+\s*)?\}\s*" />
		</xsd:restriction>
	</xsd:simpleType>
	<xsd:simpleType name="real32">
		<xsd:restriction base="xsd:string">
			<xsd:pattern value=".*[\[\]`$].*|[+-]?[\d]*([\d]\.?|\.[\d])[\d]*([eE][-+]?[\d]+|\s*)" />
		</xsd:restriction>
	</xsd:simpleType>
	<xsd:simpleType name="real32_array">
		<xsd:restriction base="xsd:string">
			<xsd:pattern value=".*[\[\]`$].*|\s*\{\s*(([+-]?[\d]*([\d]\.?|\.[\d])[\d]*([eE][-+]?[\d]+|\s*)\s*,\s*)*[+-]?[\d]*([\d]\.?|\.[\d])[\d]*([eE][-+]?[\d]+|\s*)\s*)?\}\s*" />
		</xsd:restriction>
	</xsd:simpleType>
	<xsd:simpleType name="real32_array2d">
		<xsd:restriction base="xsd:string">
			<xsd:pattern value=".*[\[\]`$].*|\s*\{\s*(\{\s*(([+-]?[\d]*([\d]\.?|\.[\d])[\d]*([eE][-+]?[\d]+|\s*)\s*,\s*)*[+-]?[\d]*([\d]\.?|\.[\d])[\d]*([eE][-+]?[\d]+|\s*)\s*)?\}\s*,\s*)*\{\s*(([+-]?[\d]*([\d]\.?|\.[\d])[\d]*([eE][-+]?[\d]+|\s*)\s*,\s*)*[+-]?[\d]*([\d]\.?|\.[\d])[\d]*([eE][-+]?[\d]+|\s*)\s*)?\}\s*\}\s*" />
		</xsd:restriction>
	</xsd:simpleType>
	<xsd:simpleType name="real32_array3d">
		<xsd:restriction base="xsd:string">
			<xsd:pattern value=".*[\[\]`$].*|\s*\{\s*(\{\s*(\{\s*(([+-]?[\d]*([\d]\.?|\.[\d])[\d]*([eE][-+]?[\d]+|\s*)\s*,\s*)*[+-]?[\d]*([\d]\.?|\.[\d])[\d]*([eE][-+]?[\d]+|\s*)\s*)?\}\s*,\s*)*\{\s*(([+-]?[\d]*([\d]\.?|\.[\d])[\d]*([eE][-+]?[\d]+|\s*)\s*,\s*)*[+-]?[\d]*([\d]\.?|\.[\d])[\d]*([eE][-+]?[\d]+|\s*)\s*)?\}\s*\}\s*,\s*)*\{\s*(\{\s*(([+-]?[\d]*([\d]\.?|\.[\d])[\d]*([eE][-+]?[\d]+|\s*)\s*,\s*)*[+-]?[\d]*([\d]\.?|\.[\d])[\d]*([eE][-+]?[\d]+|\s*)\s*)?\}\s*,\s*)*\{\s*(([+-]?[\d]*([\d]\.?|\.[\d])[\d]*([eE][-+]?[\d]+|\s*)\s*,\s*)*[+-]?[\d]*([\d]\.?|\.[\d])[\d]*([eE][-+]?[\d]+|\s*)\s*)?\}\s*\}\s*\}\s*" />
		</xsd:restriction>
	</xsd:simpleType>
	<xsd:simpleType name="real64">
		<xsd:restriction base="xsd:string">
			<xsd:pattern value=".*[\[\]`$].*|[+-]?[\d]*([\d]\.?|\.[\d])[\d]*([eE][-+]?[\d]+|\s*)" />
		</xsd:restriction>
	</xsd:simpleType>
	<xsd:simpleType name="real64_array">
		<xsd:restriction base="xsd:string">
			<xsd:pattern value=".*[\[\]`$].*|\s*\{\s*(([+-]?[\d]*([\d]\.?|\.[\d])[\d]*([eE][-+]?[\d]+|\s*)\s*,\s*)*[+-]?[\d]*([\d]\.?|\.[\d])[\d]*([eE][-+]?[\d]+|\s*)\s*)?\}\s*" />
		</xsd:restriction>
	</xsd:simpleType>
	<xsd:simpleType name="real64_array2d">
		<xsd:restriction base="xsd:string">
			<xsd:pattern value=".*[\[\]`$].*|\s*\{\s*(\{\s*(([+-]?[\d]*([\d]\.?|\.[\d])[\d]*([eE][-+]?[\d]+|\s*)\s*,\s*)*[+-]?[\d]*([\d]\.?|\.[\d])[\d]*([eE][-+]?[\d]+|\s*)\s*)?\}\s*,\s*)*\{\s*(([+-]?[\d]*([\d]\.?|\.[\d])[\d]*([eE][-+]?[\d]+|\s*)\s*,\s*)*[+-]?[\d]*([\d]\.?|\.[\d])[\d]*([eE][-+]?[\d]+|\s*)\s*)?\}\s*\}\s*" />
		</xsd:restriction>
	</xsd:simpleType>
	<xsd:simpleType name="real64_array3d">
		<xsd:restriction base="xsd:string">
			<xsd:pattern value=".*[\[\]`$].*|\s*\{\s*(\{\s*(\{\s*(([+-]?[\d]*([\d]\.?|\.[\d])[\d]*([eE][-+]?[\d]+|\s*)\s*,\s*)*[+-]?[\d]*([\d]\.?|\.[\d])[\d]*([eE][-+]?[\d]+|\s*)\s*)?\}\s*,\s*)*\{\s*(([+-]?[\d]*([\d]\.?|\.[\d])[\d]*([eE][-+]?[\d]+|\s*)\s*,\s*)*[+-]?[\d]*([\d]\.?|\.[\d])[\d]*([eE][-+]?[\d]+|\s*)\s*)?\}\s*\}\s*,\s*)*\{\s*(\{\s*(([+-]?[\d]*([\d]\.?|\.[\d])[\d]*([eE][-+]?[\d]+|\s*)\s*,\s*)*[+-]?[\d]*([\d]\.?|\.[\d])[\d]*([eE][-+]?[\d]+|\s*)\s*)?\}\s*,\s*)*\{\s*(([+-]?[\d]*([\d]\.?|\.[\d])[\d]*([eE][-+]?[\d]+|\s*)\s*,\s*)*[+-]?[\d]*([\d]\.?|\.[\d])[\d]*([eE][-+]?[\d]+|\s*)\s*)?\}\s*\}\s*\}\s*" />
		</xsd:restriction>
	</xsd:simpleType>
	<xsd:simpleType name="real64_array4d">
		<xsd:restriction base="xsd:string">
			<xsd:pattern value=".*[\[\]`$].*|\s*\{\s*(\{\s*(\{\s*(\{\s*(([+-]?[\d]*([\d]\.?|\.[\d])[\d]*([eE][-+]?[\d]+|\s*)\s*,\s*)*[+-]?[\d]*([\d]\.?|\.[\d])[\d]*([eE][-+]?[\d]+|\s*)\s*)?\}\s*,\s*)*\{\s*(([+-]?[\d]*([\d]\.?|\.[\d])[\d]*([eE][-+]?[\d]+|\s*)\s*,\s*)*[+-]?[\d]*([\d]\.?|\.[\d])[\d]*([eE][-+]?[\d]+|\s*)\s*)?\}\s*\}\s*,\s*)*\{\s*(\{\s*(([+-]?[\d]*([\d]\.?|\.[\d])[\d]*([eE][-+]?[\d]+|\s*)\s*,\s*)*[+-]?[\d]*([\d]\.?|\.[\d])[\d]*([eE][-+]?[\d]+|\s*)\s*)?\}\s*,\s*)*\{\s*(([+-]?[\d]*([\d]\.?|\.[\d])[\d]*([eE][-+]?[\d]+|\s*)\s*,\s*)*[+-]?[\d]*([\d]\.?|\.[\d])[\d]*([eE][-+]?[\d]+|\s*)\s*)?\}\s*\}\s*\}\s*,\s*)*\{\s*(\{\s*(\{\s*(([+-]?[\d]*([\d]\.?|\.[\d])[\d]*([eE][-+]?[\d]+|\s*)\s*,\s*)*[+-]?[\d]*([\d]\.?|\.[\d])[\d]*([eE][-+]?[\d]+|\s*)\s*)?\}\s*,\s*)*\{\s*(([+-]?[\d]*([\d]\.?|\.[\d])[\d]*([eE][-+]?[\d]+|\s*)\s*,\s*)*[+-]?[\d]*([\d]\.?|\.[\d])[\d]*([eE][-+]?[\d]+|\s*)\s*)?\}\s*\}\s*,\s*)*\{\s*(\{\s*(([+-]?[\d]*([\d]\.?|\.[\d])[\d]*([eE][-+]?[\d]+|\s*)\s*,\s*)*[+-]?[\d]*([\d]\.?|\.[\d])[\d]*([eE][-+]?[\d]+|\s*)\s*)?\}\s*,\s*)*\{\s*(([+-]?[\d]*([\d]\.?|\.[\d])[\d]*([eE][-+]?[\d]+|\s*)\s*,\s*)*[+-]?[\d]*([\d]\.?|\.[\d])[\d]*([eE][-+]?[\d]+|\s*)\s*)?\}\s*\}\s*\}\s*\}\s*" />
		</xsd:restriction>
	</xsd:simpleType>
	<xsd:simpleType name="string">
		<xsd:restriction base="xsd:string">
			<xsd:pattern value=".*[\[\]`$].*|[^,\{\}\s]*\s*" />
		</xsd:restriction>
	</xsd:simpleType>
	<xsd:simpleType name="string_array">
		<xsd:restriction base="xsd:string">
			<xsd:pattern value=".*[\[\]`$].*|\s*\{\s*(([^,\{\}\s]+\s*,\s*)*[^,\{\}\s]+\s*)?\}\s*" />
		</xsd:restriction>
	</xsd:simpleType>
	<xsd:element name="Problem" type="ProblemType" />
	<xsd:complexType name="ProblemType">
		<xsd:choice minOccurs="0" maxOccurs="unbounded">
			<xsd:element name="Events" type="EventsType" minOccurs="1" maxOccurs="1">
				<xsd:unique name="EventsHaltEventUniqueName">
					<xsd:selector xpath="HaltEvent" />
					<xsd:field xpath="@name" />
				</xsd:unique>
				<xsd:unique name="EventsPeriodicEventUniqueName">
					<xsd:selector xpath="PeriodicEvent" />
					<xsd:field xpath="@name" />
				</xsd:unique>
				<xsd:unique name="EventsSoloEventUniqueName">
					<xsd:selector xpath="SoloEvent" />
					<xsd:field xpath="@name" />
				</xsd:unique>
			</xsd:element>
			<xsd:element name="FieldSpecifications" type="FieldSpecificationsType" maxOccurs="1">
				<xsd:unique name="FieldSpecificationsAquiferUniqueName">
					<xsd:selector xpath="Aquifer" />
					<xsd:field xpath="@name" />
				</xsd:unique>
				<xsd:unique name="FieldSpecificationsDirichletUniqueName">
					<xsd:selector xpath="Dirichlet" />
					<xsd:field xpath="@name" />
				</xsd:unique>
				<xsd:unique name="FieldSpecificationsFieldSpecificationUniqueName">
					<xsd:selector xpath="FieldSpecification" />
					<xsd:field xpath="@name" />
				</xsd:unique>
				<xsd:unique name="FieldSpecificationsHydrostaticEquilibriumUniqueName">
					<xsd:selector xpath="HydrostaticEquilibrium" />
					<xsd:field xpath="@name" />
				</xsd:unique>
				<xsd:unique name="FieldSpecificationsPMLUniqueName">
					<xsd:selector xpath="PML" />
					<xsd:field xpath="@name" />
				</xsd:unique>
				<xsd:unique name="FieldSpecificationsSourceFluxUniqueName">
					<xsd:selector xpath="SourceFlux" />
					<xsd:field xpath="@name" />
				</xsd:unique>
				<xsd:unique name="FieldSpecificationsTractionUniqueName">
					<xsd:selector xpath="Traction" />
					<xsd:field xpath="@name" />
				</xsd:unique>
			</xsd:element>
			<xsd:element name="Functions" type="FunctionsType" maxOccurs="1">
				<xsd:unique name="FunctionsCompositeFunctionUniqueName">
					<xsd:selector xpath="CompositeFunction" />
					<xsd:field xpath="@name" />
				</xsd:unique>
				<xsd:unique name="FunctionsMultivariableTableFunctionUniqueName">
					<xsd:selector xpath="MultivariableTableFunction" />
					<xsd:field xpath="@name" />
				</xsd:unique>
				<xsd:unique name="FunctionsSymbolicFunctionUniqueName">
					<xsd:selector xpath="SymbolicFunction" />
					<xsd:field xpath="@name" />
				</xsd:unique>
				<xsd:unique name="FunctionsTableFunctionUniqueName">
					<xsd:selector xpath="TableFunction" />
					<xsd:field xpath="@name" />
				</xsd:unique>
			</xsd:element>
			<xsd:element name="Geometry" type="GeometryType" maxOccurs="1">
				<xsd:unique name="GeometryBoxUniqueName">
					<xsd:selector xpath="Box" />
					<xsd:field xpath="@name" />
				</xsd:unique>
				<xsd:unique name="GeometryCustomPolarObjectUniqueName">
					<xsd:selector xpath="CustomPolarObject" />
					<xsd:field xpath="@name" />
				</xsd:unique>
				<xsd:unique name="GeometryCylinderUniqueName">
					<xsd:selector xpath="Cylinder" />
					<xsd:field xpath="@name" />
				</xsd:unique>
				<xsd:unique name="GeometryDiscUniqueName">
					<xsd:selector xpath="Disc" />
					<xsd:field xpath="@name" />
				</xsd:unique>
				<xsd:unique name="GeometryRectangleUniqueName">
					<xsd:selector xpath="Rectangle" />
					<xsd:field xpath="@name" />
				</xsd:unique>
				<xsd:unique name="GeometryThickPlaneUniqueName">
					<xsd:selector xpath="ThickPlane" />
					<xsd:field xpath="@name" />
				</xsd:unique>
			</xsd:element>
			<xsd:element name="Mesh" type="MeshType" minOccurs="1" maxOccurs="1">
				<xsd:unique name="MeshInternalMeshUniqueName">
					<xsd:selector xpath="InternalMesh" />
					<xsd:field xpath="@name" />
				</xsd:unique>
				<xsd:unique name="MeshInternalWellboreUniqueName">
					<xsd:selector xpath="InternalWellbore" />
					<xsd:field xpath="@name" />
				</xsd:unique>
				<xsd:unique name="MeshParticleMeshUniqueName">
					<xsd:selector xpath="ParticleMesh" />
					<xsd:field xpath="@name" />
				</xsd:unique>
				<xsd:unique name="MeshVTKMeshUniqueName">
					<xsd:selector xpath="VTKMesh" />
					<xsd:field xpath="@name" />
				</xsd:unique>
			</xsd:element>
			<xsd:element name="NumericalMethods" type="NumericalMethodsType" maxOccurs="1" />
			<xsd:element name="Outputs" type="OutputsType" minOccurs="1" maxOccurs="1">
				<xsd:unique name="OutputsBlueprintUniqueName">
					<xsd:selector xpath="Blueprint" />
					<xsd:field xpath="@name" />
				</xsd:unique>
				<xsd:unique name="OutputsChomboIOUniqueName">
					<xsd:selector xpath="ChomboIO" />
					<xsd:field xpath="@name" />
				</xsd:unique>
				<xsd:unique name="OutputsPythonUniqueName">
					<xsd:selector xpath="Python" />
					<xsd:field xpath="@name" />
				</xsd:unique>
				<xsd:unique name="OutputsRestartUniqueName">
					<xsd:selector xpath="Restart" />
					<xsd:field xpath="@name" />
				</xsd:unique>
				<xsd:unique name="OutputsSiloUniqueName">
					<xsd:selector xpath="Silo" />
					<xsd:field xpath="@name" />
				</xsd:unique>
				<xsd:unique name="OutputsTimeHistoryUniqueName">
					<xsd:selector xpath="TimeHistory" />
					<xsd:field xpath="@name" />
				</xsd:unique>
				<xsd:unique name="OutputsVTKUniqueName">
					<xsd:selector xpath="VTK" />
					<xsd:field xpath="@name" />
				</xsd:unique>
			</xsd:element>
			<xsd:element name="Solvers" type="SolversType" minOccurs="1" maxOccurs="1">
				<xsd:unique name="SolversAcousticFirstOrderSEMUniqueName">
					<xsd:selector xpath="AcousticFirstOrderSEM" />
					<xsd:field xpath="@name" />
				</xsd:unique>
				<xsd:unique name="SolversAcousticSEMUniqueName">
					<xsd:selector xpath="AcousticSEM" />
					<xsd:field xpath="@name" />
				</xsd:unique>
				<xsd:unique name="SolversAcousticVTISEMUniqueName">
					<xsd:selector xpath="AcousticVTISEM" />
					<xsd:field xpath="@name" />
				</xsd:unique>
				<xsd:unique name="SolversCompositionalMultiphaseFVMUniqueName">
					<xsd:selector xpath="CompositionalMultiphaseFVM" />
					<xsd:field xpath="@name" />
				</xsd:unique>
				<xsd:unique name="SolversCompositionalMultiphaseHybridFVMUniqueName">
					<xsd:selector xpath="CompositionalMultiphaseHybridFVM" />
					<xsd:field xpath="@name" />
				</xsd:unique>
				<xsd:unique name="SolversCompositionalMultiphaseReservoirUniqueName">
					<xsd:selector xpath="CompositionalMultiphaseReservoir" />
					<xsd:field xpath="@name" />
				</xsd:unique>
				<xsd:unique name="SolversCompositionalMultiphaseReservoirPoromechanicsUniqueName">
					<xsd:selector xpath="CompositionalMultiphaseReservoirPoromechanics" />
					<xsd:field xpath="@name" />
				</xsd:unique>
				<xsd:unique name="SolversCompositionalMultiphaseWellUniqueName">
					<xsd:selector xpath="CompositionalMultiphaseWell" />
					<xsd:field xpath="@name" />
				</xsd:unique>
				<xsd:unique name="SolversElasticFirstOrderSEMUniqueName">
					<xsd:selector xpath="ElasticFirstOrderSEM" />
					<xsd:field xpath="@name" />
				</xsd:unique>
				<xsd:unique name="SolversElasticSEMUniqueName">
					<xsd:selector xpath="ElasticSEM" />
					<xsd:field xpath="@name" />
				</xsd:unique>
				<xsd:unique name="SolversEmbeddedSurfaceGeneratorUniqueName">
					<xsd:selector xpath="EmbeddedSurfaceGenerator" />
					<xsd:field xpath="@name" />
				</xsd:unique>
				<xsd:unique name="SolversFlowProppantTransportUniqueName">
					<xsd:selector xpath="FlowProppantTransport" />
					<xsd:field xpath="@name" />
				</xsd:unique>
				<xsd:unique name="SolversHydrofractureUniqueName">
					<xsd:selector xpath="Hydrofracture" />
					<xsd:field xpath="@name" />
				</xsd:unique>
				<xsd:unique name="SolversLagrangianContactUniqueName">
					<xsd:selector xpath="LagrangianContact" />
					<xsd:field xpath="@name" />
				</xsd:unique>
				<xsd:unique name="SolversLaplaceFEMUniqueName">
					<xsd:selector xpath="LaplaceFEM" />
					<xsd:field xpath="@name" />
				</xsd:unique>
				<xsd:unique name="SolversMultiphasePoromechanicsUniqueName">
					<xsd:selector xpath="MultiphasePoromechanics" />
					<xsd:field xpath="@name" />
				</xsd:unique>
				<xsd:unique name="SolversMultiphasePoromechanicsReservoirUniqueName">
					<xsd:selector xpath="MultiphasePoromechanicsReservoir" />
					<xsd:field xpath="@name" />
				</xsd:unique>
				<xsd:unique name="SolversPhaseFieldDamageFEMUniqueName">
					<xsd:selector xpath="PhaseFieldDamageFEM" />
					<xsd:field xpath="@name" />
				</xsd:unique>
				<xsd:unique name="SolversPhaseFieldFractureUniqueName">
					<xsd:selector xpath="PhaseFieldFracture" />
					<xsd:field xpath="@name" />
				</xsd:unique>
				<xsd:unique name="SolversProppantTransportUniqueName">
					<xsd:selector xpath="ProppantTransport" />
					<xsd:field xpath="@name" />
				</xsd:unique>
				<xsd:unique name="SolversReactiveCompositionalMultiphaseOBLUniqueName">
					<xsd:selector xpath="ReactiveCompositionalMultiphaseOBL" />
					<xsd:field xpath="@name" />
				</xsd:unique>
				<xsd:unique name="SolversSinglePhaseFVMUniqueName">
					<xsd:selector xpath="SinglePhaseFVM" />
					<xsd:field xpath="@name" />
				</xsd:unique>
				<xsd:unique name="SolversSinglePhaseHybridFVMUniqueName">
					<xsd:selector xpath="SinglePhaseHybridFVM" />
					<xsd:field xpath="@name" />
				</xsd:unique>
				<xsd:unique name="SolversSinglePhasePoromechanicsUniqueName">
					<xsd:selector xpath="SinglePhasePoromechanics" />
					<xsd:field xpath="@name" />
				</xsd:unique>
				<xsd:unique name="SolversSinglePhasePoromechanicsConformingFracturesUniqueName">
					<xsd:selector xpath="SinglePhasePoromechanicsConformingFractures" />
					<xsd:field xpath="@name" />
				</xsd:unique>
				<xsd:unique name="SolversSinglePhasePoromechanicsEmbeddedFracturesUniqueName">
					<xsd:selector xpath="SinglePhasePoromechanicsEmbeddedFractures" />
					<xsd:field xpath="@name" />
				</xsd:unique>
				<xsd:unique name="SolversSinglePhasePoromechanicsReservoirUniqueName">
					<xsd:selector xpath="SinglePhasePoromechanicsReservoir" />
					<xsd:field xpath="@name" />
				</xsd:unique>
				<xsd:unique name="SolversSinglePhaseProppantFVMUniqueName">
					<xsd:selector xpath="SinglePhaseProppantFVM" />
					<xsd:field xpath="@name" />
				</xsd:unique>
				<xsd:unique name="SolversSinglePhaseReservoirUniqueName">
					<xsd:selector xpath="SinglePhaseReservoir" />
					<xsd:field xpath="@name" />
				</xsd:unique>
				<xsd:unique name="SolversSinglePhaseReservoirPoromechanicsUniqueName">
					<xsd:selector xpath="SinglePhaseReservoirPoromechanics" />
					<xsd:field xpath="@name" />
				</xsd:unique>
				<xsd:unique name="SolversSinglePhaseWellUniqueName">
					<xsd:selector xpath="SinglePhaseWell" />
					<xsd:field xpath="@name" />
				</xsd:unique>
				<xsd:unique name="SolversSolidMechanicsEmbeddedFracturesUniqueName">
					<xsd:selector xpath="SolidMechanicsEmbeddedFractures" />
					<xsd:field xpath="@name" />
				</xsd:unique>
				<xsd:unique name="SolversSolidMechanicsLagrangianSSLEUniqueName">
					<xsd:selector xpath="SolidMechanicsLagrangianSSLE" />
					<xsd:field xpath="@name" />
				</xsd:unique>
				<xsd:unique name="SolversSolidMechanics_LagrangianFEMUniqueName">
					<xsd:selector xpath="SolidMechanics_LagrangianFEM" />
					<xsd:field xpath="@name" />
				</xsd:unique>
				<xsd:unique name="SolversSolidMechanics_MPMUniqueName">
					<xsd:selector xpath="SolidMechanics_MPM" />
					<xsd:field xpath="@name" />
				</xsd:unique>
				<xsd:unique name="SolversSurfaceGeneratorUniqueName">
					<xsd:selector xpath="SurfaceGenerator" />
					<xsd:field xpath="@name" />
				</xsd:unique>
			</xsd:element>
			<xsd:element name="Tasks" type="TasksType" maxOccurs="1">
				<xsd:unique name="TasksCompositionalMultiphaseReservoirPoromechanicsInitializationUniqueName">
					<xsd:selector xpath="CompositionalMultiphaseReservoirPoromechanicsInitialization" />
					<xsd:field xpath="@name" />
				</xsd:unique>
				<xsd:unique name="TasksCompositionalMultiphaseStatisticsUniqueName">
					<xsd:selector xpath="CompositionalMultiphaseStatistics" />
					<xsd:field xpath="@name" />
				</xsd:unique>
				<xsd:unique name="TasksMultiphasePoromechanicsInitializationUniqueName">
					<xsd:selector xpath="MultiphasePoromechanicsInitialization" />
					<xsd:field xpath="@name" />
				</xsd:unique>
				<xsd:unique name="TasksPVTDriverUniqueName">
					<xsd:selector xpath="PVTDriver" />
					<xsd:field xpath="@name" />
				</xsd:unique>
				<xsd:unique name="TasksPackCollectionUniqueName">
					<xsd:selector xpath="PackCollection" />
					<xsd:field xpath="@name" />
				</xsd:unique>
				<xsd:unique name="TasksReactiveFluidDriverUniqueName">
					<xsd:selector xpath="ReactiveFluidDriver" />
					<xsd:field xpath="@name" />
				</xsd:unique>
				<xsd:unique name="TasksRelpermDriverUniqueName">
					<xsd:selector xpath="RelpermDriver" />
					<xsd:field xpath="@name" />
				</xsd:unique>
				<xsd:unique name="TasksSinglePhasePoromechanicsInitializationUniqueName">
					<xsd:selector xpath="SinglePhasePoromechanicsInitialization" />
					<xsd:field xpath="@name" />
				</xsd:unique>
				<xsd:unique name="TasksSinglePhaseReservoirPoromechanicsInitializationUniqueName">
					<xsd:selector xpath="SinglePhaseReservoirPoromechanicsInitialization" />
					<xsd:field xpath="@name" />
				</xsd:unique>
				<xsd:unique name="TasksSinglePhaseStatisticsUniqueName">
					<xsd:selector xpath="SinglePhaseStatistics" />
					<xsd:field xpath="@name" />
				</xsd:unique>
				<xsd:unique name="TasksSolidMechanicsStateResetUniqueName">
					<xsd:selector xpath="SolidMechanicsStateReset" />
					<xsd:field xpath="@name" />
				</xsd:unique>
				<xsd:unique name="TasksSolidMechanicsStatisticsUniqueName">
					<xsd:selector xpath="SolidMechanicsStatistics" />
					<xsd:field xpath="@name" />
				</xsd:unique>
				<xsd:unique name="TasksTriaxialDriverUniqueName">
					<xsd:selector xpath="TriaxialDriver" />
					<xsd:field xpath="@name" />
				</xsd:unique>
			</xsd:element>
			<xsd:element name="Constitutive" type="ConstitutiveType" maxOccurs="1">
				<xsd:unique name="domainConstitutiveBiotPorosityUniqueName">
					<xsd:selector xpath="BiotPorosity" />
					<xsd:field xpath="@name" />
				</xsd:unique>
				<xsd:unique name="domainConstitutiveBlackOilFluidUniqueName">
					<xsd:selector xpath="BlackOilFluid" />
					<xsd:field xpath="@name" />
				</xsd:unique>
				<xsd:unique name="domainConstitutiveBrooksCoreyBakerRelativePermeabilityUniqueName">
					<xsd:selector xpath="BrooksCoreyBakerRelativePermeability" />
					<xsd:field xpath="@name" />
				</xsd:unique>
				<xsd:unique name="domainConstitutiveBrooksCoreyCapillaryPressureUniqueName">
					<xsd:selector xpath="BrooksCoreyCapillaryPressure" />
					<xsd:field xpath="@name" />
				</xsd:unique>
				<xsd:unique name="domainConstitutiveBrooksCoreyRelativePermeabilityUniqueName">
					<xsd:selector xpath="BrooksCoreyRelativePermeability" />
					<xsd:field xpath="@name" />
				</xsd:unique>
				<xsd:unique name="domainConstitutiveCO2BrineEzrokhiFluidUniqueName">
					<xsd:selector xpath="CO2BrineEzrokhiFluid" />
					<xsd:field xpath="@name" />
				</xsd:unique>
				<xsd:unique name="domainConstitutiveCO2BrineEzrokhiThermalFluidUniqueName">
					<xsd:selector xpath="CO2BrineEzrokhiThermalFluid" />
					<xsd:field xpath="@name" />
				</xsd:unique>
				<xsd:unique name="domainConstitutiveCO2BrinePhillipsFluidUniqueName">
					<xsd:selector xpath="CO2BrinePhillipsFluid" />
					<xsd:field xpath="@name" />
				</xsd:unique>
				<xsd:unique name="domainConstitutiveCO2BrinePhillipsThermalFluidUniqueName">
					<xsd:selector xpath="CO2BrinePhillipsThermalFluid" />
					<xsd:field xpath="@name" />
				</xsd:unique>
				<xsd:unique name="domainConstitutiveCarmanKozenyPermeabilityUniqueName">
					<xsd:selector xpath="CarmanKozenyPermeability" />
					<xsd:field xpath="@name" />
				</xsd:unique>
				<xsd:unique name="domainConstitutiveCeramicDamageUniqueName">
					<xsd:selector xpath="CeramicDamage" />
					<xsd:field xpath="@name" />
				</xsd:unique>
				<xsd:unique name="domainConstitutiveCompositionalMultiphaseFluidUniqueName">
					<xsd:selector xpath="CompositionalMultiphaseFluid" />
					<xsd:field xpath="@name" />
				</xsd:unique>
				<xsd:unique name="domainConstitutiveCompositonalTwoPhaseFluidPengRobinsonUniqueName">
					<xsd:selector xpath="CompositonalTwoPhaseFluidPengRobinson" />
					<xsd:field xpath="@name" />
				</xsd:unique>
				<xsd:unique name="domainConstitutiveCompositonalTwoPhaseFluidSoaveRedlichKwongUniqueName">
					<xsd:selector xpath="CompositonalTwoPhaseFluidSoaveRedlichKwong" />
					<xsd:field xpath="@name" />
				</xsd:unique>
				<xsd:unique name="domainConstitutiveCompressibleSinglePhaseFluidUniqueName">
					<xsd:selector xpath="CompressibleSinglePhaseFluid" />
					<xsd:field xpath="@name" />
				</xsd:unique>
				<xsd:unique name="domainConstitutiveCompressibleSolidCarmanKozenyPermeabilityUniqueName">
					<xsd:selector xpath="CompressibleSolidCarmanKozenyPermeability" />
					<xsd:field xpath="@name" />
				</xsd:unique>
				<xsd:unique name="domainConstitutiveCompressibleSolidConstantPermeabilityUniqueName">
					<xsd:selector xpath="CompressibleSolidConstantPermeability" />
					<xsd:field xpath="@name" />
				</xsd:unique>
				<xsd:unique name="domainConstitutiveCompressibleSolidExponentialDecayPermeabilityUniqueName">
					<xsd:selector xpath="CompressibleSolidExponentialDecayPermeability" />
					<xsd:field xpath="@name" />
				</xsd:unique>
				<xsd:unique name="domainConstitutiveCompressibleSolidParallelPlatesPermeabilityUniqueName">
					<xsd:selector xpath="CompressibleSolidParallelPlatesPermeability" />
					<xsd:field xpath="@name" />
				</xsd:unique>
				<xsd:unique name="domainConstitutiveCompressibleSolidSlipDependentPermeabilityUniqueName">
					<xsd:selector xpath="CompressibleSolidSlipDependentPermeability" />
					<xsd:field xpath="@name" />
				</xsd:unique>
				<xsd:unique name="domainConstitutiveCompressibleSolidWillisRichardsPermeabilityUniqueName">
					<xsd:selector xpath="CompressibleSolidWillisRichardsPermeability" />
					<xsd:field xpath="@name" />
				</xsd:unique>
				<xsd:unique name="domainConstitutiveConstantDiffusionUniqueName">
					<xsd:selector xpath="ConstantDiffusion" />
					<xsd:field xpath="@name" />
				</xsd:unique>
				<xsd:unique name="domainConstitutiveConstantPermeabilityUniqueName">
					<xsd:selector xpath="ConstantPermeability" />
					<xsd:field xpath="@name" />
				</xsd:unique>
				<xsd:unique name="domainConstitutiveCoulombUniqueName">
					<xsd:selector xpath="Coulomb" />
					<xsd:field xpath="@name" />
				</xsd:unique>
				<xsd:unique name="domainConstitutiveDamageElasticIsotropicUniqueName">
					<xsd:selector xpath="DamageElasticIsotropic" />
					<xsd:field xpath="@name" />
				</xsd:unique>
				<xsd:unique name="domainConstitutiveDamageSpectralElasticIsotropicUniqueName">
					<xsd:selector xpath="DamageSpectralElasticIsotropic" />
					<xsd:field xpath="@name" />
				</xsd:unique>
				<xsd:unique name="domainConstitutiveDamageVolDevElasticIsotropicUniqueName">
					<xsd:selector xpath="DamageVolDevElasticIsotropic" />
					<xsd:field xpath="@name" />
				</xsd:unique>
				<xsd:unique name="domainConstitutiveDeadOilFluidUniqueName">
					<xsd:selector xpath="DeadOilFluid" />
					<xsd:field xpath="@name" />
				</xsd:unique>
				<xsd:unique name="domainConstitutiveDelftEggUniqueName">
					<xsd:selector xpath="DelftEgg" />
					<xsd:field xpath="@name" />
				</xsd:unique>
				<xsd:unique name="domainConstitutiveDruckerPragerUniqueName">
					<xsd:selector xpath="DruckerPrager" />
					<xsd:field xpath="@name" />
				</xsd:unique>
				<xsd:unique name="domainConstitutiveElasticIsotropicUniqueName">
					<xsd:selector xpath="ElasticIsotropic" />
					<xsd:field xpath="@name" />
				</xsd:unique>
				<xsd:unique name="domainConstitutiveElasticIsotropicPressureDependentUniqueName">
					<xsd:selector xpath="ElasticIsotropicPressureDependent" />
					<xsd:field xpath="@name" />
				</xsd:unique>
				<xsd:unique name="domainConstitutiveElasticOrthotropicUniqueName">
					<xsd:selector xpath="ElasticOrthotropic" />
					<xsd:field xpath="@name" />
				</xsd:unique>
				<xsd:unique name="domainConstitutiveElasticTransverseIsotropicUniqueName">
					<xsd:selector xpath="ElasticTransverseIsotropic" />
					<xsd:field xpath="@name" />
				</xsd:unique>
				<xsd:unique name="domainConstitutiveExponentialDecayPermeabilityUniqueName">
					<xsd:selector xpath="ExponentialDecayPermeability" />
					<xsd:field xpath="@name" />
				</xsd:unique>
				<xsd:unique name="domainConstitutiveExtendedDruckerPragerUniqueName">
					<xsd:selector xpath="ExtendedDruckerPrager" />
					<xsd:field xpath="@name" />
				</xsd:unique>
				<xsd:unique name="domainConstitutiveFrictionlessContactUniqueName">
					<xsd:selector xpath="FrictionlessContact" />
					<xsd:field xpath="@name" />
				</xsd:unique>
				<xsd:unique name="domainConstitutiveJFunctionCapillaryPressureUniqueName">
					<xsd:selector xpath="JFunctionCapillaryPressure" />
					<xsd:field xpath="@name" />
				</xsd:unique>
				<xsd:unique name="domainConstitutiveLinearIsotropicDispersionUniqueName">
					<xsd:selector xpath="LinearIsotropicDispersion" />
					<xsd:field xpath="@name" />
				</xsd:unique>
				<xsd:unique name="domainConstitutiveModifiedCamClayUniqueName">
					<xsd:selector xpath="ModifiedCamClay" />
					<xsd:field xpath="@name" />
				</xsd:unique>
				<xsd:unique name="domainConstitutiveMultiPhaseConstantThermalConductivityUniqueName">
					<xsd:selector xpath="MultiPhaseConstantThermalConductivity" />
					<xsd:field xpath="@name" />
				</xsd:unique>
				<xsd:unique name="domainConstitutiveMultiPhaseVolumeWeightedThermalConductivityUniqueName">
					<xsd:selector xpath="MultiPhaseVolumeWeightedThermalConductivity" />
					<xsd:field xpath="@name" />
				</xsd:unique>
				<xsd:unique name="domainConstitutiveNullModelUniqueName">
					<xsd:selector xpath="NullModel" />
					<xsd:field xpath="@name" />
				</xsd:unique>
				<xsd:unique name="domainConstitutiveParallelPlatesPermeabilityUniqueName">
					<xsd:selector xpath="ParallelPlatesPermeability" />
					<xsd:field xpath="@name" />
				</xsd:unique>
				<xsd:unique name="domainConstitutiveParticleFluidUniqueName">
					<xsd:selector xpath="ParticleFluid" />
					<xsd:field xpath="@name" />
				</xsd:unique>
				<xsd:unique name="domainConstitutivePerfectlyPlasticUniqueName">
					<xsd:selector xpath="PerfectlyPlastic" />
					<xsd:field xpath="@name" />
				</xsd:unique>
				<xsd:unique name="domainConstitutivePermeabilityBaseUniqueName">
					<xsd:selector xpath="PermeabilityBase" />
					<xsd:field xpath="@name" />
				</xsd:unique>
				<xsd:unique name="domainConstitutivePorousDelftEggUniqueName">
					<xsd:selector xpath="PorousDelftEgg" />
					<xsd:field xpath="@name" />
				</xsd:unique>
				<xsd:unique name="domainConstitutivePorousDruckerPragerUniqueName">
					<xsd:selector xpath="PorousDruckerPrager" />
					<xsd:field xpath="@name" />
				</xsd:unique>
				<xsd:unique name="domainConstitutivePorousElasticIsotropicUniqueName">
					<xsd:selector xpath="PorousElasticIsotropic" />
					<xsd:field xpath="@name" />
				</xsd:unique>
				<xsd:unique name="domainConstitutivePorousElasticOrthotropicUniqueName">
					<xsd:selector xpath="PorousElasticOrthotropic" />
					<xsd:field xpath="@name" />
				</xsd:unique>
				<xsd:unique name="domainConstitutivePorousElasticTransverseIsotropicUniqueName">
					<xsd:selector xpath="PorousElasticTransverseIsotropic" />
					<xsd:field xpath="@name" />
				</xsd:unique>
				<xsd:unique name="domainConstitutivePorousExtendedDruckerPragerUniqueName">
					<xsd:selector xpath="PorousExtendedDruckerPrager" />
					<xsd:field xpath="@name" />
				</xsd:unique>
				<xsd:unique name="domainConstitutivePorousModifiedCamClayUniqueName">
					<xsd:selector xpath="PorousModifiedCamClay" />
					<xsd:field xpath="@name" />
				</xsd:unique>
				<xsd:unique name="domainConstitutivePressurePorosityUniqueName">
					<xsd:selector xpath="PressurePorosity" />
					<xsd:field xpath="@name" />
				</xsd:unique>
				<xsd:unique name="domainConstitutiveProppantPermeabilityUniqueName">
					<xsd:selector xpath="ProppantPermeability" />
					<xsd:field xpath="@name" />
				</xsd:unique>
				<xsd:unique name="domainConstitutiveProppantPorosityUniqueName">
					<xsd:selector xpath="ProppantPorosity" />
					<xsd:field xpath="@name" />
				</xsd:unique>
				<xsd:unique name="domainConstitutiveProppantSlurryFluidUniqueName">
					<xsd:selector xpath="ProppantSlurryFluid" />
					<xsd:field xpath="@name" />
				</xsd:unique>
				<xsd:unique name="domainConstitutiveProppantSolidProppantPermeabilityUniqueName">
					<xsd:selector xpath="ProppantSolidProppantPermeability" />
					<xsd:field xpath="@name" />
				</xsd:unique>
				<xsd:unique name="domainConstitutiveReactiveBrineUniqueName">
					<xsd:selector xpath="ReactiveBrine" />
					<xsd:field xpath="@name" />
				</xsd:unique>
				<xsd:unique name="domainConstitutiveReactiveBrineThermalUniqueName">
					<xsd:selector xpath="ReactiveBrineThermal" />
					<xsd:field xpath="@name" />
				</xsd:unique>
				<xsd:unique name="domainConstitutiveSinglePhaseConstantThermalConductivityUniqueName">
					<xsd:selector xpath="SinglePhaseConstantThermalConductivity" />
					<xsd:field xpath="@name" />
				</xsd:unique>
				<xsd:unique name="domainConstitutiveSlipDependentPermeabilityUniqueName">
					<xsd:selector xpath="SlipDependentPermeability" />
					<xsd:field xpath="@name" />
				</xsd:unique>
				<xsd:unique name="domainConstitutiveSolidInternalEnergyUniqueName">
					<xsd:selector xpath="SolidInternalEnergy" />
					<xsd:field xpath="@name" />
				</xsd:unique>
				<xsd:unique name="domainConstitutiveTableCapillaryPressureUniqueName">
					<xsd:selector xpath="TableCapillaryPressure" />
					<xsd:field xpath="@name" />
				</xsd:unique>
				<xsd:unique name="domainConstitutiveTableRelativePermeabilityUniqueName">
					<xsd:selector xpath="TableRelativePermeability" />
					<xsd:field xpath="@name" />
				</xsd:unique>
				<xsd:unique name="domainConstitutiveTableRelativePermeabilityHysteresisUniqueName">
					<xsd:selector xpath="TableRelativePermeabilityHysteresis" />
					<xsd:field xpath="@name" />
				</xsd:unique>
				<xsd:unique name="domainConstitutiveThermalCompressibleSinglePhaseFluidUniqueName">
					<xsd:selector xpath="ThermalCompressibleSinglePhaseFluid" />
					<xsd:field xpath="@name" />
				</xsd:unique>
				<xsd:unique name="domainConstitutiveVanGenuchtenBakerRelativePermeabilityUniqueName">
					<xsd:selector xpath="VanGenuchtenBakerRelativePermeability" />
					<xsd:field xpath="@name" />
				</xsd:unique>
				<xsd:unique name="domainConstitutiveVanGenuchtenCapillaryPressureUniqueName">
					<xsd:selector xpath="VanGenuchtenCapillaryPressure" />
					<xsd:field xpath="@name" />
				</xsd:unique>
				<xsd:unique name="domainConstitutiveViscoDruckerPragerUniqueName">
					<xsd:selector xpath="ViscoDruckerPrager" />
					<xsd:field xpath="@name" />
				</xsd:unique>
				<xsd:unique name="domainConstitutiveViscoExtendedDruckerPragerUniqueName">
					<xsd:selector xpath="ViscoExtendedDruckerPrager" />
					<xsd:field xpath="@name" />
				</xsd:unique>
				<xsd:unique name="domainConstitutiveViscoModifiedCamClayUniqueName">
					<xsd:selector xpath="ViscoModifiedCamClay" />
					<xsd:field xpath="@name" />
				</xsd:unique>
				<xsd:unique name="domainConstitutiveWillisRichardsPermeabilityUniqueName">
					<xsd:selector xpath="WillisRichardsPermeability" />
					<xsd:field xpath="@name" />
				</xsd:unique>
			</xsd:element>
			<xsd:element name="ElementRegions" type="ElementRegionsType" maxOccurs="1" />
			<xsd:element name="ParticleRegions" type="ParticleRegionsType" maxOccurs="1" />
			<xsd:element name="Included" type="IncludedType" maxOccurs="1">
				<xsd:unique name="IncludedFileUniqueName">
					<xsd:selector xpath="File" />
					<xsd:field xpath="@name" />
				</xsd:unique>
			</xsd:element>
			<xsd:element name="Parameters" type="ParametersType" maxOccurs="1">
				<xsd:unique name="ParametersParameterUniqueName">
					<xsd:selector xpath="Parameter" />
					<xsd:field xpath="@name" />
				</xsd:unique>
			</xsd:element>
			<xsd:element name="Benchmarks" type="BenchmarksType" maxOccurs="1" />
		</xsd:choice>
	</xsd:complexType>
	<xsd:complexType name="EventsType">
		<xsd:choice minOccurs="0" maxOccurs="unbounded">
			<xsd:element name="HaltEvent" type="HaltEventType">
				<xsd:unique name="EventsHaltEventHaltEventUniqueName">
					<xsd:selector xpath="HaltEvent" />
					<xsd:field xpath="@name" />
				</xsd:unique>
				<xsd:unique name="EventsHaltEventPeriodicEventUniqueName">
					<xsd:selector xpath="PeriodicEvent" />
					<xsd:field xpath="@name" />
				</xsd:unique>
				<xsd:unique name="EventsHaltEventSoloEventUniqueName">
					<xsd:selector xpath="SoloEvent" />
					<xsd:field xpath="@name" />
				</xsd:unique>
			</xsd:element>
			<xsd:element name="PeriodicEvent" type="PeriodicEventType">
				<xsd:unique name="EventsPeriodicEventHaltEventUniqueName">
					<xsd:selector xpath="HaltEvent" />
					<xsd:field xpath="@name" />
				</xsd:unique>
				<xsd:unique name="EventsPeriodicEventPeriodicEventUniqueName">
					<xsd:selector xpath="PeriodicEvent" />
					<xsd:field xpath="@name" />
				</xsd:unique>
				<xsd:unique name="EventsPeriodicEventSoloEventUniqueName">
					<xsd:selector xpath="SoloEvent" />
					<xsd:field xpath="@name" />
				</xsd:unique>
			</xsd:element>
			<xsd:element name="SoloEvent" type="SoloEventType">
				<xsd:unique name="EventsSoloEventHaltEventUniqueName">
					<xsd:selector xpath="HaltEvent" />
					<xsd:field xpath="@name" />
				</xsd:unique>
				<xsd:unique name="EventsSoloEventPeriodicEventUniqueName">
					<xsd:selector xpath="PeriodicEvent" />
					<xsd:field xpath="@name" />
				</xsd:unique>
				<xsd:unique name="EventsSoloEventSoloEventUniqueName">
					<xsd:selector xpath="SoloEvent" />
					<xsd:field xpath="@name" />
				</xsd:unique>
			</xsd:element>
		</xsd:choice>
		<!--logLevel => Log level-->
		<xsd:attribute name="logLevel" type="integer" default="0" />
		<!--maxCycle => Maximum simulation cycle for the global event loop.-->
		<xsd:attribute name="maxCycle" type="integer" default="2147483647" />
		<!--maxTime => Maximum simulation time for the global event loop.-->
		<xsd:attribute name="maxTime" type="real64" default="1.79769e+308" />
		<!--minTime => Start simulation time for the global event loop.-->
		<xsd:attribute name="minTime" type="real64" default="0" />
		<!--timeOutputFormat => Format of the time in the GEOS log.-->
		<xsd:attribute name="timeOutputFormat" type="geos_EventManager_TimeOutputFormat" default="seconds" />
	</xsd:complexType>
	<xsd:complexType name="HaltEventType">
		<xsd:choice minOccurs="0" maxOccurs="unbounded">
			<xsd:element name="HaltEvent" type="HaltEventType" />
			<xsd:element name="PeriodicEvent" type="PeriodicEventType" />
			<xsd:element name="SoloEvent" type="SoloEventType" />
		</xsd:choice>
		<!--beginTime => Start time of this event.-->
		<xsd:attribute name="beginTime" type="real64" default="0" />
		<!--endTime => End time of this event.-->
		<xsd:attribute name="endTime" type="real64" default="1e+100" />
		<!--finalDtStretch => Allow the final dt request for this event to grow by this percentage to match the endTime exactly.-->
		<xsd:attribute name="finalDtStretch" type="real64" default="0.001" />
		<!--forceDt => While active, this event will request this timestep value (ignoring any children/targets requests).-->
		<xsd:attribute name="forceDt" type="real64" default="-1" />
		<!--logLevel => Log level-->
		<xsd:attribute name="logLevel" type="integer" default="0" />
		<!--maxEventDt => While active, this event will request a timestep <= this value (depending upon any child/target requests).-->
		<xsd:attribute name="maxEventDt" type="real64" default="-1" />
		<!--maxRuntime => The maximum allowable runtime for the job.-->
		<xsd:attribute name="maxRuntime" type="real64" use="required" />
		<!--target => Name of the object to be executed when the event criteria are met.-->
		<xsd:attribute name="target" type="groupNameRef" default="" />
		<!--targetExactStartStop => If this option is set, the event will reduce its timestep requests to match any specified beginTime/endTimes exactly.-->
		<xsd:attribute name="targetExactStartStop" type="integer" default="1" />
		<!--name => A name is required for any non-unique nodes-->
		<xsd:attribute name="name" type="groupName" use="required" />
	</xsd:complexType>
	<xsd:complexType name="PeriodicEventType">
		<xsd:choice minOccurs="0" maxOccurs="unbounded">
			<xsd:element name="HaltEvent" type="HaltEventType" />
			<xsd:element name="PeriodicEvent" type="PeriodicEventType" />
			<xsd:element name="SoloEvent" type="SoloEventType" />
		</xsd:choice>
		<!--beginTime => Start time of this event.-->
		<xsd:attribute name="beginTime" type="real64" default="0" />
		<!--cycleFrequency => Event application frequency (cycle, default)-->
		<xsd:attribute name="cycleFrequency" type="integer" default="1" />
		<!--endTime => End time of this event.-->
		<xsd:attribute name="endTime" type="real64" default="1e+100" />
		<!--finalDtStretch => Allow the final dt request for this event to grow by this percentage to match the endTime exactly.-->
		<xsd:attribute name="finalDtStretch" type="real64" default="0.001" />
		<!--forceDt => While active, this event will request this timestep value (ignoring any children/targets requests).-->
		<xsd:attribute name="forceDt" type="real64" default="-1" />
		<!--function => Name of an optional function to evaluate when the time/cycle criteria are met.If the result is greater than the specified eventThreshold, the function will continue to execute.-->
		<xsd:attribute name="function" type="groupNameRef" default="" />
		<!--logLevel => Log level-->
		<xsd:attribute name="logLevel" type="integer" default="0" />
		<!--maxEventDt => While active, this event will request a timestep <= this value (depending upon any child/target requests).-->
		<xsd:attribute name="maxEventDt" type="real64" default="-1" />
		<!--object => If the optional function requires an object as an input, specify its path here.-->
		<xsd:attribute name="object" type="groupNameRef" default="" />
		<!--set => If the optional function is applied to an object, specify the setname to evaluate (default = everything).-->
		<xsd:attribute name="set" type="groupNameRef" default="" />
		<!--stat => If the optional function is applied to an object, specify the statistic to compare to the eventThreshold.The current options include: min, avg, and max.-->
		<xsd:attribute name="stat" type="integer" default="0" />
		<!--target => Name of the object to be executed when the event criteria are met.-->
		<xsd:attribute name="target" type="groupNameRef" default="" />
		<!--targetExactStartStop => If this option is set, the event will reduce its timestep requests to match any specified beginTime/endTimes exactly.-->
		<xsd:attribute name="targetExactStartStop" type="integer" default="1" />
		<!--targetExactTimestep => If this option is set, the event will reduce its timestep requests to match the specified timeFrequency perfectly: dt_request = min(dt_request, t_last + time_frequency - time)).-->
		<xsd:attribute name="targetExactTimestep" type="integer" default="1" />
		<!--threshold => If the optional function is used, the event will execute if the value returned by the function exceeds this threshold.-->
		<xsd:attribute name="threshold" type="real64" default="0" />
		<!--timeFrequency => Event application frequency (time).  Note: if this value is specified, it will override any cycle-based behavior.-->
		<xsd:attribute name="timeFrequency" type="real64" default="-1" />
		<!--name => A name is required for any non-unique nodes-->
		<xsd:attribute name="name" type="groupName" use="required" />
	</xsd:complexType>
	<xsd:complexType name="SoloEventType">
		<xsd:choice minOccurs="0" maxOccurs="unbounded">
			<xsd:element name="HaltEvent" type="HaltEventType" />
			<xsd:element name="PeriodicEvent" type="PeriodicEventType" />
			<xsd:element name="SoloEvent" type="SoloEventType" />
		</xsd:choice>
		<!--beginTime => Start time of this event.-->
		<xsd:attribute name="beginTime" type="real64" default="0" />
		<!--endTime => End time of this event.-->
		<xsd:attribute name="endTime" type="real64" default="1e+100" />
		<!--finalDtStretch => Allow the final dt request for this event to grow by this percentage to match the endTime exactly.-->
		<xsd:attribute name="finalDtStretch" type="real64" default="0.001" />
		<!--forceDt => While active, this event will request this timestep value (ignoring any children/targets requests).-->
		<xsd:attribute name="forceDt" type="real64" default="-1" />
		<!--logLevel => Log level-->
		<xsd:attribute name="logLevel" type="integer" default="0" />
		<!--maxEventDt => While active, this event will request a timestep <= this value (depending upon any child/target requests).-->
		<xsd:attribute name="maxEventDt" type="real64" default="-1" />
		<!--target => Name of the object to be executed when the event criteria are met.-->
		<xsd:attribute name="target" type="groupNameRef" default="" />
		<!--targetCycle => Targeted cycle to execute the event.-->
		<xsd:attribute name="targetCycle" type="integer" default="-1" />
		<!--targetExactStartStop => If this option is set, the event will reduce its timestep requests to match any specified beginTime/endTimes exactly.-->
		<xsd:attribute name="targetExactStartStop" type="integer" default="1" />
		<!--targetExactTimestep => If this option is set, the event will reduce its timestep requests to match the specified execution time exactly: dt_request = min(dt_request, t_target - time)).-->
		<xsd:attribute name="targetExactTimestep" type="integer" default="1" />
		<!--targetTime => Targeted time to execute the event.-->
		<xsd:attribute name="targetTime" type="real64" default="-1" />
		<!--name => A name is required for any non-unique nodes-->
		<xsd:attribute name="name" type="groupName" use="required" />
	</xsd:complexType>
	<xsd:simpleType name="geos_EventManager_TimeOutputFormat">
		<xsd:restriction base="xsd:string">
			<xsd:pattern value=".*[\[\]`$].*|seconds|minutes|hours|days|years|full" />
		</xsd:restriction>
	</xsd:simpleType>
	<xsd:complexType name="FieldSpecificationsType">
		<xsd:choice minOccurs="0" maxOccurs="unbounded">
			<xsd:element name="Aquifer" type="AquiferType" />
			<xsd:element name="Dirichlet" type="DirichletType" />
			<xsd:element name="FieldSpecification" type="FieldSpecificationType" />
			<xsd:element name="HydrostaticEquilibrium" type="HydrostaticEquilibriumType" />
			<xsd:element name="PML" type="PMLType" />
			<xsd:element name="SourceFlux" type="SourceFluxType" />
			<xsd:element name="Traction" type="TractionType" />
		</xsd:choice>
	</xsd:complexType>
	<xsd:complexType name="AquiferType">
		<!--allowAllPhasesIntoAquifer => Flag to allow all phases to flow into the aquifer. 
This flag only matters for the configuration in which flow is from reservoir to aquifer. 
    - If the flag is equal to 1, then all phases, including non-aqueous phases, are allowed to flow into the aquifer. 
     - If the flag is equal to 0, then only the water phase is allowed to flow into the aquifer. 
If you are in a configuration in which flow is from reservoir to aquifer and you expect non-aqueous phases to saturate the reservoir cells next to the aquifer, set this flag to 1. 
This keyword is ignored for single-phase flow simulations-->
		<xsd:attribute name="allowAllPhasesIntoAquifer" type="integer" default="0" />
		<!--aquiferAngle => Angle subtended by the aquifer boundary from the center of the reservoir [degress]-->
		<xsd:attribute name="aquiferAngle" type="real64" use="required" />
		<!--aquiferElevation => Aquifer elevation (positive going upward) [m]-->
		<xsd:attribute name="aquiferElevation" type="real64" use="required" />
		<!--aquiferInitialPressure => Aquifer initial pressure [Pa]-->
		<xsd:attribute name="aquiferInitialPressure" type="real64" use="required" />
		<!--aquiferInnerRadius => Aquifer inner radius [m]-->
		<xsd:attribute name="aquiferInnerRadius" type="real64" use="required" />
		<!--aquiferPermeability => Aquifer permeability [m^2]-->
		<xsd:attribute name="aquiferPermeability" type="real64" use="required" />
		<!--aquiferPorosity => Aquifer porosity-->
		<xsd:attribute name="aquiferPorosity" type="real64" use="required" />
		<!--aquiferThickness => Aquifer thickness [m]-->
		<xsd:attribute name="aquiferThickness" type="real64" use="required" />
		<!--aquiferTotalCompressibility => Aquifer total compressibility (rock and fluid) [Pa^-1]-->
		<xsd:attribute name="aquiferTotalCompressibility" type="real64" use="required" />
		<!--aquiferWaterDensity => Aquifer water density [kg.m^-3]-->
		<xsd:attribute name="aquiferWaterDensity" type="real64" use="required" />
		<!--aquiferWaterPhaseComponentFraction => Aquifer water phase component fraction. This keyword is ignored for single-phase flow simulations.-->
		<xsd:attribute name="aquiferWaterPhaseComponentFraction" type="real64_array" default="{0}" />
		<!--aquiferWaterPhaseComponentNames => Aquifer water phase component names. This keyword is ignored for single-phase flow simulations.-->
		<xsd:attribute name="aquiferWaterPhaseComponentNames" type="string_array" default="{}" />
		<!--aquiferWaterViscosity => Aquifer water viscosity [Pa.s]-->
		<xsd:attribute name="aquiferWaterViscosity" type="real64" use="required" />
		<!--bcApplicationTableName => Name of table that specifies the on/off application of the boundary condition.-->
		<xsd:attribute name="bcApplicationTableName" type="groupNameRef" default="" />
		<!--beginTime => Time at which the boundary condition will start being applied.-->
		<xsd:attribute name="beginTime" type="real64" default="-1e+99" />
		<!--direction => Direction to apply boundary condition to.-->
		<xsd:attribute name="direction" type="R1Tensor" default="{0,0,0}" />
		<!--endTime => Time at which the boundary condition will stop being applied.-->
		<xsd:attribute name="endTime" type="real64" default="1e+99" />
		<!--functionName => Name of function that specifies variation of the boundary condition.-->
		<xsd:attribute name="functionName" type="groupNameRef" default="" />
		<!--initialCondition => Boundary condition is applied as an initial condition.-->
		<xsd:attribute name="initialCondition" type="integer" default="0" />
		<!--logLevel => Log level-->
		<xsd:attribute name="logLevel" type="integer" default="0" />
		<!--pressureInfluenceFunctionName => Name of the table describing the pressure influence function
. If not provided, we use a default pressure influence function-->
		<xsd:attribute name="pressureInfluenceFunctionName" type="groupNameRef" default="" />
		<!--scale => Scale factor for value of the boundary condition.-->
		<xsd:attribute name="scale" type="real64" default="0" />
		<!--setNames => Name of sets that boundary condition is applied to.-->
		<xsd:attribute name="setNames" type="groupNameRef_array" use="required" />
		<!--name => A name is required for any non-unique nodes-->
		<xsd:attribute name="name" type="groupName" use="required" />
	</xsd:complexType>
	<xsd:complexType name="DirichletType">
		<!--bcApplicationTableName => Name of table that specifies the on/off application of the boundary condition.-->
		<xsd:attribute name="bcApplicationTableName" type="groupNameRef" default="" />
		<!--beginTime => Time at which the boundary condition will start being applied.-->
		<xsd:attribute name="beginTime" type="real64" default="-1e+99" />
		<!--component => Component of field (if tensor) to apply boundary condition to.-->
		<xsd:attribute name="component" type="integer" default="-1" />
		<!--direction => Direction to apply boundary condition to.-->
		<xsd:attribute name="direction" type="R1Tensor" default="{0,0,0}" />
		<!--endTime => Time at which the boundary condition will stop being applied.-->
		<xsd:attribute name="endTime" type="real64" default="1e+99" />
		<!--fieldName => Name of field that boundary condition is applied to.-->
		<xsd:attribute name="fieldName" type="groupNameRef" default="" />
		<!--functionName => Name of function that specifies variation of the boundary condition.-->
		<xsd:attribute name="functionName" type="groupNameRef" default="" />
		<!--initialCondition => Boundary condition is applied as an initial condition.-->
		<xsd:attribute name="initialCondition" type="integer" default="0" />
		<!--logLevel => Log level-->
		<xsd:attribute name="logLevel" type="integer" default="0" />
		<!--objectPath => Path to the target field-->
		<xsd:attribute name="objectPath" type="groupNameRef" default="" />
		<!--scale => Scale factor for value of the boundary condition.-->
		<xsd:attribute name="scale" type="real64" default="0" />
		<!--setNames => Name of sets that boundary condition is applied to.-->
		<xsd:attribute name="setNames" type="groupNameRef_array" use="required" />
		<!--name => A name is required for any non-unique nodes-->
		<xsd:attribute name="name" type="groupName" use="required" />
	</xsd:complexType>
	<xsd:complexType name="FieldSpecificationType">
		<!--bcApplicationTableName => Name of table that specifies the on/off application of the boundary condition.-->
		<xsd:attribute name="bcApplicationTableName" type="groupNameRef" default="" />
		<!--beginTime => Time at which the boundary condition will start being applied.-->
		<xsd:attribute name="beginTime" type="real64" default="-1e+99" />
		<!--component => Component of field (if tensor) to apply boundary condition to.-->
		<xsd:attribute name="component" type="integer" default="-1" />
		<!--direction => Direction to apply boundary condition to.-->
		<xsd:attribute name="direction" type="R1Tensor" default="{0,0,0}" />
		<!--endTime => Time at which the boundary condition will stop being applied.-->
		<xsd:attribute name="endTime" type="real64" default="1e+99" />
		<!--fieldName => Name of field that boundary condition is applied to.-->
		<xsd:attribute name="fieldName" type="groupNameRef" default="" />
		<!--functionName => Name of function that specifies variation of the boundary condition.-->
		<xsd:attribute name="functionName" type="groupNameRef" default="" />
		<!--initialCondition => Boundary condition is applied as an initial condition.-->
		<xsd:attribute name="initialCondition" type="integer" default="0" />
		<!--logLevel => Log level-->
		<xsd:attribute name="logLevel" type="integer" default="0" />
		<!--objectPath => Path to the target field-->
		<xsd:attribute name="objectPath" type="groupNameRef" default="" />
		<!--scale => Scale factor for value of the boundary condition.-->
		<xsd:attribute name="scale" type="real64" default="0" />
		<!--setNames => Name of sets that boundary condition is applied to.-->
		<xsd:attribute name="setNames" type="groupNameRef_array" use="required" />
		<!--name => A name is required for any non-unique nodes-->
		<xsd:attribute name="name" type="groupName" use="required" />
	</xsd:complexType>
	<xsd:complexType name="HydrostaticEquilibriumType">
		<!--bcApplicationTableName => Name of table that specifies the on/off application of the boundary condition.-->
		<xsd:attribute name="bcApplicationTableName" type="groupNameRef" default="" />
		<!--beginTime => Time at which the boundary condition will start being applied.-->
		<xsd:attribute name="beginTime" type="real64" default="-1e+99" />
		<!--componentFractionVsElevationTableNames => Names of the tables specifying the (component fraction vs elevation) relationship for each component-->
		<xsd:attribute name="componentFractionVsElevationTableNames" type="groupNameRef_array" default="{}" />
		<!--componentNames => Names of the fluid components-->
		<xsd:attribute name="componentNames" type="string_array" default="{}" />
		<!--datumElevation => Datum elevation [m]-->
		<xsd:attribute name="datumElevation" type="real64" use="required" />
		<!--datumPressure => Datum pressure [Pa]-->
		<xsd:attribute name="datumPressure" type="real64" use="required" />
		<!--direction => Direction to apply boundary condition to.-->
		<xsd:attribute name="direction" type="R1Tensor" default="{0,0,0}" />
		<!--elevationIncrementInHydrostaticPressureTable => Elevation increment [m] in the hydrostatic pressure table constructed internally-->
		<xsd:attribute name="elevationIncrementInHydrostaticPressureTable" type="real64" default="0.6096" />
		<!--endTime => Time at which the boundary condition will stop being applied.-->
		<xsd:attribute name="endTime" type="real64" default="1e+99" />
		<!--equilibrationTolerance => Tolerance in the fixed-point iteration scheme used for hydrostatic initialization-->
		<xsd:attribute name="equilibrationTolerance" type="real64" default="0.001" />
		<!--functionName => Name of function that specifies variation of the boundary condition.-->
		<xsd:attribute name="functionName" type="groupNameRef" default="" />
		<!--initialPhaseName => Name of the phase initially saturating the reservoir-->
		<xsd:attribute name="initialPhaseName" type="groupNameRef" default="" />
		<!--logLevel => Log level-->
		<xsd:attribute name="logLevel" type="integer" default="0" />
		<!--maxNumberOfEquilibrationIterations => Maximum number of equilibration iterations-->
		<xsd:attribute name="maxNumberOfEquilibrationIterations" type="integer" default="5" />
		<!--objectPath => Path to the target field-->
		<xsd:attribute name="objectPath" type="groupNameRef" default="" />
		<!--scale => Scale factor for value of the boundary condition.-->
		<xsd:attribute name="scale" type="real64" default="0" />
		<!--temperatureVsElevationTableName => Name of the table specifying the (temperature [K] vs elevation) relationship-->
		<xsd:attribute name="temperatureVsElevationTableName" type="groupNameRef" default="" />
		<!--name => A name is required for any non-unique nodes-->
		<xsd:attribute name="name" type="groupName" use="required" />
	</xsd:complexType>
	<xsd:complexType name="PMLType">
		<!--bcApplicationTableName => Name of table that specifies the on/off application of the boundary condition.-->
		<xsd:attribute name="bcApplicationTableName" type="groupNameRef" default="" />
		<!--beginTime => Time at which the boundary condition will start being applied.-->
		<xsd:attribute name="beginTime" type="real64" default="-1e+99" />
		<!--component => Component of field (if tensor) to apply boundary condition to.-->
		<xsd:attribute name="component" type="integer" default="-1" />
		<!--direction => Direction to apply boundary condition to.-->
		<xsd:attribute name="direction" type="R1Tensor" default="{0,0,0}" />
		<!--endTime => Time at which the boundary condition will stop being applied.-->
		<xsd:attribute name="endTime" type="real64" default="1e+99" />
		<!--functionName => Name of function that specifies variation of the boundary condition.-->
		<xsd:attribute name="functionName" type="groupNameRef" default="" />
		<!--logLevel => Log level-->
		<xsd:attribute name="logLevel" type="integer" default="0" />
		<!--objectPath => Path to the target field-->
		<xsd:attribute name="objectPath" type="groupNameRef" default="" />
		<!--reflectivity => Desired reflectivity of the PML region, used to compute the damping profile-->
		<xsd:attribute name="reflectivity" type="real32" default="0.001" />
		<!--scale => Scale factor for value of the boundary condition.-->
		<xsd:attribute name="scale" type="real64" default="0" />
		<!--setNames => Name of sets that boundary condition is applied to.-->
		<xsd:attribute name="setNames" type="groupNameRef_array" use="required" />
		<!--thicknessMaxXYZ => Thickness of the PML region, at right, back, and bottom sides, used to compute the damping profile-->
		<xsd:attribute name="thicknessMaxXYZ" type="R1Tensor32" default="{-1,-1,-1}" />
		<!--thicknessMinXYZ => Thickness of the PML region, at left, front, and top sides, used to compute the damping profile-->
		<xsd:attribute name="thicknessMinXYZ" type="R1Tensor32" default="{-1,-1,-1}" />
		<!--waveSpeedMaxXYZ => Wave speed in the PML, at right, back, and bottom sides, used to compute the damping profile-->
		<xsd:attribute name="waveSpeedMaxXYZ" type="R1Tensor32" default="{-1,-1,-1}" />
		<!--waveSpeedMinXYZ => Wave speed in the PML, at left, front, and top sides, used to compute the damping profile-->
		<xsd:attribute name="waveSpeedMinXYZ" type="R1Tensor32" default="{-1,-1,-1}" />
		<!--xMax => Maximum (x,y,z) coordinates of the inner PML boundaries-->
		<xsd:attribute name="xMax" type="R1Tensor32" default="{3.40282e+38,3.40282e+38,3.40282e+38}" />
		<!--xMin => Minimum (x,y,z) coordinates of the inner PML boundaries-->
		<xsd:attribute name="xMin" type="R1Tensor32" default="{-3.40282e+38,-3.40282e+38,-3.40282e+38}" />
		<!--name => A name is required for any non-unique nodes-->
		<xsd:attribute name="name" type="groupName" use="required" />
	</xsd:complexType>
	<xsd:complexType name="SourceFluxType">
		<!--bcApplicationTableName => Name of table that specifies the on/off application of the boundary condition.-->
		<xsd:attribute name="bcApplicationTableName" type="groupNameRef" default="" />
		<!--beginTime => Time at which the boundary condition will start being applied.-->
		<xsd:attribute name="beginTime" type="real64" default="-1e+99" />
		<!--component => Component of field (if tensor) to apply boundary condition to.-->
		<xsd:attribute name="component" type="integer" default="-1" />
		<!--direction => Direction to apply boundary condition to.-->
		<xsd:attribute name="direction" type="R1Tensor" default="{0,0,0}" />
		<!--endTime => Time at which the boundary condition will stop being applied.-->
		<xsd:attribute name="endTime" type="real64" default="1e+99" />
		<!--functionName => Name of function that specifies variation of the boundary condition.-->
		<xsd:attribute name="functionName" type="groupNameRef" default="" />
		<!--initialCondition => Boundary condition is applied as an initial condition.-->
		<xsd:attribute name="initialCondition" type="integer" default="0" />
		<!--logLevel => Log level-->
		<xsd:attribute name="logLevel" type="integer" default="0" />
		<!--objectPath => Path to the target field-->
		<xsd:attribute name="objectPath" type="groupNameRef" default="" />
		<!--scale => Scale factor for value of the boundary condition.-->
		<xsd:attribute name="scale" type="real64" default="0" />
		<!--setNames => Name of sets that boundary condition is applied to.-->
		<xsd:attribute name="setNames" type="groupNameRef_array" use="required" />
		<!--name => A name is required for any non-unique nodes-->
		<xsd:attribute name="name" type="groupName" use="required" />
	</xsd:complexType>
	<xsd:complexType name="TractionType">
		<!--bcApplicationTableName => Name of table that specifies the on/off application of the boundary condition.-->
		<xsd:attribute name="bcApplicationTableName" type="groupNameRef" default="" />
		<!--beginTime => Time at which the boundary condition will start being applied.-->
		<xsd:attribute name="beginTime" type="real64" default="-1e+99" />
		<!--direction => Direction to apply boundary condition to.-->
		<xsd:attribute name="direction" type="R1Tensor" default="{0,0,0}" />
		<!--endTime => Time at which the boundary condition will stop being applied.-->
		<xsd:attribute name="endTime" type="real64" default="1e+99" />
		<!--functionName => Name of function that specifies variation of the boundary condition.-->
		<xsd:attribute name="functionName" type="groupNameRef" default="" />
		<!--initialCondition => Boundary condition is applied as an initial condition.-->
		<xsd:attribute name="initialCondition" type="integer" default="0" />
		<!--inputStress => Input stress for tractionType = stress-->
		<xsd:attribute name="inputStress" type="R2SymTensor" default="{0,0,0,0,0,0}" />
		<!--logLevel => Log level-->
		<xsd:attribute name="logLevel" type="integer" default="0" />
		<!--objectPath => Path to the target field-->
		<xsd:attribute name="objectPath" type="groupNameRef" default="" />
		<!--scale => Scale factor for value of the boundary condition.-->
		<xsd:attribute name="scale" type="real64" default="0" />
		<!--setNames => Name of sets that boundary condition is applied to.-->
		<xsd:attribute name="setNames" type="groupNameRef_array" use="required" />
		<!--tractionType => Type of traction boundary condition. Options are:
vector - traction is applied to the faces as specified from the scale and direction,
normal - traction is applied to the faces as a pressure specified from the product of scale and the outward face normal,
stress - traction is applied to the faces as specified by the inner product of input stress and face normal.-->
		<xsd:attribute name="tractionType" type="geos_TractionBoundaryCondition_TractionType" default="vector" />
		<!--name => A name is required for any non-unique nodes-->
		<xsd:attribute name="name" type="groupName" use="required" />
	</xsd:complexType>
	<xsd:simpleType name="geos_TractionBoundaryCondition_TractionType">
		<xsd:restriction base="xsd:string">
			<xsd:pattern value=".*[\[\]`$].*|vector|normal|stress" />
		</xsd:restriction>
	</xsd:simpleType>
	<xsd:complexType name="FunctionsType">
		<xsd:choice minOccurs="0" maxOccurs="unbounded">
			<xsd:element name="CompositeFunction" type="CompositeFunctionType" />
			<xsd:element name="MultivariableTableFunction" type="MultivariableTableFunctionType" />
			<xsd:element name="SymbolicFunction" type="SymbolicFunctionType" />
			<xsd:element name="TableFunction" type="TableFunctionType" />
		</xsd:choice>
	</xsd:complexType>
	<xsd:complexType name="CompositeFunctionType">
		<!--expression => Composite math expression-->
		<xsd:attribute name="expression" type="string" default="" />
		<!--functionNames => List of source functions. The order must match the variableNames argument.-->
		<xsd:attribute name="functionNames" type="string_array" default="{}" />
		<!--inputVarNames => Name of fields are input to function.-->
		<xsd:attribute name="inputVarNames" type="groupNameRef_array" default="{}" />
		<!--variableNames => List of variables in expression-->
		<xsd:attribute name="variableNames" type="groupNameRef_array" default="{}" />
		<!--name => A name is required for any non-unique nodes-->
		<xsd:attribute name="name" type="groupName" use="required" />
	</xsd:complexType>
	<xsd:complexType name="MultivariableTableFunctionType">
		<!--inputVarNames => Name of fields are input to function.-->
		<xsd:attribute name="inputVarNames" type="groupNameRef_array" default="{}" />
		<!--name => A name is required for any non-unique nodes-->
		<xsd:attribute name="name" type="groupName" use="required" />
	</xsd:complexType>
	<xsd:complexType name="SymbolicFunctionType">
		<!--expression => Symbolic math expression-->
		<xsd:attribute name="expression" type="string" use="required" />
		<!--inputVarNames => Name of fields are input to function.-->
		<xsd:attribute name="inputVarNames" type="groupNameRef_array" default="{}" />
		<!--variableNames => List of variables in expression.  The order must match the evaluate argument-->
		<xsd:attribute name="variableNames" type="groupNameRef_array" use="required" />
		<!--name => A name is required for any non-unique nodes-->
		<xsd:attribute name="name" type="groupName" use="required" />
	</xsd:complexType>
	<xsd:complexType name="TableFunctionType">
		<!--coordinateFiles => List of coordinate file names for ND Table-->
		<xsd:attribute name="coordinateFiles" type="path_array" default="{}" />
		<!--coordinates => Coordinates inputs for 1D tables-->
		<xsd:attribute name="coordinates" type="real64_array" default="{0}" />
		<!--inputVarNames => Name of fields are input to function.-->
		<xsd:attribute name="inputVarNames" type="groupNameRef_array" default="{}" />
		<!--interpolation => Interpolation method. Valid options:
* linear
* nearest
* upper
* lower-->
		<xsd:attribute name="interpolation" type="geos_TableFunction_InterpolationType" default="linear" />
		<!--values => Values for 1D tables-->
		<xsd:attribute name="values" type="real64_array" default="{0}" />
		<!--voxelFile => Voxel file name for ND Table-->
		<xsd:attribute name="voxelFile" type="path" default="" />
		<!--name => A name is required for any non-unique nodes-->
		<xsd:attribute name="name" type="groupName" use="required" />
	</xsd:complexType>
	<xsd:simpleType name="geos_TableFunction_InterpolationType">
		<xsd:restriction base="xsd:string">
			<xsd:pattern value=".*[\[\]`$].*|linear|nearest|upper|lower" />
		</xsd:restriction>
	</xsd:simpleType>
	<xsd:complexType name="GeometryType">
		<xsd:choice minOccurs="0" maxOccurs="unbounded">
			<xsd:element name="Box" type="BoxType" />
			<xsd:element name="CustomPolarObject" type="CustomPolarObjectType" />
			<xsd:element name="Cylinder" type="CylinderType" />
			<xsd:element name="Disc" type="DiscType" />
			<xsd:element name="Rectangle" type="RectangleType" />
			<xsd:element name="ThickPlane" type="ThickPlaneType" />
		</xsd:choice>
	</xsd:complexType>
	<xsd:complexType name="BoxType">
		<!--strike => The strike angle of the box-->
		<xsd:attribute name="strike" type="real64" default="-90" />
		<!--xMax => Maximum (x,y,z) coordinates of the box-->
		<xsd:attribute name="xMax" type="R1Tensor" use="required" />
		<!--xMin => Minimum (x,y,z) coordinates of the box-->
		<xsd:attribute name="xMin" type="R1Tensor" use="required" />
		<!--name => A name is required for any non-unique nodes-->
		<xsd:attribute name="name" type="groupName" use="required" />
	</xsd:complexType>
	<xsd:complexType name="CustomPolarObjectType">
		<!--center => (x,y,z) coordinates of the center of the CustomPolarObject-->
		<xsd:attribute name="center" type="R1Tensor" use="required" />
		<!--coefficients => Coefficients of the CustomPolarObject function relating the localradius to the angle theta.-->
		<xsd:attribute name="coefficients" type="real64_array" use="required" />
		<!--lengthVector => Tangent vector defining the orthonormal basis along with the normal.-->
		<xsd:attribute name="lengthVector" type="R1Tensor" use="required" />
		<!--normal => Normal (n_x,n_y,n_z) to the plane (will be normalized automatically)-->
		<xsd:attribute name="normal" type="R1Tensor" use="required" />
		<!--tolerance => Tolerance to determine if a point sits on the CustomPolarObject or not. It is relative to the maximum dimension of the CustomPolarObject.-->
		<xsd:attribute name="tolerance" type="real64" default="1e-05" />
		<!--widthVector => Tangent vector defining the orthonormal basis along with the normal.-->
		<xsd:attribute name="widthVector" type="R1Tensor" use="required" />
		<!--name => A name is required for any non-unique nodes-->
		<xsd:attribute name="name" type="groupName" use="required" />
	</xsd:complexType>
	<xsd:complexType name="CylinderType">
		<!--firstFaceCenter => Center point of the first face of the cylinder-->
		<xsd:attribute name="firstFaceCenter" type="R1Tensor" use="required" />
		<!--innerRadius => Inner radius of the annulus-->
		<xsd:attribute name="innerRadius" type="real64" default="-1" />
		<!--outerRadius => Outer radius of the cylinder-->
		<xsd:attribute name="outerRadius" type="real64" use="required" />
		<!--secondFaceCenter => Center point of the second face of the cylinder-->
		<xsd:attribute name="secondFaceCenter" type="R1Tensor" use="required" />
		<!--name => A name is required for any non-unique nodes-->
		<xsd:attribute name="name" type="groupName" use="required" />
	</xsd:complexType>
	<xsd:complexType name="DiscType">
		<!--center => (x,y,z) coordinates of the center of the disc-->
		<xsd:attribute name="center" type="R1Tensor" use="required" />
		<!--lengthVector => Tangent vector defining the orthonormal basis along with the normal.-->
		<xsd:attribute name="lengthVector" type="R1Tensor" use="required" />
		<!--normal => Normal (n_x,n_y,n_z) to the plane (will be normalized automatically)-->
		<xsd:attribute name="normal" type="R1Tensor" use="required" />
		<!--radius => Radius of the disc.-->
		<xsd:attribute name="radius" type="real64" use="required" />
		<!--tolerance => Tolerance to determine if a point sits on the disc or not. It is relative to the maximum dimension of the disc.-->
		<xsd:attribute name="tolerance" type="real64" default="1e-05" />
		<!--widthVector => Tangent vector defining the orthonormal basis along with the normal.-->
		<xsd:attribute name="widthVector" type="R1Tensor" use="required" />
		<!--name => A name is required for any non-unique nodes-->
		<xsd:attribute name="name" type="groupName" use="required" />
	</xsd:complexType>
	<xsd:complexType name="RectangleType">
		<!--dimensions => Length and width of the bounded plane-->
		<xsd:attribute name="dimensions" type="real64_array" use="required" />
		<!--lengthVector => Tangent vector defining the orthonormal basis along with the normal.-->
		<xsd:attribute name="lengthVector" type="R1Tensor" use="required" />
		<!--normal => Normal (n_x,n_y,n_z) to the plane (will be normalized automatically)-->
		<xsd:attribute name="normal" type="R1Tensor" use="required" />
		<!--origin => Origin point (x,y,z) of the plane (basically, any point on the plane)-->
		<xsd:attribute name="origin" type="R1Tensor" use="required" />
		<!--tolerance => Tolerance to determine if a point sits on the plane or not. It is relative to the maximum dimension of the plane.-->
		<xsd:attribute name="tolerance" type="real64" default="1e-05" />
		<!--widthVector => Tangent vector defining the orthonormal basis along with the normal.-->
		<xsd:attribute name="widthVector" type="R1Tensor" use="required" />
		<!--name => A name is required for any non-unique nodes-->
		<xsd:attribute name="name" type="groupName" use="required" />
	</xsd:complexType>
	<xsd:complexType name="ThickPlaneType">
		<!--normal => Normal (n_x,n_y,n_z) to the plane (will be normalized automatically)-->
		<xsd:attribute name="normal" type="R1Tensor" use="required" />
		<!--origin => Origin point (x,y,z) of the plane (basically, any point on the plane)-->
		<xsd:attribute name="origin" type="R1Tensor" use="required" />
		<!--thickness => The total thickness of the plane (with half to each side)-->
		<xsd:attribute name="thickness" type="real64" use="required" />
		<!--name => A name is required for any non-unique nodes-->
		<xsd:attribute name="name" type="groupName" use="required" />
	</xsd:complexType>
	<xsd:complexType name="MeshType">
		<xsd:choice minOccurs="0" maxOccurs="unbounded">
			<xsd:element name="InternalMesh" type="InternalMeshType">
				<xsd:unique name="MeshInternalMeshInternalWellUniqueName">
					<xsd:selector xpath="InternalWell" />
					<xsd:field xpath="@name" />
				</xsd:unique>
			</xsd:element>
			<xsd:element name="InternalWellbore" type="InternalWellboreType">
				<xsd:unique name="MeshInternalWellboreInternalWellUniqueName">
					<xsd:selector xpath="InternalWell" />
					<xsd:field xpath="@name" />
				</xsd:unique>
			</xsd:element>
			<xsd:element name="ParticleMesh" type="ParticleMeshType" />
			<xsd:element name="VTKMesh" type="VTKMeshType">
				<xsd:unique name="MeshVTKMeshInternalWellUniqueName">
					<xsd:selector xpath="InternalWell" />
					<xsd:field xpath="@name" />
				</xsd:unique>
			</xsd:element>
		</xsd:choice>
	</xsd:complexType>
	<xsd:complexType name="InternalMeshType">
		<xsd:choice minOccurs="0" maxOccurs="unbounded">
			<xsd:element name="InternalWell" type="InternalWellType">
				<xsd:unique name="MeshInternalMeshInternalWellPerforationUniqueName">
					<xsd:selector xpath="Perforation" />
					<xsd:field xpath="@name" />
				</xsd:unique>
			</xsd:element>
		</xsd:choice>
		<!--cellBlockNames => Names of each mesh block-->
		<xsd:attribute name="cellBlockNames" type="groupNameRef_array" use="required" />
		<!--elementTypes => Element types of each mesh block-->
		<xsd:attribute name="elementTypes" type="string_array" use="required" />
		<!--nx => Number of elements in the x-direction within each mesh block-->
		<xsd:attribute name="nx" type="integer_array" use="required" />
		<!--ny => Number of elements in the y-direction within each mesh block-->
		<xsd:attribute name="ny" type="integer_array" use="required" />
		<!--nz => Number of elements in the z-direction within each mesh block-->
		<xsd:attribute name="nz" type="integer_array" use="required" />
		<!--positionTolerance => A position tolerance to verify if a node belong to a nodeset-->
		<xsd:attribute name="positionTolerance" type="real64" default="1e-10" />
		<!--trianglePattern => Pattern by which to decompose the hex mesh into wedges-->
		<xsd:attribute name="trianglePattern" type="integer" default="0" />
		<!--xBias => Bias of element sizes in the x-direction within each mesh block (dx_left=(1+b)*L/N, dx_right=(1-b)*L/N)-->
		<xsd:attribute name="xBias" type="real64_array" default="{1}" />
		<!--xCoords => x-coordinates of each mesh block vertex-->
		<xsd:attribute name="xCoords" type="real64_array" use="required" />
		<!--yBias => Bias of element sizes in the y-direction within each mesh block (dy_left=(1+b)*L/N, dx_right=(1-b)*L/N)-->
		<xsd:attribute name="yBias" type="real64_array" default="{1}" />
		<!--yCoords => y-coordinates of each mesh block vertex-->
		<xsd:attribute name="yCoords" type="real64_array" use="required" />
		<!--zBias => Bias of element sizes in the z-direction within each mesh block (dz_left=(1+b)*L/N, dz_right=(1-b)*L/N)-->
		<xsd:attribute name="zBias" type="real64_array" default="{1}" />
		<!--zCoords => z-coordinates of each mesh block vertex-->
		<xsd:attribute name="zCoords" type="real64_array" use="required" />
		<!--name => A name is required for any non-unique nodes-->
		<xsd:attribute name="name" type="groupName" use="required" />
	</xsd:complexType>
	<xsd:complexType name="InternalWellType">
		<xsd:choice minOccurs="0" maxOccurs="unbounded">
			<xsd:element name="Perforation" type="PerforationType" />
		</xsd:choice>
		<!--logLevel => Log level-->
		<xsd:attribute name="logLevel" type="integer" default="0" />
		<!--minElementLength => Minimum length of a well element, computed as (segment length / number of elements per segment ) [m]-->
		<xsd:attribute name="minElementLength" type="real64" default="0.001" />
		<!--minSegmentLength => Minimum length of a well segment [m]-->
		<xsd:attribute name="minSegmentLength" type="real64" default="0.01" />
		<!--numElementsPerSegment => Number of well elements per polyline segment-->
		<xsd:attribute name="numElementsPerSegment" type="integer" use="required" />
		<!--polylineNodeCoords => Physical coordinates of the well polyline nodes-->
		<xsd:attribute name="polylineNodeCoords" type="real64_array2d" use="required" />
		<!--polylineSegmentConn => Connectivity of the polyline segments-->
		<xsd:attribute name="polylineSegmentConn" type="globalIndex_array2d" use="required" />
		<!--radius => Radius of the well [m]-->
		<xsd:attribute name="radius" type="real64" use="required" />
		<!--wellControlsName => Name of the set of constraints associated with this well-->
		<xsd:attribute name="wellControlsName" type="groupNameRef" use="required" />
		<!--wellRegionName => Name of the well element region-->
		<xsd:attribute name="wellRegionName" type="groupNameRef" use="required" />
		<!--name => A name is required for any non-unique nodes-->
		<xsd:attribute name="name" type="groupName" use="required" />
	</xsd:complexType>
	<xsd:complexType name="PerforationType">
		<!--distanceFromHead => Linear distance from well head to the perforation-->
		<xsd:attribute name="distanceFromHead" type="real64" use="required" />
		<!--skinFactor => Perforation skin factor-->
		<xsd:attribute name="skinFactor" type="real64" default="0" />
		<!--transmissibility => Perforation transmissibility-->
		<xsd:attribute name="transmissibility" type="real64" default="-1" />
		<!--name => A name is required for any non-unique nodes-->
		<xsd:attribute name="name" type="groupName" use="required" />
	</xsd:complexType>
	<xsd:complexType name="InternalWellboreType">
		<xsd:choice minOccurs="0" maxOccurs="unbounded">
			<xsd:element name="InternalWell" type="InternalWellType">
				<xsd:unique name="MeshInternalWellboreInternalWellPerforationUniqueName">
					<xsd:selector xpath="Perforation" />
					<xsd:field xpath="@name" />
				</xsd:unique>
			</xsd:element>
		</xsd:choice>
		<!--autoSpaceRadialElems => Automatically set number and spacing of elements in the radial direction. This overrides the values of nr!Value in each block indicates factor to scale the radial increment.Larger numbers indicate larger radial elements.-->
		<xsd:attribute name="autoSpaceRadialElems" type="real64_array" default="{-1}" />
		<!--cartesianMappingInnerRadius => If using a Cartesian aligned outer boundary, this is inner radius at which to start the mapping.-->
		<xsd:attribute name="cartesianMappingInnerRadius" type="real64" default="1e+99" />
		<!--cellBlockNames => Names of each mesh block-->
		<xsd:attribute name="cellBlockNames" type="groupNameRef_array" use="required" />
		<!--elementTypes => Element types of each mesh block-->
		<xsd:attribute name="elementTypes" type="string_array" use="required" />
		<!--hardRadialCoords => Sets the radial spacing to specified values-->
		<xsd:attribute name="hardRadialCoords" type="real64_array" default="{0}" />
		<!--nr => Number of elements in the radial direction-->
		<xsd:attribute name="nr" type="integer_array" use="required" />
		<!--nt => Number of elements in the tangent direction-->
		<xsd:attribute name="nt" type="integer_array" use="required" />
		<!--nz => Number of elements in the z-direction within each mesh block-->
		<xsd:attribute name="nz" type="integer_array" use="required" />
		<!--positionTolerance => A position tolerance to verify if a node belong to a nodeset-->
		<xsd:attribute name="positionTolerance" type="real64" default="1e-10" />
		<!--rBias => Bias of element sizes in the radial direction-->
		<xsd:attribute name="rBias" type="real64_array" default="{-0.8}" />
		<!--radius => Wellbore radius-->
		<xsd:attribute name="radius" type="real64_array" use="required" />
		<!--theta => Tangent angle defining geometry size: 90 for quarter, 180 for half and 360 for full wellbore geometry-->
		<xsd:attribute name="theta" type="real64_array" use="required" />
		<!--trajectory => Coordinates defining the wellbore trajectory-->
		<xsd:attribute name="trajectory" type="real64_array2d" default="{{0}}" />
		<!--trianglePattern => Pattern by which to decompose the hex mesh into wedges-->
		<xsd:attribute name="trianglePattern" type="integer" default="0" />
		<!--useCartesianOuterBoundary => Enforce a Cartesian aligned outer boundary on the outer block starting with the radial block specified in this value-->
		<xsd:attribute name="useCartesianOuterBoundary" type="integer" default="1000000" />
		<!--xBias => Bias of element sizes in the x-direction within each mesh block (dx_left=(1+b)*L/N, dx_right=(1-b)*L/N)-->
		<xsd:attribute name="xBias" type="real64_array" default="{1}" />
		<!--yBias => Bias of element sizes in the y-direction within each mesh block (dy_left=(1+b)*L/N, dx_right=(1-b)*L/N)-->
		<xsd:attribute name="yBias" type="real64_array" default="{1}" />
		<!--zBias => Bias of element sizes in the z-direction within each mesh block (dz_left=(1+b)*L/N, dz_right=(1-b)*L/N)-->
		<xsd:attribute name="zBias" type="real64_array" default="{1}" />
		<!--zCoords => z-coordinates of each mesh block vertex-->
		<xsd:attribute name="zCoords" type="real64_array" use="required" />
		<!--name => A name is required for any non-unique nodes-->
		<xsd:attribute name="name" type="groupName" use="required" />
	</xsd:complexType>
	<xsd:complexType name="ParticleMeshType">
		<!--headerFile => path to the header file-->
		<xsd:attribute name="headerFile" type="path" use="required" />
		<!--particleBlockNames => Names of each particle block-->
		<xsd:attribute name="particleBlockNames" type="string_array" use="required" />
		<!--particleFile => path to the particle file-->
		<xsd:attribute name="particleFile" type="path" use="required" />
		<!--particleTypes => Particle types of each particle block-->
		<xsd:attribute name="particleTypes" type="string_array" use="required" />
		<!--name => A name is required for any non-unique nodes-->
		<xsd:attribute name="name" type="groupName" use="required" />
	</xsd:complexType>
	<xsd:complexType name="VTKMeshType">
		<xsd:choice minOccurs="0" maxOccurs="unbounded">
			<xsd:element name="InternalWell" type="InternalWellType">
				<xsd:unique name="MeshVTKMeshInternalWellPerforationUniqueName">
					<xsd:selector xpath="Perforation" />
					<xsd:field xpath="@name" />
				</xsd:unique>
			</xsd:element>
		</xsd:choice>
		<!--faceBlocks => For multi-block files, names of the face mesh block.-->
		<xsd:attribute name="faceBlocks" type="groupNameRef_array" default="{}" />
		<!--fieldNamesInGEOSX => Names of the volumic fields in GEOSX to import into-->
		<xsd:attribute name="fieldNamesInGEOSX" type="groupNameRef_array" default="{}" />
		<!--fieldsToImport => Volumic fields to be imported from the external mesh file-->
		<xsd:attribute name="fieldsToImport" type="groupNameRef_array" default="{}" />
		<!--file => Path to the mesh file-->
		<xsd:attribute name="file" type="path" use="required" />
		<!--logLevel => Log level-->
		<xsd:attribute name="logLevel" type="integer" default="0" />
		<!--mainBlockName => For multi-block files, name of the 3d mesh block.-->
		<xsd:attribute name="mainBlockName" type="groupNameRef" default="main" />
		<!--nodesetNames => Names of the VTK nodesets to import-->
		<xsd:attribute name="nodesetNames" type="groupNameRef_array" default="{}" />
		<!--partitionMethod => Method (library) used to partition the mesh-->
		<xsd:attribute name="partitionMethod" type="geos_vtk_PartitionMethod" default="parmetis" />
		<!--partitionRefinement => Number of partitioning refinement iterations (defaults to 1, recommended value).A value of 0 disables graph partitioning and keeps simple kd-tree partitions (not recommended). Values higher than 1 may lead to slightly improved partitioning, but yield diminishing returns.-->
		<xsd:attribute name="partitionRefinement" type="integer" default="1" />
		<!--regionAttribute => Name of the VTK cell attribute to use as region marker-->
		<xsd:attribute name="regionAttribute" type="groupNameRef" default="attribute" />
		<!--scale => Scale the coordinates of the vertices by given scale factors (after translation)-->
		<xsd:attribute name="scale" type="R1Tensor" default="{1,1,1}" />
		<!--surfacicFieldsInGEOSX => Names of the surfacic fields in GEOSX to import into-->
		<xsd:attribute name="surfacicFieldsInGEOSX" type="groupNameRef_array" default="{}" />
		<!--surfacicFieldsToImport => Surfacic fields to be imported from the external mesh file-->
		<xsd:attribute name="surfacicFieldsToImport" type="groupNameRef_array" default="{}" />
		<!--translate => Translate the coordinates of the vertices by a given vector (prior to scaling)-->
		<xsd:attribute name="translate" type="R1Tensor" default="{0,0,0}" />
		<!--useGlobalIds => Controls the use of global IDs in the input file for cells and points. If set to 0 (default value), the GlobalId arrays in the input mesh are used if available, and generated otherwise. If set to a negative value, the GlobalId arrays in the input mesh are not used, and generated global Ids are automatically generated. If set to a positive value, the GlobalId arrays in the input mesh are used and required, and the simulation aborts if they are not available-->
		<xsd:attribute name="useGlobalIds" type="integer" default="0" />
		<!--name => A name is required for any non-unique nodes-->
		<xsd:attribute name="name" type="groupName" use="required" />
	</xsd:complexType>
	<xsd:simpleType name="geos_vtk_PartitionMethod">
		<xsd:restriction base="xsd:string">
			<xsd:pattern value=".*[\[\]`$].*|parmetis|ptscotch" />
		</xsd:restriction>
	</xsd:simpleType>
	<xsd:complexType name="NumericalMethodsType">
		<xsd:choice minOccurs="0" maxOccurs="unbounded">
			<xsd:element name="FiniteElements" type="FiniteElementsType" maxOccurs="1">
				<xsd:unique name="NumericalMethodsFiniteElementsFiniteElementSpaceUniqueName">
					<xsd:selector xpath="FiniteElementSpace" />
					<xsd:field xpath="@name" />
				</xsd:unique>
			</xsd:element>
			<xsd:element name="FiniteVolume" type="FiniteVolumeType" maxOccurs="1">
				<xsd:unique name="NumericalMethodsFiniteVolumeHybridMimeticDiscretizationUniqueName">
					<xsd:selector xpath="HybridMimeticDiscretization" />
					<xsd:field xpath="@name" />
				</xsd:unique>
				<xsd:unique name="NumericalMethodsFiniteVolumeTwoPointFluxApproximationUniqueName">
					<xsd:selector xpath="TwoPointFluxApproximation" />
					<xsd:field xpath="@name" />
				</xsd:unique>
			</xsd:element>
		</xsd:choice>
	</xsd:complexType>
	<xsd:complexType name="FiniteElementsType">
		<xsd:choice minOccurs="0" maxOccurs="unbounded">
			<xsd:element name="FiniteElementSpace" type="FiniteElementSpaceType" />
			<xsd:element name="LinearSolverParameters" type="LinearSolverParametersType" maxOccurs="1" />
			<xsd:element name="NonlinearSolverParameters" type="NonlinearSolverParametersType" maxOccurs="1" />
		</xsd:choice>
	</xsd:complexType>
	<xsd:complexType name="FiniteElementSpaceType">
		<!--formulation => Specifier to indicate any specialized formuations. For instance, one of the many enhanced assumed strain methods of the Hexahedron parent shape would be indicated here-->
		<xsd:attribute name="formulation" type="geos_FiniteElementDiscretization_Formulation" default="default" />
		<!--order => The order of the finite element basis.-->
		<xsd:attribute name="order" type="integer" use="required" />
		<!--useVirtualElements => Specifier to indicate whether to force the use of VEM-->
		<xsd:attribute name="useVirtualElements" type="integer" default="0" />
		<!--name => A name is required for any non-unique nodes-->
		<xsd:attribute name="name" type="groupName" use="required" />
	</xsd:complexType>
	<xsd:simpleType name="geos_FiniteElementDiscretization_Formulation">
		<xsd:restriction base="xsd:string">
			<xsd:pattern value=".*[\[\]`$].*|default|SEM" />
		</xsd:restriction>
	</xsd:simpleType>
	<xsd:complexType name="LinearSolverParametersType">
		<!--amgAggressiveCoarseningLevels => AMG number of levels for aggressive coarsening-->
		<xsd:attribute name="amgAggressiveCoarseningLevels" type="integer" default="0" />
		<!--amgAggressiveCoarseningPaths => AMG number of paths for aggressive coarsening-->
		<xsd:attribute name="amgAggressiveCoarseningPaths" type="integer" default="1" />
		<!--amgAggressiveInterpType => AMG aggressive interpolation algorithm. Available options are: ``default|extendedIStage2|standardStage2|extendedStage2|multipass|modifiedExtended|modifiedExtendedI|modifiedExtendedE|modifiedMultipass``-->
		<xsd:attribute name="amgAggressiveInterpType" type="geos_LinearSolverParameters_AMG_AggInterpType" default="multipass" />
		<!--amgCoarseSolver => AMG coarsest level solver/smoother type. Available options are: ``default|jacobi|l1jacobi|fgs|sgs|l1sgs|chebyshev|direct|bgs``-->
		<xsd:attribute name="amgCoarseSolver" type="geos_LinearSolverParameters_AMG_CoarseType" default="direct" />
		<!--amgCoarseningType => AMG coarsening algorithm. Available options are: ``default|CLJP|RugeStueben|Falgout|PMIS|HMIS``-->
		<xsd:attribute name="amgCoarseningType" type="geos_LinearSolverParameters_AMG_CoarseningType" default="HMIS" />
		<!--amgInterpolationMaxNonZeros => AMG interpolation maximum number of nonzeros per row-->
		<xsd:attribute name="amgInterpolationMaxNonZeros" type="integer" default="4" />
		<!--amgInterpolationType => AMG interpolation algorithm. Available options are: ``default|modifiedClassical|direct|multipass|extendedI|standard|extended|directBAMG|modifiedExtended|modifiedExtendedI|modifiedExtendedE``-->
		<xsd:attribute name="amgInterpolationType" type="geos_LinearSolverParameters_AMG_InterpType" default="extendedI" />
		<!--amgNullSpaceType => AMG near null space approximation. Available options are:``constantModes|rigidBodyModes``-->
		<xsd:attribute name="amgNullSpaceType" type="geos_LinearSolverParameters_AMG_NullSpaceType" default="constantModes" />
		<!--amgNumFunctions => AMG number of functions-->
		<xsd:attribute name="amgNumFunctions" type="integer" default="1" />
		<!--amgNumSweeps => AMG smoother sweeps-->
		<xsd:attribute name="amgNumSweeps" type="integer" default="1" />
		<!--amgRelaxWeight => AMG relaxation factor for the smoother-->
		<xsd:attribute name="amgRelaxWeight" type="real64" default="1" />
		<!--amgSeparateComponents => AMG apply separate component filter for multi-variable problems-->
		<xsd:attribute name="amgSeparateComponents" type="integer" default="0" />
		<!--amgSmootherType => AMG smoother type. Available options are: ``default|jacobi|l1jacobi|fgs|bgs|sgs|l1sgs|chebyshev|ilu0|ilut|ic0|ict``-->
		<xsd:attribute name="amgSmootherType" type="geos_LinearSolverParameters_AMG_SmootherType" default="l1sgs" />
		<!--amgThreshold => AMG strength-of-connection threshold-->
		<xsd:attribute name="amgThreshold" type="real64" default="0" />
		<!--directCheckResidual => Whether to check the linear system solution residual-->
		<xsd:attribute name="directCheckResidual" type="integer" default="0" />
		<!--directColPerm => How to permute the columns. Available options are: ``none|MMD_AtplusA|MMD_AtA|colAMD|metis|parmetis``-->
		<xsd:attribute name="directColPerm" type="geos_LinearSolverParameters_Direct_ColPerm" default="metis" />
		<!--directEquil => Whether to scale the rows and columns of the matrix-->
		<xsd:attribute name="directEquil" type="integer" default="1" />
		<!--directIterRef => Whether to perform iterative refinement-->
		<xsd:attribute name="directIterRef" type="integer" default="1" />
		<!--directParallel => Whether to use a parallel solver (instead of a serial one)-->
		<xsd:attribute name="directParallel" type="integer" default="1" />
		<!--directReplTinyPivot => Whether to replace tiny pivots by sqrt(epsilon)*norm(A)-->
		<xsd:attribute name="directReplTinyPivot" type="integer" default="1" />
		<!--directRowPerm => How to permute the rows. Available options are: ``none|mc64``-->
		<xsd:attribute name="directRowPerm" type="geos_LinearSolverParameters_Direct_RowPerm" default="mc64" />
		<!--iluFill => ILU(K) fill factor-->
		<xsd:attribute name="iluFill" type="integer" default="0" />
		<!--iluThreshold => ILU(T) threshold factor-->
		<xsd:attribute name="iluThreshold" type="real64" default="0" />
		<!--krylovAdaptiveTol => Use Eisenstat-Walker adaptive linear tolerance-->
		<xsd:attribute name="krylovAdaptiveTol" type="integer" default="0" />
		<!--krylovMaxIter => Maximum iterations allowed for an iterative solver-->
		<xsd:attribute name="krylovMaxIter" type="integer" default="200" />
		<!--krylovMaxRestart => Maximum iterations before restart (GMRES only)-->
		<xsd:attribute name="krylovMaxRestart" type="integer" default="200" />
		<!--krylovTol => Relative convergence tolerance of the iterative method
If the method converges, the iterative solution :math:`\mathsf{x}_k` is such that
the relative residual norm satisfies:
:math:`\left\lVert \mathsf{b} - \mathsf{A} \mathsf{x}_k \right\rVert_2` < ``krylovTol`` * :math:`\left\lVert\mathsf{b}\right\rVert_2`-->
		<xsd:attribute name="krylovTol" type="real64" default="1e-06" />
		<!--krylovWeakestTol => Weakest-allowed tolerance for adaptive method-->
		<xsd:attribute name="krylovWeakestTol" type="real64" default="0.001" />
		<!--logLevel => Log level-->
		<xsd:attribute name="logLevel" type="integer" default="0" />
		<!--preconditionerType => Preconditioner type. Available options are: ``none|jacobi|l1jacobi|fgs|sgs|l1sgs|chebyshev|iluk|ilut|icc|ict|amg|mgr|block|direct|bgs``-->
		<xsd:attribute name="preconditionerType" type="geos_LinearSolverParameters_PreconditionerType" default="iluk" />
		<!--solverType => Linear solver type. Available options are: ``direct|cg|gmres|fgmres|bicgstab|preconditioner``-->
		<xsd:attribute name="solverType" type="geos_LinearSolverParameters_SolverType" default="direct" />
		<!--stopIfError => Whether to stop the simulation if the linear solver reports an error-->
		<xsd:attribute name="stopIfError" type="integer" default="1" />
	</xsd:complexType>
	<xsd:simpleType name="geos_LinearSolverParameters_AMG_AggInterpType">
		<xsd:restriction base="xsd:string">
			<xsd:pattern value=".*[\[\]`$].*|default|extendedIStage2|standardStage2|extendedStage2|multipass|modifiedExtended|modifiedExtendedI|modifiedExtendedE|modifiedMultipass" />
		</xsd:restriction>
	</xsd:simpleType>
	<xsd:simpleType name="geos_LinearSolverParameters_AMG_CoarseType">
		<xsd:restriction base="xsd:string">
			<xsd:pattern value=".*[\[\]`$].*|default|jacobi|l1jacobi|fgs|sgs|l1sgs|chebyshev|direct|bgs" />
		</xsd:restriction>
	</xsd:simpleType>
	<xsd:simpleType name="geos_LinearSolverParameters_AMG_CoarseningType">
		<xsd:restriction base="xsd:string">
			<xsd:pattern value=".*[\[\]`$].*|default|CLJP|RugeStueben|Falgout|PMIS|HMIS" />
		</xsd:restriction>
	</xsd:simpleType>
	<xsd:simpleType name="geos_LinearSolverParameters_AMG_InterpType">
		<xsd:restriction base="xsd:string">
			<xsd:pattern value=".*[\[\]`$].*|default|modifiedClassical|direct|multipass|extendedI|standard|extended|directBAMG|modifiedExtended|modifiedExtendedI|modifiedExtendedE" />
		</xsd:restriction>
	</xsd:simpleType>
	<xsd:simpleType name="geos_LinearSolverParameters_AMG_NullSpaceType">
		<xsd:restriction base="xsd:string">
			<xsd:pattern value=".*[\[\]`$].*|constantModes|rigidBodyModes" />
		</xsd:restriction>
	</xsd:simpleType>
	<xsd:simpleType name="geos_LinearSolverParameters_AMG_SmootherType">
		<xsd:restriction base="xsd:string">
			<xsd:pattern value=".*[\[\]`$].*|default|jacobi|l1jacobi|fgs|bgs|sgs|l1sgs|chebyshev|ilu0|ilut|ic0|ict" />
		</xsd:restriction>
	</xsd:simpleType>
	<xsd:simpleType name="geos_LinearSolverParameters_Direct_ColPerm">
		<xsd:restriction base="xsd:string">
			<xsd:pattern value=".*[\[\]`$].*|none|MMD_AtplusA|MMD_AtA|colAMD|metis|parmetis" />
		</xsd:restriction>
	</xsd:simpleType>
	<xsd:simpleType name="geos_LinearSolverParameters_Direct_RowPerm">
		<xsd:restriction base="xsd:string">
			<xsd:pattern value=".*[\[\]`$].*|none|mc64" />
		</xsd:restriction>
	</xsd:simpleType>
	<xsd:simpleType name="geos_LinearSolverParameters_PreconditionerType">
		<xsd:restriction base="xsd:string">
			<xsd:pattern value=".*[\[\]`$].*|none|jacobi|l1jacobi|fgs|sgs|l1sgs|chebyshev|iluk|ilut|icc|ict|amg|mgr|block|direct|bgs" />
		</xsd:restriction>
	</xsd:simpleType>
	<xsd:simpleType name="geos_LinearSolverParameters_SolverType">
		<xsd:restriction base="xsd:string">
			<xsd:pattern value=".*[\[\]`$].*|direct|cg|gmres|fgmres|bicgstab|preconditioner" />
		</xsd:restriction>
	</xsd:simpleType>
	<xsd:complexType name="NonlinearSolverParametersType">
		<!--allowNonConverged => Allow non-converged solution to be accepted. (i.e. exit from the Newton loop without achieving the desired tolerance)-->
		<xsd:attribute name="allowNonConverged" type="integer" default="0" />
		<!--couplingType => Type of coupling. Valid options:
* FullyImplicit
* Sequential-->
		<xsd:attribute name="couplingType" type="geos_NonlinearSolverParameters_CouplingType" default="FullyImplicit" />
		<!--lineSearchAction => How the line search is to be used. Options are: 
 * None    - Do not use line search.
* Attempt - Use line search. Allow exit from line search without achieving smaller residual than starting residual.
* Require - Use line search. If smaller residual than starting resdual is not achieved, cut time step.-->
		<xsd:attribute name="lineSearchAction" type="geos_NonlinearSolverParameters_LineSearchAction" default="Attempt" />
		<!--lineSearchCutFactor => Line search cut factor. For instance, a value of 0.5 will result in the effective application of the last solution by a factor of (0.5, 0.25, 0.125, ...)-->
		<xsd:attribute name="lineSearchCutFactor" type="real64" default="0.5" />
		<!--lineSearchInterpolationType => Strategy to cut the solution update during the line search. Options are: 
 * Linear
* Parabolic-->
		<xsd:attribute name="lineSearchInterpolationType" type="geos_NonlinearSolverParameters_LineSearchInterpolationType" default="Linear" />
		<!--lineSearchMaxCuts => Maximum number of line search cuts.-->
		<xsd:attribute name="lineSearchMaxCuts" type="integer" default="4" />
		<!--logLevel => Log level-->
		<xsd:attribute name="logLevel" type="integer" default="0" />
		<!--maxAllowedResidualNorm => Maximum value of residual norm that is allowed in a Newton loop-->
		<xsd:attribute name="maxAllowedResidualNorm" type="real64" default="1e+09" />
		<!--maxNumConfigurationAttempts => Max number of times that the configuration can be changed-->
		<xsd:attribute name="maxNumConfigurationAttempts" type="integer" default="10" />
		<!--maxSubSteps => Maximum number of time sub-steps allowed for the solver-->
		<xsd:attribute name="maxSubSteps" type="integer" default="10" />
		<!--maxTimeStepCuts => Max number of time step cuts-->
		<xsd:attribute name="maxTimeStepCuts" type="integer" default="2" />
		<!--minNormalizer => Value used to make sure that residual normalizers are not too small when computing residual norm.-->
		<xsd:attribute name="minNormalizer" type="real64" default="1e-12" />
		<!--newtonMaxIter => Maximum number of iterations that are allowed in a Newton loop.-->
		<xsd:attribute name="newtonMaxIter" type="integer" default="5" />
		<!--newtonMinIter => Minimum number of iterations that are required before exiting the Newton loop.-->
		<xsd:attribute name="newtonMinIter" type="integer" default="1" />
		<!--newtonTol => The required tolerance in order to exit the Newton iteration loop.-->
		<xsd:attribute name="newtonTol" type="real64" default="1e-06" />
		<!--sequentialConvergenceCriterion => Criterion used to check outer-loop convergence in sequential schemes. Valid options:
* ResidualNorm
* NumberOfNonlinearIterations-->
		<xsd:attribute name="sequentialConvergenceCriterion" type="geos_NonlinearSolverParameters_SequentialConvergenceCriterion" default="ResidualNorm" />
		<!--subcycling => Flag to decide whether to iterate between sequentially coupled solvers or not.-->
		<xsd:attribute name="subcycling" type="integer" default="0" />
		<!--timeStepCutFactor => Factor by which the time step will be cut if a timestep cut is required.-->
		<xsd:attribute name="timeStepCutFactor" type="real64" default="0.5" />
		<!--timeStepDecreaseFactor => Factor by which the time step is decreased when the number of Newton iterations is large.-->
		<xsd:attribute name="timeStepDecreaseFactor" type="real64" default="0.5" />
		<!--timeStepDecreaseIterLimit => Fraction of the max Newton iterations above which the solver asks for the time-step to be decreased for the next time step.-->
		<xsd:attribute name="timeStepDecreaseIterLimit" type="real64" default="0.7" />
		<!--timeStepIncreaseFactor => Factor by which the time step is increased when the number of Newton iterations is small.-->
		<xsd:attribute name="timeStepIncreaseFactor" type="real64" default="2" />
		<!--timeStepIncreaseIterLimit => Fraction of the max Newton iterations below which the solver asks for the time-step to be increased for the next time step.-->
		<xsd:attribute name="timeStepIncreaseIterLimit" type="real64" default="0.4" />
		<!--normType => Norm used by the flow solver to check nonlinear convergence. Valid options:
* Linfinity
* L2-->
		<xsd:attribute name="normType" type="geos_solverBaseKernels_NormType" default="Linfinity" />
	</xsd:complexType>
	<xsd:simpleType name="geos_NonlinearSolverParameters_CouplingType">
		<xsd:restriction base="xsd:string">
			<xsd:pattern value=".*[\[\]`$].*|FullyImplicit|Sequential" />
		</xsd:restriction>
	</xsd:simpleType>
	<xsd:simpleType name="geos_NonlinearSolverParameters_LineSearchAction">
		<xsd:restriction base="xsd:string">
			<xsd:pattern value=".*[\[\]`$].*|None|Attempt|Require" />
		</xsd:restriction>
	</xsd:simpleType>
	<xsd:simpleType name="geos_NonlinearSolverParameters_LineSearchInterpolationType">
		<xsd:restriction base="xsd:string">
			<xsd:pattern value=".*[\[\]`$].*|Linear|Parabolic" />
		</xsd:restriction>
	</xsd:simpleType>
	<xsd:simpleType name="geos_NonlinearSolverParameters_SequentialConvergenceCriterion">
		<xsd:restriction base="xsd:string">
			<xsd:pattern value=".*[\[\]`$].*|ResidualNorm|NumberOfNonlinearIterations" />
		</xsd:restriction>
	</xsd:simpleType>
	<xsd:complexType name="FiniteVolumeType">
		<xsd:choice minOccurs="0" maxOccurs="unbounded">
			<xsd:element name="HybridMimeticDiscretization" type="HybridMimeticDiscretizationType" />
			<xsd:element name="TwoPointFluxApproximation" type="TwoPointFluxApproximationType" />
		</xsd:choice>
	</xsd:complexType>
	<xsd:complexType name="HybridMimeticDiscretizationType">
		<!--innerProductType => Type of inner product used in the hybrid FVM solver-->
		<xsd:attribute name="innerProductType" type="string" use="required" />
		<!--name => A name is required for any non-unique nodes-->
		<xsd:attribute name="name" type="groupName" use="required" />
	</xsd:complexType>
	<xsd:complexType name="TwoPointFluxApproximationType">
		<!--areaRelTol => Relative tolerance for area calculations.-->
		<xsd:attribute name="areaRelTol" type="real64" default="1e-08" />
		<!--meanPermCoefficient => (no description available)-->
		<xsd:attribute name="meanPermCoefficient" type="real64" default="1" />
		<!--upwindingScheme => Type of upwinding scheme. Valid options:
* PPU
* C1PPU-->
		<xsd:attribute name="upwindingScheme" type="geos_UpwindingScheme" default="PPU" />
		<!--usePEDFM => (no description available)-->
		<xsd:attribute name="usePEDFM" type="integer" default="0" />
		<!--name => A name is required for any non-unique nodes-->
		<xsd:attribute name="name" type="groupName" use="required" />
	</xsd:complexType>
	<xsd:simpleType name="geos_UpwindingScheme">
		<xsd:restriction base="xsd:string">
			<xsd:pattern value=".*[\[\]`$].*|PPU|C1PPU" />
		</xsd:restriction>
	</xsd:simpleType>
	<xsd:complexType name="OutputsType">
		<xsd:choice minOccurs="0" maxOccurs="unbounded">
			<xsd:element name="Blueprint" type="BlueprintType" />
			<xsd:element name="ChomboIO" type="ChomboIOType" />
			<xsd:element name="Python" type="PythonType" />
			<xsd:element name="Restart" type="RestartType" />
			<xsd:element name="Silo" type="SiloType" />
			<xsd:element name="TimeHistory" type="TimeHistoryType" />
			<xsd:element name="VTK" type="VTKType" />
		</xsd:choice>
	</xsd:complexType>
	<xsd:complexType name="BlueprintType">
		<!--childDirectory => Child directory path-->
		<xsd:attribute name="childDirectory" type="string" default="" />
		<!--outputFullQuadratureData => If true writes out data associated with every quadrature point.-->
		<xsd:attribute name="outputFullQuadratureData" type="integer" default="0" />
		<!--parallelThreads => Number of plot files.-->
		<xsd:attribute name="parallelThreads" type="integer" default="1" />
		<!--plotLevel => Determines which fields to write.-->
		<xsd:attribute name="plotLevel" type="geos_dataRepository_PlotLevel" default="1" />
		<!--name => A name is required for any non-unique nodes-->
		<xsd:attribute name="name" type="groupName" use="required" />
	</xsd:complexType>
	<xsd:complexType name="ChomboIOType">
		<!--beginCycle => Cycle at which the coupling will commence.-->
		<xsd:attribute name="beginCycle" type="real64" use="required" />
		<!--childDirectory => Child directory path-->
		<xsd:attribute name="childDirectory" type="string" default="" />
		<!--inputPath => Path at which the chombo to geosx file will be written.-->
		<xsd:attribute name="inputPath" type="string" default="/INVALID_INPUT_PATH" />
		<!--outputPath => Path at which the geosx to chombo file will be written.-->
		<xsd:attribute name="outputPath" type="string" use="required" />
		<!--parallelThreads => Number of plot files.-->
		<xsd:attribute name="parallelThreads" type="integer" default="1" />
		<!--useChomboPressures => True iff geosx should use the pressures chombo writes out.-->
		<xsd:attribute name="useChomboPressures" type="integer" default="0" />
		<!--waitForInput => True iff geosx should wait for chombo to write out a file. When true the inputPath must be set.-->
		<xsd:attribute name="waitForInput" type="integer" use="required" />
		<!--name => A name is required for any non-unique nodes-->
		<xsd:attribute name="name" type="groupName" use="required" />
	</xsd:complexType>
	<xsd:complexType name="PythonType">
		<!--childDirectory => Child directory path-->
		<xsd:attribute name="childDirectory" type="string" default="" />
		<!--parallelThreads => Number of plot files.-->
		<xsd:attribute name="parallelThreads" type="integer" default="1" />
		<!--name => A name is required for any non-unique nodes-->
		<xsd:attribute name="name" type="groupName" use="required" />
	</xsd:complexType>
	<xsd:complexType name="RestartType">
		<!--childDirectory => Child directory path-->
		<xsd:attribute name="childDirectory" type="string" default="" />
		<!--parallelThreads => Number of plot files.-->
		<xsd:attribute name="parallelThreads" type="integer" default="1" />
		<!--name => A name is required for any non-unique nodes-->
		<xsd:attribute name="name" type="groupName" use="required" />
	</xsd:complexType>
	<xsd:complexType name="SiloType">
		<!--childDirectory => Child directory path-->
		<xsd:attribute name="childDirectory" type="string" default="" />
		<!--fieldNames => Names of the fields to output. If this attribute is specified, GEOSX outputs all (and only) the fields specified by the user, regardless of their plotLevel-->
		<xsd:attribute name="fieldNames" type="groupNameRef_array" default="{}" />
		<!--onlyPlotSpecifiedFieldNames => If this flag is equal to 1, then we only plot the fields listed in `fieldNames`. Otherwise, we plot all the fields with the required `plotLevel`, plus the fields listed in `fieldNames`-->
		<xsd:attribute name="onlyPlotSpecifiedFieldNames" type="integer" default="0" />
		<!--parallelThreads => Number of plot files.-->
		<xsd:attribute name="parallelThreads" type="integer" default="1" />
		<!--plotFileRoot => (no description available)-->
		<xsd:attribute name="plotFileRoot" type="string" default="plot" />
		<!--plotLevel => (no description available)-->
		<xsd:attribute name="plotLevel" type="integer" default="1" />
		<!--writeCellElementMesh => (no description available)-->
		<xsd:attribute name="writeCellElementMesh" type="integer" default="1" />
		<!--writeEdgeMesh => (no description available)-->
		<xsd:attribute name="writeEdgeMesh" type="integer" default="0" />
		<!--writeFEMFaces => (no description available)-->
		<xsd:attribute name="writeFEMFaces" type="integer" default="0" />
		<!--writeFaceElementMesh => (no description available)-->
		<xsd:attribute name="writeFaceElementMesh" type="integer" default="1" />
		<!--name => A name is required for any non-unique nodes-->
		<xsd:attribute name="name" type="groupName" use="required" />
	</xsd:complexType>
	<xsd:complexType name="TimeHistoryType">
		<!--childDirectory => Child directory path-->
		<xsd:attribute name="childDirectory" type="string" default="" />
		<!--filename => The filename to which to write time history output.-->
		<xsd:attribute name="filename" type="string" default="TimeHistory" />
		<!--format => The output file format for time history output.-->
		<xsd:attribute name="format" type="string" default="hdf" />
		<!--parallelThreads => Number of plot files.-->
		<xsd:attribute name="parallelThreads" type="integer" default="1" />
		<!--sources => A list of collectors from which to collect and output time history information.-->
		<xsd:attribute name="sources" type="groupNameRef_array" use="required" />
		<!--name => A name is required for any non-unique nodes-->
		<xsd:attribute name="name" type="groupName" use="required" />
	</xsd:complexType>
	<xsd:complexType name="VTKType">
		<!--childDirectory => Child directory path-->
		<xsd:attribute name="childDirectory" type="string" default="" />
		<!--fieldNames => Names of the fields to output. If this attribute is specified, GEOSX outputs all the fields specified by the user, regardless of their `plotLevel`-->
		<xsd:attribute name="fieldNames" type="groupNameRef_array" default="{}" />
		<!--format => Output data format.  Valid options: ``binary``, ``ascii``-->
		<xsd:attribute name="format" type="geos_vtk_VTKOutputMode" default="binary" />
		<!--logLevel => Log level-->
		<xsd:attribute name="logLevel" type="integer" default="0" />
		<!--onlyPlotSpecifiedFieldNames => If this flag is equal to 1, then we only plot the fields listed in `fieldNames`. Otherwise, we plot all the fields with the required `plotLevel`, plus the fields listed in `fieldNames`-->
		<xsd:attribute name="onlyPlotSpecifiedFieldNames" type="integer" default="0" />
		<!--outputRegionType => Output region types.  Valid options: ``cell``, ``well``, ``surface``, ``particle``, ``all``-->
		<xsd:attribute name="outputRegionType" type="geos_vtk_VTKRegionTypes" default="all" />
		<!--parallelThreads => Number of plot files.-->
		<xsd:attribute name="parallelThreads" type="integer" default="1" />
		<!--plotFileRoot => Name of the root file for this output.-->
		<xsd:attribute name="plotFileRoot" type="string" default="VTK" />
		<!--plotLevel => Level detail plot. Only fields with lower of equal plot level will be output.-->
		<xsd:attribute name="plotLevel" type="integer" default="1" />
		<!--writeFEMFaces => (no description available)-->
		<xsd:attribute name="writeFEMFaces" type="integer" default="0" />
		<!--writeGhostCells => Should the vtk files contain the ghost cells or not.-->
		<xsd:attribute name="writeGhostCells" type="integer" default="0" />
		<!--name => A name is required for any non-unique nodes-->
		<xsd:attribute name="name" type="groupName" use="required" />
	</xsd:complexType>
	<xsd:simpleType name="geos_vtk_VTKOutputMode">
		<xsd:restriction base="xsd:string">
			<xsd:pattern value=".*[\[\]`$].*|binary|ascii" />
		</xsd:restriction>
	</xsd:simpleType>
	<xsd:simpleType name="geos_vtk_VTKRegionTypes">
		<xsd:restriction base="xsd:string">
			<xsd:pattern value=".*[\[\]`$].*|cell|well|surface|particle|all" />
		</xsd:restriction>
	</xsd:simpleType>
	<xsd:complexType name="SolversType">
		<xsd:choice minOccurs="0" maxOccurs="unbounded">
			<xsd:element name="AcousticFirstOrderSEM" type="AcousticFirstOrderSEMType" />
			<xsd:element name="AcousticSEM" type="AcousticSEMType" />
			<xsd:element name="AcousticVTISEM" type="AcousticVTISEMType" />
			<xsd:element name="CompositionalMultiphaseFVM" type="CompositionalMultiphaseFVMType" />
			<xsd:element name="CompositionalMultiphaseHybridFVM" type="CompositionalMultiphaseHybridFVMType" />
			<xsd:element name="CompositionalMultiphaseReservoir" type="CompositionalMultiphaseReservoirType" />
			<xsd:element name="CompositionalMultiphaseReservoirPoromechanics" type="CompositionalMultiphaseReservoirPoromechanicsType" />
			<xsd:element name="CompositionalMultiphaseWell" type="CompositionalMultiphaseWellType">
				<xsd:unique name="SolversCompositionalMultiphaseWellWellControlsUniqueName">
					<xsd:selector xpath="WellControls" />
					<xsd:field xpath="@name" />
				</xsd:unique>
			</xsd:element>
			<xsd:element name="ElasticFirstOrderSEM" type="ElasticFirstOrderSEMType" />
			<xsd:element name="ElasticSEM" type="ElasticSEMType" />
			<xsd:element name="EmbeddedSurfaceGenerator" type="EmbeddedSurfaceGeneratorType" />
			<xsd:element name="FlowProppantTransport" type="FlowProppantTransportType" />
			<xsd:element name="Hydrofracture" type="HydrofractureType" />
			<xsd:element name="LagrangianContact" type="LagrangianContactType" />
			<xsd:element name="LaplaceFEM" type="LaplaceFEMType" />
			<xsd:element name="MultiphasePoromechanics" type="MultiphasePoromechanicsType" />
			<xsd:element name="MultiphasePoromechanicsReservoir" type="MultiphasePoromechanicsReservoirType" />
			<xsd:element name="PhaseFieldDamageFEM" type="PhaseFieldDamageFEMType" />
			<xsd:element name="PhaseFieldFracture" type="PhaseFieldFractureType" />
			<xsd:element name="ProppantTransport" type="ProppantTransportType" />
			<xsd:element name="ReactiveCompositionalMultiphaseOBL" type="ReactiveCompositionalMultiphaseOBLType" />
			<xsd:element name="SinglePhaseFVM" type="SinglePhaseFVMType" />
			<xsd:element name="SinglePhaseHybridFVM" type="SinglePhaseHybridFVMType" />
			<xsd:element name="SinglePhasePoromechanics" type="SinglePhasePoromechanicsType" />
			<xsd:element name="SinglePhasePoromechanicsConformingFractures" type="SinglePhasePoromechanicsConformingFracturesType" />
			<xsd:element name="SinglePhasePoromechanicsEmbeddedFractures" type="SinglePhasePoromechanicsEmbeddedFracturesType" />
			<xsd:element name="SinglePhasePoromechanicsReservoir" type="SinglePhasePoromechanicsReservoirType" />
			<xsd:element name="SinglePhaseProppantFVM" type="SinglePhaseProppantFVMType" />
			<xsd:element name="SinglePhaseReservoir" type="SinglePhaseReservoirType" />
			<xsd:element name="SinglePhaseReservoirPoromechanics" type="SinglePhaseReservoirPoromechanicsType" />
			<xsd:element name="SinglePhaseWell" type="SinglePhaseWellType">
				<xsd:unique name="SolversSinglePhaseWellWellControlsUniqueName">
					<xsd:selector xpath="WellControls" />
					<xsd:field xpath="@name" />
				</xsd:unique>
			</xsd:element>
			<xsd:element name="SolidMechanicsEmbeddedFractures" type="SolidMechanicsEmbeddedFracturesType" />
			<xsd:element name="SolidMechanicsLagrangianSSLE" type="SolidMechanicsLagrangianSSLEType" />
			<xsd:element name="SolidMechanics_LagrangianFEM" type="SolidMechanics_LagrangianFEMType" />
			<xsd:element name="SolidMechanics_MPM" type="SolidMechanics_MPMType" />
			<xsd:element name="SurfaceGenerator" type="SurfaceGeneratorType" />
		</xsd:choice>
		<!--gravityVector => Gravity vector used in the physics solvers-->
		<xsd:attribute name="gravityVector" type="R1Tensor" default="{0,0,-9.81}" />
	</xsd:complexType>
	<xsd:complexType name="AcousticFirstOrderSEMType">
		<xsd:choice minOccurs="0" maxOccurs="unbounded">
			<xsd:element name="LinearSolverParameters" type="LinearSolverParametersType" maxOccurs="1" />
			<xsd:element name="NonlinearSolverParameters" type="NonlinearSolverParametersType" maxOccurs="1" />
		</xsd:choice>
		<!--cflFactor => Factor to apply to the `CFL condition <http://en.wikipedia.org/wiki/Courant-Friedrichs-Lewy_condition>`_ when calculating the maximum allowable time step. Values should be in the interval (0,1] -->
		<xsd:attribute name="cflFactor" type="real64" default="-1" />
		<!--discretization => Name of discretization object (defined in the :ref:`NumericalMethodsManager`) to use for this solver. For instance, if this is a Finite Element Solver, the name of a :ref:`FiniteElement` should be specified. If this is a Finite Volume Method, the name of a :ref:`FiniteVolume` discretization should be specified.-->
		<xsd:attribute name="discretization" type="groupNameRef" use="required" />
		<!--dtSeismoTrace => Time step for output pressure at receivers-->
		<xsd:attribute name="dtSeismoTrace" type="real64" default="0" />
		<!--enableLifo => Set to 1 to enable LIFO storage feature-->
		<xsd:attribute name="enableLifo" type="integer" default="0" />
		<!--forward => Set to 1 to compute forward propagation-->
		<xsd:attribute name="forward" type="integer" default="1" />
		<!--initialDt => Initial time-step value required by the solver to the event manager.-->
		<xsd:attribute name="initialDt" type="real64" default="1e+99" />
		<!--lifoOnDevice => Set the capacity of the lifo device storage (if negative, opposite of percentage of remaining memory)-->
		<xsd:attribute name="lifoOnDevice" type="integer" default="-80" />
		<!--lifoOnHost => Set the capacity of the lifo host storage (if negative, opposite of percentage of remaining memory)-->
		<xsd:attribute name="lifoOnHost" type="integer" default="-80" />
		<!--lifoSize => Set the capacity of the lifo storage (should be the total number of buffers to store in the LIFO)-->
		<xsd:attribute name="lifoSize" type="integer" default="2147483647" />
		<!--linearDASGeometry => Geometry parameters for a linear DAS fiber (dip, azimuth, gauge length)-->
		<xsd:attribute name="linearDASGeometry" type="real64_array2d" default="{{0}}" />
		<!--logLevel => Log level-->
		<xsd:attribute name="logLevel" type="integer" default="0" />
		<!--outputSeismoTrace => Flag that indicates if we write the seismo trace in a file .txt, 0 no output, 1 otherwise-->
		<xsd:attribute name="outputSeismoTrace" type="integer" default="0" />
		<!--receiverCoordinates => Coordinates (x,y,z) of the receivers-->
		<xsd:attribute name="receiverCoordinates" type="real64_array2d" default="{{0}}" />
		<!--rickerOrder => Flag that indicates the order of the Ricker to be used o, 1 or 2. Order 2 by default-->
		<xsd:attribute name="rickerOrder" type="integer" default="2" />
		<!--saveFields => Set to 1 to save fields during forward and restore them during backward-->
		<xsd:attribute name="saveFields" type="integer" default="0" />
		<!--shotIndex => Set the current shot for temporary files-->
		<xsd:attribute name="shotIndex" type="integer" default="0" />
		<!--sourceCoordinates => Coordinates (x,y,z) of the sources-->
		<xsd:attribute name="sourceCoordinates" type="real64_array2d" default="{{0}}" />
		<!--targetRegions => Allowable regions that the solver may be applied to. Note that this does not indicate that the solver will be applied to these regions, only that allocation will occur such that the solver may be applied to these regions. The decision about what regions this solver will beapplied to rests in the EventManager.-->
		<xsd:attribute name="targetRegions" type="groupNameRef_array" use="required" />
		<!--timeSourceDelay => Source time delay (1 / f0 by default)-->
		<xsd:attribute name="timeSourceDelay" type="real32" default="-1" />
		<!--timeSourceFrequency => Central frequency for the time source-->
		<xsd:attribute name="timeSourceFrequency" type="real32" default="0" />
		<!--name => A name is required for any non-unique nodes-->
		<xsd:attribute name="name" type="groupName" use="required" />
	</xsd:complexType>
	<xsd:complexType name="AcousticSEMType">
		<xsd:choice minOccurs="0" maxOccurs="unbounded">
			<xsd:element name="LinearSolverParameters" type="LinearSolverParametersType" maxOccurs="1" />
			<xsd:element name="NonlinearSolverParameters" type="NonlinearSolverParametersType" maxOccurs="1" />
		</xsd:choice>
		<!--cflFactor => Factor to apply to the `CFL condition <http://en.wikipedia.org/wiki/Courant-Friedrichs-Lewy_condition>`_ when calculating the maximum allowable time step. Values should be in the interval (0,1] -->
		<xsd:attribute name="cflFactor" type="real64" default="-1" />
		<!--discretization => Name of discretization object (defined in the :ref:`NumericalMethodsManager`) to use for this solver. For instance, if this is a Finite Element Solver, the name of a :ref:`FiniteElement` should be specified. If this is a Finite Volume Method, the name of a :ref:`FiniteVolume` discretization should be specified.-->
		<xsd:attribute name="discretization" type="groupNameRef" use="required" />
		<!--dtSeismoTrace => Time step for output pressure at receivers-->
		<xsd:attribute name="dtSeismoTrace" type="real64" default="0" />
		<!--enableLifo => Set to 1 to enable LIFO storage feature-->
		<xsd:attribute name="enableLifo" type="integer" default="0" />
		<!--forward => Set to 1 to compute forward propagation-->
		<xsd:attribute name="forward" type="integer" default="1" />
		<!--initialDt => Initial time-step value required by the solver to the event manager.-->
		<xsd:attribute name="initialDt" type="real64" default="1e+99" />
		<!--lifoOnDevice => Set the capacity of the lifo device storage (if negative, opposite of percentage of remaining memory)-->
		<xsd:attribute name="lifoOnDevice" type="integer" default="-80" />
		<!--lifoOnHost => Set the capacity of the lifo host storage (if negative, opposite of percentage of remaining memory)-->
		<xsd:attribute name="lifoOnHost" type="integer" default="-80" />
		<!--lifoSize => Set the capacity of the lifo storage (should be the total number of buffers to store in the LIFO)-->
		<xsd:attribute name="lifoSize" type="integer" default="2147483647" />
		<!--linearDASGeometry => Geometry parameters for a linear DAS fiber (dip, azimuth, gauge length)-->
		<xsd:attribute name="linearDASGeometry" type="real64_array2d" default="{{0}}" />
		<!--logLevel => Log level-->
		<xsd:attribute name="logLevel" type="integer" default="0" />
		<!--outputSeismoTrace => Flag that indicates if we write the seismo trace in a file .txt, 0 no output, 1 otherwise-->
		<xsd:attribute name="outputSeismoTrace" type="integer" default="0" />
		<!--receiverCoordinates => Coordinates (x,y,z) of the receivers-->
		<xsd:attribute name="receiverCoordinates" type="real64_array2d" default="{{0}}" />
		<!--rickerOrder => Flag that indicates the order of the Ricker to be used o, 1 or 2. Order 2 by default-->
		<xsd:attribute name="rickerOrder" type="integer" default="2" />
		<!--saveFields => Set to 1 to save fields during forward and restore them during backward-->
		<xsd:attribute name="saveFields" type="integer" default="0" />
		<!--shotIndex => Set the current shot for temporary files-->
		<xsd:attribute name="shotIndex" type="integer" default="0" />
		<!--sourceCoordinates => Coordinates (x,y,z) of the sources-->
		<xsd:attribute name="sourceCoordinates" type="real64_array2d" default="{{0}}" />
		<!--targetRegions => Allowable regions that the solver may be applied to. Note that this does not indicate that the solver will be applied to these regions, only that allocation will occur such that the solver may be applied to these regions. The decision about what regions this solver will beapplied to rests in the EventManager.-->
		<xsd:attribute name="targetRegions" type="groupNameRef_array" use="required" />
		<!--timeSourceDelay => Source time delay (1 / f0 by default)-->
		<xsd:attribute name="timeSourceDelay" type="real32" default="-1" />
		<!--timeSourceFrequency => Central frequency for the time source-->
		<xsd:attribute name="timeSourceFrequency" type="real32" default="0" />
		<!--name => A name is required for any non-unique nodes-->
		<xsd:attribute name="name" type="groupName" use="required" />
	</xsd:complexType>
	<xsd:complexType name="AcousticVTISEMType">
		<xsd:choice minOccurs="0" maxOccurs="unbounded">
			<xsd:element name="LinearSolverParameters" type="LinearSolverParametersType" maxOccurs="1" />
			<xsd:element name="NonlinearSolverParameters" type="NonlinearSolverParametersType" maxOccurs="1" />
		</xsd:choice>
		<!--cflFactor => Factor to apply to the `CFL condition <http://en.wikipedia.org/wiki/Courant-Friedrichs-Lewy_condition>`_ when calculating the maximum allowable time step. Values should be in the interval (0,1] -->
		<xsd:attribute name="cflFactor" type="real64" default="-1" />
		<!--discretization => Name of discretization object (defined in the :ref:`NumericalMethodsManager`) to use for this solver. For instance, if this is a Finite Element Solver, the name of a :ref:`FiniteElement` should be specified. If this is a Finite Volume Method, the name of a :ref:`FiniteVolume` discretization should be specified.-->
		<xsd:attribute name="discretization" type="groupNameRef" use="required" />
		<!--dtSeismoTrace => Time step for output pressure at receivers-->
		<xsd:attribute name="dtSeismoTrace" type="real64" default="0" />
		<!--enableLifo => Set to 1 to enable LIFO storage feature-->
		<xsd:attribute name="enableLifo" type="integer" default="0" />
		<!--forward => Set to 1 to compute forward propagation-->
		<xsd:attribute name="forward" type="integer" default="1" />
		<!--initialDt => Initial time-step value required by the solver to the event manager.-->
		<xsd:attribute name="initialDt" type="real64" default="1e+99" />
		<!--lifoOnDevice => Set the capacity of the lifo device storage (if negative, opposite of percentage of remaining memory)-->
		<xsd:attribute name="lifoOnDevice" type="integer" default="-80" />
		<!--lifoOnHost => Set the capacity of the lifo host storage (if negative, opposite of percentage of remaining memory)-->
		<xsd:attribute name="lifoOnHost" type="integer" default="-80" />
		<!--lifoSize => Set the capacity of the lifo storage (should be the total number of buffers to store in the LIFO)-->
		<xsd:attribute name="lifoSize" type="integer" default="2147483647" />
		<!--linearDASGeometry => Geometry parameters for a linear DAS fiber (dip, azimuth, gauge length)-->
		<xsd:attribute name="linearDASGeometry" type="real64_array2d" default="{{0}}" />
		<!--logLevel => Log level-->
		<xsd:attribute name="logLevel" type="integer" default="0" />
		<!--outputSeismoTrace => Flag that indicates if we write the seismo trace in a file .txt, 0 no output, 1 otherwise-->
		<xsd:attribute name="outputSeismoTrace" type="integer" default="0" />
		<!--receiverCoordinates => Coordinates (x,y,z) of the receivers-->
		<xsd:attribute name="receiverCoordinates" type="real64_array2d" default="{{0}}" />
		<!--rickerOrder => Flag that indicates the order of the Ricker to be used o, 1 or 2. Order 2 by default-->
		<xsd:attribute name="rickerOrder" type="integer" default="2" />
		<!--saveFields => Set to 1 to save fields during forward and restore them during backward-->
		<xsd:attribute name="saveFields" type="integer" default="0" />
		<!--shotIndex => Set the current shot for temporary files-->
		<xsd:attribute name="shotIndex" type="integer" default="0" />
		<!--sourceCoordinates => Coordinates (x,y,z) of the sources-->
		<xsd:attribute name="sourceCoordinates" type="real64_array2d" default="{{0}}" />
		<!--targetRegions => Allowable regions that the solver may be applied to. Note that this does not indicate that the solver will be applied to these regions, only that allocation will occur such that the solver may be applied to these regions. The decision about what regions this solver will beapplied to rests in the EventManager.-->
		<xsd:attribute name="targetRegions" type="groupNameRef_array" use="required" />
		<!--timeSourceDelay => Source time delay (1 / f0 by default)-->
		<xsd:attribute name="timeSourceDelay" type="real32" default="-1" />
		<!--timeSourceFrequency => Central frequency for the time source-->
		<xsd:attribute name="timeSourceFrequency" type="real32" default="0" />
		<!--name => A name is required for any non-unique nodes-->
		<xsd:attribute name="name" type="groupName" use="required" />
	</xsd:complexType>
	<xsd:complexType name="CompositionalMultiphaseFVMType">
		<xsd:choice minOccurs="0" maxOccurs="unbounded">
			<xsd:element name="LinearSolverParameters" type="LinearSolverParametersType" maxOccurs="1" />
			<xsd:element name="NonlinearSolverParameters" type="NonlinearSolverParametersType" maxOccurs="1" />
		</xsd:choice>
		<!--allowLocalCompDensityChopping => Flag indicating whether local (cell-wise) chopping of negative compositions is allowed-->
		<xsd:attribute name="allowLocalCompDensityChopping" type="integer" default="1" />
		<!--allowNegativePressure => Flag indicating if negative pressure is allowed-->
		<xsd:attribute name="allowNegativePressure" type="integer" default="1" />
		<!--cflFactor => Factor to apply to the `CFL condition <http://en.wikipedia.org/wiki/Courant-Friedrichs-Lewy_condition>`_ when calculating the maximum allowable time step. Values should be in the interval (0,1] -->
<<<<<<< HEAD
		<xsd:attribute name="cflFactor" type="real64" default="-1" />
=======
		<xsd:attribute name="cflFactor" type="real64" default="0.5" />
		<!--contMultiplierDBC => Factor by which continuation parameter is changed every newton when DBC is used-->
		<xsd:attribute name="contMultiplierDBC" type="real64" default="0.5" />
		<!--continuationDBC => Flag for enabling continuation parameter-->
		<xsd:attribute name="continuationDBC" type="integer" default="1" />
>>>>>>> a1fd5613
		<!--discretization => Name of discretization object (defined in the :ref:`NumericalMethodsManager`) to use for this solver. For instance, if this is a Finite Element Solver, the name of a :ref:`FiniteElement` should be specified. If this is a Finite Volume Method, the name of a :ref:`FiniteVolume` discretization should be specified.-->
		<xsd:attribute name="discretization" type="groupNameRef" use="required" />
		<!--initialDt => Initial time-step value required by the solver to the event manager.-->
		<xsd:attribute name="initialDt" type="real64" default="1e+99" />
		<!--isThermal => Flag indicating whether the problem is thermal or not.-->
		<xsd:attribute name="isThermal" type="integer" default="0" />
		<!--kappaminDBC => Factor that controls how much dissipation is kept in the system when continuation is used-->
		<xsd:attribute name="kappaminDBC" type="real64" default="1e-20" />
		<!--logLevel => Log level-->
		<xsd:attribute name="logLevel" type="integer" default="0" />
		<!--maxAbsolutePressureChange => Maximum (absolute) pressure change in a Newton iteration-->
		<xsd:attribute name="maxAbsolutePressureChange" type="real64" default="-1" />
		<!--maxCompFractionChange => Maximum (absolute) change in a component fraction in a Newton iteration-->
		<xsd:attribute name="maxCompFractionChange" type="real64" default="0.5" />
		<!--maxRelativePressureChange => Maximum (relative) change in pressure in a Newton iteration-->
		<xsd:attribute name="maxRelativePressureChange" type="real64" default="0.5" />
		<!--maxRelativeTemperatureChange => Maximum (relative) change in temperature in a Newton iteration-->
		<xsd:attribute name="maxRelativeTemperatureChange" type="real64" default="0.5" />
		<!--minCompDens => Minimum allowed global component density-->
		<xsd:attribute name="minCompDens" type="real64" default="1e-10" />
		<!--miscibleDBC => Flag for enabling DBC formulation with/without miscibility-->
		<xsd:attribute name="miscibleDBC" type="integer" default="0" />
		<!--omegaDBC => Factor by which DBC flux is multiplied-->
		<xsd:attribute name="omegaDBC" type="real64" default="1" />
		<!--scalingType => Solution scaling type.Valid options:
* Global
* Local-->
		<xsd:attribute name="scalingType" type="geos_CompositionalMultiphaseFVM_ScalingType" default="Global" />
		<!--solutionChangeScalingFactor => Damping factor for solution change targets-->
		<xsd:attribute name="solutionChangeScalingFactor" type="real64" default="0.5" />
		<!--targetFlowCFL => Target CFL condition `CFL condition <http://en.wikipedia.org/wiki/Courant-Friedrichs-Lewy_condition>`_when computing the next timestep.-->
		<xsd:attribute name="targetFlowCFL" type="real64" default="-1" />
		<!--targetPhaseVolFractionChangeInTimeStep => Target (absolute) change in phase volume fraction in a time step-->
		<xsd:attribute name="targetPhaseVolFractionChangeInTimeStep" type="real64" default="0.2" />
		<!--targetRegions => Allowable regions that the solver may be applied to. Note that this does not indicate that the solver will be applied to these regions, only that allocation will occur such that the solver may be applied to these regions. The decision about what regions this solver will beapplied to rests in the EventManager.-->
		<xsd:attribute name="targetRegions" type="groupNameRef_array" use="required" />
		<!--targetRelativePressureChangeInTimeStep => Target (relative) change in pressure in a time step (expected value between 0 and 1)-->
		<xsd:attribute name="targetRelativePressureChangeInTimeStep" type="real64" default="0.2" />
		<!--targetRelativeTemperatureChangeInTimeStep => Target (relative) change in temperature in a time step (expected value between 0 and 1)-->
		<xsd:attribute name="targetRelativeTemperatureChangeInTimeStep" type="real64" default="0.2" />
		<!--temperature => Temperature-->
		<xsd:attribute name="temperature" type="real64" use="required" />
		<!--useDBC => Enable Dissipation-based continuation flux-->
		<xsd:attribute name="useDBC" type="integer" default="0" />
		<!--useMass => Use mass formulation instead of molar-->
		<xsd:attribute name="useMass" type="integer" default="0" />
		<!--useSimpleAccumulation => Flag indicating whether simple accumulation form is used-->
		<xsd:attribute name="useSimpleAccumulation" type="integer" default="0" />
		<!--useTotalMassEquation => Flag indicating whether total mass equation is used-->
		<xsd:attribute name="useTotalMassEquation" type="integer" default="1" />
		<!--name => A name is required for any non-unique nodes-->
		<xsd:attribute name="name" type="groupName" use="required" />
	</xsd:complexType>
	<xsd:simpleType name="geos_solverBaseKernels_NormType">
		<xsd:restriction base="xsd:string">
			<xsd:pattern value=".*[\[\]`$].*|Linfinity|L2" />
		</xsd:restriction>
	</xsd:simpleType>
	<xsd:simpleType name="geos_CompositionalMultiphaseFVM_ScalingType">
		<xsd:restriction base="xsd:string">
			<xsd:pattern value=".*[\[\]`$].*|Global|Local" />
		</xsd:restriction>
	</xsd:simpleType>
	<xsd:complexType name="CompositionalMultiphaseHybridFVMType">
		<xsd:choice minOccurs="0" maxOccurs="unbounded">
			<xsd:element name="LinearSolverParameters" type="LinearSolverParametersType" maxOccurs="1" />
			<xsd:element name="NonlinearSolverParameters" type="NonlinearSolverParametersType" maxOccurs="1" />
		</xsd:choice>
		<!--allowLocalCompDensityChopping => Flag indicating whether local (cell-wise) chopping of negative compositions is allowed-->
		<xsd:attribute name="allowLocalCompDensityChopping" type="integer" default="1" />
		<!--allowNegativePressure => Flag indicating if negative pressure is allowed-->
		<xsd:attribute name="allowNegativePressure" type="integer" default="1" />
		<!--cflFactor => Factor to apply to the `CFL condition <http://en.wikipedia.org/wiki/Courant-Friedrichs-Lewy_condition>`_ when calculating the maximum allowable time step. Values should be in the interval (0,1] -->
		<xsd:attribute name="cflFactor" type="real64" default="-1" />
		<!--discretization => Name of discretization object (defined in the :ref:`NumericalMethodsManager`) to use for this solver. For instance, if this is a Finite Element Solver, the name of a :ref:`FiniteElement` should be specified. If this is a Finite Volume Method, the name of a :ref:`FiniteVolume` discretization should be specified.-->
		<xsd:attribute name="discretization" type="groupNameRef" use="required" />
		<!--initialDt => Initial time-step value required by the solver to the event manager.-->
		<xsd:attribute name="initialDt" type="real64" default="1e+99" />
		<!--isThermal => Flag indicating whether the problem is thermal or not.-->
		<xsd:attribute name="isThermal" type="integer" default="0" />
		<!--logLevel => Log level-->
		<xsd:attribute name="logLevel" type="integer" default="0" />
		<!--maxAbsolutePressureChange => Maximum (absolute) pressure change in a Newton iteration-->
		<xsd:attribute name="maxAbsolutePressureChange" type="real64" default="-1" />
		<!--maxCompFractionChange => Maximum (absolute) change in a component fraction in a Newton iteration-->
		<xsd:attribute name="maxCompFractionChange" type="real64" default="0.5" />
		<!--maxRelativePressureChange => Maximum (relative) change in pressure in a Newton iteration-->
		<xsd:attribute name="maxRelativePressureChange" type="real64" default="0.5" />
		<!--maxRelativeTemperatureChange => Maximum (relative) change in temperature in a Newton iteration-->
		<xsd:attribute name="maxRelativeTemperatureChange" type="real64" default="0.5" />
		<!--minCompDens => Minimum allowed global component density-->
		<xsd:attribute name="minCompDens" type="real64" default="1e-10" />
		<!--solutionChangeScalingFactor => Damping factor for solution change targets-->
		<xsd:attribute name="solutionChangeScalingFactor" type="real64" default="0.5" />
		<!--targetFlowCFL => Target CFL condition `CFL condition <http://en.wikipedia.org/wiki/Courant-Friedrichs-Lewy_condition>`_when computing the next timestep.-->
		<xsd:attribute name="targetFlowCFL" type="real64" default="-1" />
		<!--targetPhaseVolFractionChangeInTimeStep => Target (absolute) change in phase volume fraction in a time step-->
		<xsd:attribute name="targetPhaseVolFractionChangeInTimeStep" type="real64" default="0.2" />
		<!--targetRegions => Allowable regions that the solver may be applied to. Note that this does not indicate that the solver will be applied to these regions, only that allocation will occur such that the solver may be applied to these regions. The decision about what regions this solver will beapplied to rests in the EventManager.-->
		<xsd:attribute name="targetRegions" type="groupNameRef_array" use="required" />
		<!--targetRelativePressureChangeInTimeStep => Target (relative) change in pressure in a time step (expected value between 0 and 1)-->
		<xsd:attribute name="targetRelativePressureChangeInTimeStep" type="real64" default="0.2" />
		<!--targetRelativeTemperatureChangeInTimeStep => Target (relative) change in temperature in a time step (expected value between 0 and 1)-->
		<xsd:attribute name="targetRelativeTemperatureChangeInTimeStep" type="real64" default="0.2" />
		<!--temperature => Temperature-->
		<xsd:attribute name="temperature" type="real64" use="required" />
		<!--useMass => Use mass formulation instead of molar-->
		<xsd:attribute name="useMass" type="integer" default="0" />
		<!--useSimpleAccumulation => Flag indicating whether simple accumulation form is used-->
		<xsd:attribute name="useSimpleAccumulation" type="integer" default="0" />
		<!--useTotalMassEquation => Flag indicating whether total mass equation is used-->
		<xsd:attribute name="useTotalMassEquation" type="integer" default="1" />
		<!--name => A name is required for any non-unique nodes-->
		<xsd:attribute name="name" type="groupName" use="required" />
	</xsd:complexType>
	<xsd:complexType name="CompositionalMultiphaseReservoirType">
		<xsd:choice minOccurs="0" maxOccurs="unbounded">
			<xsd:element name="LinearSolverParameters" type="LinearSolverParametersType" maxOccurs="1" />
			<xsd:element name="NonlinearSolverParameters" type="NonlinearSolverParametersType" maxOccurs="1" />
		</xsd:choice>
		<!--cflFactor => Factor to apply to the `CFL condition <http://en.wikipedia.org/wiki/Courant-Friedrichs-Lewy_condition>`_ when calculating the maximum allowable time step. Values should be in the interval (0,1] -->
		<xsd:attribute name="cflFactor" type="real64" default="-1" />
		<!--flowSolverName => Name of the flow solver used by the coupled solver-->
		<xsd:attribute name="flowSolverName" type="groupNameRef" use="required" />
		<!--initialDt => Initial time-step value required by the solver to the event manager.-->
		<xsd:attribute name="initialDt" type="real64" default="1e+99" />
		<!--logLevel => Log level-->
		<xsd:attribute name="logLevel" type="integer" default="0" />
		<!--targetRegions => Allowable regions that the solver may be applied to. Note that this does not indicate that the solver will be applied to these regions, only that allocation will occur such that the solver may be applied to these regions. The decision about what regions this solver will beapplied to rests in the EventManager.-->
		<xsd:attribute name="targetRegions" type="groupNameRef_array" use="required" />
		<!--wellSolverName => Name of the well solver used by the coupled solver-->
		<xsd:attribute name="wellSolverName" type="groupNameRef" use="required" />
		<!--name => A name is required for any non-unique nodes-->
		<xsd:attribute name="name" type="groupName" use="required" />
	</xsd:complexType>
	<xsd:complexType name="CompositionalMultiphaseReservoirPoromechanicsType">
		<xsd:choice minOccurs="0" maxOccurs="unbounded">
			<xsd:element name="LinearSolverParameters" type="LinearSolverParametersType" maxOccurs="1" />
			<xsd:element name="NonlinearSolverParameters" type="NonlinearSolverParametersType" maxOccurs="1" />
		</xsd:choice>
		<!--cflFactor => Factor to apply to the `CFL condition <http://en.wikipedia.org/wiki/Courant-Friedrichs-Lewy_condition>`_ when calculating the maximum allowable time step. Values should be in the interval (0,1] -->
		<xsd:attribute name="cflFactor" type="real64" default="0.5" />
		<!--initialDt => Initial time-step value required by the solver to the event manager.-->
		<xsd:attribute name="initialDt" type="real64" default="1e+99" />
		<!--isThermal => Flag indicating whether the problem is thermal or not. Set isThermal="1" to enable the thermal coupling-->
		<xsd:attribute name="isThermal" type="integer" default="0" />
		<!--logLevel => Log level-->
		<xsd:attribute name="logLevel" type="integer" default="0" />
		<!--reservoirAndWellsSolverName => Name of the reservoirAndWells solver used by the coupled solver-->
		<xsd:attribute name="reservoirAndWellsSolverName" type="groupNameRef" use="required" />
		<!--solidSolverName => Name of the solid solver used by the coupled solver-->
		<xsd:attribute name="solidSolverName" type="groupNameRef" use="required" />
		<!--stabilizationMultiplier => Constant multiplier of stabilization strength.-->
		<xsd:attribute name="stabilizationMultiplier" type="real64" default="1" />
		<!--stabilizationRegionNames => Regions where stabilization is applied.-->
		<xsd:attribute name="stabilizationRegionNames" type="groupNameRef_array" default="{}" />
		<!--stabilizationType => Stabilization type. Options are:
None - Add no stabilization to mass equation,
Global - Add stabilization to all faces,
Local - Add stabilization only to interiors of macro elements.-->
		<xsd:attribute name="stabilizationType" type="geos_stabilization_StabilizationType" default="None" />
		<!--targetRegions => Allowable regions that the solver may be applied to. Note that this does not indicate that the solver will be applied to these regions, only that allocation will occur such that the solver may be applied to these regions. The decision about what regions this solver will beapplied to rests in the EventManager.-->
		<xsd:attribute name="targetRegions" type="groupNameRef_array" use="required" />
		<!--name => A name is required for any non-unique nodes-->
		<xsd:attribute name="name" type="groupName" use="required" />
	</xsd:complexType>
	<xsd:simpleType name="geos_stabilization_StabilizationType">
		<xsd:restriction base="xsd:string">
			<xsd:pattern value=".*[\[\]`$].*|None|Global|Local" />
		</xsd:restriction>
	</xsd:simpleType>
	<xsd:complexType name="CompositionalMultiphaseWellType">
		<xsd:choice minOccurs="0" maxOccurs="unbounded">
			<xsd:element name="LinearSolverParameters" type="LinearSolverParametersType" maxOccurs="1" />
			<xsd:element name="NonlinearSolverParameters" type="NonlinearSolverParametersType" maxOccurs="1" />
			<xsd:element name="WellControls" type="WellControlsType" />
		</xsd:choice>
		<!--allowLocalCompDensityChopping => Flag indicating whether local (cell-wise) chopping of negative compositions is allowed-->
		<xsd:attribute name="allowLocalCompDensityChopping" type="integer" default="1" />
		<!--cflFactor => Factor to apply to the `CFL condition <http://en.wikipedia.org/wiki/Courant-Friedrichs-Lewy_condition>`_ when calculating the maximum allowable time step. Values should be in the interval (0,1] -->
		<xsd:attribute name="cflFactor" type="real64" default="-1" />
		<!--initialDt => Initial time-step value required by the solver to the event manager.-->
		<xsd:attribute name="initialDt" type="real64" default="1e+99" />
		<!--logLevel => Log level-->
		<xsd:attribute name="logLevel" type="integer" default="0" />
		<!--maxAbsolutePressureChange => Maximum (absolute) pressure change in a Newton iteration-->
		<xsd:attribute name="maxAbsolutePressureChange" type="real64" default="-1" />
		<!--maxCompFractionChange => Maximum (absolute) change in a component fraction between two Newton iterations-->
		<xsd:attribute name="maxCompFractionChange" type="real64" default="1" />
		<!--maxRelativePressureChange => Maximum (relative) change in pressure between two Newton iterations (recommended with rate control)-->
		<xsd:attribute name="maxRelativePressureChange" type="real64" default="1" />
		<!--targetRegions => Allowable regions that the solver may be applied to. Note that this does not indicate that the solver will be applied to these regions, only that allocation will occur such that the solver may be applied to these regions. The decision about what regions this solver will beapplied to rests in the EventManager.-->
		<xsd:attribute name="targetRegions" type="groupNameRef_array" use="required" />
		<!--useMass => Use total mass equation-->
		<xsd:attribute name="useMass" type="integer" default="0" />
		<!--name => A name is required for any non-unique nodes-->
		<xsd:attribute name="name" type="groupName" use="required" />
	</xsd:complexType>
	<xsd:complexType name="WellControlsType">
		<!--control => Well control. Valid options:
* BHP
* phaseVolRate
* totalVolRate
* uninitialized-->
		<xsd:attribute name="control" type="geos_WellControls_Control" use="required" />
		<!--enableCrossflow => Flag to enable crossflow. Currently only supported for injectors: 
 - If the flag is set to 1, both reservoir-to-well flow and well-to-reservoir flow are allowed at the perforations. 
 - If the flag is set to 0, we only allow well-to-reservoir flow at the perforations.-->
		<xsd:attribute name="enableCrossflow" type="integer" default="1" />
		<!--initialPressureCoefficient => Tuning coefficient for the initial well pressure of rate-controlled wells: 
 - Injector pressure at reference depth initialized as: (1+initialPressureCoefficient)*reservoirPressureAtClosestPerforation + density*g*( zRef - zPerf ) 
 - Producer pressure at reference depth initialized as: (1-initialPressureCoefficient)*reservoirPressureAtClosestPerforation + density*g*( zRef - zPerf ) -->
		<xsd:attribute name="initialPressureCoefficient" type="real64" default="0.1" />
		<!--injectionStream => Global component densities of the injection stream [moles/m^3 or kg/m^3]-->
		<xsd:attribute name="injectionStream" type="real64_array" default="{-1}" />
		<!--injectionTemperature => Temperature of the injection stream [K]-->
		<xsd:attribute name="injectionTemperature" type="real64" default="-1" />
		<!--logLevel => Log level-->
		<xsd:attribute name="logLevel" type="integer" default="0" />
		<!--referenceElevation => Reference elevation where BHP control is enforced [m]-->
		<xsd:attribute name="referenceElevation" type="real64" use="required" />
		<!--statusTableName => Name of the well status table when the status of the well is a time dependent function. 
If the status function evaluates to a positive value at the current time, the well will be open otherwise the well will be shut.-->
		<xsd:attribute name="statusTableName" type="groupNameRef" default="" />
		<!--surfacePressure => Surface pressure used to compute volumetric rates when surface conditions are used [Pa]-->
		<xsd:attribute name="surfacePressure" type="real64" default="0" />
		<!--surfaceTemperature => Surface temperature used to compute volumetric rates when surface conditions are used [K]-->
		<xsd:attribute name="surfaceTemperature" type="real64" default="0" />
		<!--targetBHP => Target bottom-hole pressure [Pa]-->
		<xsd:attribute name="targetBHP" type="real64" default="0" />
		<!--targetBHPTableName => Name of the BHP table when the rate is a time dependent function-->
		<xsd:attribute name="targetBHPTableName" type="groupNameRef" default="" />
		<!--targetPhaseName => Name of the target phase-->
		<xsd:attribute name="targetPhaseName" type="groupNameRef" default="" />
		<!--targetPhaseRate => Target phase volumetric rate (if useSurfaceConditions: [surface m^3/s]; else [reservoir m^3/s])-->
		<xsd:attribute name="targetPhaseRate" type="real64" default="0" />
		<!--targetPhaseRateTableName => Name of the phase rate table when the rate is a time dependent function-->
		<xsd:attribute name="targetPhaseRateTableName" type="groupNameRef" default="" />
		<!--targetTotalRate => Target total volumetric rate (if useSurfaceConditions: [surface m^3/s]; else [reservoir m^3/s])-->
		<xsd:attribute name="targetTotalRate" type="real64" default="0" />
		<!--targetTotalRateTableName => Name of the total rate table when the rate is a time dependent function-->
		<xsd:attribute name="targetTotalRateTableName" type="groupNameRef" default="" />
		<!--type => Well type. Valid options:
* producer
* injector-->
		<xsd:attribute name="type" type="geos_WellControls_Type" use="required" />
		<!--useSurfaceConditions => Flag to specify whether rates are checked at surface or reservoir conditions.
Equal to 1 for surface conditions, and to 0 for reservoir conditions-->
		<xsd:attribute name="useSurfaceConditions" type="integer" default="0" />
		<!--name => A name is required for any non-unique nodes-->
		<xsd:attribute name="name" type="groupName" use="required" />
	</xsd:complexType>
	<xsd:simpleType name="geos_WellControls_Control">
		<xsd:restriction base="xsd:string">
			<xsd:pattern value=".*[\[\]`$].*|BHP|phaseVolRate|totalVolRate|uninitialized" />
		</xsd:restriction>
	</xsd:simpleType>
	<xsd:simpleType name="geos_WellControls_Type">
		<xsd:restriction base="xsd:string">
			<xsd:pattern value=".*[\[\]`$].*|producer|injector" />
		</xsd:restriction>
	</xsd:simpleType>
	<xsd:complexType name="ElasticFirstOrderSEMType">
		<xsd:choice minOccurs="0" maxOccurs="unbounded">
			<xsd:element name="LinearSolverParameters" type="LinearSolverParametersType" maxOccurs="1" />
			<xsd:element name="NonlinearSolverParameters" type="NonlinearSolverParametersType" maxOccurs="1" />
		</xsd:choice>
		<!--cflFactor => Factor to apply to the `CFL condition <http://en.wikipedia.org/wiki/Courant-Friedrichs-Lewy_condition>`_ when calculating the maximum allowable time step. Values should be in the interval (0,1] -->
		<xsd:attribute name="cflFactor" type="real64" default="-1" />
		<!--discretization => Name of discretization object (defined in the :ref:`NumericalMethodsManager`) to use for this solver. For instance, if this is a Finite Element Solver, the name of a :ref:`FiniteElement` should be specified. If this is a Finite Volume Method, the name of a :ref:`FiniteVolume` discretization should be specified.-->
		<xsd:attribute name="discretization" type="groupNameRef" use="required" />
		<!--dtSeismoTrace => Time step for output pressure at receivers-->
		<xsd:attribute name="dtSeismoTrace" type="real64" default="0" />
		<!--enableLifo => Set to 1 to enable LIFO storage feature-->
		<xsd:attribute name="enableLifo" type="integer" default="0" />
		<!--forward => Set to 1 to compute forward propagation-->
		<xsd:attribute name="forward" type="integer" default="1" />
		<!--initialDt => Initial time-step value required by the solver to the event manager.-->
		<xsd:attribute name="initialDt" type="real64" default="1e+99" />
		<!--lifoOnDevice => Set the capacity of the lifo device storage (if negative, opposite of percentage of remaining memory)-->
		<xsd:attribute name="lifoOnDevice" type="integer" default="-80" />
		<!--lifoOnHost => Set the capacity of the lifo host storage (if negative, opposite of percentage of remaining memory)-->
		<xsd:attribute name="lifoOnHost" type="integer" default="-80" />
		<!--lifoSize => Set the capacity of the lifo storage (should be the total number of buffers to store in the LIFO)-->
		<xsd:attribute name="lifoSize" type="integer" default="2147483647" />
		<!--linearDASGeometry => Geometry parameters for a linear DAS fiber (dip, azimuth, gauge length)-->
		<xsd:attribute name="linearDASGeometry" type="real64_array2d" default="{{0}}" />
		<!--logLevel => Log level-->
		<xsd:attribute name="logLevel" type="integer" default="0" />
		<!--outputSeismoTrace => Flag that indicates if we write the seismo trace in a file .txt, 0 no output, 1 otherwise-->
		<xsd:attribute name="outputSeismoTrace" type="integer" default="0" />
		<!--receiverCoordinates => Coordinates (x,y,z) of the receivers-->
		<xsd:attribute name="receiverCoordinates" type="real64_array2d" default="{{0}}" />
		<!--rickerOrder => Flag that indicates the order of the Ricker to be used o, 1 or 2. Order 2 by default-->
		<xsd:attribute name="rickerOrder" type="integer" default="2" />
		<!--saveFields => Set to 1 to save fields during forward and restore them during backward-->
		<xsd:attribute name="saveFields" type="integer" default="0" />
		<!--shotIndex => Set the current shot for temporary files-->
		<xsd:attribute name="shotIndex" type="integer" default="0" />
		<!--sourceCoordinates => Coordinates (x,y,z) of the sources-->
		<xsd:attribute name="sourceCoordinates" type="real64_array2d" default="{{0}}" />
		<!--targetRegions => Allowable regions that the solver may be applied to. Note that this does not indicate that the solver will be applied to these regions, only that allocation will occur such that the solver may be applied to these regions. The decision about what regions this solver will beapplied to rests in the EventManager.-->
		<xsd:attribute name="targetRegions" type="groupNameRef_array" use="required" />
		<!--timeSourceDelay => Source time delay (1 / f0 by default)-->
		<xsd:attribute name="timeSourceDelay" type="real32" default="-1" />
		<!--timeSourceFrequency => Central frequency for the time source-->
		<xsd:attribute name="timeSourceFrequency" type="real32" default="0" />
		<!--name => A name is required for any non-unique nodes-->
		<xsd:attribute name="name" type="groupName" use="required" />
	</xsd:complexType>
	<xsd:complexType name="ElasticSEMType">
		<xsd:choice minOccurs="0" maxOccurs="unbounded">
			<xsd:element name="LinearSolverParameters" type="LinearSolverParametersType" maxOccurs="1" />
			<xsd:element name="NonlinearSolverParameters" type="NonlinearSolverParametersType" maxOccurs="1" />
		</xsd:choice>
		<!--cflFactor => Factor to apply to the `CFL condition <http://en.wikipedia.org/wiki/Courant-Friedrichs-Lewy_condition>`_ when calculating the maximum allowable time step. Values should be in the interval (0,1] -->
		<xsd:attribute name="cflFactor" type="real64" default="-1" />
		<!--discretization => Name of discretization object (defined in the :ref:`NumericalMethodsManager`) to use for this solver. For instance, if this is a Finite Element Solver, the name of a :ref:`FiniteElement` should be specified. If this is a Finite Volume Method, the name of a :ref:`FiniteVolume` discretization should be specified.-->
		<xsd:attribute name="discretization" type="groupNameRef" use="required" />
		<!--dtSeismoTrace => Time step for output pressure at receivers-->
		<xsd:attribute name="dtSeismoTrace" type="real64" default="0" />
		<!--enableLifo => Set to 1 to enable LIFO storage feature-->
		<xsd:attribute name="enableLifo" type="integer" default="0" />
		<!--forward => Set to 1 to compute forward propagation-->
		<xsd:attribute name="forward" type="integer" default="1" />
		<!--initialDt => Initial time-step value required by the solver to the event manager.-->
		<xsd:attribute name="initialDt" type="real64" default="1e+99" />
		<!--lifoOnDevice => Set the capacity of the lifo device storage (if negative, opposite of percentage of remaining memory)-->
		<xsd:attribute name="lifoOnDevice" type="integer" default="-80" />
		<!--lifoOnHost => Set the capacity of the lifo host storage (if negative, opposite of percentage of remaining memory)-->
		<xsd:attribute name="lifoOnHost" type="integer" default="-80" />
		<!--lifoSize => Set the capacity of the lifo storage (should be the total number of buffers to store in the LIFO)-->
		<xsd:attribute name="lifoSize" type="integer" default="2147483647" />
		<!--linearDASGeometry => Geometry parameters for a linear DAS fiber (dip, azimuth, gauge length)-->
		<xsd:attribute name="linearDASGeometry" type="real64_array2d" default="{{0}}" />
		<!--logLevel => Log level-->
		<xsd:attribute name="logLevel" type="integer" default="0" />
		<!--outputSeismoTrace => Flag that indicates if we write the seismo trace in a file .txt, 0 no output, 1 otherwise-->
		<xsd:attribute name="outputSeismoTrace" type="integer" default="0" />
		<!--receiverCoordinates => Coordinates (x,y,z) of the receivers-->
		<xsd:attribute name="receiverCoordinates" type="real64_array2d" default="{{0}}" />
		<!--rickerOrder => Flag that indicates the order of the Ricker to be used o, 1 or 2. Order 2 by default-->
		<xsd:attribute name="rickerOrder" type="integer" default="2" />
		<!--saveFields => Set to 1 to save fields during forward and restore them during backward-->
		<xsd:attribute name="saveFields" type="integer" default="0" />
		<!--shotIndex => Set the current shot for temporary files-->
		<xsd:attribute name="shotIndex" type="integer" default="0" />
		<!--sourceCoordinates => Coordinates (x,y,z) of the sources-->
		<xsd:attribute name="sourceCoordinates" type="real64_array2d" default="{{0}}" />
		<!--sourceForce => Force of the source: 3 real values for a vector source, and 6 real values for a tensor source (in Voigt notation).The default value is { 0, 0, 0 } (no net force).-->
		<xsd:attribute name="sourceForce" type="R1Tensor" default="{0,0,0}" />
		<!--sourceMoment => Moment of the source: 6 real values describing a symmetric tensor in Voigt notation.The default value is { 1, 1, 1, 0, 0, 0 } (diagonal moment, corresponding to a pure explosion).-->
		<xsd:attribute name="sourceMoment" type="R2SymTensor" default="{1,1,1,0,0,0}" />
		<!--targetRegions => Allowable regions that the solver may be applied to. Note that this does not indicate that the solver will be applied to these regions, only that allocation will occur such that the solver may be applied to these regions. The decision about what regions this solver will beapplied to rests in the EventManager.-->
		<xsd:attribute name="targetRegions" type="groupNameRef_array" use="required" />
		<!--timeSourceDelay => Source time delay (1 / f0 by default)-->
		<xsd:attribute name="timeSourceDelay" type="real32" default="-1" />
		<!--timeSourceFrequency => Central frequency for the time source-->
		<xsd:attribute name="timeSourceFrequency" type="real32" default="0" />
		<!--name => A name is required for any non-unique nodes-->
		<xsd:attribute name="name" type="groupName" use="required" />
	</xsd:complexType>
	<xsd:complexType name="EmbeddedSurfaceGeneratorType">
		<xsd:choice minOccurs="0" maxOccurs="unbounded">
			<xsd:element name="LinearSolverParameters" type="LinearSolverParametersType" maxOccurs="1" />
			<xsd:element name="NonlinearSolverParameters" type="NonlinearSolverParametersType" maxOccurs="1" />
		</xsd:choice>
		<!--cflFactor => Factor to apply to the `CFL condition <http://en.wikipedia.org/wiki/Courant-Friedrichs-Lewy_condition>`_ when calculating the maximum allowable time step. Values should be in the interval (0,1] -->
		<xsd:attribute name="cflFactor" type="real64" default="-1" />
		<!--discretization => Name of discretization object (defined in the :ref:`NumericalMethodsManager`) to use for this solver. For instance, if this is a Finite Element Solver, the name of a :ref:`FiniteElement` should be specified. If this is a Finite Volume Method, the name of a :ref:`FiniteVolume` discretization should be specified.-->
		<xsd:attribute name="discretization" type="groupNameRef" use="required" />
		<!--fractureRegion => (no description available)-->
		<xsd:attribute name="fractureRegion" type="groupNameRef" default="FractureRegion" />
		<!--initialDt => Initial time-step value required by the solver to the event manager.-->
		<xsd:attribute name="initialDt" type="real64" default="1e+99" />
		<!--logLevel => Log level-->
		<xsd:attribute name="logLevel" type="integer" default="0" />
		<!--mpiCommOrder => Flag to enable MPI consistent communication ordering-->
		<xsd:attribute name="mpiCommOrder" type="integer" default="0" />
		<!--targetObjects => List of geometric objects that will be used to initialized the embedded surfaces/fractures.-->
		<xsd:attribute name="targetObjects" type="groupNameRef_array" use="required" />
		<!--targetRegions => Allowable regions that the solver may be applied to. Note that this does not indicate that the solver will be applied to these regions, only that allocation will occur such that the solver may be applied to these regions. The decision about what regions this solver will beapplied to rests in the EventManager.-->
		<xsd:attribute name="targetRegions" type="groupNameRef_array" use="required" />
		<!--name => A name is required for any non-unique nodes-->
		<xsd:attribute name="name" type="groupName" use="required" />
	</xsd:complexType>
	<xsd:complexType name="FlowProppantTransportType">
		<xsd:choice minOccurs="0" maxOccurs="unbounded">
			<xsd:element name="LinearSolverParameters" type="LinearSolverParametersType" maxOccurs="1" />
			<xsd:element name="NonlinearSolverParameters" type="NonlinearSolverParametersType" maxOccurs="1" />
		</xsd:choice>
		<!--cflFactor => Factor to apply to the `CFL condition <http://en.wikipedia.org/wiki/Courant-Friedrichs-Lewy_condition>`_ when calculating the maximum allowable time step. Values should be in the interval (0,1] -->
		<xsd:attribute name="cflFactor" type="real64" default="-1" />
		<!--flowSolverName => Name of the flow solver used by the coupled solver-->
		<xsd:attribute name="flowSolverName" type="groupNameRef" use="required" />
		<!--initialDt => Initial time-step value required by the solver to the event manager.-->
		<xsd:attribute name="initialDt" type="real64" default="1e+99" />
		<!--logLevel => Log level-->
		<xsd:attribute name="logLevel" type="integer" default="0" />
		<!--proppantSolverName => Name of the proppant solver used by the coupled solver-->
		<xsd:attribute name="proppantSolverName" type="groupNameRef" use="required" />
		<!--targetRegions => Allowable regions that the solver may be applied to. Note that this does not indicate that the solver will be applied to these regions, only that allocation will occur such that the solver may be applied to these regions. The decision about what regions this solver will beapplied to rests in the EventManager.-->
		<xsd:attribute name="targetRegions" type="groupNameRef_array" use="required" />
		<!--name => A name is required for any non-unique nodes-->
		<xsd:attribute name="name" type="groupName" use="required" />
	</xsd:complexType>
	<xsd:complexType name="HydrofractureType">
		<xsd:choice minOccurs="0" maxOccurs="unbounded">
			<xsd:element name="LinearSolverParameters" type="LinearSolverParametersType" maxOccurs="1" />
			<xsd:element name="NonlinearSolverParameters" type="NonlinearSolverParametersType" maxOccurs="1" />
		</xsd:choice>
		<!--cflFactor => Factor to apply to the `CFL condition <http://en.wikipedia.org/wiki/Courant-Friedrichs-Lewy_condition>`_ when calculating the maximum allowable time step. Values should be in the interval (0,1] -->
		<xsd:attribute name="cflFactor" type="real64" default="-1" />
		<!--contactRelationName => Name of contact relation to enforce constraints on fracture boundary.-->
		<xsd:attribute name="contactRelationName" type="groupNameRef" use="required" />
		<!--flowSolverName => Name of the flow solver used by the coupled solver-->
		<xsd:attribute name="flowSolverName" type="groupNameRef" use="required" />
		<!--initialDt => Initial time-step value required by the solver to the event manager.-->
		<xsd:attribute name="initialDt" type="real64" default="1e+99" />
		<!--isMatrixPoroelastic => (no description available)-->
		<xsd:attribute name="isMatrixPoroelastic" type="integer" default="0" />
		<!--isThermal => Flag indicating whether the problem is thermal or not. Set isThermal="1" to enable the thermal coupling-->
		<xsd:attribute name="isThermal" type="integer" default="0" />
		<!--logLevel => Log level-->
		<xsd:attribute name="logLevel" type="integer" default="0" />
		<!--maxNumResolves => Value to indicate how many resolves may be executed to perform surface generation after the execution of flow and mechanics solver. -->
		<xsd:attribute name="maxNumResolves" type="integer" default="10" />
		<!--solidSolverName => Name of the solid solver used by the coupled solver-->
		<xsd:attribute name="solidSolverName" type="groupNameRef" use="required" />
		<!--surfaceGeneratorName => Name of the surface generator to use in the hydrofracture solver-->
		<xsd:attribute name="surfaceGeneratorName" type="groupNameRef" use="required" />
		<!--targetRegions => Allowable regions that the solver may be applied to. Note that this does not indicate that the solver will be applied to these regions, only that allocation will occur such that the solver may be applied to these regions. The decision about what regions this solver will beapplied to rests in the EventManager.-->
		<xsd:attribute name="targetRegions" type="groupNameRef_array" use="required" />
		<!--name => A name is required for any non-unique nodes-->
		<xsd:attribute name="name" type="groupName" use="required" />
	</xsd:complexType>
	<xsd:complexType name="LagrangianContactType">
		<xsd:choice minOccurs="0" maxOccurs="unbounded">
			<xsd:element name="LinearSolverParameters" type="LinearSolverParametersType" maxOccurs="1" />
			<xsd:element name="NonlinearSolverParameters" type="NonlinearSolverParametersType" maxOccurs="1" />
		</xsd:choice>
		<!--cflFactor => Factor to apply to the `CFL condition <http://en.wikipedia.org/wiki/Courant-Friedrichs-Lewy_condition>`_ when calculating the maximum allowable time step. Values should be in the interval (0,1] -->
		<xsd:attribute name="cflFactor" type="real64" default="-1" />
		<!--contactRelationName => Name of contact relation to enforce constraints on fracture boundary.-->
		<xsd:attribute name="contactRelationName" type="groupNameRef" use="required" />
		<!--discretization => Name of discretization object (defined in the :ref:`NumericalMethodsManager`) to use for this solver. For instance, if this is a Finite Element Solver, the name of a :ref:`FiniteElement` should be specified. If this is a Finite Volume Method, the name of a :ref:`FiniteVolume` discretization should be specified.-->
		<xsd:attribute name="discretization" type="groupNameRef" use="required" />
		<!--fractureRegionName => Name of the fracture region.-->
		<xsd:attribute name="fractureRegionName" type="groupNameRef" use="required" />
		<!--initialDt => Initial time-step value required by the solver to the event manager.-->
		<xsd:attribute name="initialDt" type="real64" default="1e+99" />
		<!--logLevel => Log level-->
		<xsd:attribute name="logLevel" type="integer" default="0" />
		<!--solidSolverName => Name of the solid mechanics solver in the rock matrix-->
		<xsd:attribute name="solidSolverName" type="groupNameRef" use="required" />
		<!--stabilizationName => Name of the stabilization to use in the lagrangian contact solver-->
		<xsd:attribute name="stabilizationName" type="groupNameRef" use="required" />
		<!--targetRegions => Allowable regions that the solver may be applied to. Note that this does not indicate that the solver will be applied to these regions, only that allocation will occur such that the solver may be applied to these regions. The decision about what regions this solver will beapplied to rests in the EventManager.-->
		<xsd:attribute name="targetRegions" type="groupNameRef_array" use="required" />
		<!--name => A name is required for any non-unique nodes-->
		<xsd:attribute name="name" type="groupName" use="required" />
	</xsd:complexType>
	<xsd:complexType name="LaplaceFEMType">
		<xsd:choice minOccurs="0" maxOccurs="unbounded">
			<xsd:element name="LinearSolverParameters" type="LinearSolverParametersType" maxOccurs="1" />
			<xsd:element name="NonlinearSolverParameters" type="NonlinearSolverParametersType" maxOccurs="1" />
		</xsd:choice>
		<!--cflFactor => Factor to apply to the `CFL condition <http://en.wikipedia.org/wiki/Courant-Friedrichs-Lewy_condition>`_ when calculating the maximum allowable time step. Values should be in the interval (0,1] -->
		<xsd:attribute name="cflFactor" type="real64" default="-1" />
		<!--discretization => Name of discretization object (defined in the :ref:`NumericalMethodsManager`) to use for this solver. For instance, if this is a Finite Element Solver, the name of a :ref:`FiniteElement` should be specified. If this is a Finite Volume Method, the name of a :ref:`FiniteVolume` discretization should be specified.-->
		<xsd:attribute name="discretization" type="groupNameRef" use="required" />
		<!--fieldName => Name of field variable-->
		<xsd:attribute name="fieldName" type="groupNameRef" use="required" />
		<!--initialDt => Initial time-step value required by the solver to the event manager.-->
		<xsd:attribute name="initialDt" type="real64" default="1e+99" />
		<!--logLevel => Log level-->
		<xsd:attribute name="logLevel" type="integer" default="0" />
		<!--targetRegions => Allowable regions that the solver may be applied to. Note that this does not indicate that the solver will be applied to these regions, only that allocation will occur such that the solver may be applied to these regions. The decision about what regions this solver will beapplied to rests in the EventManager.-->
		<xsd:attribute name="targetRegions" type="groupNameRef_array" use="required" />
		<!--timeIntegrationOption => Time integration method. Options are:
* SteadyState
* ImplicitTransient-->
		<xsd:attribute name="timeIntegrationOption" type="geos_LaplaceBaseH1_TimeIntegrationOption" use="required" />
		<!--name => A name is required for any non-unique nodes-->
		<xsd:attribute name="name" type="groupName" use="required" />
	</xsd:complexType>
	<xsd:simpleType name="geos_LaplaceBaseH1_TimeIntegrationOption">
		<xsd:restriction base="xsd:string">
			<xsd:pattern value=".*[\[\]`$].*|SteadyState|ImplicitTransient" />
		</xsd:restriction>
	</xsd:simpleType>
	<xsd:complexType name="MultiphasePoromechanicsType">
		<xsd:choice minOccurs="0" maxOccurs="unbounded">
			<xsd:element name="LinearSolverParameters" type="LinearSolverParametersType" maxOccurs="1" />
			<xsd:element name="NonlinearSolverParameters" type="NonlinearSolverParametersType" maxOccurs="1" />
		</xsd:choice>
		<!--cflFactor => Factor to apply to the `CFL condition <http://en.wikipedia.org/wiki/Courant-Friedrichs-Lewy_condition>`_ when calculating the maximum allowable time step. Values should be in the interval (0,1] -->
		<xsd:attribute name="cflFactor" type="real64" default="-1" />
		<!--flowSolverName => Name of the flow solver used by the coupled solver-->
		<xsd:attribute name="flowSolverName" type="groupNameRef" use="required" />
		<!--initialDt => Initial time-step value required by the solver to the event manager.-->
		<xsd:attribute name="initialDt" type="real64" default="1e+99" />
		<!--isThermal => Flag indicating whether the problem is thermal or not. Set isThermal="1" to enable the thermal coupling-->
		<xsd:attribute name="isThermal" type="integer" default="0" />
		<!--logLevel => Log level-->
		<xsd:attribute name="logLevel" type="integer" default="0" />
		<!--solidSolverName => Name of the solid solver used by the coupled solver-->
		<xsd:attribute name="solidSolverName" type="groupNameRef" use="required" />
		<!--stabilizationMultiplier => Constant multiplier of stabilization strength.-->
		<xsd:attribute name="stabilizationMultiplier" type="real64" default="1" />
		<!--stabilizationRegionNames => Regions where stabilization is applied.-->
		<xsd:attribute name="stabilizationRegionNames" type="groupNameRef_array" default="{}" />
		<!--stabilizationType => Stabilization type. Options are:
None - Add no stabilization to mass equation,
Global - Add stabilization to all faces,
Local - Add stabilization only to interiors of macro elements.-->
		<xsd:attribute name="stabilizationType" type="geos_stabilization_StabilizationType" default="None" />
		<!--targetRegions => Allowable regions that the solver may be applied to. Note that this does not indicate that the solver will be applied to these regions, only that allocation will occur such that the solver may be applied to these regions. The decision about what regions this solver will beapplied to rests in the EventManager.-->
		<xsd:attribute name="targetRegions" type="groupNameRef_array" use="required" />
		<!--name => A name is required for any non-unique nodes-->
		<xsd:attribute name="name" type="groupName" use="required" />
	</xsd:complexType>
	<xsd:complexType name="MultiphasePoromechanicsReservoirType">
		<xsd:choice minOccurs="0" maxOccurs="unbounded">
			<xsd:element name="LinearSolverParameters" type="LinearSolverParametersType" maxOccurs="1" />
			<xsd:element name="NonlinearSolverParameters" type="NonlinearSolverParametersType" maxOccurs="1" />
		</xsd:choice>
		<!--cflFactor => Factor to apply to the `CFL condition <http://en.wikipedia.org/wiki/Courant-Friedrichs-Lewy_condition>`_ when calculating the maximum allowable time step. Values should be in the interval (0,1] -->
		<xsd:attribute name="cflFactor" type="real64" default="-1" />
		<!--initialDt => Initial time-step value required by the solver to the event manager.-->
		<xsd:attribute name="initialDt" type="real64" default="1e+99" />
		<!--logLevel => Log level-->
		<xsd:attribute name="logLevel" type="integer" default="0" />
		<!--poromechanicsSolverName => Name of the poromechanics solver used by the coupled solver-->
		<xsd:attribute name="poromechanicsSolverName" type="groupNameRef" use="required" />
		<!--targetRegions => Allowable regions that the solver may be applied to. Note that this does not indicate that the solver will be applied to these regions, only that allocation will occur such that the solver may be applied to these regions. The decision about what regions this solver will beapplied to rests in the EventManager.-->
		<xsd:attribute name="targetRegions" type="groupNameRef_array" use="required" />
		<!--wellSolverName => Name of the well solver used by the coupled solver-->
		<xsd:attribute name="wellSolverName" type="groupNameRef" use="required" />
		<!--name => A name is required for any non-unique nodes-->
		<xsd:attribute name="name" type="groupName" use="required" />
	</xsd:complexType>
	<xsd:complexType name="PhaseFieldDamageFEMType">
		<xsd:choice minOccurs="0" maxOccurs="unbounded">
			<xsd:element name="LinearSolverParameters" type="LinearSolverParametersType" maxOccurs="1" />
			<xsd:element name="NonlinearSolverParameters" type="NonlinearSolverParametersType" maxOccurs="1" />
		</xsd:choice>
		<!--cflFactor => Factor to apply to the `CFL condition <http://en.wikipedia.org/wiki/Courant-Friedrichs-Lewy_condition>`_ when calculating the maximum allowable time step. Values should be in the interval (0,1] -->
		<xsd:attribute name="cflFactor" type="real64" default="-1" />
		<!--damageUpperBound => The upper bound of the damage-->
		<xsd:attribute name="damageUpperBound" type="real64" default="1.5" />
		<!--discretization => Name of discretization object (defined in the :ref:`NumericalMethodsManager`) to use for this solver. For instance, if this is a Finite Element Solver, the name of a :ref:`FiniteElement` should be specified. If this is a Finite Volume Method, the name of a :ref:`FiniteVolume` discretization should be specified.-->
		<xsd:attribute name="discretization" type="groupNameRef" use="required" />
		<!--fieldName => name of field variable-->
		<xsd:attribute name="fieldName" type="groupNameRef" use="required" />
		<!--initialDt => Initial time-step value required by the solver to the event manager.-->
		<xsd:attribute name="initialDt" type="real64" default="1e+99" />
		<!--irreversibilityFlag => The flag to indicate whether to apply the irreversibility constraint-->
		<xsd:attribute name="irreversibilityFlag" type="integer" default="0" />
		<!--localDissipation => Type of local dissipation function. Can be Linear or Quadratic-->
		<xsd:attribute name="localDissipation" type="geos_PhaseFieldDamageFEM_LocalDissipation" use="required" />
		<!--logLevel => Log level-->
		<xsd:attribute name="logLevel" type="integer" default="0" />
		<!--targetRegions => Allowable regions that the solver may be applied to. Note that this does not indicate that the solver will be applied to these regions, only that allocation will occur such that the solver may be applied to these regions. The decision about what regions this solver will beapplied to rests in the EventManager.-->
		<xsd:attribute name="targetRegions" type="groupNameRef_array" use="required" />
		<!--timeIntegrationOption => option for default time integration method-->
		<xsd:attribute name="timeIntegrationOption" type="geos_PhaseFieldDamageFEM_TimeIntegrationOption" use="required" />
		<!--name => A name is required for any non-unique nodes-->
		<xsd:attribute name="name" type="groupName" use="required" />
	</xsd:complexType>
	<xsd:simpleType name="geos_PhaseFieldDamageFEM_LocalDissipation">
		<xsd:restriction base="xsd:string">
			<xsd:pattern value=".*[\[\]`$].*|Linear|Quadratic" />
		</xsd:restriction>
	</xsd:simpleType>
	<xsd:simpleType name="geos_PhaseFieldDamageFEM_TimeIntegrationOption">
		<xsd:restriction base="xsd:string">
			<xsd:pattern value=".*[\[\]`$].*|SteadyState|ImplicitTransient|ExplicitTransient" />
		</xsd:restriction>
	</xsd:simpleType>
	<xsd:complexType name="PhaseFieldFractureType">
		<xsd:choice minOccurs="0" maxOccurs="unbounded">
			<xsd:element name="LinearSolverParameters" type="LinearSolverParametersType" maxOccurs="1" />
			<xsd:element name="NonlinearSolverParameters" type="NonlinearSolverParametersType" maxOccurs="1" />
		</xsd:choice>
		<!--cflFactor => Factor to apply to the `CFL condition <http://en.wikipedia.org/wiki/Courant-Friedrichs-Lewy_condition>`_ when calculating the maximum allowable time step. Values should be in the interval (0,1] -->
		<xsd:attribute name="cflFactor" type="real64" default="-1" />
		<!--damageSolverName => Name of the damage solver used by the coupled solver-->
		<xsd:attribute name="damageSolverName" type="groupNameRef" use="required" />
		<!--initialDt => Initial time-step value required by the solver to the event manager.-->
		<xsd:attribute name="initialDt" type="real64" default="1e+99" />
		<!--logLevel => Log level-->
		<xsd:attribute name="logLevel" type="integer" default="0" />
		<!--solidSolverName => Name of the solid solver used by the coupled solver-->
		<xsd:attribute name="solidSolverName" type="groupNameRef" use="required" />
		<!--targetRegions => Allowable regions that the solver may be applied to. Note that this does not indicate that the solver will be applied to these regions, only that allocation will occur such that the solver may be applied to these regions. The decision about what regions this solver will beapplied to rests in the EventManager.-->
		<xsd:attribute name="targetRegions" type="groupNameRef_array" use="required" />
		<!--name => A name is required for any non-unique nodes-->
		<xsd:attribute name="name" type="groupName" use="required" />
	</xsd:complexType>
	<xsd:complexType name="ProppantTransportType">
		<xsd:choice minOccurs="0" maxOccurs="unbounded">
			<xsd:element name="LinearSolverParameters" type="LinearSolverParametersType" maxOccurs="1" />
			<xsd:element name="NonlinearSolverParameters" type="NonlinearSolverParametersType" maxOccurs="1" />
		</xsd:choice>
		<!--allowNegativePressure => Flag indicating if negative pressure is allowed-->
		<xsd:attribute name="allowNegativePressure" type="integer" default="1" />
		<!--bridgingFactor => Bridging factor used for bridging/screen-out calculation-->
		<xsd:attribute name="bridgingFactor" type="real64" default="0" />
		<!--cflFactor => Factor to apply to the `CFL condition <http://en.wikipedia.org/wiki/Courant-Friedrichs-Lewy_condition>`_ when calculating the maximum allowable time step. Values should be in the interval (0,1] -->
		<xsd:attribute name="cflFactor" type="real64" default="-1" />
		<!--criticalShieldsNumber => Critical Shields number-->
		<xsd:attribute name="criticalShieldsNumber" type="real64" default="0" />
		<!--discretization => Name of discretization object (defined in the :ref:`NumericalMethodsManager`) to use for this solver. For instance, if this is a Finite Element Solver, the name of a :ref:`FiniteElement` should be specified. If this is a Finite Volume Method, the name of a :ref:`FiniteVolume` discretization should be specified.-->
		<xsd:attribute name="discretization" type="groupNameRef" use="required" />
		<!--frictionCoefficient => Friction coefficient-->
		<xsd:attribute name="frictionCoefficient" type="real64" default="0.03" />
		<!--initialDt => Initial time-step value required by the solver to the event manager.-->
		<xsd:attribute name="initialDt" type="real64" default="1e+99" />
		<!--isThermal => Flag indicating whether the problem is thermal or not.-->
		<xsd:attribute name="isThermal" type="integer" default="0" />
		<!--logLevel => Log level-->
		<xsd:attribute name="logLevel" type="integer" default="0" />
		<!--maxAbsolutePressureChange => Maximum (absolute) pressure change in a Newton iteration-->
		<xsd:attribute name="maxAbsolutePressureChange" type="real64" default="-1" />
		<!--maxProppantConcentration => Maximum proppant concentration-->
		<xsd:attribute name="maxProppantConcentration" type="real64" default="0.6" />
		<!--proppantDensity => Proppant density-->
		<xsd:attribute name="proppantDensity" type="real64" default="2500" />
		<!--proppantDiameter => Proppant diameter-->
		<xsd:attribute name="proppantDiameter" type="real64" default="0.0004" />
		<!--targetRegions => Allowable regions that the solver may be applied to. Note that this does not indicate that the solver will be applied to these regions, only that allocation will occur such that the solver may be applied to these regions. The decision about what regions this solver will beapplied to rests in the EventManager.-->
		<xsd:attribute name="targetRegions" type="groupNameRef_array" use="required" />
		<!--updateProppantPacking => Flag that enables/disables proppant-packing update-->
		<xsd:attribute name="updateProppantPacking" type="integer" default="0" />
		<!--name => A name is required for any non-unique nodes-->
		<xsd:attribute name="name" type="groupName" use="required" />
	</xsd:complexType>
	<xsd:complexType name="ReactiveCompositionalMultiphaseOBLType">
		<xsd:choice minOccurs="0" maxOccurs="unbounded">
			<xsd:element name="LinearSolverParameters" type="LinearSolverParametersType" maxOccurs="1" />
			<xsd:element name="NonlinearSolverParameters" type="NonlinearSolverParametersType" maxOccurs="1" />
		</xsd:choice>
		<!--OBLOperatorsTableFile => File containing OBL operator values-->
		<xsd:attribute name="OBLOperatorsTableFile" type="path" use="required" />
		<!--allowLocalOBLChopping => Allow keeping solution within OBL limits-->
		<xsd:attribute name="allowLocalOBLChopping" type="integer" default="1" />
		<!--allowNegativePressure => Flag indicating if negative pressure is allowed-->
		<xsd:attribute name="allowNegativePressure" type="integer" default="1" />
		<!--cflFactor => Factor to apply to the `CFL condition <http://en.wikipedia.org/wiki/Courant-Friedrichs-Lewy_condition>`_ when calculating the maximum allowable time step. Values should be in the interval (0,1] -->
		<xsd:attribute name="cflFactor" type="real64" default="-1" />
		<!--componentNames => List of component names-->
		<xsd:attribute name="componentNames" type="string_array" default="{}" />
		<!--discretization => Name of discretization object (defined in the :ref:`NumericalMethodsManager`) to use for this solver. For instance, if this is a Finite Element Solver, the name of a :ref:`FiniteElement` should be specified. If this is a Finite Volume Method, the name of a :ref:`FiniteVolume` discretization should be specified.-->
		<xsd:attribute name="discretization" type="groupNameRef" use="required" />
		<!--enableEnergyBalance => Enable energy balance calculation and temperature degree of freedom-->
		<xsd:attribute name="enableEnergyBalance" type="integer" use="required" />
		<!--initialDt => Initial time-step value required by the solver to the event manager.-->
		<xsd:attribute name="initialDt" type="real64" default="1e+99" />
		<!--isThermal => Flag indicating whether the problem is thermal or not.-->
		<xsd:attribute name="isThermal" type="integer" default="0" />
		<!--logLevel => Log level-->
		<xsd:attribute name="logLevel" type="integer" default="0" />
		<!--maxAbsolutePressureChange => Maximum (absolute) pressure change in a Newton iteration-->
		<xsd:attribute name="maxAbsolutePressureChange" type="real64" default="-1" />
		<!--maxCompFractionChange => Maximum (absolute) change in a component fraction between two Newton iterations-->
		<xsd:attribute name="maxCompFractionChange" type="real64" default="1" />
		<!--numComponents => Number of components-->
		<xsd:attribute name="numComponents" type="integer" use="required" />
		<!--numPhases => Number of phases-->
		<xsd:attribute name="numPhases" type="integer" use="required" />
		<!--phaseNames => List of fluid phases-->
		<xsd:attribute name="phaseNames" type="groupNameRef_array" default="{}" />
		<!--targetRegions => Allowable regions that the solver may be applied to. Note that this does not indicate that the solver will be applied to these regions, only that allocation will occur such that the solver may be applied to these regions. The decision about what regions this solver will beapplied to rests in the EventManager.-->
		<xsd:attribute name="targetRegions" type="groupNameRef_array" use="required" />
		<!--transMultExp => Exponent of dynamic transmissibility multiplier-->
		<xsd:attribute name="transMultExp" type="real64" default="1" />
		<!--useDARTSL2Norm => Use L2 norm calculation similar to one used DARTS-->
		<xsd:attribute name="useDARTSL2Norm" type="integer" default="1" />
		<!--name => A name is required for any non-unique nodes-->
		<xsd:attribute name="name" type="groupName" use="required" />
	</xsd:complexType>
	<xsd:complexType name="SinglePhaseFVMType">
		<xsd:choice minOccurs="0" maxOccurs="unbounded">
			<xsd:element name="LinearSolverParameters" type="LinearSolverParametersType" maxOccurs="1" />
			<xsd:element name="NonlinearSolverParameters" type="NonlinearSolverParametersType" maxOccurs="1" />
		</xsd:choice>
		<!--allowNegativePressure => Flag indicating if negative pressure is allowed-->
		<xsd:attribute name="allowNegativePressure" type="integer" default="1" />
		<!--cflFactor => Factor to apply to the `CFL condition <http://en.wikipedia.org/wiki/Courant-Friedrichs-Lewy_condition>`_ when calculating the maximum allowable time step. Values should be in the interval (0,1] -->
		<xsd:attribute name="cflFactor" type="real64" default="-1" />
		<!--discretization => Name of discretization object (defined in the :ref:`NumericalMethodsManager`) to use for this solver. For instance, if this is a Finite Element Solver, the name of a :ref:`FiniteElement` should be specified. If this is a Finite Volume Method, the name of a :ref:`FiniteVolume` discretization should be specified.-->
		<xsd:attribute name="discretization" type="groupNameRef" use="required" />
		<!--initialDt => Initial time-step value required by the solver to the event manager.-->
		<xsd:attribute name="initialDt" type="real64" default="1e+99" />
		<!--isThermal => Flag indicating whether the problem is thermal or not.-->
		<xsd:attribute name="isThermal" type="integer" default="0" />
		<!--logLevel => Log level-->
		<xsd:attribute name="logLevel" type="integer" default="0" />
		<!--maxAbsolutePressureChange => Maximum (absolute) pressure change in a Newton iteration-->
		<xsd:attribute name="maxAbsolutePressureChange" type="real64" default="-1" />
		<!--targetRegions => Allowable regions that the solver may be applied to. Note that this does not indicate that the solver will be applied to these regions, only that allocation will occur such that the solver may be applied to these regions. The decision about what regions this solver will beapplied to rests in the EventManager.-->
		<xsd:attribute name="targetRegions" type="groupNameRef_array" use="required" />
		<!--temperature => Temperature-->
		<xsd:attribute name="temperature" type="real64" default="0" />
		<!--name => A name is required for any non-unique nodes-->
		<xsd:attribute name="name" type="groupName" use="required" />
	</xsd:complexType>
	<xsd:complexType name="SinglePhaseHybridFVMType">
		<xsd:choice minOccurs="0" maxOccurs="unbounded">
			<xsd:element name="LinearSolverParameters" type="LinearSolverParametersType" maxOccurs="1" />
			<xsd:element name="NonlinearSolverParameters" type="NonlinearSolverParametersType" maxOccurs="1" />
		</xsd:choice>
		<!--allowNegativePressure => Flag indicating if negative pressure is allowed-->
		<xsd:attribute name="allowNegativePressure" type="integer" default="1" />
		<!--cflFactor => Factor to apply to the `CFL condition <http://en.wikipedia.org/wiki/Courant-Friedrichs-Lewy_condition>`_ when calculating the maximum allowable time step. Values should be in the interval (0,1] -->
		<xsd:attribute name="cflFactor" type="real64" default="-1" />
		<!--discretization => Name of discretization object (defined in the :ref:`NumericalMethodsManager`) to use for this solver. For instance, if this is a Finite Element Solver, the name of a :ref:`FiniteElement` should be specified. If this is a Finite Volume Method, the name of a :ref:`FiniteVolume` discretization should be specified.-->
		<xsd:attribute name="discretization" type="groupNameRef" use="required" />
		<!--initialDt => Initial time-step value required by the solver to the event manager.-->
		<xsd:attribute name="initialDt" type="real64" default="1e+99" />
		<!--isThermal => Flag indicating whether the problem is thermal or not.-->
		<xsd:attribute name="isThermal" type="integer" default="0" />
		<!--logLevel => Log level-->
		<xsd:attribute name="logLevel" type="integer" default="0" />
		<!--maxAbsolutePressureChange => Maximum (absolute) pressure change in a Newton iteration-->
		<xsd:attribute name="maxAbsolutePressureChange" type="real64" default="-1" />
		<!--targetRegions => Allowable regions that the solver may be applied to. Note that this does not indicate that the solver will be applied to these regions, only that allocation will occur such that the solver may be applied to these regions. The decision about what regions this solver will beapplied to rests in the EventManager.-->
		<xsd:attribute name="targetRegions" type="groupNameRef_array" use="required" />
		<!--temperature => Temperature-->
		<xsd:attribute name="temperature" type="real64" default="0" />
		<!--name => A name is required for any non-unique nodes-->
		<xsd:attribute name="name" type="groupName" use="required" />
	</xsd:complexType>
	<xsd:complexType name="SinglePhasePoromechanicsType">
		<xsd:choice minOccurs="0" maxOccurs="unbounded">
			<xsd:element name="LinearSolverParameters" type="LinearSolverParametersType" maxOccurs="1" />
			<xsd:element name="NonlinearSolverParameters" type="NonlinearSolverParametersType" maxOccurs="1" />
		</xsd:choice>
		<!--cflFactor => Factor to apply to the `CFL condition <http://en.wikipedia.org/wiki/Courant-Friedrichs-Lewy_condition>`_ when calculating the maximum allowable time step. Values should be in the interval (0,1] -->
		<xsd:attribute name="cflFactor" type="real64" default="-1" />
		<!--flowSolverName => Name of the flow solver used by the coupled solver-->
		<xsd:attribute name="flowSolverName" type="groupNameRef" use="required" />
		<!--initialDt => Initial time-step value required by the solver to the event manager.-->
		<xsd:attribute name="initialDt" type="real64" default="1e+99" />
		<!--isThermal => Flag indicating whether the problem is thermal or not. Set isThermal="1" to enable the thermal coupling-->
		<xsd:attribute name="isThermal" type="integer" default="0" />
		<!--logLevel => Log level-->
		<xsd:attribute name="logLevel" type="integer" default="0" />
		<!--solidSolverName => Name of the solid solver used by the coupled solver-->
		<xsd:attribute name="solidSolverName" type="groupNameRef" use="required" />
		<!--targetRegions => Allowable regions that the solver may be applied to. Note that this does not indicate that the solver will be applied to these regions, only that allocation will occur such that the solver may be applied to these regions. The decision about what regions this solver will beapplied to rests in the EventManager.-->
		<xsd:attribute name="targetRegions" type="groupNameRef_array" use="required" />
		<!--name => A name is required for any non-unique nodes-->
		<xsd:attribute name="name" type="groupName" use="required" />
	</xsd:complexType>
	<xsd:complexType name="SinglePhasePoromechanicsConformingFracturesType">
		<xsd:choice minOccurs="0" maxOccurs="unbounded">
			<xsd:element name="LinearSolverParameters" type="LinearSolverParametersType" maxOccurs="1" />
			<xsd:element name="NonlinearSolverParameters" type="NonlinearSolverParametersType" maxOccurs="1" />
		</xsd:choice>
		<!--LagrangianContactSolverName => Name of the LagrangianContact solver used by the coupled solver-->
		<xsd:attribute name="LagrangianContactSolverName" type="groupNameRef" use="required" />
		<!--cflFactor => Factor to apply to the `CFL condition <http://en.wikipedia.org/wiki/Courant-Friedrichs-Lewy_condition>`_ when calculating the maximum allowable time step. Values should be in the interval (0,1] -->
		<xsd:attribute name="cflFactor" type="real64" default="-1" />
		<!--initialDt => Initial time-step value required by the solver to the event manager.-->
		<xsd:attribute name="initialDt" type="real64" default="1e+99" />
		<!--isThermal => Flag indicating whether the problem is thermal or not. Set isThermal="1" to enable the thermal coupling-->
		<xsd:attribute name="isThermal" type="integer" default="0" />
		<!--logLevel => Log level-->
		<xsd:attribute name="logLevel" type="integer" default="0" />
		<!--poromechanicsSolverName => Name of the poromechanics solver used by the coupled solver-->
		<xsd:attribute name="poromechanicsSolverName" type="groupNameRef" use="required" />
		<!--targetRegions => Allowable regions that the solver may be applied to. Note that this does not indicate that the solver will be applied to these regions, only that allocation will occur such that the solver may be applied to these regions. The decision about what regions this solver will beapplied to rests in the EventManager.-->
		<xsd:attribute name="targetRegions" type="groupNameRef_array" use="required" />
		<!--name => A name is required for any non-unique nodes-->
		<xsd:attribute name="name" type="groupName" use="required" />
	</xsd:complexType>
	<xsd:complexType name="SinglePhasePoromechanicsEmbeddedFracturesType">
		<xsd:choice minOccurs="0" maxOccurs="unbounded">
			<xsd:element name="LinearSolverParameters" type="LinearSolverParametersType" maxOccurs="1" />
			<xsd:element name="NonlinearSolverParameters" type="NonlinearSolverParametersType" maxOccurs="1" />
		</xsd:choice>
		<!--cflFactor => Factor to apply to the `CFL condition <http://en.wikipedia.org/wiki/Courant-Friedrichs-Lewy_condition>`_ when calculating the maximum allowable time step. Values should be in the interval (0,1] -->
		<xsd:attribute name="cflFactor" type="real64" default="-1" />
		<!--flowSolverName => Name of the flow solver used by the coupled solver-->
		<xsd:attribute name="flowSolverName" type="groupNameRef" use="required" />
		<!--fracturesSolverName => Name of the fractures solver to use in the fractured poroelastic solver-->
		<xsd:attribute name="fracturesSolverName" type="groupNameRef" use="required" />
		<!--initialDt => Initial time-step value required by the solver to the event manager.-->
		<xsd:attribute name="initialDt" type="real64" default="1e+99" />
		<!--isThermal => Flag indicating whether the problem is thermal or not. Set isThermal="1" to enable the thermal coupling-->
		<xsd:attribute name="isThermal" type="integer" default="0" />
		<!--logLevel => Log level-->
		<xsd:attribute name="logLevel" type="integer" default="0" />
		<!--solidSolverName => Name of the solid solver used by the coupled solver-->
		<xsd:attribute name="solidSolverName" type="groupNameRef" use="required" />
		<!--targetRegions => Allowable regions that the solver may be applied to. Note that this does not indicate that the solver will be applied to these regions, only that allocation will occur such that the solver may be applied to these regions. The decision about what regions this solver will beapplied to rests in the EventManager.-->
		<xsd:attribute name="targetRegions" type="groupNameRef_array" use="required" />
		<!--name => A name is required for any non-unique nodes-->
		<xsd:attribute name="name" type="groupName" use="required" />
	</xsd:complexType>
	<xsd:complexType name="SinglePhasePoromechanicsReservoirType">
		<xsd:choice minOccurs="0" maxOccurs="unbounded">
			<xsd:element name="LinearSolverParameters" type="LinearSolverParametersType" maxOccurs="1" />
			<xsd:element name="NonlinearSolverParameters" type="NonlinearSolverParametersType" maxOccurs="1" />
		</xsd:choice>
		<!--cflFactor => Factor to apply to the `CFL condition <http://en.wikipedia.org/wiki/Courant-Friedrichs-Lewy_condition>`_ when calculating the maximum allowable time step. Values should be in the interval (0,1] -->
		<xsd:attribute name="cflFactor" type="real64" default="-1" />
		<!--initialDt => Initial time-step value required by the solver to the event manager.-->
		<xsd:attribute name="initialDt" type="real64" default="1e+99" />
		<!--logLevel => Log level-->
		<xsd:attribute name="logLevel" type="integer" default="0" />
		<!--poromechanicsSolverName => Name of the poromechanics solver used by the coupled solver-->
		<xsd:attribute name="poromechanicsSolverName" type="groupNameRef" use="required" />
		<!--targetRegions => Allowable regions that the solver may be applied to. Note that this does not indicate that the solver will be applied to these regions, only that allocation will occur such that the solver may be applied to these regions. The decision about what regions this solver will beapplied to rests in the EventManager.-->
		<xsd:attribute name="targetRegions" type="groupNameRef_array" use="required" />
		<!--wellSolverName => Name of the well solver used by the coupled solver-->
		<xsd:attribute name="wellSolverName" type="groupNameRef" use="required" />
		<!--name => A name is required for any non-unique nodes-->
		<xsd:attribute name="name" type="groupName" use="required" />
	</xsd:complexType>
	<xsd:complexType name="SinglePhaseProppantFVMType">
		<xsd:choice minOccurs="0" maxOccurs="unbounded">
			<xsd:element name="LinearSolverParameters" type="LinearSolverParametersType" maxOccurs="1" />
			<xsd:element name="NonlinearSolverParameters" type="NonlinearSolverParametersType" maxOccurs="1" />
		</xsd:choice>
		<!--allowNegativePressure => Flag indicating if negative pressure is allowed-->
		<xsd:attribute name="allowNegativePressure" type="integer" default="1" />
		<!--cflFactor => Factor to apply to the `CFL condition <http://en.wikipedia.org/wiki/Courant-Friedrichs-Lewy_condition>`_ when calculating the maximum allowable time step. Values should be in the interval (0,1] -->
		<xsd:attribute name="cflFactor" type="real64" default="-1" />
		<!--discretization => Name of discretization object (defined in the :ref:`NumericalMethodsManager`) to use for this solver. For instance, if this is a Finite Element Solver, the name of a :ref:`FiniteElement` should be specified. If this is a Finite Volume Method, the name of a :ref:`FiniteVolume` discretization should be specified.-->
		<xsd:attribute name="discretization" type="groupNameRef" use="required" />
		<!--initialDt => Initial time-step value required by the solver to the event manager.-->
		<xsd:attribute name="initialDt" type="real64" default="1e+99" />
		<!--isThermal => Flag indicating whether the problem is thermal or not.-->
		<xsd:attribute name="isThermal" type="integer" default="0" />
		<!--logLevel => Log level-->
		<xsd:attribute name="logLevel" type="integer" default="0" />
		<!--maxAbsolutePressureChange => Maximum (absolute) pressure change in a Newton iteration-->
		<xsd:attribute name="maxAbsolutePressureChange" type="real64" default="-1" />
		<!--targetRegions => Allowable regions that the solver may be applied to. Note that this does not indicate that the solver will be applied to these regions, only that allocation will occur such that the solver may be applied to these regions. The decision about what regions this solver will beapplied to rests in the EventManager.-->
		<xsd:attribute name="targetRegions" type="groupNameRef_array" use="required" />
		<!--temperature => Temperature-->
		<xsd:attribute name="temperature" type="real64" default="0" />
		<!--name => A name is required for any non-unique nodes-->
		<xsd:attribute name="name" type="groupName" use="required" />
	</xsd:complexType>
	<xsd:complexType name="SinglePhaseReservoirType">
		<xsd:choice minOccurs="0" maxOccurs="unbounded">
			<xsd:element name="LinearSolverParameters" type="LinearSolverParametersType" maxOccurs="1" />
			<xsd:element name="NonlinearSolverParameters" type="NonlinearSolverParametersType" maxOccurs="1" />
		</xsd:choice>
		<!--cflFactor => Factor to apply to the `CFL condition <http://en.wikipedia.org/wiki/Courant-Friedrichs-Lewy_condition>`_ when calculating the maximum allowable time step. Values should be in the interval (0,1] -->
		<xsd:attribute name="cflFactor" type="real64" default="-1" />
		<!--flowSolverName => Name of the flow solver used by the coupled solver-->
		<xsd:attribute name="flowSolverName" type="groupNameRef" use="required" />
		<!--initialDt => Initial time-step value required by the solver to the event manager.-->
		<xsd:attribute name="initialDt" type="real64" default="1e+99" />
		<!--logLevel => Log level-->
		<xsd:attribute name="logLevel" type="integer" default="0" />
		<!--targetRegions => Allowable regions that the solver may be applied to. Note that this does not indicate that the solver will be applied to these regions, only that allocation will occur such that the solver may be applied to these regions. The decision about what regions this solver will beapplied to rests in the EventManager.-->
		<xsd:attribute name="targetRegions" type="groupNameRef_array" use="required" />
		<!--wellSolverName => Name of the well solver used by the coupled solver-->
		<xsd:attribute name="wellSolverName" type="groupNameRef" use="required" />
		<!--name => A name is required for any non-unique nodes-->
		<xsd:attribute name="name" type="groupName" use="required" />
	</xsd:complexType>
	<xsd:complexType name="SinglePhaseReservoirPoromechanicsType">
		<xsd:choice minOccurs="0" maxOccurs="unbounded">
			<xsd:element name="LinearSolverParameters" type="LinearSolverParametersType" maxOccurs="1" />
			<xsd:element name="NonlinearSolverParameters" type="NonlinearSolverParametersType" maxOccurs="1" />
		</xsd:choice>
		<!--cflFactor => Factor to apply to the `CFL condition <http://en.wikipedia.org/wiki/Courant-Friedrichs-Lewy_condition>`_ when calculating the maximum allowable time step. Values should be in the interval (0,1] -->
		<xsd:attribute name="cflFactor" type="real64" default="0.5" />
		<!--initialDt => Initial time-step value required by the solver to the event manager.-->
		<xsd:attribute name="initialDt" type="real64" default="1e+99" />
		<!--isThermal => Flag indicating whether the problem is thermal or not. Set isThermal="1" to enable the thermal coupling-->
		<xsd:attribute name="isThermal" type="integer" default="0" />
		<!--logLevel => Log level-->
		<xsd:attribute name="logLevel" type="integer" default="0" />
		<!--reservoirAndWellsSolverName => Name of the reservoirAndWells solver used by the coupled solver-->
		<xsd:attribute name="reservoirAndWellsSolverName" type="groupNameRef" use="required" />
		<!--solidSolverName => Name of the solid solver used by the coupled solver-->
		<xsd:attribute name="solidSolverName" type="groupNameRef" use="required" />
		<!--targetRegions => Allowable regions that the solver may be applied to. Note that this does not indicate that the solver will be applied to these regions, only that allocation will occur such that the solver may be applied to these regions. The decision about what regions this solver will beapplied to rests in the EventManager.-->
		<xsd:attribute name="targetRegions" type="groupNameRef_array" use="required" />
		<!--name => A name is required for any non-unique nodes-->
		<xsd:attribute name="name" type="groupName" use="required" />
	</xsd:complexType>
	<xsd:complexType name="SinglePhaseWellType">
		<xsd:choice minOccurs="0" maxOccurs="unbounded">
			<xsd:element name="LinearSolverParameters" type="LinearSolverParametersType" maxOccurs="1" />
			<xsd:element name="NonlinearSolverParameters" type="NonlinearSolverParametersType" maxOccurs="1" />
			<xsd:element name="WellControls" type="WellControlsType" />
		</xsd:choice>
		<!--cflFactor => Factor to apply to the `CFL condition <http://en.wikipedia.org/wiki/Courant-Friedrichs-Lewy_condition>`_ when calculating the maximum allowable time step. Values should be in the interval (0,1] -->
		<xsd:attribute name="cflFactor" type="real64" default="-1" />
		<!--initialDt => Initial time-step value required by the solver to the event manager.-->
		<xsd:attribute name="initialDt" type="real64" default="1e+99" />
		<!--logLevel => Log level-->
		<xsd:attribute name="logLevel" type="integer" default="0" />
		<!--targetRegions => Allowable regions that the solver may be applied to. Note that this does not indicate that the solver will be applied to these regions, only that allocation will occur such that the solver may be applied to these regions. The decision about what regions this solver will beapplied to rests in the EventManager.-->
		<xsd:attribute name="targetRegions" type="groupNameRef_array" use="required" />
		<!--name => A name is required for any non-unique nodes-->
		<xsd:attribute name="name" type="groupName" use="required" />
	</xsd:complexType>
	<xsd:complexType name="SolidMechanicsEmbeddedFracturesType">
		<xsd:choice minOccurs="0" maxOccurs="unbounded">
			<xsd:element name="LinearSolverParameters" type="LinearSolverParametersType" maxOccurs="1" />
			<xsd:element name="NonlinearSolverParameters" type="NonlinearSolverParametersType" maxOccurs="1" />
		</xsd:choice>
		<!--cflFactor => Factor to apply to the `CFL condition <http://en.wikipedia.org/wiki/Courant-Friedrichs-Lewy_condition>`_ when calculating the maximum allowable time step. Values should be in the interval (0,1] -->
		<xsd:attribute name="cflFactor" type="real64" default="-1" />
		<!--contactRelationName => Name of contact relation to enforce constraints on fracture boundary.-->
		<xsd:attribute name="contactRelationName" type="groupNameRef" use="required" />
		<!--fractureRegionName => Name of the fracture region.-->
		<xsd:attribute name="fractureRegionName" type="groupNameRef" use="required" />
		<!--initialDt => Initial time-step value required by the solver to the event manager.-->
		<xsd:attribute name="initialDt" type="real64" default="1e+99" />
		<!--logLevel => Log level-->
		<xsd:attribute name="logLevel" type="integer" default="0" />
		<!--solidSolverName => Name of the solid mechanics solver in the rock matrix-->
		<xsd:attribute name="solidSolverName" type="groupNameRef" use="required" />
		<!--targetRegions => Allowable regions that the solver may be applied to. Note that this does not indicate that the solver will be applied to these regions, only that allocation will occur such that the solver may be applied to these regions. The decision about what regions this solver will beapplied to rests in the EventManager.-->
		<xsd:attribute name="targetRegions" type="groupNameRef_array" use="required" />
		<!--useStaticCondensation => Defines whether to use static condensation or not.-->
		<xsd:attribute name="useStaticCondensation" type="integer" default="0" />
		<!--name => A name is required for any non-unique nodes-->
		<xsd:attribute name="name" type="groupName" use="required" />
	</xsd:complexType>
	<xsd:complexType name="SolidMechanicsLagrangianSSLEType">
		<xsd:choice minOccurs="0" maxOccurs="unbounded">
			<xsd:element name="LinearSolverParameters" type="LinearSolverParametersType" maxOccurs="1" />
			<xsd:element name="NonlinearSolverParameters" type="NonlinearSolverParametersType" maxOccurs="1" />
		</xsd:choice>
		<!--cflFactor => Factor to apply to the `CFL condition <http://en.wikipedia.org/wiki/Courant-Friedrichs-Lewy_condition>`_ when calculating the maximum allowable time step. Values should be in the interval (0,1] -->
		<xsd:attribute name="cflFactor" type="real64" default="-1" />
		<!--contactRelationName => Name of contact relation to enforce constraints on fracture boundary.-->
		<xsd:attribute name="contactRelationName" type="groupNameRef" default="NOCONTACT" />
		<!--discretization => Name of discretization object (defined in the :ref:`NumericalMethodsManager`) to use for this solver. For instance, if this is a Finite Element Solver, the name of a :ref:`FiniteElement` should be specified. If this is a Finite Volume Method, the name of a :ref:`FiniteVolume` discretization should be specified.-->
		<xsd:attribute name="discretization" type="groupNameRef" use="required" />
		<!--initialDt => Initial time-step value required by the solver to the event manager.-->
		<xsd:attribute name="initialDt" type="real64" default="1e+99" />
		<!--logLevel => Log level-->
		<xsd:attribute name="logLevel" type="integer" default="0" />
		<!--massDamping => Value of mass based damping coefficient. -->
		<xsd:attribute name="massDamping" type="real64" default="0" />
		<!--maxNumResolves => Value to indicate how many resolves may be executed after some other event is executed. For example, if a SurfaceGenerator is specified, it will be executed after the mechanics solve. However if a new surface is generated, then the mechanics solve must be executed again due to the change in topology.-->
		<xsd:attribute name="maxNumResolves" type="integer" default="10" />
		<!--newmarkBeta => Value of :math:`\beta` in the Newmark Method for Implicit Dynamic time integration option. This should be pow(newmarkGamma+0.5,2.0)/4.0 unless you know what you are doing.-->
		<xsd:attribute name="newmarkBeta" type="real64" default="0.25" />
		<!--newmarkGamma => Value of :math:`\gamma` in the Newmark Method for Implicit Dynamic time integration option-->
		<xsd:attribute name="newmarkGamma" type="real64" default="0.5" />
		<!--stiffnessDamping => Value of stiffness based damping coefficient. -->
		<xsd:attribute name="stiffnessDamping" type="real64" default="0" />
		<!--strainTheory => Indicates whether or not to use `Infinitesimal Strain Theory <https://en.wikipedia.org/wiki/Infinitesimal_strain_theory>`_, or `Finite Strain Theory <https://en.wikipedia.org/wiki/Finite_strain_theory>`_. Valid Inputs are:
 0 - Infinitesimal Strain 
 1 - Finite Strain-->
		<xsd:attribute name="strainTheory" type="integer" default="0" />
		<!--surfaceGeneratorName => Name of the surface generator to use-->
		<xsd:attribute name="surfaceGeneratorName" type="string" default="" />
		<!--targetRegions => Allowable regions that the solver may be applied to. Note that this does not indicate that the solver will be applied to these regions, only that allocation will occur such that the solver may be applied to these regions. The decision about what regions this solver will beapplied to rests in the EventManager.-->
		<xsd:attribute name="targetRegions" type="groupNameRef_array" use="required" />
		<!--timeIntegrationOption => Time integration method. Options are:
* QuasiStatic
* ImplicitDynamic
* ExplicitDynamic-->
		<xsd:attribute name="timeIntegrationOption" type="geos_SolidMechanicsLagrangianFEM_TimeIntegrationOption" default="ExplicitDynamic" />
		<!--name => A name is required for any non-unique nodes-->
		<xsd:attribute name="name" type="groupName" use="required" />
	</xsd:complexType>
	<xsd:simpleType name="geos_SolidMechanicsLagrangianFEM_TimeIntegrationOption">
		<xsd:restriction base="xsd:string">
			<xsd:pattern value=".*[\[\]`$].*|QuasiStatic|ImplicitDynamic|ExplicitDynamic" />
		</xsd:restriction>
	</xsd:simpleType>
	<xsd:complexType name="SolidMechanics_LagrangianFEMType">
		<xsd:choice minOccurs="0" maxOccurs="unbounded">
			<xsd:element name="LinearSolverParameters" type="LinearSolverParametersType" maxOccurs="1" />
			<xsd:element name="NonlinearSolverParameters" type="NonlinearSolverParametersType" maxOccurs="1" />
		</xsd:choice>
		<!--cflFactor => Factor to apply to the `CFL condition <http://en.wikipedia.org/wiki/Courant-Friedrichs-Lewy_condition>`_ when calculating the maximum allowable time step. Values should be in the interval (0,1] -->
		<xsd:attribute name="cflFactor" type="real64" default="-1" />
		<!--contactRelationName => Name of contact relation to enforce constraints on fracture boundary.-->
		<xsd:attribute name="contactRelationName" type="groupNameRef" default="NOCONTACT" />
		<!--discretization => Name of discretization object (defined in the :ref:`NumericalMethodsManager`) to use for this solver. For instance, if this is a Finite Element Solver, the name of a :ref:`FiniteElement` should be specified. If this is a Finite Volume Method, the name of a :ref:`FiniteVolume` discretization should be specified.-->
		<xsd:attribute name="discretization" type="groupNameRef" use="required" />
		<!--initialDt => Initial time-step value required by the solver to the event manager.-->
		<xsd:attribute name="initialDt" type="real64" default="1e+99" />
		<!--logLevel => Log level-->
		<xsd:attribute name="logLevel" type="integer" default="0" />
		<!--massDamping => Value of mass based damping coefficient. -->
		<xsd:attribute name="massDamping" type="real64" default="0" />
		<!--maxNumResolves => Value to indicate how many resolves may be executed after some other event is executed. For example, if a SurfaceGenerator is specified, it will be executed after the mechanics solve. However if a new surface is generated, then the mechanics solve must be executed again due to the change in topology.-->
		<xsd:attribute name="maxNumResolves" type="integer" default="10" />
		<!--newmarkBeta => Value of :math:`\beta` in the Newmark Method for Implicit Dynamic time integration option. This should be pow(newmarkGamma+0.5,2.0)/4.0 unless you know what you are doing.-->
		<xsd:attribute name="newmarkBeta" type="real64" default="0.25" />
		<!--newmarkGamma => Value of :math:`\gamma` in the Newmark Method for Implicit Dynamic time integration option-->
		<xsd:attribute name="newmarkGamma" type="real64" default="0.5" />
		<!--stiffnessDamping => Value of stiffness based damping coefficient. -->
		<xsd:attribute name="stiffnessDamping" type="real64" default="0" />
		<!--strainTheory => Indicates whether or not to use `Infinitesimal Strain Theory <https://en.wikipedia.org/wiki/Infinitesimal_strain_theory>`_, or `Finite Strain Theory <https://en.wikipedia.org/wiki/Finite_strain_theory>`_. Valid Inputs are:
 0 - Infinitesimal Strain 
 1 - Finite Strain-->
		<xsd:attribute name="strainTheory" type="integer" default="0" />
		<!--surfaceGeneratorName => Name of the surface generator to use-->
		<xsd:attribute name="surfaceGeneratorName" type="string" default="" />
		<!--targetRegions => Allowable regions that the solver may be applied to. Note that this does not indicate that the solver will be applied to these regions, only that allocation will occur such that the solver may be applied to these regions. The decision about what regions this solver will beapplied to rests in the EventManager.-->
		<xsd:attribute name="targetRegions" type="groupNameRef_array" use="required" />
		<!--timeIntegrationOption => Time integration method. Options are:
* QuasiStatic
* ImplicitDynamic
* ExplicitDynamic-->
		<xsd:attribute name="timeIntegrationOption" type="geos_SolidMechanicsLagrangianFEM_TimeIntegrationOption" default="ExplicitDynamic" />
		<!--name => A name is required for any non-unique nodes-->
		<xsd:attribute name="name" type="groupName" use="required" />
	</xsd:complexType>
	<xsd:complexType name="SolidMechanics_MPMType">
		<xsd:choice minOccurs="0" maxOccurs="unbounded">
			<xsd:element name="LinearSolverParameters" type="LinearSolverParametersType" maxOccurs="1" />
			<xsd:element name="NonlinearSolverParameters" type="NonlinearSolverParametersType" maxOccurs="1" />
		</xsd:choice>
		<!--boundaryConditionTypes => Boundary conditions on x-, x+, y-, y+, z- and z+ faces. Options are:
* Outflow
* Symmetry-->
		<xsd:attribute name="boundaryConditionTypes" type="integer_array" default="{0}" />
		<!--boxAverageHistory => Flag for whether to output box average history-->
		<xsd:attribute name="boxAverageHistory" type="integer" default="0" />
		<!--cflFactor => Factor to apply to the `CFL condition <http://en.wikipedia.org/wiki/Courant-Friedrichs-Lewy_condition>`_ when calculating the maximum allowable time step. Values should be in the interval (0,1] -->
		<xsd:attribute name="cflFactor" type="real64" default="0.5" />
		<!--contactGapCorrection => Flag for mitigating contact gaps-->
		<xsd:attribute name="contactGapCorrection" type="integer" default="0" />
		<!--cpdiDomainScaling => Option for CPDI domain scaling-->
		<xsd:attribute name="cpdiDomainScaling" type="integer" default="0" />
		<!--damageFieldPartitioning => Flag for using the gradient of the particle damage field to partition material into separate velocity fields-->
		<xsd:attribute name="damageFieldPartitioning" type="integer" default="0" />
		<!--discretization => Name of discretization object (defined in the :ref:`NumericalMethodsManager`) to use for this solver. For instance, if this is a Finite Element Solver, the name of a :ref:`FiniteElement` should be specified. If this is a Finite Volume Method, the name of a :ref:`FiniteVolume` discretization should be specified.-->
		<xsd:attribute name="discretization" type="groupNameRef" use="required" />
		<!--fTableInterpType => The type of F table interpolation. Options are 0 (linear), 1 (cosine), 2 (quintic polynomial).-->
		<xsd:attribute name="fTableInterpType" type="integer" default="0" />
		<!--fTablePath => Path to f-table-->
		<xsd:attribute name="fTablePath" type="path" default="" />
		<!--frictionCoefficient => Coefficient of friction, currently assumed to be the same everywhere-->
		<xsd:attribute name="frictionCoefficient" type="real64" default="0" />
		<!--initialDt => Initial time-step value required by the solver to the event manager.-->
		<xsd:attribute name="initialDt" type="real64" default="1e+99" />
		<!--logLevel => Log level-->
		<xsd:attribute name="logLevel" type="integer" default="0" />
		<!--needsNeighborList => Flag for whether to construct neighbor list-->
		<xsd:attribute name="needsNeighborList" type="integer" default="0" />
		<!--neighborRadius => Neighbor radius for SPH-type calculations-->
		<xsd:attribute name="neighborRadius" type="real64" default="-1" />
		<!--planeStrain => Flag for performing plane strain calculations-->
		<xsd:attribute name="planeStrain" type="integer" default="0" />
		<!--prescribedBcTable => Flag for whether to have time-dependent boundary condition types-->
		<xsd:attribute name="prescribedBcTable" type="integer" default="0" />
		<!--prescribedBoundaryFTable => Flag for whether to have time-dependent boundary conditions described by a global background grid F-->
		<xsd:attribute name="prescribedBoundaryFTable" type="integer" default="0" />
		<!--reactionHistory => Flag for whether to output face reaction history-->
		<xsd:attribute name="reactionHistory" type="integer" default="0" />
		<!--separabilityMinDamage => Damage threshold for field separability-->
		<xsd:attribute name="separabilityMinDamage" type="real64" default="0.5" />
		<!--solverProfiling => Flag for timing subroutines in the solver-->
		<xsd:attribute name="solverProfiling" type="integer" default="0" />
		<!--surfaceDetection => Flag for automatic surface detection on the 1st cycle-->
		<xsd:attribute name="surfaceDetection" type="integer" default="0" />
		<!--targetRegions => Allowable regions that the solver may be applied to. Note that this does not indicate that the solver will be applied to these regions, only that allocation will occur such that the solver may be applied to these regions. The decision about what regions this solver will beapplied to rests in the EventManager.-->
		<xsd:attribute name="targetRegions" type="groupNameRef_array" use="required" />
		<!--timeIntegrationOption => Time integration method. Options are:
* QuasiStatic
* ImplicitDynamic
* ExplicitDynamic-->
		<xsd:attribute name="timeIntegrationOption" type="geos_SolidMechanicsMPM_TimeIntegrationOption" default="ExplicitDynamic" />
		<!--treatFullyDamagedAsSingleField => Whether to consolidate fully damaged fields into a single field. Nice for modeling damaged mush.-->
		<xsd:attribute name="treatFullyDamagedAsSingleField" type="integer" default="1" />
		<!--useDamageAsSurfaceFlag => Indicates whether particle damage at the beginning of the simulation should be interpreted as a surface flag-->
		<xsd:attribute name="useDamageAsSurfaceFlag" type="integer" default="0" />
		<!--name => A name is required for any non-unique nodes-->
		<xsd:attribute name="name" type="groupName" use="required" />
	</xsd:complexType>
	<xsd:simpleType name="geos_SolidMechanicsMPM_TimeIntegrationOption">
		<xsd:restriction base="xsd:string">
			<xsd:pattern value=".*[\[\]`$].*|QuasiStatic|ImplicitDynamic|ExplicitDynamic" />
		</xsd:restriction>
	</xsd:simpleType>
	<xsd:complexType name="SurfaceGeneratorType">
		<xsd:choice minOccurs="0" maxOccurs="unbounded">
			<xsd:element name="LinearSolverParameters" type="LinearSolverParametersType" maxOccurs="1" />
			<xsd:element name="NonlinearSolverParameters" type="NonlinearSolverParametersType" maxOccurs="1" />
		</xsd:choice>
		<!--cflFactor => Factor to apply to the `CFL condition <http://en.wikipedia.org/wiki/Courant-Friedrichs-Lewy_condition>`_ when calculating the maximum allowable time step. Values should be in the interval (0,1] -->
		<xsd:attribute name="cflFactor" type="real64" default="-1" />
		<!--fractureRegion => (no description available)-->
		<xsd:attribute name="fractureRegion" type="groupNameRef" default="Fracture" />
		<!--initialDt => Initial time-step value required by the solver to the event manager.-->
		<xsd:attribute name="initialDt" type="real64" default="1e+99" />
		<!--logLevel => Log level-->
		<xsd:attribute name="logLevel" type="integer" default="0" />
		<!--mpiCommOrder => Flag to enable MPI consistent communication ordering-->
		<xsd:attribute name="mpiCommOrder" type="integer" default="0" />
		<!--nodeBasedSIF => Flag for choosing between node or edge based criteria: 1 for node based criterion-->
		<xsd:attribute name="nodeBasedSIF" type="integer" default="0" />
		<!--rockToughness => Rock toughness of the solid material-->
		<xsd:attribute name="rockToughness" type="real64" use="required" />
		<!--targetRegions => Allowable regions that the solver may be applied to. Note that this does not indicate that the solver will be applied to these regions, only that allocation will occur such that the solver may be applied to these regions. The decision about what regions this solver will beapplied to rests in the EventManager.-->
		<xsd:attribute name="targetRegions" type="groupNameRef_array" use="required" />
		<!--name => A name is required for any non-unique nodes-->
		<xsd:attribute name="name" type="groupName" use="required" />
	</xsd:complexType>
	<xsd:complexType name="TasksType">
		<xsd:choice minOccurs="0" maxOccurs="unbounded">
			<xsd:element name="CompositionalMultiphaseReservoirPoromechanicsInitialization" type="CompositionalMultiphaseReservoirPoromechanicsInitializationType" />
			<xsd:element name="CompositionalMultiphaseStatistics" type="CompositionalMultiphaseStatisticsType" />
			<xsd:element name="MultiphasePoromechanicsInitialization" type="MultiphasePoromechanicsInitializationType" />
			<xsd:element name="PVTDriver" type="PVTDriverType" />
			<xsd:element name="PackCollection" type="PackCollectionType" />
			<xsd:element name="ReactiveFluidDriver" type="ReactiveFluidDriverType" />
			<xsd:element name="RelpermDriver" type="RelpermDriverType" />
			<xsd:element name="SinglePhasePoromechanicsInitialization" type="SinglePhasePoromechanicsInitializationType" />
			<xsd:element name="SinglePhaseReservoirPoromechanicsInitialization" type="SinglePhaseReservoirPoromechanicsInitializationType" />
			<xsd:element name="SinglePhaseStatistics" type="SinglePhaseStatisticsType" />
			<xsd:element name="SolidMechanicsStateReset" type="SolidMechanicsStateResetType" />
			<xsd:element name="SolidMechanicsStatistics" type="SolidMechanicsStatisticsType" />
			<xsd:element name="TriaxialDriver" type="TriaxialDriverType" />
		</xsd:choice>
	</xsd:complexType>
	<xsd:complexType name="CompositionalMultiphaseReservoirPoromechanicsInitializationType">
		<!--logLevel => Log level-->
		<xsd:attribute name="logLevel" type="integer" default="0" />
		<!--performStressInitialization => Flag to indicate that the solver is going to perform stress initialization-->
		<xsd:attribute name="performStressInitialization" type="integer" use="required" />
		<!--poromechanicsSolverName => Name of the poromechanics solver-->
		<xsd:attribute name="poromechanicsSolverName" type="groupNameRef" use="required" />
		<!--name => A name is required for any non-unique nodes-->
		<xsd:attribute name="name" type="groupName" use="required" />
	</xsd:complexType>
	<xsd:complexType name="CompositionalMultiphaseStatisticsType">
		<!--computeCFLNumbers => Flag to decide whether CFL numbers are computed or not-->
		<xsd:attribute name="computeCFLNumbers" type="integer" default="0" />
		<!--computeRegionStatistics => Flag to decide whether region statistics are computed or not-->
		<xsd:attribute name="computeRegionStatistics" type="integer" default="1" />
		<!--flowSolverName => Name of the flow solver-->
		<xsd:attribute name="flowSolverName" type="groupNameRef" use="required" />
		<!--logLevel => Log level-->
		<xsd:attribute name="logLevel" type="integer" default="0" />
		<!--relpermThreshold => Flag to decide whether a phase is considered mobile (when the relperm is above the threshold) or immobile (when the relperm is below the threshold) in metric 2-->
		<xsd:attribute name="relpermThreshold" type="real64" default="1e-06" />
		<!--name => A name is required for any non-unique nodes-->
		<xsd:attribute name="name" type="groupName" use="required" />
	</xsd:complexType>
	<xsd:complexType name="MultiphasePoromechanicsInitializationType">
		<!--logLevel => Log level-->
		<xsd:attribute name="logLevel" type="integer" default="0" />
		<!--performStressInitialization => Flag to indicate that the solver is going to perform stress initialization-->
		<xsd:attribute name="performStressInitialization" type="integer" use="required" />
		<!--poromechanicsSolverName => Name of the poromechanics solver-->
		<xsd:attribute name="poromechanicsSolverName" type="groupNameRef" use="required" />
		<!--name => A name is required for any non-unique nodes-->
		<xsd:attribute name="name" type="groupName" use="required" />
	</xsd:complexType>
	<xsd:complexType name="PVTDriverType">
		<!--baseline => Baseline file-->
		<xsd:attribute name="baseline" type="path" default="none" />
		<!--feedComposition => Feed composition array [mol fraction]-->
		<xsd:attribute name="feedComposition" type="real64_array" use="required" />
		<!--fluid => Fluid to test-->
		<xsd:attribute name="fluid" type="groupNameRef" use="required" />
		<!--logLevel => Log level-->
		<xsd:attribute name="logLevel" type="integer" default="0" />
		<!--output => Output file-->
		<xsd:attribute name="output" type="string" default="none" />
		<!--outputCompressibility => Flag to indicate that the total compressibility should be output-->
		<xsd:attribute name="outputCompressibility" type="integer" default="0" />
		<!--outputPhaseComposition => Flag to indicate that phase compositions should be output-->
		<xsd:attribute name="outputPhaseComposition" type="integer" default="0" />
		<!--pressureControl => Function controlling pressure time history-->
		<xsd:attribute name="pressureControl" type="groupNameRef" use="required" />
		<!--steps => Number of load steps to take-->
		<xsd:attribute name="steps" type="integer" use="required" />
		<!--temperatureControl => Function controlling temperature time history-->
		<xsd:attribute name="temperatureControl" type="groupNameRef" use="required" />
		<!--name => A name is required for any non-unique nodes-->
		<xsd:attribute name="name" type="groupName" use="required" />
	</xsd:complexType>
	<xsd:complexType name="PackCollectionType">
		<!--disableCoordCollection => Whether or not to create coordinate meta-collectors if collected objects are mesh objects.-->
		<xsd:attribute name="disableCoordCollection" type="integer" default="0" />
		<!--fieldName => The name of the (packable) field associated with the specified object to retrieve data from-->
		<xsd:attribute name="fieldName" type="groupNameRef" use="required" />
		<!--objectPath => The name of the object from which to retrieve field values.-->
		<xsd:attribute name="objectPath" type="groupNameRef" use="required" />
		<!--onlyOnSetChange => Whether or not to only collect when the collected sets of indices change in any way.-->
		<xsd:attribute name="onlyOnSetChange" type="integer" default="0" />
		<!--setNames => The set(s) for which to retrieve data.-->
		<xsd:attribute name="setNames" type="groupNameRef_array" default="{}" />
		<!--name => A name is required for any non-unique nodes-->
		<xsd:attribute name="name" type="groupName" use="required" />
	</xsd:complexType>
	<xsd:complexType name="ReactiveFluidDriverType">
		<!--baseline => Baseline file-->
		<xsd:attribute name="baseline" type="path" default="none" />
		<!--feedComposition => Feed composition array: total concentration of the primary species -->
		<xsd:attribute name="feedComposition" type="real64_array" use="required" />
		<!--fluid => Fluid to test-->
		<xsd:attribute name="fluid" type="groupNameRef" use="required" />
		<!--logLevel => Log level-->
		<xsd:attribute name="logLevel" type="integer" default="0" />
		<!--output => Output file-->
		<xsd:attribute name="output" type="string" default="none" />
		<!--pressureControl => Function controlling pressure time history-->
		<xsd:attribute name="pressureControl" type="groupNameRef" use="required" />
		<!--steps => Number of load steps to take-->
		<xsd:attribute name="steps" type="integer" use="required" />
		<!--temperatureControl => Function controlling temperature time history-->
		<xsd:attribute name="temperatureControl" type="groupNameRef" use="required" />
		<!--name => A name is required for any non-unique nodes-->
		<xsd:attribute name="name" type="groupName" use="required" />
	</xsd:complexType>
	<xsd:complexType name="RelpermDriverType">
		<!--baseline => Baseline file-->
		<xsd:attribute name="baseline" type="path" default="none" />
		<!--logLevel => Log level-->
		<xsd:attribute name="logLevel" type="integer" default="0" />
		<!--output => Output file-->
		<xsd:attribute name="output" type="string" default="none" />
		<!--relperm => Relperm model to test-->
		<xsd:attribute name="relperm" type="groupNameRef" use="required" />
		<!--steps => Number of saturation steps to take-->
		<xsd:attribute name="steps" type="integer" use="required" />
		<!--name => A name is required for any non-unique nodes-->
		<xsd:attribute name="name" type="groupName" use="required" />
	</xsd:complexType>
	<xsd:complexType name="SinglePhasePoromechanicsInitializationType">
		<!--logLevel => Log level-->
		<xsd:attribute name="logLevel" type="integer" default="0" />
		<!--performStressInitialization => Flag to indicate that the solver is going to perform stress initialization-->
		<xsd:attribute name="performStressInitialization" type="integer" use="required" />
		<!--poromechanicsSolverName => Name of the poromechanics solver-->
		<xsd:attribute name="poromechanicsSolverName" type="groupNameRef" use="required" />
		<!--name => A name is required for any non-unique nodes-->
		<xsd:attribute name="name" type="groupName" use="required" />
	</xsd:complexType>
	<xsd:complexType name="SinglePhaseReservoirPoromechanicsInitializationType">
		<!--logLevel => Log level-->
		<xsd:attribute name="logLevel" type="integer" default="0" />
		<!--performStressInitialization => Flag to indicate that the solver is going to perform stress initialization-->
		<xsd:attribute name="performStressInitialization" type="integer" use="required" />
		<!--poromechanicsSolverName => Name of the poromechanics solver-->
		<xsd:attribute name="poromechanicsSolverName" type="groupNameRef" use="required" />
		<!--name => A name is required for any non-unique nodes-->
		<xsd:attribute name="name" type="groupName" use="required" />
	</xsd:complexType>
	<xsd:complexType name="SinglePhaseStatisticsType">
		<!--flowSolverName => Name of the flow solver-->
		<xsd:attribute name="flowSolverName" type="groupNameRef" use="required" />
		<!--logLevel => Log level-->
		<xsd:attribute name="logLevel" type="integer" default="0" />
		<!--name => A name is required for any non-unique nodes-->
		<xsd:attribute name="name" type="groupName" use="required" />
	</xsd:complexType>
	<xsd:complexType name="SolidMechanicsStateResetType">
		<!--disableInelasticity => Flag to enable/disable inelastic behavior-->
		<xsd:attribute name="disableInelasticity" type="integer" default="0" />
		<!--logLevel => Log level-->
		<xsd:attribute name="logLevel" type="integer" default="0" />
		<!--resetDisplacements => Flag to reset displacements (and velocities)-->
		<xsd:attribute name="resetDisplacements" type="integer" default="1" />
		<!--solidSolverName => Name of the solid mechanics solver-->
		<xsd:attribute name="solidSolverName" type="groupNameRef" use="required" />
		<!--name => A name is required for any non-unique nodes-->
		<xsd:attribute name="name" type="groupName" use="required" />
	</xsd:complexType>
	<xsd:complexType name="SolidMechanicsStatisticsType">
		<!--logLevel => Log level-->
		<xsd:attribute name="logLevel" type="integer" default="0" />
		<!--solidSolverName => Name of the solid solver-->
		<xsd:attribute name="solidSolverName" type="groupNameRef" use="required" />
		<!--name => A name is required for any non-unique nodes-->
		<xsd:attribute name="name" type="groupName" use="required" />
	</xsd:complexType>
	<xsd:complexType name="TriaxialDriverType">
		<!--axialControl => Function controlling axial stress or strain (depending on test mode)-->
		<xsd:attribute name="axialControl" type="groupNameRef" use="required" />
		<!--baseline => Baseline file-->
		<xsd:attribute name="baseline" type="path" default="none" />
		<!--initialStress => Initial stress (scalar used to set an isotropic stress state)-->
		<xsd:attribute name="initialStress" type="real64" use="required" />
		<!--logLevel => Log level-->
		<xsd:attribute name="logLevel" type="integer" default="0" />
		<!--material => Solid material to test-->
		<xsd:attribute name="material" type="groupNameRef" use="required" />
		<!--mode => Test mode [stressControl, strainControl, mixedControl]-->
		<xsd:attribute name="mode" type="geos_TriaxialDriver_Mode" use="required" />
		<!--output => Output file-->
		<xsd:attribute name="output" type="string" default="none" />
		<!--radialControl => Function controlling radial stress or strain (depending on test mode)-->
		<xsd:attribute name="radialControl" type="groupNameRef" use="required" />
		<!--steps => Number of load steps to take-->
		<xsd:attribute name="steps" type="integer" use="required" />
		<!--name => A name is required for any non-unique nodes-->
		<xsd:attribute name="name" type="groupName" use="required" />
	</xsd:complexType>
	<xsd:simpleType name="geos_TriaxialDriver_Mode">
		<xsd:restriction base="xsd:string">
			<xsd:pattern value=".*[\[\]`$].*|mixedControl|strainControl|stressControl" />
		</xsd:restriction>
	</xsd:simpleType>
	<xsd:complexType name="ConstitutiveType">
		<xsd:choice minOccurs="0" maxOccurs="unbounded">
			<xsd:element name="BiotPorosity" type="BiotPorosityType" />
			<xsd:element name="BlackOilFluid" type="BlackOilFluidType" />
			<xsd:element name="BrooksCoreyBakerRelativePermeability" type="BrooksCoreyBakerRelativePermeabilityType" />
			<xsd:element name="BrooksCoreyCapillaryPressure" type="BrooksCoreyCapillaryPressureType" />
			<xsd:element name="BrooksCoreyRelativePermeability" type="BrooksCoreyRelativePermeabilityType" />
			<xsd:element name="CO2BrineEzrokhiFluid" type="CO2BrineEzrokhiFluidType" />
			<xsd:element name="CO2BrineEzrokhiThermalFluid" type="CO2BrineEzrokhiThermalFluidType" />
			<xsd:element name="CO2BrinePhillipsFluid" type="CO2BrinePhillipsFluidType" />
			<xsd:element name="CO2BrinePhillipsThermalFluid" type="CO2BrinePhillipsThermalFluidType" />
			<xsd:element name="CarmanKozenyPermeability" type="CarmanKozenyPermeabilityType" />
			<xsd:element name="CeramicDamage" type="CeramicDamageType" />
			<xsd:element name="CompositionalMultiphaseFluid" type="CompositionalMultiphaseFluidType" />
			<xsd:element name="CompositonalTwoPhaseFluidPengRobinson" type="CompositonalTwoPhaseFluidPengRobinsonType" />
			<xsd:element name="CompositonalTwoPhaseFluidSoaveRedlichKwong" type="CompositonalTwoPhaseFluidSoaveRedlichKwongType" />
			<xsd:element name="CompressibleSinglePhaseFluid" type="CompressibleSinglePhaseFluidType" />
			<xsd:element name="CompressibleSolidCarmanKozenyPermeability" type="CompressibleSolidCarmanKozenyPermeabilityType" />
			<xsd:element name="CompressibleSolidConstantPermeability" type="CompressibleSolidConstantPermeabilityType" />
			<xsd:element name="CompressibleSolidExponentialDecayPermeability" type="CompressibleSolidExponentialDecayPermeabilityType" />
			<xsd:element name="CompressibleSolidParallelPlatesPermeability" type="CompressibleSolidParallelPlatesPermeabilityType" />
			<xsd:element name="CompressibleSolidSlipDependentPermeability" type="CompressibleSolidSlipDependentPermeabilityType" />
			<xsd:element name="CompressibleSolidWillisRichardsPermeability" type="CompressibleSolidWillisRichardsPermeabilityType" />
			<xsd:element name="ConstantDiffusion" type="ConstantDiffusionType" />
			<xsd:element name="ConstantPermeability" type="ConstantPermeabilityType" />
			<xsd:element name="Coulomb" type="CoulombType" />
			<xsd:element name="DamageElasticIsotropic" type="DamageElasticIsotropicType" />
			<xsd:element name="DamageSpectralElasticIsotropic" type="DamageSpectralElasticIsotropicType" />
			<xsd:element name="DamageVolDevElasticIsotropic" type="DamageVolDevElasticIsotropicType" />
			<xsd:element name="DeadOilFluid" type="DeadOilFluidType" />
			<xsd:element name="DelftEgg" type="DelftEggType" />
			<xsd:element name="DruckerPrager" type="DruckerPragerType" />
			<xsd:element name="ElasticIsotropic" type="ElasticIsotropicType" />
			<xsd:element name="ElasticIsotropicPressureDependent" type="ElasticIsotropicPressureDependentType" />
			<xsd:element name="ElasticOrthotropic" type="ElasticOrthotropicType" />
			<xsd:element name="ElasticTransverseIsotropic" type="ElasticTransverseIsotropicType" />
			<xsd:element name="ExponentialDecayPermeability" type="ExponentialDecayPermeabilityType" />
			<xsd:element name="ExtendedDruckerPrager" type="ExtendedDruckerPragerType" />
			<xsd:element name="FrictionlessContact" type="FrictionlessContactType" />
			<xsd:element name="JFunctionCapillaryPressure" type="JFunctionCapillaryPressureType" />
			<xsd:element name="LinearIsotropicDispersion" type="LinearIsotropicDispersionType" />
			<xsd:element name="ModifiedCamClay" type="ModifiedCamClayType" />
			<xsd:element name="MultiPhaseConstantThermalConductivity" type="MultiPhaseConstantThermalConductivityType" />
			<xsd:element name="MultiPhaseVolumeWeightedThermalConductivity" type="MultiPhaseVolumeWeightedThermalConductivityType" />
			<xsd:element name="NullModel" type="NullModelType" />
			<xsd:element name="ParallelPlatesPermeability" type="ParallelPlatesPermeabilityType" />
			<xsd:element name="ParticleFluid" type="ParticleFluidType" />
			<xsd:element name="PerfectlyPlastic" type="PerfectlyPlasticType" />
			<xsd:element name="PermeabilityBase" type="PermeabilityBaseType" />
			<xsd:element name="PorousDelftEgg" type="PorousDelftEggType" />
			<xsd:element name="PorousDruckerPrager" type="PorousDruckerPragerType" />
			<xsd:element name="PorousElasticIsotropic" type="PorousElasticIsotropicType" />
			<xsd:element name="PorousElasticOrthotropic" type="PorousElasticOrthotropicType" />
			<xsd:element name="PorousElasticTransverseIsotropic" type="PorousElasticTransverseIsotropicType" />
			<xsd:element name="PorousExtendedDruckerPrager" type="PorousExtendedDruckerPragerType" />
			<xsd:element name="PorousModifiedCamClay" type="PorousModifiedCamClayType" />
			<xsd:element name="PressurePorosity" type="PressurePorosityType" />
			<xsd:element name="ProppantPermeability" type="ProppantPermeabilityType" />
			<xsd:element name="ProppantPorosity" type="ProppantPorosityType" />
			<xsd:element name="ProppantSlurryFluid" type="ProppantSlurryFluidType" />
			<xsd:element name="ProppantSolidProppantPermeability" type="ProppantSolidProppantPermeabilityType" />
			<xsd:element name="ReactiveBrine" type="ReactiveBrineType" />
			<xsd:element name="ReactiveBrineThermal" type="ReactiveBrineThermalType" />
			<xsd:element name="SinglePhaseConstantThermalConductivity" type="SinglePhaseConstantThermalConductivityType" />
			<xsd:element name="SlipDependentPermeability" type="SlipDependentPermeabilityType" />
			<xsd:element name="SolidInternalEnergy" type="SolidInternalEnergyType" />
			<xsd:element name="TableCapillaryPressure" type="TableCapillaryPressureType" />
			<xsd:element name="TableRelativePermeability" type="TableRelativePermeabilityType" />
			<xsd:element name="TableRelativePermeabilityHysteresis" type="TableRelativePermeabilityHysteresisType" />
			<xsd:element name="ThermalCompressibleSinglePhaseFluid" type="ThermalCompressibleSinglePhaseFluidType" />
			<xsd:element name="VanGenuchtenBakerRelativePermeability" type="VanGenuchtenBakerRelativePermeabilityType" />
			<xsd:element name="VanGenuchtenCapillaryPressure" type="VanGenuchtenCapillaryPressureType" />
			<xsd:element name="ViscoDruckerPrager" type="ViscoDruckerPragerType" />
			<xsd:element name="ViscoExtendedDruckerPrager" type="ViscoExtendedDruckerPragerType" />
			<xsd:element name="ViscoModifiedCamClay" type="ViscoModifiedCamClayType" />
			<xsd:element name="WillisRichardsPermeability" type="WillisRichardsPermeabilityType" />
		</xsd:choice>
	</xsd:complexType>
	<xsd:complexType name="BiotPorosityType">
		<!--defaultReferencePorosity => Default value of the reference porosity-->
		<xsd:attribute name="defaultReferencePorosity" type="real64" use="required" />
		<!--defaultThermalExpansionCoefficient => Default thermal expansion coefficient-->
		<xsd:attribute name="defaultThermalExpansionCoefficient" type="real64" default="0" />
		<!--grainBulkModulus => Grain bulk modulus-->
		<xsd:attribute name="grainBulkModulus" type="real64" use="required" />
		<!--name => A name is required for any non-unique nodes-->
		<xsd:attribute name="name" type="groupName" use="required" />
	</xsd:complexType>
	<xsd:complexType name="BlackOilFluidType">
		<!--checkPVTTablesRanges => Enable (1) or disable (0) an error when the input pressure or temperature of the PVT tables is out of range.-->
		<xsd:attribute name="checkPVTTablesRanges" type="integer" default="1" />
		<!--componentMolarWeight => Component molar weights-->
		<xsd:attribute name="componentMolarWeight" type="real64_array" use="required" />
		<!--componentNames => List of component names-->
		<xsd:attribute name="componentNames" type="string_array" default="{}" />
		<!--hydrocarbonFormationVolFactorTableNames => List of formation volume factor TableFunction names from the Functions block. 
The user must provide one TableFunction per hydrocarbon phase, in the order provided in "phaseNames". 
For instance, if "oil" is before "gas" in "phaseNames", the table order should be: oilTableName, gasTableName-->
		<xsd:attribute name="hydrocarbonFormationVolFactorTableNames" type="groupNameRef_array" default="{}" />
		<!--hydrocarbonViscosityTableNames => List of viscosity TableFunction names from the Functions block. 
The user must provide one TableFunction per hydrocarbon phase, in the order provided in "phaseNames". 
For instance, if "oil" is before "gas" in "phaseNames", the table order should be: oilTableName, gasTableName-->
		<xsd:attribute name="hydrocarbonViscosityTableNames" type="groupNameRef_array" default="{}" />
		<!--phaseNames => List of fluid phases-->
		<xsd:attribute name="phaseNames" type="groupNameRef_array" use="required" />
		<!--surfaceDensities => List of surface mass densities for each phase-->
		<xsd:attribute name="surfaceDensities" type="real64_array" use="required" />
		<!--tableFiles => List of filenames with input PVT tables (one per phase)-->
		<xsd:attribute name="tableFiles" type="path_array" default="{}" />
		<!--waterCompressibility => Water compressibility-->
		<xsd:attribute name="waterCompressibility" type="real64" default="0" />
		<!--waterFormationVolumeFactor => Water formation volume factor-->
		<xsd:attribute name="waterFormationVolumeFactor" type="real64" default="0" />
		<!--waterReferencePressure => Water reference pressure-->
		<xsd:attribute name="waterReferencePressure" type="real64" default="0" />
		<!--waterViscosity => Water viscosity-->
		<xsd:attribute name="waterViscosity" type="real64" default="0" />
		<!--name => A name is required for any non-unique nodes-->
		<xsd:attribute name="name" type="groupName" use="required" />
	</xsd:complexType>
	<xsd:complexType name="BrooksCoreyBakerRelativePermeabilityType">
		<!--gasOilRelPermExponent => Rel perm power law exponent for the pair (gas phase, oil phase) at residual water saturation
The expected format is "{ gasExp, oilExp }", in that order-->
		<xsd:attribute name="gasOilRelPermExponent" type="real64_array" default="{1}" />
		<!--gasOilRelPermMaxValue => Maximum rel perm value for the pair (gas phase, oil phase) at residual water saturation
The expected format is "{ gasMax, oilMax }", in that order-->
		<xsd:attribute name="gasOilRelPermMaxValue" type="real64_array" default="{0}" />
		<!--phaseMinVolumeFraction => Minimum volume fraction value for each phase-->
		<xsd:attribute name="phaseMinVolumeFraction" type="real64_array" default="{0}" />
		<!--phaseNames => List of fluid phases-->
		<xsd:attribute name="phaseNames" type="groupNameRef_array" use="required" />
		<!--waterOilRelPermExponent => Rel perm power law exponent for the pair (water phase, oil phase) at residual gas saturation
The expected format is "{ waterExp, oilExp }", in that order-->
		<xsd:attribute name="waterOilRelPermExponent" type="real64_array" default="{1}" />
		<!--waterOilRelPermMaxValue => Maximum rel perm value for the pair (water phase, oil phase) at residual gas saturation
The expected format is "{ waterMax, oilMax }", in that order-->
		<xsd:attribute name="waterOilRelPermMaxValue" type="real64_array" default="{0}" />
		<!--name => A name is required for any non-unique nodes-->
		<xsd:attribute name="name" type="groupName" use="required" />
	</xsd:complexType>
	<xsd:complexType name="BrooksCoreyCapillaryPressureType">
		<!--capPressureEpsilon => Wetting-phase saturation at which the max cap. pressure is attained; used to avoid infinite cap. pressure values for saturations close to zero-->
		<xsd:attribute name="capPressureEpsilon" type="real64" default="1e-06" />
		<!--phaseCapPressureExponentInv => Inverse of capillary power law exponent for each phase-->
		<xsd:attribute name="phaseCapPressureExponentInv" type="real64_array" default="{2}" />
		<!--phaseEntryPressure => Entry pressure value for each phase-->
		<xsd:attribute name="phaseEntryPressure" type="real64_array" default="{1}" />
		<!--phaseMinVolumeFraction => Minimum volume fraction value for each phase-->
		<xsd:attribute name="phaseMinVolumeFraction" type="real64_array" default="{0}" />
		<!--phaseNames => List of fluid phases-->
		<xsd:attribute name="phaseNames" type="groupNameRef_array" use="required" />
		<!--name => A name is required for any non-unique nodes-->
		<xsd:attribute name="name" type="groupName" use="required" />
	</xsd:complexType>
	<xsd:complexType name="BrooksCoreyRelativePermeabilityType">
		<!--phaseMinVolumeFraction => Minimum volume fraction value for each phase-->
		<xsd:attribute name="phaseMinVolumeFraction" type="real64_array" default="{0}" />
		<!--phaseNames => List of fluid phases-->
		<xsd:attribute name="phaseNames" type="groupNameRef_array" use="required" />
		<!--phaseRelPermExponent => Minimum relative permeability power law exponent for each phase-->
		<xsd:attribute name="phaseRelPermExponent" type="real64_array" default="{1}" />
		<!--phaseRelPermMaxValue => Maximum relative permeability value for each phase-->
		<xsd:attribute name="phaseRelPermMaxValue" type="real64_array" default="{0}" />
		<!--name => A name is required for any non-unique nodes-->
		<xsd:attribute name="name" type="groupName" use="required" />
	</xsd:complexType>
	<xsd:complexType name="CO2BrineEzrokhiFluidType">
		<!--checkPVTTablesRanges => Enable (1) or disable (0) an error when the input pressure or temperature of the PVT tables is out of range.-->
		<xsd:attribute name="checkPVTTablesRanges" type="integer" default="1" />
		<!--componentMolarWeight => Component molar weights-->
		<xsd:attribute name="componentMolarWeight" type="real64_array" default="{0}" />
		<!--componentNames => List of component names-->
		<xsd:attribute name="componentNames" type="string_array" default="{}" />
		<!--flashModelParaFile => Name of the file defining the parameters of the flash model-->
		<xsd:attribute name="flashModelParaFile" type="path" use="required" />
		<!--phaseNames => List of fluid phases-->
		<xsd:attribute name="phaseNames" type="groupNameRef_array" default="{}" />
		<!--phasePVTParaFiles => Names of the files defining the parameters of the viscosity and density models-->
		<xsd:attribute name="phasePVTParaFiles" type="path_array" use="required" />
		<!--name => A name is required for any non-unique nodes-->
		<xsd:attribute name="name" type="groupName" use="required" />
	</xsd:complexType>
	<xsd:complexType name="CO2BrineEzrokhiThermalFluidType">
		<!--checkPVTTablesRanges => Enable (1) or disable (0) an error when the input pressure or temperature of the PVT tables is out of range.-->
		<xsd:attribute name="checkPVTTablesRanges" type="integer" default="1" />
		<!--componentMolarWeight => Component molar weights-->
		<xsd:attribute name="componentMolarWeight" type="real64_array" default="{0}" />
		<!--componentNames => List of component names-->
		<xsd:attribute name="componentNames" type="string_array" default="{}" />
		<!--flashModelParaFile => Name of the file defining the parameters of the flash model-->
		<xsd:attribute name="flashModelParaFile" type="path" use="required" />
		<!--phaseNames => List of fluid phases-->
		<xsd:attribute name="phaseNames" type="groupNameRef_array" default="{}" />
		<!--phasePVTParaFiles => Names of the files defining the parameters of the viscosity and density models-->
		<xsd:attribute name="phasePVTParaFiles" type="path_array" use="required" />
		<!--name => A name is required for any non-unique nodes-->
		<xsd:attribute name="name" type="groupName" use="required" />
	</xsd:complexType>
	<xsd:complexType name="CO2BrinePhillipsFluidType">
		<!--checkPVTTablesRanges => Enable (1) or disable (0) an error when the input pressure or temperature of the PVT tables is out of range.-->
		<xsd:attribute name="checkPVTTablesRanges" type="integer" default="1" />
		<!--componentMolarWeight => Component molar weights-->
		<xsd:attribute name="componentMolarWeight" type="real64_array" default="{0}" />
		<!--componentNames => List of component names-->
		<xsd:attribute name="componentNames" type="string_array" default="{}" />
		<!--flashModelParaFile => Name of the file defining the parameters of the flash model-->
		<xsd:attribute name="flashModelParaFile" type="path" use="required" />
		<!--phaseNames => List of fluid phases-->
		<xsd:attribute name="phaseNames" type="groupNameRef_array" default="{}" />
		<!--phasePVTParaFiles => Names of the files defining the parameters of the viscosity and density models-->
		<xsd:attribute name="phasePVTParaFiles" type="path_array" use="required" />
		<!--name => A name is required for any non-unique nodes-->
		<xsd:attribute name="name" type="groupName" use="required" />
	</xsd:complexType>
	<xsd:complexType name="CO2BrinePhillipsThermalFluidType">
		<!--checkPVTTablesRanges => Enable (1) or disable (0) an error when the input pressure or temperature of the PVT tables is out of range.-->
		<xsd:attribute name="checkPVTTablesRanges" type="integer" default="1" />
		<!--componentMolarWeight => Component molar weights-->
		<xsd:attribute name="componentMolarWeight" type="real64_array" default="{0}" />
		<!--componentNames => List of component names-->
		<xsd:attribute name="componentNames" type="string_array" default="{}" />
		<!--flashModelParaFile => Name of the file defining the parameters of the flash model-->
		<xsd:attribute name="flashModelParaFile" type="path" use="required" />
		<!--phaseNames => List of fluid phases-->
		<xsd:attribute name="phaseNames" type="groupNameRef_array" default="{}" />
		<!--phasePVTParaFiles => Names of the files defining the parameters of the viscosity and density models-->
		<xsd:attribute name="phasePVTParaFiles" type="path_array" use="required" />
		<!--name => A name is required for any non-unique nodes-->
		<xsd:attribute name="name" type="groupName" use="required" />
	</xsd:complexType>
	<xsd:complexType name="CarmanKozenyPermeabilityType">
		<!--anisotropy => Anisotropy factors for three permeability components.-->
		<xsd:attribute name="anisotropy" type="R1Tensor" default="{1,1,1}" />
		<!--particleDiameter => Diameter of the spherical particles.-->
		<xsd:attribute name="particleDiameter" type="real64" use="required" />
		<!--sphericity => Sphericity of the particles.-->
		<xsd:attribute name="sphericity" type="real64" use="required" />
		<!--name => A name is required for any non-unique nodes-->
		<xsd:attribute name="name" type="groupName" use="required" />
	</xsd:complexType>
	<xsd:complexType name="CeramicDamageType">
		<!--compressiveStrength => Compressive strength-->
		<xsd:attribute name="compressiveStrength" type="real64" use="required" />
		<!--crackSpeed => Crack speed-->
		<xsd:attribute name="crackSpeed" type="real64" use="required" />
		<!--defaultBulkModulus => Default Bulk Modulus Parameter-->
		<xsd:attribute name="defaultBulkModulus" type="real64" default="-1" />
		<!--defaultDensity => Default Material Density-->
		<xsd:attribute name="defaultDensity" type="real64" use="required" />
		<!--defaultPoissonRatio => Default Poisson's Ratio-->
		<xsd:attribute name="defaultPoissonRatio" type="real64" default="-1" />
		<!--defaultShearModulus => Default Shear Modulus Parameter-->
		<xsd:attribute name="defaultShearModulus" type="real64" default="-1" />
		<!--defaultThermalExpansionCoefficient => Default Linear Thermal Expansion Coefficient of the Solid Rock Frame-->
		<xsd:attribute name="defaultThermalExpansionCoefficient" type="real64" default="0" />
		<!--defaultYoungModulus => Default Young's Modulus-->
		<xsd:attribute name="defaultYoungModulus" type="real64" default="-1" />
		<!--maximumStrength => Maximum theoretical strength-->
		<xsd:attribute name="maximumStrength" type="real64" use="required" />
		<!--tensileStrength => Tensile strength-->
		<xsd:attribute name="tensileStrength" type="real64" use="required" />
		<!--name => A name is required for any non-unique nodes-->
		<xsd:attribute name="name" type="groupName" use="required" />
	</xsd:complexType>
	<xsd:complexType name="CompositionalMultiphaseFluidType">
		<!--checkPVTTablesRanges => Enable (1) or disable (0) an error when the input pressure or temperature of the PVT tables is out of range.-->
		<xsd:attribute name="checkPVTTablesRanges" type="integer" default="1" />
		<!--componentAcentricFactor => Component acentric factors-->
		<xsd:attribute name="componentAcentricFactor" type="real64_array" use="required" />
		<!--componentBinaryCoeff => Table of binary interaction coefficients-->
		<xsd:attribute name="componentBinaryCoeff" type="real64_array2d" default="{{0}}" />
		<!--componentCriticalPressure => Component critical pressures-->
		<xsd:attribute name="componentCriticalPressure" type="real64_array" use="required" />
		<!--componentCriticalTemperature => Component critical temperatures-->
		<xsd:attribute name="componentCriticalTemperature" type="real64_array" use="required" />
		<!--componentMolarWeight => Component molar weights-->
		<xsd:attribute name="componentMolarWeight" type="real64_array" use="required" />
		<!--componentNames => List of component names-->
		<xsd:attribute name="componentNames" type="string_array" use="required" />
		<!--componentVolumeShift => Component volume shifts-->
		<xsd:attribute name="componentVolumeShift" type="real64_array" default="{0}" />
		<!--equationsOfState => List of equation of state types for each phase-->
		<xsd:attribute name="equationsOfState" type="string_array" use="required" />
		<!--phaseNames => List of fluid phases-->
		<xsd:attribute name="phaseNames" type="groupNameRef_array" use="required" />
		<!--name => A name is required for any non-unique nodes-->
		<xsd:attribute name="name" type="groupName" use="required" />
	</xsd:complexType>
	<xsd:complexType name="CompositonalTwoPhaseFluidPengRobinsonType">
		<!--checkPVTTablesRanges => Enable (1) or disable (0) an error when the input pressure or temperature of the PVT tables is out of range.-->
		<xsd:attribute name="checkPVTTablesRanges" type="integer" default="1" />
		<!--componentAcentricFactor => Component acentric factors-->
		<xsd:attribute name="componentAcentricFactor" type="real64_array" use="required" />
		<!--componentBinaryCoeff => Table of binary interaction coefficients-->
		<xsd:attribute name="componentBinaryCoeff" type="real64_array2d" default="{{0}}" />
		<!--componentCriticalPressure => Component critical pressures-->
		<xsd:attribute name="componentCriticalPressure" type="real64_array" use="required" />
		<!--componentCriticalTemperature => Component critical temperatures-->
		<xsd:attribute name="componentCriticalTemperature" type="real64_array" use="required" />
		<!--componentCriticalVolume => Component critical volumnes-->
		<xsd:attribute name="componentCriticalVolume" type="real64_array" default="{0}" />
		<!--componentMolarWeight => Component molar weights-->
		<xsd:attribute name="componentMolarWeight" type="real64_array" use="required" />
		<!--componentNames => List of component names-->
		<xsd:attribute name="componentNames" type="string_array" use="required" />
		<!--componentVolumeShift => Component volume shifts-->
		<xsd:attribute name="componentVolumeShift" type="real64_array" default="{0}" />
		<!--phaseNames => List of fluid phases-->
		<xsd:attribute name="phaseNames" type="groupNameRef_array" use="required" />
		<!--name => A name is required for any non-unique nodes-->
		<xsd:attribute name="name" type="groupName" use="required" />
	</xsd:complexType>
	<xsd:complexType name="CompositonalTwoPhaseFluidSoaveRedlichKwongType">
		<!--checkPVTTablesRanges => Enable (1) or disable (0) an error when the input pressure or temperature of the PVT tables is out of range.-->
		<xsd:attribute name="checkPVTTablesRanges" type="integer" default="1" />
		<!--componentAcentricFactor => Component acentric factors-->
		<xsd:attribute name="componentAcentricFactor" type="real64_array" use="required" />
		<!--componentBinaryCoeff => Table of binary interaction coefficients-->
		<xsd:attribute name="componentBinaryCoeff" type="real64_array2d" default="{{0}}" />
		<!--componentCriticalPressure => Component critical pressures-->
		<xsd:attribute name="componentCriticalPressure" type="real64_array" use="required" />
		<!--componentCriticalTemperature => Component critical temperatures-->
		<xsd:attribute name="componentCriticalTemperature" type="real64_array" use="required" />
		<!--componentCriticalVolume => Component critical volumnes-->
		<xsd:attribute name="componentCriticalVolume" type="real64_array" default="{0}" />
		<!--componentMolarWeight => Component molar weights-->
		<xsd:attribute name="componentMolarWeight" type="real64_array" use="required" />
		<!--componentNames => List of component names-->
		<xsd:attribute name="componentNames" type="string_array" use="required" />
		<!--componentVolumeShift => Component volume shifts-->
		<xsd:attribute name="componentVolumeShift" type="real64_array" default="{0}" />
		<!--phaseNames => List of fluid phases-->
		<xsd:attribute name="phaseNames" type="groupNameRef_array" use="required" />
		<!--name => A name is required for any non-unique nodes-->
		<xsd:attribute name="name" type="groupName" use="required" />
	</xsd:complexType>
	<xsd:complexType name="CompressibleSinglePhaseFluidType">
		<!--compressibility => Fluid compressibility-->
		<xsd:attribute name="compressibility" type="real64" default="0" />
		<!--defaultDensity => Default value for density.-->
		<xsd:attribute name="defaultDensity" type="real64" use="required" />
		<!--defaultViscosity => Default value for viscosity.-->
		<xsd:attribute name="defaultViscosity" type="real64" use="required" />
		<!--densityModelType => Type of density model. Valid options:
* exponential
* linear
* quadratic-->
		<xsd:attribute name="densityModelType" type="geos_constitutive_ExponentApproximationType" default="linear" />
		<!--referenceDensity => Reference fluid density-->
		<xsd:attribute name="referenceDensity" type="real64" default="1000" />
		<!--referencePressure => Reference pressure-->
		<xsd:attribute name="referencePressure" type="real64" default="0" />
		<!--referenceViscosity => Reference fluid viscosity-->
		<xsd:attribute name="referenceViscosity" type="real64" default="0.001" />
		<!--viscosibility => Fluid viscosity exponential coefficient-->
		<xsd:attribute name="viscosibility" type="real64" default="0" />
		<!--viscosityModelType => Type of viscosity model. Valid options:
* exponential
* linear
* quadratic-->
		<xsd:attribute name="viscosityModelType" type="geos_constitutive_ExponentApproximationType" default="linear" />
		<!--name => A name is required for any non-unique nodes-->
		<xsd:attribute name="name" type="groupName" use="required" />
	</xsd:complexType>
	<xsd:simpleType name="geos_constitutive_ExponentApproximationType">
		<xsd:restriction base="xsd:string">
			<xsd:pattern value=".*[\[\]`$].*|exponential|linear|quadratic" />
		</xsd:restriction>
	</xsd:simpleType>
	<xsd:complexType name="CompressibleSolidCarmanKozenyPermeabilityType">
		<!--permeabilityModelName => Name of the permeability model.-->
		<xsd:attribute name="permeabilityModelName" type="groupNameRef" use="required" />
		<!--porosityModelName => Name of the porosity model.-->
		<xsd:attribute name="porosityModelName" type="groupNameRef" use="required" />
		<!--solidInternalEnergyModelName => Name of the solid internal energy model.-->
		<xsd:attribute name="solidInternalEnergyModelName" type="groupNameRef" default="" />
		<!--solidModelName => Name of the solid model.-->
		<xsd:attribute name="solidModelName" type="groupNameRef" use="required" />
		<!--name => A name is required for any non-unique nodes-->
		<xsd:attribute name="name" type="groupName" use="required" />
	</xsd:complexType>
	<xsd:complexType name="CompressibleSolidConstantPermeabilityType">
		<!--permeabilityModelName => Name of the permeability model.-->
		<xsd:attribute name="permeabilityModelName" type="groupNameRef" use="required" />
		<!--porosityModelName => Name of the porosity model.-->
		<xsd:attribute name="porosityModelName" type="groupNameRef" use="required" />
		<!--solidInternalEnergyModelName => Name of the solid internal energy model.-->
		<xsd:attribute name="solidInternalEnergyModelName" type="groupNameRef" default="" />
		<!--solidModelName => Name of the solid model.-->
		<xsd:attribute name="solidModelName" type="groupNameRef" use="required" />
		<!--name => A name is required for any non-unique nodes-->
		<xsd:attribute name="name" type="groupName" use="required" />
	</xsd:complexType>
	<xsd:complexType name="CompressibleSolidExponentialDecayPermeabilityType">
		<!--permeabilityModelName => Name of the permeability model.-->
		<xsd:attribute name="permeabilityModelName" type="groupNameRef" use="required" />
		<!--porosityModelName => Name of the porosity model.-->
		<xsd:attribute name="porosityModelName" type="groupNameRef" use="required" />
		<!--solidInternalEnergyModelName => Name of the solid internal energy model.-->
		<xsd:attribute name="solidInternalEnergyModelName" type="groupNameRef" default="" />
		<!--solidModelName => Name of the solid model.-->
		<xsd:attribute name="solidModelName" type="groupNameRef" use="required" />
		<!--name => A name is required for any non-unique nodes-->
		<xsd:attribute name="name" type="groupName" use="required" />
	</xsd:complexType>
	<xsd:complexType name="CompressibleSolidParallelPlatesPermeabilityType">
		<!--permeabilityModelName => Name of the permeability model.-->
		<xsd:attribute name="permeabilityModelName" type="groupNameRef" use="required" />
		<!--porosityModelName => Name of the porosity model.-->
		<xsd:attribute name="porosityModelName" type="groupNameRef" use="required" />
		<!--solidInternalEnergyModelName => Name of the solid internal energy model.-->
		<xsd:attribute name="solidInternalEnergyModelName" type="groupNameRef" default="" />
		<!--solidModelName => Name of the solid model.-->
		<xsd:attribute name="solidModelName" type="groupNameRef" use="required" />
		<!--name => A name is required for any non-unique nodes-->
		<xsd:attribute name="name" type="groupName" use="required" />
	</xsd:complexType>
	<xsd:complexType name="CompressibleSolidSlipDependentPermeabilityType">
		<!--permeabilityModelName => Name of the permeability model.-->
		<xsd:attribute name="permeabilityModelName" type="groupNameRef" use="required" />
		<!--porosityModelName => Name of the porosity model.-->
		<xsd:attribute name="porosityModelName" type="groupNameRef" use="required" />
		<!--solidInternalEnergyModelName => Name of the solid internal energy model.-->
		<xsd:attribute name="solidInternalEnergyModelName" type="groupNameRef" default="" />
		<!--solidModelName => Name of the solid model.-->
		<xsd:attribute name="solidModelName" type="groupNameRef" use="required" />
		<!--name => A name is required for any non-unique nodes-->
		<xsd:attribute name="name" type="groupName" use="required" />
	</xsd:complexType>
	<xsd:complexType name="CompressibleSolidWillisRichardsPermeabilityType">
		<!--permeabilityModelName => Name of the permeability model.-->
		<xsd:attribute name="permeabilityModelName" type="groupNameRef" use="required" />
		<!--porosityModelName => Name of the porosity model.-->
		<xsd:attribute name="porosityModelName" type="groupNameRef" use="required" />
		<!--solidInternalEnergyModelName => Name of the solid internal energy model.-->
		<xsd:attribute name="solidInternalEnergyModelName" type="groupNameRef" default="" />
		<!--solidModelName => Name of the solid model.-->
		<xsd:attribute name="solidModelName" type="groupNameRef" use="required" />
		<!--name => A name is required for any non-unique nodes-->
		<xsd:attribute name="name" type="groupName" use="required" />
	</xsd:complexType>
	<xsd:complexType name="ConstantDiffusionType">
		<!--defaultPhaseDiffusivityMultipliers => List of phase diffusivity multipliers-->
		<xsd:attribute name="defaultPhaseDiffusivityMultipliers" type="real64_array" default="{1}" />
		<!--diffusivityComponents => xx, yy, and zz components of a diffusivity tensor [m^2/s]-->
		<xsd:attribute name="diffusivityComponents" type="real64_array" use="required" />
		<!--phaseNames => List of fluid phases-->
		<xsd:attribute name="phaseNames" type="string_array" use="required" />
		<!--name => A name is required for any non-unique nodes-->
		<xsd:attribute name="name" type="groupName" use="required" />
	</xsd:complexType>
	<xsd:complexType name="ConstantPermeabilityType">
		<!--permeabilityComponents => xx, yy and zz components of a diagonal permeability tensor.-->
		<xsd:attribute name="permeabilityComponents" type="R1Tensor" use="required" />
		<!--name => A name is required for any non-unique nodes-->
		<xsd:attribute name="name" type="groupName" use="required" />
	</xsd:complexType>
	<xsd:complexType name="CoulombType">
		<!--apertureTableName => Name of the aperture table-->
		<xsd:attribute name="apertureTableName" type="groupNameRef" use="required" />
		<!--apertureTolerance => Value to be used to avoid floating point errors in expressions involving aperture. For example in the case of dividing by the actual aperture (not the effective aperture that results from the aperture function) this value may be used to avoid the 1/0 error. Note that this value may have some physical significance in its usage, as it may be used to smooth out highly nonlinear behavior associated with 1/0 in addition to avoiding the 1/0 error.-->
		<xsd:attribute name="apertureTolerance" type="real64" default="1e-09" />
		<!--cohesion => Cohesion-->
		<xsd:attribute name="cohesion" type="real64" use="required" />
		<!--displacementJumpThreshold => A threshold valued to determine whether a fracture is open or not.-->
		<xsd:attribute name="displacementJumpThreshold" type="real64" default="2.22045e-16" />
		<!--frictionCoefficient => Friction coefficient-->
		<xsd:attribute name="frictionCoefficient" type="real64" use="required" />
		<!--penaltyStiffness => Value of the penetration penalty stiffness. Units of Pressure/length-->
		<xsd:attribute name="penaltyStiffness" type="real64" default="0" />
		<!--shearStiffness => Value of the shear elastic stiffness. Units of Pressure/length-->
		<xsd:attribute name="shearStiffness" type="real64" default="0" />
		<!--name => A name is required for any non-unique nodes-->
		<xsd:attribute name="name" type="groupName" use="required" />
	</xsd:complexType>
	<xsd:complexType name="DamageElasticIsotropicType">
		<!--compressiveStrength => Compressive strength from the uniaxial compression test-->
		<xsd:attribute name="compressiveStrength" type="real64" default="0" />
		<!--criticalFractureEnergy => Critical fracture energy-->
		<xsd:attribute name="criticalFractureEnergy" type="real64" use="required" />
		<!--criticalStrainEnergy => Critical stress in a 1d tension test-->
		<xsd:attribute name="criticalStrainEnergy" type="real64" use="required" />
		<!--defaultBulkModulus => Default Bulk Modulus Parameter-->
		<xsd:attribute name="defaultBulkModulus" type="real64" default="-1" />
		<!--defaultDensity => Default Material Density-->
		<xsd:attribute name="defaultDensity" type="real64" use="required" />
		<!--defaultPoissonRatio => Default Poisson's Ratio-->
		<xsd:attribute name="defaultPoissonRatio" type="real64" default="-1" />
		<!--defaultShearModulus => Default Shear Modulus Parameter-->
		<xsd:attribute name="defaultShearModulus" type="real64" default="-1" />
		<!--defaultThermalExpansionCoefficient => Default Linear Thermal Expansion Coefficient of the Solid Rock Frame-->
		<xsd:attribute name="defaultThermalExpansionCoefficient" type="real64" default="0" />
		<!--defaultYoungModulus => Default Young's Modulus-->
		<xsd:attribute name="defaultYoungModulus" type="real64" default="-1" />
		<!--degradationLowerLimit => The lower limit of the degradation function-->
		<xsd:attribute name="degradationLowerLimit" type="real64" default="0" />
		<!--deltaCoefficient => Coefficient in the calculation of the external driving force-->
		<xsd:attribute name="deltaCoefficient" type="real64" default="-1" />
		<!--extDrivingForceFlag => Whether to have external driving force. Can be 0 or 1-->
		<xsd:attribute name="extDrivingForceFlag" type="integer" default="0" />
		<!--lengthScale => Length scale l in the phase-field equation-->
		<xsd:attribute name="lengthScale" type="real64" use="required" />
		<!--tensileStrength => Tensile strength from the uniaxial tension test-->
		<xsd:attribute name="tensileStrength" type="real64" default="0" />
		<!--name => A name is required for any non-unique nodes-->
		<xsd:attribute name="name" type="groupName" use="required" />
	</xsd:complexType>
	<xsd:complexType name="DamageSpectralElasticIsotropicType">
		<!--compressiveStrength => Compressive strength from the uniaxial compression test-->
		<xsd:attribute name="compressiveStrength" type="real64" default="0" />
		<!--criticalFractureEnergy => Critical fracture energy-->
		<xsd:attribute name="criticalFractureEnergy" type="real64" use="required" />
		<!--criticalStrainEnergy => Critical stress in a 1d tension test-->
		<xsd:attribute name="criticalStrainEnergy" type="real64" use="required" />
		<!--defaultBulkModulus => Default Bulk Modulus Parameter-->
		<xsd:attribute name="defaultBulkModulus" type="real64" default="-1" />
		<!--defaultDensity => Default Material Density-->
		<xsd:attribute name="defaultDensity" type="real64" use="required" />
		<!--defaultPoissonRatio => Default Poisson's Ratio-->
		<xsd:attribute name="defaultPoissonRatio" type="real64" default="-1" />
		<!--defaultShearModulus => Default Shear Modulus Parameter-->
		<xsd:attribute name="defaultShearModulus" type="real64" default="-1" />
		<!--defaultThermalExpansionCoefficient => Default Linear Thermal Expansion Coefficient of the Solid Rock Frame-->
		<xsd:attribute name="defaultThermalExpansionCoefficient" type="real64" default="0" />
		<!--defaultYoungModulus => Default Young's Modulus-->
		<xsd:attribute name="defaultYoungModulus" type="real64" default="-1" />
		<!--degradationLowerLimit => The lower limit of the degradation function-->
		<xsd:attribute name="degradationLowerLimit" type="real64" default="0" />
		<!--deltaCoefficient => Coefficient in the calculation of the external driving force-->
		<xsd:attribute name="deltaCoefficient" type="real64" default="-1" />
		<!--extDrivingForceFlag => Whether to have external driving force. Can be 0 or 1-->
		<xsd:attribute name="extDrivingForceFlag" type="integer" default="0" />
		<!--lengthScale => Length scale l in the phase-field equation-->
		<xsd:attribute name="lengthScale" type="real64" use="required" />
		<!--tensileStrength => Tensile strength from the uniaxial tension test-->
		<xsd:attribute name="tensileStrength" type="real64" default="0" />
		<!--name => A name is required for any non-unique nodes-->
		<xsd:attribute name="name" type="groupName" use="required" />
	</xsd:complexType>
	<xsd:complexType name="DamageVolDevElasticIsotropicType">
		<!--compressiveStrength => Compressive strength from the uniaxial compression test-->
		<xsd:attribute name="compressiveStrength" type="real64" default="0" />
		<!--criticalFractureEnergy => Critical fracture energy-->
		<xsd:attribute name="criticalFractureEnergy" type="real64" use="required" />
		<!--criticalStrainEnergy => Critical stress in a 1d tension test-->
		<xsd:attribute name="criticalStrainEnergy" type="real64" use="required" />
		<!--defaultBulkModulus => Default Bulk Modulus Parameter-->
		<xsd:attribute name="defaultBulkModulus" type="real64" default="-1" />
		<!--defaultDensity => Default Material Density-->
		<xsd:attribute name="defaultDensity" type="real64" use="required" />
		<!--defaultPoissonRatio => Default Poisson's Ratio-->
		<xsd:attribute name="defaultPoissonRatio" type="real64" default="-1" />
		<!--defaultShearModulus => Default Shear Modulus Parameter-->
		<xsd:attribute name="defaultShearModulus" type="real64" default="-1" />
		<!--defaultThermalExpansionCoefficient => Default Linear Thermal Expansion Coefficient of the Solid Rock Frame-->
		<xsd:attribute name="defaultThermalExpansionCoefficient" type="real64" default="0" />
		<!--defaultYoungModulus => Default Young's Modulus-->
		<xsd:attribute name="defaultYoungModulus" type="real64" default="-1" />
		<!--degradationLowerLimit => The lower limit of the degradation function-->
		<xsd:attribute name="degradationLowerLimit" type="real64" default="0" />
		<!--deltaCoefficient => Coefficient in the calculation of the external driving force-->
		<xsd:attribute name="deltaCoefficient" type="real64" default="-1" />
		<!--extDrivingForceFlag => Whether to have external driving force. Can be 0 or 1-->
		<xsd:attribute name="extDrivingForceFlag" type="integer" default="0" />
		<!--lengthScale => Length scale l in the phase-field equation-->
		<xsd:attribute name="lengthScale" type="real64" use="required" />
		<!--tensileStrength => Tensile strength from the uniaxial tension test-->
		<xsd:attribute name="tensileStrength" type="real64" default="0" />
		<!--name => A name is required for any non-unique nodes-->
		<xsd:attribute name="name" type="groupName" use="required" />
	</xsd:complexType>
	<xsd:complexType name="DeadOilFluidType">
		<!--checkPVTTablesRanges => Enable (1) or disable (0) an error when the input pressure or temperature of the PVT tables is out of range.-->
		<xsd:attribute name="checkPVTTablesRanges" type="integer" default="1" />
		<!--componentMolarWeight => Component molar weights-->
		<xsd:attribute name="componentMolarWeight" type="real64_array" use="required" />
		<!--componentNames => List of component names-->
		<xsd:attribute name="componentNames" type="string_array" default="{}" />
		<!--hydrocarbonFormationVolFactorTableNames => List of formation volume factor TableFunction names from the Functions block. 
The user must provide one TableFunction per hydrocarbon phase, in the order provided in "phaseNames". 
For instance, if "oil" is before "gas" in "phaseNames", the table order should be: oilTableName, gasTableName-->
		<xsd:attribute name="hydrocarbonFormationVolFactorTableNames" type="groupNameRef_array" default="{}" />
		<!--hydrocarbonViscosityTableNames => List of viscosity TableFunction names from the Functions block. 
The user must provide one TableFunction per hydrocarbon phase, in the order provided in "phaseNames". 
For instance, if "oil" is before "gas" in "phaseNames", the table order should be: oilTableName, gasTableName-->
		<xsd:attribute name="hydrocarbonViscosityTableNames" type="groupNameRef_array" default="{}" />
		<!--phaseNames => List of fluid phases-->
		<xsd:attribute name="phaseNames" type="groupNameRef_array" use="required" />
		<!--surfaceDensities => List of surface mass densities for each phase-->
		<xsd:attribute name="surfaceDensities" type="real64_array" use="required" />
		<!--tableFiles => List of filenames with input PVT tables (one per phase)-->
		<xsd:attribute name="tableFiles" type="path_array" default="{}" />
		<!--waterCompressibility => Water compressibility-->
		<xsd:attribute name="waterCompressibility" type="real64" default="0" />
		<!--waterFormationVolumeFactor => Water formation volume factor-->
		<xsd:attribute name="waterFormationVolumeFactor" type="real64" default="0" />
		<!--waterReferencePressure => Water reference pressure-->
		<xsd:attribute name="waterReferencePressure" type="real64" default="0" />
		<!--waterViscosity => Water viscosity-->
		<xsd:attribute name="waterViscosity" type="real64" default="0" />
		<!--name => A name is required for any non-unique nodes-->
		<xsd:attribute name="name" type="groupName" use="required" />
	</xsd:complexType>
	<xsd:complexType name="DelftEggType">
		<!--defaultBulkModulus => Default Bulk Modulus Parameter-->
		<xsd:attribute name="defaultBulkModulus" type="real64" default="-1" />
		<!--defaultCslSlope => Slope of the critical state line-->
		<xsd:attribute name="defaultCslSlope" type="real64" default="1" />
		<!--defaultDensity => Default Material Density-->
		<xsd:attribute name="defaultDensity" type="real64" use="required" />
		<!--defaultPoissonRatio => Default Poisson's Ratio-->
		<xsd:attribute name="defaultPoissonRatio" type="real64" default="-1" />
		<!--defaultPreConsolidationPressure => Initial preconsolidation pressure-->
		<xsd:attribute name="defaultPreConsolidationPressure" type="real64" default="-1.5" />
		<!--defaultRecompressionIndex => Recompresion Index-->
		<xsd:attribute name="defaultRecompressionIndex" type="real64" default="0.002" />
		<!--defaultShapeParameter => Shape parameter for the yield surface-->
		<xsd:attribute name="defaultShapeParameter" type="real64" default="1" />
		<!--defaultShearModulus => Default Shear Modulus Parameter-->
		<xsd:attribute name="defaultShearModulus" type="real64" default="-1" />
		<!--defaultThermalExpansionCoefficient => Default Linear Thermal Expansion Coefficient of the Solid Rock Frame-->
		<xsd:attribute name="defaultThermalExpansionCoefficient" type="real64" default="0" />
		<!--defaultVirginCompressionIndex => Virgin compression index-->
		<xsd:attribute name="defaultVirginCompressionIndex" type="real64" default="0.005" />
		<!--defaultYoungModulus => Default Young's Modulus-->
		<xsd:attribute name="defaultYoungModulus" type="real64" default="-1" />
		<!--name => A name is required for any non-unique nodes-->
		<xsd:attribute name="name" type="groupName" use="required" />
	</xsd:complexType>
	<xsd:complexType name="DruckerPragerType">
		<!--defaultBulkModulus => Default Bulk Modulus Parameter-->
		<xsd:attribute name="defaultBulkModulus" type="real64" default="-1" />
		<!--defaultCohesion => Initial cohesion-->
		<xsd:attribute name="defaultCohesion" type="real64" default="0" />
		<!--defaultDensity => Default Material Density-->
		<xsd:attribute name="defaultDensity" type="real64" use="required" />
		<!--defaultDilationAngle => Dilation angle (degrees)-->
		<xsd:attribute name="defaultDilationAngle" type="real64" default="30" />
		<!--defaultFrictionAngle => Friction angle (degrees)-->
		<xsd:attribute name="defaultFrictionAngle" type="real64" default="30" />
		<!--defaultHardeningRate => Cohesion hardening/softening rate-->
		<xsd:attribute name="defaultHardeningRate" type="real64" default="0" />
		<!--defaultPoissonRatio => Default Poisson's Ratio-->
		<xsd:attribute name="defaultPoissonRatio" type="real64" default="-1" />
		<!--defaultShearModulus => Default Shear Modulus Parameter-->
		<xsd:attribute name="defaultShearModulus" type="real64" default="-1" />
		<!--defaultThermalExpansionCoefficient => Default Linear Thermal Expansion Coefficient of the Solid Rock Frame-->
		<xsd:attribute name="defaultThermalExpansionCoefficient" type="real64" default="0" />
		<!--defaultYoungModulus => Default Young's Modulus-->
		<xsd:attribute name="defaultYoungModulus" type="real64" default="-1" />
		<!--name => A name is required for any non-unique nodes-->
		<xsd:attribute name="name" type="groupName" use="required" />
	</xsd:complexType>
	<xsd:complexType name="ElasticIsotropicType">
		<!--defaultBulkModulus => Default Bulk Modulus Parameter-->
		<xsd:attribute name="defaultBulkModulus" type="real64" default="-1" />
		<!--defaultDensity => Default Material Density-->
		<xsd:attribute name="defaultDensity" type="real64" use="required" />
		<!--defaultPoissonRatio => Default Poisson's Ratio-->
		<xsd:attribute name="defaultPoissonRatio" type="real64" default="-1" />
		<!--defaultShearModulus => Default Shear Modulus Parameter-->
		<xsd:attribute name="defaultShearModulus" type="real64" default="-1" />
		<!--defaultThermalExpansionCoefficient => Default Linear Thermal Expansion Coefficient of the Solid Rock Frame-->
		<xsd:attribute name="defaultThermalExpansionCoefficient" type="real64" default="0" />
		<!--defaultYoungModulus => Default Young's Modulus-->
		<xsd:attribute name="defaultYoungModulus" type="real64" default="-1" />
		<!--name => A name is required for any non-unique nodes-->
		<xsd:attribute name="name" type="groupName" use="required" />
	</xsd:complexType>
	<xsd:complexType name="ElasticIsotropicPressureDependentType">
		<!--defaultDensity => Default Material Density-->
		<xsd:attribute name="defaultDensity" type="real64" use="required" />
		<!--defaultRecompressionIndex => Recompresion Index-->
		<xsd:attribute name="defaultRecompressionIndex" type="real64" default="0.002" />
		<!--defaultRefPressure => Reference Pressure-->
		<xsd:attribute name="defaultRefPressure" type="real64" default="-1" />
		<!--defaultRefStrainVol => Reference Volumetric Strain-->
		<xsd:attribute name="defaultRefStrainVol" type="real64" default="0" />
		<!--defaultShearModulus => Elastic Shear Modulus Parameter-->
		<xsd:attribute name="defaultShearModulus" type="real64" default="-1" />
		<!--defaultThermalExpansionCoefficient => Default Linear Thermal Expansion Coefficient of the Solid Rock Frame-->
		<xsd:attribute name="defaultThermalExpansionCoefficient" type="real64" default="0" />
		<!--name => A name is required for any non-unique nodes-->
		<xsd:attribute name="name" type="groupName" use="required" />
	</xsd:complexType>
	<xsd:complexType name="ElasticOrthotropicType">
		<!--defaultC11 => Default C11 Component of Voigt Stiffness Tensor-->
		<xsd:attribute name="defaultC11" type="real64" default="-1" />
		<!--defaultC12 => Default C12 Component of Voigt Stiffness Tensor-->
		<xsd:attribute name="defaultC12" type="real64" default="-1" />
		<!--defaultC13 => Default C13 Component of Voigt Stiffness Tensor-->
		<xsd:attribute name="defaultC13" type="real64" default="-1" />
		<!--defaultC22 => Default C22 Component of Voigt Stiffness Tensor-->
		<xsd:attribute name="defaultC22" type="real64" default="-1" />
		<!--defaultC23 => Default C23 Component of Voigt Stiffness Tensor-->
		<xsd:attribute name="defaultC23" type="real64" default="-1" />
		<!--defaultC33 => Default C33 Component of Voigt Stiffness Tensor-->
		<xsd:attribute name="defaultC33" type="real64" default="-1" />
		<!--defaultC44 => Default C44 Component of Voigt Stiffness Tensor-->
		<xsd:attribute name="defaultC44" type="real64" default="-1" />
		<!--defaultC55 => Default C55 Component of Voigt Stiffness Tensor-->
		<xsd:attribute name="defaultC55" type="real64" default="-1" />
		<!--defaultC66 => Default C66 Component of Voigt Stiffness Tensor-->
		<xsd:attribute name="defaultC66" type="real64" default="-1" />
		<!--defaultDensity => Default Material Density-->
		<xsd:attribute name="defaultDensity" type="real64" use="required" />
		<!--defaultE1 => Default Young's Modulus E1-->
		<xsd:attribute name="defaultE1" type="real64" default="-1" />
		<!--defaultE2 => Default Young's Modulus E2-->
		<xsd:attribute name="defaultE2" type="real64" default="-1" />
		<!--defaultE3 => Default Young's Modulus E3-->
		<xsd:attribute name="defaultE3" type="real64" default="-1" />
		<!--defaultG12 => Default Shear Modulus G12-->
		<xsd:attribute name="defaultG12" type="real64" default="-1" />
		<!--defaultG13 => Default Shear Modulus G13-->
		<xsd:attribute name="defaultG13" type="real64" default="-1" />
		<!--defaultG23 => Default Shear Modulus G23-->
		<xsd:attribute name="defaultG23" type="real64" default="-1" />
		<!--defaultNu12 => Default Poission's Ratio Nu12-->
		<xsd:attribute name="defaultNu12" type="real64" default="-1" />
		<!--defaultNu13 => Default Poission's Ratio Nu13-->
		<xsd:attribute name="defaultNu13" type="real64" default="-1" />
		<!--defaultNu23 => Default Poission's Ratio Nu23-->
		<xsd:attribute name="defaultNu23" type="real64" default="-1" />
		<!--defaultThermalExpansionCoefficient => Default Linear Thermal Expansion Coefficient of the Solid Rock Frame-->
		<xsd:attribute name="defaultThermalExpansionCoefficient" type="real64" default="0" />
		<!--name => A name is required for any non-unique nodes-->
		<xsd:attribute name="name" type="groupName" use="required" />
	</xsd:complexType>
	<xsd:complexType name="ElasticTransverseIsotropicType">
		<!--defaultC11 => Default Stiffness Parameter C11-->
		<xsd:attribute name="defaultC11" type="real64" default="-1" />
		<!--defaultC13 => Default Stiffness Parameter C13-->
		<xsd:attribute name="defaultC13" type="real64" default="-1" />
		<!--defaultC33 => Default Stiffness Parameter C33-->
		<xsd:attribute name="defaultC33" type="real64" default="-1" />
		<!--defaultC44 => Default Stiffness Parameter C44-->
		<xsd:attribute name="defaultC44" type="real64" default="-1" />
		<!--defaultC66 => Default Stiffness Parameter C66-->
		<xsd:attribute name="defaultC66" type="real64" default="-1" />
		<!--defaultDensity => Default Material Density-->
		<xsd:attribute name="defaultDensity" type="real64" use="required" />
		<!--defaultPoissonRatioAxialTransverse => Default Axial-Transverse Poisson's Ratio-->
		<xsd:attribute name="defaultPoissonRatioAxialTransverse" type="real64" default="-1" />
		<!--defaultPoissonRatioTransverse => Default Transverse Poisson's Ratio-->
		<xsd:attribute name="defaultPoissonRatioTransverse" type="real64" default="-1" />
		<!--defaultShearModulusAxialTransverse => Default Axial-Transverse Shear Modulus-->
		<xsd:attribute name="defaultShearModulusAxialTransverse" type="real64" default="-1" />
		<!--defaultThermalExpansionCoefficient => Default Linear Thermal Expansion Coefficient of the Solid Rock Frame-->
		<xsd:attribute name="defaultThermalExpansionCoefficient" type="real64" default="0" />
		<!--defaultYoungModulusAxial => Default Axial Young's Modulus-->
		<xsd:attribute name="defaultYoungModulusAxial" type="real64" default="-1" />
		<!--defaultYoungModulusTransverse => Default Transverse Young's Modulus-->
		<xsd:attribute name="defaultYoungModulusTransverse" type="real64" default="-1" />
		<!--name => A name is required for any non-unique nodes-->
		<xsd:attribute name="name" type="groupName" use="required" />
	</xsd:complexType>
	<xsd:complexType name="ExponentialDecayPermeabilityType">
		<!--empiricalConstant => an empirical constant.-->
		<xsd:attribute name="empiricalConstant" type="real64" use="required" />
		<!--initialPermeability =>  initial permeability of the fracture.-->
		<xsd:attribute name="initialPermeability" type="R1Tensor" use="required" />
		<!--name => A name is required for any non-unique nodes-->
		<xsd:attribute name="name" type="groupName" use="required" />
	</xsd:complexType>
	<xsd:complexType name="ExtendedDruckerPragerType">
		<!--defaultBulkModulus => Default Bulk Modulus Parameter-->
		<xsd:attribute name="defaultBulkModulus" type="real64" default="-1" />
		<!--defaultCohesion => Initial cohesion-->
		<xsd:attribute name="defaultCohesion" type="real64" default="0" />
		<!--defaultDensity => Default Material Density-->
		<xsd:attribute name="defaultDensity" type="real64" use="required" />
		<!--defaultDilationRatio => Dilation ratio [0,1] (ratio = tan dilationAngle / tan frictionAngle)-->
		<xsd:attribute name="defaultDilationRatio" type="real64" default="1" />
		<!--defaultHardening => Hardening parameter (hardening rate is faster for smaller values)-->
		<xsd:attribute name="defaultHardening" type="real64" default="0" />
		<!--defaultInitialFrictionAngle => Initial friction angle (degrees)-->
		<xsd:attribute name="defaultInitialFrictionAngle" type="real64" default="30" />
		<!--defaultPoissonRatio => Default Poisson's Ratio-->
		<xsd:attribute name="defaultPoissonRatio" type="real64" default="-1" />
		<!--defaultResidualFrictionAngle => Residual friction angle (degrees)-->
		<xsd:attribute name="defaultResidualFrictionAngle" type="real64" default="30" />
		<!--defaultShearModulus => Default Shear Modulus Parameter-->
		<xsd:attribute name="defaultShearModulus" type="real64" default="-1" />
		<!--defaultThermalExpansionCoefficient => Default Linear Thermal Expansion Coefficient of the Solid Rock Frame-->
		<xsd:attribute name="defaultThermalExpansionCoefficient" type="real64" default="0" />
		<!--defaultYoungModulus => Default Young's Modulus-->
		<xsd:attribute name="defaultYoungModulus" type="real64" default="-1" />
		<!--name => A name is required for any non-unique nodes-->
		<xsd:attribute name="name" type="groupName" use="required" />
	</xsd:complexType>
	<xsd:complexType name="FrictionlessContactType">
		<!--apertureTableName => Name of the aperture table-->
		<xsd:attribute name="apertureTableName" type="groupNameRef" use="required" />
		<!--apertureTolerance => Value to be used to avoid floating point errors in expressions involving aperture. For example in the case of dividing by the actual aperture (not the effective aperture that results from the aperture function) this value may be used to avoid the 1/0 error. Note that this value may have some physical significance in its usage, as it may be used to smooth out highly nonlinear behavior associated with 1/0 in addition to avoiding the 1/0 error.-->
		<xsd:attribute name="apertureTolerance" type="real64" default="1e-09" />
		<!--displacementJumpThreshold => A threshold valued to determine whether a fracture is open or not.-->
		<xsd:attribute name="displacementJumpThreshold" type="real64" default="2.22045e-16" />
		<!--penaltyStiffness => Value of the penetration penalty stiffness. Units of Pressure/length-->
		<xsd:attribute name="penaltyStiffness" type="real64" default="0" />
		<!--shearStiffness => Value of the shear elastic stiffness. Units of Pressure/length-->
		<xsd:attribute name="shearStiffness" type="real64" default="0" />
		<!--name => A name is required for any non-unique nodes-->
		<xsd:attribute name="name" type="groupName" use="required" />
	</xsd:complexType>
	<xsd:complexType name="JFunctionCapillaryPressureType">
		<!--nonWettingIntermediateJFunctionTableName => J-function table (dimensionless) for the pair (non-wetting phase, intermediate phase)
Note that this input is only used for three-phase flow.
If you want to do a two-phase simulation, please use instead wettingNonWettingJFunctionTableName to specify the table names.-->
		<xsd:attribute name="nonWettingIntermediateJFunctionTableName" type="groupNameRef" default="" />
		<!--nonWettingIntermediateSurfaceTension => Surface tension [N/m] for the pair (non-wetting phase, intermediate phase)
If you have a value in [dyne/cm], divide it by 1000 to obtain the value in [N/m]
Note that this input is only used for three-phase flow.
If you want to do a two-phase simulation, please use instead wettingNonWettingSurfaceTension to specify the surface tensions.-->
		<xsd:attribute name="nonWettingIntermediateSurfaceTension" type="real64" default="0" />
		<!--permeabilityDirection => Permeability direction. Options are:
XY - use the average of the permeabilities in the x and y directions,
X - only use the permeability in the x direction,
Y - only use the permeability in the y direction,
Z - only use the permeability in the z direction.-->
		<xsd:attribute name="permeabilityDirection" type="geos_constitutive_JFunctionCapillaryPressure_PermeabilityDirection" use="required" />
		<!--permeabilityExponent => Permeability exponent-->
		<xsd:attribute name="permeabilityExponent" type="real64" default="0.5" />
		<!--phaseNames => List of fluid phases-->
		<xsd:attribute name="phaseNames" type="groupNameRef_array" use="required" />
		<!--porosityExponent => Porosity exponent-->
		<xsd:attribute name="porosityExponent" type="real64" default="0.5" />
		<!--wettingIntermediateJFunctionTableName => J-function table (dimensionless) for the pair (wetting phase, intermediate phase)
Note that this input is only used for three-phase flow.
If you want to do a two-phase simulation, please use instead wettingNonWettingJFunctionTableName to specify the table names.-->
		<xsd:attribute name="wettingIntermediateJFunctionTableName" type="groupNameRef" default="" />
		<!--wettingIntermediateSurfaceTension => Surface tension [N/m] for the pair (wetting phase, intermediate phase)
If you have a value in [dyne/cm], divide it by 1000 to obtain the value in [N/m]
Note that this input is only used for three-phase flow.
If you want to do a two-phase simulation, please use instead wettingNonWettingSurfaceTension to specify the surface tensions.-->
		<xsd:attribute name="wettingIntermediateSurfaceTension" type="real64" default="0" />
		<!--wettingNonWettingJFunctionTableName => J-function table (dimensionless) for the pair (wetting phase, non-wetting phase)
Note that this input is only used for two-phase flow.
If you want to do a three-phase simulation, please use instead wettingIntermediateJFunctionTableName and nonWettingIntermediateJFunctionTableName to specify the table names.-->
		<xsd:attribute name="wettingNonWettingJFunctionTableName" type="groupNameRef" default="" />
		<!--wettingNonWettingSurfaceTension => Surface tension [N/m] for the pair (wetting phase, non-wetting phase)
If you have a value in [dyne/cm], divide it by 1000 to obtain the value in [N/m]
Note that this input is only used for two-phase flow.
If you want to do a three-phase simulation, please use instead wettingIntermediateSurfaceTension and nonWettingIntermediateSurfaceTension to specify the surface tensions.-->
		<xsd:attribute name="wettingNonWettingSurfaceTension" type="real64" default="0" />
		<!--name => A name is required for any non-unique nodes-->
		<xsd:attribute name="name" type="groupName" use="required" />
	</xsd:complexType>
	<xsd:simpleType name="geos_constitutive_JFunctionCapillaryPressure_PermeabilityDirection">
		<xsd:restriction base="xsd:string">
			<xsd:pattern value=".*[\[\]`$].*|XY|X|Y|Z" />
		</xsd:restriction>
	</xsd:simpleType>
	<xsd:complexType name="LinearIsotropicDispersionType">
		<!--longitudinalDispersivity => Longitudinal dispersivity [m]-->
		<xsd:attribute name="longitudinalDispersivity" type="real64" use="required" />
		<!--name => A name is required for any non-unique nodes-->
		<xsd:attribute name="name" type="groupName" use="required" />
	</xsd:complexType>
	<xsd:complexType name="ModifiedCamClayType">
		<!--defaultCslSlope => Slope of the critical state line-->
		<xsd:attribute name="defaultCslSlope" type="real64" default="1" />
		<!--defaultDensity => Default Material Density-->
		<xsd:attribute name="defaultDensity" type="real64" use="required" />
		<!--defaultPreConsolidationPressure => Initial preconsolidation pressure-->
		<xsd:attribute name="defaultPreConsolidationPressure" type="real64" default="-1.5" />
		<!--defaultRecompressionIndex => Recompresion Index-->
		<xsd:attribute name="defaultRecompressionIndex" type="real64" default="0.002" />
		<!--defaultRefPressure => Reference Pressure-->
		<xsd:attribute name="defaultRefPressure" type="real64" default="-1" />
		<!--defaultRefStrainVol => Reference Volumetric Strain-->
		<xsd:attribute name="defaultRefStrainVol" type="real64" default="0" />
		<!--defaultShearModulus => Elastic Shear Modulus Parameter-->
		<xsd:attribute name="defaultShearModulus" type="real64" default="-1" />
		<!--defaultThermalExpansionCoefficient => Default Linear Thermal Expansion Coefficient of the Solid Rock Frame-->
		<xsd:attribute name="defaultThermalExpansionCoefficient" type="real64" default="0" />
		<!--defaultVirginCompressionIndex => Virgin compression index-->
		<xsd:attribute name="defaultVirginCompressionIndex" type="real64" default="0.005" />
		<!--name => A name is required for any non-unique nodes-->
		<xsd:attribute name="name" type="groupName" use="required" />
	</xsd:complexType>
	<xsd:complexType name="MultiPhaseConstantThermalConductivityType">
		<!--phaseNames => List of fluid phases-->
		<xsd:attribute name="phaseNames" type="groupNameRef_array" use="required" />
		<!--thermalConductivityComponents => xx, yy, and zz components of a diagonal thermal conductivity tensor [J/(s.m.K)]-->
		<xsd:attribute name="thermalConductivityComponents" type="R1Tensor" use="required" />
		<!--name => A name is required for any non-unique nodes-->
		<xsd:attribute name="name" type="groupName" use="required" />
	</xsd:complexType>
	<xsd:complexType name="MultiPhaseVolumeWeightedThermalConductivityType">
		<!--phaseNames => List of fluid phases-->
		<xsd:attribute name="phaseNames" type="groupNameRef_array" use="required" />
		<!--phaseThermalConductivity => Phase thermal conductivity [W/(m.K)]-->
		<xsd:attribute name="phaseThermalConductivity" type="real64_array" use="required" />
		<!--rockThermalConductivityComponents => xx, yy, and zz components of a diagonal rock thermal conductivity tensor [W/(m.K)]-->
		<xsd:attribute name="rockThermalConductivityComponents" type="R1Tensor" use="required" />
		<!--name => A name is required for any non-unique nodes-->
		<xsd:attribute name="name" type="groupName" use="required" />
	</xsd:complexType>
	<xsd:complexType name="NullModelType">
		<!--name => A name is required for any non-unique nodes-->
		<xsd:attribute name="name" type="groupName" use="required" />
	</xsd:complexType>
	<xsd:complexType name="ParallelPlatesPermeabilityType">
		<!--transversalPermeability => Default value of the permeability normal to the surface. If not specified the permeability is updated using the cubic law. -->
		<xsd:attribute name="transversalPermeability" type="real64" default="-1" />
		<!--name => A name is required for any non-unique nodes-->
		<xsd:attribute name="name" type="groupName" use="required" />
	</xsd:complexType>
	<xsd:complexType name="ParticleFluidType">
		<!--collisionAlpha => Collision alpha coefficient-->
		<xsd:attribute name="collisionAlpha" type="real64" default="1.27" />
		<!--collisionBeta => Collision beta coefficient-->
		<xsd:attribute name="collisionBeta" type="real64" default="1.5" />
		<!--fluidViscosity => Fluid viscosity-->
		<xsd:attribute name="fluidViscosity" type="real64" default="0.001" />
		<!--hinderedSettlingCoefficient => Hindered settling coefficient-->
		<xsd:attribute name="hinderedSettlingCoefficient" type="real64" default="5.9" />
		<!--isCollisionalSlip => Whether the collisional component of the slip velocity is considered-->
		<xsd:attribute name="isCollisionalSlip" type="integer" default="0" />
		<!--maxProppantConcentration => Max proppant concentration-->
		<xsd:attribute name="maxProppantConcentration" type="real64" default="0.6" />
		<!--particleSettlingModel => Particle settling velocity model. Valid options:
* Stokes
* Intermediate
* Turbulence-->
		<xsd:attribute name="particleSettlingModel" type="geos_constitutive_ParticleSettlingModel" use="required" />
		<!--proppantDensity => Proppant density-->
		<xsd:attribute name="proppantDensity" type="real64" default="1400" />
		<!--proppantDiameter => Proppant diameter-->
		<xsd:attribute name="proppantDiameter" type="real64" default="0.0002" />
		<!--slipConcentration => Slip concentration-->
		<xsd:attribute name="slipConcentration" type="real64" default="0.1" />
		<!--sphericity => Sphericity-->
		<xsd:attribute name="sphericity" type="real64" default="1" />
		<!--name => A name is required for any non-unique nodes-->
		<xsd:attribute name="name" type="groupName" use="required" />
	</xsd:complexType>
	<xsd:simpleType name="geos_constitutive_ParticleSettlingModel">
		<xsd:restriction base="xsd:string">
			<xsd:pattern value=".*[\[\]`$].*|Stokes|Intermediate|Turbulence" />
		</xsd:restriction>
	</xsd:simpleType>
	<xsd:complexType name="PerfectlyPlasticType">
		<!--defaultBulkModulus => Default Bulk Modulus Parameter-->
		<xsd:attribute name="defaultBulkModulus" type="real64" default="-1" />
		<!--defaultDensity => Default Material Density-->
		<xsd:attribute name="defaultDensity" type="real64" use="required" />
		<!--defaultPoissonRatio => Default Poisson's Ratio-->
		<xsd:attribute name="defaultPoissonRatio" type="real64" default="-1" />
		<!--defaultShearModulus => Default Shear Modulus Parameter-->
		<xsd:attribute name="defaultShearModulus" type="real64" default="-1" />
		<!--defaultThermalExpansionCoefficient => Default Linear Thermal Expansion Coefficient of the Solid Rock Frame-->
		<xsd:attribute name="defaultThermalExpansionCoefficient" type="real64" default="0" />
		<!--defaultYieldStress => Default yield stress-->
		<xsd:attribute name="defaultYieldStress" type="real64" default="1.79769e+308" />
		<!--defaultYoungModulus => Default Young's Modulus-->
		<xsd:attribute name="defaultYoungModulus" type="real64" default="-1" />
		<!--name => A name is required for any non-unique nodes-->
		<xsd:attribute name="name" type="groupName" use="required" />
	</xsd:complexType>
	<xsd:complexType name="PermeabilityBaseType">
		<!--name => A name is required for any non-unique nodes-->
		<xsd:attribute name="name" type="groupName" use="required" />
	</xsd:complexType>
	<xsd:complexType name="PorousDelftEggType">
		<!--permeabilityModelName => Name of the permeability model.-->
		<xsd:attribute name="permeabilityModelName" type="groupNameRef" use="required" />
		<!--porosityModelName => Name of the porosity model.-->
		<xsd:attribute name="porosityModelName" type="groupNameRef" use="required" />
		<!--solidInternalEnergyModelName => Name of the solid internal energy model.-->
		<xsd:attribute name="solidInternalEnergyModelName" type="groupNameRef" default="" />
		<!--solidModelName => Name of the solid model.-->
		<xsd:attribute name="solidModelName" type="groupNameRef" use="required" />
		<!--name => A name is required for any non-unique nodes-->
		<xsd:attribute name="name" type="groupName" use="required" />
	</xsd:complexType>
	<xsd:complexType name="PorousDruckerPragerType">
		<!--permeabilityModelName => Name of the permeability model.-->
		<xsd:attribute name="permeabilityModelName" type="groupNameRef" use="required" />
		<!--porosityModelName => Name of the porosity model.-->
		<xsd:attribute name="porosityModelName" type="groupNameRef" use="required" />
		<!--solidInternalEnergyModelName => Name of the solid internal energy model.-->
		<xsd:attribute name="solidInternalEnergyModelName" type="groupNameRef" default="" />
		<!--solidModelName => Name of the solid model.-->
		<xsd:attribute name="solidModelName" type="groupNameRef" use="required" />
		<!--name => A name is required for any non-unique nodes-->
		<xsd:attribute name="name" type="groupName" use="required" />
	</xsd:complexType>
	<xsd:complexType name="PorousElasticIsotropicType">
		<!--permeabilityModelName => Name of the permeability model.-->
		<xsd:attribute name="permeabilityModelName" type="groupNameRef" use="required" />
		<!--porosityModelName => Name of the porosity model.-->
		<xsd:attribute name="porosityModelName" type="groupNameRef" use="required" />
		<!--solidInternalEnergyModelName => Name of the solid internal energy model.-->
		<xsd:attribute name="solidInternalEnergyModelName" type="groupNameRef" default="" />
		<!--solidModelName => Name of the solid model.-->
		<xsd:attribute name="solidModelName" type="groupNameRef" use="required" />
		<!--name => A name is required for any non-unique nodes-->
		<xsd:attribute name="name" type="groupName" use="required" />
	</xsd:complexType>
	<xsd:complexType name="PorousElasticOrthotropicType">
		<!--permeabilityModelName => Name of the permeability model.-->
		<xsd:attribute name="permeabilityModelName" type="groupNameRef" use="required" />
		<!--porosityModelName => Name of the porosity model.-->
		<xsd:attribute name="porosityModelName" type="groupNameRef" use="required" />
		<!--solidInternalEnergyModelName => Name of the solid internal energy model.-->
		<xsd:attribute name="solidInternalEnergyModelName" type="groupNameRef" default="" />
		<!--solidModelName => Name of the solid model.-->
		<xsd:attribute name="solidModelName" type="groupNameRef" use="required" />
		<!--name => A name is required for any non-unique nodes-->
		<xsd:attribute name="name" type="groupName" use="required" />
	</xsd:complexType>
	<xsd:complexType name="PorousElasticTransverseIsotropicType">
		<!--permeabilityModelName => Name of the permeability model.-->
		<xsd:attribute name="permeabilityModelName" type="groupNameRef" use="required" />
		<!--porosityModelName => Name of the porosity model.-->
		<xsd:attribute name="porosityModelName" type="groupNameRef" use="required" />
		<!--solidInternalEnergyModelName => Name of the solid internal energy model.-->
		<xsd:attribute name="solidInternalEnergyModelName" type="groupNameRef" default="" />
		<!--solidModelName => Name of the solid model.-->
		<xsd:attribute name="solidModelName" type="groupNameRef" use="required" />
		<!--name => A name is required for any non-unique nodes-->
		<xsd:attribute name="name" type="groupName" use="required" />
	</xsd:complexType>
	<xsd:complexType name="PorousExtendedDruckerPragerType">
		<!--permeabilityModelName => Name of the permeability model.-->
		<xsd:attribute name="permeabilityModelName" type="groupNameRef" use="required" />
		<!--porosityModelName => Name of the porosity model.-->
		<xsd:attribute name="porosityModelName" type="groupNameRef" use="required" />
		<!--solidInternalEnergyModelName => Name of the solid internal energy model.-->
		<xsd:attribute name="solidInternalEnergyModelName" type="groupNameRef" default="" />
		<!--solidModelName => Name of the solid model.-->
		<xsd:attribute name="solidModelName" type="groupNameRef" use="required" />
		<!--name => A name is required for any non-unique nodes-->
		<xsd:attribute name="name" type="groupName" use="required" />
	</xsd:complexType>
	<xsd:complexType name="PorousModifiedCamClayType">
		<!--permeabilityModelName => Name of the permeability model.-->
		<xsd:attribute name="permeabilityModelName" type="groupNameRef" use="required" />
		<!--porosityModelName => Name of the porosity model.-->
		<xsd:attribute name="porosityModelName" type="groupNameRef" use="required" />
		<!--solidInternalEnergyModelName => Name of the solid internal energy model.-->
		<xsd:attribute name="solidInternalEnergyModelName" type="groupNameRef" default="" />
		<!--solidModelName => Name of the solid model.-->
		<xsd:attribute name="solidModelName" type="groupNameRef" use="required" />
		<!--name => A name is required for any non-unique nodes-->
		<xsd:attribute name="name" type="groupName" use="required" />
	</xsd:complexType>
	<xsd:complexType name="PressurePorosityType">
		<!--compressibility => Solid compressibility-->
		<xsd:attribute name="compressibility" type="real64" use="required" />
		<!--defaultReferencePorosity => Default value of the reference porosity-->
		<xsd:attribute name="defaultReferencePorosity" type="real64" use="required" />
		<!--referencePressure => Reference pressure for solid compressibility-->
		<xsd:attribute name="referencePressure" type="real64" use="required" />
		<!--name => A name is required for any non-unique nodes-->
		<xsd:attribute name="name" type="groupName" use="required" />
	</xsd:complexType>
	<xsd:complexType name="ProppantPermeabilityType">
		<!--maxProppantConcentration => Maximum proppant concentration.-->
		<xsd:attribute name="maxProppantConcentration" type="real64" use="required" />
		<!--proppantDiameter => Proppant diameter.-->
		<xsd:attribute name="proppantDiameter" type="real64" use="required" />
		<!--name => A name is required for any non-unique nodes-->
		<xsd:attribute name="name" type="groupName" use="required" />
	</xsd:complexType>
	<xsd:complexType name="ProppantPorosityType">
		<!--defaultReferencePorosity => Default value of the reference porosity-->
		<xsd:attribute name="defaultReferencePorosity" type="real64" use="required" />
		<!--maxProppantConcentration => Maximum proppant concentration -->
		<xsd:attribute name="maxProppantConcentration" type="real64" use="required" />
		<!--name => A name is required for any non-unique nodes-->
		<xsd:attribute name="name" type="groupName" use="required" />
	</xsd:complexType>
	<xsd:complexType name="ProppantSlurryFluidType">
		<!--componentNames => List of fluid component names-->
		<xsd:attribute name="componentNames" type="string_array" default="{}" />
		<!--compressibility => Fluid compressibility-->
		<xsd:attribute name="compressibility" type="real64" default="0" />
		<!--defaultComponentDensity => Default value for the component density.-->
		<xsd:attribute name="defaultComponentDensity" type="real64_array" default="{0}" />
		<!--defaultComponentViscosity => Default value for the component viscosity.-->
		<xsd:attribute name="defaultComponentViscosity" type="real64_array" default="{0}" />
		<!--defaultCompressibility => Default value for the component compressibility.-->
		<xsd:attribute name="defaultCompressibility" type="real64_array" default="{0}" />
		<!--flowBehaviorIndex => Flow behavior index-->
		<xsd:attribute name="flowBehaviorIndex" type="real64_array" default="{0}" />
		<!--flowConsistencyIndex => Flow consistency index-->
		<xsd:attribute name="flowConsistencyIndex" type="real64_array" default="{0}" />
		<!--maxProppantConcentration => Maximum proppant concentration-->
		<xsd:attribute name="maxProppantConcentration" type="real64" default="0.6" />
		<!--referenceDensity => Reference fluid density-->
		<xsd:attribute name="referenceDensity" type="real64" default="1000" />
		<!--referencePressure => Reference pressure-->
		<xsd:attribute name="referencePressure" type="real64" default="100000" />
		<!--referenceProppantDensity => Reference proppant density-->
		<xsd:attribute name="referenceProppantDensity" type="real64" default="1400" />
		<!--referenceViscosity => Reference fluid viscosity-->
		<xsd:attribute name="referenceViscosity" type="real64" default="0.001" />
		<!--name => A name is required for any non-unique nodes-->
		<xsd:attribute name="name" type="groupName" use="required" />
	</xsd:complexType>
	<xsd:complexType name="ProppantSolidProppantPermeabilityType">
		<!--permeabilityModelName => Name of the permeability model.-->
		<xsd:attribute name="permeabilityModelName" type="groupNameRef" use="required" />
		<!--porosityModelName => Name of the porosity model.-->
		<xsd:attribute name="porosityModelName" type="groupNameRef" use="required" />
		<!--solidInternalEnergyModelName => Name of the solid internal energy model.-->
		<xsd:attribute name="solidInternalEnergyModelName" type="groupNameRef" default="" />
		<!--solidModelName => Name of the solid model.-->
		<xsd:attribute name="solidModelName" type="groupNameRef" use="required" />
		<!--name => A name is required for any non-unique nodes-->
		<xsd:attribute name="name" type="groupName" use="required" />
	</xsd:complexType>
	<xsd:complexType name="ReactiveBrineType">
		<!--checkPVTTablesRanges => Enable (1) or disable (0) an error when the input pressure or temperature of the PVT tables is out of range.-->
		<xsd:attribute name="checkPVTTablesRanges" type="integer" default="1" />
		<!--componentMolarWeight => Component molar weights-->
		<xsd:attribute name="componentMolarWeight" type="real64_array" default="{0}" />
		<!--componentNames => List of component names-->
		<xsd:attribute name="componentNames" type="string_array" default="{}" />
		<!--phaseNames => List of fluid phases-->
		<xsd:attribute name="phaseNames" type="groupNameRef_array" default="{}" />
		<!--phasePVTParaFiles => Names of the files defining the parameters of the viscosity and density models-->
		<xsd:attribute name="phasePVTParaFiles" type="path_array" use="required" />
		<!--name => A name is required for any non-unique nodes-->
		<xsd:attribute name="name" type="groupName" use="required" />
	</xsd:complexType>
	<xsd:complexType name="ReactiveBrineThermalType">
		<!--checkPVTTablesRanges => Enable (1) or disable (0) an error when the input pressure or temperature of the PVT tables is out of range.-->
		<xsd:attribute name="checkPVTTablesRanges" type="integer" default="1" />
		<!--componentMolarWeight => Component molar weights-->
		<xsd:attribute name="componentMolarWeight" type="real64_array" default="{0}" />
		<!--componentNames => List of component names-->
		<xsd:attribute name="componentNames" type="string_array" default="{}" />
		<!--phaseNames => List of fluid phases-->
		<xsd:attribute name="phaseNames" type="groupNameRef_array" default="{}" />
		<!--phasePVTParaFiles => Names of the files defining the parameters of the viscosity and density models-->
		<xsd:attribute name="phasePVTParaFiles" type="path_array" use="required" />
		<!--name => A name is required for any non-unique nodes-->
		<xsd:attribute name="name" type="groupName" use="required" />
	</xsd:complexType>
	<xsd:complexType name="SinglePhaseConstantThermalConductivityType">
		<!--thermalConductivityComponents => xx, yy, and zz components of a diagonal thermal conductivity tensor [J/(s.m.K)]-->
		<xsd:attribute name="thermalConductivityComponents" type="R1Tensor" use="required" />
		<!--name => A name is required for any non-unique nodes-->
		<xsd:attribute name="name" type="groupName" use="required" />
	</xsd:complexType>
	<xsd:complexType name="SlipDependentPermeabilityType">
		<!--initialPermeability =>  initial permeability of the fracture.-->
		<xsd:attribute name="initialPermeability" type="R1Tensor" use="required" />
		<!--maxPermMultiplier => Maximum permeability multiplier.-->
		<xsd:attribute name="maxPermMultiplier" type="real64" use="required" />
		<!--shearDispThreshold => Threshold of shear displacement.-->
		<xsd:attribute name="shearDispThreshold" type="real64" use="required" />
		<!--name => A name is required for any non-unique nodes-->
		<xsd:attribute name="name" type="groupName" use="required" />
	</xsd:complexType>
	<xsd:complexType name="SolidInternalEnergyType">
		<!--referenceInternalEnergy => Internal energy at the reference temperature [J/kg]-->
		<xsd:attribute name="referenceInternalEnergy" type="real64" use="required" />
		<!--referenceTemperature => Reference temperature [K]-->
		<xsd:attribute name="referenceTemperature" type="real64" use="required" />
		<!--volumetricHeatCapacity => Solid volumetric heat capacity [J/(kg.K)]-->
		<xsd:attribute name="volumetricHeatCapacity" type="real64" use="required" />
		<!--name => A name is required for any non-unique nodes-->
		<xsd:attribute name="name" type="groupName" use="required" />
	</xsd:complexType>
	<xsd:complexType name="TableCapillaryPressureType">
		<!--nonWettingIntermediateCapPressureTableName => Capillary pressure table [Pa] for the pair (non-wetting phase, intermediate phase)
Note that this input is only used for three-phase flow.
If you want to do a two-phase simulation, please use instead wettingNonWettingCapPressureTableName to specify the table names-->
		<xsd:attribute name="nonWettingIntermediateCapPressureTableName" type="groupNameRef" default="" />
		<!--phaseNames => List of fluid phases-->
		<xsd:attribute name="phaseNames" type="groupNameRef_array" use="required" />
		<!--wettingIntermediateCapPressureTableName => Capillary pressure table [Pa] for the pair (wetting phase, intermediate phase)
Note that this input is only used for three-phase flow.
If you want to do a two-phase simulation, please use instead wettingNonWettingCapPressureTableName to specify the table names-->
		<xsd:attribute name="wettingIntermediateCapPressureTableName" type="groupNameRef" default="" />
		<!--wettingNonWettingCapPressureTableName => Capillary pressure table [Pa] for the pair (wetting phase, non-wetting phase)
Note that this input is only used for two-phase flow.
If you want to do a three-phase simulation, please use instead wettingIntermediateCapPressureTableName and nonWettingIntermediateCapPressureTableName to specify the table names-->
		<xsd:attribute name="wettingNonWettingCapPressureTableName" type="groupNameRef" default="" />
		<!--name => A name is required for any non-unique nodes-->
		<xsd:attribute name="name" type="groupName" use="required" />
	</xsd:complexType>
	<xsd:complexType name="TableRelativePermeabilityType">
		<!--nonWettingIntermediateRelPermTableNames => List of relative permeability tables for the pair (non-wetting phase, intermediate phase)
The expected format is "{ nonWettingPhaseRelPermTableName, intermediatePhaseRelPermTableName }", in that order
Note that this input is only used for three-phase flow.
If you want to do a two-phase simulation, please use instead wettingNonWettingRelPermTableNames to specify the table names-->
		<xsd:attribute name="nonWettingIntermediateRelPermTableNames" type="groupNameRef_array" default="{}" />
		<!--phaseNames => List of fluid phases-->
		<xsd:attribute name="phaseNames" type="groupNameRef_array" use="required" />
		<!--wettingIntermediateRelPermTableNames => List of relative permeability tables for the pair (wetting phase, intermediate phase)
The expected format is "{ wettingPhaseRelPermTableName, intermediatePhaseRelPermTableName }", in that order
Note that this input is only used for three-phase flow.
If you want to do a two-phase simulation, please use instead wettingNonWettingRelPermTableNames to specify the table names-->
		<xsd:attribute name="wettingIntermediateRelPermTableNames" type="groupNameRef_array" default="{}" />
		<!--wettingNonWettingRelPermTableNames => List of relative permeability tables for the pair (wetting phase, non-wetting phase)
The expected format is "{ wettingPhaseRelPermTableName, nonWettingPhaseRelPermTableName }", in that order
Note that this input is only used for two-phase flow.
If you want to do a three-phase simulation, please use instead wettingIntermediateRelPermTableNames and nonWettingIntermediateRelPermTableNames to specify the table names-->
		<xsd:attribute name="wettingNonWettingRelPermTableNames" type="groupNameRef_array" default="{}" />
		<!--name => A name is required for any non-unique nodes-->
		<xsd:attribute name="name" type="groupName" use="required" />
	</xsd:complexType>
	<xsd:complexType name="TableRelativePermeabilityHysteresisType">
		<!--drainageNonWettingIntermediateRelPermTableNames => List of drainage relative permeability tables for the pair (non-wetting phase, intermediate phase)
The expected format is "{ nonWettingPhaseRelPermTableName, intermediatePhaseRelPermTableName }", in that order
Note that this input is only used for three-phase flow.
If you want to do a two-phase simulation, please use instead drainageWettingNonWettingRelPermTableNames to specify the table names-->
		<xsd:attribute name="drainageNonWettingIntermediateRelPermTableNames" type="groupNameRef_array" default="{}" />
		<!--drainageWettingIntermediateRelPermTableNames => List of drainage relative permeability tables for the pair (wetting phase, intermediate phase)
The expected format is "{ wettingPhaseRelPermTableName, intermediatePhaseRelPermTableName }", in that order
Note that this input is only used for three-phase flow.
If you want to do a two-phase simulation, please use instead drainageWettingNonWettingRelPermTableNames to specify the table names-->
		<xsd:attribute name="drainageWettingIntermediateRelPermTableNames" type="groupNameRef_array" default="{}" />
		<!--drainageWettingNonWettingRelPermTableNames => List of drainage relative permeability tables for the pair (wetting phase, non-wetting phase)
The expected format is "{ wettingPhaseRelPermTableName, nonWettingPhaseRelPermTableName }", in that order
Note that this input is only used for two-phase flow.
If you want to do a three-phase simulation, please use instead drainageWettingIntermediateRelPermTableNames and drainageNonWettingIntermediateRelPermTableNames to specify the table names-->
		<xsd:attribute name="drainageWettingNonWettingRelPermTableNames" type="groupNameRef_array" default="{}" />
		<!--imbibitionNonWettingRelPermTableName => Imbibition relative permeability table name for the non-wetting phase.
To neglect hysteresis on this phase, just use the same table name for the drainage and imbibition curves-->
		<xsd:attribute name="imbibitionNonWettingRelPermTableName" type="groupNameRef" default="" />
		<!--imbibitionWettingRelPermTableName => Imbibition relative permeability table name for the wetting phase.
To neglect hysteresis on this phase, just use the same table name for the drainage and imbibition curves-->
		<xsd:attribute name="imbibitionWettingRelPermTableName" type="groupNameRef" default="" />
		<!--jerauldParameterA => First parameter (modification parameter) introduced by Jerauld in the Land trapping model (see RTD documentation).-->
		<xsd:attribute name="jerauldParameterA" type="real64" default="0.1" />
		<!--jerauldParameterB => Second parameter introduced by Jerauld in the Land trapping model (see RTD documentation).-->
		<xsd:attribute name="jerauldParameterB" type="real64" default="0" />
		<!--killoughCurvatureParameter => Curvature parameter introduced by Killough for wetting-phase hysteresis (see RTD documentation).-->
		<xsd:attribute name="killoughCurvatureParameter" type="real64" default="1" />
		<!--phaseNames => List of fluid phases-->
		<xsd:attribute name="phaseNames" type="groupNameRef_array" use="required" />
		<!--name => A name is required for any non-unique nodes-->
		<xsd:attribute name="name" type="groupName" use="required" />
	</xsd:complexType>
	<xsd:complexType name="ThermalCompressibleSinglePhaseFluidType">
		<!--compressibility => Fluid compressibility-->
		<xsd:attribute name="compressibility" type="real64" default="0" />
		<!--defaultDensity => Default value for density.-->
		<xsd:attribute name="defaultDensity" type="real64" use="required" />
		<!--defaultViscosity => Default value for viscosity.-->
		<xsd:attribute name="defaultViscosity" type="real64" use="required" />
		<!--densityModelType => Type of density model. Valid options:
* exponential
* linear
* quadratic-->
		<xsd:attribute name="densityModelType" type="geos_constitutive_ExponentApproximationType" default="linear" />
		<!--internalEnergyModelType => Type of internal energy model. Valid options:
* exponential
* linear
* quadratic-->
		<xsd:attribute name="internalEnergyModelType" type="geos_constitutive_ExponentApproximationType" default="linear" />
		<!--referenceDensity => Reference fluid density-->
		<xsd:attribute name="referenceDensity" type="real64" default="1000" />
		<!--referenceInternalEnergy => Reference fluid internal energy-->
		<xsd:attribute name="referenceInternalEnergy" type="real64" default="0.001" />
		<!--referencePressure => Reference pressure-->
		<xsd:attribute name="referencePressure" type="real64" default="0" />
		<!--referenceTemperature => Reference temperature-->
		<xsd:attribute name="referenceTemperature" type="real64" default="0" />
		<!--referenceViscosity => Reference fluid viscosity-->
		<xsd:attribute name="referenceViscosity" type="real64" default="0.001" />
		<!--thermalExpansionCoeff => Fluid thermal expansion coefficient. Unit: 1/K-->
		<xsd:attribute name="thermalExpansionCoeff" type="real64" default="0" />
		<!--viscosibility => Fluid viscosity exponential coefficient-->
		<xsd:attribute name="viscosibility" type="real64" default="0" />
		<!--viscosityModelType => Type of viscosity model. Valid options:
* exponential
* linear
* quadratic-->
		<xsd:attribute name="viscosityModelType" type="geos_constitutive_ExponentApproximationType" default="linear" />
		<!--volumetricHeatCapacity => Fluid volumetric heat capacity. Unit: J/kg/K-->
		<xsd:attribute name="volumetricHeatCapacity" type="real64" default="0" />
		<!--name => A name is required for any non-unique nodes-->
		<xsd:attribute name="name" type="groupName" use="required" />
	</xsd:complexType>
	<xsd:complexType name="VanGenuchtenBakerRelativePermeabilityType">
		<!--gasOilRelPermExponentInv => Rel perm power law exponent inverse for the pair (gas phase, oil phase) at residual water saturation
The expected format is "{ gasExp, oilExp }", in that order-->
		<xsd:attribute name="gasOilRelPermExponentInv" type="real64_array" default="{0.5}" />
		<!--gasOilRelPermMaxValue => Maximum rel perm value for the pair (gas phase, oil phase) at residual water saturation
The expected format is "{ gasMax, oilMax }", in that order-->
		<xsd:attribute name="gasOilRelPermMaxValue" type="real64_array" default="{0}" />
		<!--phaseMinVolumeFraction => Minimum volume fraction value for each phase-->
		<xsd:attribute name="phaseMinVolumeFraction" type="real64_array" default="{0}" />
		<!--phaseNames => List of fluid phases-->
		<xsd:attribute name="phaseNames" type="groupNameRef_array" use="required" />
		<!--waterOilRelPermExponentInv => Rel perm power law exponent inverse for the pair (water phase, oil phase) at residual gas saturation
The expected format is "{ waterExp, oilExp }", in that order-->
		<xsd:attribute name="waterOilRelPermExponentInv" type="real64_array" default="{0.5}" />
		<!--waterOilRelPermMaxValue => Maximum rel perm value for the pair (water phase, oil phase) at residual gas saturation
The expected format is "{ waterMax, oilMax }", in that order-->
		<xsd:attribute name="waterOilRelPermMaxValue" type="real64_array" default="{0}" />
		<!--name => A name is required for any non-unique nodes-->
		<xsd:attribute name="name" type="groupName" use="required" />
	</xsd:complexType>
	<xsd:complexType name="VanGenuchtenCapillaryPressureType">
		<!--capPressureEpsilon => Saturation at which the extremum capillary pressure is attained; used to avoid infinite capillary pressure values for saturations close to 0 and 1-->
		<xsd:attribute name="capPressureEpsilon" type="real64" default="1e-06" />
		<!--phaseCapPressureExponentInv => Inverse of capillary power law exponent for each phase-->
		<xsd:attribute name="phaseCapPressureExponentInv" type="real64_array" default="{0.5}" />
		<!--phaseCapPressureMultiplier => Entry pressure value for each phase-->
		<xsd:attribute name="phaseCapPressureMultiplier" type="real64_array" default="{1}" />
		<!--phaseMinVolumeFraction => Minimum volume fraction value for each phase-->
		<xsd:attribute name="phaseMinVolumeFraction" type="real64_array" default="{0}" />
		<!--phaseNames => List of fluid phases-->
		<xsd:attribute name="phaseNames" type="groupNameRef_array" use="required" />
		<!--name => A name is required for any non-unique nodes-->
		<xsd:attribute name="name" type="groupName" use="required" />
	</xsd:complexType>
	<xsd:complexType name="ViscoDruckerPragerType">
		<!--defaultBulkModulus => Default Bulk Modulus Parameter-->
		<xsd:attribute name="defaultBulkModulus" type="real64" default="-1" />
		<!--defaultCohesion => Initial cohesion-->
		<xsd:attribute name="defaultCohesion" type="real64" default="0" />
		<!--defaultDensity => Default Material Density-->
		<xsd:attribute name="defaultDensity" type="real64" use="required" />
		<!--defaultDilationAngle => Dilation angle (degrees)-->
		<xsd:attribute name="defaultDilationAngle" type="real64" default="30" />
		<!--defaultFrictionAngle => Friction angle (degrees)-->
		<xsd:attribute name="defaultFrictionAngle" type="real64" default="30" />
		<!--defaultHardeningRate => Cohesion hardening/softening rate-->
		<xsd:attribute name="defaultHardeningRate" type="real64" default="0" />
		<!--defaultPoissonRatio => Default Poisson's Ratio-->
		<xsd:attribute name="defaultPoissonRatio" type="real64" default="-1" />
		<!--defaultShearModulus => Default Shear Modulus Parameter-->
		<xsd:attribute name="defaultShearModulus" type="real64" default="-1" />
		<!--defaultThermalExpansionCoefficient => Default Linear Thermal Expansion Coefficient of the Solid Rock Frame-->
		<xsd:attribute name="defaultThermalExpansionCoefficient" type="real64" default="0" />
		<!--defaultYoungModulus => Default Young's Modulus-->
		<xsd:attribute name="defaultYoungModulus" type="real64" default="-1" />
		<!--relaxationTime => Relaxation time-->
		<xsd:attribute name="relaxationTime" type="real64" use="required" />
		<!--name => A name is required for any non-unique nodes-->
		<xsd:attribute name="name" type="groupName" use="required" />
	</xsd:complexType>
	<xsd:complexType name="ViscoExtendedDruckerPragerType">
		<!--defaultBulkModulus => Default Bulk Modulus Parameter-->
		<xsd:attribute name="defaultBulkModulus" type="real64" default="-1" />
		<!--defaultCohesion => Initial cohesion-->
		<xsd:attribute name="defaultCohesion" type="real64" default="0" />
		<!--defaultDensity => Default Material Density-->
		<xsd:attribute name="defaultDensity" type="real64" use="required" />
		<!--defaultDilationRatio => Dilation ratio [0,1] (ratio = tan dilationAngle / tan frictionAngle)-->
		<xsd:attribute name="defaultDilationRatio" type="real64" default="1" />
		<!--defaultHardening => Hardening parameter (hardening rate is faster for smaller values)-->
		<xsd:attribute name="defaultHardening" type="real64" default="0" />
		<!--defaultInitialFrictionAngle => Initial friction angle (degrees)-->
		<xsd:attribute name="defaultInitialFrictionAngle" type="real64" default="30" />
		<!--defaultPoissonRatio => Default Poisson's Ratio-->
		<xsd:attribute name="defaultPoissonRatio" type="real64" default="-1" />
		<!--defaultResidualFrictionAngle => Residual friction angle (degrees)-->
		<xsd:attribute name="defaultResidualFrictionAngle" type="real64" default="30" />
		<!--defaultShearModulus => Default Shear Modulus Parameter-->
		<xsd:attribute name="defaultShearModulus" type="real64" default="-1" />
		<!--defaultThermalExpansionCoefficient => Default Linear Thermal Expansion Coefficient of the Solid Rock Frame-->
		<xsd:attribute name="defaultThermalExpansionCoefficient" type="real64" default="0" />
		<!--defaultYoungModulus => Default Young's Modulus-->
		<xsd:attribute name="defaultYoungModulus" type="real64" default="-1" />
		<!--relaxationTime => Relaxation time-->
		<xsd:attribute name="relaxationTime" type="real64" use="required" />
		<!--name => A name is required for any non-unique nodes-->
		<xsd:attribute name="name" type="groupName" use="required" />
	</xsd:complexType>
	<xsd:complexType name="ViscoModifiedCamClayType">
		<!--defaultCslSlope => Slope of the critical state line-->
		<xsd:attribute name="defaultCslSlope" type="real64" default="1" />
		<!--defaultDensity => Default Material Density-->
		<xsd:attribute name="defaultDensity" type="real64" use="required" />
		<!--defaultPreConsolidationPressure => Initial preconsolidation pressure-->
		<xsd:attribute name="defaultPreConsolidationPressure" type="real64" default="-1.5" />
		<!--defaultRecompressionIndex => Recompresion Index-->
		<xsd:attribute name="defaultRecompressionIndex" type="real64" default="0.002" />
		<!--defaultRefPressure => Reference Pressure-->
		<xsd:attribute name="defaultRefPressure" type="real64" default="-1" />
		<!--defaultRefStrainVol => Reference Volumetric Strain-->
		<xsd:attribute name="defaultRefStrainVol" type="real64" default="0" />
		<!--defaultShearModulus => Elastic Shear Modulus Parameter-->
		<xsd:attribute name="defaultShearModulus" type="real64" default="-1" />
		<!--defaultThermalExpansionCoefficient => Default Linear Thermal Expansion Coefficient of the Solid Rock Frame-->
		<xsd:attribute name="defaultThermalExpansionCoefficient" type="real64" default="0" />
		<!--defaultVirginCompressionIndex => Virgin compression index-->
		<xsd:attribute name="defaultVirginCompressionIndex" type="real64" default="0.005" />
		<!--relaxationTime => Relaxation time-->
		<xsd:attribute name="relaxationTime" type="real64" use="required" />
		<!--name => A name is required for any non-unique nodes-->
		<xsd:attribute name="name" type="groupName" use="required" />
	</xsd:complexType>
	<xsd:complexType name="WillisRichardsPermeabilityType">
		<!--dilationCoefficient => Dilation coefficient (tan of dilation angle).-->
		<xsd:attribute name="dilationCoefficient" type="real64" use="required" />
		<!--maxFracAperture => Maximum fracture aperture at zero contact stress.-->
		<xsd:attribute name="maxFracAperture" type="real64" use="required" />
		<!--refClosureStress => Effective normal stress causes 90% reduction in aperture.-->
		<xsd:attribute name="refClosureStress" type="real64" use="required" />
		<!--name => A name is required for any non-unique nodes-->
		<xsd:attribute name="name" type="groupName" use="required" />
	</xsd:complexType>
	<xsd:complexType name="ElementRegionsType">
		<xsd:choice minOccurs="0" maxOccurs="unbounded">
			<xsd:element name="CellElementRegion" type="CellElementRegionType" />
			<xsd:element name="SurfaceElementRegion" type="SurfaceElementRegionType" />
			<xsd:element name="WellElementRegion" type="WellElementRegionType" />
		</xsd:choice>
	</xsd:complexType>
	<xsd:complexType name="CellElementRegionType">
		<xsd:choice minOccurs="0" maxOccurs="unbounded" />
		<!--cellBlocks => (no description available)-->
		<xsd:attribute name="cellBlocks" type="groupNameRef_array" use="required" />
		<!--coarseningRatio => (no description available)-->
		<xsd:attribute name="coarseningRatio" type="real64" default="0" />
		<!--materialList => List of materials present in this region-->
		<xsd:attribute name="materialList" type="groupNameRef_array" use="required" />
		<!--meshBody => Mesh body that contains this region-->
		<xsd:attribute name="meshBody" type="groupNameRef" default="" />
		<!--name => A name is required for any non-unique nodes-->
		<xsd:attribute name="name" type="groupName" use="required" />
	</xsd:complexType>
	<xsd:complexType name="SurfaceElementRegionType">
		<xsd:choice minOccurs="0" maxOccurs="unbounded" />
		<!--defaultAperture => The default aperture of newly formed surface elements.-->
		<xsd:attribute name="defaultAperture" type="real64" use="required" />
		<!--faceBlock => The name of the face block in the mesh, or the embedded surface.-->
		<xsd:attribute name="faceBlock" type="groupNameRef" default="FractureSubRegion" />
		<!--materialList => List of materials present in this region-->
		<xsd:attribute name="materialList" type="groupNameRef_array" use="required" />
		<!--meshBody => Mesh body that contains this region-->
		<xsd:attribute name="meshBody" type="groupNameRef" default="" />
		<!--subRegionType => Type of surface element subregion. Valid options: {faceElement, embeddedElement}.-->
		<xsd:attribute name="subRegionType" type="geos_SurfaceElementRegion_SurfaceSubRegionType" default="faceElement" />
		<!--name => A name is required for any non-unique nodes-->
		<xsd:attribute name="name" type="groupName" use="required" />
	</xsd:complexType>
	<xsd:simpleType name="geos_SurfaceElementRegion_SurfaceSubRegionType">
		<xsd:restriction base="xsd:string">
			<xsd:pattern value=".*[\[\]`$].*|faceElement|embeddedElement" />
		</xsd:restriction>
	</xsd:simpleType>
	<xsd:complexType name="WellElementRegionType">
		<xsd:choice minOccurs="0" maxOccurs="unbounded" />
		<!--materialList => List of materials present in this region-->
		<xsd:attribute name="materialList" type="groupNameRef_array" use="required" />
		<!--meshBody => Mesh body that contains this region-->
		<xsd:attribute name="meshBody" type="groupNameRef" default="" />
		<!--name => A name is required for any non-unique nodes-->
		<xsd:attribute name="name" type="groupName" use="required" />
	</xsd:complexType>
	<xsd:complexType name="ParticleRegionsType">
		<xsd:choice minOccurs="0" maxOccurs="unbounded">
			<xsd:element name="ParticleRegion" type="ParticleRegionType" />
		</xsd:choice>
	</xsd:complexType>
	<xsd:complexType name="ParticleRegionType">
		<xsd:choice minOccurs="0" maxOccurs="unbounded" />
		<!--materialList => List of materials present in this region-->
		<xsd:attribute name="materialList" type="string_array" use="required" />
		<!--meshBody => Mesh body that contains this region-->
		<xsd:attribute name="meshBody" type="string" default="" />
		<!--particleBlocks => (no description available)-->
		<xsd:attribute name="particleBlocks" type="string_array" default="{}" />
		<!--name => A name is required for any non-unique nodes-->
		<xsd:attribute name="name" type="groupName" use="required" />
	</xsd:complexType>
	<xsd:complexType name="IncludedType">
		<xsd:choice minOccurs="0" maxOccurs="unbounded">
			<xsd:element name="File" type="FileType" />
		</xsd:choice>
	</xsd:complexType>
	<xsd:complexType name="FileType">
		<!--name => The relative file path.-->
		<xsd:attribute name="name" type="path" use="required" />
	</xsd:complexType>
	<xsd:complexType name="ParametersType">
		<xsd:choice minOccurs="0" maxOccurs="unbounded">
			<xsd:element name="Parameter" type="ParameterType" />
		</xsd:choice>
	</xsd:complexType>
	<xsd:complexType name="ParameterType">
		<!--value => Input parameter definition for the preprocessor-->
		<xsd:attribute name="value" type="string" use="required" />
		<!--name => A name is required for any non-unique nodes-->
		<xsd:attribute name="name" type="groupName" use="required" />
	</xsd:complexType>
	<xsd:complexType name="BenchmarksType">
		<xsd:choice minOccurs="0" maxOccurs="unbounded">
			<xsd:element name="crusher" type="crusherType" maxOccurs="1" />
			<xsd:element name="lassen" type="lassenType" maxOccurs="1" />
			<xsd:element name="quartz" type="quartzType" maxOccurs="1" />
		</xsd:choice>
	</xsd:complexType>
	<xsd:complexType name="crusherType">
		<xsd:choice minOccurs="0" maxOccurs="unbounded">
			<xsd:element name="Run" type="RunType" maxOccurs="1" />
		</xsd:choice>
	</xsd:complexType>
	<xsd:complexType name="RunType">
		<!--args => Any extra command line arguments to pass to GEOSX.-->
		<xsd:attribute name="args" type="string" default="" />
		<!--autoPartition => May be 'Off' or 'On', if 'On' partitioning arguments are created automatically. Default is Off.-->
		<xsd:attribute name="autoPartition" type="string" default="" />
		<!--meshSizes => The target number of elements in the internal mesh (per-process for weak scaling, globally for strong scaling) default doesn't modify the internalMesh.-->
		<xsd:attribute name="meshSizes" type="integer_array" default="{0}" />
		<!--name => The name of this benchmark.-->
		<xsd:attribute name="name" type="string" use="required" />
		<!--nodes => The number of nodes needed to run the base benchmark, default is 1.-->
		<xsd:attribute name="nodes" type="integer" default="0" />
		<!--scaleList => The scales at which to run the problem ( scale * nodes * tasksPerNode ).-->
		<xsd:attribute name="scaleList" type="integer_array" default="{0}" />
		<!--scaling => Whether to run a scaling, and which type of scaling to run.-->
		<xsd:attribute name="scaling" type="string" default="" />
		<!--tasksPerNode => The number of tasks per node to run the benchmark with.-->
		<xsd:attribute name="tasksPerNode" type="integer" use="required" />
		<!--threadsPerTask => The number of threads per task to run the benchmark with.-->
		<xsd:attribute name="threadsPerTask" type="integer" default="0" />
		<!--timeLimit => The time limit of the benchmark.-->
		<xsd:attribute name="timeLimit" type="integer" default="0" />
	</xsd:complexType>
	<xsd:complexType name="lassenType">
		<xsd:choice minOccurs="0" maxOccurs="unbounded">
			<xsd:element name="Run" type="RunType" maxOccurs="1" />
		</xsd:choice>
	</xsd:complexType>
	<xsd:complexType name="quartzType">
		<xsd:choice minOccurs="0" maxOccurs="unbounded">
			<xsd:element name="Run" type="RunType" maxOccurs="1" />
		</xsd:choice>
	</xsd:complexType>
</xsd:schema><|MERGE_RESOLUTION|>--- conflicted
+++ resolved
@@ -2208,15 +2208,11 @@
 		<!--allowNegativePressure => Flag indicating if negative pressure is allowed-->
 		<xsd:attribute name="allowNegativePressure" type="integer" default="1" />
 		<!--cflFactor => Factor to apply to the `CFL condition <http://en.wikipedia.org/wiki/Courant-Friedrichs-Lewy_condition>`_ when calculating the maximum allowable time step. Values should be in the interval (0,1] -->
-<<<<<<< HEAD
-		<xsd:attribute name="cflFactor" type="real64" default="-1" />
-=======
 		<xsd:attribute name="cflFactor" type="real64" default="0.5" />
 		<!--contMultiplierDBC => Factor by which continuation parameter is changed every newton when DBC is used-->
 		<xsd:attribute name="contMultiplierDBC" type="real64" default="0.5" />
 		<!--continuationDBC => Flag for enabling continuation parameter-->
 		<xsd:attribute name="continuationDBC" type="integer" default="1" />
->>>>>>> a1fd5613
 		<!--discretization => Name of discretization object (defined in the :ref:`NumericalMethodsManager`) to use for this solver. For instance, if this is a Finite Element Solver, the name of a :ref:`FiniteElement` should be specified. If this is a Finite Volume Method, the name of a :ref:`FiniteVolume` discretization should be specified.-->
 		<xsd:attribute name="discretization" type="groupNameRef" use="required" />
 		<!--initialDt => Initial time-step value required by the solver to the event manager.-->
