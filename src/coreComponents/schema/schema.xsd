<?xml version="1.0"?>
<xsd:schema xmlns:xsd="http://www.w3.org/2001/XMLSchema">
	<xsd:annotation>
		<xsd:documentation xml:lang="en">GEOSX Input Schema</xsd:documentation>
	</xsd:annotation>
	<xsd:simpleType name="R1Tensor">
		<xsd:restriction base="xsd:string">
			<xsd:pattern value=".*[\[\]`$].*|\s*\{\s*([+-]?[\d]*([\d]\.?|\.[\d])[\d]*([eE][-+]?[\d]+|\s*)\s*,\s*){2}[+-]?[\d]*([\d]\.?|\.[\d])[\d]*([eE][-+]?[\d]+|\s*)\s*\}\s*" />
		</xsd:restriction>
	</xsd:simpleType>
	<xsd:simpleType name="R1Tensor32">
		<xsd:restriction base="xsd:string">
			<xsd:pattern value=".*[\[\]`$].*|\s*\{\s*([+-]?[\d]*([\d]\.?|\.[\d])[\d]*([eE][-+]?[\d]+|\s*)\s*,\s*){2}[+-]?[\d]*([\d]\.?|\.[\d])[\d]*([eE][-+]?[\d]+|\s*)\s*\}\s*" />
		</xsd:restriction>
	</xsd:simpleType>
	<xsd:simpleType name="R2SymTensor">
		<xsd:restriction base="xsd:string">
			<xsd:pattern value=".*[\[\]`$].*|\s*\{\s*([+-]?[\d]*([\d]\.?|\.[\d])[\d]*([eE][-+]?[\d]+|\s*)\s*,\s*){5}[+-]?[\d]*([\d]\.?|\.[\d])[\d]*([eE][-+]?[\d]+|\s*)\s*\}\s*" />
		</xsd:restriction>
	</xsd:simpleType>
	<xsd:simpleType name="geos_dataRepository_PlotLevel">
		<xsd:restriction base="xsd:string">
			<xsd:pattern value=".*[\[\]`$].*|[+-]?[\d]+" />
		</xsd:restriction>
	</xsd:simpleType>
	<xsd:simpleType name="globalIndex">
		<xsd:restriction base="xsd:string">
			<xsd:pattern value=".*[\[\]`$].*|[+-]?[\d]+" />
		</xsd:restriction>
	</xsd:simpleType>
	<xsd:simpleType name="globalIndex_array">
		<xsd:restriction base="xsd:string">
			<xsd:pattern value=".*[\[\]`$].*|\s*\{\s*(([+-]?[\d]+\s*,\s*)*[+-]?[\d]+\s*)?\}\s*" />
		</xsd:restriction>
	</xsd:simpleType>
	<xsd:simpleType name="globalIndex_array2d">
		<xsd:restriction base="xsd:string">
			<xsd:pattern value=".*[\[\]`$].*|\s*\{\s*(\{\s*(([+-]?[\d]+\s*,\s*)*[+-]?[\d]+\s*)?\}\s*,\s*)*\{\s*(([+-]?[\d]+\s*,\s*)*[+-]?[\d]+\s*)?\}\s*\}\s*" />
		</xsd:restriction>
	</xsd:simpleType>
	<xsd:simpleType name="globalIndex_array3d">
		<xsd:restriction base="xsd:string">
			<xsd:pattern value=".*[\[\]`$].*|\s*\{\s*(\{\s*(\{\s*(([+-]?[\d]+\s*,\s*)*[+-]?[\d]+\s*)?\}\s*,\s*)*\{\s*(([+-]?[\d]+\s*,\s*)*[+-]?[\d]+\s*)?\}\s*\}\s*,\s*)*\{\s*(\{\s*(([+-]?[\d]+\s*,\s*)*[+-]?[\d]+\s*)?\}\s*,\s*)*\{\s*(([+-]?[\d]+\s*,\s*)*[+-]?[\d]+\s*)?\}\s*\}\s*\}\s*" />
		</xsd:restriction>
	</xsd:simpleType>
	<xsd:simpleType name="groupName">
		<xsd:restriction base="xsd:string">
			<xsd:pattern value=".*[\[\]`$].*|[a-zA-Z0-9.\-_]+" />
		</xsd:restriction>
	</xsd:simpleType>
	<xsd:simpleType name="groupNameRef">
		<xsd:restriction base="xsd:string">
			<xsd:pattern value=".*[\[\]`$].*|[a-zA-Z0-9.\-_/*\[\]]*" />
		</xsd:restriction>
	</xsd:simpleType>
	<xsd:simpleType name="groupNameRef_array">
		<xsd:restriction base="xsd:string">
			<xsd:pattern value=".*[\[\]`$].*|\s*\{\s*(([a-zA-Z0-9.\-_/*\[\]]*\s*,\s*)*[a-zA-Z0-9.\-_/*\[\]]*\s*)?\}\s*" />
		</xsd:restriction>
	</xsd:simpleType>
	<xsd:simpleType name="integer">
		<xsd:restriction base="xsd:string">
			<xsd:pattern value=".*[\[\]`$].*|[+-]?[\d]+" />
		</xsd:restriction>
	</xsd:simpleType>
	<xsd:simpleType name="integer_array">
		<xsd:restriction base="xsd:string">
			<xsd:pattern value=".*[\[\]`$].*|\s*\{\s*(([+-]?[\d]+\s*,\s*)*[+-]?[\d]+\s*)?\}\s*" />
		</xsd:restriction>
	</xsd:simpleType>
	<xsd:simpleType name="integer_array2d">
		<xsd:restriction base="xsd:string">
			<xsd:pattern value=".*[\[\]`$].*|\s*\{\s*(\{\s*(([+-]?[\d]+\s*,\s*)*[+-]?[\d]+\s*)?\}\s*,\s*)*\{\s*(([+-]?[\d]+\s*,\s*)*[+-]?[\d]+\s*)?\}\s*\}\s*" />
		</xsd:restriction>
	</xsd:simpleType>
	<xsd:simpleType name="integer_array3d">
		<xsd:restriction base="xsd:string">
			<xsd:pattern value=".*[\[\]`$].*|\s*\{\s*(\{\s*(\{\s*(([+-]?[\d]+\s*,\s*)*[+-]?[\d]+\s*)?\}\s*,\s*)*\{\s*(([+-]?[\d]+\s*,\s*)*[+-]?[\d]+\s*)?\}\s*\}\s*,\s*)*\{\s*(\{\s*(([+-]?[\d]+\s*,\s*)*[+-]?[\d]+\s*)?\}\s*,\s*)*\{\s*(([+-]?[\d]+\s*,\s*)*[+-]?[\d]+\s*)?\}\s*\}\s*\}\s*" />
		</xsd:restriction>
	</xsd:simpleType>
	<xsd:simpleType name="localIndex">
		<xsd:restriction base="xsd:string">
			<xsd:pattern value=".*[\[\]`$].*|[+-]?[\d]+" />
		</xsd:restriction>
	</xsd:simpleType>
	<xsd:simpleType name="localIndex_array">
		<xsd:restriction base="xsd:string">
			<xsd:pattern value=".*[\[\]`$].*|\s*\{\s*(([+-]?[\d]+\s*,\s*)*[+-]?[\d]+\s*)?\}\s*" />
		</xsd:restriction>
	</xsd:simpleType>
	<xsd:simpleType name="localIndex_array2d">
		<xsd:restriction base="xsd:string">
			<xsd:pattern value=".*[\[\]`$].*|\s*\{\s*(\{\s*(([+-]?[\d]+\s*,\s*)*[+-]?[\d]+\s*)?\}\s*,\s*)*\{\s*(([+-]?[\d]+\s*,\s*)*[+-]?[\d]+\s*)?\}\s*\}\s*" />
		</xsd:restriction>
	</xsd:simpleType>
	<xsd:simpleType name="localIndex_array3d">
		<xsd:restriction base="xsd:string">
			<xsd:pattern value=".*[\[\]`$].*|\s*\{\s*(\{\s*(\{\s*(([+-]?[\d]+\s*,\s*)*[+-]?[\d]+\s*)?\}\s*,\s*)*\{\s*(([+-]?[\d]+\s*,\s*)*[+-]?[\d]+\s*)?\}\s*\}\s*,\s*)*\{\s*(\{\s*(([+-]?[\d]+\s*,\s*)*[+-]?[\d]+\s*)?\}\s*,\s*)*\{\s*(([+-]?[\d]+\s*,\s*)*[+-]?[\d]+\s*)?\}\s*\}\s*\}\s*" />
		</xsd:restriction>
	</xsd:simpleType>
	<xsd:simpleType name="mapPair">
		<xsd:restriction base="xsd:string">
			<xsd:pattern value=".*[\[\]`$].*|[^,\{\}\s]*\s*" />
		</xsd:restriction>
	</xsd:simpleType>
	<xsd:simpleType name="path">
		<xsd:restriction base="xsd:string">
			<xsd:pattern value=".*[\[\]`$].*|[^*?&lt;>\|:&quot;;,\s]*\s*" />
		</xsd:restriction>
	</xsd:simpleType>
	<xsd:simpleType name="path_array">
		<xsd:restriction base="xsd:string">
			<xsd:pattern value=".*[\[\]`$].*|\s*\{\s*(([^*?&lt;>\|:&quot;;,\s]+\s*,\s*)*[^*?&lt;>\|:&quot;;,\s]+\s*)?\}\s*" />
		</xsd:restriction>
	</xsd:simpleType>
	<xsd:simpleType name="real32">
		<xsd:restriction base="xsd:string">
			<xsd:pattern value=".*[\[\]`$].*|[+-]?[\d]*([\d]\.?|\.[\d])[\d]*([eE][-+]?[\d]+|\s*)" />
		</xsd:restriction>
	</xsd:simpleType>
	<xsd:simpleType name="real32_array">
		<xsd:restriction base="xsd:string">
			<xsd:pattern value=".*[\[\]`$].*|\s*\{\s*(([+-]?[\d]*([\d]\.?|\.[\d])[\d]*([eE][-+]?[\d]+|\s*)\s*,\s*)*[+-]?[\d]*([\d]\.?|\.[\d])[\d]*([eE][-+]?[\d]+|\s*)\s*)?\}\s*" />
		</xsd:restriction>
	</xsd:simpleType>
	<xsd:simpleType name="real32_array2d">
		<xsd:restriction base="xsd:string">
			<xsd:pattern value=".*[\[\]`$].*|\s*\{\s*(\{\s*(([+-]?[\d]*([\d]\.?|\.[\d])[\d]*([eE][-+]?[\d]+|\s*)\s*,\s*)*[+-]?[\d]*([\d]\.?|\.[\d])[\d]*([eE][-+]?[\d]+|\s*)\s*)?\}\s*,\s*)*\{\s*(([+-]?[\d]*([\d]\.?|\.[\d])[\d]*([eE][-+]?[\d]+|\s*)\s*,\s*)*[+-]?[\d]*([\d]\.?|\.[\d])[\d]*([eE][-+]?[\d]+|\s*)\s*)?\}\s*\}\s*" />
		</xsd:restriction>
	</xsd:simpleType>
	<xsd:simpleType name="real32_array3d">
		<xsd:restriction base="xsd:string">
			<xsd:pattern value=".*[\[\]`$].*|\s*\{\s*(\{\s*(\{\s*(([+-]?[\d]*([\d]\.?|\.[\d])[\d]*([eE][-+]?[\d]+|\s*)\s*,\s*)*[+-]?[\d]*([\d]\.?|\.[\d])[\d]*([eE][-+]?[\d]+|\s*)\s*)?\}\s*,\s*)*\{\s*(([+-]?[\d]*([\d]\.?|\.[\d])[\d]*([eE][-+]?[\d]+|\s*)\s*,\s*)*[+-]?[\d]*([\d]\.?|\.[\d])[\d]*([eE][-+]?[\d]+|\s*)\s*)?\}\s*\}\s*,\s*)*\{\s*(\{\s*(([+-]?[\d]*([\d]\.?|\.[\d])[\d]*([eE][-+]?[\d]+|\s*)\s*,\s*)*[+-]?[\d]*([\d]\.?|\.[\d])[\d]*([eE][-+]?[\d]+|\s*)\s*)?\}\s*,\s*)*\{\s*(([+-]?[\d]*([\d]\.?|\.[\d])[\d]*([eE][-+]?[\d]+|\s*)\s*,\s*)*[+-]?[\d]*([\d]\.?|\.[\d])[\d]*([eE][-+]?[\d]+|\s*)\s*)?\}\s*\}\s*\}\s*" />
		</xsd:restriction>
	</xsd:simpleType>
	<xsd:simpleType name="real64">
		<xsd:restriction base="xsd:string">
			<xsd:pattern value=".*[\[\]`$].*|[+-]?[\d]*([\d]\.?|\.[\d])[\d]*([eE][-+]?[\d]+|\s*)" />
		</xsd:restriction>
	</xsd:simpleType>
	<xsd:simpleType name="real64_array">
		<xsd:restriction base="xsd:string">
			<xsd:pattern value=".*[\[\]`$].*|\s*\{\s*(([+-]?[\d]*([\d]\.?|\.[\d])[\d]*([eE][-+]?[\d]+|\s*)\s*,\s*)*[+-]?[\d]*([\d]\.?|\.[\d])[\d]*([eE][-+]?[\d]+|\s*)\s*)?\}\s*" />
		</xsd:restriction>
	</xsd:simpleType>
	<xsd:simpleType name="real64_array2d">
		<xsd:restriction base="xsd:string">
			<xsd:pattern value=".*[\[\]`$].*|\s*\{\s*(\{\s*(([+-]?[\d]*([\d]\.?|\.[\d])[\d]*([eE][-+]?[\d]+|\s*)\s*,\s*)*[+-]?[\d]*([\d]\.?|\.[\d])[\d]*([eE][-+]?[\d]+|\s*)\s*)?\}\s*,\s*)*\{\s*(([+-]?[\d]*([\d]\.?|\.[\d])[\d]*([eE][-+]?[\d]+|\s*)\s*,\s*)*[+-]?[\d]*([\d]\.?|\.[\d])[\d]*([eE][-+]?[\d]+|\s*)\s*)?\}\s*\}\s*" />
		</xsd:restriction>
	</xsd:simpleType>
	<xsd:simpleType name="real64_array3d">
		<xsd:restriction base="xsd:string">
			<xsd:pattern value=".*[\[\]`$].*|\s*\{\s*(\{\s*(\{\s*(([+-]?[\d]*([\d]\.?|\.[\d])[\d]*([eE][-+]?[\d]+|\s*)\s*,\s*)*[+-]?[\d]*([\d]\.?|\.[\d])[\d]*([eE][-+]?[\d]+|\s*)\s*)?\}\s*,\s*)*\{\s*(([+-]?[\d]*([\d]\.?|\.[\d])[\d]*([eE][-+]?[\d]+|\s*)\s*,\s*)*[+-]?[\d]*([\d]\.?|\.[\d])[\d]*([eE][-+]?[\d]+|\s*)\s*)?\}\s*\}\s*,\s*)*\{\s*(\{\s*(([+-]?[\d]*([\d]\.?|\.[\d])[\d]*([eE][-+]?[\d]+|\s*)\s*,\s*)*[+-]?[\d]*([\d]\.?|\.[\d])[\d]*([eE][-+]?[\d]+|\s*)\s*)?\}\s*,\s*)*\{\s*(([+-]?[\d]*([\d]\.?|\.[\d])[\d]*([eE][-+]?[\d]+|\s*)\s*,\s*)*[+-]?[\d]*([\d]\.?|\.[\d])[\d]*([eE][-+]?[\d]+|\s*)\s*)?\}\s*\}\s*\}\s*" />
		</xsd:restriction>
	</xsd:simpleType>
	<xsd:simpleType name="real64_array4d">
		<xsd:restriction base="xsd:string">
			<xsd:pattern value=".*[\[\]`$].*|\s*\{\s*(\{\s*(\{\s*(\{\s*(([+-]?[\d]*([\d]\.?|\.[\d])[\d]*([eE][-+]?[\d]+|\s*)\s*,\s*)*[+-]?[\d]*([\d]\.?|\.[\d])[\d]*([eE][-+]?[\d]+|\s*)\s*)?\}\s*,\s*)*\{\s*(([+-]?[\d]*([\d]\.?|\.[\d])[\d]*([eE][-+]?[\d]+|\s*)\s*,\s*)*[+-]?[\d]*([\d]\.?|\.[\d])[\d]*([eE][-+]?[\d]+|\s*)\s*)?\}\s*\}\s*,\s*)*\{\s*(\{\s*(([+-]?[\d]*([\d]\.?|\.[\d])[\d]*([eE][-+]?[\d]+|\s*)\s*,\s*)*[+-]?[\d]*([\d]\.?|\.[\d])[\d]*([eE][-+]?[\d]+|\s*)\s*)?\}\s*,\s*)*\{\s*(([+-]?[\d]*([\d]\.?|\.[\d])[\d]*([eE][-+]?[\d]+|\s*)\s*,\s*)*[+-]?[\d]*([\d]\.?|\.[\d])[\d]*([eE][-+]?[\d]+|\s*)\s*)?\}\s*\}\s*\}\s*,\s*)*\{\s*(\{\s*(\{\s*(([+-]?[\d]*([\d]\.?|\.[\d])[\d]*([eE][-+]?[\d]+|\s*)\s*,\s*)*[+-]?[\d]*([\d]\.?|\.[\d])[\d]*([eE][-+]?[\d]+|\s*)\s*)?\}\s*,\s*)*\{\s*(([+-]?[\d]*([\d]\.?|\.[\d])[\d]*([eE][-+]?[\d]+|\s*)\s*,\s*)*[+-]?[\d]*([\d]\.?|\.[\d])[\d]*([eE][-+]?[\d]+|\s*)\s*)?\}\s*\}\s*,\s*)*\{\s*(\{\s*(([+-]?[\d]*([\d]\.?|\.[\d])[\d]*([eE][-+]?[\d]+|\s*)\s*,\s*)*[+-]?[\d]*([\d]\.?|\.[\d])[\d]*([eE][-+]?[\d]+|\s*)\s*)?\}\s*,\s*)*\{\s*(([+-]?[\d]*([\d]\.?|\.[\d])[\d]*([eE][-+]?[\d]+|\s*)\s*,\s*)*[+-]?[\d]*([\d]\.?|\.[\d])[\d]*([eE][-+]?[\d]+|\s*)\s*)?\}\s*\}\s*\}\s*\}\s*" />
		</xsd:restriction>
	</xsd:simpleType>
	<xsd:simpleType name="string">
		<xsd:restriction base="xsd:string">
			<xsd:pattern value=".*[\[\]`$].*|[^,\{\}\s]*\s*" />
		</xsd:restriction>
	</xsd:simpleType>
	<xsd:simpleType name="string_array">
		<xsd:restriction base="xsd:string">
			<xsd:pattern value=".*[\[\]`$].*|\s*\{\s*(([^,\{\}\s]+\s*,\s*)*[^,\{\}\s]+\s*)?\}\s*" />
		</xsd:restriction>
	</xsd:simpleType>
	<xsd:element name="Problem" type="ProblemType" />
	<xsd:complexType name="ProblemType">
		<xsd:choice minOccurs="0" maxOccurs="unbounded">
			<xsd:element name="Events" type="EventsType" minOccurs="1" maxOccurs="1">
				<xsd:unique name="EventsHaltEventUniqueName">
					<xsd:selector xpath="HaltEvent" />
					<xsd:field xpath="@name" />
				</xsd:unique>
				<xsd:unique name="EventsPeriodicEventUniqueName">
					<xsd:selector xpath="PeriodicEvent" />
					<xsd:field xpath="@name" />
				</xsd:unique>
				<xsd:unique name="EventsSoloEventUniqueName">
					<xsd:selector xpath="SoloEvent" />
					<xsd:field xpath="@name" />
				</xsd:unique>
			</xsd:element>
			<xsd:element name="ExternalDataSource" type="ExternalDataSourceType" minOccurs="1" maxOccurs="1">
				<xsd:unique name="ExternalDataSourceVTKHierarchicalDataSourceUniqueName">
					<xsd:selector xpath="VTKHierarchicalDataSource" />
					<xsd:field xpath="@name" />
				</xsd:unique>
			</xsd:element>
			<xsd:element name="FieldSpecifications" type="FieldSpecificationsType" maxOccurs="1">
				<xsd:unique name="FieldSpecificationsAquiferUniqueName">
					<xsd:selector xpath="Aquifer" />
					<xsd:field xpath="@name" />
				</xsd:unique>
				<xsd:unique name="FieldSpecificationsDirichletUniqueName">
					<xsd:selector xpath="Dirichlet" />
					<xsd:field xpath="@name" />
				</xsd:unique>
				<xsd:unique name="FieldSpecificationsFieldSpecificationUniqueName">
					<xsd:selector xpath="FieldSpecification" />
					<xsd:field xpath="@name" />
				</xsd:unique>
				<xsd:unique name="FieldSpecificationsHydrostaticEquilibriumUniqueName">
					<xsd:selector xpath="HydrostaticEquilibrium" />
					<xsd:field xpath="@name" />
				</xsd:unique>
				<xsd:unique name="FieldSpecificationsPMLUniqueName">
					<xsd:selector xpath="PML" />
					<xsd:field xpath="@name" />
				</xsd:unique>
				<xsd:unique name="FieldSpecificationsSourceFluxUniqueName">
					<xsd:selector xpath="SourceFlux" />
					<xsd:field xpath="@name" />
				</xsd:unique>
				<xsd:unique name="FieldSpecificationsTractionUniqueName">
					<xsd:selector xpath="Traction" />
					<xsd:field xpath="@name" />
				</xsd:unique>
			</xsd:element>
			<xsd:element name="Functions" type="FunctionsType" maxOccurs="1">
				<xsd:unique name="FunctionsCompositeFunctionUniqueName">
					<xsd:selector xpath="CompositeFunction" />
					<xsd:field xpath="@name" />
				</xsd:unique>
				<xsd:unique name="FunctionsMultivariableTableFunctionUniqueName">
					<xsd:selector xpath="MultivariableTableFunction" />
					<xsd:field xpath="@name" />
				</xsd:unique>
				<xsd:unique name="FunctionsSymbolicFunctionUniqueName">
					<xsd:selector xpath="SymbolicFunction" />
					<xsd:field xpath="@name" />
				</xsd:unique>
				<xsd:unique name="FunctionsTableFunctionUniqueName">
					<xsd:selector xpath="TableFunction" />
					<xsd:field xpath="@name" />
				</xsd:unique>
			</xsd:element>
			<xsd:element name="Geometry" type="GeometryType" maxOccurs="1">
				<xsd:unique name="GeometryBoxUniqueName">
					<xsd:selector xpath="Box" />
					<xsd:field xpath="@name" />
				</xsd:unique>
				<xsd:unique name="GeometryCustomPolarObjectUniqueName">
					<xsd:selector xpath="CustomPolarObject" />
					<xsd:field xpath="@name" />
				</xsd:unique>
				<xsd:unique name="GeometryCylinderUniqueName">
					<xsd:selector xpath="Cylinder" />
					<xsd:field xpath="@name" />
				</xsd:unique>
				<xsd:unique name="GeometryDiscUniqueName">
					<xsd:selector xpath="Disc" />
					<xsd:field xpath="@name" />
				</xsd:unique>
				<xsd:unique name="GeometryRectangleUniqueName">
					<xsd:selector xpath="Rectangle" />
					<xsd:field xpath="@name" />
				</xsd:unique>
				<xsd:unique name="GeometryThickPlaneUniqueName">
					<xsd:selector xpath="ThickPlane" />
					<xsd:field xpath="@name" />
				</xsd:unique>
			</xsd:element>
			<xsd:element name="Mesh" type="MeshType" minOccurs="1" maxOccurs="1">
				<xsd:unique name="MeshInternalMeshUniqueName">
					<xsd:selector xpath="InternalMesh" />
					<xsd:field xpath="@name" />
				</xsd:unique>
				<xsd:unique name="MeshInternalWellboreUniqueName">
					<xsd:selector xpath="InternalWellbore" />
					<xsd:field xpath="@name" />
				</xsd:unique>
				<xsd:unique name="MeshParticleMeshUniqueName">
					<xsd:selector xpath="ParticleMesh" />
					<xsd:field xpath="@name" />
				</xsd:unique>
				<xsd:unique name="MeshVTKMeshUniqueName">
					<xsd:selector xpath="VTKMesh" />
					<xsd:field xpath="@name" />
				</xsd:unique>
			</xsd:element>
			<xsd:element name="NumericalMethods" type="NumericalMethodsType" maxOccurs="1" />
			<xsd:element name="Outputs" type="OutputsType" minOccurs="1" maxOccurs="1">
				<xsd:unique name="OutputsBlueprintUniqueName">
					<xsd:selector xpath="Blueprint" />
					<xsd:field xpath="@name" />
				</xsd:unique>
				<xsd:unique name="OutputsChomboIOUniqueName">
					<xsd:selector xpath="ChomboIO" />
					<xsd:field xpath="@name" />
				</xsd:unique>
				<xsd:unique name="OutputsPythonUniqueName">
					<xsd:selector xpath="Python" />
					<xsd:field xpath="@name" />
				</xsd:unique>
				<xsd:unique name="OutputsRestartUniqueName">
					<xsd:selector xpath="Restart" />
					<xsd:field xpath="@name" />
				</xsd:unique>
				<xsd:unique name="OutputsSiloUniqueName">
					<xsd:selector xpath="Silo" />
					<xsd:field xpath="@name" />
				</xsd:unique>
				<xsd:unique name="OutputsTimeHistoryUniqueName">
					<xsd:selector xpath="TimeHistory" />
					<xsd:field xpath="@name" />
				</xsd:unique>
				<xsd:unique name="OutputsVTKUniqueName">
					<xsd:selector xpath="VTK" />
					<xsd:field xpath="@name" />
				</xsd:unique>
			</xsd:element>
			<xsd:element name="Solvers" type="SolversType" minOccurs="1" maxOccurs="1">
				<xsd:unique name="SolversAcousticElasticSEMUniqueName">
					<xsd:selector xpath="AcousticElasticSEM" />
					<xsd:field xpath="@name" />
				</xsd:unique>
				<xsd:unique name="SolversAcousticFirstOrderSEMUniqueName">
					<xsd:selector xpath="AcousticFirstOrderSEM" />
					<xsd:field xpath="@name" />
				</xsd:unique>
				<xsd:unique name="SolversAcousticSEMUniqueName">
					<xsd:selector xpath="AcousticSEM" />
					<xsd:field xpath="@name" />
				</xsd:unique>
				<xsd:unique name="SolversAcousticVTISEMUniqueName">
					<xsd:selector xpath="AcousticVTISEM" />
					<xsd:field xpath="@name" />
				</xsd:unique>
				<xsd:unique name="SolversCompositionalMultiphaseFVMUniqueName">
					<xsd:selector xpath="CompositionalMultiphaseFVM" />
					<xsd:field xpath="@name" />
				</xsd:unique>
				<xsd:unique name="SolversCompositionalMultiphaseHybridFVMUniqueName">
					<xsd:selector xpath="CompositionalMultiphaseHybridFVM" />
					<xsd:field xpath="@name" />
				</xsd:unique>
				<xsd:unique name="SolversCompositionalMultiphaseReservoirUniqueName">
					<xsd:selector xpath="CompositionalMultiphaseReservoir" />
					<xsd:field xpath="@name" />
				</xsd:unique>
				<xsd:unique name="SolversCompositionalMultiphaseReservoirPoromechanicsUniqueName">
					<xsd:selector xpath="CompositionalMultiphaseReservoirPoromechanics" />
					<xsd:field xpath="@name" />
				</xsd:unique>
				<xsd:unique name="SolversCompositionalMultiphaseWellUniqueName">
					<xsd:selector xpath="CompositionalMultiphaseWell" />
					<xsd:field xpath="@name" />
				</xsd:unique>
				<xsd:unique name="SolversElasticFirstOrderSEMUniqueName">
					<xsd:selector xpath="ElasticFirstOrderSEM" />
					<xsd:field xpath="@name" />
				</xsd:unique>
				<xsd:unique name="SolversElasticSEMUniqueName">
					<xsd:selector xpath="ElasticSEM" />
					<xsd:field xpath="@name" />
				</xsd:unique>
				<xsd:unique name="SolversEmbeddedSurfaceGeneratorUniqueName">
					<xsd:selector xpath="EmbeddedSurfaceGenerator" />
					<xsd:field xpath="@name" />
				</xsd:unique>
				<xsd:unique name="SolversFlowProppantTransportUniqueName">
					<xsd:selector xpath="FlowProppantTransport" />
					<xsd:field xpath="@name" />
				</xsd:unique>
				<xsd:unique name="SolversHydrofractureUniqueName">
					<xsd:selector xpath="Hydrofracture" />
					<xsd:field xpath="@name" />
				</xsd:unique>
				<xsd:unique name="SolversLaplaceFEMUniqueName">
					<xsd:selector xpath="LaplaceFEM" />
					<xsd:field xpath="@name" />
				</xsd:unique>
				<xsd:unique name="SolversMultiphasePoromechanicsUniqueName">
					<xsd:selector xpath="MultiphasePoromechanics" />
					<xsd:field xpath="@name" />
				</xsd:unique>
				<xsd:unique name="SolversMultiphasePoromechanicsReservoirUniqueName">
					<xsd:selector xpath="MultiphasePoromechanicsReservoir" />
					<xsd:field xpath="@name" />
				</xsd:unique>
				<xsd:unique name="SolversPhaseFieldDamageFEMUniqueName">
					<xsd:selector xpath="PhaseFieldDamageFEM" />
					<xsd:field xpath="@name" />
				</xsd:unique>
				<xsd:unique name="SolversPhaseFieldFractureUniqueName">
					<xsd:selector xpath="PhaseFieldFracture" />
					<xsd:field xpath="@name" />
				</xsd:unique>
				<xsd:unique name="SolversProppantTransportUniqueName">
					<xsd:selector xpath="ProppantTransport" />
					<xsd:field xpath="@name" />
				</xsd:unique>
				<xsd:unique name="SolversQuasiDynamicEQUniqueName">
					<xsd:selector xpath="QuasiDynamicEQ" />
					<xsd:field xpath="@name" />
				</xsd:unique>
				<xsd:unique name="SolversReactiveCompositionalMultiphaseOBLUniqueName">
					<xsd:selector xpath="ReactiveCompositionalMultiphaseOBL" />
					<xsd:field xpath="@name" />
				</xsd:unique>
				<xsd:unique name="SolversSeismicityRateUniqueName">
					<xsd:selector xpath="SeismicityRate" />
					<xsd:field xpath="@name" />
				</xsd:unique>
				<xsd:unique name="SolversSinglePhaseFVMUniqueName">
					<xsd:selector xpath="SinglePhaseFVM" />
					<xsd:field xpath="@name" />
				</xsd:unique>
				<xsd:unique name="SolversSinglePhaseHybridFVMUniqueName">
					<xsd:selector xpath="SinglePhaseHybridFVM" />
					<xsd:field xpath="@name" />
				</xsd:unique>
				<xsd:unique name="SolversSinglePhasePoromechanicsUniqueName">
					<xsd:selector xpath="SinglePhasePoromechanics" />
					<xsd:field xpath="@name" />
				</xsd:unique>
				<xsd:unique name="SolversSinglePhasePoromechanicsConformingFracturesUniqueName">
					<xsd:selector xpath="SinglePhasePoromechanicsConformingFractures" />
					<xsd:field xpath="@name" />
				</xsd:unique>
				<xsd:unique name="SolversSinglePhasePoromechanicsConformingFracturesReservoirUniqueName">
					<xsd:selector xpath="SinglePhasePoromechanicsConformingFracturesReservoir" />
					<xsd:field xpath="@name" />
				</xsd:unique>
				<xsd:unique name="SolversSinglePhasePoromechanicsEmbeddedFracturesUniqueName">
					<xsd:selector xpath="SinglePhasePoromechanicsEmbeddedFractures" />
					<xsd:field xpath="@name" />
				</xsd:unique>
				<xsd:unique name="SolversSinglePhasePoromechanicsReservoirUniqueName">
					<xsd:selector xpath="SinglePhasePoromechanicsReservoir" />
					<xsd:field xpath="@name" />
				</xsd:unique>
				<xsd:unique name="SolversSinglePhaseProppantFVMUniqueName">
					<xsd:selector xpath="SinglePhaseProppantFVM" />
					<xsd:field xpath="@name" />
				</xsd:unique>
				<xsd:unique name="SolversSinglePhaseReservoirUniqueName">
					<xsd:selector xpath="SinglePhaseReservoir" />
					<xsd:field xpath="@name" />
				</xsd:unique>
				<xsd:unique name="SolversSinglePhaseReservoirPoromechanicsUniqueName">
					<xsd:selector xpath="SinglePhaseReservoirPoromechanics" />
					<xsd:field xpath="@name" />
				</xsd:unique>
				<xsd:unique name="SolversSinglePhaseReservoirPoromechanicsConformingFracturesUniqueName">
					<xsd:selector xpath="SinglePhaseReservoirPoromechanicsConformingFractures" />
					<xsd:field xpath="@name" />
				</xsd:unique>
				<xsd:unique name="SolversSinglePhaseWellUniqueName">
					<xsd:selector xpath="SinglePhaseWell" />
					<xsd:field xpath="@name" />
				</xsd:unique>
				<xsd:unique name="SolversSolidMechanicsAugmentedLagrangianContactUniqueName">
					<xsd:selector xpath="SolidMechanicsAugmentedLagrangianContact" />
					<xsd:field xpath="@name" />
				</xsd:unique>
				<xsd:unique name="SolversSolidMechanicsEmbeddedFracturesUniqueName">
					<xsd:selector xpath="SolidMechanicsEmbeddedFractures" />
					<xsd:field xpath="@name" />
				</xsd:unique>
				<xsd:unique name="SolversSolidMechanicsLagrangeContactUniqueName">
					<xsd:selector xpath="SolidMechanicsLagrangeContact" />
					<xsd:field xpath="@name" />
				</xsd:unique>
				<xsd:unique name="SolversSolidMechanicsLagrangeContactBubbleStabUniqueName">
					<xsd:selector xpath="SolidMechanicsLagrangeContactBubbleStab" />
					<xsd:field xpath="@name" />
				</xsd:unique>
				<xsd:unique name="SolversSolidMechanicsLagrangianSSLEUniqueName">
					<xsd:selector xpath="SolidMechanicsLagrangianSSLE" />
					<xsd:field xpath="@name" />
				</xsd:unique>
				<xsd:unique name="SolversSolidMechanics_LagrangianFEMUniqueName">
					<xsd:selector xpath="SolidMechanics_LagrangianFEM" />
					<xsd:field xpath="@name" />
				</xsd:unique>
				<xsd:unique name="SolversSolidMechanics_MPMUniqueName">
					<xsd:selector xpath="SolidMechanics_MPM" />
					<xsd:field xpath="@name" />
				</xsd:unique>
				<xsd:unique name="SolversSurfaceGeneratorUniqueName">
					<xsd:selector xpath="SurfaceGenerator" />
					<xsd:field xpath="@name" />
				</xsd:unique>
			</xsd:element>
			<xsd:element name="Tasks" type="TasksType" maxOccurs="1">
				<xsd:unique name="TasksCellToCellDataCollectionUniqueName">
					<xsd:selector xpath="CellToCellDataCollection" />
					<xsd:field xpath="@name" />
				</xsd:unique>
				<xsd:unique name="TasksCompositionalMultiphaseReservoirPoromechanicsInitializationUniqueName">
					<xsd:selector xpath="CompositionalMultiphaseReservoirPoromechanicsInitialization" />
					<xsd:field xpath="@name" />
				</xsd:unique>
				<xsd:unique name="TasksCompositionalMultiphaseStatisticsUniqueName">
					<xsd:selector xpath="CompositionalMultiphaseStatistics" />
					<xsd:field xpath="@name" />
				</xsd:unique>
				<xsd:unique name="TasksHydrofractureInitializationUniqueName">
					<xsd:selector xpath="HydrofractureInitialization" />
					<xsd:field xpath="@name" />
				</xsd:unique>
				<xsd:unique name="TasksMultiphasePoromechanicsInitializationUniqueName">
					<xsd:selector xpath="MultiphasePoromechanicsInitialization" />
					<xsd:field xpath="@name" />
				</xsd:unique>
				<xsd:unique name="TasksPVTDriverUniqueName">
					<xsd:selector xpath="PVTDriver" />
					<xsd:field xpath="@name" />
				</xsd:unique>
				<xsd:unique name="TasksPackCollectionUniqueName">
					<xsd:selector xpath="PackCollection" />
					<xsd:field xpath="@name" />
				</xsd:unique>
				<xsd:unique name="TasksReactiveFluidDriverUniqueName">
					<xsd:selector xpath="ReactiveFluidDriver" />
					<xsd:field xpath="@name" />
				</xsd:unique>
				<xsd:unique name="TasksRelpermDriverUniqueName">
					<xsd:selector xpath="RelpermDriver" />
					<xsd:field xpath="@name" />
				</xsd:unique>
				<xsd:unique name="TasksSinglePhasePoromechanicsConformingFracturesInitializationUniqueName">
					<xsd:selector xpath="SinglePhasePoromechanicsConformingFracturesInitialization" />
					<xsd:field xpath="@name" />
				</xsd:unique>
				<xsd:unique name="TasksSinglePhasePoromechanicsEmbeddedFracturesInitializationUniqueName">
					<xsd:selector xpath="SinglePhasePoromechanicsEmbeddedFracturesInitialization" />
					<xsd:field xpath="@name" />
				</xsd:unique>
				<xsd:unique name="TasksSinglePhasePoromechanicsInitializationUniqueName">
					<xsd:selector xpath="SinglePhasePoromechanicsInitialization" />
					<xsd:field xpath="@name" />
				</xsd:unique>
				<xsd:unique name="TasksSinglePhaseReservoirPoromechanicsConformingFracturesInitializationUniqueName">
					<xsd:selector xpath="SinglePhaseReservoirPoromechanicsConformingFracturesInitialization" />
					<xsd:field xpath="@name" />
				</xsd:unique>
				<xsd:unique name="TasksSinglePhaseReservoirPoromechanicsInitializationUniqueName">
					<xsd:selector xpath="SinglePhaseReservoirPoromechanicsInitialization" />
					<xsd:field xpath="@name" />
				</xsd:unique>
				<xsd:unique name="TasksSinglePhaseStatisticsUniqueName">
					<xsd:selector xpath="SinglePhaseStatistics" />
					<xsd:field xpath="@name" />
				</xsd:unique>
				<xsd:unique name="TasksSolidMechanicsStateResetUniqueName">
					<xsd:selector xpath="SolidMechanicsStateReset" />
					<xsd:field xpath="@name" />
				</xsd:unique>
				<xsd:unique name="TasksSolidMechanicsStatisticsUniqueName">
					<xsd:selector xpath="SolidMechanicsStatistics" />
					<xsd:field xpath="@name" />
				</xsd:unique>
				<xsd:unique name="TasksSourceFluxStatisticsUniqueName">
					<xsd:selector xpath="SourceFluxStatistics" />
					<xsd:field xpath="@name" />
				</xsd:unique>
				<xsd:unique name="TasksTriaxialDriverUniqueName">
					<xsd:selector xpath="TriaxialDriver" />
					<xsd:field xpath="@name" />
				</xsd:unique>
			</xsd:element>
			<xsd:element name="Constitutive" type="ConstitutiveType" maxOccurs="1">
				<xsd:unique name="domainConstitutiveBiotPorosityUniqueName">
					<xsd:selector xpath="BiotPorosity" />
					<xsd:field xpath="@name" />
				</xsd:unique>
				<xsd:unique name="domainConstitutiveBlackOilFluidUniqueName">
					<xsd:selector xpath="BlackOilFluid" />
					<xsd:field xpath="@name" />
				</xsd:unique>
				<xsd:unique name="domainConstitutiveBrooksCoreyBakerRelativePermeabilityUniqueName">
					<xsd:selector xpath="BrooksCoreyBakerRelativePermeability" />
					<xsd:field xpath="@name" />
				</xsd:unique>
				<xsd:unique name="domainConstitutiveBrooksCoreyCapillaryPressureUniqueName">
					<xsd:selector xpath="BrooksCoreyCapillaryPressure" />
					<xsd:field xpath="@name" />
				</xsd:unique>
				<xsd:unique name="domainConstitutiveBrooksCoreyRelativePermeabilityUniqueName">
					<xsd:selector xpath="BrooksCoreyRelativePermeability" />
					<xsd:field xpath="@name" />
				</xsd:unique>
				<xsd:unique name="domainConstitutiveBrooksCoreyStone2RelativePermeabilityUniqueName">
					<xsd:selector xpath="BrooksCoreyStone2RelativePermeability" />
					<xsd:field xpath="@name" />
				</xsd:unique>
				<xsd:unique name="domainConstitutiveCO2BrineEzrokhiFluidUniqueName">
					<xsd:selector xpath="CO2BrineEzrokhiFluid" />
					<xsd:field xpath="@name" />
				</xsd:unique>
				<xsd:unique name="domainConstitutiveCO2BrineEzrokhiThermalFluidUniqueName">
					<xsd:selector xpath="CO2BrineEzrokhiThermalFluid" />
					<xsd:field xpath="@name" />
				</xsd:unique>
				<xsd:unique name="domainConstitutiveCO2BrinePhillipsFluidUniqueName">
					<xsd:selector xpath="CO2BrinePhillipsFluid" />
					<xsd:field xpath="@name" />
				</xsd:unique>
				<xsd:unique name="domainConstitutiveCO2BrinePhillipsThermalFluidUniqueName">
					<xsd:selector xpath="CO2BrinePhillipsThermalFluid" />
					<xsd:field xpath="@name" />
				</xsd:unique>
				<xsd:unique name="domainConstitutiveCarmanKozenyPermeabilityUniqueName">
					<xsd:selector xpath="CarmanKozenyPermeability" />
					<xsd:field xpath="@name" />
				</xsd:unique>
				<xsd:unique name="domainConstitutiveCeramicDamageUniqueName">
					<xsd:selector xpath="CeramicDamage" />
					<xsd:field xpath="@name" />
				</xsd:unique>
				<xsd:unique name="domainConstitutiveCompositionalMultiphaseFluidUniqueName">
					<xsd:selector xpath="CompositionalMultiphaseFluid" />
					<xsd:field xpath="@name" />
				</xsd:unique>
				<xsd:unique name="domainConstitutiveCompositionalThreePhaseFluidLohrenzBrayClarkUniqueName">
					<xsd:selector xpath="CompositionalThreePhaseFluidLohrenzBrayClark" />
					<xsd:field xpath="@name" />
				</xsd:unique>
				<xsd:unique name="domainConstitutiveCompositionalTwoPhaseFluidUniqueName">
					<xsd:selector xpath="CompositionalTwoPhaseFluid" />
					<xsd:field xpath="@name" />
				</xsd:unique>
				<xsd:unique name="domainConstitutiveCompositionalTwoPhaseFluidLohrenzBrayClarkUniqueName">
					<xsd:selector xpath="CompositionalTwoPhaseFluidLohrenzBrayClark" />
					<xsd:field xpath="@name" />
				</xsd:unique>
				<xsd:unique name="domainConstitutiveCompressibleSinglePhaseFluidUniqueName">
					<xsd:selector xpath="CompressibleSinglePhaseFluid" />
					<xsd:field xpath="@name" />
				</xsd:unique>
				<xsd:unique name="domainConstitutiveCompressibleSolidCarmanKozenyPermeabilityUniqueName">
					<xsd:selector xpath="CompressibleSolidCarmanKozenyPermeability" />
					<xsd:field xpath="@name" />
				</xsd:unique>
				<xsd:unique name="domainConstitutiveCompressibleSolidConstantPermeabilityUniqueName">
					<xsd:selector xpath="CompressibleSolidConstantPermeability" />
					<xsd:field xpath="@name" />
				</xsd:unique>
				<xsd:unique name="domainConstitutiveCompressibleSolidExponentialDecayPermeabilityUniqueName">
					<xsd:selector xpath="CompressibleSolidExponentialDecayPermeability" />
					<xsd:field xpath="@name" />
				</xsd:unique>
				<xsd:unique name="domainConstitutiveCompressibleSolidParallelPlatesPermeabilityUniqueName">
					<xsd:selector xpath="CompressibleSolidParallelPlatesPermeability" />
					<xsd:field xpath="@name" />
				</xsd:unique>
				<xsd:unique name="domainConstitutiveCompressibleSolidPressurePermeabilityUniqueName">
					<xsd:selector xpath="CompressibleSolidPressurePermeability" />
					<xsd:field xpath="@name" />
				</xsd:unique>
				<xsd:unique name="domainConstitutiveCompressibleSolidSlipDependentPermeabilityUniqueName">
					<xsd:selector xpath="CompressibleSolidSlipDependentPermeability" />
					<xsd:field xpath="@name" />
				</xsd:unique>
				<xsd:unique name="domainConstitutiveCompressibleSolidWillisRichardsPermeabilityUniqueName">
					<xsd:selector xpath="CompressibleSolidWillisRichardsPermeability" />
					<xsd:field xpath="@name" />
				</xsd:unique>
				<xsd:unique name="domainConstitutiveConstantDiffusionUniqueName">
					<xsd:selector xpath="ConstantDiffusion" />
					<xsd:field xpath="@name" />
				</xsd:unique>
				<xsd:unique name="domainConstitutiveConstantPermeabilityUniqueName">
					<xsd:selector xpath="ConstantPermeability" />
					<xsd:field xpath="@name" />
				</xsd:unique>
				<xsd:unique name="domainConstitutiveCoulombUniqueName">
					<xsd:selector xpath="Coulomb" />
					<xsd:field xpath="@name" />
				</xsd:unique>
				<xsd:unique name="domainConstitutiveDamageElasticIsotropicUniqueName">
					<xsd:selector xpath="DamageElasticIsotropic" />
					<xsd:field xpath="@name" />
				</xsd:unique>
				<xsd:unique name="domainConstitutiveDamageSpectralElasticIsotropicUniqueName">
					<xsd:selector xpath="DamageSpectralElasticIsotropic" />
					<xsd:field xpath="@name" />
				</xsd:unique>
				<xsd:unique name="domainConstitutiveDamageVolDevElasticIsotropicUniqueName">
					<xsd:selector xpath="DamageVolDevElasticIsotropic" />
					<xsd:field xpath="@name" />
				</xsd:unique>
				<xsd:unique name="domainConstitutiveDeadOilFluidUniqueName">
					<xsd:selector xpath="DeadOilFluid" />
					<xsd:field xpath="@name" />
				</xsd:unique>
				<xsd:unique name="domainConstitutiveDelftEggUniqueName">
					<xsd:selector xpath="DelftEgg" />
					<xsd:field xpath="@name" />
				</xsd:unique>
				<xsd:unique name="domainConstitutiveDruckerPragerUniqueName">
					<xsd:selector xpath="DruckerPrager" />
					<xsd:field xpath="@name" />
				</xsd:unique>
				<xsd:unique name="domainConstitutiveElasticIsotropicUniqueName">
					<xsd:selector xpath="ElasticIsotropic" />
					<xsd:field xpath="@name" />
				</xsd:unique>
				<xsd:unique name="domainConstitutiveElasticIsotropicPressureDependentUniqueName">
					<xsd:selector xpath="ElasticIsotropicPressureDependent" />
					<xsd:field xpath="@name" />
				</xsd:unique>
				<xsd:unique name="domainConstitutiveElasticOrthotropicUniqueName">
					<xsd:selector xpath="ElasticOrthotropic" />
					<xsd:field xpath="@name" />
				</xsd:unique>
				<xsd:unique name="domainConstitutiveElasticTransverseIsotropicUniqueName">
					<xsd:selector xpath="ElasticTransverseIsotropic" />
					<xsd:field xpath="@name" />
				</xsd:unique>
				<xsd:unique name="domainConstitutiveExponentialDecayPermeabilityUniqueName">
					<xsd:selector xpath="ExponentialDecayPermeability" />
					<xsd:field xpath="@name" />
				</xsd:unique>
				<xsd:unique name="domainConstitutiveExtendedDruckerPragerUniqueName">
					<xsd:selector xpath="ExtendedDruckerPrager" />
					<xsd:field xpath="@name" />
				</xsd:unique>
				<xsd:unique name="domainConstitutiveFrictionlessContactUniqueName">
					<xsd:selector xpath="FrictionlessContact" />
					<xsd:field xpath="@name" />
				</xsd:unique>
				<xsd:unique name="domainConstitutiveHydraulicApertureTableUniqueName">
					<xsd:selector xpath="HydraulicApertureTable" />
					<xsd:field xpath="@name" />
				</xsd:unique>
				<xsd:unique name="domainConstitutiveJFunctionCapillaryPressureUniqueName">
					<xsd:selector xpath="JFunctionCapillaryPressure" />
					<xsd:field xpath="@name" />
				</xsd:unique>
				<xsd:unique name="domainConstitutiveLinearIsotropicDispersionUniqueName">
					<xsd:selector xpath="LinearIsotropicDispersion" />
					<xsd:field xpath="@name" />
				</xsd:unique>
				<xsd:unique name="domainConstitutiveModifiedCamClayUniqueName">
					<xsd:selector xpath="ModifiedCamClay" />
					<xsd:field xpath="@name" />
				</xsd:unique>
				<xsd:unique name="domainConstitutiveMultiPhaseConstantThermalConductivityUniqueName">
					<xsd:selector xpath="MultiPhaseConstantThermalConductivity" />
					<xsd:field xpath="@name" />
				</xsd:unique>
				<xsd:unique name="domainConstitutiveMultiPhaseVolumeWeightedThermalConductivityUniqueName">
					<xsd:selector xpath="MultiPhaseVolumeWeightedThermalConductivity" />
					<xsd:field xpath="@name" />
				</xsd:unique>
				<xsd:unique name="domainConstitutiveNullModelUniqueName">
					<xsd:selector xpath="NullModel" />
					<xsd:field xpath="@name" />
				</xsd:unique>
				<xsd:unique name="domainConstitutiveParallelPlatesPermeabilityUniqueName">
					<xsd:selector xpath="ParallelPlatesPermeability" />
					<xsd:field xpath="@name" />
				</xsd:unique>
				<xsd:unique name="domainConstitutiveParticleFluidUniqueName">
					<xsd:selector xpath="ParticleFluid" />
					<xsd:field xpath="@name" />
				</xsd:unique>
				<xsd:unique name="domainConstitutivePerfectlyPlasticUniqueName">
					<xsd:selector xpath="PerfectlyPlastic" />
					<xsd:field xpath="@name" />
				</xsd:unique>
				<xsd:unique name="domainConstitutivePorousDamageElasticIsotropicUniqueName">
					<xsd:selector xpath="PorousDamageElasticIsotropic" />
					<xsd:field xpath="@name" />
				</xsd:unique>
				<xsd:unique name="domainConstitutivePorousDamageSpectralElasticIsotropicUniqueName">
					<xsd:selector xpath="PorousDamageSpectralElasticIsotropic" />
					<xsd:field xpath="@name" />
				</xsd:unique>
				<xsd:unique name="domainConstitutivePorousDamageVolDevElasticIsotropicUniqueName">
					<xsd:selector xpath="PorousDamageVolDevElasticIsotropic" />
					<xsd:field xpath="@name" />
				</xsd:unique>
				<xsd:unique name="domainConstitutivePorousDelftEggUniqueName">
					<xsd:selector xpath="PorousDelftEgg" />
					<xsd:field xpath="@name" />
				</xsd:unique>
				<xsd:unique name="domainConstitutivePorousDruckerPragerUniqueName">
					<xsd:selector xpath="PorousDruckerPrager" />
					<xsd:field xpath="@name" />
				</xsd:unique>
				<xsd:unique name="domainConstitutivePorousElasticIsotropicUniqueName">
					<xsd:selector xpath="PorousElasticIsotropic" />
					<xsd:field xpath="@name" />
				</xsd:unique>
				<xsd:unique name="domainConstitutivePorousElasticOrthotropicUniqueName">
					<xsd:selector xpath="PorousElasticOrthotropic" />
					<xsd:field xpath="@name" />
				</xsd:unique>
				<xsd:unique name="domainConstitutivePorousElasticTransverseIsotropicUniqueName">
					<xsd:selector xpath="PorousElasticTransverseIsotropic" />
					<xsd:field xpath="@name" />
				</xsd:unique>
				<xsd:unique name="domainConstitutivePorousExtendedDruckerPragerUniqueName">
					<xsd:selector xpath="PorousExtendedDruckerPrager" />
					<xsd:field xpath="@name" />
				</xsd:unique>
				<xsd:unique name="domainConstitutivePorousModifiedCamClayUniqueName">
					<xsd:selector xpath="PorousModifiedCamClay" />
					<xsd:field xpath="@name" />
				</xsd:unique>
				<xsd:unique name="domainConstitutivePorousViscoDruckerPragerUniqueName">
					<xsd:selector xpath="PorousViscoDruckerPrager" />
					<xsd:field xpath="@name" />
				</xsd:unique>
				<xsd:unique name="domainConstitutivePorousViscoExtendedDruckerPragerUniqueName">
					<xsd:selector xpath="PorousViscoExtendedDruckerPrager" />
					<xsd:field xpath="@name" />
				</xsd:unique>
				<xsd:unique name="domainConstitutivePorousViscoModifiedCamClayUniqueName">
					<xsd:selector xpath="PorousViscoModifiedCamClay" />
					<xsd:field xpath="@name" />
				</xsd:unique>
				<xsd:unique name="domainConstitutivePressurePermeabilityUniqueName">
					<xsd:selector xpath="PressurePermeability" />
					<xsd:field xpath="@name" />
				</xsd:unique>
				<xsd:unique name="domainConstitutivePressurePorosityUniqueName">
					<xsd:selector xpath="PressurePorosity" />
					<xsd:field xpath="@name" />
				</xsd:unique>
				<xsd:unique name="domainConstitutiveProppantPermeabilityUniqueName">
					<xsd:selector xpath="ProppantPermeability" />
					<xsd:field xpath="@name" />
				</xsd:unique>
				<xsd:unique name="domainConstitutiveProppantPorosityUniqueName">
					<xsd:selector xpath="ProppantPorosity" />
					<xsd:field xpath="@name" />
				</xsd:unique>
				<xsd:unique name="domainConstitutiveProppantSlurryFluidUniqueName">
					<xsd:selector xpath="ProppantSlurryFluid" />
					<xsd:field xpath="@name" />
				</xsd:unique>
				<xsd:unique name="domainConstitutiveProppantSolidProppantPermeabilityUniqueName">
					<xsd:selector xpath="ProppantSolidProppantPermeability" />
					<xsd:field xpath="@name" />
				</xsd:unique>
				<xsd:unique name="domainConstitutiveRateAndStateFrictionUniqueName">
					<xsd:selector xpath="RateAndStateFriction" />
					<xsd:field xpath="@name" />
				</xsd:unique>
				<xsd:unique name="domainConstitutiveReactiveBrineUniqueName">
					<xsd:selector xpath="ReactiveBrine" />
					<xsd:field xpath="@name" />
				</xsd:unique>
				<xsd:unique name="domainConstitutiveReactiveBrineThermalUniqueName">
					<xsd:selector xpath="ReactiveBrineThermal" />
					<xsd:field xpath="@name" />
				</xsd:unique>
				<xsd:unique name="domainConstitutiveSinglePhaseThermalConductivityUniqueName">
					<xsd:selector xpath="SinglePhaseThermalConductivity" />
					<xsd:field xpath="@name" />
				</xsd:unique>
				<xsd:unique name="domainConstitutiveSlipDependentPermeabilityUniqueName">
					<xsd:selector xpath="SlipDependentPermeability" />
					<xsd:field xpath="@name" />
				</xsd:unique>
				<xsd:unique name="domainConstitutiveSolidInternalEnergyUniqueName">
					<xsd:selector xpath="SolidInternalEnergy" />
					<xsd:field xpath="@name" />
				</xsd:unique>
				<xsd:unique name="domainConstitutiveTableCapillaryPressureUniqueName">
					<xsd:selector xpath="TableCapillaryPressure" />
					<xsd:field xpath="@name" />
				</xsd:unique>
				<xsd:unique name="domainConstitutiveTableRelativePermeabilityUniqueName">
					<xsd:selector xpath="TableRelativePermeability" />
					<xsd:field xpath="@name" />
				</xsd:unique>
				<xsd:unique name="domainConstitutiveTableRelativePermeabilityHysteresisUniqueName">
					<xsd:selector xpath="TableRelativePermeabilityHysteresis" />
					<xsd:field xpath="@name" />
				</xsd:unique>
				<xsd:unique name="domainConstitutiveThermalCompressibleSinglePhaseFluidUniqueName">
					<xsd:selector xpath="ThermalCompressibleSinglePhaseFluid" />
					<xsd:field xpath="@name" />
				</xsd:unique>
				<xsd:unique name="domainConstitutiveVanGenuchtenBakerRelativePermeabilityUniqueName">
					<xsd:selector xpath="VanGenuchtenBakerRelativePermeability" />
					<xsd:field xpath="@name" />
				</xsd:unique>
				<xsd:unique name="domainConstitutiveVanGenuchtenCapillaryPressureUniqueName">
					<xsd:selector xpath="VanGenuchtenCapillaryPressure" />
					<xsd:field xpath="@name" />
				</xsd:unique>
				<xsd:unique name="domainConstitutiveVanGenuchtenStone2RelativePermeabilityUniqueName">
					<xsd:selector xpath="VanGenuchtenStone2RelativePermeability" />
					<xsd:field xpath="@name" />
				</xsd:unique>
				<xsd:unique name="domainConstitutiveViscoDruckerPragerUniqueName">
					<xsd:selector xpath="ViscoDruckerPrager" />
					<xsd:field xpath="@name" />
				</xsd:unique>
				<xsd:unique name="domainConstitutiveViscoExtendedDruckerPragerUniqueName">
					<xsd:selector xpath="ViscoExtendedDruckerPrager" />
					<xsd:field xpath="@name" />
				</xsd:unique>
				<xsd:unique name="domainConstitutiveViscoModifiedCamClayUniqueName">
					<xsd:selector xpath="ViscoModifiedCamClay" />
					<xsd:field xpath="@name" />
				</xsd:unique>
				<xsd:unique name="domainConstitutiveWillisRichardsPermeabilityUniqueName">
					<xsd:selector xpath="WillisRichardsPermeability" />
					<xsd:field xpath="@name" />
				</xsd:unique>
			</xsd:element>
			<xsd:element name="ElementRegions" type="ElementRegionsType" maxOccurs="1" />
			<xsd:element name="ParticleRegions" type="ParticleRegionsType" maxOccurs="1" />
			<xsd:element name="Included" type="IncludedType" maxOccurs="1">
				<xsd:unique name="IncludedFileUniqueName">
					<xsd:selector xpath="File" />
					<xsd:field xpath="@name" />
				</xsd:unique>
			</xsd:element>
			<xsd:element name="Parameters" type="ParametersType" maxOccurs="1">
				<xsd:unique name="ParametersParameterUniqueName">
					<xsd:selector xpath="Parameter" />
					<xsd:field xpath="@name" />
				</xsd:unique>
			</xsd:element>
			<xsd:element name="Benchmarks" type="BenchmarksType" maxOccurs="1" />
		</xsd:choice>
	</xsd:complexType>
	<xsd:complexType name="EventsType">
		<xsd:choice minOccurs="0" maxOccurs="unbounded">
			<xsd:element name="HaltEvent" type="HaltEventType">
				<xsd:unique name="EventsHaltEventHaltEventUniqueName">
					<xsd:selector xpath="HaltEvent" />
					<xsd:field xpath="@name" />
				</xsd:unique>
				<xsd:unique name="EventsHaltEventPeriodicEventUniqueName">
					<xsd:selector xpath="PeriodicEvent" />
					<xsd:field xpath="@name" />
				</xsd:unique>
				<xsd:unique name="EventsHaltEventSoloEventUniqueName">
					<xsd:selector xpath="SoloEvent" />
					<xsd:field xpath="@name" />
				</xsd:unique>
			</xsd:element>
			<xsd:element name="PeriodicEvent" type="PeriodicEventType">
				<xsd:unique name="EventsPeriodicEventHaltEventUniqueName">
					<xsd:selector xpath="HaltEvent" />
					<xsd:field xpath="@name" />
				</xsd:unique>
				<xsd:unique name="EventsPeriodicEventPeriodicEventUniqueName">
					<xsd:selector xpath="PeriodicEvent" />
					<xsd:field xpath="@name" />
				</xsd:unique>
				<xsd:unique name="EventsPeriodicEventSoloEventUniqueName">
					<xsd:selector xpath="SoloEvent" />
					<xsd:field xpath="@name" />
				</xsd:unique>
			</xsd:element>
			<xsd:element name="SoloEvent" type="SoloEventType">
				<xsd:unique name="EventsSoloEventHaltEventUniqueName">
					<xsd:selector xpath="HaltEvent" />
					<xsd:field xpath="@name" />
				</xsd:unique>
				<xsd:unique name="EventsSoloEventPeriodicEventUniqueName">
					<xsd:selector xpath="PeriodicEvent" />
					<xsd:field xpath="@name" />
				</xsd:unique>
				<xsd:unique name="EventsSoloEventSoloEventUniqueName">
					<xsd:selector xpath="SoloEvent" />
					<xsd:field xpath="@name" />
				</xsd:unique>
			</xsd:element>
		</xsd:choice>
		<!--logLevel => Log level-->
		<xsd:attribute name="logLevel" type="integer" default="0" />
		<!--maxCycle => Maximum simulation cycle for the global event loop. Disabled by default.-->
		<xsd:attribute name="maxCycle" type="integer" default="2147483647" />
		<!--maxTime => Maximum simulation time for the global event loop. Disabled by default.-->
		<xsd:attribute name="maxTime" type="real64" default="3.1557e+11" />
		<!--minTime => Start simulation time for the global event loop.-->
		<xsd:attribute name="minTime" type="real64" default="0" />
		<!--timeOutputFormat => Format of the time in the GEOS log.-->
		<xsd:attribute name="timeOutputFormat" type="geos_EventManager_TimeOutputFormat" default="seconds" />
	</xsd:complexType>
	<xsd:complexType name="HaltEventType">
		<xsd:choice minOccurs="0" maxOccurs="unbounded">
			<xsd:element name="HaltEvent" type="HaltEventType" />
			<xsd:element name="PeriodicEvent" type="PeriodicEventType" />
			<xsd:element name="SoloEvent" type="SoloEventType" />
		</xsd:choice>
		<!--beginTime => Start time of this event.-->
		<xsd:attribute name="beginTime" type="real64" default="0" />
		<!--endTime => End time of this event.-->
		<xsd:attribute name="endTime" type="real64" default="1e+100" />
		<!--finalDtStretch => Allow the final dt request for this event to grow by this percentage to match the endTime exactly.-->
		<xsd:attribute name="finalDtStretch" type="real64" default="0.001" />
		<!--forceDt => While active, this event will request this timestep value (ignoring any children/targets requests).-->
		<xsd:attribute name="forceDt" type="real64" default="-1" />
		<!--logLevel => Log level-->
		<xsd:attribute name="logLevel" type="integer" default="0" />
		<!--maxEventDt => While active, this event will request a timestep <= this value (depending upon any child/target requests).-->
		<xsd:attribute name="maxEventDt" type="real64" default="-1" />
		<!--maxRuntime => The maximum allowable runtime for the job.-->
		<xsd:attribute name="maxRuntime" type="real64" use="required" />
		<!--target => Name of the object to be executed when the event criteria are met.-->
		<xsd:attribute name="target" type="groupNameRef" default="" />
		<!--targetExactStartStop => If this option is set, the event will reduce its timestep requests to match any specified beginTime/endTimes exactly.-->
		<xsd:attribute name="targetExactStartStop" type="integer" default="1" />
		<!--name => A name is required for any non-unique nodes-->
		<xsd:attribute name="name" type="groupName" use="required" />
	</xsd:complexType>
	<xsd:complexType name="PeriodicEventType">
		<xsd:choice minOccurs="0" maxOccurs="unbounded">
			<xsd:element name="HaltEvent" type="HaltEventType" />
			<xsd:element name="PeriodicEvent" type="PeriodicEventType" />
			<xsd:element name="SoloEvent" type="SoloEventType" />
		</xsd:choice>
		<!--beginTime => Start time of this event.-->
		<xsd:attribute name="beginTime" type="real64" default="0" />
		<!--cycleFrequency => Event application frequency (cycle, default)-->
		<xsd:attribute name="cycleFrequency" type="integer" default="1" />
		<!--endTime => End time of this event.-->
		<xsd:attribute name="endTime" type="real64" default="1e+100" />
		<!--finalDtStretch => Allow the final dt request for this event to grow by this percentage to match the endTime exactly.-->
		<xsd:attribute name="finalDtStretch" type="real64" default="0.001" />
		<!--forceDt => While active, this event will request this timestep value (ignoring any children/targets requests).-->
		<xsd:attribute name="forceDt" type="real64" default="-1" />
		<!--function => Name of an optional function to evaluate when the time/cycle criteria are met.If the result is greater than the specified eventThreshold, the function will continue to execute.-->
		<xsd:attribute name="function" type="groupNameRef" default="" />
		<!--logLevel => Log level-->
		<xsd:attribute name="logLevel" type="integer" default="0" />
		<!--maxEventDt => While active, this event will request a timestep <= this value (depending upon any child/target requests).-->
		<xsd:attribute name="maxEventDt" type="real64" default="-1" />
		<!--object => If the optional function requires an object as an input, specify its path here.-->
		<xsd:attribute name="object" type="groupNameRef" default="" />
		<!--set => If the optional function is applied to an object, specify the setname to evaluate (default = everything).-->
		<xsd:attribute name="set" type="groupNameRef" default="" />
		<!--stat => If the optional function is applied to an object, specify the statistic to compare to the eventThreshold.The current options include: min, avg, and max.-->
		<xsd:attribute name="stat" type="integer" default="0" />
		<!--target => Name of the object to be executed when the event criteria are met.-->
		<xsd:attribute name="target" type="groupNameRef" default="" />
		<!--targetExactStartStop => If this option is set, the event will reduce its timestep requests to match any specified beginTime/endTimes exactly.-->
		<xsd:attribute name="targetExactStartStop" type="integer" default="1" />
		<!--targetExactTimestep => If this option is set, the event will reduce its timestep requests to match the specified timeFrequency perfectly: dt_request = min(dt_request, t_last + time_frequency - time)).-->
		<xsd:attribute name="targetExactTimestep" type="integer" default="1" />
		<!--threshold => If the optional function is used, the event will execute if the value returned by the function exceeds this threshold.-->
		<xsd:attribute name="threshold" type="real64" default="0" />
		<!--timeFrequency => Event application frequency (time).  Note: if this value is specified, it will override any cycle-based behavior.-->
		<xsd:attribute name="timeFrequency" type="real64" default="-1" />
		<!--name => A name is required for any non-unique nodes-->
		<xsd:attribute name="name" type="groupName" use="required" />
	</xsd:complexType>
	<xsd:complexType name="SoloEventType">
		<xsd:choice minOccurs="0" maxOccurs="unbounded">
			<xsd:element name="HaltEvent" type="HaltEventType" />
			<xsd:element name="PeriodicEvent" type="PeriodicEventType" />
			<xsd:element name="SoloEvent" type="SoloEventType" />
		</xsd:choice>
		<!--beginTime => Start time of this event.-->
		<xsd:attribute name="beginTime" type="real64" default="0" />
		<!--endTime => End time of this event.-->
		<xsd:attribute name="endTime" type="real64" default="1e+100" />
		<!--finalDtStretch => Allow the final dt request for this event to grow by this percentage to match the endTime exactly.-->
		<xsd:attribute name="finalDtStretch" type="real64" default="0.001" />
		<!--forceDt => While active, this event will request this timestep value (ignoring any children/targets requests).-->
		<xsd:attribute name="forceDt" type="real64" default="-1" />
		<!--logLevel => Log level-->
		<xsd:attribute name="logLevel" type="integer" default="0" />
		<!--maxEventDt => While active, this event will request a timestep <= this value (depending upon any child/target requests).-->
		<xsd:attribute name="maxEventDt" type="real64" default="-1" />
		<!--target => Name of the object to be executed when the event criteria are met.-->
		<xsd:attribute name="target" type="groupNameRef" default="" />
		<!--targetCycle => Targeted cycle to execute the event.-->
		<xsd:attribute name="targetCycle" type="integer" default="-1" />
		<!--targetExactStartStop => If this option is set, the event will reduce its timestep requests to match any specified beginTime/endTimes exactly.-->
		<xsd:attribute name="targetExactStartStop" type="integer" default="1" />
		<!--targetExactTimestep => If this option is set, the event will reduce its timestep requests to match the specified execution time exactly: dt_request = min(dt_request, t_target - time)).-->
		<xsd:attribute name="targetExactTimestep" type="integer" default="1" />
		<!--targetTime => Targeted time to execute the event.-->
		<xsd:attribute name="targetTime" type="real64" default="-1" />
		<!--name => A name is required for any non-unique nodes-->
		<xsd:attribute name="name" type="groupName" use="required" />
	</xsd:complexType>
	<xsd:simpleType name="geos_EventManager_TimeOutputFormat">
		<xsd:restriction base="xsd:string">
			<xsd:pattern value=".*[\[\]`$].*|seconds|minutes|hours|days|years|full" />
		</xsd:restriction>
	</xsd:simpleType>
	<xsd:complexType name="ExternalDataSourceType">
		<xsd:choice minOccurs="0" maxOccurs="unbounded">
			<xsd:element name="VTKHierarchicalDataSource" type="VTKHierarchicalDataSourceType">
				<xsd:unique name="ExternalDataSourceVTKHierarchicalDataSourceVTKHierarchicalDataSourceUniqueName">
					<xsd:selector xpath="VTKHierarchicalDataSource" />
					<xsd:field xpath="@name" />
				</xsd:unique>
			</xsd:element>
		</xsd:choice>
	</xsd:complexType>
	<xsd:complexType name="VTKHierarchicalDataSourceType">
		<xsd:choice minOccurs="0" maxOccurs="unbounded">
			<xsd:element name="VTKHierarchicalDataSource" type="VTKHierarchicalDataSourceType" />
		</xsd:choice>
		<!--file => Path to the mesh file-->
		<xsd:attribute name="file" type="groupNameRef" use="required" />
		<!--name => A name is required for any non-unique nodes-->
		<xsd:attribute name="name" type="groupName" use="required" />
	</xsd:complexType>
	<xsd:complexType name="FieldSpecificationsType">
		<xsd:choice minOccurs="0" maxOccurs="unbounded">
			<xsd:element name="Aquifer" type="AquiferType" />
			<xsd:element name="Dirichlet" type="DirichletType" />
			<xsd:element name="FieldSpecification" type="FieldSpecificationType" />
			<xsd:element name="HydrostaticEquilibrium" type="HydrostaticEquilibriumType" />
			<xsd:element name="PML" type="PMLType" />
			<xsd:element name="SourceFlux" type="SourceFluxType" />
			<xsd:element name="Traction" type="TractionType" />
		</xsd:choice>
	</xsd:complexType>
	<xsd:complexType name="AquiferType">
		<!--allowAllPhasesIntoAquifer => Flag to allow all phases to flow into the aquifer. 
This flag only matters for the configuration in which flow is from reservoir to aquifer. 
    - If the flag is equal to 1, then all phases, including non-aqueous phases, are allowed to flow into the aquifer. 
     - If the flag is equal to 0, then only the water phase is allowed to flow into the aquifer. 
If you are in a configuration in which flow is from reservoir to aquifer and you expect non-aqueous phases to saturate the reservoir cells next to the aquifer, set this flag to 1. 
This keyword is ignored for single-phase flow simulations-->
		<xsd:attribute name="allowAllPhasesIntoAquifer" type="integer" default="0" />
		<!--aquiferAngle => Angle subtended by the aquifer boundary from the center of the reservoir [degress]-->
		<xsd:attribute name="aquiferAngle" type="real64" use="required" />
		<!--aquiferElevation => Aquifer elevation (positive going upward) [m]-->
		<xsd:attribute name="aquiferElevation" type="real64" use="required" />
		<!--aquiferInitialPressure => Aquifer initial pressure [Pa]-->
		<xsd:attribute name="aquiferInitialPressure" type="real64" use="required" />
		<!--aquiferInnerRadius => Aquifer inner radius [m]-->
		<xsd:attribute name="aquiferInnerRadius" type="real64" use="required" />
		<!--aquiferPermeability => Aquifer permeability [m^2]-->
		<xsd:attribute name="aquiferPermeability" type="real64" use="required" />
		<!--aquiferPorosity => Aquifer porosity-->
		<xsd:attribute name="aquiferPorosity" type="real64" use="required" />
		<!--aquiferThickness => Aquifer thickness [m]-->
		<xsd:attribute name="aquiferThickness" type="real64" use="required" />
		<!--aquiferTotalCompressibility => Aquifer total compressibility (rock and fluid) [Pa^-1]-->
		<xsd:attribute name="aquiferTotalCompressibility" type="real64" use="required" />
		<!--aquiferWaterDensity => Aquifer water density [kg.m^-3]-->
		<xsd:attribute name="aquiferWaterDensity" type="real64" use="required" />
		<!--aquiferWaterPhaseComponentFraction => Aquifer water phase component fraction. This keyword is ignored for single-phase flow simulations.-->
		<xsd:attribute name="aquiferWaterPhaseComponentFraction" type="real64_array" default="{0}" />
		<!--aquiferWaterPhaseComponentNames => Aquifer water phase component names. This keyword is ignored for single-phase flow simulations.-->
		<xsd:attribute name="aquiferWaterPhaseComponentNames" type="string_array" default="{}" />
		<!--aquiferWaterViscosity => Aquifer water viscosity [Pa.s]-->
		<xsd:attribute name="aquiferWaterViscosity" type="real64" use="required" />
		<!--bcApplicationTableName => Name of table that specifies the on/off application of the boundary condition.-->
		<xsd:attribute name="bcApplicationTableName" type="groupNameRef" default="" />
		<!--beginTime => Time at which the boundary condition will start being applied.-->
		<xsd:attribute name="beginTime" type="real64" default="-1e+99" />
		<!--direction => Direction to apply boundary condition to.-->
		<xsd:attribute name="direction" type="R1Tensor" default="{0,0,0}" />
		<!--endTime => Time at which the boundary condition will stop being applied.-->
		<xsd:attribute name="endTime" type="real64" default="1e+99" />
		<!--functionName => Name of function that specifies variation of the boundary condition.-->
		<xsd:attribute name="functionName" type="groupNameRef" default="" />
		<!--initialCondition => Boundary condition is applied as an initial condition.-->
		<xsd:attribute name="initialCondition" type="integer" default="0" />
		<!--logLevel => Log level-->
		<xsd:attribute name="logLevel" type="integer" default="0" />
		<!--pressureInfluenceFunctionName => Name of the table describing the pressure influence function
. If not provided, we use a default pressure influence function-->
		<xsd:attribute name="pressureInfluenceFunctionName" type="groupNameRef" default="" />
		<!--scale => Scale factor for value of the boundary condition.-->
		<xsd:attribute name="scale" type="real64" default="0" />
		<!--setNames => Name of sets that boundary condition is applied to.-->
		<xsd:attribute name="setNames" type="groupNameRef_array" use="required" />
		<!--name => A name is required for any non-unique nodes-->
		<xsd:attribute name="name" type="groupName" use="required" />
	</xsd:complexType>
	<xsd:complexType name="DirichletType">
		<!--bcApplicationTableName => Name of table that specifies the on/off application of the boundary condition.-->
		<xsd:attribute name="bcApplicationTableName" type="groupNameRef" default="" />
		<!--beginTime => Time at which the boundary condition will start being applied.-->
		<xsd:attribute name="beginTime" type="real64" default="-1e+99" />
		<!--component => Component of field (if tensor) to apply boundary condition to.-->
		<xsd:attribute name="component" type="integer" default="-1" />
		<!--direction => Direction to apply boundary condition to.-->
		<xsd:attribute name="direction" type="R1Tensor" default="{0,0,0}" />
		<!--endTime => Time at which the boundary condition will stop being applied.-->
		<xsd:attribute name="endTime" type="real64" default="1e+99" />
		<!--fieldName => Name of field that boundary condition is applied to.-->
		<xsd:attribute name="fieldName" type="groupNameRef" default="" />
		<!--functionName => Name of function that specifies variation of the boundary condition.-->
		<xsd:attribute name="functionName" type="groupNameRef" default="" />
		<!--initialCondition => Boundary condition is applied as an initial condition.-->
		<xsd:attribute name="initialCondition" type="integer" default="0" />
		<!--logLevel => Log level-->
		<xsd:attribute name="logLevel" type="integer" default="0" />
		<!--objectPath => Path to the target field-->
		<xsd:attribute name="objectPath" type="groupNameRef" default="" />
		<!--scale => Scale factor for value of the boundary condition.-->
		<xsd:attribute name="scale" type="real64" default="0" />
		<!--setNames => Name of sets that boundary condition is applied to.-->
		<xsd:attribute name="setNames" type="groupNameRef_array" use="required" />
		<!--name => A name is required for any non-unique nodes-->
		<xsd:attribute name="name" type="groupName" use="required" />
	</xsd:complexType>
	<xsd:complexType name="FieldSpecificationType">
		<!--bcApplicationTableName => Name of table that specifies the on/off application of the boundary condition.-->
		<xsd:attribute name="bcApplicationTableName" type="groupNameRef" default="" />
		<!--beginTime => Time at which the boundary condition will start being applied.-->
		<xsd:attribute name="beginTime" type="real64" default="-1e+99" />
		<!--component => Component of field (if tensor) to apply boundary condition to.-->
		<xsd:attribute name="component" type="integer" default="-1" />
		<!--direction => Direction to apply boundary condition to.-->
		<xsd:attribute name="direction" type="R1Tensor" default="{0,0,0}" />
		<!--endTime => Time at which the boundary condition will stop being applied.-->
		<xsd:attribute name="endTime" type="real64" default="1e+99" />
		<!--fieldName => Name of field that boundary condition is applied to.-->
		<xsd:attribute name="fieldName" type="groupNameRef" default="" />
		<!--functionName => Name of function that specifies variation of the boundary condition.-->
		<xsd:attribute name="functionName" type="groupNameRef" default="" />
		<!--initialCondition => Boundary condition is applied as an initial condition.-->
		<xsd:attribute name="initialCondition" type="integer" default="0" />
		<!--logLevel => Log level-->
		<xsd:attribute name="logLevel" type="integer" default="0" />
		<!--objectPath => Path to the target field-->
		<xsd:attribute name="objectPath" type="groupNameRef" default="" />
		<!--scale => Scale factor for value of the boundary condition.-->
		<xsd:attribute name="scale" type="real64" default="0" />
		<!--setNames => Name of sets that boundary condition is applied to.-->
		<xsd:attribute name="setNames" type="groupNameRef_array" use="required" />
		<!--name => A name is required for any non-unique nodes-->
		<xsd:attribute name="name" type="groupName" use="required" />
	</xsd:complexType>
	<xsd:complexType name="HydrostaticEquilibriumType">
		<!--bcApplicationTableName => Name of table that specifies the on/off application of the boundary condition.-->
		<xsd:attribute name="bcApplicationTableName" type="groupNameRef" default="" />
		<!--beginTime => Time at which the boundary condition will start being applied.-->
		<xsd:attribute name="beginTime" type="real64" default="-1e+99" />
		<!--componentFractionVsElevationTableNames => Names of the tables specifying the (component fraction vs elevation) relationship for each component-->
		<xsd:attribute name="componentFractionVsElevationTableNames" type="groupNameRef_array" default="{}" />
		<!--componentNames => Names of the fluid components-->
		<xsd:attribute name="componentNames" type="string_array" default="{}" />
		<!--datumElevation => Datum elevation [m]-->
		<xsd:attribute name="datumElevation" type="real64" use="required" />
		<!--datumPressure => Datum pressure [Pa]-->
		<xsd:attribute name="datumPressure" type="real64" use="required" />
		<!--direction => Direction to apply boundary condition to.-->
		<xsd:attribute name="direction" type="R1Tensor" default="{0,0,0}" />
		<!--elevationIncrementInHydrostaticPressureTable => Elevation increment [m] in the hydrostatic pressure table constructed internally-->
		<xsd:attribute name="elevationIncrementInHydrostaticPressureTable" type="real64" default="0.6096" />
		<!--endTime => Time at which the boundary condition will stop being applied.-->
		<xsd:attribute name="endTime" type="real64" default="1e+99" />
		<!--equilibrationTolerance => Tolerance in the fixed-point iteration scheme used for hydrostatic initialization-->
		<xsd:attribute name="equilibrationTolerance" type="real64" default="0.001" />
		<!--functionName => Name of function that specifies variation of the boundary condition.-->
		<xsd:attribute name="functionName" type="groupNameRef" default="" />
		<!--initialPhaseName => Name of the phase initially saturating the reservoir-->
		<xsd:attribute name="initialPhaseName" type="groupNameRef" default="" />
		<!--logLevel => Log level-->
		<xsd:attribute name="logLevel" type="integer" default="0" />
		<!--maxNumberOfEquilibrationIterations => Maximum number of equilibration iterations-->
		<xsd:attribute name="maxNumberOfEquilibrationIterations" type="integer" default="5" />
		<!--objectPath => Path to the target field-->
		<xsd:attribute name="objectPath" type="groupNameRef" default="" />
		<!--scale => Scale factor for value of the boundary condition.-->
		<xsd:attribute name="scale" type="real64" default="0" />
		<!--temperatureVsElevationTableName => Name of the table specifying the (temperature [K] vs elevation) relationship-->
		<xsd:attribute name="temperatureVsElevationTableName" type="groupNameRef" default="" />
		<!--name => A name is required for any non-unique nodes-->
		<xsd:attribute name="name" type="groupName" use="required" />
	</xsd:complexType>
	<xsd:complexType name="PMLType">
		<!--bcApplicationTableName => Name of table that specifies the on/off application of the boundary condition.-->
		<xsd:attribute name="bcApplicationTableName" type="groupNameRef" default="" />
		<!--beginTime => Time at which the boundary condition will start being applied.-->
		<xsd:attribute name="beginTime" type="real64" default="-1e+99" />
		<!--component => Component of field (if tensor) to apply boundary condition to.-->
		<xsd:attribute name="component" type="integer" default="-1" />
		<!--direction => Direction to apply boundary condition to.-->
		<xsd:attribute name="direction" type="R1Tensor" default="{0,0,0}" />
		<!--endTime => Time at which the boundary condition will stop being applied.-->
		<xsd:attribute name="endTime" type="real64" default="1e+99" />
		<!--functionName => Name of function that specifies variation of the boundary condition.-->
		<xsd:attribute name="functionName" type="groupNameRef" default="" />
		<!--logLevel => Log level-->
		<xsd:attribute name="logLevel" type="integer" default="0" />
		<!--objectPath => Path to the target field-->
		<xsd:attribute name="objectPath" type="groupNameRef" default="" />
		<!--reflectivity => Desired reflectivity of the PML region, used to compute the damping profile-->
		<xsd:attribute name="reflectivity" type="real32" default="0.001" />
		<!--scale => Scale factor for value of the boundary condition.-->
		<xsd:attribute name="scale" type="real64" default="0" />
		<!--setNames => Name of sets that boundary condition is applied to.-->
		<xsd:attribute name="setNames" type="groupNameRef_array" use="required" />
		<!--thicknessMaxXYZ => Thickness of the PML region, at right, back, and bottom sides, used to compute the damping profile-->
		<xsd:attribute name="thicknessMaxXYZ" type="R1Tensor32" default="{-1,-1,-1}" />
		<!--thicknessMinXYZ => Thickness of the PML region, at left, front, and top sides, used to compute the damping profile-->
		<xsd:attribute name="thicknessMinXYZ" type="R1Tensor32" default="{-1,-1,-1}" />
		<!--waveSpeedMaxXYZ => Wave speed in the PML, at right, back, and bottom sides, used to compute the damping profile-->
		<xsd:attribute name="waveSpeedMaxXYZ" type="R1Tensor32" default="{-1,-1,-1}" />
		<!--waveSpeedMinXYZ => Wave speed in the PML, at left, front, and top sides, used to compute the damping profile-->
		<xsd:attribute name="waveSpeedMinXYZ" type="R1Tensor32" default="{-1,-1,-1}" />
		<!--xMax => Maximum (x,y,z) coordinates of the inner PML boundaries-->
		<xsd:attribute name="xMax" type="R1Tensor32" default="{3.40282e+38,3.40282e+38,3.40282e+38}" />
		<!--xMin => Minimum (x,y,z) coordinates of the inner PML boundaries-->
		<xsd:attribute name="xMin" type="R1Tensor32" default="{-3.40282e+38,-3.40282e+38,-3.40282e+38}" />
		<!--name => A name is required for any non-unique nodes-->
		<xsd:attribute name="name" type="groupName" use="required" />
	</xsd:complexType>
	<xsd:complexType name="SourceFluxType">
		<!--bcApplicationTableName => Name of table that specifies the on/off application of the boundary condition.-->
		<xsd:attribute name="bcApplicationTableName" type="groupNameRef" default="" />
		<!--beginTime => Time at which the boundary condition will start being applied.-->
		<xsd:attribute name="beginTime" type="real64" default="-1e+99" />
		<!--component => Component of field (if tensor) to apply boundary condition to.-->
		<xsd:attribute name="component" type="integer" default="-1" />
		<!--direction => Direction to apply boundary condition to.-->
		<xsd:attribute name="direction" type="R1Tensor" default="{0,0,0}" />
		<!--endTime => Time at which the boundary condition will stop being applied.-->
		<xsd:attribute name="endTime" type="real64" default="1e+99" />
		<!--functionName => Name of a function that specifies the variation of the production rate variations of this SourceFlux.Multiplied by scale. If no function is provided, a constant value of 1 is used.The producted fluid rate unit is in kg by default, or in mole if the flow solver has a useMass of 0.-->
		<xsd:attribute name="functionName" type="groupNameRef" default="" />
		<!--initialCondition => Boundary condition is applied as an initial condition.-->
		<xsd:attribute name="initialCondition" type="integer" default="0" />
		<!--logLevel => Log level-->
		<xsd:attribute name="logLevel" type="integer" default="0" />
		<!--objectPath => Path to the target field-->
		<xsd:attribute name="objectPath" type="groupNameRef" default="" />
		<!--scale => Multiplier of the functionName value. If no functionName is provided, this value is used directly.-->
		<xsd:attribute name="scale" type="real64" default="0" />
		<!--setNames => Name of sets that boundary condition is applied to.-->
		<xsd:attribute name="setNames" type="groupNameRef_array" use="required" />
		<!--name => A name is required for any non-unique nodes-->
		<xsd:attribute name="name" type="groupName" use="required" />
	</xsd:complexType>
	<xsd:complexType name="TractionType">
		<!--bcApplicationTableName => Name of table that specifies the on/off application of the boundary condition.-->
		<xsd:attribute name="bcApplicationTableName" type="groupNameRef" default="" />
		<!--beginTime => Time at which the boundary condition will start being applied.-->
		<xsd:attribute name="beginTime" type="real64" default="-1e+99" />
		<!--direction => Direction to apply boundary condition to.-->
		<xsd:attribute name="direction" type="R1Tensor" default="{0,0,0}" />
		<!--endTime => Time at which the boundary condition will stop being applied.-->
		<xsd:attribute name="endTime" type="real64" default="1e+99" />
		<!--functionName => Name of function that specifies variation of the boundary condition.-->
		<xsd:attribute name="functionName" type="groupNameRef" default="" />
		<!--initialCondition => Boundary condition is applied as an initial condition.-->
		<xsd:attribute name="initialCondition" type="integer" default="0" />
		<!--inputStress => Input stress for tractionType = stress-->
		<xsd:attribute name="inputStress" type="R2SymTensor" default="{0,0,0,0,0,0}" />
		<!--logLevel => Log level-->
		<xsd:attribute name="logLevel" type="integer" default="0" />
		<!--objectPath => Path to the target field-->
		<xsd:attribute name="objectPath" type="groupNameRef" default="" />
		<!--scale => Scale factor for value of the boundary condition.-->
		<xsd:attribute name="scale" type="real64" default="0" />
		<!--setNames => Name of sets that boundary condition is applied to.-->
		<xsd:attribute name="setNames" type="groupNameRef_array" use="required" />
		<!--tractionType => Type of traction boundary condition. Options are:
vector - traction is applied to the faces as specified from the scale and direction,
normal - traction is applied to the faces as a pressure specified from the product of scale and the outward face normal,
stress - traction is applied to the faces as specified by the inner product of input stress and face normal.-->
		<xsd:attribute name="tractionType" type="geos_TractionBoundaryCondition_TractionType" default="vector" />
		<!--name => A name is required for any non-unique nodes-->
		<xsd:attribute name="name" type="groupName" use="required" />
	</xsd:complexType>
	<xsd:simpleType name="geos_TractionBoundaryCondition_TractionType">
		<xsd:restriction base="xsd:string">
			<xsd:pattern value=".*[\[\]`$].*|vector|normal|stress" />
		</xsd:restriction>
	</xsd:simpleType>
	<xsd:complexType name="FunctionsType">
		<xsd:choice minOccurs="0" maxOccurs="unbounded">
			<xsd:element name="CompositeFunction" type="CompositeFunctionType" />
			<xsd:element name="MultivariableTableFunction" type="MultivariableTableFunctionType" />
			<xsd:element name="SymbolicFunction" type="SymbolicFunctionType" />
			<xsd:element name="TableFunction" type="TableFunctionType" />
		</xsd:choice>
	</xsd:complexType>
	<xsd:complexType name="CompositeFunctionType">
		<!--expression => Composite math expression-->
		<xsd:attribute name="expression" type="string" default="" />
		<!--functionNames => List of source functions. The order must match the variableNames argument.-->
		<xsd:attribute name="functionNames" type="string_array" default="{}" />
		<!--inputVarNames => Name of fields are input to function.-->
		<xsd:attribute name="inputVarNames" type="groupNameRef_array" default="{}" />
		<!--variableNames => List of variables in expression-->
		<xsd:attribute name="variableNames" type="groupNameRef_array" default="{}" />
		<!--name => A name is required for any non-unique nodes-->
		<xsd:attribute name="name" type="groupName" use="required" />
	</xsd:complexType>
	<xsd:complexType name="MultivariableTableFunctionType">
		<!--inputVarNames => Name of fields are input to function.-->
		<xsd:attribute name="inputVarNames" type="groupNameRef_array" default="{}" />
		<!--name => A name is required for any non-unique nodes-->
		<xsd:attribute name="name" type="groupName" use="required" />
	</xsd:complexType>
	<xsd:complexType name="SymbolicFunctionType">
		<!--expression => Symbolic math expression-->
		<xsd:attribute name="expression" type="string" use="required" />
		<!--inputVarNames => Name of fields are input to function.-->
		<xsd:attribute name="inputVarNames" type="groupNameRef_array" default="{}" />
		<!--variableNames => List of variables in expression.  The order must match the evaluate argument-->
		<xsd:attribute name="variableNames" type="groupNameRef_array" use="required" />
		<!--name => A name is required for any non-unique nodes-->
		<xsd:attribute name="name" type="groupName" use="required" />
	</xsd:complexType>
	<xsd:complexType name="TableFunctionType">
		<!--coordinateFiles => List of coordinate file names for ND Table-->
		<xsd:attribute name="coordinateFiles" type="path_array" default="{}" />
		<!--coordinates => Coordinates inputs for 1D tables-->
		<xsd:attribute name="coordinates" type="real64_array" default="{0}" />
		<!--inputVarNames => Name of fields are input to function.-->
		<xsd:attribute name="inputVarNames" type="groupNameRef_array" default="{}" />
		<!--interpolation => Interpolation method. Valid options:
* linear
* nearest
* upper
* lower-->
		<xsd:attribute name="interpolation" type="geos_TableFunction_InterpolationType" default="linear" />
		<!--values => Values for 1D tables-->
		<xsd:attribute name="values" type="real64_array" default="{0}" />
		<!--voxelFile => Voxel file name for ND Table-->
		<xsd:attribute name="voxelFile" type="path" default="" />
		<!--name => A name is required for any non-unique nodes-->
		<xsd:attribute name="name" type="groupName" use="required" />
	</xsd:complexType>
	<xsd:simpleType name="geos_TableFunction_InterpolationType">
		<xsd:restriction base="xsd:string">
			<xsd:pattern value=".*[\[\]`$].*|linear|nearest|upper|lower" />
		</xsd:restriction>
	</xsd:simpleType>
	<xsd:complexType name="GeometryType">
		<xsd:choice minOccurs="0" maxOccurs="unbounded">
			<xsd:element name="Box" type="BoxType" />
			<xsd:element name="CustomPolarObject" type="CustomPolarObjectType" />
			<xsd:element name="Cylinder" type="CylinderType" />
			<xsd:element name="Disc" type="DiscType" />
			<xsd:element name="Rectangle" type="RectangleType" />
			<xsd:element name="ThickPlane" type="ThickPlaneType" />
		</xsd:choice>
	</xsd:complexType>
	<xsd:complexType name="BoxType">
		<!--strike => The strike angle of the box-->
		<xsd:attribute name="strike" type="real64" default="-90" />
		<!--xMax => Maximum (x,y,z) coordinates of the box-->
		<xsd:attribute name="xMax" type="R1Tensor" use="required" />
		<!--xMin => Minimum (x,y,z) coordinates of the box-->
		<xsd:attribute name="xMin" type="R1Tensor" use="required" />
		<!--name => A name is required for any non-unique nodes-->
		<xsd:attribute name="name" type="groupName" use="required" />
	</xsd:complexType>
	<xsd:complexType name="CustomPolarObjectType">
		<!--center => (x,y,z) coordinates of the center of the CustomPolarObject-->
		<xsd:attribute name="center" type="R1Tensor" use="required" />
		<!--coefficients => Coefficients of the CustomPolarObject function relating the localradius to the angle theta.-->
		<xsd:attribute name="coefficients" type="real64_array" use="required" />
		<!--lengthVector => Tangent vector defining the orthonormal basis along with the normal.-->
		<xsd:attribute name="lengthVector" type="R1Tensor" use="required" />
		<!--normal => Normal (n_x,n_y,n_z) to the plane (will be normalized automatically)-->
		<xsd:attribute name="normal" type="R1Tensor" use="required" />
		<!--tolerance => Tolerance to determine if a point sits on the CustomPolarObject or not. It is relative to the maximum dimension of the CustomPolarObject.-->
		<xsd:attribute name="tolerance" type="real64" default="1e-05" />
		<!--widthVector => Tangent vector defining the orthonormal basis along with the normal.-->
		<xsd:attribute name="widthVector" type="R1Tensor" use="required" />
		<!--name => A name is required for any non-unique nodes-->
		<xsd:attribute name="name" type="groupName" use="required" />
	</xsd:complexType>
	<xsd:complexType name="CylinderType">
		<!--firstFaceCenter => Center point of the first face of the cylinder-->
		<xsd:attribute name="firstFaceCenter" type="R1Tensor" use="required" />
		<!--innerRadius => Inner radius of the annulus-->
		<xsd:attribute name="innerRadius" type="real64" default="-1" />
		<!--outerRadius => Outer radius of the cylinder-->
		<xsd:attribute name="outerRadius" type="real64" use="required" />
		<!--secondFaceCenter => Center point of the second face of the cylinder-->
		<xsd:attribute name="secondFaceCenter" type="R1Tensor" use="required" />
		<!--name => A name is required for any non-unique nodes-->
		<xsd:attribute name="name" type="groupName" use="required" />
	</xsd:complexType>
	<xsd:complexType name="DiscType">
		<!--center => (x,y,z) coordinates of the center of the disc-->
		<xsd:attribute name="center" type="R1Tensor" use="required" />
		<!--lengthVector => Tangent vector defining the orthonormal basis along with the normal.-->
		<xsd:attribute name="lengthVector" type="R1Tensor" use="required" />
		<!--normal => Normal (n_x,n_y,n_z) to the plane (will be normalized automatically)-->
		<xsd:attribute name="normal" type="R1Tensor" use="required" />
		<!--radius => Radius of the disc.-->
		<xsd:attribute name="radius" type="real64" use="required" />
		<!--tolerance => Tolerance to determine if a point sits on the disc or not. It is relative to the maximum dimension of the disc.-->
		<xsd:attribute name="tolerance" type="real64" default="1e-05" />
		<!--widthVector => Tangent vector defining the orthonormal basis along with the normal.-->
		<xsd:attribute name="widthVector" type="R1Tensor" use="required" />
		<!--name => A name is required for any non-unique nodes-->
		<xsd:attribute name="name" type="groupName" use="required" />
	</xsd:complexType>
	<xsd:complexType name="RectangleType">
		<!--dimensions => Length and width of the bounded plane-->
		<xsd:attribute name="dimensions" type="real64_array" use="required" />
		<!--lengthVector => Tangent vector defining the orthonormal basis along with the normal.-->
		<xsd:attribute name="lengthVector" type="R1Tensor" use="required" />
		<!--normal => Normal (n_x,n_y,n_z) to the plane (will be normalized automatically)-->
		<xsd:attribute name="normal" type="R1Tensor" use="required" />
		<!--origin => Origin point (x,y,z) of the plane (basically, any point on the plane)-->
		<xsd:attribute name="origin" type="R1Tensor" use="required" />
		<!--tolerance => Tolerance to determine if a point sits on the plane or not. It is relative to the maximum dimension of the plane.-->
		<xsd:attribute name="tolerance" type="real64" default="1e-05" />
		<!--widthVector => Tangent vector defining the orthonormal basis along with the normal.-->
		<xsd:attribute name="widthVector" type="R1Tensor" use="required" />
		<!--name => A name is required for any non-unique nodes-->
		<xsd:attribute name="name" type="groupName" use="required" />
	</xsd:complexType>
	<xsd:complexType name="ThickPlaneType">
		<!--normal => Normal (n_x,n_y,n_z) to the plane (will be normalized automatically)-->
		<xsd:attribute name="normal" type="R1Tensor" use="required" />
		<!--origin => Origin point (x,y,z) of the plane (basically, any point on the plane)-->
		<xsd:attribute name="origin" type="R1Tensor" use="required" />
		<!--thickness => The total thickness of the plane (with half to each side)-->
		<xsd:attribute name="thickness" type="real64" use="required" />
		<!--name => A name is required for any non-unique nodes-->
		<xsd:attribute name="name" type="groupName" use="required" />
	</xsd:complexType>
	<xsd:complexType name="MeshType">
		<xsd:choice minOccurs="0" maxOccurs="unbounded">
			<xsd:element name="InternalMesh" type="InternalMeshType">
				<xsd:unique name="MeshInternalMeshInternalWellUniqueName">
					<xsd:selector xpath="InternalWell" />
					<xsd:field xpath="@name" />
				</xsd:unique>
				<xsd:unique name="MeshInternalMeshRegionUniqueName">
					<xsd:selector xpath="Region" />
					<xsd:field xpath="@name" />
				</xsd:unique>
				<xsd:unique name="MeshInternalMeshVTKWellUniqueName">
					<xsd:selector xpath="VTKWell" />
					<xsd:field xpath="@name" />
				</xsd:unique>
			</xsd:element>
			<xsd:element name="InternalWellbore" type="InternalWellboreType">
				<xsd:unique name="MeshInternalWellboreInternalWellUniqueName">
					<xsd:selector xpath="InternalWell" />
					<xsd:field xpath="@name" />
				</xsd:unique>
				<xsd:unique name="MeshInternalWellboreRegionUniqueName">
					<xsd:selector xpath="Region" />
					<xsd:field xpath="@name" />
				</xsd:unique>
				<xsd:unique name="MeshInternalWellboreVTKWellUniqueName">
					<xsd:selector xpath="VTKWell" />
					<xsd:field xpath="@name" />
				</xsd:unique>
			</xsd:element>
			<xsd:element name="ParticleMesh" type="ParticleMeshType" />
			<xsd:element name="VTKMesh" type="VTKMeshType">
				<xsd:unique name="MeshVTKMeshInternalWellUniqueName">
					<xsd:selector xpath="InternalWell" />
					<xsd:field xpath="@name" />
				</xsd:unique>
				<xsd:unique name="MeshVTKMeshRegionUniqueName">
					<xsd:selector xpath="Region" />
					<xsd:field xpath="@name" />
				</xsd:unique>
				<xsd:unique name="MeshVTKMeshVTKWellUniqueName">
					<xsd:selector xpath="VTKWell" />
					<xsd:field xpath="@name" />
				</xsd:unique>
			</xsd:element>
		</xsd:choice>
	</xsd:complexType>
	<xsd:complexType name="InternalMeshType">
		<xsd:choice minOccurs="0" maxOccurs="unbounded">
			<xsd:element name="InternalWell" type="InternalWellType">
				<xsd:unique name="MeshInternalMeshInternalWellPerforationUniqueName">
					<xsd:selector xpath="Perforation" />
					<xsd:field xpath="@name" />
				</xsd:unique>
			</xsd:element>
			<xsd:element name="Region" type="RegionType" />
			<xsd:element name="VTKWell" type="VTKWellType">
				<xsd:unique name="MeshInternalMeshVTKWellPerforationUniqueName">
					<xsd:selector xpath="Perforation" />
					<xsd:field xpath="@name" />
				</xsd:unique>
			</xsd:element>
		</xsd:choice>
		<!--cellBlockNames => Names of each mesh block-->
		<xsd:attribute name="cellBlockNames" type="groupNameRef_array" use="required" />
		<!--elementTypes => Element types of each mesh block. Use "C3D8" for linear brick element. Possible values are: Vertex, BEAM, C2D3, C2D4, Polygon, C3D4, C3D5, C3D6, C3D8, PentagonalPrism, HexagonalPrism, HeptagonalPrism, OctagonalPrism, NonagonalPrism, DecagonalPrism, HendecagonalPrism, Polyhedron.-->
		<xsd:attribute name="elementTypes" type="string_array" use="required" />
		<!--nx => Number of elements in the x-direction within each mesh block-->
		<xsd:attribute name="nx" type="integer_array" use="required" />
		<!--ny => Number of elements in the y-direction within each mesh block-->
		<xsd:attribute name="ny" type="integer_array" use="required" />
		<!--nz => Number of elements in the z-direction within each mesh block-->
		<xsd:attribute name="nz" type="integer_array" use="required" />
		<!--positionTolerance => A position tolerance to verify if a node belong to a nodeset-->
		<xsd:attribute name="positionTolerance" type="real64" default="1e-10" />
		<!--trianglePattern => Pattern by which to decompose the hex mesh into wedges-->
		<xsd:attribute name="trianglePattern" type="integer" default="0" />
		<!--xBias => Bias of element sizes in the x-direction within each mesh block (dx_left=(1+b)*L/N, dx_right=(1-b)*L/N)-->
		<xsd:attribute name="xBias" type="real64_array" default="{1}" />
		<!--xCoords => x-coordinates of each mesh block vertex-->
		<xsd:attribute name="xCoords" type="real64_array" use="required" />
		<!--yBias => Bias of element sizes in the y-direction within each mesh block (dy_left=(1+b)*L/N, dx_right=(1-b)*L/N)-->
		<xsd:attribute name="yBias" type="real64_array" default="{1}" />
		<!--yCoords => y-coordinates of each mesh block vertex-->
		<xsd:attribute name="yCoords" type="real64_array" use="required" />
		<!--zBias => Bias of element sizes in the z-direction within each mesh block (dz_left=(1+b)*L/N, dz_right=(1-b)*L/N)-->
		<xsd:attribute name="zBias" type="real64_array" default="{1}" />
		<!--zCoords => z-coordinates of each mesh block vertex-->
		<xsd:attribute name="zCoords" type="real64_array" use="required" />
		<!--name => A name is required for any non-unique nodes-->
		<xsd:attribute name="name" type="groupName" use="required" />
	</xsd:complexType>
	<xsd:complexType name="InternalWellType">
		<xsd:choice minOccurs="0" maxOccurs="unbounded">
			<xsd:element name="Perforation" type="PerforationType" />
		</xsd:choice>
		<!--logLevel => Log level-->
		<xsd:attribute name="logLevel" type="integer" default="0" />
		<!--minElementLength => Minimum length of a well element, computed as (segment length / number of elements per segment ) [m]-->
		<xsd:attribute name="minElementLength" type="real64" default="0.001" />
		<!--minSegmentLength => Minimum length of a well segment [m]-->
		<xsd:attribute name="minSegmentLength" type="real64" default="0.01" />
		<!--numElementsPerSegment => Number of well elements per polyline segment-->
		<xsd:attribute name="numElementsPerSegment" type="integer" use="required" />
		<!--polylineNodeCoords => Physical coordinates of the well polyline nodes-->
		<xsd:attribute name="polylineNodeCoords" type="real64_array2d" use="required" />
		<!--polylineSegmentConn => Connectivity of the polyline segments-->
		<xsd:attribute name="polylineSegmentConn" type="globalIndex_array2d" use="required" />
		<!--radius => Radius of the well [m]-->
		<xsd:attribute name="radius" type="real64" use="required" />
		<!--wellControlsName => Name of the set of constraints associated with this well-->
		<xsd:attribute name="wellControlsName" type="string" use="required" />
		<!--wellRegionName => Name of the well element region-->
		<xsd:attribute name="wellRegionName" type="string" use="required" />
		<!--name => A name is required for any non-unique nodes-->
		<xsd:attribute name="name" type="groupName" use="required" />
	</xsd:complexType>
	<xsd:complexType name="PerforationType">
		<!--distanceFromHead => Linear distance from well head to the perforation-->
		<xsd:attribute name="distanceFromHead" type="real64" use="required" />
		<!--skinFactor => Perforation skin factor-->
		<xsd:attribute name="skinFactor" type="real64" default="0" />
		<!--transmissibility => Perforation transmissibility-->
		<xsd:attribute name="transmissibility" type="real64" default="-1" />
		<!--name => A name is required for any non-unique nodes-->
		<xsd:attribute name="name" type="groupName" use="required" />
	</xsd:complexType>
	<xsd:complexType name="RegionType">
		<!--id => Interval region identifier-->
		<xsd:attribute name="id" type="integer" use="required" />
		<!--pathInRepository => Path of the dataset in the repository-->
		<xsd:attribute name="pathInRepository" type="string" use="required" />
		<!--name => A name is required for any non-unique nodes-->
		<xsd:attribute name="name" type="groupName" use="required" />
	</xsd:complexType>
	<xsd:complexType name="VTKWellType">
		<xsd:choice minOccurs="0" maxOccurs="unbounded">
			<xsd:element name="Perforation" type="PerforationType" />
		</xsd:choice>
		<!--file => Path to the well file-->
		<xsd:attribute name="file" type="path" use="required" />
		<!--minElementLength => Minimum length of a well element, computed as (segment length / number of elements per segment ) [m]-->
		<xsd:attribute name="minElementLength" type="real64" default="0.001" />
		<!--minSegmentLength => Minimum length of a well segment [m]-->
		<xsd:attribute name="minSegmentLength" type="real64" default="0.01" />
		<!--numElementsPerSegment => Number of well elements per polyline segment-->
		<xsd:attribute name="numElementsPerSegment" type="integer" use="required" />
		<!--radius => Radius of the well [m]-->
		<xsd:attribute name="radius" type="real64" use="required" />
		<!--wellControlsName => Name of the set of constraints associated with this well-->
		<xsd:attribute name="wellControlsName" type="string" use="required" />
		<!--wellRegionName => Name of the well element region-->
		<xsd:attribute name="wellRegionName" type="string" use="required" />
		<!--name => A name is required for any non-unique nodes-->
		<xsd:attribute name="name" type="groupName" use="required" />
	</xsd:complexType>
	<xsd:complexType name="InternalWellboreType">
		<xsd:choice minOccurs="0" maxOccurs="unbounded">
			<xsd:element name="InternalWell" type="InternalWellType">
				<xsd:unique name="MeshInternalWellboreInternalWellPerforationUniqueName">
					<xsd:selector xpath="Perforation" />
					<xsd:field xpath="@name" />
				</xsd:unique>
			</xsd:element>
			<xsd:element name="Region" type="RegionType" />
			<xsd:element name="VTKWell" type="VTKWellType">
				<xsd:unique name="MeshInternalWellboreVTKWellPerforationUniqueName">
					<xsd:selector xpath="Perforation" />
					<xsd:field xpath="@name" />
				</xsd:unique>
			</xsd:element>
		</xsd:choice>
		<!--autoSpaceRadialElems => Automatically set number and spacing of elements in the radial direction. This overrides the values of nr!Value in each block indicates factor to scale the radial increment.Larger numbers indicate larger radial elements.-->
		<xsd:attribute name="autoSpaceRadialElems" type="real64_array" default="{-1}" />
		<!--cartesianMappingInnerRadius => If using a Cartesian aligned outer boundary, this is inner radius at which to start the mapping.-->
		<xsd:attribute name="cartesianMappingInnerRadius" type="real64" default="1e+99" />
		<!--cellBlockNames => Names of each mesh block-->
		<xsd:attribute name="cellBlockNames" type="groupNameRef_array" use="required" />
		<!--elementTypes => Element types of each mesh block. Use "C3D8" for linear brick element. Possible values are: Vertex, BEAM, C2D3, C2D4, Polygon, C3D4, C3D5, C3D6, C3D8, PentagonalPrism, HexagonalPrism, HeptagonalPrism, OctagonalPrism, NonagonalPrism, DecagonalPrism, HendecagonalPrism, Polyhedron.-->
		<xsd:attribute name="elementTypes" type="string_array" use="required" />
		<!--hardRadialCoords => Sets the radial spacing to specified values-->
		<xsd:attribute name="hardRadialCoords" type="real64_array" default="{0}" />
		<!--nr => Number of elements in the radial direction-->
		<xsd:attribute name="nr" type="integer_array" use="required" />
		<!--nt => Number of elements in the tangent direction-->
		<xsd:attribute name="nt" type="integer_array" use="required" />
		<!--nz => Number of elements in the z-direction within each mesh block-->
		<xsd:attribute name="nz" type="integer_array" use="required" />
		<!--positionTolerance => A position tolerance to verify if a node belong to a nodeset-->
		<xsd:attribute name="positionTolerance" type="real64" default="1e-10" />
		<!--rBias => Bias of element sizes in the radial direction-->
		<xsd:attribute name="rBias" type="real64_array" default="{-0.8}" />
		<!--radius => Wellbore radius-->
		<xsd:attribute name="radius" type="real64_array" use="required" />
		<!--theta => Tangent angle defining geometry size: 90 for quarter, 180 for half and 360 for full wellbore geometry-->
		<xsd:attribute name="theta" type="real64_array" use="required" />
		<!--trajectory => Coordinates defining the wellbore trajectory-->
		<xsd:attribute name="trajectory" type="real64_array2d" default="{{0}}" />
		<!--trianglePattern => Pattern by which to decompose the hex mesh into wedges-->
		<xsd:attribute name="trianglePattern" type="integer" default="0" />
		<!--useCartesianOuterBoundary => Enforce a Cartesian aligned outer boundary on the outer block starting with the radial block specified in this value-->
		<xsd:attribute name="useCartesianOuterBoundary" type="integer" default="1000000" />
		<!--xBias => Bias of element sizes in the x-direction within each mesh block (dx_left=(1+b)*L/N, dx_right=(1-b)*L/N)-->
		<xsd:attribute name="xBias" type="real64_array" default="{1}" />
		<!--yBias => Bias of element sizes in the y-direction within each mesh block (dy_left=(1+b)*L/N, dx_right=(1-b)*L/N)-->
		<xsd:attribute name="yBias" type="real64_array" default="{1}" />
		<!--zBias => Bias of element sizes in the z-direction within each mesh block (dz_left=(1+b)*L/N, dz_right=(1-b)*L/N)-->
		<xsd:attribute name="zBias" type="real64_array" default="{1}" />
		<!--zCoords => z-coordinates of each mesh block vertex-->
		<xsd:attribute name="zCoords" type="real64_array" use="required" />
		<!--name => A name is required for any non-unique nodes-->
		<xsd:attribute name="name" type="groupName" use="required" />
	</xsd:complexType>
	<xsd:complexType name="ParticleMeshType">
		<!--headerFile => path to the header file-->
		<xsd:attribute name="headerFile" type="path" use="required" />
		<!--particleBlockNames => Names of each particle block-->
		<xsd:attribute name="particleBlockNames" type="string_array" use="required" />
		<!--particleFile => path to the particle file-->
		<xsd:attribute name="particleFile" type="path" use="required" />
		<!--particleTypes => Particle types of each particle block-->
		<xsd:attribute name="particleTypes" type="string_array" use="required" />
		<!--name => A name is required for any non-unique nodes-->
		<xsd:attribute name="name" type="groupName" use="required" />
	</xsd:complexType>
	<xsd:complexType name="VTKMeshType">
		<xsd:choice minOccurs="0" maxOccurs="unbounded">
			<xsd:element name="InternalWell" type="InternalWellType">
				<xsd:unique name="MeshVTKMeshInternalWellPerforationUniqueName">
					<xsd:selector xpath="Perforation" />
					<xsd:field xpath="@name" />
				</xsd:unique>
			</xsd:element>
			<xsd:element name="Region" type="RegionType" />
			<xsd:element name="VTKWell" type="VTKWellType">
				<xsd:unique name="MeshVTKMeshVTKWellPerforationUniqueName">
					<xsd:selector xpath="Perforation" />
					<xsd:field xpath="@name" />
				</xsd:unique>
			</xsd:element>
		</xsd:choice>
<<<<<<< HEAD
		<!--embeddedSurfaceBlocks => For multi-block files, names of the EDFM mesh block.-->
		<xsd:attribute name="embeddedSurfaceBlocks" type="groupNameRef_array" default="{}" />
=======
		<!--dataSourceName => Name of the VTK data source-->
		<xsd:attribute name="dataSourceName" type="string" default="" />
>>>>>>> d2417244
		<!--faceBlocks => For multi-block files, names of the face mesh block.-->
		<xsd:attribute name="faceBlocks" type="groupNameRef_array" default="{}" />
		<!--fieldNamesInGEOS => Names of the volumic fields in GEOS to import into-->
		<xsd:attribute name="fieldNamesInGEOS" type="groupNameRef_array" default="{}" />
		<!--fieldsToImport => Volumic fields to be imported from the external mesh file-->
		<xsd:attribute name="fieldsToImport" type="groupNameRef_array" default="{}" />
		<!--file => Path to the mesh file-->
		<xsd:attribute name="file" type="path" default="" />
		<!--logLevel => Log level-->
		<xsd:attribute name="logLevel" type="integer" default="0" />
		<!--mainBlockName => For multi-block files, name of the 3d mesh block.-->
		<xsd:attribute name="mainBlockName" type="groupNameRef" default="main" />
		<!--nodesetNames => Names of the VTK nodesets to import-->
		<xsd:attribute name="nodesetNames" type="groupNameRef_array" default="{}" />
		<!--partitionMethod => Method (library) used to partition the mesh-->
		<xsd:attribute name="partitionMethod" type="geos_vtk_PartitionMethod" default="parmetis" />
		<!--partitionRefinement => Number of partitioning refinement iterations (defaults to 1, recommended value).A value of 0 disables graph partitioning and keeps simple kd-tree partitions (not recommended). Values higher than 1 may lead to slightly improved partitioning, but yield diminishing returns.-->
		<xsd:attribute name="partitionRefinement" type="integer" default="1" />
		<!--regionAttribute => Name of the VTK cell attribute to use as region marker-->
		<xsd:attribute name="regionAttribute" type="groupNameRef" default="attribute" />
		<!--scale => Scale the coordinates of the vertices by given scale factors (after translation)-->
		<xsd:attribute name="scale" type="R1Tensor" default="{1,1,1}" />
		<!--surfacicFieldsInGEOS => Names of the surfacic fields in GEOS to import into-->
		<xsd:attribute name="surfacicFieldsInGEOS" type="groupNameRef_array" default="{}" />
		<!--surfacicFieldsToImport => Surfacic fields to be imported from the external mesh file-->
		<xsd:attribute name="surfacicFieldsToImport" type="groupNameRef_array" default="{}" />
		<!--translate => Translate the coordinates of the vertices by a given vector (prior to scaling)-->
		<xsd:attribute name="translate" type="R1Tensor" default="{0,0,0}" />
		<!--useGlobalIds => Controls the use of global IDs in the input file for cells and points. If set to 0 (default value), the GlobalId arrays in the input mesh are used if available, and generated otherwise. If set to a negative value, the GlobalId arrays in the input mesh are not used, and generated global Ids are automatically generated. If set to a positive value, the GlobalId arrays in the input mesh are used and required, and the simulation aborts if they are not available-->
		<xsd:attribute name="useGlobalIds" type="integer" default="0" />
		<!--name => A name is required for any non-unique nodes-->
		<xsd:attribute name="name" type="groupName" use="required" />
	</xsd:complexType>
	<xsd:simpleType name="geos_vtk_PartitionMethod">
		<xsd:restriction base="xsd:string">
			<xsd:pattern value=".*[\[\]`$].*|parmetis|ptscotch" />
		</xsd:restriction>
	</xsd:simpleType>
	<xsd:complexType name="NumericalMethodsType">
		<xsd:choice minOccurs="0" maxOccurs="unbounded">
			<xsd:element name="FiniteElements" type="FiniteElementsType" maxOccurs="1">
				<xsd:unique name="NumericalMethodsFiniteElementsFiniteElementSpaceUniqueName">
					<xsd:selector xpath="FiniteElementSpace" />
					<xsd:field xpath="@name" />
				</xsd:unique>
			</xsd:element>
			<xsd:element name="FiniteVolume" type="FiniteVolumeType" maxOccurs="1">
				<xsd:unique name="NumericalMethodsFiniteVolumeHybridMimeticDiscretizationUniqueName">
					<xsd:selector xpath="HybridMimeticDiscretization" />
					<xsd:field xpath="@name" />
				</xsd:unique>
				<xsd:unique name="NumericalMethodsFiniteVolumeTwoPointFluxApproximationUniqueName">
					<xsd:selector xpath="TwoPointFluxApproximation" />
					<xsd:field xpath="@name" />
				</xsd:unique>
			</xsd:element>
		</xsd:choice>
	</xsd:complexType>
	<xsd:complexType name="FiniteElementsType">
		<xsd:choice minOccurs="0" maxOccurs="unbounded">
			<xsd:element name="FiniteElementSpace" type="FiniteElementSpaceType" />
			<xsd:element name="LinearSolverParameters" type="LinearSolverParametersType" maxOccurs="1" />
			<xsd:element name="NonlinearSolverParameters" type="NonlinearSolverParametersType" maxOccurs="1" />
		</xsd:choice>
	</xsd:complexType>
	<xsd:complexType name="FiniteElementSpaceType">
		<!--formulation => Specifier to indicate any specialized formuations. For instance, one of the many enhanced assumed strain methods of the Hexahedron parent shape would be indicated here-->
		<xsd:attribute name="formulation" type="geos_FiniteElementDiscretization_Formulation" default="default" />
		<!--order => The order of the finite element basis.-->
		<xsd:attribute name="order" type="integer" use="required" />
		<!--useVirtualElements => Specifier to indicate whether to force the use of VEM-->
		<xsd:attribute name="useVirtualElements" type="integer" default="0" />
		<!--name => A name is required for any non-unique nodes-->
		<xsd:attribute name="name" type="groupName" use="required" />
	</xsd:complexType>
	<xsd:simpleType name="geos_FiniteElementDiscretization_Formulation">
		<xsd:restriction base="xsd:string">
			<xsd:pattern value=".*[\[\]`$].*|default|SEM" />
		</xsd:restriction>
	</xsd:simpleType>
	<xsd:complexType name="LinearSolverParametersType">
		<!--adaptiveExponent => Exponent parameter for adaptive method-->
		<xsd:attribute name="adaptiveExponent" type="real64" default="1" />
		<!--adaptiveGamma => Gamma parameter for adaptive method-->
		<xsd:attribute name="adaptiveGamma" type="real64" default="0.1" />
		<!--amgAggressiveCoarseningLevels => AMG number of levels for aggressive coarsening-->
		<xsd:attribute name="amgAggressiveCoarseningLevels" type="integer" default="0" />
		<!--amgAggressiveCoarseningPaths => AMG number of paths for aggressive coarsening-->
		<xsd:attribute name="amgAggressiveCoarseningPaths" type="integer" default="1" />
		<!--amgAggressiveInterpType => AMG aggressive interpolation algorithm. Available options are: ``default|extendedIStage2|standardStage2|extendedStage2|multipass|modifiedExtended|modifiedExtendedI|modifiedExtendedE|modifiedMultipass``-->
		<xsd:attribute name="amgAggressiveInterpType" type="geos_LinearSolverParameters_AMG_AggInterpType" default="multipass" />
		<!--amgCoarseSolver => AMG coarsest level solver/smoother type. Available options are: ``default|jacobi|l1jacobi|fgs|sgs|l1sgs|chebyshev|direct|bgs|gsElimWPivoting|gsElimWInverse``-->
		<xsd:attribute name="amgCoarseSolver" type="geos_LinearSolverParameters_AMG_CoarseType" default="direct" />
		<!--amgCoarseningType => AMG coarsening algorithm. Available options are: ``default|CLJP|RugeStueben|Falgout|PMIS|HMIS``-->
		<xsd:attribute name="amgCoarseningType" type="geos_LinearSolverParameters_AMG_CoarseningType" default="HMIS" />
		<!--amgInterpolationMaxNonZeros => AMG interpolation maximum number of nonzeros per row-->
		<xsd:attribute name="amgInterpolationMaxNonZeros" type="integer" default="4" />
		<!--amgInterpolationType => AMG interpolation algorithm. Available options are: ``default|modifiedClassical|direct|multipass|extendedI|standard|extended|directBAMG|modifiedExtended|modifiedExtendedI|modifiedExtendedE``-->
		<xsd:attribute name="amgInterpolationType" type="geos_LinearSolverParameters_AMG_InterpType" default="extendedI" />
		<!--amgNullSpaceType => AMG near null space approximation. Available options are:``constantModes|rigidBodyModes``-->
		<xsd:attribute name="amgNullSpaceType" type="geos_LinearSolverParameters_AMG_NullSpaceType" default="constantModes" />
		<!--amgNumFunctions => AMG number of functions-->
		<xsd:attribute name="amgNumFunctions" type="integer" default="1" />
		<!--amgNumSweeps => AMG smoother sweeps-->
		<xsd:attribute name="amgNumSweeps" type="integer" default="1" />
		<!--amgRelaxWeight => AMG relaxation factor for the smoother-->
		<xsd:attribute name="amgRelaxWeight" type="real64" default="1" />
		<!--amgSeparateComponents => AMG apply separate component filter for multi-variable problems-->
		<xsd:attribute name="amgSeparateComponents" type="integer" default="0" />
		<!--amgSmootherType => AMG smoother type. Available options are: ``default|jacobi|l1jacobi|fgs|bgs|sgs|l1sgs|chebyshev|ilu0|ilut|ic0|ict``-->
		<xsd:attribute name="amgSmootherType" type="geos_LinearSolverParameters_AMG_SmootherType" default="l1sgs" />
		<!--amgThreshold => AMG strength-of-connection threshold-->
		<xsd:attribute name="amgThreshold" type="real64" default="0" />
		<!--directCheckResidual => Whether to check the linear system solution residual-->
		<xsd:attribute name="directCheckResidual" type="integer" default="0" />
		<!--directColPerm => How to permute the columns. Available options are: ``none|MMD_AtplusA|MMD_AtA|colAMD|metis|parmetis``-->
		<xsd:attribute name="directColPerm" type="geos_LinearSolverParameters_Direct_ColPerm" default="metis" />
		<!--directEquil => Whether to scale the rows and columns of the matrix-->
		<xsd:attribute name="directEquil" type="integer" default="1" />
		<!--directIterRef => Whether to perform iterative refinement-->
		<xsd:attribute name="directIterRef" type="integer" default="1" />
		<!--directParallel => Whether to use a parallel solver (instead of a serial one)-->
		<xsd:attribute name="directParallel" type="integer" default="1" />
		<!--directReplTinyPivot => Whether to replace tiny pivots by sqrt(epsilon)*norm(A)-->
		<xsd:attribute name="directReplTinyPivot" type="integer" default="1" />
		<!--directRowPerm => How to permute the rows. Available options are: ``none|mc64``-->
		<xsd:attribute name="directRowPerm" type="geos_LinearSolverParameters_Direct_RowPerm" default="mc64" />
		<!--iluFill => ILU(K) fill factor-->
		<xsd:attribute name="iluFill" type="integer" default="0" />
		<!--iluThreshold => ILU(T) threshold factor-->
		<xsd:attribute name="iluThreshold" type="real64" default="0" />
		<!--krylovAdaptiveTol => Use Eisenstat-Walker adaptive linear tolerance-->
		<xsd:attribute name="krylovAdaptiveTol" type="integer" default="0" />
		<!--krylovMaxIter => Maximum iterations allowed for an iterative solver-->
		<xsd:attribute name="krylovMaxIter" type="integer" default="200" />
		<!--krylovMaxRestart => Maximum iterations before restart (GMRES only)-->
		<xsd:attribute name="krylovMaxRestart" type="integer" default="200" />
		<!--krylovStrongestTol => Strongest-allowed tolerance for adaptive method-->
		<xsd:attribute name="krylovStrongestTol" type="real64" default="1e-08" />
		<!--krylovTol => Relative convergence tolerance of the iterative method
If the method converges, the iterative solution :math:`\mathsf{x}_k` is such that
the relative residual norm satisfies:
:math:`\left\lVert \mathsf{b} - \mathsf{A} \mathsf{x}_k \right\rVert_2` < ``krylovTol`` * :math:`\left\lVert\mathsf{b}\right\rVert_2`-->
		<xsd:attribute name="krylovTol" type="real64" default="1e-06" />
		<!--krylovWeakestTol => Weakest-allowed tolerance for adaptive method-->
		<xsd:attribute name="krylovWeakestTol" type="real64" default="0.001" />
		<!--logLevel => Log level-->
		<xsd:attribute name="logLevel" type="integer" default="0" />
		<!--preconditionerType => Preconditioner type. Available options are: ``none|jacobi|l1jacobi|fgs|sgs|l1sgs|chebyshev|iluk|ilut|icc|ict|amg|mgr|block|direct|bgs``-->
		<xsd:attribute name="preconditionerType" type="geos_LinearSolverParameters_PreconditionerType" default="iluk" />
		<!--solverType => Linear solver type. Available options are: ``direct|cg|gmres|fgmres|bicgstab|preconditioner``-->
		<xsd:attribute name="solverType" type="geos_LinearSolverParameters_SolverType" default="direct" />
		<!--stopIfError => Whether to stop the simulation if the linear solver reports an error-->
		<xsd:attribute name="stopIfError" type="integer" default="1" />
	</xsd:complexType>
	<xsd:simpleType name="geos_LinearSolverParameters_AMG_AggInterpType">
		<xsd:restriction base="xsd:string">
			<xsd:pattern value=".*[\[\]`$].*|default|extendedIStage2|standardStage2|extendedStage2|multipass|modifiedExtended|modifiedExtendedI|modifiedExtendedE|modifiedMultipass" />
		</xsd:restriction>
	</xsd:simpleType>
	<xsd:simpleType name="geos_LinearSolverParameters_AMG_CoarseType">
		<xsd:restriction base="xsd:string">
			<xsd:pattern value=".*[\[\]`$].*|default|jacobi|l1jacobi|fgs|sgs|l1sgs|chebyshev|direct|bgs|gsElimWPivoting|gsElimWInverse" />
		</xsd:restriction>
	</xsd:simpleType>
	<xsd:simpleType name="geos_LinearSolverParameters_AMG_CoarseningType">
		<xsd:restriction base="xsd:string">
			<xsd:pattern value=".*[\[\]`$].*|default|CLJP|RugeStueben|Falgout|PMIS|HMIS" />
		</xsd:restriction>
	</xsd:simpleType>
	<xsd:simpleType name="geos_LinearSolverParameters_AMG_InterpType">
		<xsd:restriction base="xsd:string">
			<xsd:pattern value=".*[\[\]`$].*|default|modifiedClassical|direct|multipass|extendedI|standard|extended|directBAMG|modifiedExtended|modifiedExtendedI|modifiedExtendedE" />
		</xsd:restriction>
	</xsd:simpleType>
	<xsd:simpleType name="geos_LinearSolverParameters_AMG_NullSpaceType">
		<xsd:restriction base="xsd:string">
			<xsd:pattern value=".*[\[\]`$].*|constantModes|rigidBodyModes" />
		</xsd:restriction>
	</xsd:simpleType>
	<xsd:simpleType name="geos_LinearSolverParameters_AMG_SmootherType">
		<xsd:restriction base="xsd:string">
			<xsd:pattern value=".*[\[\]`$].*|default|jacobi|l1jacobi|fgs|bgs|sgs|l1sgs|chebyshev|ilu0|ilut|ic0|ict" />
		</xsd:restriction>
	</xsd:simpleType>
	<xsd:simpleType name="geos_LinearSolverParameters_Direct_ColPerm">
		<xsd:restriction base="xsd:string">
			<xsd:pattern value=".*[\[\]`$].*|none|MMD_AtplusA|MMD_AtA|colAMD|metis|parmetis" />
		</xsd:restriction>
	</xsd:simpleType>
	<xsd:simpleType name="geos_LinearSolverParameters_Direct_RowPerm">
		<xsd:restriction base="xsd:string">
			<xsd:pattern value=".*[\[\]`$].*|none|mc64" />
		</xsd:restriction>
	</xsd:simpleType>
	<xsd:simpleType name="geos_LinearSolverParameters_PreconditionerType">
		<xsd:restriction base="xsd:string">
			<xsd:pattern value=".*[\[\]`$].*|none|jacobi|l1jacobi|fgs|sgs|l1sgs|chebyshev|iluk|ilut|icc|ict|amg|mgr|block|direct|bgs" />
		</xsd:restriction>
	</xsd:simpleType>
	<xsd:simpleType name="geos_LinearSolverParameters_SolverType">
		<xsd:restriction base="xsd:string">
			<xsd:pattern value=".*[\[\]`$].*|direct|cg|gmres|fgmres|bicgstab|preconditioner" />
		</xsd:restriction>
	</xsd:simpleType>
	<xsd:complexType name="NonlinearSolverParametersType">
		<!--allowNonConverged => Allow non-converged solution to be accepted. (i.e. exit from the Newton loop without achieving the desired tolerance)-->
		<xsd:attribute name="allowNonConverged" type="integer" default="0" />
		<!--configurationTolerance => Configuration tolerance-->
		<xsd:attribute name="configurationTolerance" type="real64" default="0" />
		<!--couplingType => Type of coupling. Valid options:
* FullyImplicit
* Sequential-->
		<xsd:attribute name="couplingType" type="geos_NonlinearSolverParameters_CouplingType" default="FullyImplicit" />
		<!--lineSearchAction => How the line search is to be used. Options are: 
 * None    - Do not use line search.
* Attempt - Use line search. Allow exit from line search without achieving smaller residual than starting residual.
* Require - Use line search. If smaller residual than starting resdual is not achieved, cut time-step.-->
		<xsd:attribute name="lineSearchAction" type="geos_NonlinearSolverParameters_LineSearchAction" default="Attempt" />
		<!--lineSearchCutFactor => Line search cut factor. For instance, a value of 0.5 will result in the effective application of the last solution by a factor of (0.5, 0.25, 0.125, ...)-->
		<xsd:attribute name="lineSearchCutFactor" type="real64" default="0.5" />
		<!--lineSearchInterpolationType => Strategy to cut the solution update during the line search. Options are: 
 * Linear
* Parabolic-->
		<xsd:attribute name="lineSearchInterpolationType" type="geos_NonlinearSolverParameters_LineSearchInterpolationType" default="Linear" />
		<!--lineSearchMaxCuts => Maximum number of line search cuts.-->
		<xsd:attribute name="lineSearchMaxCuts" type="integer" default="4" />
		<!--lineSearchResidualFactor => Factor to determine residual increase (recommended values: 1.1 (conservative), 2.0 (relaxed), 10.0 (aggressive)).-->
		<xsd:attribute name="lineSearchResidualFactor" type="real64" default="1" />
		<!--lineSearchStartingIteration => Iteration when line search starts.-->
		<xsd:attribute name="lineSearchStartingIteration" type="integer" default="0" />
		<!--logLevel => Log level-->
		<xsd:attribute name="logLevel" type="integer" default="0" />
		<!--maxAllowedResidualNorm => Maximum value of residual norm that is allowed in a Newton loop-->
		<xsd:attribute name="maxAllowedResidualNorm" type="real64" default="1e+09" />
		<!--maxNumConfigurationAttempts => Max number of times that the configuration can be changed-->
		<xsd:attribute name="maxNumConfigurationAttempts" type="integer" default="10" />
		<!--maxSubSteps => Maximum number of time sub-steps allowed for the solver-->
		<xsd:attribute name="maxSubSteps" type="integer" default="10" />
		<!--maxTimeStepCuts => Max number of time-step cuts-->
		<xsd:attribute name="maxTimeStepCuts" type="integer" default="2" />
		<!--minNormalizer => Value used to make sure that residual normalizers are not too small when computing residual norm.-->
		<xsd:attribute name="minNormalizer" type="real64" default="1e-12" />
		<!--minTimeStepIncreaseInterval => Minimum number of cycles since the last time-step cut for increasing the time-step again.-->
		<xsd:attribute name="minTimeStepIncreaseInterval" type="integer" default="10" />
		<!--newtonMaxIter => Maximum number of iterations that are allowed in a Newton loop.-->
		<xsd:attribute name="newtonMaxIter" type="integer" default="5" />
		<!--newtonMinIter => Minimum number of iterations that are required before exiting the Newton loop.-->
		<xsd:attribute name="newtonMinIter" type="integer" default="1" />
		<!--newtonTol => The required tolerance in order to exit the Newton iteration loop.-->
		<xsd:attribute name="newtonTol" type="real64" default="1e-06" />
		<!--nonlinearAccelerationType => Nonlinear acceleration type for sequential solver.-->
		<xsd:attribute name="nonlinearAccelerationType" type="geos_NonlinearSolverParameters_NonlinearAccelerationType" default="None" />
		<!--sequentialConvergenceCriterion => Criterion used to check outer-loop convergence in sequential schemes. Valid options:
* ResidualNorm
* NumberOfNonlinearIterations
* SolutionIncrements-->
		<xsd:attribute name="sequentialConvergenceCriterion" type="geos_NonlinearSolverParameters_SequentialConvergenceCriterion" default="ResidualNorm" />
		<!--subcycling => Flag to decide whether to iterate between sequentially coupled solvers or not.-->
		<xsd:attribute name="subcycling" type="integer" default="0" />
		<!--timeStepCutFactor => Factor by which the time-step will be cut if a time-step cut is required.-->
		<xsd:attribute name="timeStepCutFactor" type="real64" default="0.5" />
		<!--timeStepDecreaseFactor => Factor by which the time-step is decreased when the number of Newton iterations is large.-->
		<xsd:attribute name="timeStepDecreaseFactor" type="real64" default="0.5" />
		<!--timeStepDecreaseIterLimit => Fraction of the max Newton iterations above which the solver asks for the time-step to be decreased for the next time-step.-->
		<xsd:attribute name="timeStepDecreaseIterLimit" type="real64" default="0.7" />
		<!--timeStepIncreaseFactor => Factor by which the time-step is increased when the number of Newton iterations is small.-->
		<xsd:attribute name="timeStepIncreaseFactor" type="real64" default="2" />
		<!--timeStepIncreaseIterLimit => Fraction of the max Newton iterations below which the solver asks for the time-step to be increased for the next time-step.-->
		<xsd:attribute name="timeStepIncreaseIterLimit" type="real64" default="0.4" />
		<!--normType => Norm used by the flow solver to check nonlinear convergence. Valid options:
* Linfinity
* L2-->
		<xsd:attribute name="normType" type="geos_physicsSolverBaseKernels_NormType" default="Linfinity" />
	</xsd:complexType>
	<xsd:simpleType name="geos_NonlinearSolverParameters_CouplingType">
		<xsd:restriction base="xsd:string">
			<xsd:pattern value=".*[\[\]`$].*|FullyImplicit|Sequential" />
		</xsd:restriction>
	</xsd:simpleType>
	<xsd:simpleType name="geos_NonlinearSolverParameters_LineSearchAction">
		<xsd:restriction base="xsd:string">
			<xsd:pattern value=".*[\[\]`$].*|None|Attempt|Require" />
		</xsd:restriction>
	</xsd:simpleType>
	<xsd:simpleType name="geos_NonlinearSolverParameters_LineSearchInterpolationType">
		<xsd:restriction base="xsd:string">
			<xsd:pattern value=".*[\[\]`$].*|Linear|Parabolic" />
		</xsd:restriction>
	</xsd:simpleType>
	<xsd:simpleType name="geos_NonlinearSolverParameters_NonlinearAccelerationType">
		<xsd:restriction base="xsd:string">
			<xsd:pattern value=".*[\[\]`$].*|None|Aitken" />
		</xsd:restriction>
	</xsd:simpleType>
	<xsd:simpleType name="geos_NonlinearSolverParameters_SequentialConvergenceCriterion">
		<xsd:restriction base="xsd:string">
			<xsd:pattern value=".*[\[\]`$].*|ResidualNorm|NumberOfNonlinearIterations|SolutionIncrements" />
		</xsd:restriction>
	</xsd:simpleType>
	<xsd:complexType name="FiniteVolumeType">
		<xsd:choice minOccurs="0" maxOccurs="unbounded">
			<xsd:element name="HybridMimeticDiscretization" type="HybridMimeticDiscretizationType" />
			<xsd:element name="TwoPointFluxApproximation" type="TwoPointFluxApproximationType" />
		</xsd:choice>
	</xsd:complexType>
	<xsd:complexType name="HybridMimeticDiscretizationType">
		<!--innerProductType => Type of inner product used in the hybrid FVM solver-->
		<xsd:attribute name="innerProductType" type="string" use="required" />
		<!--name => A name is required for any non-unique nodes-->
		<xsd:attribute name="name" type="groupName" use="required" />
	</xsd:complexType>
	<xsd:complexType name="TwoPointFluxApproximationType">
		<!--areaRelTol => Relative tolerance for area calculations.-->
		<xsd:attribute name="areaRelTol" type="real64" default="1e-08" />
		<!--meanPermCoefficient => (no description available)-->
		<xsd:attribute name="meanPermCoefficient" type="real64" default="1" />
		<!--upwindingScheme => Type of upwinding scheme. Valid options:
* PPU
* C1PPU
* IHU-->
		<xsd:attribute name="upwindingScheme" type="geos_UpwindingScheme" default="PPU" />
		<!--usePEDFM => (no description available)-->
		<xsd:attribute name="usePEDFM" type="integer" default="0" />
		<!--name => A name is required for any non-unique nodes-->
		<xsd:attribute name="name" type="groupName" use="required" />
	</xsd:complexType>
	<xsd:simpleType name="geos_UpwindingScheme">
		<xsd:restriction base="xsd:string">
			<xsd:pattern value=".*[\[\]`$].*|PPU|C1PPU|IHU" />
		</xsd:restriction>
	</xsd:simpleType>
	<xsd:complexType name="OutputsType">
		<xsd:choice minOccurs="0" maxOccurs="unbounded">
			<xsd:element name="Blueprint" type="BlueprintType" />
			<xsd:element name="ChomboIO" type="ChomboIOType" />
			<xsd:element name="Python" type="PythonType" />
			<xsd:element name="Restart" type="RestartType" />
			<xsd:element name="Silo" type="SiloType" />
			<xsd:element name="TimeHistory" type="TimeHistoryType" />
			<xsd:element name="VTK" type="VTKType" />
		</xsd:choice>
	</xsd:complexType>
	<xsd:complexType name="BlueprintType">
		<!--childDirectory => Child directory path-->
		<xsd:attribute name="childDirectory" type="string" default="" />
		<!--outputFullQuadratureData => If true writes out data associated with every quadrature point.-->
		<xsd:attribute name="outputFullQuadratureData" type="integer" default="0" />
		<!--parallelThreads => Number of plot files.-->
		<xsd:attribute name="parallelThreads" type="integer" default="1" />
		<!--plotLevel => Determines which fields to write.-->
		<xsd:attribute name="plotLevel" type="geos_dataRepository_PlotLevel" default="1" />
		<!--name => A name is required for any non-unique nodes-->
		<xsd:attribute name="name" type="groupName" use="required" />
	</xsd:complexType>
	<xsd:complexType name="ChomboIOType">
		<!--beginCycle => Cycle at which the coupling will commence.-->
		<xsd:attribute name="beginCycle" type="real64" use="required" />
		<!--childDirectory => Child directory path-->
		<xsd:attribute name="childDirectory" type="string" default="" />
		<!--inputPath => Path at which the chombo to geos file will be written.-->
		<xsd:attribute name="inputPath" type="string" default="/INVALID_INPUT_PATH" />
		<!--outputPath => Path at which the geos to chombo file will be written.-->
		<xsd:attribute name="outputPath" type="string" use="required" />
		<!--parallelThreads => Number of plot files.-->
		<xsd:attribute name="parallelThreads" type="integer" default="1" />
		<!--useChomboPressures => True iff geos should use the pressures chombo writes out.-->
		<xsd:attribute name="useChomboPressures" type="integer" default="0" />
		<!--waitForInput => True iff geos should wait for chombo to write out a file. When true the inputPath must be set.-->
		<xsd:attribute name="waitForInput" type="integer" use="required" />
		<!--name => A name is required for any non-unique nodes-->
		<xsd:attribute name="name" type="groupName" use="required" />
	</xsd:complexType>
	<xsd:complexType name="PythonType">
		<!--childDirectory => Child directory path-->
		<xsd:attribute name="childDirectory" type="string" default="" />
		<!--parallelThreads => Number of plot files.-->
		<xsd:attribute name="parallelThreads" type="integer" default="1" />
		<!--name => A name is required for any non-unique nodes-->
		<xsd:attribute name="name" type="groupName" use="required" />
	</xsd:complexType>
	<xsd:complexType name="RestartType">
		<!--childDirectory => Child directory path-->
		<xsd:attribute name="childDirectory" type="string" default="" />
		<!--parallelThreads => Number of plot files.-->
		<xsd:attribute name="parallelThreads" type="integer" default="1" />
		<!--name => A name is required for any non-unique nodes-->
		<xsd:attribute name="name" type="groupName" use="required" />
	</xsd:complexType>
	<xsd:complexType name="SiloType">
		<!--childDirectory => Child directory path-->
		<xsd:attribute name="childDirectory" type="string" default="" />
		<!--fieldNames => Names of the fields to output. If this attribute is specified, GEOSX outputs all (and only) the fields specified by the user, regardless of their plotLevel-->
		<xsd:attribute name="fieldNames" type="groupNameRef_array" default="{}" />
		<!--onlyPlotSpecifiedFieldNames => If this flag is equal to 1, then we only plot the fields listed in `fieldNames`. Otherwise, we plot all the fields with the required `plotLevel`, plus the fields listed in `fieldNames`-->
		<xsd:attribute name="onlyPlotSpecifiedFieldNames" type="integer" default="0" />
		<!--parallelThreads => Number of plot files.-->
		<xsd:attribute name="parallelThreads" type="integer" default="1" />
		<!--plotFileRoot => (no description available)-->
		<xsd:attribute name="plotFileRoot" type="string" default="plot" />
		<!--plotLevel => (no description available)-->
		<xsd:attribute name="plotLevel" type="integer" default="1" />
		<!--writeCellElementMesh => (no description available)-->
		<xsd:attribute name="writeCellElementMesh" type="integer" default="1" />
		<!--writeEdgeMesh => (no description available)-->
		<xsd:attribute name="writeEdgeMesh" type="integer" default="0" />
		<!--writeFEMFaces => (no description available)-->
		<xsd:attribute name="writeFEMFaces" type="integer" default="0" />
		<!--writeFaceElementMesh => (no description available)-->
		<xsd:attribute name="writeFaceElementMesh" type="integer" default="1" />
		<!--name => A name is required for any non-unique nodes-->
		<xsd:attribute name="name" type="groupName" use="required" />
	</xsd:complexType>
	<xsd:complexType name="TimeHistoryType">
		<!--childDirectory => Child directory path-->
		<xsd:attribute name="childDirectory" type="string" default="" />
		<!--filename => The filename to which to write time history output.-->
		<xsd:attribute name="filename" type="string" default="TimeHistory" />
		<!--format => The output file format for time history output.-->
		<xsd:attribute name="format" type="string" default="hdf" />
		<!--logLevel => Log level-->
		<xsd:attribute name="logLevel" type="integer" default="0" />
		<!--parallelThreads => Number of plot files.-->
		<xsd:attribute name="parallelThreads" type="integer" default="1" />
		<!--sources => A list of collectors from which to collect and output time history information.-->
		<xsd:attribute name="sources" type="groupNameRef_array" use="required" />
		<!--name => A name is required for any non-unique nodes-->
		<xsd:attribute name="name" type="groupName" use="required" />
	</xsd:complexType>
	<xsd:complexType name="VTKType">
		<!--childDirectory => Child directory path-->
		<xsd:attribute name="childDirectory" type="string" default="" />
		<!--fieldNames => Names of the fields to output. If this attribute is specified, GEOSX outputs all the fields specified by the user, regardless of their `plotLevel`-->
		<xsd:attribute name="fieldNames" type="groupNameRef_array" default="{}" />
		<!--format => Output data format.  Valid options: ``binary``, ``ascii``-->
		<xsd:attribute name="format" type="geos_vtk_VTKOutputMode" default="binary" />
		<!--levelNames => Names of mesh levels to output.-->
		<xsd:attribute name="levelNames" type="string_array" default="{}" />
		<!--logLevel => Log level-->
		<xsd:attribute name="logLevel" type="integer" default="0" />
		<!--numberOfTargetProcesses => Number of output aggregate files to be written.-->
		<xsd:attribute name="numberOfTargetProcesses" type="integer" default="1" />
		<!--onlyPlotSpecifiedFieldNames => If this flag is equal to 1, then we only plot the fields listed in `fieldNames`. Otherwise, we plot all the fields with the required `plotLevel`, plus the fields listed in `fieldNames`-->
		<xsd:attribute name="onlyPlotSpecifiedFieldNames" type="integer" default="0" />
		<!--outputRegionType => Output region types.  Valid options: ``cell``, ``well``, ``surface``, ``particle``, ``all``-->
		<xsd:attribute name="outputRegionType" type="geos_vtk_VTKRegionTypes" default="all" />
		<!--parallelThreads => Number of plot files.-->
		<xsd:attribute name="parallelThreads" type="integer" default="1" />
		<!--plotFileRoot => Name of the root file for this output.-->
		<xsd:attribute name="plotFileRoot" type="string" default="VTK" />
		<!--plotLevel => Level detail plot. Only fields with lower of equal plot level will be output.-->
		<xsd:attribute name="plotLevel" type="integer" default="1" />
		<!--writeFEMFaces => (no description available)-->
		<xsd:attribute name="writeFEMFaces" type="integer" default="0" />
		<!--writeFaceElementsAs3D => Should the face elements be written as 3d volumes or not.-->
		<xsd:attribute name="writeFaceElementsAs3D" type="integer" default="0" />
		<!--writeGhostCells => Should the vtk files contain the ghost cells or not.-->
		<xsd:attribute name="writeGhostCells" type="integer" default="0" />
		<!--name => A name is required for any non-unique nodes-->
		<xsd:attribute name="name" type="groupName" use="required" />
	</xsd:complexType>
	<xsd:simpleType name="geos_vtk_VTKOutputMode">
		<xsd:restriction base="xsd:string">
			<xsd:pattern value=".*[\[\]`$].*|binary|ascii" />
		</xsd:restriction>
	</xsd:simpleType>
	<xsd:simpleType name="geos_vtk_VTKRegionTypes">
		<xsd:restriction base="xsd:string">
			<xsd:pattern value=".*[\[\]`$].*|cell|well|surface|particle|all" />
		</xsd:restriction>
	</xsd:simpleType>
	<xsd:complexType name="SolversType">
		<xsd:choice minOccurs="0" maxOccurs="unbounded">
			<xsd:element name="AcousticElasticSEM" type="AcousticElasticSEMType" />
			<xsd:element name="AcousticFirstOrderSEM" type="AcousticFirstOrderSEMType" />
			<xsd:element name="AcousticSEM" type="AcousticSEMType" />
			<xsd:element name="AcousticVTISEM" type="AcousticVTISEMType" />
			<xsd:element name="CompositionalMultiphaseFVM" type="CompositionalMultiphaseFVMType" />
			<xsd:element name="CompositionalMultiphaseHybridFVM" type="CompositionalMultiphaseHybridFVMType" />
			<xsd:element name="CompositionalMultiphaseReservoir" type="CompositionalMultiphaseReservoirType" />
			<xsd:element name="CompositionalMultiphaseReservoirPoromechanics" type="CompositionalMultiphaseReservoirPoromechanicsType" />
			<xsd:element name="CompositionalMultiphaseWell" type="CompositionalMultiphaseWellType">
				<xsd:unique name="SolversCompositionalMultiphaseWellWellControlsUniqueName">
					<xsd:selector xpath="WellControls" />
					<xsd:field xpath="@name" />
				</xsd:unique>
			</xsd:element>
			<xsd:element name="ElasticFirstOrderSEM" type="ElasticFirstOrderSEMType" />
			<xsd:element name="ElasticSEM" type="ElasticSEMType" />
			<xsd:element name="EmbeddedSurfaceGenerator" type="EmbeddedSurfaceGeneratorType" />
			<xsd:element name="FlowProppantTransport" type="FlowProppantTransportType" />
			<xsd:element name="Hydrofracture" type="HydrofractureType" />
			<xsd:element name="LaplaceFEM" type="LaplaceFEMType" />
			<xsd:element name="MultiphasePoromechanics" type="MultiphasePoromechanicsType" />
			<xsd:element name="MultiphasePoromechanicsReservoir" type="MultiphasePoromechanicsReservoirType" />
			<xsd:element name="PhaseFieldDamageFEM" type="PhaseFieldDamageFEMType" />
			<xsd:element name="PhaseFieldFracture" type="PhaseFieldFractureType" />
			<xsd:element name="ProppantTransport" type="ProppantTransportType" />
			<xsd:element name="QuasiDynamicEQ" type="QuasiDynamicEQType" />
			<xsd:element name="ReactiveCompositionalMultiphaseOBL" type="ReactiveCompositionalMultiphaseOBLType" />
			<xsd:element name="SeismicityRate" type="SeismicityRateType" />
			<xsd:element name="SinglePhaseFVM" type="SinglePhaseFVMType" />
			<xsd:element name="SinglePhaseHybridFVM" type="SinglePhaseHybridFVMType" />
			<xsd:element name="SinglePhasePoromechanics" type="SinglePhasePoromechanicsType" />
			<xsd:element name="SinglePhasePoromechanicsConformingFractures" type="SinglePhasePoromechanicsConformingFracturesType" />
			<xsd:element name="SinglePhasePoromechanicsConformingFracturesReservoir" type="SinglePhasePoromechanicsConformingFracturesReservoirType" />
			<xsd:element name="SinglePhasePoromechanicsEmbeddedFractures" type="SinglePhasePoromechanicsEmbeddedFracturesType" />
			<xsd:element name="SinglePhasePoromechanicsReservoir" type="SinglePhasePoromechanicsReservoirType" />
			<xsd:element name="SinglePhaseProppantFVM" type="SinglePhaseProppantFVMType" />
			<xsd:element name="SinglePhaseReservoir" type="SinglePhaseReservoirType" />
			<xsd:element name="SinglePhaseReservoirPoromechanics" type="SinglePhaseReservoirPoromechanicsType" />
			<xsd:element name="SinglePhaseReservoirPoromechanicsConformingFractures" type="SinglePhaseReservoirPoromechanicsConformingFracturesType" />
			<xsd:element name="SinglePhaseWell" type="SinglePhaseWellType">
				<xsd:unique name="SolversSinglePhaseWellWellControlsUniqueName">
					<xsd:selector xpath="WellControls" />
					<xsd:field xpath="@name" />
				</xsd:unique>
			</xsd:element>
			<xsd:element name="SolidMechanicsAugmentedLagrangianContact" type="SolidMechanicsAugmentedLagrangianContactType" />
			<xsd:element name="SolidMechanicsEmbeddedFractures" type="SolidMechanicsEmbeddedFracturesType" />
			<xsd:element name="SolidMechanicsLagrangeContact" type="SolidMechanicsLagrangeContactType" />
			<xsd:element name="SolidMechanicsLagrangeContactBubbleStab" type="SolidMechanicsLagrangeContactBubbleStabType" />
			<xsd:element name="SolidMechanicsLagrangianSSLE" type="SolidMechanicsLagrangianSSLEType" />
			<xsd:element name="SolidMechanics_LagrangianFEM" type="SolidMechanics_LagrangianFEMType" />
			<xsd:element name="SolidMechanics_MPM" type="SolidMechanics_MPMType" />
			<xsd:element name="SurfaceGenerator" type="SurfaceGeneratorType" />
		</xsd:choice>
		<!--gravityVector => Gravity vector used in the physics solvers-->
		<xsd:attribute name="gravityVector" type="R1Tensor" default="{0,0,-9.81}" />
	</xsd:complexType>
	<xsd:complexType name="AcousticElasticSEMType">
		<xsd:choice minOccurs="0" maxOccurs="unbounded">
			<xsd:element name="LinearSolverParameters" type="LinearSolverParametersType" maxOccurs="1" />
			<xsd:element name="NonlinearSolverParameters" type="NonlinearSolverParametersType" maxOccurs="1" />
		</xsd:choice>
		<!--acousticSolverName => Name of the acoustic solver used by the coupled solver-->
		<xsd:attribute name="acousticSolverName" type="groupNameRef" use="required" />
		<!--cflFactor => Factor to apply to the `CFL condition <http://en.wikipedia.org/wiki/Courant-Friedrichs-Lewy_condition>`_ when calculating the maximum allowable time step. Values should be in the interval (0,1] -->
		<xsd:attribute name="cflFactor" type="real64" default="0.5" />
		<!--discretization => Name of discretization object (defined in the :ref:`NumericalMethodsManager`) to use for this solver. For instance, if this is a Finite Element Solver, the name of a :ref:`FiniteElement` should be specified. If this is a Finite Volume Method, the name of a :ref:`FiniteVolume` discretization should be specified.-->
		<xsd:attribute name="discretization" type="groupNameRef" use="required" />
		<!--elasticSolverName => Name of the elastic solver used by the coupled solver-->
		<xsd:attribute name="elasticSolverName" type="groupNameRef" use="required" />
		<!--initialDt => Initial time-step value required by the solver to the event manager.-->
		<xsd:attribute name="initialDt" type="real64" default="1e+99" />
		<!--logLevel => Sets the level of information to write in the standard output (the console typically).
Level 0 outputs no specific information for this solver. Higher levels require more outputs.
1
 - Line search information
 - Solution information (scaling, maximum changes, quality check)
 - Convergence information
 - Time step information
 - Linear solver information
 - Nonlinear solver information
 - Solver timers information
2
 - The summary of declared fields and coupling-->
		<xsd:attribute name="logLevel" type="integer" default="0" />
		<!--targetRegions => Allowable regions that the solver may be applied to. Note that this does not indicate that the solver will be applied to these regions, only that allocation will occur such that the solver may be applied to these regions. The decision about what regions this solver will beapplied to rests in the EventManager.-->
		<xsd:attribute name="targetRegions" type="groupNameRef_array" use="required" />
		<!--writeLinearSystem => Write matrix, rhs, solution to screen ( = 1) or file ( = 2).-->
		<xsd:attribute name="writeLinearSystem" type="integer" default="0" />
		<!--name => A name is required for any non-unique nodes-->
		<xsd:attribute name="name" type="groupName" use="required" />
	</xsd:complexType>
	<xsd:complexType name="AcousticFirstOrderSEMType">
		<xsd:choice minOccurs="0" maxOccurs="unbounded">
			<xsd:element name="LinearSolverParameters" type="LinearSolverParametersType" maxOccurs="1" />
			<xsd:element name="NonlinearSolverParameters" type="NonlinearSolverParametersType" maxOccurs="1" />
		</xsd:choice>
		<!--attenuationType => Flag to indicate which attenuation model to use: "none" for no attenuation, "sls\ for the standard-linear-solid (SLS) model (Fichtner, 2014).-->
		<xsd:attribute name="attenuationType" type="geos_WaveSolverUtils_AttenuationType" default="none" />
		<!--cflFactor => Factor to apply to the `CFL condition <http://en.wikipedia.org/wiki/Courant-Friedrichs-Lewy_condition>`_ when calculating the maximum allowable time step. Values should be in the interval (0,1] -->
		<xsd:attribute name="cflFactor" type="real64" default="0.5" />
		<!--discretization => Name of discretization object (defined in the :ref:`NumericalMethodsManager`) to use for this solver. For instance, if this is a Finite Element Solver, the name of a :ref:`FiniteElement` should be specified. If this is a Finite Volume Method, the name of a :ref:`FiniteVolume` discretization should be specified.-->
		<xsd:attribute name="discretization" type="groupNameRef" use="required" />
		<!--dtSeismoTrace => Time step for output pressure at receivers-->
		<xsd:attribute name="dtSeismoTrace" type="real64" default="0" />
		<!--enableLifo => Set to 1 to enable LIFO storage feature-->
		<xsd:attribute name="enableLifo" type="integer" default="0" />
		<!--forward => Set to 1 to compute forward propagation-->
		<xsd:attribute name="forward" type="integer" default="1" />
		<!--initialDt => Initial time-step value required by the solver to the event manager.-->
		<xsd:attribute name="initialDt" type="real64" default="1e+99" />
		<!--lifoOnDevice => Set the capacity of the lifo device storage (if negative, opposite of percentage of remaining memory)-->
		<xsd:attribute name="lifoOnDevice" type="integer" default="-80" />
		<!--lifoOnHost => Set the capacity of the lifo host storage (if negative, opposite of percentage of remaining memory)-->
		<xsd:attribute name="lifoOnHost" type="integer" default="-80" />
		<!--lifoSize => Set the capacity of the lifo storage (should be the total number of buffers to store in the LIFO)-->
		<xsd:attribute name="lifoSize" type="integer" default="2147483647" />
		<!--linearDASGeometry => Geometry parameters for a linear DAS fiber (dip, azimuth, gauge length)-->
		<xsd:attribute name="linearDASGeometry" type="real64_array2d" default="{{0}}" />
		<!--linearDASSamples => Number of sample points to be used for strain integration when integrating the strain for the DAS signal-->
		<xsd:attribute name="linearDASSamples" type="integer" default="5" />
		<!--logLevel => Sets the level of information to write in the standard output (the console typically).
Level 0 outputs no specific information for this solver. Higher levels require more outputs.
1
 - Line search information
 - Solution information (scaling, maximum changes, quality check)
 - Convergence information
 - Time step information
 - Linear solver information
 - Nonlinear solver information
 - Solver timers information
2
 - The summary of declared fields and coupling-->
		<xsd:attribute name="logLevel" type="integer" default="0" />
		<!--outputSeismoTrace => Flag that indicates if we write the seismo trace in a file .txt, 0 no output, 1 otherwise-->
		<xsd:attribute name="outputSeismoTrace" type="integer" default="0" />
		<!--receiverCoordinates => Coordinates (x,y,z) of the receivers-->
		<xsd:attribute name="receiverCoordinates" type="real64_array2d" default="{{0}}" />
		<!--rickerOrder => Flag that indicates the order of the Ricker to be used o, 1 or 2. Order 2 by default-->
		<xsd:attribute name="rickerOrder" type="integer" default="2" />
		<!--saveFields => Set to 1 to save fields during forward and restore them during backward-->
		<xsd:attribute name="saveFields" type="integer" default="0" />
		<!--shotIndex => Set the current shot for temporary files-->
		<xsd:attribute name="shotIndex" type="integer" default="0" />
		<!--slsAnelasticityCoefficients => Anelasticity coefficients for the standard-linear-solid (SLS) anelasticity.The default value is { }, corresponding to no attenuation. An array with the corresponding reference frequencies must be provided.-->
		<xsd:attribute name="slsAnelasticityCoefficients" type="real32_array" default="{0}" />
		<!--slsReferenceAngularFrequencies => Reference angular frequencies (omega) for the standard-linear-solid (SLS) anelasticity.The default value is { }, corresponding to no attenuation. An array with the corresponding anelasticity coefficients must be provided.-->
		<xsd:attribute name="slsReferenceAngularFrequencies" type="real32_array" default="{0}" />
		<!--sourceCoordinates => Coordinates (x,y,z) of the sources-->
		<xsd:attribute name="sourceCoordinates" type="real64_array2d" default="{{0}}" />
		<!--sourceWaveletTableNames => Names of the table functions, one for each source, that are used to define the source wavelets. If a list is given, it overrides the Ricker wavelet definitions.The default value is an empty list, which means that a Ricker wavelet is used everywhere.-->
		<xsd:attribute name="sourceWaveletTableNames" type="string_array" default="{}" />
		<!--targetRegions => Allowable regions that the solver may be applied to. Note that this does not indicate that the solver will be applied to these regions, only that allocation will occur such that the solver may be applied to these regions. The decision about what regions this solver will beapplied to rests in the EventManager.-->
		<xsd:attribute name="targetRegions" type="groupNameRef_array" use="required" />
		<!--timeSourceDelay => Source time delay (1 / f0 by default)-->
		<xsd:attribute name="timeSourceDelay" type="real32" default="-1" />
		<!--timeSourceFrequency => Central frequency for the time source-->
		<xsd:attribute name="timeSourceFrequency" type="real32" default="0" />
		<!--timestepStabilityLimit => Set to 1 to apply a stability limit to the simulation timestep. The timestep used is that given by the CFL condition times the cflFactor parameter.-->
		<xsd:attribute name="timestepStabilityLimit" type="integer" default="0" />
		<!--useDAS => Flag to indicate if DAS data will be modeled, and which DAS type to use: "none" to deactivate DAS, "strainIntegration" for strain integration, "dipole" for displacement difference-->
		<xsd:attribute name="useDAS" type="geos_WaveSolverUtils_DASType" default="none" />
		<!--writeLinearSystem => Write matrix, rhs, solution to screen ( = 1) or file ( = 2).-->
		<xsd:attribute name="writeLinearSystem" type="integer" default="0" />
		<!--name => A name is required for any non-unique nodes-->
		<xsd:attribute name="name" type="groupName" use="required" />
	</xsd:complexType>
	<xsd:simpleType name="geos_WaveSolverUtils_AttenuationType">
		<xsd:restriction base="xsd:string">
			<xsd:pattern value=".*[\[\]`$].*|none|sls" />
		</xsd:restriction>
	</xsd:simpleType>
	<xsd:simpleType name="geos_WaveSolverUtils_DASType">
		<xsd:restriction base="xsd:string">
			<xsd:pattern value=".*[\[\]`$].*|none|dipole|strainIntegration" />
		</xsd:restriction>
	</xsd:simpleType>
	<xsd:complexType name="AcousticSEMType">
		<xsd:choice minOccurs="0" maxOccurs="unbounded">
			<xsd:element name="LinearSolverParameters" type="LinearSolverParametersType" maxOccurs="1" />
			<xsd:element name="NonlinearSolverParameters" type="NonlinearSolverParametersType" maxOccurs="1" />
		</xsd:choice>
		<!--attenuationType => Flag to indicate which attenuation model to use: "none" for no attenuation, "sls\ for the standard-linear-solid (SLS) model (Fichtner, 2014).-->
		<xsd:attribute name="attenuationType" type="geos_WaveSolverUtils_AttenuationType" default="none" />
		<!--cflFactor => Factor to apply to the `CFL condition <http://en.wikipedia.org/wiki/Courant-Friedrichs-Lewy_condition>`_ when calculating the maximum allowable time step. Values should be in the interval (0,1] -->
		<xsd:attribute name="cflFactor" type="real64" default="0.5" />
		<!--discretization => Name of discretization object (defined in the :ref:`NumericalMethodsManager`) to use for this solver. For instance, if this is a Finite Element Solver, the name of a :ref:`FiniteElement` should be specified. If this is a Finite Volume Method, the name of a :ref:`FiniteVolume` discretization should be specified.-->
		<xsd:attribute name="discretization" type="groupNameRef" use="required" />
		<!--dtSeismoTrace => Time step for output pressure at receivers-->
		<xsd:attribute name="dtSeismoTrace" type="real64" default="0" />
		<!--enableLifo => Set to 1 to enable LIFO storage feature-->
		<xsd:attribute name="enableLifo" type="integer" default="0" />
		<!--forward => Set to 1 to compute forward propagation-->
		<xsd:attribute name="forward" type="integer" default="1" />
		<!--initialDt => Initial time-step value required by the solver to the event manager.-->
		<xsd:attribute name="initialDt" type="real64" default="1e+99" />
		<!--lifoOnDevice => Set the capacity of the lifo device storage (if negative, opposite of percentage of remaining memory)-->
		<xsd:attribute name="lifoOnDevice" type="integer" default="-80" />
		<!--lifoOnHost => Set the capacity of the lifo host storage (if negative, opposite of percentage of remaining memory)-->
		<xsd:attribute name="lifoOnHost" type="integer" default="-80" />
		<!--lifoSize => Set the capacity of the lifo storage (should be the total number of buffers to store in the LIFO)-->
		<xsd:attribute name="lifoSize" type="integer" default="2147483647" />
		<!--linearDASGeometry => Geometry parameters for a linear DAS fiber (dip, azimuth, gauge length)-->
		<xsd:attribute name="linearDASGeometry" type="real64_array2d" default="{{0}}" />
		<!--linearDASSamples => Number of sample points to be used for strain integration when integrating the strain for the DAS signal-->
		<xsd:attribute name="linearDASSamples" type="integer" default="5" />
		<!--logLevel => Sets the level of information to write in the standard output (the console typically).
Level 0 outputs no specific information for this solver. Higher levels require more outputs.
1
 - Line search information
 - Solution information (scaling, maximum changes, quality check)
 - Convergence information
 - Time step information
 - Linear solver information
 - Nonlinear solver information
 - Solver timers information
2
 - The summary of declared fields and coupling-->
		<xsd:attribute name="logLevel" type="integer" default="0" />
		<!--outputSeismoTrace => Flag that indicates if we write the seismo trace in a file .txt, 0 no output, 1 otherwise-->
		<xsd:attribute name="outputSeismoTrace" type="integer" default="0" />
		<!--receiverCoordinates => Coordinates (x,y,z) of the receivers-->
		<xsd:attribute name="receiverCoordinates" type="real64_array2d" default="{{0}}" />
		<!--rickerOrder => Flag that indicates the order of the Ricker to be used o, 1 or 2. Order 2 by default-->
		<xsd:attribute name="rickerOrder" type="integer" default="2" />
		<!--saveFields => Set to 1 to save fields during forward and restore them during backward-->
		<xsd:attribute name="saveFields" type="integer" default="0" />
		<!--shotIndex => Set the current shot for temporary files-->
		<xsd:attribute name="shotIndex" type="integer" default="0" />
		<!--slsAnelasticityCoefficients => Anelasticity coefficients for the standard-linear-solid (SLS) anelasticity.The default value is { }, corresponding to no attenuation. An array with the corresponding reference frequencies must be provided.-->
		<xsd:attribute name="slsAnelasticityCoefficients" type="real32_array" default="{0}" />
		<!--slsReferenceAngularFrequencies => Reference angular frequencies (omega) for the standard-linear-solid (SLS) anelasticity.The default value is { }, corresponding to no attenuation. An array with the corresponding anelasticity coefficients must be provided.-->
		<xsd:attribute name="slsReferenceAngularFrequencies" type="real32_array" default="{0}" />
		<!--sourceCoordinates => Coordinates (x,y,z) of the sources-->
		<xsd:attribute name="sourceCoordinates" type="real64_array2d" default="{{0}}" />
		<!--sourceWaveletTableNames => Names of the table functions, one for each source, that are used to define the source wavelets. If a list is given, it overrides the Ricker wavelet definitions.The default value is an empty list, which means that a Ricker wavelet is used everywhere.-->
		<xsd:attribute name="sourceWaveletTableNames" type="string_array" default="{}" />
		<!--targetRegions => Allowable regions that the solver may be applied to. Note that this does not indicate that the solver will be applied to these regions, only that allocation will occur such that the solver may be applied to these regions. The decision about what regions this solver will beapplied to rests in the EventManager.-->
		<xsd:attribute name="targetRegions" type="groupNameRef_array" use="required" />
		<!--timeSourceDelay => Source time delay (1 / f0 by default)-->
		<xsd:attribute name="timeSourceDelay" type="real32" default="-1" />
		<!--timeSourceFrequency => Central frequency for the time source-->
		<xsd:attribute name="timeSourceFrequency" type="real32" default="0" />
		<!--timestepStabilityLimit => Set to 1 to apply a stability limit to the simulation timestep. The timestep used is that given by the CFL condition times the cflFactor parameter.-->
		<xsd:attribute name="timestepStabilityLimit" type="integer" default="0" />
		<!--useDAS => Flag to indicate if DAS data will be modeled, and which DAS type to use: "none" to deactivate DAS, "strainIntegration" for strain integration, "dipole" for displacement difference-->
		<xsd:attribute name="useDAS" type="geos_WaveSolverUtils_DASType" default="none" />
		<!--writeLinearSystem => Write matrix, rhs, solution to screen ( = 1) or file ( = 2).-->
		<xsd:attribute name="writeLinearSystem" type="integer" default="0" />
		<!--name => A name is required for any non-unique nodes-->
		<xsd:attribute name="name" type="groupName" use="required" />
	</xsd:complexType>
	<xsd:complexType name="AcousticVTISEMType">
		<xsd:choice minOccurs="0" maxOccurs="unbounded">
			<xsd:element name="LinearSolverParameters" type="LinearSolverParametersType" maxOccurs="1" />
			<xsd:element name="NonlinearSolverParameters" type="NonlinearSolverParametersType" maxOccurs="1" />
		</xsd:choice>
		<!--attenuationType => Flag to indicate which attenuation model to use: "none" for no attenuation, "sls\ for the standard-linear-solid (SLS) model (Fichtner, 2014).-->
		<xsd:attribute name="attenuationType" type="geos_WaveSolverUtils_AttenuationType" default="none" />
		<!--cflFactor => Factor to apply to the `CFL condition <http://en.wikipedia.org/wiki/Courant-Friedrichs-Lewy_condition>`_ when calculating the maximum allowable time step. Values should be in the interval (0,1] -->
		<xsd:attribute name="cflFactor" type="real64" default="0.5" />
		<!--discretization => Name of discretization object (defined in the :ref:`NumericalMethodsManager`) to use for this solver. For instance, if this is a Finite Element Solver, the name of a :ref:`FiniteElement` should be specified. If this is a Finite Volume Method, the name of a :ref:`FiniteVolume` discretization should be specified.-->
		<xsd:attribute name="discretization" type="groupNameRef" use="required" />
		<!--dtSeismoTrace => Time step for output pressure at receivers-->
		<xsd:attribute name="dtSeismoTrace" type="real64" default="0" />
		<!--enableLifo => Set to 1 to enable LIFO storage feature-->
		<xsd:attribute name="enableLifo" type="integer" default="0" />
		<!--forward => Set to 1 to compute forward propagation-->
		<xsd:attribute name="forward" type="integer" default="1" />
		<!--initialDt => Initial time-step value required by the solver to the event manager.-->
		<xsd:attribute name="initialDt" type="real64" default="1e+99" />
		<!--lifoOnDevice => Set the capacity of the lifo device storage (if negative, opposite of percentage of remaining memory)-->
		<xsd:attribute name="lifoOnDevice" type="integer" default="-80" />
		<!--lifoOnHost => Set the capacity of the lifo host storage (if negative, opposite of percentage of remaining memory)-->
		<xsd:attribute name="lifoOnHost" type="integer" default="-80" />
		<!--lifoSize => Set the capacity of the lifo storage (should be the total number of buffers to store in the LIFO)-->
		<xsd:attribute name="lifoSize" type="integer" default="2147483647" />
		<!--linearDASGeometry => Geometry parameters for a linear DAS fiber (dip, azimuth, gauge length)-->
		<xsd:attribute name="linearDASGeometry" type="real64_array2d" default="{{0}}" />
		<!--linearDASSamples => Number of sample points to be used for strain integration when integrating the strain for the DAS signal-->
		<xsd:attribute name="linearDASSamples" type="integer" default="5" />
		<!--logLevel => Sets the level of information to write in the standard output (the console typically).
Level 0 outputs no specific information for this solver. Higher levels require more outputs.
1
 - Line search information
 - Solution information (scaling, maximum changes, quality check)
 - Convergence information
 - Time step information
 - Linear solver information
 - Nonlinear solver information
 - Solver timers information
2
 - The summary of declared fields and coupling-->
		<xsd:attribute name="logLevel" type="integer" default="0" />
		<!--outputSeismoTrace => Flag that indicates if we write the seismo trace in a file .txt, 0 no output, 1 otherwise-->
		<xsd:attribute name="outputSeismoTrace" type="integer" default="0" />
		<!--receiverCoordinates => Coordinates (x,y,z) of the receivers-->
		<xsd:attribute name="receiverCoordinates" type="real64_array2d" default="{{0}}" />
		<!--rickerOrder => Flag that indicates the order of the Ricker to be used o, 1 or 2. Order 2 by default-->
		<xsd:attribute name="rickerOrder" type="integer" default="2" />
		<!--saveFields => Set to 1 to save fields during forward and restore them during backward-->
		<xsd:attribute name="saveFields" type="integer" default="0" />
		<!--shotIndex => Set the current shot for temporary files-->
		<xsd:attribute name="shotIndex" type="integer" default="0" />
		<!--slsAnelasticityCoefficients => Anelasticity coefficients for the standard-linear-solid (SLS) anelasticity.The default value is { }, corresponding to no attenuation. An array with the corresponding reference frequencies must be provided.-->
		<xsd:attribute name="slsAnelasticityCoefficients" type="real32_array" default="{0}" />
		<!--slsReferenceAngularFrequencies => Reference angular frequencies (omega) for the standard-linear-solid (SLS) anelasticity.The default value is { }, corresponding to no attenuation. An array with the corresponding anelasticity coefficients must be provided.-->
		<xsd:attribute name="slsReferenceAngularFrequencies" type="real32_array" default="{0}" />
		<!--sourceCoordinates => Coordinates (x,y,z) of the sources-->
		<xsd:attribute name="sourceCoordinates" type="real64_array2d" default="{{0}}" />
		<!--sourceWaveletTableNames => Names of the table functions, one for each source, that are used to define the source wavelets. If a list is given, it overrides the Ricker wavelet definitions.The default value is an empty list, which means that a Ricker wavelet is used everywhere.-->
		<xsd:attribute name="sourceWaveletTableNames" type="string_array" default="{}" />
		<!--targetRegions => Allowable regions that the solver may be applied to. Note that this does not indicate that the solver will be applied to these regions, only that allocation will occur such that the solver may be applied to these regions. The decision about what regions this solver will beapplied to rests in the EventManager.-->
		<xsd:attribute name="targetRegions" type="groupNameRef_array" use="required" />
		<!--timeSourceDelay => Source time delay (1 / f0 by default)-->
		<xsd:attribute name="timeSourceDelay" type="real32" default="-1" />
		<!--timeSourceFrequency => Central frequency for the time source-->
		<xsd:attribute name="timeSourceFrequency" type="real32" default="0" />
		<!--timestepStabilityLimit => Set to 1 to apply a stability limit to the simulation timestep. The timestep used is that given by the CFL condition times the cflFactor parameter.-->
		<xsd:attribute name="timestepStabilityLimit" type="integer" default="0" />
		<!--useDAS => Flag to indicate if DAS data will be modeled, and which DAS type to use: "none" to deactivate DAS, "strainIntegration" for strain integration, "dipole" for displacement difference-->
		<xsd:attribute name="useDAS" type="geos_WaveSolverUtils_DASType" default="none" />
		<!--writeLinearSystem => Write matrix, rhs, solution to screen ( = 1) or file ( = 2).-->
		<xsd:attribute name="writeLinearSystem" type="integer" default="0" />
		<!--name => A name is required for any non-unique nodes-->
		<xsd:attribute name="name" type="groupName" use="required" />
	</xsd:complexType>
	<xsd:complexType name="CompositionalMultiphaseFVMType">
		<xsd:choice minOccurs="0" maxOccurs="unbounded">
			<xsd:element name="LinearSolverParameters" type="LinearSolverParametersType" maxOccurs="1" />
			<xsd:element name="NonlinearSolverParameters" type="NonlinearSolverParametersType" maxOccurs="1" />
		</xsd:choice>
		<!--allowLocalCompDensityChopping => Flag indicating whether local (cell-wise) chopping of negative compositions is allowed-->
		<xsd:attribute name="allowLocalCompDensityChopping" type="integer" default="1" />
		<!--allowNegativePressure => Flag indicating if negative pressure is allowed-->
		<xsd:attribute name="allowNegativePressure" type="integer" default="1" />
		<!--cflFactor => Factor to apply to the `CFL condition <http://en.wikipedia.org/wiki/Courant-Friedrichs-Lewy_condition>`_ when calculating the maximum allowable time step. Values should be in the interval (0,1] -->
		<xsd:attribute name="cflFactor" type="real64" default="0.5" />
		<!--contMultiplierDBC => Factor by which continuation parameter is changed every newton when DBC is used-->
		<xsd:attribute name="contMultiplierDBC" type="real64" default="0.5" />
		<!--continuationDBC => Flag for enabling continuation parameter-->
		<xsd:attribute name="continuationDBC" type="integer" default="1" />
		<!--discretization => Name of discretization object (defined in the :ref:`NumericalMethodsManager`) to use for this solver. For instance, if this is a Finite Element Solver, the name of a :ref:`FiniteElement` should be specified. If this is a Finite Volume Method, the name of a :ref:`FiniteVolume` discretization should be specified.-->
		<xsd:attribute name="discretization" type="groupNameRef" use="required" />
		<!--initialDt => Initial time-step value required by the solver to the event manager.-->
		<xsd:attribute name="initialDt" type="real64" default="1e+99" />
		<!--isThermal => Flag indicating whether the problem is thermal or not.-->
		<xsd:attribute name="isThermal" type="integer" default="0" />
		<!--kappaminDBC => Factor that controls how much dissipation is kept in the system when continuation is used-->
		<xsd:attribute name="kappaminDBC" type="real64" default="1e-20" />
		<!--logLevel => Sets the level of information to write in the standard output (the console typically).
Level 0 outputs no specific information for this solver. Higher levels require more outputs.
1
 - Line search information
 - Solution information (scaling, maximum changes, quality check)
 - Convergence information
 - Time step information
 - Linear solver information
 - Nonlinear solver information
 - Solver timers information
2
 - The summary of declared fields and coupling-->
		<xsd:attribute name="logLevel" type="integer" default="0" />
		<!--maxAbsolutePressureChange => Maximum (absolute) pressure change in a Newton iteration-->
		<xsd:attribute name="maxAbsolutePressureChange" type="real64" default="-1" />
		<!--maxCompFractionChange => Maximum (absolute) change in a component fraction in a Newton iteration-->
		<xsd:attribute name="maxCompFractionChange" type="real64" default="0.5" />
		<!--maxRelativeCompDensChange => Maximum (relative) change in a component density in a Newton iteration-->
		<xsd:attribute name="maxRelativeCompDensChange" type="real64" default="1.79769e+208" />
		<!--maxRelativePressureChange => Maximum (relative) change in pressure in a Newton iteration-->
		<xsd:attribute name="maxRelativePressureChange" type="real64" default="0.5" />
		<!--maxRelativeTemperatureChange => Maximum (relative) change in temperature in a Newton iteration-->
		<xsd:attribute name="maxRelativeTemperatureChange" type="real64" default="0.5" />
		<!--maxSequentialCompDensChange => Maximum (absolute) component density change in a sequential iteration, used for outer loop convergence check-->
		<xsd:attribute name="maxSequentialCompDensChange" type="real64" default="1" />
		<!--maxSequentialPressureChange => Maximum (absolute) pressure change in a sequential iteration, used for outer loop convergence check-->
		<xsd:attribute name="maxSequentialPressureChange" type="real64" default="100000" />
		<!--maxSequentialTemperatureChange => Maximum (absolute) temperature change in a sequential iteration, used for outer loop convergence check-->
		<xsd:attribute name="maxSequentialTemperatureChange" type="real64" default="0.1" />
		<!--minCompDens => Minimum allowed global component density-->
		<xsd:attribute name="minCompDens" type="real64" default="1e-10" />
		<!--minScalingFactor => Minimum value for solution scaling factor-->
		<xsd:attribute name="minScalingFactor" type="real64" default="0.01" />
		<!--miscibleDBC => Flag for enabling DBC formulation with/without miscibility-->
		<xsd:attribute name="miscibleDBC" type="integer" default="0" />
		<!--omegaDBC => Factor by which DBC flux is multiplied-->
		<xsd:attribute name="omegaDBC" type="real64" default="1" />
		<!--scalingType => Solution scaling type.Valid options:
* Global
* Local-->
		<xsd:attribute name="scalingType" type="geos_CompositionalMultiphaseFVM_ScalingType" default="Global" />
		<!--solutionChangeScalingFactor => Damping factor for solution change targets-->
		<xsd:attribute name="solutionChangeScalingFactor" type="real64" default="0.5" />
		<!--targetFlowCFL => Target CFL condition `CFL condition <http://en.wikipedia.org/wiki/Courant-Friedrichs-Lewy_condition>`_ when computing the next timestep.-->
		<xsd:attribute name="targetFlowCFL" type="real64" default="-1" />
		<!--targetPhaseVolFractionChangeInTimeStep => Target (absolute) change in phase volume fraction in a time step-->
		<xsd:attribute name="targetPhaseVolFractionChangeInTimeStep" type="real64" default="0.2" />
		<!--targetRegions => Allowable regions that the solver may be applied to. Note that this does not indicate that the solver will be applied to these regions, only that allocation will occur such that the solver may be applied to these regions. The decision about what regions this solver will beapplied to rests in the EventManager.-->
		<xsd:attribute name="targetRegions" type="groupNameRef_array" use="required" />
		<!--targetRelativeCompDensChangeInTimeStep => Target (relative) change in component density in a time step-->
		<xsd:attribute name="targetRelativeCompDensChangeInTimeStep" type="real64" default="1.79769e+308" />
		<!--targetRelativePressureChangeInTimeStep => Target (relative) change in pressure in a time step (expected value between 0 and 1)-->
		<xsd:attribute name="targetRelativePressureChangeInTimeStep" type="real64" default="0.2" />
		<!--targetRelativeTemperatureChangeInTimeStep => Target (relative) change in temperature in a time step (expected value between 0 and 1)-->
		<xsd:attribute name="targetRelativeTemperatureChangeInTimeStep" type="real64" default="0.2" />
		<!--temperature => Temperature-->
		<xsd:attribute name="temperature" type="real64" use="required" />
		<!--useDBC => Enable Dissipation-based continuation flux-->
		<xsd:attribute name="useDBC" type="integer" default="0" />
		<!--useMass => Use mass formulation instead of molar. Warning : Affects SourceFlux rates units.-->
		<xsd:attribute name="useMass" type="integer" default="0" />
		<!--useSimpleAccumulation => Flag indicating whether simple accumulation form is used-->
		<xsd:attribute name="useSimpleAccumulation" type="integer" default="1" />
		<!--useTotalMassEquation => Flag indicating whether total mass equation is used-->
		<xsd:attribute name="useTotalMassEquation" type="integer" default="1" />
		<!--writeLinearSystem => Write matrix, rhs, solution to screen ( = 1) or file ( = 2).-->
		<xsd:attribute name="writeLinearSystem" type="integer" default="0" />
		<!--name => A name is required for any non-unique nodes-->
		<xsd:attribute name="name" type="groupName" use="required" />
	</xsd:complexType>
	<xsd:simpleType name="geos_physicsSolverBaseKernels_NormType">
		<xsd:restriction base="xsd:string">
			<xsd:pattern value=".*[\[\]`$].*|Linfinity|L2" />
		</xsd:restriction>
	</xsd:simpleType>
	<xsd:simpleType name="geos_CompositionalMultiphaseFVM_ScalingType">
		<xsd:restriction base="xsd:string">
			<xsd:pattern value=".*[\[\]`$].*|Global|Local" />
		</xsd:restriction>
	</xsd:simpleType>
	<xsd:complexType name="CompositionalMultiphaseHybridFVMType">
		<xsd:choice minOccurs="0" maxOccurs="unbounded">
			<xsd:element name="LinearSolverParameters" type="LinearSolverParametersType" maxOccurs="1" />
			<xsd:element name="NonlinearSolverParameters" type="NonlinearSolverParametersType" maxOccurs="1" />
		</xsd:choice>
		<!--allowLocalCompDensityChopping => Flag indicating whether local (cell-wise) chopping of negative compositions is allowed-->
		<xsd:attribute name="allowLocalCompDensityChopping" type="integer" default="1" />
		<!--allowNegativePressure => Flag indicating if negative pressure is allowed-->
		<xsd:attribute name="allowNegativePressure" type="integer" default="1" />
		<!--cflFactor => Factor to apply to the `CFL condition <http://en.wikipedia.org/wiki/Courant-Friedrichs-Lewy_condition>`_ when calculating the maximum allowable time step. Values should be in the interval (0,1] -->
		<xsd:attribute name="cflFactor" type="real64" default="0.5" />
		<!--discretization => Name of discretization object (defined in the :ref:`NumericalMethodsManager`) to use for this solver. For instance, if this is a Finite Element Solver, the name of a :ref:`FiniteElement` should be specified. If this is a Finite Volume Method, the name of a :ref:`FiniteVolume` discretization should be specified.-->
		<xsd:attribute name="discretization" type="groupNameRef" use="required" />
		<!--initialDt => Initial time-step value required by the solver to the event manager.-->
		<xsd:attribute name="initialDt" type="real64" default="1e+99" />
		<!--isThermal => Flag indicating whether the problem is thermal or not.-->
		<xsd:attribute name="isThermal" type="integer" default="0" />
		<!--logLevel => Sets the level of information to write in the standard output (the console typically).
Level 0 outputs no specific information for this solver. Higher levels require more outputs.
1
 - Line search information
 - Solution information (scaling, maximum changes, quality check)
 - Convergence information
 - Time step information
 - Linear solver information
 - Nonlinear solver information
 - Solver timers information
2
 - The summary of declared fields and coupling-->
		<xsd:attribute name="logLevel" type="integer" default="0" />
		<!--maxAbsolutePressureChange => Maximum (absolute) pressure change in a Newton iteration-->
		<xsd:attribute name="maxAbsolutePressureChange" type="real64" default="-1" />
		<!--maxCompFractionChange => Maximum (absolute) change in a component fraction in a Newton iteration-->
		<xsd:attribute name="maxCompFractionChange" type="real64" default="0.5" />
		<!--maxRelativeCompDensChange => Maximum (relative) change in a component density in a Newton iteration-->
		<xsd:attribute name="maxRelativeCompDensChange" type="real64" default="1.79769e+208" />
		<!--maxRelativePressureChange => Maximum (relative) change in pressure in a Newton iteration-->
		<xsd:attribute name="maxRelativePressureChange" type="real64" default="0.5" />
		<!--maxRelativeTemperatureChange => Maximum (relative) change in temperature in a Newton iteration-->
		<xsd:attribute name="maxRelativeTemperatureChange" type="real64" default="0.5" />
		<!--maxSequentialCompDensChange => Maximum (absolute) component density change in a sequential iteration, used for outer loop convergence check-->
		<xsd:attribute name="maxSequentialCompDensChange" type="real64" default="1" />
		<!--maxSequentialPressureChange => Maximum (absolute) pressure change in a sequential iteration, used for outer loop convergence check-->
		<xsd:attribute name="maxSequentialPressureChange" type="real64" default="100000" />
		<!--maxSequentialTemperatureChange => Maximum (absolute) temperature change in a sequential iteration, used for outer loop convergence check-->
		<xsd:attribute name="maxSequentialTemperatureChange" type="real64" default="0.1" />
		<!--minCompDens => Minimum allowed global component density-->
		<xsd:attribute name="minCompDens" type="real64" default="1e-10" />
		<!--minScalingFactor => Minimum value for solution scaling factor-->
		<xsd:attribute name="minScalingFactor" type="real64" default="0.01" />
		<!--solutionChangeScalingFactor => Damping factor for solution change targets-->
		<xsd:attribute name="solutionChangeScalingFactor" type="real64" default="0.5" />
		<!--targetFlowCFL => Target CFL condition `CFL condition <http://en.wikipedia.org/wiki/Courant-Friedrichs-Lewy_condition>`_ when computing the next timestep.-->
		<xsd:attribute name="targetFlowCFL" type="real64" default="-1" />
		<!--targetPhaseVolFractionChangeInTimeStep => Target (absolute) change in phase volume fraction in a time step-->
		<xsd:attribute name="targetPhaseVolFractionChangeInTimeStep" type="real64" default="0.2" />
		<!--targetRegions => Allowable regions that the solver may be applied to. Note that this does not indicate that the solver will be applied to these regions, only that allocation will occur such that the solver may be applied to these regions. The decision about what regions this solver will beapplied to rests in the EventManager.-->
		<xsd:attribute name="targetRegions" type="groupNameRef_array" use="required" />
		<!--targetRelativeCompDensChangeInTimeStep => Target (relative) change in component density in a time step-->
		<xsd:attribute name="targetRelativeCompDensChangeInTimeStep" type="real64" default="1.79769e+308" />
		<!--targetRelativePressureChangeInTimeStep => Target (relative) change in pressure in a time step (expected value between 0 and 1)-->
		<xsd:attribute name="targetRelativePressureChangeInTimeStep" type="real64" default="0.2" />
		<!--targetRelativeTemperatureChangeInTimeStep => Target (relative) change in temperature in a time step (expected value between 0 and 1)-->
		<xsd:attribute name="targetRelativeTemperatureChangeInTimeStep" type="real64" default="0.2" />
		<!--temperature => Temperature-->
		<xsd:attribute name="temperature" type="real64" use="required" />
		<!--useMass => Use mass formulation instead of molar. Warning : Affects SourceFlux rates units.-->
		<xsd:attribute name="useMass" type="integer" default="0" />
		<!--useSimpleAccumulation => Flag indicating whether simple accumulation form is used-->
		<xsd:attribute name="useSimpleAccumulation" type="integer" default="1" />
		<!--useTotalMassEquation => Flag indicating whether total mass equation is used-->
		<xsd:attribute name="useTotalMassEquation" type="integer" default="1" />
		<!--writeLinearSystem => Write matrix, rhs, solution to screen ( = 1) or file ( = 2).-->
		<xsd:attribute name="writeLinearSystem" type="integer" default="0" />
		<!--name => A name is required for any non-unique nodes-->
		<xsd:attribute name="name" type="groupName" use="required" />
	</xsd:complexType>
	<xsd:complexType name="CompositionalMultiphaseReservoirType">
		<xsd:choice minOccurs="0" maxOccurs="unbounded">
			<xsd:element name="LinearSolverParameters" type="LinearSolverParametersType" maxOccurs="1" />
			<xsd:element name="NonlinearSolverParameters" type="NonlinearSolverParametersType" maxOccurs="1" />
		</xsd:choice>
		<!--cflFactor => Factor to apply to the `CFL condition <http://en.wikipedia.org/wiki/Courant-Friedrichs-Lewy_condition>`_ when calculating the maximum allowable time step. Values should be in the interval (0,1] -->
		<xsd:attribute name="cflFactor" type="real64" default="0.5" />
		<!--flowSolverName => Name of the flow solver used by the coupled solver-->
		<xsd:attribute name="flowSolverName" type="groupNameRef" use="required" />
		<!--initialDt => Initial time-step value required by the solver to the event manager.-->
		<xsd:attribute name="initialDt" type="real64" default="1e+99" />
		<!--logLevel => Sets the level of information to write in the standard output (the console typically).
Level 0 outputs no specific information for this solver. Higher levels require more outputs.
1
 - Line search information
 - Solution information (scaling, maximum changes, quality check)
 - Convergence information
 - Time step information
 - Linear solver information
 - Nonlinear solver information
 - Solver timers information
 - Coupling information
 - Crossflow information
2
 - The summary of declared fields and coupling-->
		<xsd:attribute name="logLevel" type="integer" default="0" />
		<!--targetRegions => Allowable regions that the solver may be applied to. Note that this does not indicate that the solver will be applied to these regions, only that allocation will occur such that the solver may be applied to these regions. The decision about what regions this solver will beapplied to rests in the EventManager.-->
		<xsd:attribute name="targetRegions" type="groupNameRef_array" use="required" />
		<!--wellSolverName => Name of the well solver used by the coupled solver-->
		<xsd:attribute name="wellSolverName" type="groupNameRef" use="required" />
		<!--writeLinearSystem => Write matrix, rhs, solution to screen ( = 1) or file ( = 2).-->
		<xsd:attribute name="writeLinearSystem" type="integer" default="0" />
		<!--name => A name is required for any non-unique nodes-->
		<xsd:attribute name="name" type="groupName" use="required" />
	</xsd:complexType>
	<xsd:complexType name="CompositionalMultiphaseReservoirPoromechanicsType">
		<xsd:choice minOccurs="0" maxOccurs="unbounded">
			<xsd:element name="LinearSolverParameters" type="LinearSolverParametersType" maxOccurs="1" />
			<xsd:element name="NonlinearSolverParameters" type="NonlinearSolverParametersType" maxOccurs="1" />
		</xsd:choice>
		<!--cflFactor => Factor to apply to the `CFL condition <http://en.wikipedia.org/wiki/Courant-Friedrichs-Lewy_condition>`_ when calculating the maximum allowable time step. Values should be in the interval (0,1] -->
		<xsd:attribute name="cflFactor" type="real64" default="0.5" />
		<!--initialDt => Initial time-step value required by the solver to the event manager.-->
		<xsd:attribute name="initialDt" type="real64" default="1e+99" />
		<!--isThermal => Flag indicating whether the problem is thermal or not. Set isThermal="1" to enable the thermal coupling-->
		<xsd:attribute name="isThermal" type="integer" default="0" />
		<!--logLevel => Sets the level of information to write in the standard output (the console typically).
Level 0 outputs no specific information for this solver. Higher levels require more outputs.
1
 - Line search information
 - Solution information (scaling, maximum changes, quality check)
 - Convergence information
 - Time step information
 - Linear solver information
 - Nonlinear solver information
 - Solver timers information
 - Coupling information
2
 - The summary of declared fields and coupling-->
		<xsd:attribute name="logLevel" type="integer" default="0" />
		<!--reservoirAndWellsSolverName => Name of the reservoirAndWells solver used by the coupled solver-->
		<xsd:attribute name="reservoirAndWellsSolverName" type="groupNameRef" use="required" />
		<!--solidSolverName => Name of the solid solver used by the coupled solver-->
		<xsd:attribute name="solidSolverName" type="groupNameRef" use="required" />
		<!--stabilizationMultiplier => Constant multiplier of stabilization strength-->
		<xsd:attribute name="stabilizationMultiplier" type="real64" default="1" />
		<!--stabilizationRegionNames => Regions where stabilization is applied.-->
		<xsd:attribute name="stabilizationRegionNames" type="groupNameRef_array" default="{}" />
		<!--stabilizationType => StabilizationType. Options are:
None- Add no stabilization to mass equation 
Global- Add jump stabilization to all faces 
Local- Add jump stabilization on interior of macro elements-->
		<xsd:attribute name="stabilizationType" type="geos_stabilization_StabilizationType" default="None" />
		<!--targetRegions => Allowable regions that the solver may be applied to. Note that this does not indicate that the solver will be applied to these regions, only that allocation will occur such that the solver may be applied to these regions. The decision about what regions this solver will beapplied to rests in the EventManager.-->
		<xsd:attribute name="targetRegions" type="groupNameRef_array" use="required" />
		<!--writeLinearSystem => Write matrix, rhs, solution to screen ( = 1) or file ( = 2).-->
		<xsd:attribute name="writeLinearSystem" type="integer" default="0" />
		<!--name => A name is required for any non-unique nodes-->
		<xsd:attribute name="name" type="groupName" use="required" />
	</xsd:complexType>
	<xsd:simpleType name="geos_stabilization_StabilizationType">
		<xsd:restriction base="xsd:string">
			<xsd:pattern value=".*[\[\]`$].*|None|Global|Local" />
		</xsd:restriction>
	</xsd:simpleType>
	<xsd:complexType name="CompositionalMultiphaseWellType">
		<xsd:choice minOccurs="0" maxOccurs="unbounded">
			<xsd:element name="LinearSolverParameters" type="LinearSolverParametersType" maxOccurs="1" />
			<xsd:element name="NonlinearSolverParameters" type="NonlinearSolverParametersType" maxOccurs="1" />
			<xsd:element name="WellControls" type="WellControlsType" />
		</xsd:choice>
		<!--allowLocalCompDensityChopping => Flag indicating whether local (cell-wise) chopping of negative compositions is allowed-->
		<xsd:attribute name="allowLocalCompDensityChopping" type="integer" default="1" />
		<!--cflFactor => Factor to apply to the `CFL condition <http://en.wikipedia.org/wiki/Courant-Friedrichs-Lewy_condition>`_ when calculating the maximum allowable time step. Values should be in the interval (0,1] -->
		<xsd:attribute name="cflFactor" type="real64" default="0.5" />
		<!--initialDt => Initial time-step value required by the solver to the event manager.-->
		<xsd:attribute name="initialDt" type="real64" default="1e+99" />
		<!--isThermal => Flag indicating whether the problem is thermal or not.-->
		<xsd:attribute name="isThermal" type="integer" default="0" />
		<!--logLevel => Sets the level of information to write in the standard output (the console typically).
Level 0 outputs no specific information for this solver. Higher levels require more outputs.
1
 - Line search information
 - Solution information (scaling, maximum changes, quality check)
 - Convergence information
 - Time step information
 - Linear solver information
 - Nonlinear solver information
 - Solver timers information
 - Well control information
 - Crossflow information
2
 - The summary of declared fields and coupling-->
		<xsd:attribute name="logLevel" type="integer" default="0" />
		<!--maxAbsolutePressureChange => Maximum (absolute) pressure change in a Newton iteration-->
		<xsd:attribute name="maxAbsolutePressureChange" type="real64" default="-1" />
		<!--maxCompFractionChange => Maximum (absolute) change in a component fraction between two Newton iterations-->
		<xsd:attribute name="maxCompFractionChange" type="real64" default="1" />
		<!--maxRelativeCompDensChange => Maximum (relative) change in a component density between two Newton iterations-->
		<xsd:attribute name="maxRelativeCompDensChange" type="real64" default="1.79769e+208" />
		<!--maxRelativePressureChange => Maximum (relative) change in pressure between two Newton iterations (recommended with rate control)-->
		<xsd:attribute name="maxRelativePressureChange" type="real64" default="1" />
		<!--maxRelativeTemperatureChange => Maximum (relative) change in temperature between two Newton iterations  -->
		<xsd:attribute name="maxRelativeTemperatureChange" type="real64" default="1" />
		<!--targetRegions => Allowable regions that the solver may be applied to. Note that this does not indicate that the solver will be applied to these regions, only that allocation will occur such that the solver may be applied to these regions. The decision about what regions this solver will beapplied to rests in the EventManager.-->
		<xsd:attribute name="targetRegions" type="groupNameRef_array" use="required" />
		<!--useMass => Use mass formulation instead of molar-->
		<xsd:attribute name="useMass" type="integer" default="0" />
		<!--useTotalMassEquation => Use total mass equation-->
		<xsd:attribute name="useTotalMassEquation" type="integer" default="1" />
		<!--writeCSV => Write rates into a CSV file-->
		<xsd:attribute name="writeCSV" type="integer" default="0" />
		<!--writeLinearSystem => Write matrix, rhs, solution to screen ( = 1) or file ( = 2).-->
		<xsd:attribute name="writeLinearSystem" type="integer" default="0" />
		<!--name => A name is required for any non-unique nodes-->
		<xsd:attribute name="name" type="groupName" use="required" />
	</xsd:complexType>
	<xsd:complexType name="WellControlsType">
		<!--control => Well control. Valid options:
* BHP
* phaseVolRate
* totalVolRate
* massRate
* uninitialized-->
		<xsd:attribute name="control" type="geos_WellControls_Control" use="required" />
		<!--enableCrossflow => Flag to enable crossflow. Currently only supported for injectors: 
 - If the flag is set to 1, both reservoir-to-well flow and well-to-reservoir flow are allowed at the perforations. 
 - If the flag is set to 0, we only allow well-to-reservoir flow at the perforations.-->
		<xsd:attribute name="enableCrossflow" type="integer" default="1" />
		<!--initialPressureCoefficient => Tuning coefficient for the initial well pressure of rate-controlled wells: 
 - Injector pressure at reference depth initialized as: (1+initialPressureCoefficient)*reservoirPressureAtClosestPerforation + density*g*( zRef - zPerf ) 
 - Producer pressure at reference depth initialized as: (1-initialPressureCoefficient)*reservoirPressureAtClosestPerforation + density*g*( zRef - zPerf ) -->
		<xsd:attribute name="initialPressureCoefficient" type="real64" default="0.1" />
		<!--injectionStream => Global component densities of the injection stream [moles/m^3 or kg/m^3]-->
		<xsd:attribute name="injectionStream" type="real64_array" default="{-1}" />
		<!--injectionTemperature => Temperature of the injection stream [K]-->
		<xsd:attribute name="injectionTemperature" type="real64" default="-1" />
		<!--logLevel => Log level-->
		<xsd:attribute name="logLevel" type="integer" default="0" />
		<!--referenceElevation => Reference elevation where BHP control is enforced [m]-->
		<xsd:attribute name="referenceElevation" type="real64" use="required" />
		<!--statusTableName => Name of the well status table when the status of the well is a time dependent function. 
If the status function evaluates to a positive value at the current time, the well will be open otherwise the well will be shut.-->
		<xsd:attribute name="statusTableName" type="groupNameRef" default="" />
		<!--surfacePressure => Surface pressure used to compute volumetric rates when surface conditions are used [Pa]-->
		<xsd:attribute name="surfacePressure" type="real64" default="0" />
		<!--surfaceTemperature => Surface temperature used to compute volumetric rates when surface conditions are used [K]-->
		<xsd:attribute name="surfaceTemperature" type="real64" default="0" />
		<!--targetBHP => Target bottom-hole pressure [Pa]-->
		<xsd:attribute name="targetBHP" type="real64" default="0" />
		<!--targetBHPTableName => Name of the BHP table when the rate is a time dependent function-->
		<xsd:attribute name="targetBHPTableName" type="groupNameRef" default="" />
		<!--targetMassRate => Target Mass Rate rate ( [kg^3/s])-->
		<xsd:attribute name="targetMassRate" type="real64" default="0" />
		<!--targetMassRateTableName => Name of the mass rate table when the rate is a time dependent function-->
		<xsd:attribute name="targetMassRateTableName" type="groupNameRef" default="" />
		<!--targetPhaseName => Name of the target phase-->
		<xsd:attribute name="targetPhaseName" type="groupNameRef" default="" />
		<!--targetPhaseRate => Target phase volumetric rate (if useSurfaceConditions: [surface m^3/s]; else [reservoir m^3/s])-->
		<xsd:attribute name="targetPhaseRate" type="real64" default="0" />
		<!--targetPhaseRateTableName => Name of the phase rate table when the rate is a time dependent function-->
		<xsd:attribute name="targetPhaseRateTableName" type="groupNameRef" default="" />
		<!--targetTotalRate => Target total volumetric rate (if useSurfaceConditions: [surface m^3/s]; else [reservoir m^3/s])-->
		<xsd:attribute name="targetTotalRate" type="real64" default="0" />
		<!--targetTotalRateTableName => Name of the total rate table when the rate is a time dependent function-->
		<xsd:attribute name="targetTotalRateTableName" type="groupNameRef" default="" />
		<!--type => Well type. Valid options:
* producer
* injector-->
		<xsd:attribute name="type" type="geos_WellControls_Type" use="required" />
		<!--useSurfaceConditions => Flag to specify whether rates are checked at surface or reservoir conditions.
Equal to 1 for surface conditions, and to 0 for reservoir conditions-->
		<xsd:attribute name="useSurfaceConditions" type="integer" default="0" />
		<!--name => A name is required for any non-unique nodes-->
		<xsd:attribute name="name" type="groupName" use="required" />
	</xsd:complexType>
	<xsd:simpleType name="geos_WellControls_Control">
		<xsd:restriction base="xsd:string">
			<xsd:pattern value=".*[\[\]`$].*|BHP|phaseVolRate|totalVolRate|massRate|uninitialized" />
		</xsd:restriction>
	</xsd:simpleType>
	<xsd:simpleType name="geos_WellControls_Type">
		<xsd:restriction base="xsd:string">
			<xsd:pattern value=".*[\[\]`$].*|producer|injector" />
		</xsd:restriction>
	</xsd:simpleType>
	<xsd:complexType name="ElasticFirstOrderSEMType">
		<xsd:choice minOccurs="0" maxOccurs="unbounded">
			<xsd:element name="LinearSolverParameters" type="LinearSolverParametersType" maxOccurs="1" />
			<xsd:element name="NonlinearSolverParameters" type="NonlinearSolverParametersType" maxOccurs="1" />
		</xsd:choice>
		<!--attenuationType => Flag to indicate which attenuation model to use: "none" for no attenuation, "sls\ for the standard-linear-solid (SLS) model (Fichtner, 2014).-->
		<xsd:attribute name="attenuationType" type="geos_WaveSolverUtils_AttenuationType" default="none" />
		<!--cflFactor => Factor to apply to the `CFL condition <http://en.wikipedia.org/wiki/Courant-Friedrichs-Lewy_condition>`_ when calculating the maximum allowable time step. Values should be in the interval (0,1] -->
		<xsd:attribute name="cflFactor" type="real64" default="0.5" />
		<!--discretization => Name of discretization object (defined in the :ref:`NumericalMethodsManager`) to use for this solver. For instance, if this is a Finite Element Solver, the name of a :ref:`FiniteElement` should be specified. If this is a Finite Volume Method, the name of a :ref:`FiniteVolume` discretization should be specified.-->
		<xsd:attribute name="discretization" type="groupNameRef" use="required" />
		<!--dtSeismoTrace => Time step for output pressure at receivers-->
		<xsd:attribute name="dtSeismoTrace" type="real64" default="0" />
		<!--enableLifo => Set to 1 to enable LIFO storage feature-->
		<xsd:attribute name="enableLifo" type="integer" default="0" />
		<!--forward => Set to 1 to compute forward propagation-->
		<xsd:attribute name="forward" type="integer" default="1" />
		<!--initialDt => Initial time-step value required by the solver to the event manager.-->
		<xsd:attribute name="initialDt" type="real64" default="1e+99" />
		<!--lifoOnDevice => Set the capacity of the lifo device storage (if negative, opposite of percentage of remaining memory)-->
		<xsd:attribute name="lifoOnDevice" type="integer" default="-80" />
		<!--lifoOnHost => Set the capacity of the lifo host storage (if negative, opposite of percentage of remaining memory)-->
		<xsd:attribute name="lifoOnHost" type="integer" default="-80" />
		<!--lifoSize => Set the capacity of the lifo storage (should be the total number of buffers to store in the LIFO)-->
		<xsd:attribute name="lifoSize" type="integer" default="2147483647" />
		<!--linearDASGeometry => Geometry parameters for a linear DAS fiber (dip, azimuth, gauge length)-->
		<xsd:attribute name="linearDASGeometry" type="real64_array2d" default="{{0}}" />
		<!--linearDASSamples => Number of sample points to be used for strain integration when integrating the strain for the DAS signal-->
		<xsd:attribute name="linearDASSamples" type="integer" default="5" />
		<!--logLevel => Sets the level of information to write in the standard output (the console typically).
Level 0 outputs no specific information for this solver. Higher levels require more outputs.
1
 - Line search information
 - Solution information (scaling, maximum changes, quality check)
 - Convergence information
 - Time step information
 - Linear solver information
 - Nonlinear solver information
 - Solver timers information
2
 - The summary of declared fields and coupling-->
		<xsd:attribute name="logLevel" type="integer" default="0" />
		<!--outputSeismoTrace => Flag that indicates if we write the seismo trace in a file .txt, 0 no output, 1 otherwise-->
		<xsd:attribute name="outputSeismoTrace" type="integer" default="0" />
		<!--receiverCoordinates => Coordinates (x,y,z) of the receivers-->
		<xsd:attribute name="receiverCoordinates" type="real64_array2d" default="{{0}}" />
		<!--rickerOrder => Flag that indicates the order of the Ricker to be used o, 1 or 2. Order 2 by default-->
		<xsd:attribute name="rickerOrder" type="integer" default="2" />
		<!--saveFields => Set to 1 to save fields during forward and restore them during backward-->
		<xsd:attribute name="saveFields" type="integer" default="0" />
		<!--shotIndex => Set the current shot for temporary files-->
		<xsd:attribute name="shotIndex" type="integer" default="0" />
		<!--slsAnelasticityCoefficients => Anelasticity coefficients for the standard-linear-solid (SLS) anelasticity.The default value is { }, corresponding to no attenuation. An array with the corresponding reference frequencies must be provided.-->
		<xsd:attribute name="slsAnelasticityCoefficients" type="real32_array" default="{0}" />
		<!--slsReferenceAngularFrequencies => Reference angular frequencies (omega) for the standard-linear-solid (SLS) anelasticity.The default value is { }, corresponding to no attenuation. An array with the corresponding anelasticity coefficients must be provided.-->
		<xsd:attribute name="slsReferenceAngularFrequencies" type="real32_array" default="{0}" />
		<!--sourceCoordinates => Coordinates (x,y,z) of the sources-->
		<xsd:attribute name="sourceCoordinates" type="real64_array2d" default="{{0}}" />
		<!--sourceWaveletTableNames => Names of the table functions, one for each source, that are used to define the source wavelets. If a list is given, it overrides the Ricker wavelet definitions.The default value is an empty list, which means that a Ricker wavelet is used everywhere.-->
		<xsd:attribute name="sourceWaveletTableNames" type="string_array" default="{}" />
		<!--targetRegions => Allowable regions that the solver may be applied to. Note that this does not indicate that the solver will be applied to these regions, only that allocation will occur such that the solver may be applied to these regions. The decision about what regions this solver will beapplied to rests in the EventManager.-->
		<xsd:attribute name="targetRegions" type="groupNameRef_array" use="required" />
		<!--timeSourceDelay => Source time delay (1 / f0 by default)-->
		<xsd:attribute name="timeSourceDelay" type="real32" default="-1" />
		<!--timeSourceFrequency => Central frequency for the time source-->
		<xsd:attribute name="timeSourceFrequency" type="real32" default="0" />
		<!--timestepStabilityLimit => Set to 1 to apply a stability limit to the simulation timestep. The timestep used is that given by the CFL condition times the cflFactor parameter.-->
		<xsd:attribute name="timestepStabilityLimit" type="integer" default="0" />
		<!--useDAS => Flag to indicate if DAS data will be modeled, and which DAS type to use: "none" to deactivate DAS, "strainIntegration" for strain integration, "dipole" for displacement difference-->
		<xsd:attribute name="useDAS" type="geos_WaveSolverUtils_DASType" default="none" />
		<!--writeLinearSystem => Write matrix, rhs, solution to screen ( = 1) or file ( = 2).-->
		<xsd:attribute name="writeLinearSystem" type="integer" default="0" />
		<!--name => A name is required for any non-unique nodes-->
		<xsd:attribute name="name" type="groupName" use="required" />
	</xsd:complexType>
	<xsd:complexType name="ElasticSEMType">
		<xsd:choice minOccurs="0" maxOccurs="unbounded">
			<xsd:element name="LinearSolverParameters" type="LinearSolverParametersType" maxOccurs="1" />
			<xsd:element name="NonlinearSolverParameters" type="NonlinearSolverParametersType" maxOccurs="1" />
		</xsd:choice>
		<!--attenuationType => Flag to indicate which attenuation model to use: "none" for no attenuation, "sls\ for the standard-linear-solid (SLS) model (Fichtner, 2014).-->
		<xsd:attribute name="attenuationType" type="geos_WaveSolverUtils_AttenuationType" default="none" />
		<!--cflFactor => Factor to apply to the `CFL condition <http://en.wikipedia.org/wiki/Courant-Friedrichs-Lewy_condition>`_ when calculating the maximum allowable time step. Values should be in the interval (0,1] -->
		<xsd:attribute name="cflFactor" type="real64" default="0.5" />
		<!--discretization => Name of discretization object (defined in the :ref:`NumericalMethodsManager`) to use for this solver. For instance, if this is a Finite Element Solver, the name of a :ref:`FiniteElement` should be specified. If this is a Finite Volume Method, the name of a :ref:`FiniteVolume` discretization should be specified.-->
		<xsd:attribute name="discretization" type="groupNameRef" use="required" />
		<!--dtSeismoTrace => Time step for output pressure at receivers-->
		<xsd:attribute name="dtSeismoTrace" type="real64" default="0" />
		<!--enableLifo => Set to 1 to enable LIFO storage feature-->
		<xsd:attribute name="enableLifo" type="integer" default="0" />
		<!--forward => Set to 1 to compute forward propagation-->
		<xsd:attribute name="forward" type="integer" default="1" />
		<!--initialDt => Initial time-step value required by the solver to the event manager.-->
		<xsd:attribute name="initialDt" type="real64" default="1e+99" />
		<!--lifoOnDevice => Set the capacity of the lifo device storage (if negative, opposite of percentage of remaining memory)-->
		<xsd:attribute name="lifoOnDevice" type="integer" default="-80" />
		<!--lifoOnHost => Set the capacity of the lifo host storage (if negative, opposite of percentage of remaining memory)-->
		<xsd:attribute name="lifoOnHost" type="integer" default="-80" />
		<!--lifoSize => Set the capacity of the lifo storage (should be the total number of buffers to store in the LIFO)-->
		<xsd:attribute name="lifoSize" type="integer" default="2147483647" />
		<!--linearDASGeometry => Geometry parameters for a linear DAS fiber (dip, azimuth, gauge length)-->
		<xsd:attribute name="linearDASGeometry" type="real64_array2d" default="{{0}}" />
		<!--linearDASSamples => Number of sample points to be used for strain integration when integrating the strain for the DAS signal-->
		<xsd:attribute name="linearDASSamples" type="integer" default="5" />
		<!--logLevel => Sets the level of information to write in the standard output (the console typically).
Level 0 outputs no specific information for this solver. Higher levels require more outputs.
1
 - Line search information
 - Solution information (scaling, maximum changes, quality check)
 - Convergence information
 - Time step information
 - Linear solver information
 - Nonlinear solver information
 - Solver timers information
2
 - The summary of declared fields and coupling-->
		<xsd:attribute name="logLevel" type="integer" default="0" />
		<!--outputSeismoTrace => Flag that indicates if we write the seismo trace in a file .txt, 0 no output, 1 otherwise-->
		<xsd:attribute name="outputSeismoTrace" type="integer" default="0" />
		<!--receiverCoordinates => Coordinates (x,y,z) of the receivers-->
		<xsd:attribute name="receiverCoordinates" type="real64_array2d" default="{{0}}" />
		<!--rickerOrder => Flag that indicates the order of the Ricker to be used o, 1 or 2. Order 2 by default-->
		<xsd:attribute name="rickerOrder" type="integer" default="2" />
		<!--saveFields => Set to 1 to save fields during forward and restore them during backward-->
		<xsd:attribute name="saveFields" type="integer" default="0" />
		<!--shotIndex => Set the current shot for temporary files-->
		<xsd:attribute name="shotIndex" type="integer" default="0" />
		<!--slsAnelasticityCoefficients => Anelasticity coefficients for the standard-linear-solid (SLS) anelasticity.The default value is { }, corresponding to no attenuation. An array with the corresponding reference frequencies must be provided.-->
		<xsd:attribute name="slsAnelasticityCoefficients" type="real32_array" default="{0}" />
		<!--slsReferenceAngularFrequencies => Reference angular frequencies (omega) for the standard-linear-solid (SLS) anelasticity.The default value is { }, corresponding to no attenuation. An array with the corresponding anelasticity coefficients must be provided.-->
		<xsd:attribute name="slsReferenceAngularFrequencies" type="real32_array" default="{0}" />
		<!--sourceCoordinates => Coordinates (x,y,z) of the sources-->
		<xsd:attribute name="sourceCoordinates" type="real64_array2d" default="{{0}}" />
		<!--sourceForce => Force of the source: 3 real values for a vector source, and 6 real values for a tensor source (in Voigt notation).The default value is { 0, 0, 0 } (no net force).-->
		<xsd:attribute name="sourceForce" type="R1Tensor" default="{0,0,0}" />
		<!--sourceMoment => Moment of the source: 6 real values describing a symmetric tensor in Voigt notation.The default value is { 1, 1, 1, 0, 0, 0 } (diagonal moment, corresponding to a seismic charge).-->
		<xsd:attribute name="sourceMoment" type="R2SymTensor" default="{1,1,1,0,0,0}" />
		<!--sourceWaveletTableNames => Names of the table functions, one for each source, that are used to define the source wavelets. If a list is given, it overrides the Ricker wavelet definitions.The default value is an empty list, which means that a Ricker wavelet is used everywhere.-->
		<xsd:attribute name="sourceWaveletTableNames" type="string_array" default="{}" />
		<!--targetRegions => Allowable regions that the solver may be applied to. Note that this does not indicate that the solver will be applied to these regions, only that allocation will occur such that the solver may be applied to these regions. The decision about what regions this solver will beapplied to rests in the EventManager.-->
		<xsd:attribute name="targetRegions" type="groupNameRef_array" use="required" />
		<!--timeSourceDelay => Source time delay (1 / f0 by default)-->
		<xsd:attribute name="timeSourceDelay" type="real32" default="-1" />
		<!--timeSourceFrequency => Central frequency for the time source-->
		<xsd:attribute name="timeSourceFrequency" type="real32" default="0" />
		<!--timestepStabilityLimit => Set to 1 to apply a stability limit to the simulation timestep. The timestep used is that given by the CFL condition times the cflFactor parameter.-->
		<xsd:attribute name="timestepStabilityLimit" type="integer" default="0" />
		<!--useDAS => Flag to indicate if DAS data will be modeled, and which DAS type to use: "none" to deactivate DAS, "strainIntegration" for strain integration, "dipole" for displacement difference-->
		<xsd:attribute name="useDAS" type="geos_WaveSolverUtils_DASType" default="none" />
		<!--useVTI => Flag to apply VTI anisotropy. The default is to use isotropic physic.-->
		<xsd:attribute name="useVTI" type="integer" default="0" />
		<!--writeLinearSystem => Write matrix, rhs, solution to screen ( = 1) or file ( = 2).-->
		<xsd:attribute name="writeLinearSystem" type="integer" default="0" />
		<!--name => A name is required for any non-unique nodes-->
		<xsd:attribute name="name" type="groupName" use="required" />
	</xsd:complexType>
	<xsd:complexType name="EmbeddedSurfaceGeneratorType">
		<xsd:choice minOccurs="0" maxOccurs="unbounded">
			<xsd:element name="LinearSolverParameters" type="LinearSolverParametersType" maxOccurs="1" />
			<xsd:element name="NonlinearSolverParameters" type="NonlinearSolverParametersType" maxOccurs="1" />
		</xsd:choice>
		<!--cflFactor => Factor to apply to the `CFL condition <http://en.wikipedia.org/wiki/Courant-Friedrichs-Lewy_condition>`_ when calculating the maximum allowable time step. Values should be in the interval (0,1] -->
		<xsd:attribute name="cflFactor" type="real64" default="0.5" />
		<!--discretization => Name of discretization object (defined in the :ref:`NumericalMethodsManager`) to use for this solver. For instance, if this is a Finite Element Solver, the name of a :ref:`FiniteElement` should be specified. If this is a Finite Volume Method, the name of a :ref:`FiniteVolume` discretization should be specified.-->
		<xsd:attribute name="discretization" type="groupNameRef" use="required" />
		<!--fractureRegion => (no description available)-->
		<xsd:attribute name="fractureRegion" type="groupNameRef" default="FractureRegion" />
		<!--initialDt => Initial time-step value required by the solver to the event manager.-->
		<xsd:attribute name="initialDt" type="real64" default="1e+99" />
		<!--logLevel => Sets the level of information to write in the standard output (the console typically).
Level 0 outputs no specific information for this solver. Higher levels require more outputs.
1
 - Line search information
 - Solution information (scaling, maximum changes, quality check)
 - Convergence information
 - Time step information
 - Linear solver information
 - Nonlinear solver information
 - Solver timers information
2
 - The summary of declared fields and coupling-->
		<xsd:attribute name="logLevel" type="integer" default="0" />
		<!--mpiCommOrder => Flag to enable MPI consistent communication ordering-->
		<xsd:attribute name="mpiCommOrder" type="integer" default="0" />
		<!--targetObjects => List of geometric objects that will be used to initialized the embedded surfaces/fractures.-->
		<xsd:attribute name="targetObjects" type="groupNameRef_array" use="required" />
		<!--targetRegions => Allowable regions that the solver may be applied to. Note that this does not indicate that the solver will be applied to these regions, only that allocation will occur such that the solver may be applied to these regions. The decision about what regions this solver will beapplied to rests in the EventManager.-->
		<xsd:attribute name="targetRegions" type="groupNameRef_array" use="required" />
		<!--writeLinearSystem => Write matrix, rhs, solution to screen ( = 1) or file ( = 2).-->
		<xsd:attribute name="writeLinearSystem" type="integer" default="0" />
		<!--name => A name is required for any non-unique nodes-->
		<xsd:attribute name="name" type="groupName" use="required" />
	</xsd:complexType>
	<xsd:complexType name="FlowProppantTransportType">
		<xsd:choice minOccurs="0" maxOccurs="unbounded">
			<xsd:element name="LinearSolverParameters" type="LinearSolverParametersType" maxOccurs="1" />
			<xsd:element name="NonlinearSolverParameters" type="NonlinearSolverParametersType" maxOccurs="1" />
		</xsd:choice>
		<!--cflFactor => Factor to apply to the `CFL condition <http://en.wikipedia.org/wiki/Courant-Friedrichs-Lewy_condition>`_ when calculating the maximum allowable time step. Values should be in the interval (0,1] -->
		<xsd:attribute name="cflFactor" type="real64" default="0.5" />
		<!--flowSolverName => Name of the flow solver used by the coupled solver-->
		<xsd:attribute name="flowSolverName" type="groupNameRef" use="required" />
		<!--initialDt => Initial time-step value required by the solver to the event manager.-->
		<xsd:attribute name="initialDt" type="real64" default="1e+99" />
		<!--logLevel => Sets the level of information to write in the standard output (the console typically).
Level 0 outputs no specific information for this solver. Higher levels require more outputs.
1
 - Line search information
 - Solution information (scaling, maximum changes, quality check)
 - Convergence information
 - Time step information
 - Linear solver information
 - Nonlinear solver information
 - Solver timers information
 - Coupling information
2
 - The summary of declared fields and coupling-->
		<xsd:attribute name="logLevel" type="integer" default="0" />
		<!--proppantSolverName => Name of the proppant solver used by the coupled solver-->
		<xsd:attribute name="proppantSolverName" type="groupNameRef" use="required" />
		<!--targetRegions => Allowable regions that the solver may be applied to. Note that this does not indicate that the solver will be applied to these regions, only that allocation will occur such that the solver may be applied to these regions. The decision about what regions this solver will beapplied to rests in the EventManager.-->
		<xsd:attribute name="targetRegions" type="groupNameRef_array" use="required" />
		<!--writeLinearSystem => Write matrix, rhs, solution to screen ( = 1) or file ( = 2).-->
		<xsd:attribute name="writeLinearSystem" type="integer" default="0" />
		<!--name => A name is required for any non-unique nodes-->
		<xsd:attribute name="name" type="groupName" use="required" />
	</xsd:complexType>
	<xsd:complexType name="HydrofractureType">
		<xsd:choice minOccurs="0" maxOccurs="unbounded">
			<xsd:element name="LinearSolverParameters" type="LinearSolverParametersType" maxOccurs="1" />
			<xsd:element name="NonlinearSolverParameters" type="NonlinearSolverParametersType" maxOccurs="1" />
		</xsd:choice>
		<!--cflFactor => Factor to apply to the `CFL condition <http://en.wikipedia.org/wiki/Courant-Friedrichs-Lewy_condition>`_ when calculating the maximum allowable time step. Values should be in the interval (0,1] -->
		<xsd:attribute name="cflFactor" type="real64" default="0.5" />
		<!--flowSolverName => Name of the flow solver used by the coupled solver-->
		<xsd:attribute name="flowSolverName" type="groupNameRef" use="required" />
		<!--initialDt => Initial time-step value required by the solver to the event manager.-->
		<xsd:attribute name="initialDt" type="real64" default="1e+99" />
		<!--isLaggingFractureStencilWeightsUpdate => Flag to determine whether or not to apply lagging update for the fracture stencil weights. -->
		<xsd:attribute name="isLaggingFractureStencilWeightsUpdate" type="integer" default="0" />
		<!--isMatrixPoroelastic => (no description available)-->
		<xsd:attribute name="isMatrixPoroelastic" type="integer" default="0" />
		<!--isThermal => Flag indicating whether the problem is thermal or not. Set isThermal="1" to enable the thermal coupling-->
		<xsd:attribute name="isThermal" type="integer" default="0" />
		<!--logLevel => Sets the level of information to write in the standard output (the console typically).
Level 0 outputs no specific information for this solver. Higher levels require more outputs.
1
 - Line search information
 - Solution information (scaling, maximum changes, quality check)
 - Convergence information
 - Time step information
 - Linear solver information
 - Nonlinear solver information
 - Solver timers information
 - Coupling information
 - Fracture generation information
2
 - The summary of declared fields and coupling-->
		<xsd:attribute name="logLevel" type="integer" default="0" />
		<!--maxNumResolves => Value to indicate how many resolves may be executed to perform surface generation after the execution of flow and mechanics solver. -->
		<xsd:attribute name="maxNumResolves" type="integer" default="10" />
		<!--newFractureInitializationType => Type of new fracture element initialization. Can be Pressure or Displacement. -->
		<xsd:attribute name="newFractureInitializationType" type="geos_HydrofractureSolver_lt_geos_SinglePhasePoromechanics_lt_geos_SinglePhaseBase_cm_-geos_SolidMechanicsLagrangianFEM_gt_-_gt__InitializationType" default="Pressure" />
		<!--solidSolverName => Name of the solid solver used by the coupled solver-->
		<xsd:attribute name="solidSolverName" type="groupNameRef" use="required" />
		<!--stabilizationMultiplier => Constant multiplier of stabilization strength-->
		<xsd:attribute name="stabilizationMultiplier" type="real64" default="1" />
		<!--stabilizationRegionNames => Regions where stabilization is applied.-->
		<xsd:attribute name="stabilizationRegionNames" type="groupNameRef_array" default="{}" />
		<!--stabilizationType => StabilizationType. Options are:
None- Add no stabilization to mass equation 
Global- Add jump stabilization to all faces 
Local- Add jump stabilization on interior of macro elements-->
		<xsd:attribute name="stabilizationType" type="geos_stabilization_StabilizationType" default="None" />
		<!--surfaceGeneratorName => Name of the surface generator to use in the hydrofracture solver-->
		<xsd:attribute name="surfaceGeneratorName" type="groupNameRef" use="required" />
		<!--targetRegions => Allowable regions that the solver may be applied to. Note that this does not indicate that the solver will be applied to these regions, only that allocation will occur such that the solver may be applied to these regions. The decision about what regions this solver will beapplied to rests in the EventManager.-->
		<xsd:attribute name="targetRegions" type="groupNameRef_array" use="required" />
		<!--useQuasiNewton => (no description available)-->
		<xsd:attribute name="useQuasiNewton" type="integer" default="0" />
		<!--writeLinearSystem => Write matrix, rhs, solution to screen ( = 1) or file ( = 2).-->
		<xsd:attribute name="writeLinearSystem" type="integer" default="0" />
		<!--name => A name is required for any non-unique nodes-->
		<xsd:attribute name="name" type="groupName" use="required" />
	</xsd:complexType>
	<xsd:simpleType name="geos_HydrofractureSolver_lt_geos_SinglePhasePoromechanics_lt_geos_SinglePhaseBase_cm_-geos_SolidMechanicsLagrangianFEM_gt_-_gt__InitializationType">
		<xsd:restriction base="xsd:string">
			<xsd:pattern value=".*[\[\]`$].*|Pressure|Displacement" />
		</xsd:restriction>
	</xsd:simpleType>
	<xsd:complexType name="LaplaceFEMType">
		<xsd:choice minOccurs="0" maxOccurs="unbounded">
			<xsd:element name="LinearSolverParameters" type="LinearSolverParametersType" maxOccurs="1" />
			<xsd:element name="NonlinearSolverParameters" type="NonlinearSolverParametersType" maxOccurs="1" />
		</xsd:choice>
		<!--cflFactor => Factor to apply to the `CFL condition <http://en.wikipedia.org/wiki/Courant-Friedrichs-Lewy_condition>`_ when calculating the maximum allowable time step. Values should be in the interval (0,1] -->
		<xsd:attribute name="cflFactor" type="real64" default="0.5" />
		<!--discretization => Name of discretization object (defined in the :ref:`NumericalMethodsManager`) to use for this solver. For instance, if this is a Finite Element Solver, the name of a :ref:`FiniteElement` should be specified. If this is a Finite Volume Method, the name of a :ref:`FiniteVolume` discretization should be specified.-->
		<xsd:attribute name="discretization" type="groupNameRef" use="required" />
		<!--fieldName => Name of field variable-->
		<xsd:attribute name="fieldName" type="groupNameRef" use="required" />
		<!--initialDt => Initial time-step value required by the solver to the event manager.-->
		<xsd:attribute name="initialDt" type="real64" default="1e+99" />
		<!--logLevel => Sets the level of information to write in the standard output (the console typically).
Level 0 outputs no specific information for this solver. Higher levels require more outputs.
1
 - Line search information
 - Solution information (scaling, maximum changes, quality check)
 - Convergence information
 - Time step information
 - Linear solver information
 - Nonlinear solver information
 - Solver timers information
2
 - The summary of declared fields and coupling-->
		<xsd:attribute name="logLevel" type="integer" default="0" />
		<!--targetRegions => Allowable regions that the solver may be applied to. Note that this does not indicate that the solver will be applied to these regions, only that allocation will occur such that the solver may be applied to these regions. The decision about what regions this solver will beapplied to rests in the EventManager.-->
		<xsd:attribute name="targetRegions" type="groupNameRef_array" use="required" />
		<!--timeIntegrationOption => Time integration method. Options are:
* SteadyState
* ImplicitTransient-->
		<xsd:attribute name="timeIntegrationOption" type="geos_LaplaceBaseH1_TimeIntegrationOption" use="required" />
		<!--writeLinearSystem => Write matrix, rhs, solution to screen ( = 1) or file ( = 2).-->
		<xsd:attribute name="writeLinearSystem" type="integer" default="0" />
		<!--name => A name is required for any non-unique nodes-->
		<xsd:attribute name="name" type="groupName" use="required" />
	</xsd:complexType>
	<xsd:simpleType name="geos_LaplaceBaseH1_TimeIntegrationOption">
		<xsd:restriction base="xsd:string">
			<xsd:pattern value=".*[\[\]`$].*|SteadyState|ImplicitTransient" />
		</xsd:restriction>
	</xsd:simpleType>
	<xsd:complexType name="MultiphasePoromechanicsType">
		<xsd:choice minOccurs="0" maxOccurs="unbounded">
			<xsd:element name="LinearSolverParameters" type="LinearSolverParametersType" maxOccurs="1" />
			<xsd:element name="NonlinearSolverParameters" type="NonlinearSolverParametersType" maxOccurs="1" />
		</xsd:choice>
		<!--cflFactor => Factor to apply to the `CFL condition <http://en.wikipedia.org/wiki/Courant-Friedrichs-Lewy_condition>`_ when calculating the maximum allowable time step. Values should be in the interval (0,1] -->
		<xsd:attribute name="cflFactor" type="real64" default="0.5" />
		<!--flowSolverName => Name of the flow solver used by the coupled solver-->
		<xsd:attribute name="flowSolverName" type="groupNameRef" use="required" />
		<!--initialDt => Initial time-step value required by the solver to the event manager.-->
		<xsd:attribute name="initialDt" type="real64" default="1e+99" />
		<!--isThermal => Flag indicating whether the problem is thermal or not. Set isThermal="1" to enable the thermal coupling-->
		<xsd:attribute name="isThermal" type="integer" default="0" />
		<!--logLevel => Sets the level of information to write in the standard output (the console typically).
Level 0 outputs no specific information for this solver. Higher levels require more outputs.
1
 - Line search information
 - Solution information (scaling, maximum changes, quality check)
 - Convergence information
 - Time step information
 - Linear solver information
 - Nonlinear solver information
 - Solver timers information
 - Coupling information
2
 - The summary of declared fields and coupling-->
		<xsd:attribute name="logLevel" type="integer" default="0" />
		<!--solidSolverName => Name of the solid solver used by the coupled solver-->
		<xsd:attribute name="solidSolverName" type="groupNameRef" use="required" />
		<!--stabilizationMultiplier => Constant multiplier of stabilization strength-->
		<xsd:attribute name="stabilizationMultiplier" type="real64" default="1" />
		<!--stabilizationRegionNames => Regions where stabilization is applied.-->
		<xsd:attribute name="stabilizationRegionNames" type="groupNameRef_array" default="{}" />
		<!--stabilizationType => StabilizationType. Options are:
None- Add no stabilization to mass equation 
Global- Add jump stabilization to all faces 
Local- Add jump stabilization on interior of macro elements-->
		<xsd:attribute name="stabilizationType" type="geos_stabilization_StabilizationType" default="None" />
		<!--targetRegions => Allowable regions that the solver may be applied to. Note that this does not indicate that the solver will be applied to these regions, only that allocation will occur such that the solver may be applied to these regions. The decision about what regions this solver will beapplied to rests in the EventManager.-->
		<xsd:attribute name="targetRegions" type="groupNameRef_array" use="required" />
		<!--writeLinearSystem => Write matrix, rhs, solution to screen ( = 1) or file ( = 2).-->
		<xsd:attribute name="writeLinearSystem" type="integer" default="0" />
		<!--name => A name is required for any non-unique nodes-->
		<xsd:attribute name="name" type="groupName" use="required" />
	</xsd:complexType>
	<xsd:complexType name="MultiphasePoromechanicsReservoirType">
		<xsd:choice minOccurs="0" maxOccurs="unbounded">
			<xsd:element name="LinearSolverParameters" type="LinearSolverParametersType" maxOccurs="1" />
			<xsd:element name="NonlinearSolverParameters" type="NonlinearSolverParametersType" maxOccurs="1" />
		</xsd:choice>
		<!--cflFactor => Factor to apply to the `CFL condition <http://en.wikipedia.org/wiki/Courant-Friedrichs-Lewy_condition>`_ when calculating the maximum allowable time step. Values should be in the interval (0,1] -->
		<xsd:attribute name="cflFactor" type="real64" default="0.5" />
		<!--initialDt => Initial time-step value required by the solver to the event manager.-->
		<xsd:attribute name="initialDt" type="real64" default="1e+99" />
		<!--logLevel => Sets the level of information to write in the standard output (the console typically).
Level 0 outputs no specific information for this solver. Higher levels require more outputs.
1
 - Line search information
 - Solution information (scaling, maximum changes, quality check)
 - Convergence information
 - Time step information
 - Linear solver information
 - Nonlinear solver information
 - Solver timers information
 - Coupling information
 - Crossflow information
2
 - The summary of declared fields and coupling-->
		<xsd:attribute name="logLevel" type="integer" default="0" />
		<!--poromechanicsSolverName => Name of the poromechanics solver used by the coupled solver-->
		<xsd:attribute name="poromechanicsSolverName" type="groupNameRef" use="required" />
		<!--targetRegions => Allowable regions that the solver may be applied to. Note that this does not indicate that the solver will be applied to these regions, only that allocation will occur such that the solver may be applied to these regions. The decision about what regions this solver will beapplied to rests in the EventManager.-->
		<xsd:attribute name="targetRegions" type="groupNameRef_array" use="required" />
		<!--wellSolverName => Name of the well solver used by the coupled solver-->
		<xsd:attribute name="wellSolverName" type="groupNameRef" use="required" />
		<!--writeLinearSystem => Write matrix, rhs, solution to screen ( = 1) or file ( = 2).-->
		<xsd:attribute name="writeLinearSystem" type="integer" default="0" />
		<!--name => A name is required for any non-unique nodes-->
		<xsd:attribute name="name" type="groupName" use="required" />
	</xsd:complexType>
	<xsd:complexType name="PhaseFieldDamageFEMType">
		<xsd:choice minOccurs="0" maxOccurs="unbounded">
			<xsd:element name="LinearSolverParameters" type="LinearSolverParametersType" maxOccurs="1" />
			<xsd:element name="NonlinearSolverParameters" type="NonlinearSolverParametersType" maxOccurs="1" />
		</xsd:choice>
		<!--cflFactor => Factor to apply to the `CFL condition <http://en.wikipedia.org/wiki/Courant-Friedrichs-Lewy_condition>`_ when calculating the maximum allowable time step. Values should be in the interval (0,1] -->
		<xsd:attribute name="cflFactor" type="real64" default="0.5" />
		<!--damageUpperBound => The upper bound of the damage-->
		<xsd:attribute name="damageUpperBound" type="real64" default="1.5" />
		<!--discretization => Name of discretization object (defined in the :ref:`NumericalMethodsManager`) to use for this solver. For instance, if this is a Finite Element Solver, the name of a :ref:`FiniteElement` should be specified. If this is a Finite Volume Method, the name of a :ref:`FiniteVolume` discretization should be specified.-->
		<xsd:attribute name="discretization" type="groupNameRef" use="required" />
		<!--fieldName => name of field variable-->
		<xsd:attribute name="fieldName" type="groupNameRef" use="required" />
		<!--initialDt => Initial time-step value required by the solver to the event manager.-->
		<xsd:attribute name="initialDt" type="real64" default="1e+99" />
		<!--irreversibilityFlag => The flag to indicate whether to apply the irreversibility constraint-->
		<xsd:attribute name="irreversibilityFlag" type="integer" default="0" />
		<!--localDissipation => Type of local dissipation function. Can be Linear or Quadratic-->
		<xsd:attribute name="localDissipation" type="geos_PhaseFieldDamageFEM_LocalDissipation" use="required" />
		<!--logLevel => Sets the level of information to write in the standard output (the console typically).
Level 0 outputs no specific information for this solver. Higher levels require more outputs.
1
 - Line search information
 - Solution information (scaling, maximum changes, quality check)
 - Convergence information
 - Time step information
 - Linear solver information
 - Nonlinear solver information
 - Solver timers information
2
 - The summary of declared fields and coupling-->
		<xsd:attribute name="logLevel" type="integer" default="0" />
		<!--targetRegions => Allowable regions that the solver may be applied to. Note that this does not indicate that the solver will be applied to these regions, only that allocation will occur such that the solver may be applied to these regions. The decision about what regions this solver will beapplied to rests in the EventManager.-->
		<xsd:attribute name="targetRegions" type="groupNameRef_array" use="required" />
		<!--timeIntegrationOption => option for default time integration method-->
		<xsd:attribute name="timeIntegrationOption" type="geos_PhaseFieldDamageFEM_TimeIntegrationOption" use="required" />
		<!--writeLinearSystem => Write matrix, rhs, solution to screen ( = 1) or file ( = 2).-->
		<xsd:attribute name="writeLinearSystem" type="integer" default="0" />
		<!--name => A name is required for any non-unique nodes-->
		<xsd:attribute name="name" type="groupName" use="required" />
	</xsd:complexType>
	<xsd:simpleType name="geos_PhaseFieldDamageFEM_LocalDissipation">
		<xsd:restriction base="xsd:string">
			<xsd:pattern value=".*[\[\]`$].*|Linear|Quadratic" />
		</xsd:restriction>
	</xsd:simpleType>
	<xsd:simpleType name="geos_PhaseFieldDamageFEM_TimeIntegrationOption">
		<xsd:restriction base="xsd:string">
			<xsd:pattern value=".*[\[\]`$].*|SteadyState|ImplicitTransient|ExplicitTransient" />
		</xsd:restriction>
	</xsd:simpleType>
	<xsd:complexType name="PhaseFieldFractureType">
		<xsd:choice minOccurs="0" maxOccurs="unbounded">
			<xsd:element name="LinearSolverParameters" type="LinearSolverParametersType" maxOccurs="1" />
			<xsd:element name="NonlinearSolverParameters" type="NonlinearSolverParametersType" maxOccurs="1" />
		</xsd:choice>
		<!--cflFactor => Factor to apply to the `CFL condition <http://en.wikipedia.org/wiki/Courant-Friedrichs-Lewy_condition>`_ when calculating the maximum allowable time step. Values should be in the interval (0,1] -->
		<xsd:attribute name="cflFactor" type="real64" default="0.5" />
		<!--damageSolverName => Name of the damage solver used by the coupled solver-->
		<xsd:attribute name="damageSolverName" type="groupNameRef" use="required" />
		<!--initialDt => Initial time-step value required by the solver to the event manager.-->
		<xsd:attribute name="initialDt" type="real64" default="1e+99" />
		<!--logLevel => Sets the level of information to write in the standard output (the console typically).
Level 0 outputs no specific information for this solver. Higher levels require more outputs.
1
 - Line search information
 - Solution information (scaling, maximum changes, quality check)
 - Convergence information
 - Time step information
 - Linear solver information
 - Nonlinear solver information
 - Solver timers information
 - Coupling information
2
 - The summary of declared fields and coupling-->
		<xsd:attribute name="logLevel" type="integer" default="0" />
		<!--solidSolverName => Name of the solid solver used by the coupled solver-->
		<xsd:attribute name="solidSolverName" type="groupNameRef" use="required" />
		<!--targetRegions => Allowable regions that the solver may be applied to. Note that this does not indicate that the solver will be applied to these regions, only that allocation will occur such that the solver may be applied to these regions. The decision about what regions this solver will beapplied to rests in the EventManager.-->
		<xsd:attribute name="targetRegions" type="groupNameRef_array" use="required" />
		<!--writeLinearSystem => Write matrix, rhs, solution to screen ( = 1) or file ( = 2).-->
		<xsd:attribute name="writeLinearSystem" type="integer" default="0" />
		<!--name => A name is required for any non-unique nodes-->
		<xsd:attribute name="name" type="groupName" use="required" />
	</xsd:complexType>
	<xsd:complexType name="ProppantTransportType">
		<xsd:choice minOccurs="0" maxOccurs="unbounded">
			<xsd:element name="LinearSolverParameters" type="LinearSolverParametersType" maxOccurs="1" />
			<xsd:element name="NonlinearSolverParameters" type="NonlinearSolverParametersType" maxOccurs="1" />
		</xsd:choice>
		<!--allowNegativePressure => Flag indicating if negative pressure is allowed-->
		<xsd:attribute name="allowNegativePressure" type="integer" default="1" />
		<!--bridgingFactor => Bridging factor used for bridging/screen-out calculation-->
		<xsd:attribute name="bridgingFactor" type="real64" default="0" />
		<!--cflFactor => Factor to apply to the `CFL condition <http://en.wikipedia.org/wiki/Courant-Friedrichs-Lewy_condition>`_ when calculating the maximum allowable time step. Values should be in the interval (0,1] -->
		<xsd:attribute name="cflFactor" type="real64" default="0.5" />
		<!--criticalShieldsNumber => Critical Shields number-->
		<xsd:attribute name="criticalShieldsNumber" type="real64" default="0" />
		<!--discretization => Name of discretization object (defined in the :ref:`NumericalMethodsManager`) to use for this solver. For instance, if this is a Finite Element Solver, the name of a :ref:`FiniteElement` should be specified. If this is a Finite Volume Method, the name of a :ref:`FiniteVolume` discretization should be specified.-->
		<xsd:attribute name="discretization" type="groupNameRef" use="required" />
		<!--frictionCoefficient => Friction coefficient-->
		<xsd:attribute name="frictionCoefficient" type="real64" default="0.03" />
		<!--initialDt => Initial time-step value required by the solver to the event manager.-->
		<xsd:attribute name="initialDt" type="real64" default="1e+99" />
		<!--isThermal => Flag indicating whether the problem is thermal or not.-->
		<xsd:attribute name="isThermal" type="integer" default="0" />
		<!--logLevel => Sets the level of information to write in the standard output (the console typically).
Level 0 outputs no specific information for this solver. Higher levels require more outputs.
1
 - Line search information
 - Solution information (scaling, maximum changes, quality check)
 - Convergence information
 - Time step information
 - Linear solver information
 - Nonlinear solver information
 - Solver timers information
2
 - The summary of declared fields and coupling-->
		<xsd:attribute name="logLevel" type="integer" default="0" />
		<!--maxAbsolutePressureChange => Maximum (absolute) pressure change in a Newton iteration-->
		<xsd:attribute name="maxAbsolutePressureChange" type="real64" default="-1" />
		<!--maxProppantConcentration => Maximum proppant concentration-->
		<xsd:attribute name="maxProppantConcentration" type="real64" default="0.6" />
		<!--maxSequentialPressureChange => Maximum (absolute) pressure change in a sequential iteration, used for outer loop convergence check-->
		<xsd:attribute name="maxSequentialPressureChange" type="real64" default="100000" />
		<!--maxSequentialTemperatureChange => Maximum (absolute) temperature change in a sequential iteration, used for outer loop convergence check-->
		<xsd:attribute name="maxSequentialTemperatureChange" type="real64" default="0.1" />
		<!--proppantDensity => Proppant density-->
		<xsd:attribute name="proppantDensity" type="real64" default="2500" />
		<!--proppantDiameter => Proppant diameter-->
		<xsd:attribute name="proppantDiameter" type="real64" default="0.0004" />
		<!--targetRegions => Allowable regions that the solver may be applied to. Note that this does not indicate that the solver will be applied to these regions, only that allocation will occur such that the solver may be applied to these regions. The decision about what regions this solver will beapplied to rests in the EventManager.-->
		<xsd:attribute name="targetRegions" type="groupNameRef_array" use="required" />
		<!--updateProppantPacking => Flag that enables/disables proppant-packing update-->
		<xsd:attribute name="updateProppantPacking" type="integer" default="0" />
		<!--writeLinearSystem => Write matrix, rhs, solution to screen ( = 1) or file ( = 2).-->
		<xsd:attribute name="writeLinearSystem" type="integer" default="0" />
		<!--name => A name is required for any non-unique nodes-->
		<xsd:attribute name="name" type="groupName" use="required" />
	</xsd:complexType>
	<xsd:complexType name="QuasiDynamicEQType">
		<xsd:choice minOccurs="0" maxOccurs="unbounded">
			<xsd:element name="LinearSolverParameters" type="LinearSolverParametersType" maxOccurs="1" />
			<xsd:element name="NonlinearSolverParameters" type="NonlinearSolverParametersType" maxOccurs="1" />
		</xsd:choice>
		<!--cflFactor => Factor to apply to the `CFL condition <http://en.wikipedia.org/wiki/Courant-Friedrichs-Lewy_condition>`_ when calculating the maximum allowable time step. Values should be in the interval (0,1] -->
		<xsd:attribute name="cflFactor" type="real64" default="0.5" />
		<!--discretization => Name of discretization object (defined in the :ref:`NumericalMethodsManager`) to use for this solver. For instance, if this is a Finite Element Solver, the name of a :ref:`FiniteElement` should be specified. If this is a Finite Volume Method, the name of a :ref:`FiniteVolume` discretization should be specified.-->
		<xsd:attribute name="discretization" type="groupNameRef" use="required" />
		<!--initialDt => Initial time-step value required by the solver to the event manager.-->
		<xsd:attribute name="initialDt" type="real64" default="1e+99" />
		<!--logLevel => Sets the level of information to write in the standard output (the console typically).
Level 0 outputs no specific information for this solver. Higher levels require more outputs.
1
 - Line search information
 - Solution information (scaling, maximum changes, quality check)
 - Convergence information
 - Time step information
 - Linear solver information
 - Nonlinear solver information
 - Solver timers information
2
 - The summary of declared fields and coupling-->
		<xsd:attribute name="logLevel" type="integer" default="0" />
		<!--shearImpedance => Shear impedance.-->
		<xsd:attribute name="shearImpedance" type="real64" use="required" />
		<!--stressSolverName => Name of solver for computing stress. If empty, the spring-slider model is run.-->
		<xsd:attribute name="stressSolverName" type="string" default="" />
		<!--targetRegions => Allowable regions that the solver may be applied to. Note that this does not indicate that the solver will be applied to these regions, only that allocation will occur such that the solver may be applied to these regions. The decision about what regions this solver will beapplied to rests in the EventManager.-->
		<xsd:attribute name="targetRegions" type="groupNameRef_array" use="required" />
		<!--targetSlipIncrement => Target slip incrmeent for timestep size selction-->
		<xsd:attribute name="targetSlipIncrement" type="real64" default="1e-07" />
		<!--writeLinearSystem => Write matrix, rhs, solution to screen ( = 1) or file ( = 2).-->
		<xsd:attribute name="writeLinearSystem" type="integer" default="0" />
		<!--name => A name is required for any non-unique nodes-->
		<xsd:attribute name="name" type="groupName" use="required" />
	</xsd:complexType>
	<xsd:complexType name="ReactiveCompositionalMultiphaseOBLType">
		<xsd:choice minOccurs="0" maxOccurs="unbounded">
			<xsd:element name="LinearSolverParameters" type="LinearSolverParametersType" maxOccurs="1" />
			<xsd:element name="NonlinearSolverParameters" type="NonlinearSolverParametersType" maxOccurs="1" />
		</xsd:choice>
		<!--OBLOperatorsTableFile => File containing OBL operator values-->
		<xsd:attribute name="OBLOperatorsTableFile" type="path" use="required" />
		<!--allowLocalOBLChopping => Allow keeping solution within OBL limits-->
		<xsd:attribute name="allowLocalOBLChopping" type="integer" default="1" />
		<!--allowNegativePressure => Flag indicating if negative pressure is allowed-->
		<xsd:attribute name="allowNegativePressure" type="integer" default="1" />
		<!--cflFactor => Factor to apply to the `CFL condition <http://en.wikipedia.org/wiki/Courant-Friedrichs-Lewy_condition>`_ when calculating the maximum allowable time step. Values should be in the interval (0,1] -->
		<xsd:attribute name="cflFactor" type="real64" default="0.5" />
		<!--componentNames => List of component names-->
		<xsd:attribute name="componentNames" type="string_array" default="{}" />
		<!--discretization => Name of discretization object (defined in the :ref:`NumericalMethodsManager`) to use for this solver. For instance, if this is a Finite Element Solver, the name of a :ref:`FiniteElement` should be specified. If this is a Finite Volume Method, the name of a :ref:`FiniteVolume` discretization should be specified.-->
		<xsd:attribute name="discretization" type="groupNameRef" use="required" />
		<!--enableEnergyBalance => Enable energy balance calculation and temperature degree of freedom-->
		<xsd:attribute name="enableEnergyBalance" type="integer" use="required" />
		<!--initialDt => Initial time-step value required by the solver to the event manager.-->
		<xsd:attribute name="initialDt" type="real64" default="1e+99" />
		<!--isThermal => Flag indicating whether the problem is thermal or not.-->
		<xsd:attribute name="isThermal" type="integer" default="0" />
		<!--logLevel => Sets the level of information to write in the standard output (the console typically).
Level 0 outputs no specific information for this solver. Higher levels require more outputs.
1
 - Line search information
 - Solution information (scaling, maximum changes, quality check)
 - Convergence information
 - Time step information
 - Linear solver information
 - Nonlinear solver information
 - Solver timers information
2
 - The summary of declared fields and coupling-->
		<xsd:attribute name="logLevel" type="integer" default="0" />
		<!--maxAbsolutePressureChange => Maximum (absolute) pressure change in a Newton iteration-->
		<xsd:attribute name="maxAbsolutePressureChange" type="real64" default="-1" />
		<!--maxCompFractionChange => Maximum (absolute) change in a component fraction between two Newton iterations-->
		<xsd:attribute name="maxCompFractionChange" type="real64" default="1" />
		<!--maxSequentialPressureChange => Maximum (absolute) pressure change in a sequential iteration, used for outer loop convergence check-->
		<xsd:attribute name="maxSequentialPressureChange" type="real64" default="100000" />
		<!--maxSequentialTemperatureChange => Maximum (absolute) temperature change in a sequential iteration, used for outer loop convergence check-->
		<xsd:attribute name="maxSequentialTemperatureChange" type="real64" default="0.1" />
		<!--numComponents => Number of components-->
		<xsd:attribute name="numComponents" type="integer" use="required" />
		<!--numPhases => Number of phases-->
		<xsd:attribute name="numPhases" type="integer" use="required" />
		<!--phaseNames => List of fluid phases-->
		<xsd:attribute name="phaseNames" type="groupNameRef_array" default="{}" />
		<!--targetRegions => Allowable regions that the solver may be applied to. Note that this does not indicate that the solver will be applied to these regions, only that allocation will occur such that the solver may be applied to these regions. The decision about what regions this solver will beapplied to rests in the EventManager.-->
		<xsd:attribute name="targetRegions" type="groupNameRef_array" use="required" />
		<!--transMultExp => Exponent of dynamic transmissibility multiplier-->
		<xsd:attribute name="transMultExp" type="real64" default="1" />
		<!--useDARTSL2Norm => Use L2 norm calculation similar to one used DARTS-->
		<xsd:attribute name="useDARTSL2Norm" type="integer" default="1" />
		<!--writeLinearSystem => Write matrix, rhs, solution to screen ( = 1) or file ( = 2).-->
		<xsd:attribute name="writeLinearSystem" type="integer" default="0" />
		<!--name => A name is required for any non-unique nodes-->
		<xsd:attribute name="name" type="groupName" use="required" />
	</xsd:complexType>
	<xsd:complexType name="SeismicityRateType">
		<xsd:choice minOccurs="0" maxOccurs="unbounded">
			<xsd:element name="LinearSolverParameters" type="LinearSolverParametersType" maxOccurs="1" />
			<xsd:element name="NonlinearSolverParameters" type="NonlinearSolverParametersType" maxOccurs="1" />
		</xsd:choice>
		<!--backgroundStressingRate => Background stressing rate (Pa/s).-->
		<xsd:attribute name="backgroundStressingRate" type="real64" use="required" />
		<!--cflFactor => Factor to apply to the `CFL condition <http://en.wikipedia.org/wiki/Courant-Friedrichs-Lewy_condition>`_ when calculating the maximum allowable time step. Values should be in the interval (0,1] -->
		<xsd:attribute name="cflFactor" type="real64" default="0.5" />
		<!--directEffect => Rate-and-state friction direct effect parameter.-->
		<xsd:attribute name="directEffect" type="real64" use="required" />
		<!--faultNormalDirection => Fault normal direction-->
		<xsd:attribute name="faultNormalDirection" type="R1Tensor" default="{0,0,0}" />
		<!--faultShearDirection => Fault shear direction-->
		<xsd:attribute name="faultShearDirection" type="R1Tensor" default="{0,0,0}" />
		<!--initialDt => Initial time-step value required by the solver to the event manager.-->
		<xsd:attribute name="initialDt" type="real64" default="1e+99" />
		<!--logLevel => Sets the level of information to write in the standard output (the console typically).
Level 0 outputs no specific information for this solver. Higher levels require more outputs.
1
 - Line search information
 - Solution information (scaling, maximum changes, quality check)
 - Convergence information
 - Time step information
 - Linear solver information
 - Nonlinear solver information
 - Solver timers information
2
 - The summary of declared fields and coupling-->
		<xsd:attribute name="logLevel" type="integer" default="0" />
		<!--stressSolverName => Name of solver for computing stress-->
		<xsd:attribute name="stressSolverName" type="string" default="" />
		<!--targetRegions => Allowable regions that the solver may be applied to. Note that this does not indicate that the solver will be applied to these regions, only that allocation will occur such that the solver may be applied to these regions. The decision about what regions this solver will beapplied to rests in the EventManager.-->
		<xsd:attribute name="targetRegions" type="groupNameRef_array" use="required" />
		<!--writeLinearSystem => Write matrix, rhs, solution to screen ( = 1) or file ( = 2).-->
		<xsd:attribute name="writeLinearSystem" type="integer" default="0" />
		<!--name => A name is required for any non-unique nodes-->
		<xsd:attribute name="name" type="groupName" use="required" />
	</xsd:complexType>
	<xsd:complexType name="SinglePhaseFVMType">
		<xsd:choice minOccurs="0" maxOccurs="unbounded">
			<xsd:element name="LinearSolverParameters" type="LinearSolverParametersType" maxOccurs="1" />
			<xsd:element name="NonlinearSolverParameters" type="NonlinearSolverParametersType" maxOccurs="1" />
		</xsd:choice>
		<!--allowNegativePressure => Flag indicating if negative pressure is allowed-->
		<xsd:attribute name="allowNegativePressure" type="integer" default="1" />
		<!--cflFactor => Factor to apply to the `CFL condition <http://en.wikipedia.org/wiki/Courant-Friedrichs-Lewy_condition>`_ when calculating the maximum allowable time step. Values should be in the interval (0,1] -->
		<xsd:attribute name="cflFactor" type="real64" default="0.5" />
		<!--discretization => Name of discretization object (defined in the :ref:`NumericalMethodsManager`) to use for this solver. For instance, if this is a Finite Element Solver, the name of a :ref:`FiniteElement` should be specified. If this is a Finite Volume Method, the name of a :ref:`FiniteVolume` discretization should be specified.-->
		<xsd:attribute name="discretization" type="groupNameRef" use="required" />
		<!--initialDt => Initial time-step value required by the solver to the event manager.-->
		<xsd:attribute name="initialDt" type="real64" default="1e+99" />
		<!--isThermal => Flag indicating whether the problem is thermal or not.
SourceFluxes application if isThermal is enabled :
- negative value (injection): the mass balance equation is modified to considered the additional source term,
- positive value (production): both the mass balance and the energy balance equations are modified to considered the additional source term.
For the energy balance equation, the mass flux is multipied by the enthalpy in the cell from which the fluid is being produced.-->
		<xsd:attribute name="isThermal" type="integer" default="0" />
		<!--logLevel => Sets the level of information to write in the standard output (the console typically).
Level 0 outputs no specific information for this solver. Higher levels require more outputs.
1
 - Line search information
 - Solution information (scaling, maximum changes, quality check)
 - Convergence information
 - Time step information
 - Linear solver information
 - Nonlinear solver information
 - Solver timers information
2
 - The summary of declared fields and coupling-->
		<xsd:attribute name="logLevel" type="integer" default="0" />
		<!--maxAbsolutePressureChange => Maximum (absolute) pressure change in a Newton iteration-->
		<xsd:attribute name="maxAbsolutePressureChange" type="real64" default="-1" />
		<!--maxSequentialPressureChange => Maximum (absolute) pressure change in a sequential iteration, used for outer loop convergence check-->
		<xsd:attribute name="maxSequentialPressureChange" type="real64" default="100000" />
		<!--maxSequentialTemperatureChange => Maximum (absolute) temperature change in a sequential iteration, used for outer loop convergence check-->
		<xsd:attribute name="maxSequentialTemperatureChange" type="real64" default="0.1" />
		<!--targetRegions => Allowable regions that the solver may be applied to. Note that this does not indicate that the solver will be applied to these regions, only that allocation will occur such that the solver may be applied to these regions. The decision about what regions this solver will beapplied to rests in the EventManager.-->
		<xsd:attribute name="targetRegions" type="groupNameRef_array" use="required" />
		<!--temperature => Temperature-->
		<xsd:attribute name="temperature" type="real64" default="0" />
		<!--writeLinearSystem => Write matrix, rhs, solution to screen ( = 1) or file ( = 2).-->
		<xsd:attribute name="writeLinearSystem" type="integer" default="0" />
		<!--name => A name is required for any non-unique nodes-->
		<xsd:attribute name="name" type="groupName" use="required" />
	</xsd:complexType>
	<xsd:complexType name="SinglePhaseHybridFVMType">
		<xsd:choice minOccurs="0" maxOccurs="unbounded">
			<xsd:element name="LinearSolverParameters" type="LinearSolverParametersType" maxOccurs="1" />
			<xsd:element name="NonlinearSolverParameters" type="NonlinearSolverParametersType" maxOccurs="1" />
		</xsd:choice>
		<!--allowNegativePressure => Flag indicating if negative pressure is allowed-->
		<xsd:attribute name="allowNegativePressure" type="integer" default="1" />
		<!--cflFactor => Factor to apply to the `CFL condition <http://en.wikipedia.org/wiki/Courant-Friedrichs-Lewy_condition>`_ when calculating the maximum allowable time step. Values should be in the interval (0,1] -->
		<xsd:attribute name="cflFactor" type="real64" default="0.5" />
		<!--discretization => Name of discretization object (defined in the :ref:`NumericalMethodsManager`) to use for this solver. For instance, if this is a Finite Element Solver, the name of a :ref:`FiniteElement` should be specified. If this is a Finite Volume Method, the name of a :ref:`FiniteVolume` discretization should be specified.-->
		<xsd:attribute name="discretization" type="groupNameRef" use="required" />
		<!--initialDt => Initial time-step value required by the solver to the event manager.-->
		<xsd:attribute name="initialDt" type="real64" default="1e+99" />
		<!--isThermal => Flag indicating whether the problem is thermal or not.
SourceFluxes application if isThermal is enabled :
- negative value (injection): the mass balance equation is modified to considered the additional source term,
- positive value (production): both the mass balance and the energy balance equations are modified to considered the additional source term.
For the energy balance equation, the mass flux is multipied by the enthalpy in the cell from which the fluid is being produced.-->
		<xsd:attribute name="isThermal" type="integer" default="0" />
		<!--logLevel => Sets the level of information to write in the standard output (the console typically).
Level 0 outputs no specific information for this solver. Higher levels require more outputs.
1
 - Line search information
 - Solution information (scaling, maximum changes, quality check)
 - Convergence information
 - Time step information
 - Linear solver information
 - Nonlinear solver information
 - Solver timers information
2
 - The summary of declared fields and coupling-->
		<xsd:attribute name="logLevel" type="integer" default="0" />
		<!--maxAbsolutePressureChange => Maximum (absolute) pressure change in a Newton iteration-->
		<xsd:attribute name="maxAbsolutePressureChange" type="real64" default="-1" />
		<!--maxSequentialPressureChange => Maximum (absolute) pressure change in a sequential iteration, used for outer loop convergence check-->
		<xsd:attribute name="maxSequentialPressureChange" type="real64" default="100000" />
		<!--maxSequentialTemperatureChange => Maximum (absolute) temperature change in a sequential iteration, used for outer loop convergence check-->
		<xsd:attribute name="maxSequentialTemperatureChange" type="real64" default="0.1" />
		<!--targetRegions => Allowable regions that the solver may be applied to. Note that this does not indicate that the solver will be applied to these regions, only that allocation will occur such that the solver may be applied to these regions. The decision about what regions this solver will beapplied to rests in the EventManager.-->
		<xsd:attribute name="targetRegions" type="groupNameRef_array" use="required" />
		<!--temperature => Temperature-->
		<xsd:attribute name="temperature" type="real64" default="0" />
		<!--writeLinearSystem => Write matrix, rhs, solution to screen ( = 1) or file ( = 2).-->
		<xsd:attribute name="writeLinearSystem" type="integer" default="0" />
		<!--name => A name is required for any non-unique nodes-->
		<xsd:attribute name="name" type="groupName" use="required" />
	</xsd:complexType>
	<xsd:complexType name="SinglePhasePoromechanicsType">
		<xsd:choice minOccurs="0" maxOccurs="unbounded">
			<xsd:element name="LinearSolverParameters" type="LinearSolverParametersType" maxOccurs="1" />
			<xsd:element name="NonlinearSolverParameters" type="NonlinearSolverParametersType" maxOccurs="1" />
		</xsd:choice>
		<!--cflFactor => Factor to apply to the `CFL condition <http://en.wikipedia.org/wiki/Courant-Friedrichs-Lewy_condition>`_ when calculating the maximum allowable time step. Values should be in the interval (0,1] -->
		<xsd:attribute name="cflFactor" type="real64" default="0.5" />
		<!--flowSolverName => Name of the flow solver used by the coupled solver-->
		<xsd:attribute name="flowSolverName" type="groupNameRef" use="required" />
		<!--initialDt => Initial time-step value required by the solver to the event manager.-->
		<xsd:attribute name="initialDt" type="real64" default="1e+99" />
		<!--isThermal => Flag indicating whether the problem is thermal or not. Set isThermal="1" to enable the thermal coupling-->
		<xsd:attribute name="isThermal" type="integer" default="0" />
		<!--logLevel => Sets the level of information to write in the standard output (the console typically).
Level 0 outputs no specific information for this solver. Higher levels require more outputs.
1
 - Line search information
 - Solution information (scaling, maximum changes, quality check)
 - Convergence information
 - Time step information
 - Linear solver information
 - Nonlinear solver information
 - Solver timers information
 - Coupling information
2
 - The summary of declared fields and coupling-->
		<xsd:attribute name="logLevel" type="integer" default="0" />
		<!--solidSolverName => Name of the solid solver used by the coupled solver-->
		<xsd:attribute name="solidSolverName" type="groupNameRef" use="required" />
		<!--stabilizationMultiplier => Constant multiplier of stabilization strength-->
		<xsd:attribute name="stabilizationMultiplier" type="real64" default="1" />
		<!--stabilizationRegionNames => Regions where stabilization is applied.-->
		<xsd:attribute name="stabilizationRegionNames" type="groupNameRef_array" default="{}" />
		<!--stabilizationType => StabilizationType. Options are:
None- Add no stabilization to mass equation 
Global- Add jump stabilization to all faces 
Local- Add jump stabilization on interior of macro elements-->
		<xsd:attribute name="stabilizationType" type="geos_stabilization_StabilizationType" default="None" />
		<!--targetRegions => Allowable regions that the solver may be applied to. Note that this does not indicate that the solver will be applied to these regions, only that allocation will occur such that the solver may be applied to these regions. The decision about what regions this solver will beapplied to rests in the EventManager.-->
		<xsd:attribute name="targetRegions" type="groupNameRef_array" use="required" />
		<!--writeLinearSystem => Write matrix, rhs, solution to screen ( = 1) or file ( = 2).-->
		<xsd:attribute name="writeLinearSystem" type="integer" default="0" />
		<!--name => A name is required for any non-unique nodes-->
		<xsd:attribute name="name" type="groupName" use="required" />
	</xsd:complexType>
	<xsd:complexType name="SinglePhasePoromechanicsConformingFracturesType">
		<xsd:choice minOccurs="0" maxOccurs="unbounded">
			<xsd:element name="LinearSolverParameters" type="LinearSolverParametersType" maxOccurs="1" />
			<xsd:element name="NonlinearSolverParameters" type="NonlinearSolverParametersType" maxOccurs="1" />
		</xsd:choice>
		<!--cflFactor => Factor to apply to the `CFL condition <http://en.wikipedia.org/wiki/Courant-Friedrichs-Lewy_condition>`_ when calculating the maximum allowable time step. Values should be in the interval (0,1] -->
		<xsd:attribute name="cflFactor" type="real64" default="0.5" />
		<!--flowSolverName => Name of the flow solver used by the coupled solver-->
		<xsd:attribute name="flowSolverName" type="groupNameRef" use="required" />
		<!--initialDt => Initial time-step value required by the solver to the event manager.-->
		<xsd:attribute name="initialDt" type="real64" default="1e+99" />
		<!--isThermal => Flag indicating whether the problem is thermal or not. Set isThermal="1" to enable the thermal coupling-->
		<xsd:attribute name="isThermal" type="integer" default="0" />
		<!--logLevel => Sets the level of information to write in the standard output (the console typically).
Level 0 outputs no specific information for this solver. Higher levels require more outputs.
1
 - Line search information
 - Solution information (scaling, maximum changes, quality check)
 - Convergence information
 - Time step information
 - Linear solver information
 - Nonlinear solver information
 - Solver timers information
 - Coupling information
2
 - The summary of declared fields and coupling-->
		<xsd:attribute name="logLevel" type="integer" default="0" />
		<!--solidSolverName => Name of the solid solver used by the coupled solver-->
		<xsd:attribute name="solidSolverName" type="groupNameRef" use="required" />
		<!--stabilizationMultiplier => Constant multiplier of stabilization strength-->
		<xsd:attribute name="stabilizationMultiplier" type="real64" default="1" />
		<!--stabilizationRegionNames => Regions where stabilization is applied.-->
		<xsd:attribute name="stabilizationRegionNames" type="groupNameRef_array" default="{}" />
		<!--stabilizationType => StabilizationType. Options are:
None- Add no stabilization to mass equation 
Global- Add jump stabilization to all faces 
Local- Add jump stabilization on interior of macro elements-->
		<xsd:attribute name="stabilizationType" type="geos_stabilization_StabilizationType" default="None" />
		<!--targetRegions => Allowable regions that the solver may be applied to. Note that this does not indicate that the solver will be applied to these regions, only that allocation will occur such that the solver may be applied to these regions. The decision about what regions this solver will beapplied to rests in the EventManager.-->
		<xsd:attribute name="targetRegions" type="groupNameRef_array" use="required" />
		<!--writeLinearSystem => Write matrix, rhs, solution to screen ( = 1) or file ( = 2).-->
		<xsd:attribute name="writeLinearSystem" type="integer" default="0" />
		<!--name => A name is required for any non-unique nodes-->
		<xsd:attribute name="name" type="groupName" use="required" />
	</xsd:complexType>
	<xsd:complexType name="SinglePhasePoromechanicsConformingFracturesReservoirType">
		<xsd:choice minOccurs="0" maxOccurs="unbounded">
			<xsd:element name="LinearSolverParameters" type="LinearSolverParametersType" maxOccurs="1" />
			<xsd:element name="NonlinearSolverParameters" type="NonlinearSolverParametersType" maxOccurs="1" />
		</xsd:choice>
		<!--cflFactor => Factor to apply to the `CFL condition <http://en.wikipedia.org/wiki/Courant-Friedrichs-Lewy_condition>`_ when calculating the maximum allowable time step. Values should be in the interval (0,1] -->
		<xsd:attribute name="cflFactor" type="real64" default="0.5" />
		<!--initialDt => Initial time-step value required by the solver to the event manager.-->
		<xsd:attribute name="initialDt" type="real64" default="1e+99" />
		<!--logLevel => Sets the level of information to write in the standard output (the console typically).
Level 0 outputs no specific information for this solver. Higher levels require more outputs.
1
 - Line search information
 - Solution information (scaling, maximum changes, quality check)
 - Convergence information
 - Time step information
 - Linear solver information
 - Nonlinear solver information
 - Solver timers information
 - Coupling information
2
 - The summary of declared fields and coupling-->
		<xsd:attribute name="logLevel" type="integer" default="0" />
		<!--poromechanicsConformingFracturesSolverName => Name of the poromechanicsConformingFractures solver used by the coupled solver-->
		<xsd:attribute name="poromechanicsConformingFracturesSolverName" type="groupNameRef" use="required" />
		<!--targetRegions => Allowable regions that the solver may be applied to. Note that this does not indicate that the solver will be applied to these regions, only that allocation will occur such that the solver may be applied to these regions. The decision about what regions this solver will beapplied to rests in the EventManager.-->
		<xsd:attribute name="targetRegions" type="groupNameRef_array" use="required" />
		<!--wellSolverName => Name of the well solver used by the coupled solver-->
		<xsd:attribute name="wellSolverName" type="groupNameRef" use="required" />
		<!--writeLinearSystem => Write matrix, rhs, solution to screen ( = 1) or file ( = 2).-->
		<xsd:attribute name="writeLinearSystem" type="integer" default="0" />
		<!--name => A name is required for any non-unique nodes-->
		<xsd:attribute name="name" type="groupName" use="required" />
	</xsd:complexType>
	<xsd:complexType name="SinglePhasePoromechanicsEmbeddedFracturesType">
		<xsd:choice minOccurs="0" maxOccurs="unbounded">
			<xsd:element name="LinearSolverParameters" type="LinearSolverParametersType" maxOccurs="1" />
			<xsd:element name="NonlinearSolverParameters" type="NonlinearSolverParametersType" maxOccurs="1" />
		</xsd:choice>
		<!--cflFactor => Factor to apply to the `CFL condition <http://en.wikipedia.org/wiki/Courant-Friedrichs-Lewy_condition>`_ when calculating the maximum allowable time step. Values should be in the interval (0,1] -->
		<xsd:attribute name="cflFactor" type="real64" default="0.5" />
		<!--flowSolverName => Name of the flow solver used by the coupled solver-->
		<xsd:attribute name="flowSolverName" type="groupNameRef" use="required" />
		<!--initialDt => Initial time-step value required by the solver to the event manager.-->
		<xsd:attribute name="initialDt" type="real64" default="1e+99" />
		<!--isThermal => Flag indicating whether the problem is thermal or not. Set isThermal="1" to enable the thermal coupling-->
		<xsd:attribute name="isThermal" type="integer" default="0" />
		<!--logLevel => Sets the level of information to write in the standard output (the console typically).
Level 0 outputs no specific information for this solver. Higher levels require more outputs.
1
 - Line search information
 - Solution information (scaling, maximum changes, quality check)
 - Convergence information
 - Time step information
 - Linear solver information
 - Nonlinear solver information
 - Solver timers information
 - Coupling information
2
 - The summary of declared fields and coupling-->
		<xsd:attribute name="logLevel" type="integer" default="0" />
		<!--solidSolverName => Name of the solid solver used by the coupled solver-->
		<xsd:attribute name="solidSolverName" type="groupNameRef" use="required" />
		<!--stabilizationMultiplier => Constant multiplier of stabilization strength-->
		<xsd:attribute name="stabilizationMultiplier" type="real64" default="1" />
		<!--stabilizationRegionNames => Regions where stabilization is applied.-->
		<xsd:attribute name="stabilizationRegionNames" type="groupNameRef_array" default="{}" />
		<!--stabilizationType => StabilizationType. Options are:
None- Add no stabilization to mass equation 
Global- Add jump stabilization to all faces 
Local- Add jump stabilization on interior of macro elements-->
		<xsd:attribute name="stabilizationType" type="geos_stabilization_StabilizationType" default="None" />
		<!--targetRegions => Allowable regions that the solver may be applied to. Note that this does not indicate that the solver will be applied to these regions, only that allocation will occur such that the solver may be applied to these regions. The decision about what regions this solver will beapplied to rests in the EventManager.-->
		<xsd:attribute name="targetRegions" type="groupNameRef_array" use="required" />
		<!--writeLinearSystem => Write matrix, rhs, solution to screen ( = 1) or file ( = 2).-->
		<xsd:attribute name="writeLinearSystem" type="integer" default="0" />
		<!--name => A name is required for any non-unique nodes-->
		<xsd:attribute name="name" type="groupName" use="required" />
	</xsd:complexType>
	<xsd:complexType name="SinglePhasePoromechanicsReservoirType">
		<xsd:choice minOccurs="0" maxOccurs="unbounded">
			<xsd:element name="LinearSolverParameters" type="LinearSolverParametersType" maxOccurs="1" />
			<xsd:element name="NonlinearSolverParameters" type="NonlinearSolverParametersType" maxOccurs="1" />
		</xsd:choice>
		<!--cflFactor => Factor to apply to the `CFL condition <http://en.wikipedia.org/wiki/Courant-Friedrichs-Lewy_condition>`_ when calculating the maximum allowable time step. Values should be in the interval (0,1] -->
		<xsd:attribute name="cflFactor" type="real64" default="0.5" />
		<!--initialDt => Initial time-step value required by the solver to the event manager.-->
		<xsd:attribute name="initialDt" type="real64" default="1e+99" />
		<!--logLevel => Sets the level of information to write in the standard output (the console typically).
Level 0 outputs no specific information for this solver. Higher levels require more outputs.
1
 - Line search information
 - Solution information (scaling, maximum changes, quality check)
 - Convergence information
 - Time step information
 - Linear solver information
 - Nonlinear solver information
 - Solver timers information
 - Coupling information
2
 - The summary of declared fields and coupling-->
		<xsd:attribute name="logLevel" type="integer" default="0" />
		<!--poromechanicsSolverName => Name of the poromechanics solver used by the coupled solver-->
		<xsd:attribute name="poromechanicsSolverName" type="groupNameRef" use="required" />
		<!--targetRegions => Allowable regions that the solver may be applied to. Note that this does not indicate that the solver will be applied to these regions, only that allocation will occur such that the solver may be applied to these regions. The decision about what regions this solver will beapplied to rests in the EventManager.-->
		<xsd:attribute name="targetRegions" type="groupNameRef_array" use="required" />
		<!--wellSolverName => Name of the well solver used by the coupled solver-->
		<xsd:attribute name="wellSolverName" type="groupNameRef" use="required" />
		<!--writeLinearSystem => Write matrix, rhs, solution to screen ( = 1) or file ( = 2).-->
		<xsd:attribute name="writeLinearSystem" type="integer" default="0" />
		<!--name => A name is required for any non-unique nodes-->
		<xsd:attribute name="name" type="groupName" use="required" />
	</xsd:complexType>
	<xsd:complexType name="SinglePhaseProppantFVMType">
		<xsd:choice minOccurs="0" maxOccurs="unbounded">
			<xsd:element name="LinearSolverParameters" type="LinearSolverParametersType" maxOccurs="1" />
			<xsd:element name="NonlinearSolverParameters" type="NonlinearSolverParametersType" maxOccurs="1" />
		</xsd:choice>
		<!--allowNegativePressure => Flag indicating if negative pressure is allowed-->
		<xsd:attribute name="allowNegativePressure" type="integer" default="1" />
		<!--cflFactor => Factor to apply to the `CFL condition <http://en.wikipedia.org/wiki/Courant-Friedrichs-Lewy_condition>`_ when calculating the maximum allowable time step. Values should be in the interval (0,1] -->
		<xsd:attribute name="cflFactor" type="real64" default="0.5" />
		<!--discretization => Name of discretization object (defined in the :ref:`NumericalMethodsManager`) to use for this solver. For instance, if this is a Finite Element Solver, the name of a :ref:`FiniteElement` should be specified. If this is a Finite Volume Method, the name of a :ref:`FiniteVolume` discretization should be specified.-->
		<xsd:attribute name="discretization" type="groupNameRef" use="required" />
		<!--initialDt => Initial time-step value required by the solver to the event manager.-->
		<xsd:attribute name="initialDt" type="real64" default="1e+99" />
		<!--isThermal => Flag indicating whether the problem is thermal or not.
SourceFluxes application if isThermal is enabled :
- negative value (injection): the mass balance equation is modified to considered the additional source term,
- positive value (production): both the mass balance and the energy balance equations are modified to considered the additional source term.
For the energy balance equation, the mass flux is multipied by the enthalpy in the cell from which the fluid is being produced.-->
		<xsd:attribute name="isThermal" type="integer" default="0" />
		<!--logLevel => Sets the level of information to write in the standard output (the console typically).
Level 0 outputs no specific information for this solver. Higher levels require more outputs.
1
 - Line search information
 - Solution information (scaling, maximum changes, quality check)
 - Convergence information
 - Time step information
 - Linear solver information
 - Nonlinear solver information
 - Solver timers information
2
 - The summary of declared fields and coupling-->
		<xsd:attribute name="logLevel" type="integer" default="0" />
		<!--maxAbsolutePressureChange => Maximum (absolute) pressure change in a Newton iteration-->
		<xsd:attribute name="maxAbsolutePressureChange" type="real64" default="-1" />
		<!--maxSequentialPressureChange => Maximum (absolute) pressure change in a sequential iteration, used for outer loop convergence check-->
		<xsd:attribute name="maxSequentialPressureChange" type="real64" default="100000" />
		<!--maxSequentialTemperatureChange => Maximum (absolute) temperature change in a sequential iteration, used for outer loop convergence check-->
		<xsd:attribute name="maxSequentialTemperatureChange" type="real64" default="0.1" />
		<!--targetRegions => Allowable regions that the solver may be applied to. Note that this does not indicate that the solver will be applied to these regions, only that allocation will occur such that the solver may be applied to these regions. The decision about what regions this solver will beapplied to rests in the EventManager.-->
		<xsd:attribute name="targetRegions" type="groupNameRef_array" use="required" />
		<!--temperature => Temperature-->
		<xsd:attribute name="temperature" type="real64" default="0" />
		<!--writeLinearSystem => Write matrix, rhs, solution to screen ( = 1) or file ( = 2).-->
		<xsd:attribute name="writeLinearSystem" type="integer" default="0" />
		<!--name => A name is required for any non-unique nodes-->
		<xsd:attribute name="name" type="groupName" use="required" />
	</xsd:complexType>
	<xsd:complexType name="SinglePhaseReservoirType">
		<xsd:choice minOccurs="0" maxOccurs="unbounded">
			<xsd:element name="LinearSolverParameters" type="LinearSolverParametersType" maxOccurs="1" />
			<xsd:element name="NonlinearSolverParameters" type="NonlinearSolverParametersType" maxOccurs="1" />
		</xsd:choice>
		<!--cflFactor => Factor to apply to the `CFL condition <http://en.wikipedia.org/wiki/Courant-Friedrichs-Lewy_condition>`_ when calculating the maximum allowable time step. Values should be in the interval (0,1] -->
		<xsd:attribute name="cflFactor" type="real64" default="0.5" />
		<!--flowSolverName => Name of the flow solver used by the coupled solver-->
		<xsd:attribute name="flowSolverName" type="groupNameRef" use="required" />
		<!--initialDt => Initial time-step value required by the solver to the event manager.-->
		<xsd:attribute name="initialDt" type="real64" default="1e+99" />
		<!--logLevel => Sets the level of information to write in the standard output (the console typically).
Level 0 outputs no specific information for this solver. Higher levels require more outputs.
1
 - Line search information
 - Solution information (scaling, maximum changes, quality check)
 - Convergence information
 - Time step information
 - Linear solver information
 - Nonlinear solver information
 - Solver timers information
 - Coupling information
2
 - The summary of declared fields and coupling-->
		<xsd:attribute name="logLevel" type="integer" default="0" />
		<!--targetRegions => Allowable regions that the solver may be applied to. Note that this does not indicate that the solver will be applied to these regions, only that allocation will occur such that the solver may be applied to these regions. The decision about what regions this solver will beapplied to rests in the EventManager.-->
		<xsd:attribute name="targetRegions" type="groupNameRef_array" use="required" />
		<!--wellSolverName => Name of the well solver used by the coupled solver-->
		<xsd:attribute name="wellSolverName" type="groupNameRef" use="required" />
		<!--writeLinearSystem => Write matrix, rhs, solution to screen ( = 1) or file ( = 2).-->
		<xsd:attribute name="writeLinearSystem" type="integer" default="0" />
		<!--name => A name is required for any non-unique nodes-->
		<xsd:attribute name="name" type="groupName" use="required" />
	</xsd:complexType>
	<xsd:complexType name="SinglePhaseReservoirPoromechanicsType">
		<xsd:choice minOccurs="0" maxOccurs="unbounded">
			<xsd:element name="LinearSolverParameters" type="LinearSolverParametersType" maxOccurs="1" />
			<xsd:element name="NonlinearSolverParameters" type="NonlinearSolverParametersType" maxOccurs="1" />
		</xsd:choice>
		<!--cflFactor => Factor to apply to the `CFL condition <http://en.wikipedia.org/wiki/Courant-Friedrichs-Lewy_condition>`_ when calculating the maximum allowable time step. Values should be in the interval (0,1] -->
		<xsd:attribute name="cflFactor" type="real64" default="0.5" />
		<!--initialDt => Initial time-step value required by the solver to the event manager.-->
		<xsd:attribute name="initialDt" type="real64" default="1e+99" />
		<!--isThermal => Flag indicating whether the problem is thermal or not. Set isThermal="1" to enable the thermal coupling-->
		<xsd:attribute name="isThermal" type="integer" default="0" />
		<!--logLevel => Sets the level of information to write in the standard output (the console typically).
Level 0 outputs no specific information for this solver. Higher levels require more outputs.
1
 - Line search information
 - Solution information (scaling, maximum changes, quality check)
 - Convergence information
 - Time step information
 - Linear solver information
 - Nonlinear solver information
 - Solver timers information
 - Coupling information
2
 - The summary of declared fields and coupling-->
		<xsd:attribute name="logLevel" type="integer" default="0" />
		<!--reservoirAndWellsSolverName => Name of the reservoirAndWells solver used by the coupled solver-->
		<xsd:attribute name="reservoirAndWellsSolverName" type="groupNameRef" use="required" />
		<!--solidSolverName => Name of the solid solver used by the coupled solver-->
		<xsd:attribute name="solidSolverName" type="groupNameRef" use="required" />
		<!--stabilizationMultiplier => Constant multiplier of stabilization strength-->
		<xsd:attribute name="stabilizationMultiplier" type="real64" default="1" />
		<!--stabilizationRegionNames => Regions where stabilization is applied.-->
		<xsd:attribute name="stabilizationRegionNames" type="groupNameRef_array" default="{}" />
		<!--stabilizationType => StabilizationType. Options are:
None- Add no stabilization to mass equation 
Global- Add jump stabilization to all faces 
Local- Add jump stabilization on interior of macro elements-->
		<xsd:attribute name="stabilizationType" type="geos_stabilization_StabilizationType" default="None" />
		<!--targetRegions => Allowable regions that the solver may be applied to. Note that this does not indicate that the solver will be applied to these regions, only that allocation will occur such that the solver may be applied to these regions. The decision about what regions this solver will beapplied to rests in the EventManager.-->
		<xsd:attribute name="targetRegions" type="groupNameRef_array" use="required" />
		<!--writeLinearSystem => Write matrix, rhs, solution to screen ( = 1) or file ( = 2).-->
		<xsd:attribute name="writeLinearSystem" type="integer" default="0" />
		<!--name => A name is required for any non-unique nodes-->
		<xsd:attribute name="name" type="groupName" use="required" />
	</xsd:complexType>
	<xsd:complexType name="SinglePhaseReservoirPoromechanicsConformingFracturesType">
		<xsd:choice minOccurs="0" maxOccurs="unbounded">
			<xsd:element name="LinearSolverParameters" type="LinearSolverParametersType" maxOccurs="1" />
			<xsd:element name="NonlinearSolverParameters" type="NonlinearSolverParametersType" maxOccurs="1" />
		</xsd:choice>
		<!--cflFactor => Factor to apply to the `CFL condition <http://en.wikipedia.org/wiki/Courant-Friedrichs-Lewy_condition>`_ when calculating the maximum allowable time step. Values should be in the interval (0,1] -->
		<xsd:attribute name="cflFactor" type="real64" default="0.5" />
		<!--initialDt => Initial time-step value required by the solver to the event manager.-->
		<xsd:attribute name="initialDt" type="real64" default="1e+99" />
		<!--isThermal => Flag indicating whether the problem is thermal or not. Set isThermal="1" to enable the thermal coupling-->
		<xsd:attribute name="isThermal" type="integer" default="0" />
		<!--logLevel => Sets the level of information to write in the standard output (the console typically).
Level 0 outputs no specific information for this solver. Higher levels require more outputs.
1
 - Line search information
 - Solution information (scaling, maximum changes, quality check)
 - Convergence information
 - Time step information
 - Linear solver information
 - Nonlinear solver information
 - Solver timers information
 - Coupling information
2
 - The summary of declared fields and coupling-->
		<xsd:attribute name="logLevel" type="integer" default="0" />
		<!--reservoirAndWellsSolverName => Name of the reservoirAndWells solver used by the coupled solver-->
		<xsd:attribute name="reservoirAndWellsSolverName" type="groupNameRef" use="required" />
		<!--solidSolverName => Name of the solid solver used by the coupled solver-->
		<xsd:attribute name="solidSolverName" type="groupNameRef" use="required" />
		<!--stabilizationMultiplier => Constant multiplier of stabilization strength-->
		<xsd:attribute name="stabilizationMultiplier" type="real64" default="1" />
		<!--stabilizationRegionNames => Regions where stabilization is applied.-->
		<xsd:attribute name="stabilizationRegionNames" type="groupNameRef_array" default="{}" />
		<!--stabilizationType => StabilizationType. Options are:
None- Add no stabilization to mass equation 
Global- Add jump stabilization to all faces 
Local- Add jump stabilization on interior of macro elements-->
		<xsd:attribute name="stabilizationType" type="geos_stabilization_StabilizationType" default="None" />
		<!--targetRegions => Allowable regions that the solver may be applied to. Note that this does not indicate that the solver will be applied to these regions, only that allocation will occur such that the solver may be applied to these regions. The decision about what regions this solver will beapplied to rests in the EventManager.-->
		<xsd:attribute name="targetRegions" type="groupNameRef_array" use="required" />
		<!--writeLinearSystem => Write matrix, rhs, solution to screen ( = 1) or file ( = 2).-->
		<xsd:attribute name="writeLinearSystem" type="integer" default="0" />
		<!--name => A name is required for any non-unique nodes-->
		<xsd:attribute name="name" type="groupName" use="required" />
	</xsd:complexType>
	<xsd:complexType name="SinglePhaseWellType">
		<xsd:choice minOccurs="0" maxOccurs="unbounded">
			<xsd:element name="LinearSolverParameters" type="LinearSolverParametersType" maxOccurs="1" />
			<xsd:element name="NonlinearSolverParameters" type="NonlinearSolverParametersType" maxOccurs="1" />
			<xsd:element name="WellControls" type="WellControlsType" />
		</xsd:choice>
		<!--allowNegativePressure => Flag indicating if negative pressure is allowed-->
		<xsd:attribute name="allowNegativePressure" type="integer" default="1" />
		<!--cflFactor => Factor to apply to the `CFL condition <http://en.wikipedia.org/wiki/Courant-Friedrichs-Lewy_condition>`_ when calculating the maximum allowable time step. Values should be in the interval (0,1] -->
		<xsd:attribute name="cflFactor" type="real64" default="0.5" />
		<!--initialDt => Initial time-step value required by the solver to the event manager.-->
		<xsd:attribute name="initialDt" type="real64" default="1e+99" />
		<!--isThermal => Flag indicating whether the problem is thermal or not.-->
		<xsd:attribute name="isThermal" type="integer" default="0" />
		<!--logLevel => Sets the level of information to write in the standard output (the console typically).
Level 0 outputs no specific information for this solver. Higher levels require more outputs.
1
 - Line search information
 - Solution information (scaling, maximum changes, quality check)
 - Convergence information
 - Time step information
 - Linear solver information
 - Nonlinear solver information
 - Solver timers information
 - Well control information
 - Crossflow information
2
 - The summary of declared fields and coupling-->
		<xsd:attribute name="logLevel" type="integer" default="0" />
		<!--targetRegions => Allowable regions that the solver may be applied to. Note that this does not indicate that the solver will be applied to these regions, only that allocation will occur such that the solver may be applied to these regions. The decision about what regions this solver will beapplied to rests in the EventManager.-->
		<xsd:attribute name="targetRegions" type="groupNameRef_array" use="required" />
		<!--writeCSV => Write rates into a CSV file-->
		<xsd:attribute name="writeCSV" type="integer" default="0" />
		<!--writeLinearSystem => Write matrix, rhs, solution to screen ( = 1) or file ( = 2).-->
		<xsd:attribute name="writeLinearSystem" type="integer" default="0" />
		<!--name => A name is required for any non-unique nodes-->
		<xsd:attribute name="name" type="groupName" use="required" />
	</xsd:complexType>
	<xsd:complexType name="SolidMechanicsAugmentedLagrangianContactType">
		<xsd:choice minOccurs="0" maxOccurs="unbounded">
			<xsd:element name="LinearSolverParameters" type="LinearSolverParametersType" maxOccurs="1" />
			<xsd:element name="NonlinearSolverParameters" type="NonlinearSolverParametersType" maxOccurs="1" />
		</xsd:choice>
		<!--cflFactor => Factor to apply to the `CFL condition <http://en.wikipedia.org/wiki/Courant-Friedrichs-Lewy_condition>`_ when calculating the maximum allowable time step. Values should be in the interval (0,1] -->
		<xsd:attribute name="cflFactor" type="real64" default="0.5" />
		<!--contactPenaltyStiffness => Value of the penetration penalty stiffness. Units of Pressure/length-->
		<xsd:attribute name="contactPenaltyStiffness" type="real64" default="0" />
		<!--discretization => Name of discretization object (defined in the :ref:`NumericalMethodsManager`) to use for this solver. For instance, if this is a Finite Element Solver, the name of a :ref:`FiniteElement` should be specified. If this is a Finite Volume Method, the name of a :ref:`FiniteVolume` discretization should be specified.-->
		<xsd:attribute name="discretization" type="groupNameRef" use="required" />
		<!--initialDt => Initial time-step value required by the solver to the event manager.-->
		<xsd:attribute name="initialDt" type="real64" default="1e+99" />
		<!--logLevel => Sets the level of information to write in the standard output (the console typically).
Level 0 outputs no specific information for this solver. Higher levels require more outputs.
1
 - Line search information
 - Solution information (scaling, maximum changes, quality check)
 - Convergence information
 - Time step information
 - Linear solver information
 - Nonlinear solver information
 - Solver timers information
2
 - The summary of declared fields and coupling
 - Configuration information-->
		<xsd:attribute name="logLevel" type="integer" default="0" />
		<!--massDamping => Value of mass based damping coefficient. -->
		<xsd:attribute name="massDamping" type="real64" default="0" />
		<!--maxNumResolves => Value to indicate how many resolves may be executed after some other event is executed. For example, if a SurfaceGenerator is specified, it will be executed after the mechanics solve. However if a new surface is generated, then the mechanics solve must be executed again due to the change in topology.-->
		<xsd:attribute name="maxNumResolves" type="integer" default="10" />
		<!--newmarkBeta => Value of :math:`\beta` in the Newmark Method for Implicit Dynamic time integration option. This should be pow(newmarkGamma+0.5,2.0)/4.0 unless you know what you are doing.-->
		<xsd:attribute name="newmarkBeta" type="real64" default="0.25" />
		<!--newmarkGamma => Value of :math:`\gamma` in the Newmark Method for Implicit Dynamic time integration option-->
		<xsd:attribute name="newmarkGamma" type="real64" default="0.5" />
		<!--stiffnessDamping => Value of stiffness based damping coefficient. -->
		<xsd:attribute name="stiffnessDamping" type="real64" default="0" />
		<!--strainTheory => Indicates whether or not to use `Infinitesimal Strain Theory <https://en.wikipedia.org/wiki/Infinitesimal_strain_theory>`_, or `Finite Strain Theory <https://en.wikipedia.org/wiki/Finite_strain_theory>`_. Valid Inputs are:
 0 - Infinitesimal Strain 
 1 - Finite Strain-->
		<xsd:attribute name="strainTheory" type="integer" default="0" />
		<!--targetRegions => Allowable regions that the solver may be applied to. Note that this does not indicate that the solver will be applied to these regions, only that allocation will occur such that the solver may be applied to these regions. The decision about what regions this solver will beapplied to rests in the EventManager.-->
		<xsd:attribute name="targetRegions" type="groupNameRef_array" use="required" />
		<!--timeIntegrationOption => Time integration method. Options are:
* QuasiStatic
* ImplicitDynamic
* ExplicitDynamic-->
		<xsd:attribute name="timeIntegrationOption" type="geos_SolidMechanicsLagrangianFEM_TimeIntegrationOption" default="ExplicitDynamic" />
		<!--writeLinearSystem => Write matrix, rhs, solution to screen ( = 1) or file ( = 2).-->
		<xsd:attribute name="writeLinearSystem" type="integer" default="0" />
		<!--name => A name is required for any non-unique nodes-->
		<xsd:attribute name="name" type="groupName" use="required" />
	</xsd:complexType>
	<xsd:simpleType name="geos_SolidMechanicsLagrangianFEM_TimeIntegrationOption">
		<xsd:restriction base="xsd:string">
			<xsd:pattern value=".*[\[\]`$].*|QuasiStatic|ImplicitDynamic|ExplicitDynamic" />
		</xsd:restriction>
	</xsd:simpleType>
	<xsd:complexType name="SolidMechanicsEmbeddedFracturesType">
		<xsd:choice minOccurs="0" maxOccurs="unbounded">
			<xsd:element name="LinearSolverParameters" type="LinearSolverParametersType" maxOccurs="1" />
			<xsd:element name="NonlinearSolverParameters" type="NonlinearSolverParametersType" maxOccurs="1" />
		</xsd:choice>
		<!--cflFactor => Factor to apply to the `CFL condition <http://en.wikipedia.org/wiki/Courant-Friedrichs-Lewy_condition>`_ when calculating the maximum allowable time step. Values should be in the interval (0,1] -->
		<xsd:attribute name="cflFactor" type="real64" default="0.5" />
		<!--contactPenaltyStiffness => Value of the penetration penalty stiffness. Units of Pressure/length-->
		<xsd:attribute name="contactPenaltyStiffness" type="real64" use="required" />
		<!--discretization => Name of discretization object (defined in the :ref:`NumericalMethodsManager`) to use for this solver. For instance, if this is a Finite Element Solver, the name of a :ref:`FiniteElement` should be specified. If this is a Finite Volume Method, the name of a :ref:`FiniteVolume` discretization should be specified.-->
		<xsd:attribute name="discretization" type="groupNameRef" use="required" />
		<!--initialDt => Initial time-step value required by the solver to the event manager.-->
		<xsd:attribute name="initialDt" type="real64" default="1e+99" />
		<!--logLevel => Sets the level of information to write in the standard output (the console typically).
Level 0 outputs no specific information for this solver. Higher levels require more outputs.
1
 - Line search information
 - Solution information (scaling, maximum changes, quality check)
 - Convergence information
 - Time step information
 - Linear solver information
 - Nonlinear solver information
 - Solver timers information
2
 - The summary of declared fields and coupling-->
		<xsd:attribute name="logLevel" type="integer" default="0" />
		<!--massDamping => Value of mass based damping coefficient. -->
		<xsd:attribute name="massDamping" type="real64" default="0" />
		<!--maxNumResolves => Value to indicate how many resolves may be executed after some other event is executed. For example, if a SurfaceGenerator is specified, it will be executed after the mechanics solve. However if a new surface is generated, then the mechanics solve must be executed again due to the change in topology.-->
		<xsd:attribute name="maxNumResolves" type="integer" default="10" />
		<!--newmarkBeta => Value of :math:`\beta` in the Newmark Method for Implicit Dynamic time integration option. This should be pow(newmarkGamma+0.5,2.0)/4.0 unless you know what you are doing.-->
		<xsd:attribute name="newmarkBeta" type="real64" default="0.25" />
		<!--newmarkGamma => Value of :math:`\gamma` in the Newmark Method for Implicit Dynamic time integration option-->
		<xsd:attribute name="newmarkGamma" type="real64" default="0.5" />
		<!--stiffnessDamping => Value of stiffness based damping coefficient. -->
		<xsd:attribute name="stiffnessDamping" type="real64" default="0" />
		<!--strainTheory => Indicates whether or not to use `Infinitesimal Strain Theory <https://en.wikipedia.org/wiki/Infinitesimal_strain_theory>`_, or `Finite Strain Theory <https://en.wikipedia.org/wiki/Finite_strain_theory>`_. Valid Inputs are:
 0 - Infinitesimal Strain 
 1 - Finite Strain-->
		<xsd:attribute name="strainTheory" type="integer" default="0" />
		<!--targetRegions => Allowable regions that the solver may be applied to. Note that this does not indicate that the solver will be applied to these regions, only that allocation will occur such that the solver may be applied to these regions. The decision about what regions this solver will beapplied to rests in the EventManager.-->
		<xsd:attribute name="targetRegions" type="groupNameRef_array" use="required" />
		<!--timeIntegrationOption => Time integration method. Options are:
* QuasiStatic
* ImplicitDynamic
* ExplicitDynamic-->
		<xsd:attribute name="timeIntegrationOption" type="geos_SolidMechanicsLagrangianFEM_TimeIntegrationOption" default="ExplicitDynamic" />
		<!--useStaticCondensation => Defines whether to use static condensation or not.-->
		<xsd:attribute name="useStaticCondensation" type="integer" default="0" />
		<!--writeLinearSystem => Write matrix, rhs, solution to screen ( = 1) or file ( = 2).-->
		<xsd:attribute name="writeLinearSystem" type="integer" default="0" />
		<!--name => A name is required for any non-unique nodes-->
		<xsd:attribute name="name" type="groupName" use="required" />
	</xsd:complexType>
	<xsd:complexType name="SolidMechanicsLagrangeContactType">
		<xsd:choice minOccurs="0" maxOccurs="unbounded">
			<xsd:element name="LinearSolverParameters" type="LinearSolverParametersType" maxOccurs="1" />
			<xsd:element name="NonlinearSolverParameters" type="NonlinearSolverParametersType" maxOccurs="1" />
		</xsd:choice>
		<!--cflFactor => Factor to apply to the `CFL condition <http://en.wikipedia.org/wiki/Courant-Friedrichs-Lewy_condition>`_ when calculating the maximum allowable time step. Values should be in the interval (0,1] -->
		<xsd:attribute name="cflFactor" type="real64" default="0.5" />
		<!--contactPenaltyStiffness => Value of the penetration penalty stiffness. Units of Pressure/length-->
		<xsd:attribute name="contactPenaltyStiffness" type="real64" default="0" />
		<!--discretization => Name of discretization object (defined in the :ref:`NumericalMethodsManager`) to use for this solver. For instance, if this is a Finite Element Solver, the name of a :ref:`FiniteElement` should be specified. If this is a Finite Volume Method, the name of a :ref:`FiniteVolume` discretization should be specified.-->
		<xsd:attribute name="discretization" type="groupNameRef" use="required" />
		<!--initialDt => Initial time-step value required by the solver to the event manager.-->
		<xsd:attribute name="initialDt" type="real64" default="1e+99" />
		<!--logLevel => Sets the level of information to write in the standard output (the console typically).
Level 0 outputs no specific information for this solver. Higher levels require more outputs.
1
 - Line search information
 - Solution information (scaling, maximum changes, quality check)
 - Convergence information
 - Time step information
 - Linear solver information
 - Nonlinear solver information
 - Solver timers information
2
 - The summary of declared fields and coupling
 - Configuration information-->
		<xsd:attribute name="logLevel" type="integer" default="0" />
		<!--massDamping => Value of mass based damping coefficient. -->
		<xsd:attribute name="massDamping" type="real64" default="0" />
		<!--maxNumResolves => Value to indicate how many resolves may be executed after some other event is executed. For example, if a SurfaceGenerator is specified, it will be executed after the mechanics solve. However if a new surface is generated, then the mechanics solve must be executed again due to the change in topology.-->
		<xsd:attribute name="maxNumResolves" type="integer" default="10" />
		<!--newmarkBeta => Value of :math:`\beta` in the Newmark Method for Implicit Dynamic time integration option. This should be pow(newmarkGamma+0.5,2.0)/4.0 unless you know what you are doing.-->
		<xsd:attribute name="newmarkBeta" type="real64" default="0.25" />
		<!--newmarkGamma => Value of :math:`\gamma` in the Newmark Method for Implicit Dynamic time integration option-->
		<xsd:attribute name="newmarkGamma" type="real64" default="0.5" />
		<!--stabilizationName => Name of the stabilization to use in the lagrangian contact solver-->
		<xsd:attribute name="stabilizationName" type="groupNameRef" use="required" />
		<!--stabilizationScalingCoefficient => It be used to increase the scale of the stabilization entries. A value < 1.0 results in larger entries in the stabilization matrix.-->
		<xsd:attribute name="stabilizationScalingCoefficient" type="real64" default="1" />
		<!--stiffnessDamping => Value of stiffness based damping coefficient. -->
		<xsd:attribute name="stiffnessDamping" type="real64" default="0" />
		<!--strainTheory => Indicates whether or not to use `Infinitesimal Strain Theory <https://en.wikipedia.org/wiki/Infinitesimal_strain_theory>`_, or `Finite Strain Theory <https://en.wikipedia.org/wiki/Finite_strain_theory>`_. Valid Inputs are:
 0 - Infinitesimal Strain 
 1 - Finite Strain-->
		<xsd:attribute name="strainTheory" type="integer" default="0" />
		<!--targetRegions => Allowable regions that the solver may be applied to. Note that this does not indicate that the solver will be applied to these regions, only that allocation will occur such that the solver may be applied to these regions. The decision about what regions this solver will beapplied to rests in the EventManager.-->
		<xsd:attribute name="targetRegions" type="groupNameRef_array" use="required" />
		<!--timeIntegrationOption => Time integration method. Options are:
* QuasiStatic
* ImplicitDynamic
* ExplicitDynamic-->
		<xsd:attribute name="timeIntegrationOption" type="geos_SolidMechanicsLagrangianFEM_TimeIntegrationOption" default="ExplicitDynamic" />
		<!--writeLinearSystem => Write matrix, rhs, solution to screen ( = 1) or file ( = 2).-->
		<xsd:attribute name="writeLinearSystem" type="integer" default="0" />
		<!--name => A name is required for any non-unique nodes-->
		<xsd:attribute name="name" type="groupName" use="required" />
	</xsd:complexType>
	<xsd:complexType name="SolidMechanicsLagrangeContactBubbleStabType">
		<xsd:choice minOccurs="0" maxOccurs="unbounded">
			<xsd:element name="LinearSolverParameters" type="LinearSolverParametersType" maxOccurs="1" />
			<xsd:element name="NonlinearSolverParameters" type="NonlinearSolverParametersType" maxOccurs="1" />
		</xsd:choice>
		<!--cflFactor => Factor to apply to the `CFL condition <http://en.wikipedia.org/wiki/Courant-Friedrichs-Lewy_condition>`_ when calculating the maximum allowable time step. Values should be in the interval (0,1] -->
		<xsd:attribute name="cflFactor" type="real64" default="0.5" />
		<!--contactPenaltyStiffness => Value of the penetration penalty stiffness. Units of Pressure/length-->
		<xsd:attribute name="contactPenaltyStiffness" type="real64" default="0" />
		<!--discretization => Name of discretization object (defined in the :ref:`NumericalMethodsManager`) to use for this solver. For instance, if this is a Finite Element Solver, the name of a :ref:`FiniteElement` should be specified. If this is a Finite Volume Method, the name of a :ref:`FiniteVolume` discretization should be specified.-->
		<xsd:attribute name="discretization" type="groupNameRef" use="required" />
		<!--initialDt => Initial time-step value required by the solver to the event manager.-->
		<xsd:attribute name="initialDt" type="real64" default="1e+99" />
		<!--logLevel => Sets the level of information to write in the standard output (the console typically).
Level 0 outputs no specific information for this solver. Higher levels require more outputs.
1
 - Line search information
 - Solution information (scaling, maximum changes, quality check)
 - Convergence information
 - Time step information
 - Linear solver information
 - Nonlinear solver information
 - Solver timers information
2
 - The summary of declared fields and coupling-->
		<xsd:attribute name="logLevel" type="integer" default="0" />
		<!--massDamping => Value of mass based damping coefficient. -->
		<xsd:attribute name="massDamping" type="real64" default="0" />
		<!--maxNumResolves => Value to indicate how many resolves may be executed after some other event is executed. For example, if a SurfaceGenerator is specified, it will be executed after the mechanics solve. However if a new surface is generated, then the mechanics solve must be executed again due to the change in topology.-->
		<xsd:attribute name="maxNumResolves" type="integer" default="10" />
		<!--newmarkBeta => Value of :math:`\beta` in the Newmark Method for Implicit Dynamic time integration option. This should be pow(newmarkGamma+0.5,2.0)/4.0 unless you know what you are doing.-->
		<xsd:attribute name="newmarkBeta" type="real64" default="0.25" />
		<!--newmarkGamma => Value of :math:`\gamma` in the Newmark Method for Implicit Dynamic time integration option-->
		<xsd:attribute name="newmarkGamma" type="real64" default="0.5" />
		<!--stiffnessDamping => Value of stiffness based damping coefficient. -->
		<xsd:attribute name="stiffnessDamping" type="real64" default="0" />
		<!--strainTheory => Indicates whether or not to use `Infinitesimal Strain Theory <https://en.wikipedia.org/wiki/Infinitesimal_strain_theory>`_, or `Finite Strain Theory <https://en.wikipedia.org/wiki/Finite_strain_theory>`_. Valid Inputs are:
 0 - Infinitesimal Strain 
 1 - Finite Strain-->
		<xsd:attribute name="strainTheory" type="integer" default="0" />
		<!--targetRegions => Allowable regions that the solver may be applied to. Note that this does not indicate that the solver will be applied to these regions, only that allocation will occur such that the solver may be applied to these regions. The decision about what regions this solver will beapplied to rests in the EventManager.-->
		<xsd:attribute name="targetRegions" type="groupNameRef_array" use="required" />
		<!--timeIntegrationOption => Time integration method. Options are:
* QuasiStatic
* ImplicitDynamic
* ExplicitDynamic-->
		<xsd:attribute name="timeIntegrationOption" type="geos_SolidMechanicsLagrangianFEM_TimeIntegrationOption" default="ExplicitDynamic" />
		<!--writeLinearSystem => Write matrix, rhs, solution to screen ( = 1) or file ( = 2).-->
		<xsd:attribute name="writeLinearSystem" type="integer" default="0" />
		<!--name => A name is required for any non-unique nodes-->
		<xsd:attribute name="name" type="groupName" use="required" />
	</xsd:complexType>
	<xsd:complexType name="SolidMechanicsLagrangianSSLEType">
		<xsd:choice minOccurs="0" maxOccurs="unbounded">
			<xsd:element name="LinearSolverParameters" type="LinearSolverParametersType" maxOccurs="1" />
			<xsd:element name="NonlinearSolverParameters" type="NonlinearSolverParametersType" maxOccurs="1" />
		</xsd:choice>
		<!--cflFactor => Factor to apply to the `CFL condition <http://en.wikipedia.org/wiki/Courant-Friedrichs-Lewy_condition>`_ when calculating the maximum allowable time step. Values should be in the interval (0,1] -->
		<xsd:attribute name="cflFactor" type="real64" default="0.5" />
		<!--contactPenaltyStiffness => Value of the penetration penalty stiffness. Units of Pressure/length-->
		<xsd:attribute name="contactPenaltyStiffness" type="real64" default="0" />
		<!--contactRelationName => Name of contact relation to enforce constraints on fracture boundary.-->
		<xsd:attribute name="contactRelationName" type="groupNameRef" default="NOCONTACT" />
		<!--discretization => Name of discretization object (defined in the :ref:`NumericalMethodsManager`) to use for this solver. For instance, if this is a Finite Element Solver, the name of a :ref:`FiniteElement` should be specified. If this is a Finite Volume Method, the name of a :ref:`FiniteVolume` discretization should be specified.-->
		<xsd:attribute name="discretization" type="groupNameRef" use="required" />
		<!--initialDt => Initial time-step value required by the solver to the event manager.-->
		<xsd:attribute name="initialDt" type="real64" default="1e+99" />
		<!--logLevel => Sets the level of information to write in the standard output (the console typically).
Level 0 outputs no specific information for this solver. Higher levels require more outputs.
1
 - Line search information
 - Solution information (scaling, maximum changes, quality check)
 - Convergence information
 - Time step information
 - Linear solver information
 - Nonlinear solver information
 - Solver timers information
2
 - The summary of declared fields and coupling-->
		<xsd:attribute name="logLevel" type="integer" default="0" />
		<!--massDamping => Value of mass based damping coefficient. -->
		<xsd:attribute name="massDamping" type="real64" default="0" />
		<!--maxNumResolves => Value to indicate how many resolves may be executed after some other event is executed. For example, if a SurfaceGenerator is specified, it will be executed after the mechanics solve. However if a new surface is generated, then the mechanics solve must be executed again due to the change in topology.-->
		<xsd:attribute name="maxNumResolves" type="integer" default="10" />
		<!--newmarkBeta => Value of :math:`\beta` in the Newmark Method for Implicit Dynamic time integration option. This should be pow(newmarkGamma+0.5,2.0)/4.0 unless you know what you are doing.-->
		<xsd:attribute name="newmarkBeta" type="real64" default="0.25" />
		<!--newmarkGamma => Value of :math:`\gamma` in the Newmark Method for Implicit Dynamic time integration option-->
		<xsd:attribute name="newmarkGamma" type="real64" default="0.5" />
		<!--stiffnessDamping => Value of stiffness based damping coefficient. -->
		<xsd:attribute name="stiffnessDamping" type="real64" default="0" />
		<!--strainTheory => Indicates whether or not to use `Infinitesimal Strain Theory <https://en.wikipedia.org/wiki/Infinitesimal_strain_theory>`_, or `Finite Strain Theory <https://en.wikipedia.org/wiki/Finite_strain_theory>`_. Valid Inputs are:
 0 - Infinitesimal Strain 
 1 - Finite Strain-->
		<xsd:attribute name="strainTheory" type="integer" default="0" />
		<!--surfaceGeneratorName => Name of the surface generator to use-->
		<xsd:attribute name="surfaceGeneratorName" type="string" default="" />
		<!--targetRegions => Allowable regions that the solver may be applied to. Note that this does not indicate that the solver will be applied to these regions, only that allocation will occur such that the solver may be applied to these regions. The decision about what regions this solver will beapplied to rests in the EventManager.-->
		<xsd:attribute name="targetRegions" type="groupNameRef_array" use="required" />
		<!--timeIntegrationOption => Time integration method. Options are:
* QuasiStatic
* ImplicitDynamic
* ExplicitDynamic-->
		<xsd:attribute name="timeIntegrationOption" type="geos_SolidMechanicsLagrangianFEM_TimeIntegrationOption" default="ExplicitDynamic" />
		<!--writeLinearSystem => Write matrix, rhs, solution to screen ( = 1) or file ( = 2).-->
		<xsd:attribute name="writeLinearSystem" type="integer" default="0" />
		<!--name => A name is required for any non-unique nodes-->
		<xsd:attribute name="name" type="groupName" use="required" />
	</xsd:complexType>
	<xsd:complexType name="SolidMechanics_LagrangianFEMType">
		<xsd:choice minOccurs="0" maxOccurs="unbounded">
			<xsd:element name="LinearSolverParameters" type="LinearSolverParametersType" maxOccurs="1" />
			<xsd:element name="NonlinearSolverParameters" type="NonlinearSolverParametersType" maxOccurs="1" />
		</xsd:choice>
		<!--cflFactor => Factor to apply to the `CFL condition <http://en.wikipedia.org/wiki/Courant-Friedrichs-Lewy_condition>`_ when calculating the maximum allowable time step. Values should be in the interval (0,1] -->
		<xsd:attribute name="cflFactor" type="real64" default="0.5" />
		<!--contactPenaltyStiffness => Value of the penetration penalty stiffness. Units of Pressure/length-->
		<xsd:attribute name="contactPenaltyStiffness" type="real64" default="0" />
		<!--contactRelationName => Name of contact relation to enforce constraints on fracture boundary.-->
		<xsd:attribute name="contactRelationName" type="groupNameRef" default="NOCONTACT" />
		<!--discretization => Name of discretization object (defined in the :ref:`NumericalMethodsManager`) to use for this solver. For instance, if this is a Finite Element Solver, the name of a :ref:`FiniteElement` should be specified. If this is a Finite Volume Method, the name of a :ref:`FiniteVolume` discretization should be specified.-->
		<xsd:attribute name="discretization" type="groupNameRef" use="required" />
		<!--initialDt => Initial time-step value required by the solver to the event manager.-->
		<xsd:attribute name="initialDt" type="real64" default="1e+99" />
		<!--logLevel => Sets the level of information to write in the standard output (the console typically).
Level 0 outputs no specific information for this solver. Higher levels require more outputs.
1
 - Line search information
 - Solution information (scaling, maximum changes, quality check)
 - Convergence information
 - Time step information
 - Linear solver information
 - Nonlinear solver information
 - Solver timers information
2
 - The summary of declared fields and coupling-->
		<xsd:attribute name="logLevel" type="integer" default="0" />
		<!--massDamping => Value of mass based damping coefficient. -->
		<xsd:attribute name="massDamping" type="real64" default="0" />
		<!--maxNumResolves => Value to indicate how many resolves may be executed after some other event is executed. For example, if a SurfaceGenerator is specified, it will be executed after the mechanics solve. However if a new surface is generated, then the mechanics solve must be executed again due to the change in topology.-->
		<xsd:attribute name="maxNumResolves" type="integer" default="10" />
		<!--newmarkBeta => Value of :math:`\beta` in the Newmark Method for Implicit Dynamic time integration option. This should be pow(newmarkGamma+0.5,2.0)/4.0 unless you know what you are doing.-->
		<xsd:attribute name="newmarkBeta" type="real64" default="0.25" />
		<!--newmarkGamma => Value of :math:`\gamma` in the Newmark Method for Implicit Dynamic time integration option-->
		<xsd:attribute name="newmarkGamma" type="real64" default="0.5" />
		<!--stiffnessDamping => Value of stiffness based damping coefficient. -->
		<xsd:attribute name="stiffnessDamping" type="real64" default="0" />
		<!--strainTheory => Indicates whether or not to use `Infinitesimal Strain Theory <https://en.wikipedia.org/wiki/Infinitesimal_strain_theory>`_, or `Finite Strain Theory <https://en.wikipedia.org/wiki/Finite_strain_theory>`_. Valid Inputs are:
 0 - Infinitesimal Strain 
 1 - Finite Strain-->
		<xsd:attribute name="strainTheory" type="integer" default="0" />
		<!--surfaceGeneratorName => Name of the surface generator to use-->
		<xsd:attribute name="surfaceGeneratorName" type="string" default="" />
		<!--targetRegions => Allowable regions that the solver may be applied to. Note that this does not indicate that the solver will be applied to these regions, only that allocation will occur such that the solver may be applied to these regions. The decision about what regions this solver will beapplied to rests in the EventManager.-->
		<xsd:attribute name="targetRegions" type="groupNameRef_array" use="required" />
		<!--timeIntegrationOption => Time integration method. Options are:
* QuasiStatic
* ImplicitDynamic
* ExplicitDynamic-->
		<xsd:attribute name="timeIntegrationOption" type="geos_SolidMechanicsLagrangianFEM_TimeIntegrationOption" default="ExplicitDynamic" />
		<!--writeLinearSystem => Write matrix, rhs, solution to screen ( = 1) or file ( = 2).-->
		<xsd:attribute name="writeLinearSystem" type="integer" default="0" />
		<!--name => A name is required for any non-unique nodes-->
		<xsd:attribute name="name" type="groupName" use="required" />
	</xsd:complexType>
	<xsd:complexType name="SolidMechanics_MPMType">
		<xsd:choice minOccurs="0" maxOccurs="unbounded">
			<xsd:element name="LinearSolverParameters" type="LinearSolverParametersType" maxOccurs="1" />
			<xsd:element name="NonlinearSolverParameters" type="NonlinearSolverParametersType" maxOccurs="1" />
		</xsd:choice>
		<!--boundaryConditionTypes => Boundary conditions on x-, x+, y-, y+, z- and z+ faces. Options are:
* Outflow
* Symmetry-->
		<xsd:attribute name="boundaryConditionTypes" type="integer_array" default="{0}" />
		<!--boxAverageHistory => Flag for whether to output box average history-->
		<xsd:attribute name="boxAverageHistory" type="integer" default="0" />
		<!--cflFactor => Factor to apply to the `CFL condition <http://en.wikipedia.org/wiki/Courant-Friedrichs-Lewy_condition>`_ when calculating the maximum allowable time step. Values should be in the interval (0,1] -->
		<xsd:attribute name="cflFactor" type="real64" default="0.5" />
		<!--contactGapCorrection => Flag for mitigating contact gaps-->
		<xsd:attribute name="contactGapCorrection" type="integer" default="0" />
		<!--cpdiDomainScaling => Option for CPDI domain scaling-->
		<xsd:attribute name="cpdiDomainScaling" type="integer" default="0" />
		<!--damageFieldPartitioning => Flag for using the gradient of the particle damage field to partition material into separate velocity fields-->
		<xsd:attribute name="damageFieldPartitioning" type="integer" default="0" />
		<!--discretization => Name of discretization object (defined in the :ref:`NumericalMethodsManager`) to use for this solver. For instance, if this is a Finite Element Solver, the name of a :ref:`FiniteElement` should be specified. If this is a Finite Volume Method, the name of a :ref:`FiniteVolume` discretization should be specified.-->
		<xsd:attribute name="discretization" type="groupNameRef" use="required" />
		<!--fTableInterpType => The type of F table interpolation. Options are 0 (linear), 1 (cosine), 2 (quintic polynomial).-->
		<xsd:attribute name="fTableInterpType" type="integer" default="0" />
		<!--fTablePath => Path to f-table-->
		<xsd:attribute name="fTablePath" type="path" default="" />
		<!--frictionCoefficient => Coefficient of friction, currently assumed to be the same everywhere-->
		<xsd:attribute name="frictionCoefficient" type="real64" default="0" />
		<!--initialDt => Initial time-step value required by the solver to the event manager.-->
		<xsd:attribute name="initialDt" type="real64" default="1e+99" />
		<!--logLevel => Sets the level of information to write in the standard output (the console typically).
Level 0 outputs no specific information for this solver. Higher levels require more outputs.
1
 - Line search information
 - Solution information (scaling, maximum changes, quality check)
 - Convergence information
 - Time step information
 - Linear solver information
 - Nonlinear solver information
 - Solver timers information
2
 - The summary of declared fields and coupling-->
		<xsd:attribute name="logLevel" type="integer" default="0" />
		<!--needsNeighborList => Flag for whether to construct neighbor list-->
		<xsd:attribute name="needsNeighborList" type="integer" default="0" />
		<!--neighborRadius => Neighbor radius for SPH-type calculations-->
		<xsd:attribute name="neighborRadius" type="real64" default="-1" />
		<!--planeStrain => Flag for performing plane strain calculations-->
		<xsd:attribute name="planeStrain" type="integer" default="0" />
		<!--prescribedBcTable => Flag for whether to have time-dependent boundary condition types-->
		<xsd:attribute name="prescribedBcTable" type="integer" default="0" />
		<!--prescribedBoundaryFTable => Flag for whether to have time-dependent boundary conditions described by a global background grid F-->
		<xsd:attribute name="prescribedBoundaryFTable" type="integer" default="0" />
		<!--reactionHistory => Flag for whether to output face reaction history-->
		<xsd:attribute name="reactionHistory" type="integer" default="0" />
		<!--separabilityMinDamage => Damage threshold for field separability-->
		<xsd:attribute name="separabilityMinDamage" type="real64" default="0.5" />
		<!--solverProfiling => Flag for timing subroutines in the solver-->
		<xsd:attribute name="solverProfiling" type="integer" default="0" />
		<!--surfaceDetection => Flag for automatic surface detection on the 1st cycle-->
		<xsd:attribute name="surfaceDetection" type="integer" default="0" />
		<!--targetRegions => Allowable regions that the solver may be applied to. Note that this does not indicate that the solver will be applied to these regions, only that allocation will occur such that the solver may be applied to these regions. The decision about what regions this solver will beapplied to rests in the EventManager.-->
		<xsd:attribute name="targetRegions" type="groupNameRef_array" use="required" />
		<!--timeIntegrationOption => Time integration method. Options are:
* QuasiStatic
* ImplicitDynamic
* ExplicitDynamic-->
		<xsd:attribute name="timeIntegrationOption" type="geos_SolidMechanicsMPM_TimeIntegrationOption" default="ExplicitDynamic" />
		<!--treatFullyDamagedAsSingleField => Whether to consolidate fully damaged fields into a single field. Nice for modeling damaged mush.-->
		<xsd:attribute name="treatFullyDamagedAsSingleField" type="integer" default="1" />
		<!--useDamageAsSurfaceFlag => Indicates whether particle damage at the beginning of the simulation should be interpreted as a surface flag-->
		<xsd:attribute name="useDamageAsSurfaceFlag" type="integer" default="0" />
		<!--writeLinearSystem => Write matrix, rhs, solution to screen ( = 1) or file ( = 2).-->
		<xsd:attribute name="writeLinearSystem" type="integer" default="0" />
		<!--name => A name is required for any non-unique nodes-->
		<xsd:attribute name="name" type="groupName" use="required" />
	</xsd:complexType>
	<xsd:simpleType name="geos_SolidMechanicsMPM_TimeIntegrationOption">
		<xsd:restriction base="xsd:string">
			<xsd:pattern value=".*[\[\]`$].*|QuasiStatic|ImplicitDynamic|ExplicitDynamic" />
		</xsd:restriction>
	</xsd:simpleType>
	<xsd:complexType name="SurfaceGeneratorType">
		<xsd:choice minOccurs="0" maxOccurs="unbounded">
			<xsd:element name="LinearSolverParameters" type="LinearSolverParametersType" maxOccurs="1" />
			<xsd:element name="NonlinearSolverParameters" type="NonlinearSolverParametersType" maxOccurs="1" />
		</xsd:choice>
		<!--cflFactor => Factor to apply to the `CFL condition <http://en.wikipedia.org/wiki/Courant-Friedrichs-Lewy_condition>`_ when calculating the maximum allowable time step. Values should be in the interval (0,1] -->
		<xsd:attribute name="cflFactor" type="real64" default="0.5" />
		<!--fractureRegion => (no description available)-->
		<xsd:attribute name="fractureRegion" type="groupNameRef" default="Fracture" />
		<!--initialDt => Initial time-step value required by the solver to the event manager.-->
		<xsd:attribute name="initialDt" type="real64" default="1e+99" />
		<!--isPoroelastic => Flag that defines whether the material is poroelastic or not.-->
		<xsd:attribute name="isPoroelastic" type="integer" default="0" />
		<!--logLevel => Sets the level of information to write in the standard output (the console typically).
Level 0 outputs no specific information for this solver. Higher levels require more outputs.
1
 - Line search information
 - Solution information (scaling, maximum changes, quality check)
 - Convergence information
 - Time step information
 - Linear solver information
 - Nonlinear solver information
 - Solver timers information
 - Fracture generation information
2
 - The summary of declared fields and coupling
 - Mapping information
3
 - Rupture rate information-->
		<xsd:attribute name="logLevel" type="integer" default="0" />
		<!--mpiCommOrder => Flag to enable MPI consistent communication ordering-->
		<xsd:attribute name="mpiCommOrder" type="integer" default="0" />
		<!--nodeBasedSIF => Flag for choosing between node or edge based criteria: 1 for node based criterion-->
		<xsd:attribute name="nodeBasedSIF" type="integer" default="0" />
		<!--rockToughness => Rock toughness of the solid material-->
		<xsd:attribute name="rockToughness" type="real64" use="required" />
		<!--targetRegions => Allowable regions that the solver may be applied to. Note that this does not indicate that the solver will be applied to these regions, only that allocation will occur such that the solver may be applied to these regions. The decision about what regions this solver will beapplied to rests in the EventManager.-->
		<xsd:attribute name="targetRegions" type="groupNameRef_array" use="required" />
		<!--writeLinearSystem => Write matrix, rhs, solution to screen ( = 1) or file ( = 2).-->
		<xsd:attribute name="writeLinearSystem" type="integer" default="0" />
		<!--name => A name is required for any non-unique nodes-->
		<xsd:attribute name="name" type="groupName" use="required" />
	</xsd:complexType>
	<xsd:complexType name="TasksType">
		<xsd:choice minOccurs="0" maxOccurs="unbounded">
			<xsd:element name="CellToCellDataCollection" type="CellToCellDataCollectionType" />
			<xsd:element name="CompositionalMultiphaseReservoirPoromechanicsInitialization" type="CompositionalMultiphaseReservoirPoromechanicsInitializationType" />
			<xsd:element name="CompositionalMultiphaseStatistics" type="CompositionalMultiphaseStatisticsType" />
			<xsd:element name="HydrofractureInitialization" type="HydrofractureInitializationType" />
			<xsd:element name="MultiphasePoromechanicsInitialization" type="MultiphasePoromechanicsInitializationType" />
			<xsd:element name="PVTDriver" type="PVTDriverType" />
			<xsd:element name="PackCollection" type="PackCollectionType" />
			<xsd:element name="ReactiveFluidDriver" type="ReactiveFluidDriverType" />
			<xsd:element name="RelpermDriver" type="RelpermDriverType" />
			<xsd:element name="SinglePhasePoromechanicsConformingFracturesInitialization" type="SinglePhasePoromechanicsConformingFracturesInitializationType" />
			<xsd:element name="SinglePhasePoromechanicsEmbeddedFracturesInitialization" type="SinglePhasePoromechanicsEmbeddedFracturesInitializationType" />
			<xsd:element name="SinglePhasePoromechanicsInitialization" type="SinglePhasePoromechanicsInitializationType" />
			<xsd:element name="SinglePhaseReservoirPoromechanicsConformingFracturesInitialization" type="SinglePhaseReservoirPoromechanicsConformingFracturesInitializationType" />
			<xsd:element name="SinglePhaseReservoirPoromechanicsInitialization" type="SinglePhaseReservoirPoromechanicsInitializationType" />
			<xsd:element name="SinglePhaseStatistics" type="SinglePhaseStatisticsType" />
			<xsd:element name="SolidMechanicsStateReset" type="SolidMechanicsStateResetType" />
			<xsd:element name="SolidMechanicsStatistics" type="SolidMechanicsStatisticsType" />
			<xsd:element name="SourceFluxStatistics" type="SourceFluxStatisticsType" />
			<xsd:element name="TriaxialDriver" type="TriaxialDriverType" />
		</xsd:choice>
	</xsd:complexType>
	<xsd:complexType name="CellToCellDataCollectionType">
		<!--flowSolverName => Name of the flow solver, to get the permeabilities.-->
		<xsd:attribute name="flowSolverName" type="groupNameRef" use="required" />
		<!--logLevel => When higher than 1: Display store events details.-->
		<xsd:attribute name="logLevel" type="integer" default="0" />
		<!--meshBody => Name of the target -->
		<xsd:attribute name="meshBody" type="groupNameRef" use="required" />
		<!--name => A name is required for any non-unique nodes-->
		<xsd:attribute name="name" type="groupName" use="required" />
	</xsd:complexType>
	<xsd:complexType name="CompositionalMultiphaseReservoirPoromechanicsInitializationType">
		<!--logLevel => Sets the level of information to write in the standard output (the console typically).
Level 0 outputs no specific information for this solver. Higher levels require more outputs.
1
 - Initialization information-->
		<xsd:attribute name="logLevel" type="integer" default="0" />
		<!--poromechanicsSolverName => Name of the poromechanics solver-->
		<xsd:attribute name="poromechanicsSolverName" type="groupNameRef" use="required" />
		<!--solidMechanicsStatisticsName => Name of the solid mechanics statistics-->
		<xsd:attribute name="solidMechanicsStatisticsName" type="groupNameRef" default="" />
		<!--name => A name is required for any non-unique nodes-->
		<xsd:attribute name="name" type="groupName" use="required" />
	</xsd:complexType>
	<xsd:complexType name="CompositionalMultiphaseStatisticsType">
		<!--computeCFLNumbers => Flag to decide whether CFL numbers are computed or not-->
		<xsd:attribute name="computeCFLNumbers" type="integer" default="0" />
		<!--computeRegionStatistics => Flag to decide whether region statistics are computed or not-->
		<xsd:attribute name="computeRegionStatistics" type="integer" default="1" />
		<!--flowSolverName => Name of the flow solver-->
		<xsd:attribute name="flowSolverName" type="groupNameRef" use="required" />
		<!--logLevel => Sets the level of information to write in the standard output (the console typically).
Level 0 outputs no specific information for this solver. Higher levels require more outputs.
1
 - CFL information
 - Print statistics-->
		<xsd:attribute name="logLevel" type="integer" default="0" />
		<!--relpermThreshold => Flag to decide whether a phase is considered mobile (when the relperm is above the threshold) or immobile (when the relperm is below the threshold) in metric 2-->
		<xsd:attribute name="relpermThreshold" type="real64" default="1e-06" />
		<!--writeCSV => Write statistics into a CSV file-->
		<xsd:attribute name="writeCSV" type="integer" default="0" />
		<!--name => A name is required for any non-unique nodes-->
		<xsd:attribute name="name" type="groupName" use="required" />
	</xsd:complexType>
	<xsd:complexType name="HydrofractureInitializationType">
		<!--logLevel => Sets the level of information to write in the standard output (the console typically).
Level 0 outputs no specific information for this solver. Higher levels require more outputs.
1
 - Initialization information-->
		<xsd:attribute name="logLevel" type="integer" default="0" />
		<!--poromechanicsSolverName => Name of the poromechanics solver-->
		<xsd:attribute name="poromechanicsSolverName" type="groupNameRef" use="required" />
		<!--solidMechanicsStatisticsName => Name of the solid mechanics statistics-->
		<xsd:attribute name="solidMechanicsStatisticsName" type="groupNameRef" default="" />
		<!--name => A name is required for any non-unique nodes-->
		<xsd:attribute name="name" type="groupName" use="required" />
	</xsd:complexType>
	<xsd:complexType name="MultiphasePoromechanicsInitializationType">
		<!--logLevel => Sets the level of information to write in the standard output (the console typically).
Level 0 outputs no specific information for this solver. Higher levels require more outputs.
1
 - Initialization information-->
		<xsd:attribute name="logLevel" type="integer" default="0" />
		<!--poromechanicsSolverName => Name of the poromechanics solver-->
		<xsd:attribute name="poromechanicsSolverName" type="groupNameRef" use="required" />
		<!--solidMechanicsStatisticsName => Name of the solid mechanics statistics-->
		<xsd:attribute name="solidMechanicsStatisticsName" type="groupNameRef" default="" />
		<!--name => A name is required for any non-unique nodes-->
		<xsd:attribute name="name" type="groupName" use="required" />
	</xsd:complexType>
	<xsd:complexType name="PVTDriverType">
		<!--baseline => Baseline file-->
		<xsd:attribute name="baseline" type="path" default="none" />
		<!--feedComposition => Feed composition array [mol fraction]-->
		<xsd:attribute name="feedComposition" type="real64_array" use="required" />
		<!--fluid => Fluid to test-->
		<xsd:attribute name="fluid" type="groupNameRef" use="required" />
		<!--logLevel => Log level-->
		<xsd:attribute name="logLevel" type="integer" default="0" />
		<!--output => Output file-->
		<xsd:attribute name="output" type="string" default="none" />
		<!--outputCompressibility => Flag to indicate that the total compressibility should be output-->
		<xsd:attribute name="outputCompressibility" type="integer" default="0" />
		<!--outputMassDensity => Flag to indicate that the mass density of each phase should be output-->
		<xsd:attribute name="outputMassDensity" type="integer" default="0" />
		<!--outputPhaseComposition => Flag to indicate that phase compositions should be output-->
		<xsd:attribute name="outputPhaseComposition" type="integer" default="0" />
		<!--pressureControl => Function controlling pressure time history-->
		<xsd:attribute name="pressureControl" type="groupNameRef" use="required" />
		<!--steps => Number of load steps to take-->
		<xsd:attribute name="steps" type="integer" use="required" />
		<!--temperatureControl => Function controlling temperature time history-->
		<xsd:attribute name="temperatureControl" type="groupNameRef" use="required" />
		<!--name => A name is required for any non-unique nodes-->
		<xsd:attribute name="name" type="groupName" use="required" />
	</xsd:complexType>
	<xsd:complexType name="PackCollectionType">
		<!--disableCoordCollection => Whether or not to create coordinate meta-collectors if collected objects are mesh objects.-->
		<xsd:attribute name="disableCoordCollection" type="integer" default="0" />
		<!--fieldName => The name of the (packable) field associated with the specified object to retrieve data from-->
		<xsd:attribute name="fieldName" type="groupNameRef" use="required" />
		<!--objectPath => The name of the object from which to retrieve field values.-->
		<xsd:attribute name="objectPath" type="groupNameRef" use="required" />
		<!--onlyOnSetChange => Whether or not to only collect when the collected sets of indices change in any way.-->
		<xsd:attribute name="onlyOnSetChange" type="integer" default="0" />
		<!--setNames => The set(s) for which to retrieve data.-->
		<xsd:attribute name="setNames" type="groupNameRef_array" default="{}" />
		<!--name => A name is required for any non-unique nodes-->
		<xsd:attribute name="name" type="groupName" use="required" />
	</xsd:complexType>
	<xsd:complexType name="ReactiveFluidDriverType">
		<!--baseline => Baseline file-->
		<xsd:attribute name="baseline" type="path" default="none" />
		<!--feedComposition => Feed composition array: total concentration of the primary species -->
		<xsd:attribute name="feedComposition" type="real64_array" use="required" />
		<!--fluid => Fluid to test-->
		<xsd:attribute name="fluid" type="groupNameRef" use="required" />
		<!--logLevel => Log level-->
		<xsd:attribute name="logLevel" type="integer" default="0" />
		<!--output => Output file-->
		<xsd:attribute name="output" type="string" default="none" />
		<!--pressureControl => Function controlling pressure time history-->
		<xsd:attribute name="pressureControl" type="groupNameRef" use="required" />
		<!--steps => Number of load steps to take-->
		<xsd:attribute name="steps" type="integer" use="required" />
		<!--temperatureControl => Function controlling temperature time history-->
		<xsd:attribute name="temperatureControl" type="groupNameRef" use="required" />
		<!--name => A name is required for any non-unique nodes-->
		<xsd:attribute name="name" type="groupName" use="required" />
	</xsd:complexType>
	<xsd:complexType name="RelpermDriverType">
		<!--baseline => Baseline file-->
		<xsd:attribute name="baseline" type="path" default="none" />
		<!--logLevel => Log level-->
		<xsd:attribute name="logLevel" type="integer" default="0" />
		<!--output => Output file-->
		<xsd:attribute name="output" type="string" default="none" />
		<!--relperm => Relperm model to test-->
		<xsd:attribute name="relperm" type="groupNameRef" use="required" />
		<!--steps => Number of saturation steps to take-->
		<xsd:attribute name="steps" type="integer" use="required" />
		<!--name => A name is required for any non-unique nodes-->
		<xsd:attribute name="name" type="groupName" use="required" />
	</xsd:complexType>
	<xsd:complexType name="SinglePhasePoromechanicsConformingFracturesInitializationType">
		<!--logLevel => Sets the level of information to write in the standard output (the console typically).
Level 0 outputs no specific information for this solver. Higher levels require more outputs.
1
 - Initialization information-->
		<xsd:attribute name="logLevel" type="integer" default="0" />
		<!--poromechanicsSolverName => Name of the poromechanics solver-->
		<xsd:attribute name="poromechanicsSolverName" type="groupNameRef" use="required" />
		<!--solidMechanicsStatisticsName => Name of the solid mechanics statistics-->
		<xsd:attribute name="solidMechanicsStatisticsName" type="groupNameRef" default="" />
		<!--name => A name is required for any non-unique nodes-->
		<xsd:attribute name="name" type="groupName" use="required" />
	</xsd:complexType>
	<xsd:complexType name="SinglePhasePoromechanicsEmbeddedFracturesInitializationType">
		<!--logLevel => Sets the level of information to write in the standard output (the console typically).
Level 0 outputs no specific information for this solver. Higher levels require more outputs.
1
 - Initialization information-->
		<xsd:attribute name="logLevel" type="integer" default="0" />
		<!--poromechanicsSolverName => Name of the poromechanics solver-->
		<xsd:attribute name="poromechanicsSolverName" type="groupNameRef" use="required" />
		<!--solidMechanicsStatisticsName => Name of the solid mechanics statistics-->
		<xsd:attribute name="solidMechanicsStatisticsName" type="groupNameRef" default="" />
		<!--name => A name is required for any non-unique nodes-->
		<xsd:attribute name="name" type="groupName" use="required" />
	</xsd:complexType>
	<xsd:complexType name="SinglePhasePoromechanicsInitializationType">
		<!--logLevel => Sets the level of information to write in the standard output (the console typically).
Level 0 outputs no specific information for this solver. Higher levels require more outputs.
1
 - Initialization information-->
		<xsd:attribute name="logLevel" type="integer" default="0" />
		<!--poromechanicsSolverName => Name of the poromechanics solver-->
		<xsd:attribute name="poromechanicsSolverName" type="groupNameRef" use="required" />
		<!--solidMechanicsStatisticsName => Name of the solid mechanics statistics-->
		<xsd:attribute name="solidMechanicsStatisticsName" type="groupNameRef" default="" />
		<!--name => A name is required for any non-unique nodes-->
		<xsd:attribute name="name" type="groupName" use="required" />
	</xsd:complexType>
	<xsd:complexType name="SinglePhaseReservoirPoromechanicsConformingFracturesInitializationType">
		<!--logLevel => Sets the level of information to write in the standard output (the console typically).
Level 0 outputs no specific information for this solver. Higher levels require more outputs.
1
 - Initialization information-->
		<xsd:attribute name="logLevel" type="integer" default="0" />
		<!--poromechanicsSolverName => Name of the poromechanics solver-->
		<xsd:attribute name="poromechanicsSolverName" type="groupNameRef" use="required" />
		<!--solidMechanicsStatisticsName => Name of the solid mechanics statistics-->
		<xsd:attribute name="solidMechanicsStatisticsName" type="groupNameRef" default="" />
		<!--name => A name is required for any non-unique nodes-->
		<xsd:attribute name="name" type="groupName" use="required" />
	</xsd:complexType>
	<xsd:complexType name="SinglePhaseReservoirPoromechanicsInitializationType">
		<!--logLevel => Sets the level of information to write in the standard output (the console typically).
Level 0 outputs no specific information for this solver. Higher levels require more outputs.
1
 - Initialization information-->
		<xsd:attribute name="logLevel" type="integer" default="0" />
		<!--poromechanicsSolverName => Name of the poromechanics solver-->
		<xsd:attribute name="poromechanicsSolverName" type="groupNameRef" use="required" />
		<!--solidMechanicsStatisticsName => Name of the solid mechanics statistics-->
		<xsd:attribute name="solidMechanicsStatisticsName" type="groupNameRef" default="" />
		<!--name => A name is required for any non-unique nodes-->
		<xsd:attribute name="name" type="groupName" use="required" />
	</xsd:complexType>
	<xsd:complexType name="SinglePhaseStatisticsType">
		<!--flowSolverName => Name of the flow solver-->
		<xsd:attribute name="flowSolverName" type="groupNameRef" use="required" />
		<!--logLevel => Sets the level of information to write in the standard output (the console typically).
Level 0 outputs no specific information for this solver. Higher levels require more outputs.
1
 - Print statistics-->
		<xsd:attribute name="logLevel" type="integer" default="0" />
		<!--writeCSV => Write statistics into a CSV file-->
		<xsd:attribute name="writeCSV" type="integer" default="0" />
		<!--name => A name is required for any non-unique nodes-->
		<xsd:attribute name="name" type="groupName" use="required" />
	</xsd:complexType>
	<xsd:complexType name="SolidMechanicsStateResetType">
		<!--disableInelasticity => Flag to enable/disable inelastic behavior-->
		<xsd:attribute name="disableInelasticity" type="integer" default="0" />
		<!--logLevel => Sets the level of information to write in the standard output (the console typically).
Level 0 outputs no specific information for this solver. Higher levels require more outputs.
1
 - Initialization information-->
		<xsd:attribute name="logLevel" type="integer" default="0" />
		<!--resetDisplacements => Flag to reset displacements (and velocities)-->
		<xsd:attribute name="resetDisplacements" type="integer" default="1" />
		<!--solidSolverName => Name of the solid mechanics solver-->
		<xsd:attribute name="solidSolverName" type="groupNameRef" use="required" />
		<!--name => A name is required for any non-unique nodes-->
		<xsd:attribute name="name" type="groupName" use="required" />
	</xsd:complexType>
	<xsd:complexType name="SolidMechanicsStatisticsType">
		<!--logLevel => Sets the level of information to write in the standard output (the console typically).
Level 0 outputs no specific information for this solver. Higher levels require more outputs.
1
 - Print statistics-->
		<xsd:attribute name="logLevel" type="integer" default="0" />
		<!--solidSolverName => Name of the solid solver-->
		<xsd:attribute name="solidSolverName" type="groupNameRef" use="required" />
		<!--writeCSV => Write statistics into a CSV file-->
		<xsd:attribute name="writeCSV" type="integer" default="0" />
		<!--name => A name is required for any non-unique nodes-->
		<xsd:attribute name="name" type="groupName" use="required" />
	</xsd:complexType>
	<xsd:complexType name="SourceFluxStatisticsType">
		<!--flowSolverName => Name of the flow solver-->
		<xsd:attribute name="flowSolverName" type="groupNameRef" use="required" />
		<!--fluxNames => Name(s) array of the SourceFlux(s) for which we want the statistics. Use "*" to target all SourceFlux.-->
		<xsd:attribute name="fluxNames" type="groupNameRef_array" default="{*}" />
		<!--logLevel => Log level
- Log Level 1 outputs the sum of all SourceFlux(s) produced rate & mass,
- Log Level 2 details values for each SourceFlux,
- Log Level 3 details values for each region.-->
		<xsd:attribute name="logLevel" type="integer" default="0" />
		<!--writeCSV => Write statistics into a CSV file-->
		<xsd:attribute name="writeCSV" type="integer" default="0" />
		<!--name => A name is required for any non-unique nodes-->
		<xsd:attribute name="name" type="groupName" use="required" />
	</xsd:complexType>
	<xsd:complexType name="TriaxialDriverType">
		<!--axialControl => Function controlling axial stress or strain (depending on test mode)-->
		<xsd:attribute name="axialControl" type="groupNameRef" use="required" />
		<!--baseline => Baseline file-->
		<xsd:attribute name="baseline" type="path" default="none" />
		<!--initialStress => Initial stress (scalar used to set an isotropic stress state)-->
		<xsd:attribute name="initialStress" type="real64" use="required" />
		<!--logLevel => Log level-->
		<xsd:attribute name="logLevel" type="integer" default="0" />
		<!--material => Solid material to test-->
		<xsd:attribute name="material" type="groupNameRef" use="required" />
		<!--mode => Test mode [stressControl, strainControl, mixedControl]-->
		<xsd:attribute name="mode" type="geos_TriaxialDriver_Mode" use="required" />
		<!--output => Output file-->
		<xsd:attribute name="output" type="string" default="none" />
		<!--radialControl => Function controlling radial stress or strain (depending on test mode)-->
		<xsd:attribute name="radialControl" type="groupNameRef" use="required" />
		<!--steps => Number of load steps to take-->
		<xsd:attribute name="steps" type="integer" use="required" />
		<!--name => A name is required for any non-unique nodes-->
		<xsd:attribute name="name" type="groupName" use="required" />
	</xsd:complexType>
	<xsd:simpleType name="geos_TriaxialDriver_Mode">
		<xsd:restriction base="xsd:string">
			<xsd:pattern value=".*[\[\]`$].*|mixedControl|strainControl|stressControl" />
		</xsd:restriction>
	</xsd:simpleType>
	<xsd:complexType name="ConstitutiveType">
		<xsd:choice minOccurs="0" maxOccurs="unbounded">
			<xsd:element name="BiotPorosity" type="BiotPorosityType" />
			<xsd:element name="BlackOilFluid" type="BlackOilFluidType" />
			<xsd:element name="BrooksCoreyBakerRelativePermeability" type="BrooksCoreyBakerRelativePermeabilityType" />
			<xsd:element name="BrooksCoreyCapillaryPressure" type="BrooksCoreyCapillaryPressureType" />
			<xsd:element name="BrooksCoreyRelativePermeability" type="BrooksCoreyRelativePermeabilityType" />
			<xsd:element name="BrooksCoreyStone2RelativePermeability" type="BrooksCoreyStone2RelativePermeabilityType" />
			<xsd:element name="CO2BrineEzrokhiFluid" type="CO2BrineEzrokhiFluidType" />
			<xsd:element name="CO2BrineEzrokhiThermalFluid" type="CO2BrineEzrokhiThermalFluidType" />
			<xsd:element name="CO2BrinePhillipsFluid" type="CO2BrinePhillipsFluidType" />
			<xsd:element name="CO2BrinePhillipsThermalFluid" type="CO2BrinePhillipsThermalFluidType" />
			<xsd:element name="CarmanKozenyPermeability" type="CarmanKozenyPermeabilityType" />
			<xsd:element name="CeramicDamage" type="CeramicDamageType" />
			<xsd:element name="CompositionalMultiphaseFluid" type="CompositionalMultiphaseFluidType" />
			<xsd:element name="CompositionalThreePhaseFluidLohrenzBrayClark" type="CompositionalThreePhaseFluidLohrenzBrayClarkType" />
			<xsd:element name="CompositionalTwoPhaseFluid" type="CompositionalTwoPhaseFluidType" />
			<xsd:element name="CompositionalTwoPhaseFluidLohrenzBrayClark" type="CompositionalTwoPhaseFluidLohrenzBrayClarkType" />
			<xsd:element name="CompressibleSinglePhaseFluid" type="CompressibleSinglePhaseFluidType" />
			<xsd:element name="CompressibleSolidCarmanKozenyPermeability" type="CompressibleSolidCarmanKozenyPermeabilityType" />
			<xsd:element name="CompressibleSolidConstantPermeability" type="CompressibleSolidConstantPermeabilityType" />
			<xsd:element name="CompressibleSolidExponentialDecayPermeability" type="CompressibleSolidExponentialDecayPermeabilityType" />
			<xsd:element name="CompressibleSolidParallelPlatesPermeability" type="CompressibleSolidParallelPlatesPermeabilityType" />
			<xsd:element name="CompressibleSolidPressurePermeability" type="CompressibleSolidPressurePermeabilityType" />
			<xsd:element name="CompressibleSolidSlipDependentPermeability" type="CompressibleSolidSlipDependentPermeabilityType" />
			<xsd:element name="CompressibleSolidWillisRichardsPermeability" type="CompressibleSolidWillisRichardsPermeabilityType" />
			<xsd:element name="ConstantDiffusion" type="ConstantDiffusionType" />
			<xsd:element name="ConstantPermeability" type="ConstantPermeabilityType" />
			<xsd:element name="Coulomb" type="CoulombType" />
			<xsd:element name="DamageElasticIsotropic" type="DamageElasticIsotropicType" />
			<xsd:element name="DamageSpectralElasticIsotropic" type="DamageSpectralElasticIsotropicType" />
			<xsd:element name="DamageVolDevElasticIsotropic" type="DamageVolDevElasticIsotropicType" />
			<xsd:element name="DeadOilFluid" type="DeadOilFluidType" />
			<xsd:element name="DelftEgg" type="DelftEggType" />
			<xsd:element name="DruckerPrager" type="DruckerPragerType" />
			<xsd:element name="ElasticIsotropic" type="ElasticIsotropicType" />
			<xsd:element name="ElasticIsotropicPressureDependent" type="ElasticIsotropicPressureDependentType" />
			<xsd:element name="ElasticOrthotropic" type="ElasticOrthotropicType" />
			<xsd:element name="ElasticTransverseIsotropic" type="ElasticTransverseIsotropicType" />
			<xsd:element name="ExponentialDecayPermeability" type="ExponentialDecayPermeabilityType" />
			<xsd:element name="ExtendedDruckerPrager" type="ExtendedDruckerPragerType" />
			<xsd:element name="FrictionlessContact" type="FrictionlessContactType" />
			<xsd:element name="HydraulicApertureTable" type="HydraulicApertureTableType" />
			<xsd:element name="JFunctionCapillaryPressure" type="JFunctionCapillaryPressureType" />
			<xsd:element name="LinearIsotropicDispersion" type="LinearIsotropicDispersionType" />
			<xsd:element name="ModifiedCamClay" type="ModifiedCamClayType" />
			<xsd:element name="MultiPhaseConstantThermalConductivity" type="MultiPhaseConstantThermalConductivityType" />
			<xsd:element name="MultiPhaseVolumeWeightedThermalConductivity" type="MultiPhaseVolumeWeightedThermalConductivityType" />
			<xsd:element name="NullModel" type="NullModelType" />
			<xsd:element name="ParallelPlatesPermeability" type="ParallelPlatesPermeabilityType" />
			<xsd:element name="ParticleFluid" type="ParticleFluidType" />
			<xsd:element name="PerfectlyPlastic" type="PerfectlyPlasticType" />
			<xsd:element name="PorousDamageElasticIsotropic" type="PorousDamageElasticIsotropicType" />
			<xsd:element name="PorousDamageSpectralElasticIsotropic" type="PorousDamageSpectralElasticIsotropicType" />
			<xsd:element name="PorousDamageVolDevElasticIsotropic" type="PorousDamageVolDevElasticIsotropicType" />
			<xsd:element name="PorousDelftEgg" type="PorousDelftEggType" />
			<xsd:element name="PorousDruckerPrager" type="PorousDruckerPragerType" />
			<xsd:element name="PorousElasticIsotropic" type="PorousElasticIsotropicType" />
			<xsd:element name="PorousElasticOrthotropic" type="PorousElasticOrthotropicType" />
			<xsd:element name="PorousElasticTransverseIsotropic" type="PorousElasticTransverseIsotropicType" />
			<xsd:element name="PorousExtendedDruckerPrager" type="PorousExtendedDruckerPragerType" />
			<xsd:element name="PorousModifiedCamClay" type="PorousModifiedCamClayType" />
			<xsd:element name="PorousViscoDruckerPrager" type="PorousViscoDruckerPragerType" />
			<xsd:element name="PorousViscoExtendedDruckerPrager" type="PorousViscoExtendedDruckerPragerType" />
			<xsd:element name="PorousViscoModifiedCamClay" type="PorousViscoModifiedCamClayType" />
			<xsd:element name="PressurePermeability" type="PressurePermeabilityType" />
			<xsd:element name="PressurePorosity" type="PressurePorosityType" />
			<xsd:element name="ProppantPermeability" type="ProppantPermeabilityType" />
			<xsd:element name="ProppantPorosity" type="ProppantPorosityType" />
			<xsd:element name="ProppantSlurryFluid" type="ProppantSlurryFluidType" />
			<xsd:element name="ProppantSolidProppantPermeability" type="ProppantSolidProppantPermeabilityType" />
			<xsd:element name="RateAndStateFriction" type="RateAndStateFrictionType" />
			<xsd:element name="ReactiveBrine" type="ReactiveBrineType" />
			<xsd:element name="ReactiveBrineThermal" type="ReactiveBrineThermalType" />
			<xsd:element name="SinglePhaseThermalConductivity" type="SinglePhaseThermalConductivityType" />
			<xsd:element name="SlipDependentPermeability" type="SlipDependentPermeabilityType" />
			<xsd:element name="SolidInternalEnergy" type="SolidInternalEnergyType" />
			<xsd:element name="TableCapillaryPressure" type="TableCapillaryPressureType" />
			<xsd:element name="TableRelativePermeability" type="TableRelativePermeabilityType" />
			<xsd:element name="TableRelativePermeabilityHysteresis" type="TableRelativePermeabilityHysteresisType" />
			<xsd:element name="ThermalCompressibleSinglePhaseFluid" type="ThermalCompressibleSinglePhaseFluidType" />
			<xsd:element name="VanGenuchtenBakerRelativePermeability" type="VanGenuchtenBakerRelativePermeabilityType" />
			<xsd:element name="VanGenuchtenCapillaryPressure" type="VanGenuchtenCapillaryPressureType" />
			<xsd:element name="VanGenuchtenStone2RelativePermeability" type="VanGenuchtenStone2RelativePermeabilityType" />
			<xsd:element name="ViscoDruckerPrager" type="ViscoDruckerPragerType" />
			<xsd:element name="ViscoExtendedDruckerPrager" type="ViscoExtendedDruckerPragerType" />
			<xsd:element name="ViscoModifiedCamClay" type="ViscoModifiedCamClayType" />
			<xsd:element name="WillisRichardsPermeability" type="WillisRichardsPermeabilityType" />
		</xsd:choice>
	</xsd:complexType>
	<xsd:complexType name="BiotPorosityType">
		<!--defaultGrainBulkModulus => Grain bulk modulus-->
		<xsd:attribute name="defaultGrainBulkModulus" type="real64" use="required" />
		<!--defaultPorosityTEC => Default thermal expansion coefficient-->
		<xsd:attribute name="defaultPorosityTEC" type="real64" default="0" />
		<!--defaultReferencePorosity => Default value of the reference porosity-->
		<xsd:attribute name="defaultReferencePorosity" type="real64" use="required" />
		<!--useUniaxialFixedStress => Flag enabling uniaxial approximation in fixed stress update-->
		<xsd:attribute name="useUniaxialFixedStress" type="integer" default="0" />
		<!--name => A name is required for any non-unique nodes-->
		<xsd:attribute name="name" type="groupName" use="required" />
	</xsd:complexType>
	<xsd:complexType name="BlackOilFluidType">
		<!--checkPVTTablesRanges => Enable (1) or disable (0) an error when the input pressure or temperature of the PVT tables is out of range.-->
		<xsd:attribute name="checkPVTTablesRanges" type="integer" default="1" />
		<!--componentMolarWeight => Component molar weights-->
		<xsd:attribute name="componentMolarWeight" type="real64_array" use="required" />
		<!--componentNames => List of component names-->
		<xsd:attribute name="componentNames" type="string_array" default="{}" />
		<!--hydrocarbonFormationVolFactorTableNames => List of formation volume factor TableFunction names from the Functions block. 
The user must provide one TableFunction per hydrocarbon phase, in the order provided in "phaseNames". 
For instance, if "oil" is before "gas" in "phaseNames", the table order should be: oilTableName, gasTableName-->
		<xsd:attribute name="hydrocarbonFormationVolFactorTableNames" type="groupNameRef_array" default="{}" />
		<!--hydrocarbonViscosityTableNames => List of viscosity TableFunction names from the Functions block. 
The user must provide one TableFunction per hydrocarbon phase, in the order provided in "phaseNames". 
For instance, if "oil" is before "gas" in "phaseNames", the table order should be: oilTableName, gasTableName-->
		<xsd:attribute name="hydrocarbonViscosityTableNames" type="groupNameRef_array" default="{}" />
		<!--phaseNames => List of fluid phases-->
		<xsd:attribute name="phaseNames" type="groupNameRef_array" use="required" />
		<!--surfaceDensities => List of surface mass densities for each phase-->
		<xsd:attribute name="surfaceDensities" type="real64_array" use="required" />
		<!--tableFiles => List of filenames with input PVT tables (one per phase)-->
		<xsd:attribute name="tableFiles" type="path_array" default="{}" />
		<!--waterCompressibility => Water compressibility-->
		<xsd:attribute name="waterCompressibility" type="real64" default="0" />
		<!--waterFormationVolumeFactor => Water formation volume factor-->
		<xsd:attribute name="waterFormationVolumeFactor" type="real64" default="0" />
		<!--waterReferencePressure => Water reference pressure-->
		<xsd:attribute name="waterReferencePressure" type="real64" default="0" />
		<!--waterViscosity => Water viscosity-->
		<xsd:attribute name="waterViscosity" type="real64" default="0" />
		<!--name => A name is required for any non-unique nodes-->
		<xsd:attribute name="name" type="groupName" use="required" />
	</xsd:complexType>
	<xsd:complexType name="BrooksCoreyBakerRelativePermeabilityType">
		<!--gasOilRelPermExponent => Rel perm power law exponent for the pair (gas phase, oil phase) at residual water saturation
The expected format is "{ gasExp, oilExp }", in that order-->
		<xsd:attribute name="gasOilRelPermExponent" type="real64_array" default="{1}" />
		<!--gasOilRelPermMaxValue => Maximum rel perm value for the pair (gas phase, oil phase) at residual water saturation
The expected format is "{ gasMax, oilMax }", in that order-->
		<xsd:attribute name="gasOilRelPermMaxValue" type="real64_array" default="{0}" />
		<!--phaseMinVolumeFraction => Minimum volume fraction value for each phase-->
		<xsd:attribute name="phaseMinVolumeFraction" type="real64_array" default="{0}" />
		<!--phaseNames => List of fluid phases-->
		<xsd:attribute name="phaseNames" type="groupNameRef_array" use="required" />
		<!--waterOilRelPermExponent => Rel perm power law exponent for the pair (water phase, oil phase) at residual gas saturation
The expected format is "{ waterExp, oilExp }", in that order-->
		<xsd:attribute name="waterOilRelPermExponent" type="real64_array" default="{1}" />
		<!--waterOilRelPermMaxValue => Maximum rel perm value for the pair (water phase, oil phase) at residual gas saturation
The expected format is "{ waterMax, oilMax }", in that order-->
		<xsd:attribute name="waterOilRelPermMaxValue" type="real64_array" default="{0}" />
		<!--name => A name is required for any non-unique nodes-->
		<xsd:attribute name="name" type="groupName" use="required" />
	</xsd:complexType>
	<xsd:complexType name="BrooksCoreyCapillaryPressureType">
		<!--capPressureEpsilon => Wetting-phase saturation at which the max cap. pressure is attained; used to avoid infinite cap. pressure values for saturations close to zero-->
		<xsd:attribute name="capPressureEpsilon" type="real64" default="1e-06" />
		<!--phaseCapPressureExponentInv => Inverse of capillary power law exponent for each phase-->
		<xsd:attribute name="phaseCapPressureExponentInv" type="real64_array" default="{2}" />
		<!--phaseEntryPressure => Entry pressure value for each phase-->
		<xsd:attribute name="phaseEntryPressure" type="real64_array" default="{1}" />
		<!--phaseMinVolumeFraction => Minimum volume fraction value for each phase-->
		<xsd:attribute name="phaseMinVolumeFraction" type="real64_array" default="{0}" />
		<!--phaseNames => List of fluid phases-->
		<xsd:attribute name="phaseNames" type="groupNameRef_array" use="required" />
		<!--name => A name is required for any non-unique nodes-->
		<xsd:attribute name="name" type="groupName" use="required" />
	</xsd:complexType>
	<xsd:complexType name="BrooksCoreyRelativePermeabilityType">
		<!--phaseMinVolumeFraction => Minimum volume fraction value for each phase-->
		<xsd:attribute name="phaseMinVolumeFraction" type="real64_array" default="{0}" />
		<!--phaseNames => List of fluid phases-->
		<xsd:attribute name="phaseNames" type="groupNameRef_array" use="required" />
		<!--phaseRelPermExponent => Minimum relative permeability power law exponent for each phase-->
		<xsd:attribute name="phaseRelPermExponent" type="real64_array" default="{1}" />
		<!--phaseRelPermMaxValue => Maximum relative permeability value for each phase-->
		<xsd:attribute name="phaseRelPermMaxValue" type="real64_array" default="{0}" />
		<!--name => A name is required for any non-unique nodes-->
		<xsd:attribute name="name" type="groupName" use="required" />
	</xsd:complexType>
	<xsd:complexType name="BrooksCoreyStone2RelativePermeabilityType">
		<!--gasOilRelPermExponent => Rel perm power law exponent for the pair (gas phase, oil phase) at residual water saturation
The expected format is "{ gasExp, oilExp }", in that order-->
		<xsd:attribute name="gasOilRelPermExponent" type="real64_array" default="{1}" />
		<!--gasOilRelPermMaxValue => Maximum rel perm value for the pair (gas phase, oil phase) at residual water saturation
The expected format is "{ gasMax, oilMax }", in that order-->
		<xsd:attribute name="gasOilRelPermMaxValue" type="real64_array" default="{0}" />
		<!--phaseMinVolumeFraction => Minimum volume fraction value for each phase-->
		<xsd:attribute name="phaseMinVolumeFraction" type="real64_array" default="{0}" />
		<!--phaseNames => List of fluid phases-->
		<xsd:attribute name="phaseNames" type="groupNameRef_array" use="required" />
		<!--waterOilRelPermExponent => Rel perm power law exponent for the pair (water phase, oil phase) at residual gas saturation
The expected format is "{ waterExp, oilExp }", in that order-->
		<xsd:attribute name="waterOilRelPermExponent" type="real64_array" default="{1}" />
		<!--waterOilRelPermMaxValue => Maximum rel perm value for the pair (water phase, oil phase) at residual gas saturation
The expected format is "{ waterMax, oilMax }", in that order-->
		<xsd:attribute name="waterOilRelPermMaxValue" type="real64_array" default="{0}" />
		<!--name => A name is required for any non-unique nodes-->
		<xsd:attribute name="name" type="groupName" use="required" />
	</xsd:complexType>
	<xsd:complexType name="CO2BrineEzrokhiFluidType">
		<!--checkPVTTablesRanges => Enable (1) or disable (0) an error when the input pressure or temperature of the PVT tables is out of range.-->
		<xsd:attribute name="checkPVTTablesRanges" type="integer" default="1" />
		<!--componentMolarWeight => Component molar weights-->
		<xsd:attribute name="componentMolarWeight" type="real64_array" default="{0}" />
		<!--componentNames => List of component names-->
		<xsd:attribute name="componentNames" type="string_array" default="{}" />
		<!--flashModelParaFile => Name of the file defining the parameters of the flash model-->
		<xsd:attribute name="flashModelParaFile" type="path" default="" />
		<!--logLevel => Log level-->
		<xsd:attribute name="logLevel" type="integer" default="0" />
		<!--phaseNames => List of fluid phases-->
		<xsd:attribute name="phaseNames" type="groupNameRef_array" default="{}" />
		<!--phasePVTParaFiles => Names of the files defining the parameters of the viscosity and density models-->
		<xsd:attribute name="phasePVTParaFiles" type="path_array" use="required" />
		<!--solubilityTableNames => Names of solubility tables for each phase-->
		<xsd:attribute name="solubilityTableNames" type="string_array" default="{}" />
		<!--writeCSV => Write PVT tables into a CSV file-->
		<xsd:attribute name="writeCSV" type="integer" default="0" />
		<!--name => A name is required for any non-unique nodes-->
		<xsd:attribute name="name" type="groupName" use="required" />
	</xsd:complexType>
	<xsd:complexType name="CO2BrineEzrokhiThermalFluidType">
		<!--checkPVTTablesRanges => Enable (1) or disable (0) an error when the input pressure or temperature of the PVT tables is out of range.-->
		<xsd:attribute name="checkPVTTablesRanges" type="integer" default="1" />
		<!--componentMolarWeight => Component molar weights-->
		<xsd:attribute name="componentMolarWeight" type="real64_array" default="{0}" />
		<!--componentNames => List of component names-->
		<xsd:attribute name="componentNames" type="string_array" default="{}" />
		<!--flashModelParaFile => Name of the file defining the parameters of the flash model-->
		<xsd:attribute name="flashModelParaFile" type="path" default="" />
		<!--logLevel => Log level-->
		<xsd:attribute name="logLevel" type="integer" default="0" />
		<!--phaseNames => List of fluid phases-->
		<xsd:attribute name="phaseNames" type="groupNameRef_array" default="{}" />
		<!--phasePVTParaFiles => Names of the files defining the parameters of the viscosity and density models-->
		<xsd:attribute name="phasePVTParaFiles" type="path_array" use="required" />
		<!--solubilityTableNames => Names of solubility tables for each phase-->
		<xsd:attribute name="solubilityTableNames" type="string_array" default="{}" />
		<!--writeCSV => Write PVT tables into a CSV file-->
		<xsd:attribute name="writeCSV" type="integer" default="0" />
		<!--name => A name is required for any non-unique nodes-->
		<xsd:attribute name="name" type="groupName" use="required" />
	</xsd:complexType>
	<xsd:complexType name="CO2BrinePhillipsFluidType">
		<!--checkPVTTablesRanges => Enable (1) or disable (0) an error when the input pressure or temperature of the PVT tables is out of range.-->
		<xsd:attribute name="checkPVTTablesRanges" type="integer" default="1" />
		<!--componentMolarWeight => Component molar weights-->
		<xsd:attribute name="componentMolarWeight" type="real64_array" default="{0}" />
		<!--componentNames => List of component names-->
		<xsd:attribute name="componentNames" type="string_array" default="{}" />
		<!--flashModelParaFile => Name of the file defining the parameters of the flash model-->
		<xsd:attribute name="flashModelParaFile" type="path" default="" />
		<!--logLevel => Log level-->
		<xsd:attribute name="logLevel" type="integer" default="0" />
		<!--phaseNames => List of fluid phases-->
		<xsd:attribute name="phaseNames" type="groupNameRef_array" default="{}" />
		<!--phasePVTParaFiles => Names of the files defining the parameters of the viscosity and density models-->
		<xsd:attribute name="phasePVTParaFiles" type="path_array" use="required" />
		<!--solubilityTableNames => Names of solubility tables for each phase-->
		<xsd:attribute name="solubilityTableNames" type="string_array" default="{}" />
		<!--writeCSV => Write PVT tables into a CSV file-->
		<xsd:attribute name="writeCSV" type="integer" default="0" />
		<!--name => A name is required for any non-unique nodes-->
		<xsd:attribute name="name" type="groupName" use="required" />
	</xsd:complexType>
	<xsd:complexType name="CO2BrinePhillipsThermalFluidType">
		<!--checkPVTTablesRanges => Enable (1) or disable (0) an error when the input pressure or temperature of the PVT tables is out of range.-->
		<xsd:attribute name="checkPVTTablesRanges" type="integer" default="1" />
		<!--componentMolarWeight => Component molar weights-->
		<xsd:attribute name="componentMolarWeight" type="real64_array" default="{0}" />
		<!--componentNames => List of component names-->
		<xsd:attribute name="componentNames" type="string_array" default="{}" />
		<!--flashModelParaFile => Name of the file defining the parameters of the flash model-->
		<xsd:attribute name="flashModelParaFile" type="path" default="" />
		<!--logLevel => Log level-->
		<xsd:attribute name="logLevel" type="integer" default="0" />
		<!--phaseNames => List of fluid phases-->
		<xsd:attribute name="phaseNames" type="groupNameRef_array" default="{}" />
		<!--phasePVTParaFiles => Names of the files defining the parameters of the viscosity and density models-->
		<xsd:attribute name="phasePVTParaFiles" type="path_array" use="required" />
		<!--solubilityTableNames => Names of solubility tables for each phase-->
		<xsd:attribute name="solubilityTableNames" type="string_array" default="{}" />
		<!--writeCSV => Write PVT tables into a CSV file-->
		<xsd:attribute name="writeCSV" type="integer" default="0" />
		<!--name => A name is required for any non-unique nodes-->
		<xsd:attribute name="name" type="groupName" use="required" />
	</xsd:complexType>
	<xsd:complexType name="CarmanKozenyPermeabilityType">
		<!--anisotropy => Anisotropy factors for three permeability components.-->
		<xsd:attribute name="anisotropy" type="R1Tensor" default="{1,1,1}" />
		<!--particleDiameter => Diameter of the spherical particles.-->
		<xsd:attribute name="particleDiameter" type="real64" use="required" />
		<!--sphericity => Sphericity of the particles.-->
		<xsd:attribute name="sphericity" type="real64" use="required" />
		<!--name => A name is required for any non-unique nodes-->
		<xsd:attribute name="name" type="groupName" use="required" />
	</xsd:complexType>
	<xsd:complexType name="CeramicDamageType">
		<!--compressiveStrength => Compressive strength-->
		<xsd:attribute name="compressiveStrength" type="real64" use="required" />
		<!--crackSpeed => Crack speed-->
		<xsd:attribute name="crackSpeed" type="real64" use="required" />
		<!--defaultBulkModulus => Default Bulk Modulus Parameter-->
		<xsd:attribute name="defaultBulkModulus" type="real64" default="-1" />
		<!--defaultDensity => Default Material Density-->
		<xsd:attribute name="defaultDensity" type="real64" use="required" />
		<!--defaultDrainedLinearTEC => Default Linear Thermal Expansion Coefficient of the Solid Rock Frame-->
		<xsd:attribute name="defaultDrainedLinearTEC" type="real64" default="0" />
		<!--defaultPoissonRatio => Default Poisson's Ratio-->
		<xsd:attribute name="defaultPoissonRatio" type="real64" default="-1" />
		<!--defaultShearModulus => Default Shear Modulus Parameter-->
		<xsd:attribute name="defaultShearModulus" type="real64" default="-1" />
		<!--defaultYoungModulus => Default Young's Modulus-->
		<xsd:attribute name="defaultYoungModulus" type="real64" default="-1" />
		<!--maximumStrength => Maximum theoretical strength-->
		<xsd:attribute name="maximumStrength" type="real64" use="required" />
		<!--tensileStrength => Tensile strength-->
		<xsd:attribute name="tensileStrength" type="real64" use="required" />
		<!--name => A name is required for any non-unique nodes-->
		<xsd:attribute name="name" type="groupName" use="required" />
	</xsd:complexType>
	<xsd:complexType name="CompositionalMultiphaseFluidType">
		<!--checkPVTTablesRanges => Enable (1) or disable (0) an error when the input pressure or temperature of the PVT tables is out of range.-->
		<xsd:attribute name="checkPVTTablesRanges" type="integer" default="1" />
		<!--componentAcentricFactor => Component acentric factors-->
		<xsd:attribute name="componentAcentricFactor" type="real64_array" use="required" />
		<!--componentBinaryCoeff => Table of binary interaction coefficients-->
		<xsd:attribute name="componentBinaryCoeff" type="real64_array2d" default="{{0}}" />
		<!--componentCriticalPressure => Component critical pressures-->
		<xsd:attribute name="componentCriticalPressure" type="real64_array" use="required" />
		<!--componentCriticalTemperature => Component critical temperatures-->
		<xsd:attribute name="componentCriticalTemperature" type="real64_array" use="required" />
		<!--componentMolarWeight => Component molar weights-->
		<xsd:attribute name="componentMolarWeight" type="real64_array" use="required" />
		<!--componentNames => List of component names-->
		<xsd:attribute name="componentNames" type="string_array" use="required" />
		<!--componentVolumeShift => Component volume shifts-->
		<xsd:attribute name="componentVolumeShift" type="real64_array" default="{0}" />
		<!--constantPhaseViscosity => Viscosity for each phase-->
		<xsd:attribute name="constantPhaseViscosity" type="real64_array" default="{0}" />
		<!--equationsOfState => List of equation of state types for each phase-->
		<xsd:attribute name="equationsOfState" type="string_array" use="required" />
		<!--phaseNames => List of fluid phases-->
		<xsd:attribute name="phaseNames" type="groupNameRef_array" use="required" />
		<!--name => A name is required for any non-unique nodes-->
		<xsd:attribute name="name" type="groupName" use="required" />
	</xsd:complexType>
	<xsd:complexType name="CompositionalThreePhaseFluidLohrenzBrayClarkType">
		<!--checkPVTTablesRanges => Enable (1) or disable (0) an error when the input pressure or temperature of the PVT tables is out of range.-->
		<xsd:attribute name="checkPVTTablesRanges" type="integer" default="1" />
		<!--componentAcentricFactor => Component acentric factors-->
		<xsd:attribute name="componentAcentricFactor" type="real64_array" use="required" />
		<!--componentBinaryCoeff => Table of binary interaction coefficients-->
		<xsd:attribute name="componentBinaryCoeff" type="real64_array2d" default="{{0}}" />
		<!--componentCriticalPressure => Component critical pressures-->
		<xsd:attribute name="componentCriticalPressure" type="real64_array" use="required" />
		<!--componentCriticalTemperature => Component critical temperatures-->
		<xsd:attribute name="componentCriticalTemperature" type="real64_array" use="required" />
		<!--componentCriticalVolume => Component critical volumes-->
		<xsd:attribute name="componentCriticalVolume" type="real64_array" default="{0}" />
		<!--componentMolarWeight => Component molar weights-->
		<xsd:attribute name="componentMolarWeight" type="real64_array" use="required" />
		<!--componentNames => List of component names-->
		<xsd:attribute name="componentNames" type="string_array" use="required" />
		<!--componentVolumeShift => Component volume shifts-->
		<xsd:attribute name="componentVolumeShift" type="real64_array" default="{0}" />
		<!--equationsOfState => List of equation of state types for each phase. Valid options:
* pr
* srk-->
		<xsd:attribute name="equationsOfState" type="string_array" use="required" />
		<!--phaseNames => List of fluid phases-->
		<xsd:attribute name="phaseNames" type="groupNameRef_array" use="required" />
		<!--viscosityMixingRule => Viscosity mixing rule to be used for Lohrenz-Bray-Clark computation. Valid options:
* HerningZipperer
* Wilke
* Brokaw-->
		<xsd:attribute name="viscosityMixingRule" type="string" default="HerningZipperer" />
		<!--waterCompressibility => The compressibility of water-->
		<xsd:attribute name="waterCompressibility" type="real64" use="required" />
		<!--waterDensity => The water density at the reference pressure and temperature-->
		<xsd:attribute name="waterDensity" type="real64" use="required" />
		<!--waterExpansionCoefficient => The volumetric coefficient of thermal expansion of water-->
		<xsd:attribute name="waterExpansionCoefficient" type="real64" default="0" />
		<!--waterReferencePressure => The reference pressure for water density and viscosity-->
		<xsd:attribute name="waterReferencePressure" type="real64" use="required" />
		<!--waterReferenceTemperature => The reference temperature for water density and viscosity-->
		<xsd:attribute name="waterReferenceTemperature" type="real64" default="293.15" />
		<!--waterViscosity => The water viscosity at the reference pressure and temperature-->
		<xsd:attribute name="waterViscosity" type="real64" use="required" />
		<!--waterViscosityCompressibility => The compressibility (normalized derivative with respect to pressure) of the water viscosity-->
		<xsd:attribute name="waterViscosityCompressibility" type="real64" default="0" />
		<!--waterViscosityExpansionCoefficient => The coefficient of thermal expansion (normalized derivative with respect to temperature) of water viscosity-->
		<xsd:attribute name="waterViscosityExpansionCoefficient" type="real64" default="0" />
		<!--name => A name is required for any non-unique nodes-->
		<xsd:attribute name="name" type="groupName" use="required" />
	</xsd:complexType>
	<xsd:complexType name="CompositionalTwoPhaseFluidType">
		<!--checkPVTTablesRanges => Enable (1) or disable (0) an error when the input pressure or temperature of the PVT tables is out of range.-->
		<xsd:attribute name="checkPVTTablesRanges" type="integer" default="1" />
		<!--componentAcentricFactor => Component acentric factors-->
		<xsd:attribute name="componentAcentricFactor" type="real64_array" use="required" />
		<!--componentBinaryCoeff => Table of binary interaction coefficients-->
		<xsd:attribute name="componentBinaryCoeff" type="real64_array2d" default="{{0}}" />
		<!--componentCriticalPressure => Component critical pressures-->
		<xsd:attribute name="componentCriticalPressure" type="real64_array" use="required" />
		<!--componentCriticalTemperature => Component critical temperatures-->
		<xsd:attribute name="componentCriticalTemperature" type="real64_array" use="required" />
		<!--componentCriticalVolume => Component critical volumes-->
		<xsd:attribute name="componentCriticalVolume" type="real64_array" default="{0}" />
		<!--componentMolarWeight => Component molar weights-->
		<xsd:attribute name="componentMolarWeight" type="real64_array" use="required" />
		<!--componentNames => List of component names-->
		<xsd:attribute name="componentNames" type="string_array" use="required" />
		<!--componentVolumeShift => Component volume shifts-->
		<xsd:attribute name="componentVolumeShift" type="real64_array" default="{0}" />
		<!--constantPhaseViscosity => Constant phase viscosity-->
		<xsd:attribute name="constantPhaseViscosity" type="real64_array" default="{0}" />
		<!--equationsOfState => List of equation of state types for each phase. Valid options:
* pr
* srk-->
		<xsd:attribute name="equationsOfState" type="string_array" use="required" />
		<!--phaseNames => List of fluid phases-->
		<xsd:attribute name="phaseNames" type="groupNameRef_array" use="required" />
		<!--name => A name is required for any non-unique nodes-->
		<xsd:attribute name="name" type="groupName" use="required" />
	</xsd:complexType>
	<xsd:complexType name="CompositionalTwoPhaseFluidLohrenzBrayClarkType">
		<!--checkPVTTablesRanges => Enable (1) or disable (0) an error when the input pressure or temperature of the PVT tables is out of range.-->
		<xsd:attribute name="checkPVTTablesRanges" type="integer" default="1" />
		<!--componentAcentricFactor => Component acentric factors-->
		<xsd:attribute name="componentAcentricFactor" type="real64_array" use="required" />
		<!--componentBinaryCoeff => Table of binary interaction coefficients-->
		<xsd:attribute name="componentBinaryCoeff" type="real64_array2d" default="{{0}}" />
		<!--componentCriticalPressure => Component critical pressures-->
		<xsd:attribute name="componentCriticalPressure" type="real64_array" use="required" />
		<!--componentCriticalTemperature => Component critical temperatures-->
		<xsd:attribute name="componentCriticalTemperature" type="real64_array" use="required" />
		<!--componentCriticalVolume => Component critical volumes-->
		<xsd:attribute name="componentCriticalVolume" type="real64_array" default="{0}" />
		<!--componentMolarWeight => Component molar weights-->
		<xsd:attribute name="componentMolarWeight" type="real64_array" use="required" />
		<!--componentNames => List of component names-->
		<xsd:attribute name="componentNames" type="string_array" use="required" />
		<!--componentVolumeShift => Component volume shifts-->
		<xsd:attribute name="componentVolumeShift" type="real64_array" default="{0}" />
		<!--equationsOfState => List of equation of state types for each phase. Valid options:
* pr
* srk-->
		<xsd:attribute name="equationsOfState" type="string_array" use="required" />
		<!--phaseNames => List of fluid phases-->
		<xsd:attribute name="phaseNames" type="groupNameRef_array" use="required" />
		<!--viscosityMixingRule => Viscosity mixing rule to be used for Lohrenz-Bray-Clark computation. Valid options:
* HerningZipperer
* Wilke
* Brokaw-->
		<xsd:attribute name="viscosityMixingRule" type="string" default="HerningZipperer" />
		<!--name => A name is required for any non-unique nodes-->
		<xsd:attribute name="name" type="groupName" use="required" />
	</xsd:complexType>
	<xsd:complexType name="CompressibleSinglePhaseFluidType">
		<!--compressibility => Fluid compressibility-->
		<xsd:attribute name="compressibility" type="real64" default="0" />
		<!--defaultDensity => Default value for density.-->
		<xsd:attribute name="defaultDensity" type="real64" use="required" />
		<!--defaultViscosity => Default value for viscosity.-->
		<xsd:attribute name="defaultViscosity" type="real64" use="required" />
		<!--densityModelType => Type of density model. Valid options:
* exponential
* linear
* quadratic-->
		<xsd:attribute name="densityModelType" type="geos_constitutive_ExponentApproximationType" default="linear" />
		<!--referenceDensity => Reference fluid density-->
		<xsd:attribute name="referenceDensity" type="real64" default="1000" />
		<!--referencePressure => Reference pressure-->
		<xsd:attribute name="referencePressure" type="real64" default="0" />
		<!--referenceViscosity => Reference fluid viscosity-->
		<xsd:attribute name="referenceViscosity" type="real64" default="0.001" />
		<!--viscosibility => Fluid viscosity exponential coefficient-->
		<xsd:attribute name="viscosibility" type="real64" default="0" />
		<!--viscosityModelType => Type of viscosity model. Valid options:
* exponential
* linear
* quadratic-->
		<xsd:attribute name="viscosityModelType" type="geos_constitutive_ExponentApproximationType" default="linear" />
		<!--name => A name is required for any non-unique nodes-->
		<xsd:attribute name="name" type="groupName" use="required" />
	</xsd:complexType>
	<xsd:simpleType name="geos_constitutive_ExponentApproximationType">
		<xsd:restriction base="xsd:string">
			<xsd:pattern value=".*[\[\]`$].*|exponential|linear|quadratic" />
		</xsd:restriction>
	</xsd:simpleType>
	<xsd:complexType name="CompressibleSolidCarmanKozenyPermeabilityType">
		<!--permeabilityModelName => Name of the permeability model.-->
		<xsd:attribute name="permeabilityModelName" type="groupNameRef" use="required" />
		<!--porosityModelName => Name of the porosity model.-->
		<xsd:attribute name="porosityModelName" type="groupNameRef" use="required" />
		<!--solidInternalEnergyModelName => Name of the solid internal energy model.-->
		<xsd:attribute name="solidInternalEnergyModelName" type="groupNameRef" default="" />
		<!--solidModelName => Name of the solid model.-->
		<xsd:attribute name="solidModelName" type="groupNameRef" use="required" />
		<!--name => A name is required for any non-unique nodes-->
		<xsd:attribute name="name" type="groupName" use="required" />
	</xsd:complexType>
	<xsd:complexType name="CompressibleSolidConstantPermeabilityType">
		<!--permeabilityModelName => Name of the permeability model.-->
		<xsd:attribute name="permeabilityModelName" type="groupNameRef" use="required" />
		<!--porosityModelName => Name of the porosity model.-->
		<xsd:attribute name="porosityModelName" type="groupNameRef" use="required" />
		<!--solidInternalEnergyModelName => Name of the solid internal energy model.-->
		<xsd:attribute name="solidInternalEnergyModelName" type="groupNameRef" default="" />
		<!--solidModelName => Name of the solid model.-->
		<xsd:attribute name="solidModelName" type="groupNameRef" use="required" />
		<!--name => A name is required for any non-unique nodes-->
		<xsd:attribute name="name" type="groupName" use="required" />
	</xsd:complexType>
	<xsd:complexType name="CompressibleSolidExponentialDecayPermeabilityType">
		<!--permeabilityModelName => Name of the permeability model.-->
		<xsd:attribute name="permeabilityModelName" type="groupNameRef" use="required" />
		<!--porosityModelName => Name of the porosity model.-->
		<xsd:attribute name="porosityModelName" type="groupNameRef" use="required" />
		<!--solidInternalEnergyModelName => Name of the solid internal energy model.-->
		<xsd:attribute name="solidInternalEnergyModelName" type="groupNameRef" default="" />
		<!--solidModelName => Name of the solid model.-->
		<xsd:attribute name="solidModelName" type="groupNameRef" use="required" />
		<!--name => A name is required for any non-unique nodes-->
		<xsd:attribute name="name" type="groupName" use="required" />
	</xsd:complexType>
	<xsd:complexType name="CompressibleSolidParallelPlatesPermeabilityType">
		<!--permeabilityModelName => Name of the permeability model.-->
		<xsd:attribute name="permeabilityModelName" type="groupNameRef" use="required" />
		<!--porosityModelName => Name of the porosity model.-->
		<xsd:attribute name="porosityModelName" type="groupNameRef" use="required" />
		<!--solidInternalEnergyModelName => Name of the solid internal energy model.-->
		<xsd:attribute name="solidInternalEnergyModelName" type="groupNameRef" default="" />
		<!--solidModelName => Name of the solid model.-->
		<xsd:attribute name="solidModelName" type="groupNameRef" use="required" />
		<!--name => A name is required for any non-unique nodes-->
		<xsd:attribute name="name" type="groupName" use="required" />
	</xsd:complexType>
	<xsd:complexType name="CompressibleSolidPressurePermeabilityType">
		<!--permeabilityModelName => Name of the permeability model.-->
		<xsd:attribute name="permeabilityModelName" type="groupNameRef" use="required" />
		<!--porosityModelName => Name of the porosity model.-->
		<xsd:attribute name="porosityModelName" type="groupNameRef" use="required" />
		<!--solidInternalEnergyModelName => Name of the solid internal energy model.-->
		<xsd:attribute name="solidInternalEnergyModelName" type="groupNameRef" default="" />
		<!--solidModelName => Name of the solid model.-->
		<xsd:attribute name="solidModelName" type="groupNameRef" use="required" />
		<!--name => A name is required for any non-unique nodes-->
		<xsd:attribute name="name" type="groupName" use="required" />
	</xsd:complexType>
	<xsd:complexType name="CompressibleSolidSlipDependentPermeabilityType">
		<!--permeabilityModelName => Name of the permeability model.-->
		<xsd:attribute name="permeabilityModelName" type="groupNameRef" use="required" />
		<!--porosityModelName => Name of the porosity model.-->
		<xsd:attribute name="porosityModelName" type="groupNameRef" use="required" />
		<!--solidInternalEnergyModelName => Name of the solid internal energy model.-->
		<xsd:attribute name="solidInternalEnergyModelName" type="groupNameRef" default="" />
		<!--solidModelName => Name of the solid model.-->
		<xsd:attribute name="solidModelName" type="groupNameRef" use="required" />
		<!--name => A name is required for any non-unique nodes-->
		<xsd:attribute name="name" type="groupName" use="required" />
	</xsd:complexType>
	<xsd:complexType name="CompressibleSolidWillisRichardsPermeabilityType">
		<!--permeabilityModelName => Name of the permeability model.-->
		<xsd:attribute name="permeabilityModelName" type="groupNameRef" use="required" />
		<!--porosityModelName => Name of the porosity model.-->
		<xsd:attribute name="porosityModelName" type="groupNameRef" use="required" />
		<!--solidInternalEnergyModelName => Name of the solid internal energy model.-->
		<xsd:attribute name="solidInternalEnergyModelName" type="groupNameRef" default="" />
		<!--solidModelName => Name of the solid model.-->
		<xsd:attribute name="solidModelName" type="groupNameRef" use="required" />
		<!--name => A name is required for any non-unique nodes-->
		<xsd:attribute name="name" type="groupName" use="required" />
	</xsd:complexType>
	<xsd:complexType name="ConstantDiffusionType">
		<!--defaultPhaseDiffusivityMultipliers => List of phase diffusivity multipliers-->
		<xsd:attribute name="defaultPhaseDiffusivityMultipliers" type="real64_array" default="{1}" />
		<!--diffusivityComponents => xx, yy, and zz components of a diffusivity tensor [m^2/s]-->
		<xsd:attribute name="diffusivityComponents" type="real64_array" use="required" />
		<!--phaseNames => List of fluid phases-->
		<xsd:attribute name="phaseNames" type="string_array" use="required" />
		<!--name => A name is required for any non-unique nodes-->
		<xsd:attribute name="name" type="groupName" use="required" />
	</xsd:complexType>
	<xsd:complexType name="ConstantPermeabilityType">
		<!--permeabilityComponents => xx, yy and zz components of a diagonal permeability tensor.-->
		<xsd:attribute name="permeabilityComponents" type="R1Tensor" use="required" />
		<!--name => A name is required for any non-unique nodes-->
		<xsd:attribute name="name" type="groupName" use="required" />
	</xsd:complexType>
	<xsd:complexType name="CoulombType">
		<!--cohesion => Cohesion-->
		<xsd:attribute name="cohesion" type="real64" use="required" />
		<!--displacementJumpThreshold => A threshold valued to determine whether a fracture is open or not.-->
		<xsd:attribute name="displacementJumpThreshold" type="real64" default="2.22045e-16" />
		<!--frictionCoefficient => Friction coefficient-->
		<xsd:attribute name="frictionCoefficient" type="real64" use="required" />
		<!--shearStiffness => Value of the shear elastic stiffness. Units of Pressure/length-->
		<xsd:attribute name="shearStiffness" type="real64" default="0" />
		<!--name => A name is required for any non-unique nodes-->
		<xsd:attribute name="name" type="groupName" use="required" />
	</xsd:complexType>
	<xsd:complexType name="DamageElasticIsotropicType">
		<!--compressiveStrength => Compressive strength from the uniaxial compression test-->
		<xsd:attribute name="compressiveStrength" type="real64" default="0" />
		<!--criticalFractureEnergy => Critical fracture energy-->
		<xsd:attribute name="criticalFractureEnergy" type="real64" use="required" />
		<!--criticalStrainEnergy => Critical stress in a 1d tension test-->
		<xsd:attribute name="criticalStrainEnergy" type="real64" use="required" />
		<!--defaultBulkModulus => Default Bulk Modulus Parameter-->
		<xsd:attribute name="defaultBulkModulus" type="real64" default="-1" />
		<!--defaultDensity => Default Material Density-->
		<xsd:attribute name="defaultDensity" type="real64" use="required" />
		<!--defaultDrainedLinearTEC => Default Linear Thermal Expansion Coefficient of the Solid Rock Frame-->
		<xsd:attribute name="defaultDrainedLinearTEC" type="real64" default="0" />
		<!--defaultPoissonRatio => Default Poisson's Ratio-->
		<xsd:attribute name="defaultPoissonRatio" type="real64" default="-1" />
		<!--defaultShearModulus => Default Shear Modulus Parameter-->
		<xsd:attribute name="defaultShearModulus" type="real64" default="-1" />
		<!--defaultYoungModulus => Default Young's Modulus-->
		<xsd:attribute name="defaultYoungModulus" type="real64" default="-1" />
		<!--degradationLowerLimit => The lower limit of the degradation function-->
		<xsd:attribute name="degradationLowerLimit" type="real64" default="0" />
		<!--deltaCoefficient => Coefficient in the calculation of the external driving force-->
		<xsd:attribute name="deltaCoefficient" type="real64" default="-1" />
		<!--extDrivingForceFlag => Whether to have external driving force. Can be 0 or 1-->
		<xsd:attribute name="extDrivingForceFlag" type="integer" default="0" />
		<!--lengthScale => Length scale l in the phase-field equation-->
		<xsd:attribute name="lengthScale" type="real64" use="required" />
		<!--tensileStrength => Tensile strength from the uniaxial tension test-->
		<xsd:attribute name="tensileStrength" type="real64" default="0" />
		<!--name => A name is required for any non-unique nodes-->
		<xsd:attribute name="name" type="groupName" use="required" />
	</xsd:complexType>
	<xsd:complexType name="DamageSpectralElasticIsotropicType">
		<!--compressiveStrength => Compressive strength from the uniaxial compression test-->
		<xsd:attribute name="compressiveStrength" type="real64" default="0" />
		<!--criticalFractureEnergy => Critical fracture energy-->
		<xsd:attribute name="criticalFractureEnergy" type="real64" use="required" />
		<!--criticalStrainEnergy => Critical stress in a 1d tension test-->
		<xsd:attribute name="criticalStrainEnergy" type="real64" use="required" />
		<!--defaultBulkModulus => Default Bulk Modulus Parameter-->
		<xsd:attribute name="defaultBulkModulus" type="real64" default="-1" />
		<!--defaultDensity => Default Material Density-->
		<xsd:attribute name="defaultDensity" type="real64" use="required" />
		<!--defaultDrainedLinearTEC => Default Linear Thermal Expansion Coefficient of the Solid Rock Frame-->
		<xsd:attribute name="defaultDrainedLinearTEC" type="real64" default="0" />
		<!--defaultPoissonRatio => Default Poisson's Ratio-->
		<xsd:attribute name="defaultPoissonRatio" type="real64" default="-1" />
		<!--defaultShearModulus => Default Shear Modulus Parameter-->
		<xsd:attribute name="defaultShearModulus" type="real64" default="-1" />
		<!--defaultYoungModulus => Default Young's Modulus-->
		<xsd:attribute name="defaultYoungModulus" type="real64" default="-1" />
		<!--degradationLowerLimit => The lower limit of the degradation function-->
		<xsd:attribute name="degradationLowerLimit" type="real64" default="0" />
		<!--deltaCoefficient => Coefficient in the calculation of the external driving force-->
		<xsd:attribute name="deltaCoefficient" type="real64" default="-1" />
		<!--extDrivingForceFlag => Whether to have external driving force. Can be 0 or 1-->
		<xsd:attribute name="extDrivingForceFlag" type="integer" default="0" />
		<!--lengthScale => Length scale l in the phase-field equation-->
		<xsd:attribute name="lengthScale" type="real64" use="required" />
		<!--tensileStrength => Tensile strength from the uniaxial tension test-->
		<xsd:attribute name="tensileStrength" type="real64" default="0" />
		<!--name => A name is required for any non-unique nodes-->
		<xsd:attribute name="name" type="groupName" use="required" />
	</xsd:complexType>
	<xsd:complexType name="DamageVolDevElasticIsotropicType">
		<!--compressiveStrength => Compressive strength from the uniaxial compression test-->
		<xsd:attribute name="compressiveStrength" type="real64" default="0" />
		<!--criticalFractureEnergy => Critical fracture energy-->
		<xsd:attribute name="criticalFractureEnergy" type="real64" use="required" />
		<!--criticalStrainEnergy => Critical stress in a 1d tension test-->
		<xsd:attribute name="criticalStrainEnergy" type="real64" use="required" />
		<!--defaultBulkModulus => Default Bulk Modulus Parameter-->
		<xsd:attribute name="defaultBulkModulus" type="real64" default="-1" />
		<!--defaultDensity => Default Material Density-->
		<xsd:attribute name="defaultDensity" type="real64" use="required" />
		<!--defaultDrainedLinearTEC => Default Linear Thermal Expansion Coefficient of the Solid Rock Frame-->
		<xsd:attribute name="defaultDrainedLinearTEC" type="real64" default="0" />
		<!--defaultPoissonRatio => Default Poisson's Ratio-->
		<xsd:attribute name="defaultPoissonRatio" type="real64" default="-1" />
		<!--defaultShearModulus => Default Shear Modulus Parameter-->
		<xsd:attribute name="defaultShearModulus" type="real64" default="-1" />
		<!--defaultYoungModulus => Default Young's Modulus-->
		<xsd:attribute name="defaultYoungModulus" type="real64" default="-1" />
		<!--degradationLowerLimit => The lower limit of the degradation function-->
		<xsd:attribute name="degradationLowerLimit" type="real64" default="0" />
		<!--deltaCoefficient => Coefficient in the calculation of the external driving force-->
		<xsd:attribute name="deltaCoefficient" type="real64" default="-1" />
		<!--extDrivingForceFlag => Whether to have external driving force. Can be 0 or 1-->
		<xsd:attribute name="extDrivingForceFlag" type="integer" default="0" />
		<!--lengthScale => Length scale l in the phase-field equation-->
		<xsd:attribute name="lengthScale" type="real64" use="required" />
		<!--tensileStrength => Tensile strength from the uniaxial tension test-->
		<xsd:attribute name="tensileStrength" type="real64" default="0" />
		<!--name => A name is required for any non-unique nodes-->
		<xsd:attribute name="name" type="groupName" use="required" />
	</xsd:complexType>
	<xsd:complexType name="DeadOilFluidType">
		<!--checkPVTTablesRanges => Enable (1) or disable (0) an error when the input pressure or temperature of the PVT tables is out of range.-->
		<xsd:attribute name="checkPVTTablesRanges" type="integer" default="1" />
		<!--componentMolarWeight => Component molar weights-->
		<xsd:attribute name="componentMolarWeight" type="real64_array" use="required" />
		<!--componentNames => List of component names-->
		<xsd:attribute name="componentNames" type="string_array" default="{}" />
		<!--hydrocarbonFormationVolFactorTableNames => List of formation volume factor TableFunction names from the Functions block. 
The user must provide one TableFunction per hydrocarbon phase, in the order provided in "phaseNames". 
For instance, if "oil" is before "gas" in "phaseNames", the table order should be: oilTableName, gasTableName-->
		<xsd:attribute name="hydrocarbonFormationVolFactorTableNames" type="groupNameRef_array" default="{}" />
		<!--hydrocarbonViscosityTableNames => List of viscosity TableFunction names from the Functions block. 
The user must provide one TableFunction per hydrocarbon phase, in the order provided in "phaseNames". 
For instance, if "oil" is before "gas" in "phaseNames", the table order should be: oilTableName, gasTableName-->
		<xsd:attribute name="hydrocarbonViscosityTableNames" type="groupNameRef_array" default="{}" />
		<!--phaseNames => List of fluid phases-->
		<xsd:attribute name="phaseNames" type="groupNameRef_array" use="required" />
		<!--surfaceDensities => List of surface mass densities for each phase-->
		<xsd:attribute name="surfaceDensities" type="real64_array" use="required" />
		<!--tableFiles => List of filenames with input PVT tables (one per phase)-->
		<xsd:attribute name="tableFiles" type="path_array" default="{}" />
		<!--waterCompressibility => Water compressibility-->
		<xsd:attribute name="waterCompressibility" type="real64" default="0" />
		<!--waterFormationVolumeFactor => Water formation volume factor-->
		<xsd:attribute name="waterFormationVolumeFactor" type="real64" default="0" />
		<!--waterReferencePressure => Water reference pressure-->
		<xsd:attribute name="waterReferencePressure" type="real64" default="0" />
		<!--waterViscosity => Water viscosity-->
		<xsd:attribute name="waterViscosity" type="real64" default="0" />
		<!--name => A name is required for any non-unique nodes-->
		<xsd:attribute name="name" type="groupName" use="required" />
	</xsd:complexType>
	<xsd:complexType name="DelftEggType">
		<!--defaultBulkModulus => Default Bulk Modulus Parameter-->
		<xsd:attribute name="defaultBulkModulus" type="real64" default="-1" />
		<!--defaultCslSlope => Slope of the critical state line-->
		<xsd:attribute name="defaultCslSlope" type="real64" default="1" />
		<!--defaultDensity => Default Material Density-->
		<xsd:attribute name="defaultDensity" type="real64" use="required" />
		<!--defaultDrainedLinearTEC => Default Linear Thermal Expansion Coefficient of the Solid Rock Frame-->
		<xsd:attribute name="defaultDrainedLinearTEC" type="real64" default="0" />
		<!--defaultPoissonRatio => Default Poisson's Ratio-->
		<xsd:attribute name="defaultPoissonRatio" type="real64" default="-1" />
		<!--defaultPreConsolidationPressure => Initial preconsolidation pressure-->
		<xsd:attribute name="defaultPreConsolidationPressure" type="real64" default="-1.5" />
		<!--defaultRecompressionIndex => Recompresion Index-->
		<xsd:attribute name="defaultRecompressionIndex" type="real64" default="0.002" />
		<!--defaultShapeParameter => Shape parameter for the yield surface-->
		<xsd:attribute name="defaultShapeParameter" type="real64" default="1" />
		<!--defaultShearModulus => Default Shear Modulus Parameter-->
		<xsd:attribute name="defaultShearModulus" type="real64" default="-1" />
		<!--defaultVirginCompressionIndex => Virgin compression index-->
		<xsd:attribute name="defaultVirginCompressionIndex" type="real64" default="0.005" />
		<!--defaultYoungModulus => Default Young's Modulus-->
		<xsd:attribute name="defaultYoungModulus" type="real64" default="-1" />
		<!--name => A name is required for any non-unique nodes-->
		<xsd:attribute name="name" type="groupName" use="required" />
	</xsd:complexType>
	<xsd:complexType name="DruckerPragerType">
		<!--defaultBulkModulus => Default Bulk Modulus Parameter-->
		<xsd:attribute name="defaultBulkModulus" type="real64" default="-1" />
		<!--defaultCohesion => Initial cohesion-->
		<xsd:attribute name="defaultCohesion" type="real64" default="0" />
		<!--defaultDensity => Default Material Density-->
		<xsd:attribute name="defaultDensity" type="real64" use="required" />
		<!--defaultDilationAngle => Dilation angle (degrees)-->
		<xsd:attribute name="defaultDilationAngle" type="real64" default="30" />
		<!--defaultDrainedLinearTEC => Default Linear Thermal Expansion Coefficient of the Solid Rock Frame-->
		<xsd:attribute name="defaultDrainedLinearTEC" type="real64" default="0" />
		<!--defaultFrictionAngle => Friction angle (degrees)-->
		<xsd:attribute name="defaultFrictionAngle" type="real64" default="30" />
		<!--defaultHardeningRate => Cohesion hardening/softening rate-->
		<xsd:attribute name="defaultHardeningRate" type="real64" default="0" />
		<!--defaultPoissonRatio => Default Poisson's Ratio-->
		<xsd:attribute name="defaultPoissonRatio" type="real64" default="-1" />
		<!--defaultShearModulus => Default Shear Modulus Parameter-->
		<xsd:attribute name="defaultShearModulus" type="real64" default="-1" />
		<!--defaultYoungModulus => Default Young's Modulus-->
		<xsd:attribute name="defaultYoungModulus" type="real64" default="-1" />
		<!--name => A name is required for any non-unique nodes-->
		<xsd:attribute name="name" type="groupName" use="required" />
	</xsd:complexType>
	<xsd:complexType name="ElasticIsotropicType">
		<!--defaultBulkModulus => Default Bulk Modulus Parameter-->
		<xsd:attribute name="defaultBulkModulus" type="real64" default="-1" />
		<!--defaultDensity => Default Material Density-->
		<xsd:attribute name="defaultDensity" type="real64" use="required" />
		<!--defaultDrainedLinearTEC => Default Linear Thermal Expansion Coefficient of the Solid Rock Frame-->
		<xsd:attribute name="defaultDrainedLinearTEC" type="real64" default="0" />
		<!--defaultPoissonRatio => Default Poisson's Ratio-->
		<xsd:attribute name="defaultPoissonRatio" type="real64" default="-1" />
		<!--defaultShearModulus => Default Shear Modulus Parameter-->
		<xsd:attribute name="defaultShearModulus" type="real64" default="-1" />
		<!--defaultYoungModulus => Default Young's Modulus-->
		<xsd:attribute name="defaultYoungModulus" type="real64" default="-1" />
		<!--name => A name is required for any non-unique nodes-->
		<xsd:attribute name="name" type="groupName" use="required" />
	</xsd:complexType>
	<xsd:complexType name="ElasticIsotropicPressureDependentType">
		<!--defaultDensity => Default Material Density-->
		<xsd:attribute name="defaultDensity" type="real64" use="required" />
		<!--defaultDrainedLinearTEC => Default Linear Thermal Expansion Coefficient of the Solid Rock Frame-->
		<xsd:attribute name="defaultDrainedLinearTEC" type="real64" default="0" />
		<!--defaultRecompressionIndex => Recompresion Index-->
		<xsd:attribute name="defaultRecompressionIndex" type="real64" default="0.002" />
		<!--defaultRefPressure => Reference Pressure-->
		<xsd:attribute name="defaultRefPressure" type="real64" default="-1" />
		<!--defaultRefStrainVol => Reference Volumetric Strain-->
		<xsd:attribute name="defaultRefStrainVol" type="real64" default="0" />
		<!--defaultShearModulus => Elastic Shear Modulus Parameter-->
		<xsd:attribute name="defaultShearModulus" type="real64" default="-1" />
		<!--name => A name is required for any non-unique nodes-->
		<xsd:attribute name="name" type="groupName" use="required" />
	</xsd:complexType>
	<xsd:complexType name="ElasticOrthotropicType">
		<!--defaultC11 => Default C11 Component of Voigt Stiffness Tensor-->
		<xsd:attribute name="defaultC11" type="real64" default="-1" />
		<!--defaultC12 => Default C12 Component of Voigt Stiffness Tensor-->
		<xsd:attribute name="defaultC12" type="real64" default="-1" />
		<!--defaultC13 => Default C13 Component of Voigt Stiffness Tensor-->
		<xsd:attribute name="defaultC13" type="real64" default="-1" />
		<!--defaultC22 => Default C22 Component of Voigt Stiffness Tensor-->
		<xsd:attribute name="defaultC22" type="real64" default="-1" />
		<!--defaultC23 => Default C23 Component of Voigt Stiffness Tensor-->
		<xsd:attribute name="defaultC23" type="real64" default="-1" />
		<!--defaultC33 => Default C33 Component of Voigt Stiffness Tensor-->
		<xsd:attribute name="defaultC33" type="real64" default="-1" />
		<!--defaultC44 => Default C44 Component of Voigt Stiffness Tensor-->
		<xsd:attribute name="defaultC44" type="real64" default="-1" />
		<!--defaultC55 => Default C55 Component of Voigt Stiffness Tensor-->
		<xsd:attribute name="defaultC55" type="real64" default="-1" />
		<!--defaultC66 => Default C66 Component of Voigt Stiffness Tensor-->
		<xsd:attribute name="defaultC66" type="real64" default="-1" />
		<!--defaultDensity => Default Material Density-->
		<xsd:attribute name="defaultDensity" type="real64" use="required" />
		<!--defaultDrainedLinearTEC => Default Linear Thermal Expansion Coefficient of the Solid Rock Frame-->
		<xsd:attribute name="defaultDrainedLinearTEC" type="real64" default="0" />
		<!--defaultE1 => Default Young's Modulus E1-->
		<xsd:attribute name="defaultE1" type="real64" default="-1" />
		<!--defaultE2 => Default Young's Modulus E2-->
		<xsd:attribute name="defaultE2" type="real64" default="-1" />
		<!--defaultE3 => Default Young's Modulus E3-->
		<xsd:attribute name="defaultE3" type="real64" default="-1" />
		<!--defaultG12 => Default Shear Modulus G12-->
		<xsd:attribute name="defaultG12" type="real64" default="-1" />
		<!--defaultG13 => Default Shear Modulus G13-->
		<xsd:attribute name="defaultG13" type="real64" default="-1" />
		<!--defaultG23 => Default Shear Modulus G23-->
		<xsd:attribute name="defaultG23" type="real64" default="-1" />
		<!--defaultNu12 => Default Poission's Ratio Nu12-->
		<xsd:attribute name="defaultNu12" type="real64" default="-1" />
		<!--defaultNu13 => Default Poission's Ratio Nu13-->
		<xsd:attribute name="defaultNu13" type="real64" default="-1" />
		<!--defaultNu23 => Default Poission's Ratio Nu23-->
		<xsd:attribute name="defaultNu23" type="real64" default="-1" />
		<!--name => A name is required for any non-unique nodes-->
		<xsd:attribute name="name" type="groupName" use="required" />
	</xsd:complexType>
	<xsd:complexType name="ElasticTransverseIsotropicType">
		<!--defaultC11 => Default Stiffness Parameter C11-->
		<xsd:attribute name="defaultC11" type="real64" default="-1" />
		<!--defaultC13 => Default Stiffness Parameter C13-->
		<xsd:attribute name="defaultC13" type="real64" default="-1" />
		<!--defaultC33 => Default Stiffness Parameter C33-->
		<xsd:attribute name="defaultC33" type="real64" default="-1" />
		<!--defaultC44 => Default Stiffness Parameter C44-->
		<xsd:attribute name="defaultC44" type="real64" default="-1" />
		<!--defaultC66 => Default Stiffness Parameter C66-->
		<xsd:attribute name="defaultC66" type="real64" default="-1" />
		<!--defaultDensity => Default Material Density-->
		<xsd:attribute name="defaultDensity" type="real64" use="required" />
		<!--defaultDrainedLinearTEC => Default Linear Thermal Expansion Coefficient of the Solid Rock Frame-->
		<xsd:attribute name="defaultDrainedLinearTEC" type="real64" default="0" />
		<!--defaultPoissonRatioAxialTransverse => Default Axial-Transverse Poisson's Ratio-->
		<xsd:attribute name="defaultPoissonRatioAxialTransverse" type="real64" default="-1" />
		<!--defaultPoissonRatioTransverse => Default Transverse Poisson's Ratio-->
		<xsd:attribute name="defaultPoissonRatioTransverse" type="real64" default="-1" />
		<!--defaultShearModulusAxialTransverse => Default Axial-Transverse Shear Modulus-->
		<xsd:attribute name="defaultShearModulusAxialTransverse" type="real64" default="-1" />
		<!--defaultYoungModulusAxial => Default Axial Young's Modulus-->
		<xsd:attribute name="defaultYoungModulusAxial" type="real64" default="-1" />
		<!--defaultYoungModulusTransverse => Default Transverse Young's Modulus-->
		<xsd:attribute name="defaultYoungModulusTransverse" type="real64" default="-1" />
		<!--name => A name is required for any non-unique nodes-->
		<xsd:attribute name="name" type="groupName" use="required" />
	</xsd:complexType>
	<xsd:complexType name="ExponentialDecayPermeabilityType">
		<!--empiricalConstant => an empirical constant.-->
		<xsd:attribute name="empiricalConstant" type="real64" use="required" />
		<!--initialPermeability =>  initial permeability of the fracture.-->
		<xsd:attribute name="initialPermeability" type="R1Tensor" use="required" />
		<!--name => A name is required for any non-unique nodes-->
		<xsd:attribute name="name" type="groupName" use="required" />
	</xsd:complexType>
	<xsd:complexType name="ExtendedDruckerPragerType">
		<!--defaultBulkModulus => Default Bulk Modulus Parameter-->
		<xsd:attribute name="defaultBulkModulus" type="real64" default="-1" />
		<!--defaultCohesion => Initial cohesion-->
		<xsd:attribute name="defaultCohesion" type="real64" default="0" />
		<!--defaultDensity => Default Material Density-->
		<xsd:attribute name="defaultDensity" type="real64" use="required" />
		<!--defaultDilationRatio => Dilation ratio [0,1] (ratio = tan dilationAngle / tan frictionAngle)-->
		<xsd:attribute name="defaultDilationRatio" type="real64" default="1" />
		<!--defaultDrainedLinearTEC => Default Linear Thermal Expansion Coefficient of the Solid Rock Frame-->
		<xsd:attribute name="defaultDrainedLinearTEC" type="real64" default="0" />
		<!--defaultHardening => Hardening parameter (hardening rate is faster for smaller values)-->
		<xsd:attribute name="defaultHardening" type="real64" default="0" />
		<!--defaultInitialFrictionAngle => Initial friction angle (degrees)-->
		<xsd:attribute name="defaultInitialFrictionAngle" type="real64" default="30" />
		<!--defaultPoissonRatio => Default Poisson's Ratio-->
		<xsd:attribute name="defaultPoissonRatio" type="real64" default="-1" />
		<!--defaultResidualFrictionAngle => Residual friction angle (degrees)-->
		<xsd:attribute name="defaultResidualFrictionAngle" type="real64" default="30" />
		<!--defaultShearModulus => Default Shear Modulus Parameter-->
		<xsd:attribute name="defaultShearModulus" type="real64" default="-1" />
		<!--defaultYoungModulus => Default Young's Modulus-->
		<xsd:attribute name="defaultYoungModulus" type="real64" default="-1" />
		<!--name => A name is required for any non-unique nodes-->
		<xsd:attribute name="name" type="groupName" use="required" />
	</xsd:complexType>
	<xsd:complexType name="FrictionlessContactType">
		<!--displacementJumpThreshold => A threshold valued to determine whether a fracture is open or not.-->
		<xsd:attribute name="displacementJumpThreshold" type="real64" default="2.22045e-16" />
		<!--name => A name is required for any non-unique nodes-->
		<xsd:attribute name="name" type="groupName" use="required" />
	</xsd:complexType>
	<xsd:complexType name="HydraulicApertureTableType">
		<!--apertureTableName => Name of the aperture table-->
		<xsd:attribute name="apertureTableName" type="groupNameRef" use="required" />
		<!--apertureTolerance => Value to be used to avoid floating point errors in expressions involving aperture. For example in the case of dividing by the actual aperture (not the effective aperture that results from the aperture function) this value may be used to avoid the 1/0 error. Note that this value may have some physical significance in its usage, as it may be used to smooth out highly nonlinear behavior associated with 1/0 in addition to avoiding the 1/0 error.-->
		<xsd:attribute name="apertureTolerance" type="real64" default="1e-09" />
		<!--referenceAperture => Reference hydraulic aperture. It is the aperture at zero normal stress.-->
		<xsd:attribute name="referenceAperture" type="real64" default="1e-06" />
		<!--name => A name is required for any non-unique nodes-->
		<xsd:attribute name="name" type="groupName" use="required" />
	</xsd:complexType>
	<xsd:complexType name="JFunctionCapillaryPressureType">
		<!--nonWettingIntermediateJFunctionTableName => J-function table (dimensionless) for the pair (non-wetting phase, intermediate phase)
Note that this input is only used for three-phase flow.
If you want to do a two-phase simulation, please use instead wettingNonWettingJFunctionTableName to specify the table names.-->
		<xsd:attribute name="nonWettingIntermediateJFunctionTableName" type="groupNameRef" default="" />
		<!--nonWettingIntermediateSurfaceTension => Surface tension [N/m] for the pair (non-wetting phase, intermediate phase)
If you have a value in [dyne/cm], divide it by 1000 to obtain the value in [N/m]
Note that this input is only used for three-phase flow.
If you want to do a two-phase simulation, please use instead wettingNonWettingSurfaceTension to specify the surface tensions.-->
		<xsd:attribute name="nonWettingIntermediateSurfaceTension" type="real64" default="0" />
		<!--permeabilityDirection => Permeability direction. Options are:
XY - use the average of the permeabilities in the x and y directions,
X - only use the permeability in the x direction,
Y - only use the permeability in the y direction,
Z - only use the permeability in the z direction.-->
		<xsd:attribute name="permeabilityDirection" type="geos_constitutive_JFunctionCapillaryPressure_PermeabilityDirection" use="required" />
		<!--permeabilityExponent => Permeability exponent-->
		<xsd:attribute name="permeabilityExponent" type="real64" default="0.5" />
		<!--phaseNames => List of fluid phases-->
		<xsd:attribute name="phaseNames" type="groupNameRef_array" use="required" />
		<!--porosityExponent => Porosity exponent-->
		<xsd:attribute name="porosityExponent" type="real64" default="0.5" />
		<!--wettingIntermediateJFunctionTableName => J-function table (dimensionless) for the pair (wetting phase, intermediate phase)
Note that this input is only used for three-phase flow.
If you want to do a two-phase simulation, please use instead wettingNonWettingJFunctionTableName to specify the table names.-->
		<xsd:attribute name="wettingIntermediateJFunctionTableName" type="groupNameRef" default="" />
		<!--wettingIntermediateSurfaceTension => Surface tension [N/m] for the pair (wetting phase, intermediate phase)
If you have a value in [dyne/cm], divide it by 1000 to obtain the value in [N/m]
Note that this input is only used for three-phase flow.
If you want to do a two-phase simulation, please use instead wettingNonWettingSurfaceTension to specify the surface tensions.-->
		<xsd:attribute name="wettingIntermediateSurfaceTension" type="real64" default="0" />
		<!--wettingNonWettingJFunctionTableName => J-function table (dimensionless) for the pair (wetting phase, non-wetting phase)
Note that this input is only used for two-phase flow.
If you want to do a three-phase simulation, please use instead wettingIntermediateJFunctionTableName and nonWettingIntermediateJFunctionTableName to specify the table names.-->
		<xsd:attribute name="wettingNonWettingJFunctionTableName" type="groupNameRef" default="" />
		<!--wettingNonWettingSurfaceTension => Surface tension [N/m] for the pair (wetting phase, non-wetting phase)
If you have a value in [dyne/cm], divide it by 1000 to obtain the value in [N/m]
Note that this input is only used for two-phase flow.
If you want to do a three-phase simulation, please use instead wettingIntermediateSurfaceTension and nonWettingIntermediateSurfaceTension to specify the surface tensions.-->
		<xsd:attribute name="wettingNonWettingSurfaceTension" type="real64" default="0" />
		<!--name => A name is required for any non-unique nodes-->
		<xsd:attribute name="name" type="groupName" use="required" />
	</xsd:complexType>
	<xsd:simpleType name="geos_constitutive_JFunctionCapillaryPressure_PermeabilityDirection">
		<xsd:restriction base="xsd:string">
			<xsd:pattern value=".*[\[\]`$].*|XY|X|Y|Z" />
		</xsd:restriction>
	</xsd:simpleType>
	<xsd:complexType name="LinearIsotropicDispersionType">
		<!--longitudinalDispersivity => Longitudinal dispersivity [m]-->
		<xsd:attribute name="longitudinalDispersivity" type="real64" use="required" />
		<!--name => A name is required for any non-unique nodes-->
		<xsd:attribute name="name" type="groupName" use="required" />
	</xsd:complexType>
	<xsd:complexType name="ModifiedCamClayType">
		<!--defaultCslSlope => Slope of the critical state line-->
		<xsd:attribute name="defaultCslSlope" type="real64" default="1" />
		<!--defaultDensity => Default Material Density-->
		<xsd:attribute name="defaultDensity" type="real64" use="required" />
		<!--defaultDrainedLinearTEC => Default Linear Thermal Expansion Coefficient of the Solid Rock Frame-->
		<xsd:attribute name="defaultDrainedLinearTEC" type="real64" default="0" />
		<!--defaultPreConsolidationPressure => Initial preconsolidation pressure-->
		<xsd:attribute name="defaultPreConsolidationPressure" type="real64" default="-1.5" />
		<!--defaultRecompressionIndex => Recompresion Index-->
		<xsd:attribute name="defaultRecompressionIndex" type="real64" default="0.002" />
		<!--defaultRefPressure => Reference Pressure-->
		<xsd:attribute name="defaultRefPressure" type="real64" default="-1" />
		<!--defaultRefStrainVol => Reference Volumetric Strain-->
		<xsd:attribute name="defaultRefStrainVol" type="real64" default="0" />
		<!--defaultShearModulus => Elastic Shear Modulus Parameter-->
		<xsd:attribute name="defaultShearModulus" type="real64" default="-1" />
		<!--defaultVirginCompressionIndex => Virgin compression index-->
		<xsd:attribute name="defaultVirginCompressionIndex" type="real64" default="0.005" />
		<!--name => A name is required for any non-unique nodes-->
		<xsd:attribute name="name" type="groupName" use="required" />
	</xsd:complexType>
	<xsd:complexType name="MultiPhaseConstantThermalConductivityType">
		<!--phaseNames => List of fluid phases-->
		<xsd:attribute name="phaseNames" type="groupNameRef_array" use="required" />
		<!--thermalConductivityComponents => xx, yy, and zz components of a diagonal thermal conductivity tensor [J/(s.m.K)]-->
		<xsd:attribute name="thermalConductivityComponents" type="R1Tensor" use="required" />
		<!--name => A name is required for any non-unique nodes-->
		<xsd:attribute name="name" type="groupName" use="required" />
	</xsd:complexType>
	<xsd:complexType name="MultiPhaseVolumeWeightedThermalConductivityType">
		<!--phaseNames => List of fluid phases-->
		<xsd:attribute name="phaseNames" type="groupNameRef_array" use="required" />
		<!--phaseThermalConductivity => Phase thermal conductivity [W/(m.K)]-->
		<xsd:attribute name="phaseThermalConductivity" type="real64_array" use="required" />
		<!--rockThermalConductivityComponents => xx, yy, and zz components of a diagonal rock thermal conductivity tensor [W/(m.K)]-->
		<xsd:attribute name="rockThermalConductivityComponents" type="R1Tensor" use="required" />
		<!--name => A name is required for any non-unique nodes-->
		<xsd:attribute name="name" type="groupName" use="required" />
	</xsd:complexType>
	<xsd:complexType name="NullModelType">
		<!--name => A name is required for any non-unique nodes-->
		<xsd:attribute name="name" type="groupName" use="required" />
	</xsd:complexType>
	<xsd:complexType name="ParallelPlatesPermeabilityType">
		<!--transversalPermeability => Default value of the permeability normal to the surface. If not specified the permeability is updated using the cubic law. -->
		<xsd:attribute name="transversalPermeability" type="real64" default="-1" />
		<!--name => A name is required for any non-unique nodes-->
		<xsd:attribute name="name" type="groupName" use="required" />
	</xsd:complexType>
	<xsd:complexType name="ParticleFluidType">
		<!--collisionAlpha => Collision alpha coefficient-->
		<xsd:attribute name="collisionAlpha" type="real64" default="1.27" />
		<!--collisionBeta => Collision beta coefficient-->
		<xsd:attribute name="collisionBeta" type="real64" default="1.5" />
		<!--fluidViscosity => Fluid viscosity-->
		<xsd:attribute name="fluidViscosity" type="real64" default="0.001" />
		<!--hinderedSettlingCoefficient => Hindered settling coefficient-->
		<xsd:attribute name="hinderedSettlingCoefficient" type="real64" default="5.9" />
		<!--isCollisionalSlip => Whether the collisional component of the slip velocity is considered-->
		<xsd:attribute name="isCollisionalSlip" type="integer" default="0" />
		<!--maxProppantConcentration => Max proppant concentration-->
		<xsd:attribute name="maxProppantConcentration" type="real64" default="0.6" />
		<!--particleSettlingModel => Particle settling velocity model. Valid options:
* Stokes
* Intermediate
* Turbulence-->
		<xsd:attribute name="particleSettlingModel" type="geos_constitutive_ParticleSettlingModel" use="required" />
		<!--proppantDensity => Proppant density-->
		<xsd:attribute name="proppantDensity" type="real64" default="1400" />
		<!--proppantDiameter => Proppant diameter-->
		<xsd:attribute name="proppantDiameter" type="real64" default="0.0002" />
		<!--slipConcentration => Slip concentration-->
		<xsd:attribute name="slipConcentration" type="real64" default="0.1" />
		<!--sphericity => Sphericity-->
		<xsd:attribute name="sphericity" type="real64" default="1" />
		<!--name => A name is required for any non-unique nodes-->
		<xsd:attribute name="name" type="groupName" use="required" />
	</xsd:complexType>
	<xsd:simpleType name="geos_constitutive_ParticleSettlingModel">
		<xsd:restriction base="xsd:string">
			<xsd:pattern value=".*[\[\]`$].*|Stokes|Intermediate|Turbulence" />
		</xsd:restriction>
	</xsd:simpleType>
	<xsd:complexType name="PerfectlyPlasticType">
		<!--defaultBulkModulus => Default Bulk Modulus Parameter-->
		<xsd:attribute name="defaultBulkModulus" type="real64" default="-1" />
		<!--defaultDensity => Default Material Density-->
		<xsd:attribute name="defaultDensity" type="real64" use="required" />
		<!--defaultDrainedLinearTEC => Default Linear Thermal Expansion Coefficient of the Solid Rock Frame-->
		<xsd:attribute name="defaultDrainedLinearTEC" type="real64" default="0" />
		<!--defaultPoissonRatio => Default Poisson's Ratio-->
		<xsd:attribute name="defaultPoissonRatio" type="real64" default="-1" />
		<!--defaultShearModulus => Default Shear Modulus Parameter-->
		<xsd:attribute name="defaultShearModulus" type="real64" default="-1" />
		<!--defaultYieldStress => Default yield stress-->
		<xsd:attribute name="defaultYieldStress" type="real64" default="1.79769e+308" />
		<!--defaultYoungModulus => Default Young's Modulus-->
		<xsd:attribute name="defaultYoungModulus" type="real64" default="-1" />
		<!--name => A name is required for any non-unique nodes-->
		<xsd:attribute name="name" type="groupName" use="required" />
	</xsd:complexType>
	<xsd:complexType name="PorousDamageElasticIsotropicType">
		<!--permeabilityModelName => Name of the permeability model.-->
		<xsd:attribute name="permeabilityModelName" type="groupNameRef" use="required" />
		<!--porosityModelName => Name of the porosity model.-->
		<xsd:attribute name="porosityModelName" type="groupNameRef" use="required" />
		<!--solidInternalEnergyModelName => Name of the solid internal energy model.-->
		<xsd:attribute name="solidInternalEnergyModelName" type="groupNameRef" default="" />
		<!--solidModelName => Name of the solid model.-->
		<xsd:attribute name="solidModelName" type="groupNameRef" use="required" />
		<!--name => A name is required for any non-unique nodes-->
		<xsd:attribute name="name" type="groupName" use="required" />
	</xsd:complexType>
	<xsd:complexType name="PorousDamageSpectralElasticIsotropicType">
		<!--permeabilityModelName => Name of the permeability model.-->
		<xsd:attribute name="permeabilityModelName" type="groupNameRef" use="required" />
		<!--porosityModelName => Name of the porosity model.-->
		<xsd:attribute name="porosityModelName" type="groupNameRef" use="required" />
		<!--solidInternalEnergyModelName => Name of the solid internal energy model.-->
		<xsd:attribute name="solidInternalEnergyModelName" type="groupNameRef" default="" />
		<!--solidModelName => Name of the solid model.-->
		<xsd:attribute name="solidModelName" type="groupNameRef" use="required" />
		<!--name => A name is required for any non-unique nodes-->
		<xsd:attribute name="name" type="groupName" use="required" />
	</xsd:complexType>
	<xsd:complexType name="PorousDamageVolDevElasticIsotropicType">
		<!--permeabilityModelName => Name of the permeability model.-->
		<xsd:attribute name="permeabilityModelName" type="groupNameRef" use="required" />
		<!--porosityModelName => Name of the porosity model.-->
		<xsd:attribute name="porosityModelName" type="groupNameRef" use="required" />
		<!--solidInternalEnergyModelName => Name of the solid internal energy model.-->
		<xsd:attribute name="solidInternalEnergyModelName" type="groupNameRef" default="" />
		<!--solidModelName => Name of the solid model.-->
		<xsd:attribute name="solidModelName" type="groupNameRef" use="required" />
		<!--name => A name is required for any non-unique nodes-->
		<xsd:attribute name="name" type="groupName" use="required" />
	</xsd:complexType>
	<xsd:complexType name="PorousDelftEggType">
		<!--permeabilityModelName => Name of the permeability model.-->
		<xsd:attribute name="permeabilityModelName" type="groupNameRef" use="required" />
		<!--porosityModelName => Name of the porosity model.-->
		<xsd:attribute name="porosityModelName" type="groupNameRef" use="required" />
		<!--solidInternalEnergyModelName => Name of the solid internal energy model.-->
		<xsd:attribute name="solidInternalEnergyModelName" type="groupNameRef" default="" />
		<!--solidModelName => Name of the solid model.-->
		<xsd:attribute name="solidModelName" type="groupNameRef" use="required" />
		<!--name => A name is required for any non-unique nodes-->
		<xsd:attribute name="name" type="groupName" use="required" />
	</xsd:complexType>
	<xsd:complexType name="PorousDruckerPragerType">
		<!--permeabilityModelName => Name of the permeability model.-->
		<xsd:attribute name="permeabilityModelName" type="groupNameRef" use="required" />
		<!--porosityModelName => Name of the porosity model.-->
		<xsd:attribute name="porosityModelName" type="groupNameRef" use="required" />
		<!--solidInternalEnergyModelName => Name of the solid internal energy model.-->
		<xsd:attribute name="solidInternalEnergyModelName" type="groupNameRef" default="" />
		<!--solidModelName => Name of the solid model.-->
		<xsd:attribute name="solidModelName" type="groupNameRef" use="required" />
		<!--name => A name is required for any non-unique nodes-->
		<xsd:attribute name="name" type="groupName" use="required" />
	</xsd:complexType>
	<xsd:complexType name="PorousElasticIsotropicType">
		<!--permeabilityModelName => Name of the permeability model.-->
		<xsd:attribute name="permeabilityModelName" type="groupNameRef" use="required" />
		<!--porosityModelName => Name of the porosity model.-->
		<xsd:attribute name="porosityModelName" type="groupNameRef" use="required" />
		<!--solidInternalEnergyModelName => Name of the solid internal energy model.-->
		<xsd:attribute name="solidInternalEnergyModelName" type="groupNameRef" default="" />
		<!--solidModelName => Name of the solid model.-->
		<xsd:attribute name="solidModelName" type="groupNameRef" use="required" />
		<!--name => A name is required for any non-unique nodes-->
		<xsd:attribute name="name" type="groupName" use="required" />
	</xsd:complexType>
	<xsd:complexType name="PorousElasticOrthotropicType">
		<!--permeabilityModelName => Name of the permeability model.-->
		<xsd:attribute name="permeabilityModelName" type="groupNameRef" use="required" />
		<!--porosityModelName => Name of the porosity model.-->
		<xsd:attribute name="porosityModelName" type="groupNameRef" use="required" />
		<!--solidInternalEnergyModelName => Name of the solid internal energy model.-->
		<xsd:attribute name="solidInternalEnergyModelName" type="groupNameRef" default="" />
		<!--solidModelName => Name of the solid model.-->
		<xsd:attribute name="solidModelName" type="groupNameRef" use="required" />
		<!--name => A name is required for any non-unique nodes-->
		<xsd:attribute name="name" type="groupName" use="required" />
	</xsd:complexType>
	<xsd:complexType name="PorousElasticTransverseIsotropicType">
		<!--permeabilityModelName => Name of the permeability model.-->
		<xsd:attribute name="permeabilityModelName" type="groupNameRef" use="required" />
		<!--porosityModelName => Name of the porosity model.-->
		<xsd:attribute name="porosityModelName" type="groupNameRef" use="required" />
		<!--solidInternalEnergyModelName => Name of the solid internal energy model.-->
		<xsd:attribute name="solidInternalEnergyModelName" type="groupNameRef" default="" />
		<!--solidModelName => Name of the solid model.-->
		<xsd:attribute name="solidModelName" type="groupNameRef" use="required" />
		<!--name => A name is required for any non-unique nodes-->
		<xsd:attribute name="name" type="groupName" use="required" />
	</xsd:complexType>
	<xsd:complexType name="PorousExtendedDruckerPragerType">
		<!--permeabilityModelName => Name of the permeability model.-->
		<xsd:attribute name="permeabilityModelName" type="groupNameRef" use="required" />
		<!--porosityModelName => Name of the porosity model.-->
		<xsd:attribute name="porosityModelName" type="groupNameRef" use="required" />
		<!--solidInternalEnergyModelName => Name of the solid internal energy model.-->
		<xsd:attribute name="solidInternalEnergyModelName" type="groupNameRef" default="" />
		<!--solidModelName => Name of the solid model.-->
		<xsd:attribute name="solidModelName" type="groupNameRef" use="required" />
		<!--name => A name is required for any non-unique nodes-->
		<xsd:attribute name="name" type="groupName" use="required" />
	</xsd:complexType>
	<xsd:complexType name="PorousModifiedCamClayType">
		<!--permeabilityModelName => Name of the permeability model.-->
		<xsd:attribute name="permeabilityModelName" type="groupNameRef" use="required" />
		<!--porosityModelName => Name of the porosity model.-->
		<xsd:attribute name="porosityModelName" type="groupNameRef" use="required" />
		<!--solidInternalEnergyModelName => Name of the solid internal energy model.-->
		<xsd:attribute name="solidInternalEnergyModelName" type="groupNameRef" default="" />
		<!--solidModelName => Name of the solid model.-->
		<xsd:attribute name="solidModelName" type="groupNameRef" use="required" />
		<!--name => A name is required for any non-unique nodes-->
		<xsd:attribute name="name" type="groupName" use="required" />
	</xsd:complexType>
	<xsd:complexType name="PorousViscoDruckerPragerType">
		<!--permeabilityModelName => Name of the permeability model.-->
		<xsd:attribute name="permeabilityModelName" type="groupNameRef" use="required" />
		<!--porosityModelName => Name of the porosity model.-->
		<xsd:attribute name="porosityModelName" type="groupNameRef" use="required" />
		<!--solidInternalEnergyModelName => Name of the solid internal energy model.-->
		<xsd:attribute name="solidInternalEnergyModelName" type="groupNameRef" default="" />
		<!--solidModelName => Name of the solid model.-->
		<xsd:attribute name="solidModelName" type="groupNameRef" use="required" />
		<!--name => A name is required for any non-unique nodes-->
		<xsd:attribute name="name" type="groupName" use="required" />
	</xsd:complexType>
	<xsd:complexType name="PorousViscoExtendedDruckerPragerType">
		<!--permeabilityModelName => Name of the permeability model.-->
		<xsd:attribute name="permeabilityModelName" type="groupNameRef" use="required" />
		<!--porosityModelName => Name of the porosity model.-->
		<xsd:attribute name="porosityModelName" type="groupNameRef" use="required" />
		<!--solidInternalEnergyModelName => Name of the solid internal energy model.-->
		<xsd:attribute name="solidInternalEnergyModelName" type="groupNameRef" default="" />
		<!--solidModelName => Name of the solid model.-->
		<xsd:attribute name="solidModelName" type="groupNameRef" use="required" />
		<!--name => A name is required for any non-unique nodes-->
		<xsd:attribute name="name" type="groupName" use="required" />
	</xsd:complexType>
	<xsd:complexType name="PorousViscoModifiedCamClayType">
		<!--permeabilityModelName => Name of the permeability model.-->
		<xsd:attribute name="permeabilityModelName" type="groupNameRef" use="required" />
		<!--porosityModelName => Name of the porosity model.-->
		<xsd:attribute name="porosityModelName" type="groupNameRef" use="required" />
		<!--solidInternalEnergyModelName => Name of the solid internal energy model.-->
		<xsd:attribute name="solidInternalEnergyModelName" type="groupNameRef" default="" />
		<!--solidModelName => Name of the solid model.-->
		<xsd:attribute name="solidModelName" type="groupNameRef" use="required" />
		<!--name => A name is required for any non-unique nodes-->
		<xsd:attribute name="name" type="groupName" use="required" />
	</xsd:complexType>
	<xsd:complexType name="PressurePermeabilityType">
		<!--maxPermeability => Max. permeability can be reached.-->
		<xsd:attribute name="maxPermeability" type="real64" default="1" />
		<!--pressureDependenceConstants => Pressure dependence coefficients for each permeability component.-->
		<xsd:attribute name="pressureDependenceConstants" type="R1Tensor" use="required" />
		<!--pressureModelType => Type of the pressure dependence model. -->
		<xsd:attribute name="pressureModelType" type="geos_constitutive_PressureModelType" default="Hyperbolic" />
		<!--referencePermeabilityComponents => Reference xx, yy and zz components of a diagonal permeability tensor.-->
		<xsd:attribute name="referencePermeabilityComponents" type="R1Tensor" use="required" />
		<!--referencePressure => Reference pressure for the pressure permeability model-->
		<xsd:attribute name="referencePressure" type="real64" use="required" />
		<!--name => A name is required for any non-unique nodes-->
		<xsd:attribute name="name" type="groupName" use="required" />
	</xsd:complexType>
	<xsd:simpleType name="geos_constitutive_PressureModelType">
		<xsd:restriction base="xsd:string">
			<xsd:pattern value=".*[\[\]`$].*|Exponential|Hyperbolic" />
		</xsd:restriction>
	</xsd:simpleType>
	<xsd:complexType name="PressurePorosityType">
		<!--compressibility => Solid compressibility-->
		<xsd:attribute name="compressibility" type="real64" use="required" />
		<!--defaultReferencePorosity => Default value of the reference porosity-->
		<xsd:attribute name="defaultReferencePorosity" type="real64" use="required" />
		<!--referencePressure => Reference pressure for solid compressibility-->
		<xsd:attribute name="referencePressure" type="real64" use="required" />
		<!--name => A name is required for any non-unique nodes-->
		<xsd:attribute name="name" type="groupName" use="required" />
	</xsd:complexType>
	<xsd:complexType name="ProppantPermeabilityType">
		<!--maxProppantConcentration => Maximum proppant concentration.-->
		<xsd:attribute name="maxProppantConcentration" type="real64" use="required" />
		<!--proppantDiameter => Proppant diameter.-->
		<xsd:attribute name="proppantDiameter" type="real64" use="required" />
		<!--name => A name is required for any non-unique nodes-->
		<xsd:attribute name="name" type="groupName" use="required" />
	</xsd:complexType>
	<xsd:complexType name="ProppantPorosityType">
		<!--defaultReferencePorosity => Default value of the reference porosity-->
		<xsd:attribute name="defaultReferencePorosity" type="real64" use="required" />
		<!--maxProppantConcentration => Maximum proppant concentration -->
		<xsd:attribute name="maxProppantConcentration" type="real64" use="required" />
		<!--name => A name is required for any non-unique nodes-->
		<xsd:attribute name="name" type="groupName" use="required" />
	</xsd:complexType>
	<xsd:complexType name="ProppantSlurryFluidType">
		<!--componentNames => List of fluid component names-->
		<xsd:attribute name="componentNames" type="string_array" default="{}" />
		<!--compressibility => Fluid compressibility-->
		<xsd:attribute name="compressibility" type="real64" default="0" />
		<!--defaultComponentDensity => Default value for the component density.-->
		<xsd:attribute name="defaultComponentDensity" type="real64_array" default="{0}" />
		<!--defaultComponentViscosity => Default value for the component viscosity.-->
		<xsd:attribute name="defaultComponentViscosity" type="real64_array" default="{0}" />
		<!--defaultCompressibility => Default value for the component compressibility.-->
		<xsd:attribute name="defaultCompressibility" type="real64_array" default="{0}" />
		<!--flowBehaviorIndex => Flow behavior index-->
		<xsd:attribute name="flowBehaviorIndex" type="real64_array" default="{0}" />
		<!--flowConsistencyIndex => Flow consistency index-->
		<xsd:attribute name="flowConsistencyIndex" type="real64_array" default="{0}" />
		<!--maxProppantConcentration => Maximum proppant concentration-->
		<xsd:attribute name="maxProppantConcentration" type="real64" default="0.6" />
		<!--referenceDensity => Reference fluid density-->
		<xsd:attribute name="referenceDensity" type="real64" default="1000" />
		<!--referencePressure => Reference pressure-->
		<xsd:attribute name="referencePressure" type="real64" default="100000" />
		<!--referenceProppantDensity => Reference proppant density-->
		<xsd:attribute name="referenceProppantDensity" type="real64" default="1400" />
		<!--referenceViscosity => Reference fluid viscosity-->
		<xsd:attribute name="referenceViscosity" type="real64" default="0.001" />
		<!--name => A name is required for any non-unique nodes-->
		<xsd:attribute name="name" type="groupName" use="required" />
	</xsd:complexType>
	<xsd:complexType name="ProppantSolidProppantPermeabilityType">
		<!--permeabilityModelName => Name of the permeability model.-->
		<xsd:attribute name="permeabilityModelName" type="groupNameRef" use="required" />
		<!--porosityModelName => Name of the porosity model.-->
		<xsd:attribute name="porosityModelName" type="groupNameRef" use="required" />
		<!--solidInternalEnergyModelName => Name of the solid internal energy model.-->
		<xsd:attribute name="solidInternalEnergyModelName" type="groupNameRef" default="" />
		<!--solidModelName => Name of the solid model.-->
		<xsd:attribute name="solidModelName" type="groupNameRef" use="required" />
		<!--name => A name is required for any non-unique nodes-->
		<xsd:attribute name="name" type="groupName" use="required" />
	</xsd:complexType>
	<xsd:complexType name="RateAndStateFrictionType">
		<!--defaultA => Default value of the Rate- and State-dependent friction coefficient a.-->
		<xsd:attribute name="defaultA" type="real64" use="required" />
		<!--defaultB => Default value of the Rate- and State-dependent friction coefficient b.-->
		<xsd:attribute name="defaultB" type="real64" use="required" />
		<!--defaultDc => Default value of the Rate- and State-dependent friction characteristic length.-->
		<xsd:attribute name="defaultDc" type="real64" use="required" />
		<!--defaultReferenceFrictionCoefficient => Default value of the Rate- and State-dependent friction reference friction coefficient.-->
		<xsd:attribute name="defaultReferenceFrictionCoefficient" type="real64" use="required" />
		<!--defaultReferenceVelocity => Default value of the Rate- and State-dependent friction reference slip rate.-->
		<xsd:attribute name="defaultReferenceVelocity" type="real64" use="required" />
		<!--displacementJumpThreshold => A threshold valued to determine whether a fracture is open or not.-->
		<xsd:attribute name="displacementJumpThreshold" type="real64" default="2.22045e-16" />
		<!--name => A name is required for any non-unique nodes-->
		<xsd:attribute name="name" type="groupName" use="required" />
	</xsd:complexType>
	<xsd:complexType name="ReactiveBrineType">
		<!--checkPVTTablesRanges => Enable (1) or disable (0) an error when the input pressure or temperature of the PVT tables is out of range.-->
		<xsd:attribute name="checkPVTTablesRanges" type="integer" default="1" />
		<!--componentMolarWeight => Component molar weights-->
		<xsd:attribute name="componentMolarWeight" type="real64_array" default="{0}" />
		<!--componentNames => List of component names-->
		<xsd:attribute name="componentNames" type="string_array" default="{}" />
		<!--phaseNames => List of fluid phases-->
		<xsd:attribute name="phaseNames" type="groupNameRef_array" default="{}" />
		<!--phasePVTParaFiles => Names of the files defining the parameters of the viscosity and density models-->
		<xsd:attribute name="phasePVTParaFiles" type="path_array" use="required" />
		<!--writeCSV => Write PVT tables into a CSV file-->
		<xsd:attribute name="writeCSV" type="integer" default="0" />
		<!--name => A name is required for any non-unique nodes-->
		<xsd:attribute name="name" type="groupName" use="required" />
	</xsd:complexType>
	<xsd:complexType name="ReactiveBrineThermalType">
		<!--checkPVTTablesRanges => Enable (1) or disable (0) an error when the input pressure or temperature of the PVT tables is out of range.-->
		<xsd:attribute name="checkPVTTablesRanges" type="integer" default="1" />
		<!--componentMolarWeight => Component molar weights-->
		<xsd:attribute name="componentMolarWeight" type="real64_array" default="{0}" />
		<!--componentNames => List of component names-->
		<xsd:attribute name="componentNames" type="string_array" default="{}" />
		<!--phaseNames => List of fluid phases-->
		<xsd:attribute name="phaseNames" type="groupNameRef_array" default="{}" />
		<!--phasePVTParaFiles => Names of the files defining the parameters of the viscosity and density models-->
		<xsd:attribute name="phasePVTParaFiles" type="path_array" use="required" />
		<!--writeCSV => Write PVT tables into a CSV file-->
		<xsd:attribute name="writeCSV" type="integer" default="0" />
		<!--name => A name is required for any non-unique nodes-->
		<xsd:attribute name="name" type="groupName" use="required" />
	</xsd:complexType>
	<xsd:complexType name="SinglePhaseThermalConductivityType">
		<!--defaultThermalConductivityComponents => xx, yy, and zz diagonal components of the default thermal conductivity tensor [J/(s.m.K)]-->
		<xsd:attribute name="defaultThermalConductivityComponents" type="R1Tensor" use="required" />
		<!--referenceTemperature => The reference temperature at which the conductivity components are equal to the default values-->
		<xsd:attribute name="referenceTemperature" type="real64" default="0" />
		<!--thermalConductivityGradientComponents => xx, yy, and zz diagonal components of the thermal conductivity gradient tensor w.r.t. temperature [J/(s.m.K^2)]-->
		<xsd:attribute name="thermalConductivityGradientComponents" type="R1Tensor" default="{0,0,0}" />
		<!--name => A name is required for any non-unique nodes-->
		<xsd:attribute name="name" type="groupName" use="required" />
	</xsd:complexType>
	<xsd:complexType name="SlipDependentPermeabilityType">
		<!--initialPermeability =>  initial permeability of the fracture.-->
		<xsd:attribute name="initialPermeability" type="R1Tensor" use="required" />
		<!--maxPermMultiplier => Maximum permeability multiplier.-->
		<xsd:attribute name="maxPermMultiplier" type="real64" use="required" />
		<!--shearDispThreshold => Threshold of shear displacement.-->
		<xsd:attribute name="shearDispThreshold" type="real64" use="required" />
		<!--name => A name is required for any non-unique nodes-->
		<xsd:attribute name="name" type="groupName" use="required" />
	</xsd:complexType>
	<xsd:complexType name="SolidInternalEnergyType">
		<!--dVolumetricHeatCapacity_dTemperature => Derivative of the solid volumetric heat capacity w.r.t. temperature [J/(m^3.K^2)]-->
		<xsd:attribute name="dVolumetricHeatCapacity_dTemperature" type="real64" default="0" />
		<!--referenceInternalEnergy => Internal energy at the reference temperature [J/kg]-->
		<xsd:attribute name="referenceInternalEnergy" type="real64" use="required" />
		<!--referenceTemperature => Reference temperature [K]-->
		<xsd:attribute name="referenceTemperature" type="real64" use="required" />
		<!--referenceVolumetricHeatCapacity => Reference solid volumetric heat capacity [J/(kg.K)]-->
		<xsd:attribute name="referenceVolumetricHeatCapacity" type="real64" use="required" />
		<!--name => A name is required for any non-unique nodes-->
		<xsd:attribute name="name" type="groupName" use="required" />
	</xsd:complexType>
	<xsd:complexType name="TableCapillaryPressureType">
		<!--nonWettingIntermediateCapPressureTableName => Capillary pressure table [Pa] for the pair (non-wetting phase, intermediate phase)
Note that this input is only used for three-phase flow.
If you want to do a two-phase simulation, please use instead wettingNonWettingCapPressureTableName to specify the table names-->
		<xsd:attribute name="nonWettingIntermediateCapPressureTableName" type="groupNameRef" default="" />
		<!--phaseNames => List of fluid phases-->
		<xsd:attribute name="phaseNames" type="groupNameRef_array" use="required" />
		<!--wettingIntermediateCapPressureTableName => Capillary pressure table [Pa] for the pair (wetting phase, intermediate phase)
Note that this input is only used for three-phase flow.
If you want to do a two-phase simulation, please use instead wettingNonWettingCapPressureTableName to specify the table names-->
		<xsd:attribute name="wettingIntermediateCapPressureTableName" type="groupNameRef" default="" />
		<!--wettingNonWettingCapPressureTableName => Capillary pressure table [Pa] for the pair (wetting phase, non-wetting phase)
Note that this input is only used for two-phase flow.
If you want to do a three-phase simulation, please use instead wettingIntermediateCapPressureTableName and nonWettingIntermediateCapPressureTableName to specify the table names-->
		<xsd:attribute name="wettingNonWettingCapPressureTableName" type="groupNameRef" default="" />
		<!--name => A name is required for any non-unique nodes-->
		<xsd:attribute name="name" type="groupName" use="required" />
	</xsd:complexType>
	<xsd:complexType name="TableRelativePermeabilityType">
		<!--nonWettingIntermediateRelPermTableNames => List of relative permeability tables for the pair (non-wetting phase, intermediate phase)
The expected format is "{ nonWettingPhaseRelPermTableName, intermediatePhaseRelPermTableName }", in that order
Note that this input is only used for three-phase flow.
If you want to do a two-phase simulation, please use instead wettingNonWettingRelPermTableNames to specify the table names-->
		<xsd:attribute name="nonWettingIntermediateRelPermTableNames" type="groupNameRef_array" default="{}" />
		<!--phaseNames => List of fluid phases-->
		<xsd:attribute name="phaseNames" type="groupNameRef_array" use="required" />
		<!--threePhaseInterpolator => Type of Three phase interpolator.Valid options 
* BAKER
* STONEII-->
		<xsd:attribute name="threePhaseInterpolator" type="geos_constitutive_ThreePhaseInterpolator" default="BAKER" />
		<!--wettingIntermediateRelPermTableNames => List of relative permeability tables for the pair (wetting phase, intermediate phase)
The expected format is "{ wettingPhaseRelPermTableName, intermediatePhaseRelPermTableName }", in that order
Note that this input is only used for three-phase flow.
If you want to do a two-phase simulation, please use instead wettingNonWettingRelPermTableNames to specify the table names-->
		<xsd:attribute name="wettingIntermediateRelPermTableNames" type="groupNameRef_array" default="{}" />
		<!--wettingNonWettingRelPermTableNames => List of relative permeability tables for the pair (wetting phase, non-wetting phase)
The expected format is "{ wettingPhaseRelPermTableName, nonWettingPhaseRelPermTableName }", in that order
Note that this input is only used for two-phase flow.
If you want to do a three-phase simulation, please use instead wettingIntermediateRelPermTableNames and nonWettingIntermediateRelPermTableNames to specify the table names-->
		<xsd:attribute name="wettingNonWettingRelPermTableNames" type="groupNameRef_array" default="{}" />
		<!--name => A name is required for any non-unique nodes-->
		<xsd:attribute name="name" type="groupName" use="required" />
	</xsd:complexType>
	<xsd:simpleType name="geos_constitutive_ThreePhaseInterpolator">
		<xsd:restriction base="xsd:string">
			<xsd:pattern value=".*[\[\]`$].*|BAKER|STONEII" />
		</xsd:restriction>
	</xsd:simpleType>
	<xsd:complexType name="TableRelativePermeabilityHysteresisType">
		<!--drainageNonWettingIntermediateRelPermTableNames => List of drainage relative permeability tables for the pair (non-wetting phase, intermediate phase)
The expected format is "{ nonWettingPhaseRelPermTableName, intermediatePhaseRelPermTableName }", in that order
Note that this input is only used for three-phase flow.
If you want to do a two-phase simulation, please use instead drainageWettingNonWettingRelPermTableNames to specify the table names-->
		<xsd:attribute name="drainageNonWettingIntermediateRelPermTableNames" type="groupNameRef_array" default="{}" />
		<!--drainageWettingIntermediateRelPermTableNames => List of drainage relative permeability tables for the pair (wetting phase, intermediate phase)
The expected format is "{ wettingPhaseRelPermTableName, intermediatePhaseRelPermTableName }", in that order
Note that this input is only used for three-phase flow.
If you want to do a two-phase simulation, please use instead drainageWettingNonWettingRelPermTableNames to specify the table names-->
		<xsd:attribute name="drainageWettingIntermediateRelPermTableNames" type="groupNameRef_array" default="{}" />
		<!--drainageWettingNonWettingRelPermTableNames => List of drainage relative permeability tables for the pair (wetting phase, non-wetting phase)
The expected format is "{ wettingPhaseRelPermTableName, nonWettingPhaseRelPermTableName }", in that order
Note that this input is only used for two-phase flow.
If you want to do a three-phase simulation, please use instead drainageWettingIntermediateRelPermTableNames and drainageNonWettingIntermediateRelPermTableNames to specify the table names-->
		<xsd:attribute name="drainageWettingNonWettingRelPermTableNames" type="groupNameRef_array" default="{}" />
		<!--imbibitionNonWettingRelPermTableName => Imbibition relative permeability table name for the non-wetting phase.
To neglect hysteresis on this phase, just use the same table name for the drainage and imbibition curves-->
		<xsd:attribute name="imbibitionNonWettingRelPermTableName" type="groupNameRef" default="" />
		<!--imbibitionWettingRelPermTableName => Imbibition relative permeability table name for the wetting phase.
To neglect hysteresis on this phase, just use the same table name for the drainage and imbibition curves-->
		<xsd:attribute name="imbibitionWettingRelPermTableName" type="groupNameRef" default="" />
		<!--jerauldParameterA => First parameter (modification parameter) introduced by Jerauld in the Land trapping model (see RTD documentation).-->
		<xsd:attribute name="jerauldParameterA" type="real64" default="0.1" />
		<!--jerauldParameterB => Second parameter introduced by Jerauld in the Land trapping model (see RTD documentation).-->
		<xsd:attribute name="jerauldParameterB" type="real64" default="0" />
		<!--killoughCurvatureParameter => Curvature parameter introduced by Killough for wetting-phase hysteresis (see RTD documentation).-->
		<xsd:attribute name="killoughCurvatureParameter" type="real64" default="1" />
		<!--phaseNames => List of fluid phases-->
		<xsd:attribute name="phaseNames" type="groupNameRef_array" use="required" />
		<!--threePhaseInterpolator => Type of Three phase interpolator.Valid options 
* BAKER
* STONEII-->
		<xsd:attribute name="threePhaseInterpolator" type="geos_constitutive_ThreePhaseInterpolator" default="BAKER" />
		<!--name => A name is required for any non-unique nodes-->
		<xsd:attribute name="name" type="groupName" use="required" />
	</xsd:complexType>
	<xsd:complexType name="ThermalCompressibleSinglePhaseFluidType">
		<!--compressibility => Fluid compressibility-->
		<xsd:attribute name="compressibility" type="real64" default="0" />
		<!--defaultDensity => Default value for density.-->
		<xsd:attribute name="defaultDensity" type="real64" use="required" />
		<!--defaultViscosity => Default value for viscosity.-->
		<xsd:attribute name="defaultViscosity" type="real64" use="required" />
		<!--densityModelType => Type of density model. Valid options:
* exponential
* linear
* quadratic-->
		<xsd:attribute name="densityModelType" type="geos_constitutive_ExponentApproximationType" default="linear" />
		<!--internalEnergyModelType => Type of internal energy model. Valid options:
* exponential
* linear
* quadratic-->
		<xsd:attribute name="internalEnergyModelType" type="geos_constitutive_ExponentApproximationType" default="linear" />
		<!--referenceDensity => Reference fluid density-->
		<xsd:attribute name="referenceDensity" type="real64" default="1000" />
		<!--referenceInternalEnergy => Reference fluid internal energy-->
		<xsd:attribute name="referenceInternalEnergy" type="real64" default="0.001" />
		<!--referencePressure => Reference pressure-->
		<xsd:attribute name="referencePressure" type="real64" default="0" />
		<!--referenceTemperature => Reference temperature-->
		<xsd:attribute name="referenceTemperature" type="real64" default="0" />
		<!--referenceViscosity => Reference fluid viscosity-->
		<xsd:attribute name="referenceViscosity" type="real64" default="0.001" />
		<!--specificHeatCapacity => Fluid heat capacity. Unit: J/kg/K-->
		<xsd:attribute name="specificHeatCapacity" type="real64" default="0" />
		<!--thermalExpansionCoeff => Fluid thermal expansion coefficient. Unit: 1/K-->
		<xsd:attribute name="thermalExpansionCoeff" type="real64" default="0" />
		<!--viscosibility => Fluid viscosity exponential coefficient-->
		<xsd:attribute name="viscosibility" type="real64" default="0" />
		<!--viscosityModelType => Type of viscosity model. Valid options:
* exponential
* linear
* quadratic-->
		<xsd:attribute name="viscosityModelType" type="geos_constitutive_ExponentApproximationType" default="linear" />
		<!--name => A name is required for any non-unique nodes-->
		<xsd:attribute name="name" type="groupName" use="required" />
	</xsd:complexType>
	<xsd:complexType name="VanGenuchtenBakerRelativePermeabilityType">
		<!--gasOilRelPermExponentInv => Rel perm power law exponent inverse for the pair (gas phase, oil phase) at residual water saturation
The expected format is "{ gasExp, oilExp }", in that order-->
		<xsd:attribute name="gasOilRelPermExponentInv" type="real64_array" default="{0.5}" />
		<!--gasOilRelPermMaxValue => Maximum rel perm value for the pair (gas phase, oil phase) at residual water saturation
The expected format is "{ gasMax, oilMax }", in that order-->
		<xsd:attribute name="gasOilRelPermMaxValue" type="real64_array" default="{0}" />
		<!--phaseMinVolumeFraction => Minimum volume fraction value for each phase-->
		<xsd:attribute name="phaseMinVolumeFraction" type="real64_array" default="{0}" />
		<!--phaseNames => List of fluid phases-->
		<xsd:attribute name="phaseNames" type="groupNameRef_array" use="required" />
		<!--waterOilRelPermExponentInv => Rel perm power law exponent inverse for the pair (water phase, oil phase) at residual gas saturation
The expected format is "{ waterExp, oilExp }", in that order-->
		<xsd:attribute name="waterOilRelPermExponentInv" type="real64_array" default="{0.5}" />
		<!--waterOilRelPermMaxValue => Maximum rel perm value for the pair (water phase, oil phase) at residual gas saturation
The expected format is "{ waterMax, oilMax }", in that order-->
		<xsd:attribute name="waterOilRelPermMaxValue" type="real64_array" default="{0}" />
		<!--name => A name is required for any non-unique nodes-->
		<xsd:attribute name="name" type="groupName" use="required" />
	</xsd:complexType>
	<xsd:complexType name="VanGenuchtenCapillaryPressureType">
		<!--capPressureEpsilon => Saturation at which the extremum capillary pressure is attained; used to avoid infinite capillary pressure values for saturations close to 0 and 1-->
		<xsd:attribute name="capPressureEpsilon" type="real64" default="1e-06" />
		<!--phaseCapPressureExponentInv => Inverse of capillary power law exponent for each phase-->
		<xsd:attribute name="phaseCapPressureExponentInv" type="real64_array" default="{0.5}" />
		<!--phaseCapPressureMultiplier => Entry pressure value for each phase-->
		<xsd:attribute name="phaseCapPressureMultiplier" type="real64_array" default="{1}" />
		<!--phaseMinVolumeFraction => Minimum volume fraction value for each phase-->
		<xsd:attribute name="phaseMinVolumeFraction" type="real64_array" default="{0}" />
		<!--phaseNames => List of fluid phases-->
		<xsd:attribute name="phaseNames" type="groupNameRef_array" use="required" />
		<!--name => A name is required for any non-unique nodes-->
		<xsd:attribute name="name" type="groupName" use="required" />
	</xsd:complexType>
	<xsd:complexType name="VanGenuchtenStone2RelativePermeabilityType">
		<!--gasOilRelPermExponentInv => Rel perm power law exponent inverse for the pair (gas phase, oil phase) at residual water saturation
The expected format is "{ gasExp, oilExp }", in that order-->
		<xsd:attribute name="gasOilRelPermExponentInv" type="real64_array" default="{0.5}" />
		<!--gasOilRelPermMaxValue => Maximum rel perm value for the pair (gas phase, oil phase) at residual water saturation
The expected format is "{ gasMax, oilMax }", in that order-->
		<xsd:attribute name="gasOilRelPermMaxValue" type="real64_array" default="{0}" />
		<!--phaseMinVolumeFraction => Minimum volume fraction value for each phase-->
		<xsd:attribute name="phaseMinVolumeFraction" type="real64_array" default="{0}" />
		<!--phaseNames => List of fluid phases-->
		<xsd:attribute name="phaseNames" type="groupNameRef_array" use="required" />
		<!--waterOilRelPermExponentInv => Rel perm power law exponent inverse for the pair (water phase, oil phase) at residual gas saturation
The expected format is "{ waterExp, oilExp }", in that order-->
		<xsd:attribute name="waterOilRelPermExponentInv" type="real64_array" default="{0.5}" />
		<!--waterOilRelPermMaxValue => Maximum rel perm value for the pair (water phase, oil phase) at residual gas saturation
The expected format is "{ waterMax, oilMax }", in that order-->
		<xsd:attribute name="waterOilRelPermMaxValue" type="real64_array" default="{0}" />
		<!--name => A name is required for any non-unique nodes-->
		<xsd:attribute name="name" type="groupName" use="required" />
	</xsd:complexType>
	<xsd:complexType name="ViscoDruckerPragerType">
		<!--defaultBulkModulus => Default Bulk Modulus Parameter-->
		<xsd:attribute name="defaultBulkModulus" type="real64" default="-1" />
		<!--defaultCohesion => Initial cohesion-->
		<xsd:attribute name="defaultCohesion" type="real64" default="0" />
		<!--defaultDensity => Default Material Density-->
		<xsd:attribute name="defaultDensity" type="real64" use="required" />
		<!--defaultDilationAngle => Dilation angle (degrees)-->
		<xsd:attribute name="defaultDilationAngle" type="real64" default="30" />
		<!--defaultDrainedLinearTEC => Default Linear Thermal Expansion Coefficient of the Solid Rock Frame-->
		<xsd:attribute name="defaultDrainedLinearTEC" type="real64" default="0" />
		<!--defaultFrictionAngle => Friction angle (degrees)-->
		<xsd:attribute name="defaultFrictionAngle" type="real64" default="30" />
		<!--defaultHardeningRate => Cohesion hardening/softening rate-->
		<xsd:attribute name="defaultHardeningRate" type="real64" default="0" />
		<!--defaultPoissonRatio => Default Poisson's Ratio-->
		<xsd:attribute name="defaultPoissonRatio" type="real64" default="-1" />
		<!--defaultShearModulus => Default Shear Modulus Parameter-->
		<xsd:attribute name="defaultShearModulus" type="real64" default="-1" />
		<!--defaultYoungModulus => Default Young's Modulus-->
		<xsd:attribute name="defaultYoungModulus" type="real64" default="-1" />
		<!--relaxationTime => Relaxation time-->
		<xsd:attribute name="relaxationTime" type="real64" use="required" />
		<!--name => A name is required for any non-unique nodes-->
		<xsd:attribute name="name" type="groupName" use="required" />
	</xsd:complexType>
	<xsd:complexType name="ViscoExtendedDruckerPragerType">
		<!--defaultBulkModulus => Default Bulk Modulus Parameter-->
		<xsd:attribute name="defaultBulkModulus" type="real64" default="-1" />
		<!--defaultCohesion => Initial cohesion-->
		<xsd:attribute name="defaultCohesion" type="real64" default="0" />
		<!--defaultDensity => Default Material Density-->
		<xsd:attribute name="defaultDensity" type="real64" use="required" />
		<!--defaultDilationRatio => Dilation ratio [0,1] (ratio = tan dilationAngle / tan frictionAngle)-->
		<xsd:attribute name="defaultDilationRatio" type="real64" default="1" />
		<!--defaultDrainedLinearTEC => Default Linear Thermal Expansion Coefficient of the Solid Rock Frame-->
		<xsd:attribute name="defaultDrainedLinearTEC" type="real64" default="0" />
		<!--defaultHardening => Hardening parameter (hardening rate is faster for smaller values)-->
		<xsd:attribute name="defaultHardening" type="real64" default="0" />
		<!--defaultInitialFrictionAngle => Initial friction angle (degrees)-->
		<xsd:attribute name="defaultInitialFrictionAngle" type="real64" default="30" />
		<!--defaultPoissonRatio => Default Poisson's Ratio-->
		<xsd:attribute name="defaultPoissonRatio" type="real64" default="-1" />
		<!--defaultResidualFrictionAngle => Residual friction angle (degrees)-->
		<xsd:attribute name="defaultResidualFrictionAngle" type="real64" default="30" />
		<!--defaultShearModulus => Default Shear Modulus Parameter-->
		<xsd:attribute name="defaultShearModulus" type="real64" default="-1" />
		<!--defaultYoungModulus => Default Young's Modulus-->
		<xsd:attribute name="defaultYoungModulus" type="real64" default="-1" />
		<!--relaxationTime => Relaxation time-->
		<xsd:attribute name="relaxationTime" type="real64" use="required" />
		<!--name => A name is required for any non-unique nodes-->
		<xsd:attribute name="name" type="groupName" use="required" />
	</xsd:complexType>
	<xsd:complexType name="ViscoModifiedCamClayType">
		<!--defaultCslSlope => Slope of the critical state line-->
		<xsd:attribute name="defaultCslSlope" type="real64" default="1" />
		<!--defaultDensity => Default Material Density-->
		<xsd:attribute name="defaultDensity" type="real64" use="required" />
		<!--defaultDrainedLinearTEC => Default Linear Thermal Expansion Coefficient of the Solid Rock Frame-->
		<xsd:attribute name="defaultDrainedLinearTEC" type="real64" default="0" />
		<!--defaultPreConsolidationPressure => Initial preconsolidation pressure-->
		<xsd:attribute name="defaultPreConsolidationPressure" type="real64" default="-1.5" />
		<!--defaultRecompressionIndex => Recompresion Index-->
		<xsd:attribute name="defaultRecompressionIndex" type="real64" default="0.002" />
		<!--defaultRefPressure => Reference Pressure-->
		<xsd:attribute name="defaultRefPressure" type="real64" default="-1" />
		<!--defaultRefStrainVol => Reference Volumetric Strain-->
		<xsd:attribute name="defaultRefStrainVol" type="real64" default="0" />
		<!--defaultShearModulus => Elastic Shear Modulus Parameter-->
		<xsd:attribute name="defaultShearModulus" type="real64" default="-1" />
		<!--defaultVirginCompressionIndex => Virgin compression index-->
		<xsd:attribute name="defaultVirginCompressionIndex" type="real64" default="0.005" />
		<!--relaxationTime => Relaxation time-->
		<xsd:attribute name="relaxationTime" type="real64" use="required" />
		<!--name => A name is required for any non-unique nodes-->
		<xsd:attribute name="name" type="groupName" use="required" />
	</xsd:complexType>
	<xsd:complexType name="WillisRichardsPermeabilityType">
		<!--dilationCoefficient => Dilation coefficient (tan of dilation angle).-->
		<xsd:attribute name="dilationCoefficient" type="real64" use="required" />
		<!--maxFracAperture => Maximum fracture aperture at zero contact stress.-->
		<xsd:attribute name="maxFracAperture" type="real64" use="required" />
		<!--refClosureStress => Effective normal stress causes 90% reduction in aperture.-->
		<xsd:attribute name="refClosureStress" type="real64" use="required" />
		<!--name => A name is required for any non-unique nodes-->
		<xsd:attribute name="name" type="groupName" use="required" />
	</xsd:complexType>
	<xsd:complexType name="ElementRegionsType">
		<xsd:choice minOccurs="0" maxOccurs="unbounded">
			<xsd:element name="CellElementRegion" type="CellElementRegionType" />
			<xsd:element name="SurfaceElementRegion" type="SurfaceElementRegionType" />
			<xsd:element name="WellElementRegion" type="WellElementRegionType" />
		</xsd:choice>
	</xsd:complexType>
	<xsd:complexType name="CellElementRegionType">
		<xsd:choice minOccurs="0" maxOccurs="unbounded" />
		<!--cellBlocks => List of the desired cell-blocks qualifiers to contain in this CellElementRegion. Qualifiers can be either cell-block names, region attribute values, or fnmatch pattern.The form of loaded cell-block names is of "regionAttribute_elementType", so "1_tetrahedra"  contains the tetrahedric elements for which the regionAttribute is 1.
The element types are: tetrahedra, pyramids, wedges, hexahedra, pentagonalPrisms, hexagonalPrisms, heptagonalPrisms, octagonalPrisms, nonagonalPrisms, decagonalPrisms, hendecagonalPrisms, polyhedra.-->
		<xsd:attribute name="cellBlocks" type="groupNameRef_array" use="required" />
		<!--coarseningRatio => (no description available)-->
		<xsd:attribute name="coarseningRatio" type="real64" default="0" />
		<!--materialList => List of materials present in this region-->
		<xsd:attribute name="materialList" type="groupNameRef_array" use="required" />
		<!--meshBody => Mesh body that contains this region-->
		<xsd:attribute name="meshBody" type="groupNameRef" default="" />
		<!--name => A name is required for any non-unique nodes-->
		<xsd:attribute name="name" type="groupName" use="required" />
	</xsd:complexType>
	<xsd:complexType name="SurfaceElementRegionType">
		<xsd:choice minOccurs="0" maxOccurs="unbounded" />
		<!--defaultAperture => The default aperture of newly formed surface elements.-->
		<xsd:attribute name="defaultAperture" type="real64" use="required" />
		<!--faceBlock => The name of the face block in the mesh, or the embedded surface.-->
		<xsd:attribute name="faceBlock" type="groupNameRef" default="FractureSubRegion" />
		<!--materialList => List of materials present in this region-->
		<xsd:attribute name="materialList" type="groupNameRef_array" use="required" />
		<!--meshBody => Mesh body that contains this region-->
		<xsd:attribute name="meshBody" type="groupNameRef" default="" />
		<!--subRegionType => Type of surface element subregion. Valid options: {faceElement, embeddedElement}.-->
		<xsd:attribute name="subRegionType" type="geos_SurfaceElementRegion_SurfaceSubRegionType" default="faceElement" />
		<!--name => A name is required for any non-unique nodes-->
		<xsd:attribute name="name" type="groupName" use="required" />
	</xsd:complexType>
	<xsd:simpleType name="geos_SurfaceElementRegion_SurfaceSubRegionType">
		<xsd:restriction base="xsd:string">
			<xsd:pattern value=".*[\[\]`$].*|faceElement|embeddedElement" />
		</xsd:restriction>
	</xsd:simpleType>
	<xsd:complexType name="WellElementRegionType">
		<xsd:choice minOccurs="0" maxOccurs="unbounded" />
		<!--materialList => List of materials present in this region-->
		<xsd:attribute name="materialList" type="groupNameRef_array" use="required" />
		<!--meshBody => Mesh body that contains this region-->
		<xsd:attribute name="meshBody" type="groupNameRef" default="" />
		<!--name => A name is required for any non-unique nodes-->
		<xsd:attribute name="name" type="groupName" use="required" />
	</xsd:complexType>
	<xsd:complexType name="ParticleRegionsType">
		<xsd:choice minOccurs="0" maxOccurs="unbounded">
			<xsd:element name="ParticleRegion" type="ParticleRegionType" />
		</xsd:choice>
	</xsd:complexType>
	<xsd:complexType name="ParticleRegionType">
		<xsd:choice minOccurs="0" maxOccurs="unbounded" />
		<!--materialList => List of materials present in this region-->
		<xsd:attribute name="materialList" type="string_array" use="required" />
		<!--meshBody => Mesh body that contains this region-->
		<xsd:attribute name="meshBody" type="string" default="" />
		<!--particleBlocks => (no description available)-->
		<xsd:attribute name="particleBlocks" type="string_array" default="{}" />
		<!--name => A name is required for any non-unique nodes-->
		<xsd:attribute name="name" type="groupName" use="required" />
	</xsd:complexType>
	<xsd:complexType name="IncludedType">
		<xsd:choice minOccurs="0" maxOccurs="unbounded">
			<xsd:element name="File" type="FileType" />
		</xsd:choice>
	</xsd:complexType>
	<xsd:complexType name="FileType">
		<!--name => The relative file path.-->
		<xsd:attribute name="name" type="path" use="required" />
	</xsd:complexType>
	<xsd:complexType name="ParametersType">
		<xsd:choice minOccurs="0" maxOccurs="unbounded">
			<xsd:element name="Parameter" type="ParameterType" />
		</xsd:choice>
	</xsd:complexType>
	<xsd:complexType name="ParameterType">
		<!--value => Input parameter definition for the preprocessor-->
		<xsd:attribute name="value" type="string" use="required" />
		<!--name => A name is required for any non-unique nodes-->
		<xsd:attribute name="name" type="groupName" use="required" />
	</xsd:complexType>
	<xsd:complexType name="BenchmarksType">
		<xsd:choice minOccurs="0" maxOccurs="unbounded">
			<xsd:element name="crusher" type="crusherType" maxOccurs="1" />
			<xsd:element name="lassen" type="lassenType" maxOccurs="1" />
			<xsd:element name="quartz" type="quartzType" maxOccurs="1" />
		</xsd:choice>
	</xsd:complexType>
	<xsd:complexType name="crusherType">
		<xsd:choice minOccurs="0" maxOccurs="unbounded">
			<xsd:element name="Run" type="RunType" maxOccurs="1" />
		</xsd:choice>
	</xsd:complexType>
	<xsd:complexType name="RunType">
		<!--args => Any extra command line arguments to pass to GEOSX.-->
		<xsd:attribute name="args" type="string" default="" />
		<!--autoPartition => May be 'Off' or 'On', if 'On' partitioning arguments are created automatically. Default is Off.-->
		<xsd:attribute name="autoPartition" type="string" default="" />
		<!--meshSizes => The target number of elements in the internal mesh (per-process for weak scaling, globally for strong scaling) default doesn't modify the internalMesh.-->
		<xsd:attribute name="meshSizes" type="integer_array" default="{0}" />
		<!--name => The name of this benchmark.-->
		<xsd:attribute name="name" type="string" use="required" />
		<!--nodes => The number of nodes needed to run the base benchmark, default is 1.-->
		<xsd:attribute name="nodes" type="integer" default="0" />
		<!--scaleList => The scales at which to run the problem ( scale * nodes * tasksPerNode ).-->
		<xsd:attribute name="scaleList" type="integer_array" default="{0}" />
		<!--scaling => Whether to run a scaling, and which type of scaling to run.-->
		<xsd:attribute name="scaling" type="string" default="" />
		<!--tasksPerNode => The number of tasks per node to run the benchmark with.-->
		<xsd:attribute name="tasksPerNode" type="integer" use="required" />
		<!--threadsPerTask => The number of threads per task to run the benchmark with.-->
		<xsd:attribute name="threadsPerTask" type="integer" default="0" />
		<!--timeLimit => The time limit of the benchmark.-->
		<xsd:attribute name="timeLimit" type="integer" default="0" />
	</xsd:complexType>
	<xsd:complexType name="lassenType">
		<xsd:choice minOccurs="0" maxOccurs="unbounded">
			<xsd:element name="Run" type="RunType" maxOccurs="1" />
		</xsd:choice>
	</xsd:complexType>
	<xsd:complexType name="quartzType">
		<xsd:choice minOccurs="0" maxOccurs="unbounded">
			<xsd:element name="Run" type="RunType" maxOccurs="1" />
		</xsd:choice>
	</xsd:complexType>
</xsd:schema><|MERGE_RESOLUTION|>--- conflicted
+++ resolved
@@ -1761,13 +1761,10 @@
 				</xsd:unique>
 			</xsd:element>
 		</xsd:choice>
-<<<<<<< HEAD
 		<!--embeddedSurfaceBlocks => For multi-block files, names of the EDFM mesh block.-->
 		<xsd:attribute name="embeddedSurfaceBlocks" type="groupNameRef_array" default="{}" />
-=======
 		<!--dataSourceName => Name of the VTK data source-->
 		<xsd:attribute name="dataSourceName" type="string" default="" />
->>>>>>> d2417244
 		<!--faceBlocks => For multi-block files, names of the face mesh block.-->
 		<xsd:attribute name="faceBlocks" type="groupNameRef_array" default="{}" />
 		<!--fieldNamesInGEOS => Names of the volumic fields in GEOS to import into-->
