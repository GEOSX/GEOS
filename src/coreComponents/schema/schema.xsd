<?xml version="1.0"?>
<xsd:schema xmlns:xsd="http://www.w3.org/2001/XMLSchema">
	<xsd:annotation>
		<xsd:documentation xml:lang="en">GEOSX Input Schema</xsd:documentation>
	</xsd:annotation>
	<xsd:simpleType name="R1Tensor">
		<xsd:restriction base="xsd:string">
			<xsd:pattern value=".*[\[\]`$].*|\s*\{\s*([+-]?[\d]*([\d]\.?|\.[\d])[\d]*([eE][-+]?[\d]+|\s*),\s*){2}[+-]?[\d]*([\d]\.?|\.[\d])[\d]*([eE][-+]?[\d]+|\s*)\s*\}" />
		</xsd:restriction>
	</xsd:simpleType>
	<xsd:simpleType name="R2SymTensor">
		<xsd:restriction base="xsd:string">
			<xsd:pattern value=".*[\[\]`$].*|\s*\{\s*([+-]?[\d]*([\d]\.?|\.[\d])[\d]*([eE][-+]?[\d]+|\s*),\s*){5}[+-]?[\d]*([\d]\.?|\.[\d])[\d]*([eE][-+]?[\d]+|\s*)\s*\}" />
		</xsd:restriction>
	</xsd:simpleType>
	<xsd:simpleType name="geosx_dataRepository_PlotLevel">
		<xsd:restriction base="xsd:string">
			<xsd:pattern value=".*[\[\]`$].*|[+-]?[\d]+" />
		</xsd:restriction>
	</xsd:simpleType>
	<xsd:simpleType name="globalIndex">
		<xsd:restriction base="xsd:string">
			<xsd:pattern value=".*[\[\]`$].*|[+-]?[\d]+" />
		</xsd:restriction>
	</xsd:simpleType>
	<xsd:simpleType name="globalIndex_array">
		<xsd:restriction base="xsd:string">
			<xsd:pattern value=".*[\[\]`$].*|\{\s*(([+-]?[\d]+,\s*)*[+-]?[\d]+)?\s*\}" />
		</xsd:restriction>
	</xsd:simpleType>
	<xsd:simpleType name="globalIndex_array2d">
		<xsd:restriction base="xsd:string">
			<xsd:pattern value=".*[\[\]`$].*|\{\s*(\{\s*(([+-]?[\d]+,\s*)*[+-]?[\d]+)?\s*\},\s*)*\{\s*(([+-]?[\d]+,\s*)*[+-]?[\d]+)?\s*\}\s*\}" />
		</xsd:restriction>
	</xsd:simpleType>
	<xsd:simpleType name="globalIndex_array3d">
		<xsd:restriction base="xsd:string">
			<xsd:pattern value=".*[\[\]`$].*|\{\s*(\{\s*(\{\s*(([+-]?[\d]+,\s*)*[+-]?[\d]+)?\s*\},\s*)*\{\s*(([+-]?[\d]+,\s*)*[+-]?[\d]+)?\s*\}\s*\},\s*)*\{\s*(\{\s*(([+-]?[\d]+,\s*)*[+-]?[\d]+)?\s*\},\s*)*\{\s*(([+-]?[\d]+,\s*)*[+-]?[\d]+)?\s*\}\s*\}\s*\}" />
		</xsd:restriction>
	</xsd:simpleType>
	<xsd:simpleType name="integer">
		<xsd:restriction base="xsd:string">
			<xsd:pattern value=".*[\[\]`$].*|[+-]?[\d]+" />
		</xsd:restriction>
	</xsd:simpleType>
	<xsd:simpleType name="integer_array">
		<xsd:restriction base="xsd:string">
			<xsd:pattern value=".*[\[\]`$].*|\{\s*(([+-]?[\d]+,\s*)*[+-]?[\d]+)?\s*\}" />
		</xsd:restriction>
	</xsd:simpleType>
	<xsd:simpleType name="integer_array2d">
		<xsd:restriction base="xsd:string">
			<xsd:pattern value=".*[\[\]`$].*|\{\s*(\{\s*(([+-]?[\d]+,\s*)*[+-]?[\d]+)?\s*\},\s*)*\{\s*(([+-]?[\d]+,\s*)*[+-]?[\d]+)?\s*\}\s*\}" />
		</xsd:restriction>
	</xsd:simpleType>
	<xsd:simpleType name="integer_array3d">
		<xsd:restriction base="xsd:string">
			<xsd:pattern value=".*[\[\]`$].*|\{\s*(\{\s*(\{\s*(([+-]?[\d]+,\s*)*[+-]?[\d]+)?\s*\},\s*)*\{\s*(([+-]?[\d]+,\s*)*[+-]?[\d]+)?\s*\}\s*\},\s*)*\{\s*(\{\s*(([+-]?[\d]+,\s*)*[+-]?[\d]+)?\s*\},\s*)*\{\s*(([+-]?[\d]+,\s*)*[+-]?[\d]+)?\s*\}\s*\}\s*\}" />
		</xsd:restriction>
	</xsd:simpleType>
	<xsd:simpleType name="localIndex">
		<xsd:restriction base="xsd:string">
			<xsd:pattern value=".*[\[\]`$].*|[+-]?[\d]+" />
		</xsd:restriction>
	</xsd:simpleType>
	<xsd:simpleType name="localIndex_array">
		<xsd:restriction base="xsd:string">
			<xsd:pattern value=".*[\[\]`$].*|\{\s*(([+-]?[\d]+,\s*)*[+-]?[\d]+)?\s*\}" />
		</xsd:restriction>
	</xsd:simpleType>
	<xsd:simpleType name="localIndex_array2d">
		<xsd:restriction base="xsd:string">
			<xsd:pattern value=".*[\[\]`$].*|\{\s*(\{\s*(([+-]?[\d]+,\s*)*[+-]?[\d]+)?\s*\},\s*)*\{\s*(([+-]?[\d]+,\s*)*[+-]?[\d]+)?\s*\}\s*\}" />
		</xsd:restriction>
	</xsd:simpleType>
	<xsd:simpleType name="localIndex_array3d">
		<xsd:restriction base="xsd:string">
			<xsd:pattern value=".*[\[\]`$].*|\{\s*(\{\s*(\{\s*(([+-]?[\d]+,\s*)*[+-]?[\d]+)?\s*\},\s*)*\{\s*(([+-]?[\d]+,\s*)*[+-]?[\d]+)?\s*\}\s*\},\s*)*\{\s*(\{\s*(([+-]?[\d]+,\s*)*[+-]?[\d]+)?\s*\},\s*)*\{\s*(([+-]?[\d]+,\s*)*[+-]?[\d]+)?\s*\}\s*\}\s*\}" />
		</xsd:restriction>
	</xsd:simpleType>
	<xsd:simpleType name="mapPair">
		<xsd:restriction base="xsd:string">
			<xsd:pattern value=".*[\[\]`$].*|[^,\{\}]*" />
		</xsd:restriction>
	</xsd:simpleType>
	<xsd:simpleType name="path">
		<xsd:restriction base="xsd:string">
			<xsd:pattern value=".*[\[\]`$].*|[^,\{\}]*" />
		</xsd:restriction>
	</xsd:simpleType>
	<xsd:simpleType name="path_array">
		<xsd:restriction base="xsd:string">
			<xsd:pattern value=".*[\[\]`$].*|\{\s*(([^,\{\}]*,\s*)*[^,\{\}]*)?\s*\}" />
		</xsd:restriction>
	</xsd:simpleType>
	<xsd:simpleType name="real32">
		<xsd:restriction base="xsd:string">
			<xsd:pattern value=".*[\[\]`$].*|[+-]?[\d]*([\d]\.?|\.[\d])[\d]*([eE][-+]?[\d]+|\s*)" />
		</xsd:restriction>
	</xsd:simpleType>
	<xsd:simpleType name="real32_array">
		<xsd:restriction base="xsd:string">
			<xsd:pattern value=".*[\[\]`$].*|\{\s*(([+-]?[\d]*([\d]\.?|\.[\d])[\d]*([eE][-+]?[\d]+|\s*),\s*)*[+-]?[\d]*([\d]\.?|\.[\d])[\d]*([eE][-+]?[\d]+|\s*))?\s*\}" />
		</xsd:restriction>
	</xsd:simpleType>
	<xsd:simpleType name="real32_array2d">
		<xsd:restriction base="xsd:string">
			<xsd:pattern value=".*[\[\]`$].*|\{\s*(\{\s*(([+-]?[\d]*([\d]\.?|\.[\d])[\d]*([eE][-+]?[\d]+|\s*),\s*)*[+-]?[\d]*([\d]\.?|\.[\d])[\d]*([eE][-+]?[\d]+|\s*))?\s*\},\s*)*\{\s*(([+-]?[\d]*([\d]\.?|\.[\d])[\d]*([eE][-+]?[\d]+|\s*),\s*)*[+-]?[\d]*([\d]\.?|\.[\d])[\d]*([eE][-+]?[\d]+|\s*))?\s*\}\s*\}" />
		</xsd:restriction>
	</xsd:simpleType>
	<xsd:simpleType name="real32_array3d">
		<xsd:restriction base="xsd:string">
			<xsd:pattern value=".*[\[\]`$].*|\{\s*(\{\s*(\{\s*(([+-]?[\d]*([\d]\.?|\.[\d])[\d]*([eE][-+]?[\d]+|\s*),\s*)*[+-]?[\d]*([\d]\.?|\.[\d])[\d]*([eE][-+]?[\d]+|\s*))?\s*\},\s*)*\{\s*(([+-]?[\d]*([\d]\.?|\.[\d])[\d]*([eE][-+]?[\d]+|\s*),\s*)*[+-]?[\d]*([\d]\.?|\.[\d])[\d]*([eE][-+]?[\d]+|\s*))?\s*\}\s*\},\s*)*\{\s*(\{\s*(([+-]?[\d]*([\d]\.?|\.[\d])[\d]*([eE][-+]?[\d]+|\s*),\s*)*[+-]?[\d]*([\d]\.?|\.[\d])[\d]*([eE][-+]?[\d]+|\s*))?\s*\},\s*)*\{\s*(([+-]?[\d]*([\d]\.?|\.[\d])[\d]*([eE][-+]?[\d]+|\s*),\s*)*[+-]?[\d]*([\d]\.?|\.[\d])[\d]*([eE][-+]?[\d]+|\s*))?\s*\}\s*\}\s*\}" />
		</xsd:restriction>
	</xsd:simpleType>
	<xsd:simpleType name="real64">
		<xsd:restriction base="xsd:string">
			<xsd:pattern value=".*[\[\]`$].*|[+-]?[\d]*([\d]\.?|\.[\d])[\d]*([eE][-+]?[\d]+|\s*)" />
		</xsd:restriction>
	</xsd:simpleType>
	<xsd:simpleType name="real64_array">
		<xsd:restriction base="xsd:string">
			<xsd:pattern value=".*[\[\]`$].*|\{\s*(([+-]?[\d]*([\d]\.?|\.[\d])[\d]*([eE][-+]?[\d]+|\s*),\s*)*[+-]?[\d]*([\d]\.?|\.[\d])[\d]*([eE][-+]?[\d]+|\s*))?\s*\}" />
		</xsd:restriction>
	</xsd:simpleType>
	<xsd:simpleType name="real64_array2d">
		<xsd:restriction base="xsd:string">
			<xsd:pattern value=".*[\[\]`$].*|\{\s*(\{\s*(([+-]?[\d]*([\d]\.?|\.[\d])[\d]*([eE][-+]?[\d]+|\s*),\s*)*[+-]?[\d]*([\d]\.?|\.[\d])[\d]*([eE][-+]?[\d]+|\s*))?\s*\},\s*)*\{\s*(([+-]?[\d]*([\d]\.?|\.[\d])[\d]*([eE][-+]?[\d]+|\s*),\s*)*[+-]?[\d]*([\d]\.?|\.[\d])[\d]*([eE][-+]?[\d]+|\s*))?\s*\}\s*\}" />
		</xsd:restriction>
	</xsd:simpleType>
	<xsd:simpleType name="real64_array3d">
		<xsd:restriction base="xsd:string">
			<xsd:pattern value=".*[\[\]`$].*|\{\s*(\{\s*(\{\s*(([+-]?[\d]*([\d]\.?|\.[\d])[\d]*([eE][-+]?[\d]+|\s*),\s*)*[+-]?[\d]*([\d]\.?|\.[\d])[\d]*([eE][-+]?[\d]+|\s*))?\s*\},\s*)*\{\s*(([+-]?[\d]*([\d]\.?|\.[\d])[\d]*([eE][-+]?[\d]+|\s*),\s*)*[+-]?[\d]*([\d]\.?|\.[\d])[\d]*([eE][-+]?[\d]+|\s*))?\s*\}\s*\},\s*)*\{\s*(\{\s*(([+-]?[\d]*([\d]\.?|\.[\d])[\d]*([eE][-+]?[\d]+|\s*),\s*)*[+-]?[\d]*([\d]\.?|\.[\d])[\d]*([eE][-+]?[\d]+|\s*))?\s*\},\s*)*\{\s*(([+-]?[\d]*([\d]\.?|\.[\d])[\d]*([eE][-+]?[\d]+|\s*),\s*)*[+-]?[\d]*([\d]\.?|\.[\d])[\d]*([eE][-+]?[\d]+|\s*))?\s*\}\s*\}\s*\}" />
		</xsd:restriction>
	</xsd:simpleType>
	<xsd:simpleType name="real64_array4d">
		<xsd:restriction base="xsd:string">
			<xsd:pattern value=".*[\[\]`$].*|\{\s*(\{\s*(\{\s*(\{\s*(([+-]?[\d]*([\d]\.?|\.[\d])[\d]*([eE][-+]?[\d]+|\s*),\s*)*[+-]?[\d]*([\d]\.?|\.[\d])[\d]*([eE][-+]?[\d]+|\s*))?\s*\},\s*)*\{\s*(([+-]?[\d]*([\d]\.?|\.[\d])[\d]*([eE][-+]?[\d]+|\s*),\s*)*[+-]?[\d]*([\d]\.?|\.[\d])[\d]*([eE][-+]?[\d]+|\s*))?\s*\}\s*\},\s*)*\{\s*(\{\s*(([+-]?[\d]*([\d]\.?|\.[\d])[\d]*([eE][-+]?[\d]+|\s*),\s*)*[+-]?[\d]*([\d]\.?|\.[\d])[\d]*([eE][-+]?[\d]+|\s*))?\s*\},\s*)*\{\s*(([+-]?[\d]*([\d]\.?|\.[\d])[\d]*([eE][-+]?[\d]+|\s*),\s*)*[+-]?[\d]*([\d]\.?|\.[\d])[\d]*([eE][-+]?[\d]+|\s*))?\s*\}\s*\}\s*\},\s*)*\{\s*(\{\s*(\{\s*(([+-]?[\d]*([\d]\.?|\.[\d])[\d]*([eE][-+]?[\d]+|\s*),\s*)*[+-]?[\d]*([\d]\.?|\.[\d])[\d]*([eE][-+]?[\d]+|\s*))?\s*\},\s*)*\{\s*(([+-]?[\d]*([\d]\.?|\.[\d])[\d]*([eE][-+]?[\d]+|\s*),\s*)*[+-]?[\d]*([\d]\.?|\.[\d])[\d]*([eE][-+]?[\d]+|\s*))?\s*\}\s*\},\s*)*\{\s*(\{\s*(([+-]?[\d]*([\d]\.?|\.[\d])[\d]*([eE][-+]?[\d]+|\s*),\s*)*[+-]?[\d]*([\d]\.?|\.[\d])[\d]*([eE][-+]?[\d]+|\s*))?\s*\},\s*)*\{\s*(([+-]?[\d]*([\d]\.?|\.[\d])[\d]*([eE][-+]?[\d]+|\s*),\s*)*[+-]?[\d]*([\d]\.?|\.[\d])[\d]*([eE][-+]?[\d]+|\s*))?\s*\}\s*\}\s*\}\s*\}" />
		</xsd:restriction>
	</xsd:simpleType>
	<xsd:simpleType name="string">
		<xsd:restriction base="xsd:string">
			<xsd:pattern value=".*[\[\]`$].*|[^,\{\}]*" />
		</xsd:restriction>
	</xsd:simpleType>
	<xsd:simpleType name="string_array">
		<xsd:restriction base="xsd:string">
			<xsd:pattern value=".*[\[\]`$].*|\{\s*(([^,\{\}]*,\s*)*[^,\{\}]*)?\s*\}" />
		</xsd:restriction>
	</xsd:simpleType>
	<xsd:element name="Problem" type="ProblemType" />
	<xsd:complexType name="ProblemType">
		<xsd:choice minOccurs="0" maxOccurs="unbounded">
			<xsd:element name="Events" type="EventsType" minOccurs="1" maxOccurs="1" />
			<xsd:element name="FieldSpecifications" type="FieldSpecificationsType" maxOccurs="1" />
			<xsd:element name="Functions" type="FunctionsType" maxOccurs="1" />
			<xsd:element name="Geometry" type="GeometryType" maxOccurs="1" />
			<xsd:element name="Mesh" type="MeshType" minOccurs="1" maxOccurs="1" />
			<xsd:element name="NumericalMethods" type="NumericalMethodsType" maxOccurs="1" />
			<xsd:element name="Outputs" type="OutputsType" minOccurs="1" maxOccurs="1" />
			<xsd:element name="Solvers" type="SolversType" minOccurs="1" maxOccurs="1" />
			<xsd:element name="Tasks" type="TasksType" maxOccurs="1" />
			<xsd:element name="Constitutive" type="ConstitutiveType" maxOccurs="1" />
			<xsd:element name="ElementRegions" type="ElementRegionsType" maxOccurs="1" />
			<xsd:element name="Included" type="IncludedType" maxOccurs="1" />
			<xsd:element name="Parameters" type="ParametersType" maxOccurs="1" />
			<xsd:element name="Benchmarks" type="BenchmarksType" maxOccurs="1" />
		</xsd:choice>
	</xsd:complexType>
	<xsd:complexType name="EventsType">
		<xsd:choice minOccurs="0" maxOccurs="unbounded">
			<xsd:element name="HaltEvent" type="HaltEventType" />
			<xsd:element name="PeriodicEvent" type="PeriodicEventType" />
			<xsd:element name="SoloEvent" type="SoloEventType" />
		</xsd:choice>
		<!--logLevel => Log level-->
		<xsd:attribute name="logLevel" type="integer" default="0" />
		<!--maxCycle => Maximum simulation cycle for the global event loop.-->
		<xsd:attribute name="maxCycle" type="integer" default="2147483647" />
		<!--maxTime => Maximum simulation time for the global event loop.-->
		<xsd:attribute name="maxTime" type="real64" default="1.79769e+308" />
	</xsd:complexType>
	<xsd:complexType name="HaltEventType">
		<xsd:choice minOccurs="0" maxOccurs="unbounded">
			<xsd:element name="HaltEvent" type="HaltEventType" />
			<xsd:element name="PeriodicEvent" type="PeriodicEventType" />
			<xsd:element name="SoloEvent" type="SoloEventType" />
		</xsd:choice>
		<!--beginTime => Start time of this event.-->
		<xsd:attribute name="beginTime" type="real64" default="0" />
		<!--endTime => End time of this event.-->
		<xsd:attribute name="endTime" type="real64" default="1e+100" />
		<!--finalDtStretch => Allow the final dt request for this event to grow by this percentage to match the endTime exactly.-->
		<xsd:attribute name="finalDtStretch" type="real64" default="0.001" />
		<!--forceDt => While active, this event will request this timestep value (ignoring any children/targets requests).-->
		<xsd:attribute name="forceDt" type="real64" default="-1" />
		<!--logLevel => Log level-->
		<xsd:attribute name="logLevel" type="integer" default="0" />
		<!--maxEventDt => While active, this event will request a timestep <= this value (depending upon any child/target requests).-->
		<xsd:attribute name="maxEventDt" type="real64" default="-1" />
		<!--maxRuntime => The maximum allowable runtime for the job.-->
		<xsd:attribute name="maxRuntime" type="real64" use="required" />
		<!--target => Name of the object to be executed when the event criteria are met.-->
		<xsd:attribute name="target" type="string" default="" />
		<!--targetExactStartStop => If this option is set, the event will reduce its timestep requests to match any specified beginTime/endTimes exactly.-->
		<xsd:attribute name="targetExactStartStop" type="integer" default="1" />
		<!--name => A name is required for any non-unique nodes-->
		<xsd:attribute name="name" type="string" use="required" />
	</xsd:complexType>
	<xsd:complexType name="PeriodicEventType">
		<xsd:choice minOccurs="0" maxOccurs="unbounded">
			<xsd:element name="HaltEvent" type="HaltEventType" />
			<xsd:element name="PeriodicEvent" type="PeriodicEventType" />
			<xsd:element name="SoloEvent" type="SoloEventType" />
		</xsd:choice>
		<!--beginTime => Start time of this event.-->
		<xsd:attribute name="beginTime" type="real64" default="0" />
		<!--cycleFrequency => Event application frequency (cycle, default)-->
		<xsd:attribute name="cycleFrequency" type="integer" default="1" />
		<!--endTime => End time of this event.-->
		<xsd:attribute name="endTime" type="real64" default="1e+100" />
		<!--finalDtStretch => Allow the final dt request for this event to grow by this percentage to match the endTime exactly.-->
		<xsd:attribute name="finalDtStretch" type="real64" default="0.001" />
		<!--forceDt => While active, this event will request this timestep value (ignoring any children/targets requests).-->
		<xsd:attribute name="forceDt" type="real64" default="-1" />
		<!--function => Name of an optional function to evaluate when the time/cycle criteria are met.If the result is greater than the specified eventThreshold, the function will continue to execute.-->
		<xsd:attribute name="function" type="string" default="" />
		<!--logLevel => Log level-->
		<xsd:attribute name="logLevel" type="integer" default="0" />
		<!--maxEventDt => While active, this event will request a timestep <= this value (depending upon any child/target requests).-->
		<xsd:attribute name="maxEventDt" type="real64" default="-1" />
		<!--object => If the optional function requires an object as an input, specify its path here.-->
		<xsd:attribute name="object" type="string" default="" />
		<!--set => If the optional function is applied to an object, specify the setname to evaluate (default = everything).-->
		<xsd:attribute name="set" type="string" default="" />
		<!--stat => If the optional function is applied to an object, specify the statistic to compare to the eventThreshold.The current options include: min, avg, and max.-->
		<xsd:attribute name="stat" type="integer" default="0" />
		<!--target => Name of the object to be executed when the event criteria are met.-->
		<xsd:attribute name="target" type="string" default="" />
		<!--targetExactStartStop => If this option is set, the event will reduce its timestep requests to match any specified beginTime/endTimes exactly.-->
		<xsd:attribute name="targetExactStartStop" type="integer" default="1" />
		<!--targetExactTimestep => If this option is set, the event will reduce its timestep requests to match the specified timeFrequency perfectly: dt_request = min(dt_request, t_last + time_frequency - time)).-->
		<xsd:attribute name="targetExactTimestep" type="integer" default="1" />
		<!--threshold => If the optional function is used, the event will execute if the value returned by the function exceeds this threshold.-->
		<xsd:attribute name="threshold" type="real64" default="0" />
		<!--timeFrequency => Event application frequency (time).  Note: if this value is specified, it will override any cycle-based behavior.-->
		<xsd:attribute name="timeFrequency" type="real64" default="-1" />
		<!--name => A name is required for any non-unique nodes-->
		<xsd:attribute name="name" type="string" use="required" />
	</xsd:complexType>
	<xsd:complexType name="SoloEventType">
		<xsd:choice minOccurs="0" maxOccurs="unbounded">
			<xsd:element name="HaltEvent" type="HaltEventType" />
			<xsd:element name="PeriodicEvent" type="PeriodicEventType" />
			<xsd:element name="SoloEvent" type="SoloEventType" />
		</xsd:choice>
		<!--beginTime => Start time of this event.-->
		<xsd:attribute name="beginTime" type="real64" default="0" />
		<!--endTime => End time of this event.-->
		<xsd:attribute name="endTime" type="real64" default="1e+100" />
		<!--finalDtStretch => Allow the final dt request for this event to grow by this percentage to match the endTime exactly.-->
		<xsd:attribute name="finalDtStretch" type="real64" default="0.001" />
		<!--forceDt => While active, this event will request this timestep value (ignoring any children/targets requests).-->
		<xsd:attribute name="forceDt" type="real64" default="-1" />
		<!--logLevel => Log level-->
		<xsd:attribute name="logLevel" type="integer" default="0" />
		<!--maxEventDt => While active, this event will request a timestep <= this value (depending upon any child/target requests).-->
		<xsd:attribute name="maxEventDt" type="real64" default="-1" />
		<!--target => Name of the object to be executed when the event criteria are met.-->
		<xsd:attribute name="target" type="string" default="" />
		<!--targetCycle => Targeted cycle to execute the event.-->
		<xsd:attribute name="targetCycle" type="integer" default="-1" />
		<!--targetExactStartStop => If this option is set, the event will reduce its timestep requests to match any specified beginTime/endTimes exactly.-->
		<xsd:attribute name="targetExactStartStop" type="integer" default="1" />
		<!--targetExactTimestep => If this option is set, the event will reduce its timestep requests to match the specified execution time exactly: dt_request = min(dt_request, t_target - time)).-->
		<xsd:attribute name="targetExactTimestep" type="integer" default="1" />
		<!--targetTime => Targeted time to execute the event.-->
		<xsd:attribute name="targetTime" type="real64" default="-1" />
		<!--name => A name is required for any non-unique nodes-->
		<xsd:attribute name="name" type="string" use="required" />
	</xsd:complexType>
	<xsd:complexType name="FieldSpecificationsType">
		<xsd:choice minOccurs="0" maxOccurs="unbounded">
			<xsd:element name="Dirichlet" type="DirichletType" />
			<xsd:element name="FieldSpecification" type="FieldSpecificationType" />
			<xsd:element name="SourceFlux" type="SourceFluxType" />
			<xsd:element name="Traction" type="TractionType" />
		</xsd:choice>
	</xsd:complexType>
	<xsd:complexType name="DirichletType">
		<!--bcApplicationTableName => Name of table that specifies the on/off application of the bc.-->
		<xsd:attribute name="bcApplicationTableName" type="string" default="" />
		<!--beginTime => time at which BC will start being applied.-->
		<xsd:attribute name="beginTime" type="real64" default="-1e+99" />
		<!--component => Component of field (if tensor) to apply boundary condition to-->
		<xsd:attribute name="component" type="integer" default="-1" />
		<!--direction => Direction to apply boundary condition to-->
		<xsd:attribute name="direction" type="R1Tensor" default="{0,0,0}" />
		<!--endTime => time at which bc will stop being applied-->
		<xsd:attribute name="endTime" type="real64" default="1e+99" />
		<!--fieldName => Name of field that boundary condition is applied to.-->
		<xsd:attribute name="fieldName" type="string" default="" />
		<!--functionName => Name of function that specifies variation of the BC-->
		<xsd:attribute name="functionName" type="string" default="" />
		<!--initialCondition => BC is applied as an initial condition.-->
		<xsd:attribute name="initialCondition" type="integer" default="0" />
		<!--objectPath => Path to the target field-->
		<xsd:attribute name="objectPath" type="string" default="" />
		<!--scale => Scale factor for value of BC.-->
		<xsd:attribute name="scale" type="real64" default="0" />
		<!--setNames => Name of sets that boundary condition is applied to.-->
		<xsd:attribute name="setNames" type="string_array" use="required" />
		<!--name => A name is required for any non-unique nodes-->
		<xsd:attribute name="name" type="string" use="required" />
	</xsd:complexType>
	<xsd:complexType name="FieldSpecificationType">
		<!--bcApplicationTableName => Name of table that specifies the on/off application of the bc.-->
		<xsd:attribute name="bcApplicationTableName" type="string" default="" />
		<!--beginTime => time at which BC will start being applied.-->
		<xsd:attribute name="beginTime" type="real64" default="-1e+99" />
		<!--component => Component of field (if tensor) to apply boundary condition to-->
		<xsd:attribute name="component" type="integer" default="-1" />
		<!--direction => Direction to apply boundary condition to-->
		<xsd:attribute name="direction" type="R1Tensor" default="{0,0,0}" />
		<!--endTime => time at which bc will stop being applied-->
		<xsd:attribute name="endTime" type="real64" default="1e+99" />
		<!--fieldName => Name of field that boundary condition is applied to.-->
		<xsd:attribute name="fieldName" type="string" default="" />
		<!--functionName => Name of function that specifies variation of the BC-->
		<xsd:attribute name="functionName" type="string" default="" />
		<!--initialCondition => BC is applied as an initial condition.-->
		<xsd:attribute name="initialCondition" type="integer" default="0" />
		<!--objectPath => Path to the target field-->
		<xsd:attribute name="objectPath" type="string" default="" />
		<!--scale => Scale factor for value of BC.-->
		<xsd:attribute name="scale" type="real64" default="0" />
		<!--setNames => Name of sets that boundary condition is applied to.-->
		<xsd:attribute name="setNames" type="string_array" use="required" />
		<!--name => A name is required for any non-unique nodes-->
		<xsd:attribute name="name" type="string" use="required" />
	</xsd:complexType>
	<xsd:complexType name="SourceFluxType">
		<!--bcApplicationTableName => Name of table that specifies the on/off application of the bc.-->
		<xsd:attribute name="bcApplicationTableName" type="string" default="" />
		<!--beginTime => time at which BC will start being applied.-->
		<xsd:attribute name="beginTime" type="real64" default="-1e+99" />
		<!--component => Component of field (if tensor) to apply boundary condition to-->
		<xsd:attribute name="component" type="integer" default="-1" />
		<!--direction => Direction to apply boundary condition to-->
		<xsd:attribute name="direction" type="R1Tensor" default="{0,0,0}" />
		<!--endTime => time at which bc will stop being applied-->
		<xsd:attribute name="endTime" type="real64" default="1e+99" />
		<!--fieldName => Name of field that boundary condition is applied to.-->
		<xsd:attribute name="fieldName" type="string" default="" />
		<!--functionName => Name of function that specifies variation of the BC-->
		<xsd:attribute name="functionName" type="string" default="" />
		<!--initialCondition => BC is applied as an initial condition.-->
		<xsd:attribute name="initialCondition" type="integer" default="0" />
		<!--objectPath => Path to the target field-->
		<xsd:attribute name="objectPath" type="string" default="" />
		<!--scale => Scale factor for value of BC.-->
		<xsd:attribute name="scale" type="real64" default="0" />
		<!--setNames => Name of sets that boundary condition is applied to.-->
		<xsd:attribute name="setNames" type="string_array" use="required" />
		<!--name => A name is required for any non-unique nodes-->
		<xsd:attribute name="name" type="string" use="required" />
	</xsd:complexType>
	<xsd:complexType name="TractionType">
		<!--bcApplicationTableName => Name of table that specifies the on/off application of the bc.-->
		<xsd:attribute name="bcApplicationTableName" type="string" default="" />
		<!--beginTime => time at which BC will start being applied.-->
		<xsd:attribute name="beginTime" type="real64" default="-1e+99" />
		<!--direction => Direction to apply boundary condition to-->
		<xsd:attribute name="direction" type="R1Tensor" default="{0,0,0}" />
		<!--endTime => time at which bc will stop being applied-->
		<xsd:attribute name="endTime" type="real64" default="1e+99" />
		<!--functionName => Name of function that specifies variation of the BC-->
		<xsd:attribute name="functionName" type="string" default="" />
		<!--initialCondition => BC is applied as an initial condition.-->
		<xsd:attribute name="initialCondition" type="integer" default="0" />
		<!--inputStress => Input stress for tractionType = stress-->
		<xsd:attribute name="inputStress" type="R2SymTensor" default="{0,0,0,0,0,0}" />
		<!--objectPath => Path to the target field-->
		<xsd:attribute name="objectPath" type="string" default="" />
		<!--scale => Scale factor for value of BC.-->
		<xsd:attribute name="scale" type="real64" default="0" />
		<!--setNames => Name of sets that boundary condition is applied to.-->
		<xsd:attribute name="setNames" type="string_array" use="required" />
		<!--tractionType => Type of traction boundary condition. Options are:
vector - traction is applied to the faces as specified from the scale and direction,
normal - traction is applied to the faces as a pressure specified from the product of scale and the outward face normal,
stress - traction is applied to the faces as specified by the inner product of input stress and face normal.-->
		<xsd:attribute name="tractionType" type="geosx_TractionBoundaryCondition_TractionType" default="vector" />
		<!--name => A name is required for any non-unique nodes-->
		<xsd:attribute name="name" type="string" use="required" />
	</xsd:complexType>
	<xsd:simpleType name="geosx_TractionBoundaryCondition_TractionType">
		<xsd:restriction base="xsd:string">
			<xsd:pattern value=".*[\[\]`$].*|vector|normal|stress" />
		</xsd:restriction>
	</xsd:simpleType>
	<xsd:complexType name="FunctionsType">
		<xsd:choice minOccurs="0" maxOccurs="unbounded">
			<xsd:element name="CompositeFunction" type="CompositeFunctionType" />
			<xsd:element name="SymbolicFunction" type="SymbolicFunctionType" />
			<xsd:element name="TableFunction" type="TableFunctionType" />
		</xsd:choice>
	</xsd:complexType>
	<xsd:complexType name="CompositeFunctionType">
		<!--expression => Composite math expression-->
		<xsd:attribute name="expression" type="string" default="" />
		<!--functionNames => List of source functions. The order must match the variableNames argument.-->
		<xsd:attribute name="functionNames" type="string_array" default="{}" />
		<!--inputVarNames => Name of fields are input to function.-->
		<xsd:attribute name="inputVarNames" type="string_array" default="{}" />
		<!--variableNames => List of variables in expression-->
		<xsd:attribute name="variableNames" type="string_array" default="{}" />
		<!--name => A name is required for any non-unique nodes-->
		<xsd:attribute name="name" type="string" use="required" />
	</xsd:complexType>
	<xsd:complexType name="SymbolicFunctionType">
		<!--expression => Symbolic math expression-->
		<xsd:attribute name="expression" type="string" use="required" />
		<!--inputVarNames => Name of fields are input to function.-->
		<xsd:attribute name="inputVarNames" type="string_array" default="{}" />
		<!--variableNames => List of variables in expression.  The order must match the evaluate argument-->
		<xsd:attribute name="variableNames" type="string_array" use="required" />
		<!--name => A name is required for any non-unique nodes-->
		<xsd:attribute name="name" type="string" use="required" />
	</xsd:complexType>
	<xsd:complexType name="TableFunctionType">
		<!--coordinateFiles => List of coordinate file names for ND Table-->
		<xsd:attribute name="coordinateFiles" type="path_array" default="{}" />
		<!--coordinates => Coordinates inputs for 1D tables-->
		<xsd:attribute name="coordinates" type="real64_array" default="{0}" />
		<!--inputVarNames => Name of fields are input to function.-->
		<xsd:attribute name="inputVarNames" type="string_array" default="{}" />
		<!--interpolation => Interpolation method. Valid options:
* linear
* nearest
* upper
* lower-->
		<xsd:attribute name="interpolation" type="geosx_TableFunction_InterpolationType" default="linear" />
		<!--values => Values for 1D tables-->
		<xsd:attribute name="values" type="real64_array" default="{0}" />
		<!--voxelFile => Voxel file name for ND Table-->
		<xsd:attribute name="voxelFile" type="path" default="" />
		<!--name => A name is required for any non-unique nodes-->
		<xsd:attribute name="name" type="string" use="required" />
	</xsd:complexType>
	<xsd:simpleType name="geosx_TableFunction_InterpolationType">
		<xsd:restriction base="xsd:string">
			<xsd:pattern value=".*[\[\]`$].*|linear|nearest|upper|lower" />
		</xsd:restriction>
	</xsd:simpleType>
	<xsd:complexType name="GeometryType">
		<xsd:choice minOccurs="0" maxOccurs="unbounded">
			<xsd:element name="BoundedPlane" type="BoundedPlaneType" />
			<xsd:element name="Box" type="BoxType" />
			<xsd:element name="Cylinder" type="CylinderType" />
			<xsd:element name="ThickPlane" type="ThickPlaneType" />
		</xsd:choice>
	</xsd:complexType>
	<xsd:complexType name="BoundedPlaneType">
		<!--dimensions => Length and width of the bounded plane-->
		<xsd:attribute name="dimensions" type="real64_array" use="required" />
		<!--lengthVector => Tangent vector defining the orthonormal basis along with the normal.-->
		<xsd:attribute name="lengthVector" type="R1Tensor" use="required" />
		<!--normal => Normal (n_x,n_y,n_z) to the plane (will be normalized automatically)-->
		<xsd:attribute name="normal" type="R1Tensor" use="required" />
		<!--origin => Origin point (x,y,z) of the plane (basically, any point on the plane)-->
		<xsd:attribute name="origin" type="R1Tensor" use="required" />
		<!--tolerance => Tolerance to determine if a point sits on the plane or not. It is relative to the maximum dimension of the plane.-->
		<xsd:attribute name="tolerance" type="real64" default="1e-05" />
		<!--widthVector => Tangent vector defining the orthonormal basis along with the normal.-->
		<xsd:attribute name="widthVector" type="R1Tensor" use="required" />
		<!--name => A name is required for any non-unique nodes-->
		<xsd:attribute name="name" type="string" use="required" />
	</xsd:complexType>
	<xsd:complexType name="BoxType">
		<!--strike => The strike angle of the box-->
		<xsd:attribute name="strike" type="real64" default="-90" />
		<!--xMax => Maximum (x,y,z) coordinates of the box-->
		<xsd:attribute name="xMax" type="R1Tensor" use="required" />
		<!--xMin => Minimum (x,y,z) coordinates of the box-->
		<xsd:attribute name="xMin" type="R1Tensor" use="required" />
		<!--name => A name is required for any non-unique nodes-->
		<xsd:attribute name="name" type="string" use="required" />
	</xsd:complexType>
	<xsd:complexType name="CylinderType">
		<!--point1 => Center point of one (upper or lower) face of the cylinder-->
		<xsd:attribute name="point1" type="R1Tensor" use="required" />
		<!--point2 => Center point of the other face of the cylinder-->
		<xsd:attribute name="point2" type="R1Tensor" use="required" />
		<!--radius => Radius of the cylinder-->
		<xsd:attribute name="radius" type="real64" use="required" />
		<!--name => A name is required for any non-unique nodes-->
		<xsd:attribute name="name" type="string" use="required" />
	</xsd:complexType>
	<xsd:complexType name="ThickPlaneType">
		<!--normal => Normal (n_x,n_y,n_z) to the plane (will be normalized automatically)-->
		<xsd:attribute name="normal" type="R1Tensor" use="required" />
		<!--origin => Origin point (x,y,z) of the plane (basically, any point on the plane)-->
		<xsd:attribute name="origin" type="R1Tensor" use="required" />
		<!--thickness => The total thickness of the plane (with half to each side)-->
		<xsd:attribute name="thickness" type="real64" use="required" />
		<!--name => A name is required for any non-unique nodes-->
		<xsd:attribute name="name" type="string" use="required" />
	</xsd:complexType>
	<xsd:complexType name="MeshType">
		<xsd:choice minOccurs="0" maxOccurs="unbounded">
			<xsd:element name="InternalMesh" type="InternalMeshType" />
			<xsd:element name="InternalWell" type="InternalWellType" />
			<xsd:element name="InternalWellbore" type="InternalWellboreType" />
			<xsd:element name="PAMELAMeshGenerator" type="PAMELAMeshGeneratorType" />
		</xsd:choice>
	</xsd:complexType>
	<xsd:complexType name="InternalMeshType">
		<!--cellBlockNames => Names of each mesh block-->
		<xsd:attribute name="cellBlockNames" type="string_array" use="required" />
		<!--elementTypes => Element types of each mesh block-->
		<xsd:attribute name="elementTypes" type="string_array" use="required" />
		<!--nx => Number of elements in the x-direction within each mesh block-->
		<xsd:attribute name="nx" type="integer_array" use="required" />
		<!--ny => Number of elements in the y-direction within each mesh block-->
		<xsd:attribute name="ny" type="integer_array" use="required" />
		<!--nz => Number of elements in the z-direction within each mesh block-->
		<xsd:attribute name="nz" type="integer_array" use="required" />
		<!--positionTolerance => A position tolerance to verify if a node belong to a nodeset-->
		<xsd:attribute name="positionTolerance" type="real64" default="1e-10" />
		<!--trianglePattern => Pattern by which to decompose the hex mesh into prisms (more explanation required)-->
		<xsd:attribute name="trianglePattern" type="integer" default="0" />
		<!--xBias => Bias of element sizes in the x-direction within each mesh block (dx_left=(1+b)*L/N, dx_right=(1-b)*L/N)-->
		<xsd:attribute name="xBias" type="real64_array" default="{1}" />
		<!--xCoords => x-coordinates of each mesh block vertex-->
		<xsd:attribute name="xCoords" type="real64_array" use="required" />
		<!--yBias => Bias of element sizes in the y-direction within each mesh block (dy_left=(1+b)*L/N, dx_right=(1-b)*L/N)-->
		<xsd:attribute name="yBias" type="real64_array" default="{1}" />
		<!--yCoords => y-coordinates of each mesh block vertex-->
		<xsd:attribute name="yCoords" type="real64_array" use="required" />
		<!--zBias => Bias of element sizes in the z-direction within each mesh block (dz_left=(1+b)*L/N, dz_right=(1-b)*L/N)-->
		<xsd:attribute name="zBias" type="real64_array" default="{1}" />
		<!--zCoords => z-coordinates of each mesh block vertex-->
		<xsd:attribute name="zCoords" type="real64_array" use="required" />
		<!--name => A name is required for any non-unique nodes-->
		<xsd:attribute name="name" type="string" use="required" />
	</xsd:complexType>
	<xsd:complexType name="InternalWellType">
		<xsd:choice minOccurs="0" maxOccurs="unbounded">
			<xsd:element name="Perforation" type="PerforationType" />
		</xsd:choice>
		<!--logLevel => Log level-->
		<xsd:attribute name="logLevel" type="integer" default="0" />
		<!--meshName => Name of the reservoir mesh associated with this well-->
		<xsd:attribute name="meshName" type="string" use="required" />
		<!--numElementsPerSegment => Number of well elements per polyline segment-->
		<xsd:attribute name="numElementsPerSegment" type="integer" use="required" />
		<!--polylineNodeCoords => Physical coordinates of the well polyline nodes-->
		<xsd:attribute name="polylineNodeCoords" type="real64_array2d" use="required" />
		<!--polylineSegmentConn => Connectivity of the polyline segments-->
		<xsd:attribute name="polylineSegmentConn" type="globalIndex_array2d" use="required" />
		<!--radius => Radius of the well-->
		<xsd:attribute name="radius" type="real64" use="required" />
		<!--wellControlsName => Name of the set of constraints associated with this well-->
		<xsd:attribute name="wellControlsName" type="string" use="required" />
		<!--wellRegionName => Name of the well element region-->
		<xsd:attribute name="wellRegionName" type="string" use="required" />
		<!--name => A name is required for any non-unique nodes-->
		<xsd:attribute name="name" type="string" use="required" />
	</xsd:complexType>
	<xsd:complexType name="PerforationType">
		<!--distanceFromHead => Linear distance from well head to the perforation-->
		<xsd:attribute name="distanceFromHead" type="real64" use="required" />
		<!--transmissibility => Perforation transmissibility-->
		<xsd:attribute name="transmissibility" type="real64" default="-1" />
		<!--name => A name is required for any non-unique nodes-->
		<xsd:attribute name="name" type="string" use="required" />
	</xsd:complexType>
	<xsd:complexType name="InternalWellboreType">
		<!--autoSpaceRadialElems => Automatically set number and spacing of elements in the radial direction. This overrides the values of nr-->
		<xsd:attribute name="autoSpaceRadialElems" type="integer_array" default="{0}" />
		<!--cellBlockNames => Names of each mesh block-->
		<xsd:attribute name="cellBlockNames" type="string_array" use="required" />
		<!--elementTypes => Element types of each mesh block-->
		<xsd:attribute name="elementTypes" type="string_array" use="required" />
		<!--nr => Number of elements in the radial direction-->
		<xsd:attribute name="nr" type="integer_array" use="required" />
		<!--nt => Number of elements in the tangent direction-->
		<xsd:attribute name="nt" type="integer_array" use="required" />
		<!--nz => Number of elements in the z-direction within each mesh block-->
		<xsd:attribute name="nz" type="integer_array" use="required" />
		<!--positionTolerance => A position tolerance to verify if a node belong to a nodeset-->
		<xsd:attribute name="positionTolerance" type="real64" default="1e-10" />
		<!--rBias => Bias of element sizes in the radial direction-->
		<xsd:attribute name="rBias" type="real64_array" default="{-0.8}" />
		<!--radius => Wellbore radius-->
		<xsd:attribute name="radius" type="real64_array" use="required" />
		<!--theta => Tangent angle defining geometry size: 90 for quarter, 180 for half and 360 for full wellbore geometry-->
		<xsd:attribute name="theta" type="real64_array" use="required" />
		<!--trajectory => Coordinates defining the wellbore trajectory-->
		<xsd:attribute name="trajectory" type="real64_array2d" default="{{0}}" />
		<!--trianglePattern => Pattern by which to decompose the hex mesh into prisms (more explanation required)-->
		<xsd:attribute name="trianglePattern" type="integer" default="0" />
		<!--useCartesianOuterBoundary => Enforce a Cartesian aligned outer boundary on the outer block starting with the radial block specified in this value-->
		<xsd:attribute name="useCartesianOuterBoundary" type="integer" default="1000000" />
		<!--xBias => Bias of element sizes in the x-direction within each mesh block (dx_left=(1+b)*L/N, dx_right=(1-b)*L/N)-->
		<xsd:attribute name="xBias" type="real64_array" default="{1}" />
		<!--yBias => Bias of element sizes in the y-direction within each mesh block (dy_left=(1+b)*L/N, dx_right=(1-b)*L/N)-->
		<xsd:attribute name="yBias" type="real64_array" default="{1}" />
		<!--zBias => Bias of element sizes in the z-direction within each mesh block (dz_left=(1+b)*L/N, dz_right=(1-b)*L/N)-->
		<xsd:attribute name="zBias" type="real64_array" default="{1}" />
		<!--zCoords => z-coordinates of each mesh block vertex-->
		<xsd:attribute name="zCoords" type="real64_array" use="required" />
		<!--name => A name is required for any non-unique nodes-->
		<xsd:attribute name="name" type="string" use="required" />
	</xsd:complexType>
	<xsd:complexType name="PAMELAMeshGeneratorType">
		<!--fieldNamesInGEOSX => Name of the fields within GEOSX-->
		<xsd:attribute name="fieldNamesInGEOSX" type="string_array" default="{}" />
		<!--fieldsToImport => Fields to be imported from the external mesh file-->
		<xsd:attribute name="fieldsToImport" type="string_array" default="{}" />
		<!--file => path to the mesh file-->
		<xsd:attribute name="file" type="path" use="required" />
		<!--reverseZ => 0 : Z coordinate is upward, 1 : Z coordinate is downward-->
		<xsd:attribute name="reverseZ" type="integer" default="0" />
		<!--scale => Scale the coordinates of the vertices-->
		<xsd:attribute name="scale" type="real64" default="1" />
		<!--name => A name is required for any non-unique nodes-->
		<xsd:attribute name="name" type="string" use="required" />
	</xsd:complexType>
	<xsd:complexType name="NumericalMethodsType">
		<xsd:choice minOccurs="0" maxOccurs="unbounded">
			<xsd:element name="FiniteElements" type="FiniteElementsType" maxOccurs="1" />
			<xsd:element name="FiniteVolume" type="FiniteVolumeType" maxOccurs="1" />
		</xsd:choice>
	</xsd:complexType>
	<xsd:complexType name="FiniteElementsType">
		<xsd:choice minOccurs="0" maxOccurs="unbounded">
			<xsd:element name="FiniteElementSpace" type="FiniteElementSpaceType" />
			<xsd:element name="LinearSolverParameters" type="LinearSolverParametersType" maxOccurs="1" />
			<xsd:element name="NonlinearSolverParameters" type="NonlinearSolverParametersType" maxOccurs="1" />
		</xsd:choice>
	</xsd:complexType>
	<xsd:complexType name="FiniteElementSpaceType">
		<!--formulation => Specifier to indicate any specialized formuations. For instance, one of the many enhanced assumed strain methods of the Hexahedron parent shape would be indicated here-->
		<xsd:attribute name="formulation" type="string" default="default" />
		<!--order => The order of the finite element basis.-->
		<xsd:attribute name="order" type="integer" use="required" />
		<!--name => A name is required for any non-unique nodes-->
		<xsd:attribute name="name" type="string" use="required" />
	</xsd:complexType>
	<xsd:complexType name="LinearSolverParametersType">
		<!--amgAggresiveCoarseningLevels => AMG number levels for aggressive coarsening 
Available options are: TODO-->
		<xsd:attribute name="amgAggresiveCoarseningLevels" type="integer" default="0" />
		<!--amgCoarseSolver => AMG coarsest level solver/smoother type. Available options are: ``default|jacobi|l1jacobi|gs|sgs|l1sgs|chebyshev|direct``-->
		<xsd:attribute name="amgCoarseSolver" type="geosx_LinearSolverParameters_AMG_CoarseType" default="direct" />
		<!--amgCoarseningType => AMG coarsening algorithm
Available options are: TODO-->
		<xsd:attribute name="amgCoarseningType" type="string" default="HMIS" />
		<!--amgInterpolationType => AMG interpolation algorithm
Available options are: TODO-->
		<xsd:attribute name="amgInterpolationType" type="integer" default="6" />
		<!--amgNullSpaceType => AMG near null space approximation. Available options are:``constantModes|rigidBodyModes``-->
		<xsd:attribute name="amgNullSpaceType" type="geosx_LinearSolverParameters_AMG_NullSpaceType" default="constantModes" />
		<!--amgNumFunctions => AMG number of functions
Available options are: TODO-->
		<xsd:attribute name="amgNumFunctions" type="integer" default="1" />
		<!--amgNumSweeps => AMG smoother sweeps-->
		<xsd:attribute name="amgNumSweeps" type="integer" default="2" />
		<!--amgSmootherType => AMG smoother type. Available options are: ``default|jacobi|l1jacobi|gs|sgs|l1sgs|chebyshev|ilu0|ilut|ic0|ict``-->
		<xsd:attribute name="amgSmootherType" type="geosx_LinearSolverParameters_AMG_SmootherType" default="gs" />
		<!--amgThreshold => AMG strength-of-connection threshold-->
		<xsd:attribute name="amgThreshold" type="real64" default="0" />
		<!--directCheckResidual => Whether to check the linear system solution residual-->
		<xsd:attribute name="directCheckResidual" type="integer" default="0" />
		<!--directColPerm => How to permute the columns. Available options are: ``none|MMD_AtplusA|MMD_AtA|colAMD|metis|parmetis``-->
		<xsd:attribute name="directColPerm" type="geosx_LinearSolverParameters_Direct_ColPerm" default="metis" />
		<!--directEquil => Whether to scale the rows and columns of the matrix-->
		<xsd:attribute name="directEquil" type="integer" default="1" />
		<!--directIterRef => Whether to perform iterative refinement-->
		<xsd:attribute name="directIterRef" type="integer" default="1" />
		<!--directParallel => Whether to use a parallel solver (instead of a serial one)-->
		<xsd:attribute name="directParallel" type="integer" default="1" />
		<!--directReplTinyPivot => Whether to replace tiny pivots by sqrt(epsilon)*norm(A)-->
		<xsd:attribute name="directReplTinyPivot" type="integer" default="1" />
		<!--directRowPerm => How to permute the rows. Available options are: ``none|mc64``-->
		<xsd:attribute name="directRowPerm" type="geosx_LinearSolverParameters_Direct_RowPerm" default="mc64" />
		<!--iluFill => ILU(K) fill factor-->
		<xsd:attribute name="iluFill" type="integer" default="0" />
		<!--iluThreshold => ILU(T) threshold factor-->
		<xsd:attribute name="iluThreshold" type="real64" default="0" />
		<!--krylovAdaptiveTol => Use Eisenstat-Walker adaptive linear tolerance-->
		<xsd:attribute name="krylovAdaptiveTol" type="integer" default="0" />
		<!--krylovMaxIter => Maximum iterations allowed for an iterative solver-->
		<xsd:attribute name="krylovMaxIter" type="integer" default="200" />
		<!--krylovMaxRestart => Maximum iterations before restart (GMRES only)-->
		<xsd:attribute name="krylovMaxRestart" type="integer" default="200" />
		<!--krylovTol => Relative convergence tolerance of the iterative method
If the method converges, the iterative solution :math:`\mathsf{x}_k` is such that
the relative residual norm satisfies:
:math:`\left\lVert \mathsf{b} - \mathsf{A} \mathsf{x}_k \right\rVert_2` < ``krylovTol`` * :math:`\left\lVert\mathsf{b}\right\rVert_2`-->
		<xsd:attribute name="krylovTol" type="real64" default="1e-06" />
		<!--krylovWeakestTol => Weakest-allowed tolerance for adaptive method-->
		<xsd:attribute name="krylovWeakestTol" type="real64" default="0.001" />
		<!--logLevel => Log level-->
		<xsd:attribute name="logLevel" type="integer" default="0" />
		<!--preconditionerType => Preconditioner type. Available options are: ``none|jacobi|l1-jacobi|gs|sgs|l1-sgs|chebyshev|iluk|ilut|icc|ict|amg|mgr|block|direct``-->
		<xsd:attribute name="preconditionerType" type="geosx_LinearSolverParameters_PreconditionerType" default="iluk" />
		<!--solverType => Linear solver type. Available options are: ``direct|cg|gmres|fgmres|bicgstab|preconditioner``-->
		<xsd:attribute name="solverType" type="geosx_LinearSolverParameters_SolverType" default="direct" />
		<!--stopIfError => Whether to stop the simulation if the linear solver reports an error-->
		<xsd:attribute name="stopIfError" type="integer" default="1" />
	</xsd:complexType>
	<xsd:simpleType name="geosx_LinearSolverParameters_AMG_CoarseType">
		<xsd:restriction base="xsd:string">
			<xsd:pattern value=".*[\[\]`$].*|default|jacobi|l1jacobi|gs|sgs|l1sgs|chebyshev|direct" />
		</xsd:restriction>
	</xsd:simpleType>
	<xsd:simpleType name="geosx_LinearSolverParameters_AMG_NullSpaceType">
		<xsd:restriction base="xsd:string">
			<xsd:pattern value=".*[\[\]`$].*|constantModes|rigidBodyModes" />
		</xsd:restriction>
	</xsd:simpleType>
	<xsd:simpleType name="geosx_LinearSolverParameters_AMG_SmootherType">
		<xsd:restriction base="xsd:string">
			<xsd:pattern value=".*[\[\]`$].*|default|jacobi|l1jacobi|gs|sgs|l1sgs|chebyshev|ilu0|ilut|ic0|ict" />
		</xsd:restriction>
	</xsd:simpleType>
	<xsd:simpleType name="geosx_LinearSolverParameters_Direct_ColPerm">
		<xsd:restriction base="xsd:string">
			<xsd:pattern value=".*[\[\]`$].*|none|MMD_AtplusA|MMD_AtA|colAMD|metis|parmetis" />
		</xsd:restriction>
	</xsd:simpleType>
	<xsd:simpleType name="geosx_LinearSolverParameters_Direct_RowPerm">
		<xsd:restriction base="xsd:string">
			<xsd:pattern value=".*[\[\]`$].*|none|mc64" />
		</xsd:restriction>
	</xsd:simpleType>
	<xsd:simpleType name="geosx_LinearSolverParameters_PreconditionerType">
		<xsd:restriction base="xsd:string">
			<xsd:pattern value=".*[\[\]`$].*|none|jacobi|l1-jacobi|gs|sgs|l1-sgs|chebyshev|iluk|ilut|icc|ict|amg|mgr|block|direct" />
		</xsd:restriction>
	</xsd:simpleType>
	<xsd:simpleType name="geosx_LinearSolverParameters_SolverType">
		<xsd:restriction base="xsd:string">
			<xsd:pattern value=".*[\[\]`$].*|direct|cg|gmres|fgmres|bicgstab|preconditioner" />
		</xsd:restriction>
	</xsd:simpleType>
	<xsd:complexType name="NonlinearSolverParametersType">
		<!--allowNonConverged => Allow non-converged solution to be accepted. (i.e. exit from the Newton loop without achieving the desired tolerance)-->
		<xsd:attribute name="allowNonConverged" type="integer" default="0" />
		<!--dtCutIterLimit => Fraction of the Max Newton iterations above which the solver asks for the time-step to be cut for the next dt.-->
		<xsd:attribute name="dtCutIterLimit" type="real64" default="0.7" />
		<!--dtIncIterLimit => Fraction of the Max Newton iterations below which the solver asks for the time-step to be doubled for the next dt.-->
		<xsd:attribute name="dtIncIterLimit" type="real64" default="0.4" />
		<!--lineSearchAction => How the line search is to be used. Options are: 
 * None    - Do not use line search.
* Attempt - Use line search. Allow exit from line search without achieving smaller residual than starting residual.
* Require - Use line search. If smaller residual than starting resdual is not achieved, cut time step.-->
		<xsd:attribute name="lineSearchAction" type="geosx_NonlinearSolverParameters_LineSearchAction" default="Attempt" />
		<!--lineSearchCutFactor => Line search cut factor. For instance, a value of 0.5 will result in the effective application of the last solution by a factor of (0.5, 0.25, 0.125, ...)-->
		<xsd:attribute name="lineSearchCutFactor" type="real64" default="0.5" />
		<!--lineSearchMaxCuts => Maximum number of line search cuts.-->
		<xsd:attribute name="lineSearchMaxCuts" type="integer" default="4" />
		<!--logLevel => Log level-->
		<xsd:attribute name="logLevel" type="integer" default="0" />
		<!--maxSubSteps => Maximum number of time sub-steps allowed for the solver-->
		<xsd:attribute name="maxSubSteps" type="integer" default="10" />
		<!--maxTimeStepCuts => Max number of time step cuts-->
		<xsd:attribute name="maxTimeStepCuts" type="integer" default="2" />
		<!--newtonMaxIter => Maximum number of iterations that are allowed in a Newton loop.-->
		<xsd:attribute name="newtonMaxIter" type="integer" default="5" />
		<!--newtonMinIter => Minimum number of iterations that are required before exiting the Newton loop.-->
		<xsd:attribute name="newtonMinIter" type="integer" default="1" />
		<!--newtonTol => The required tolerance in order to exit the Newton iteration loop.-->
		<xsd:attribute name="newtonTol" type="real64" default="1e-06" />
		<!--timestepCutFactor => Factor by which the time step will be cut if a timestep cut is required.-->
		<xsd:attribute name="timestepCutFactor" type="real64" default="0.5" />
	</xsd:complexType>
	<xsd:simpleType name="geosx_NonlinearSolverParameters_LineSearchAction">
		<xsd:restriction base="xsd:string">
			<xsd:pattern value=".*[\[\]`$].*|None|Attempt|Require" />
		</xsd:restriction>
	</xsd:simpleType>
	<xsd:complexType name="FiniteVolumeType">
		<xsd:choice minOccurs="0" maxOccurs="unbounded">
			<xsd:element name="HybridMimeticDiscretization" type="HybridMimeticDiscretizationType" />
			<xsd:element name="TwoPointFluxApproximation" type="TwoPointFluxApproximationType" />
		</xsd:choice>
	</xsd:complexType>
	<xsd:complexType name="HybridMimeticDiscretizationType">
		<!--coefficientName => Name of coefficient field-->
		<xsd:attribute name="coefficientName" type="string" use="required" />
		<!--innerProductType => Type of inner product used in the hybrid FVM solver-->
		<xsd:attribute name="innerProductType" type="string" use="required" />
		<!--name => A name is required for any non-unique nodes-->
		<xsd:attribute name="name" type="string" use="required" />
	</xsd:complexType>
	<xsd:complexType name="TwoPointFluxApproximationType">
		<!--areaRelTol => Relative tolerance for area calculations.-->
		<xsd:attribute name="areaRelTol" type="real64" default="1e-08" />
		<!--coefficientModelNames => List of constitutive models that contain the coefficient used to build the stencil-->
		<xsd:attribute name="coefficientModelNames" type="string_array" default="{}" />
		<!--coefficientName => Name of coefficient field-->
		<xsd:attribute name="coefficientName" type="string" use="required" />
		<!--fieldName => Name of primary solution field-->
		<xsd:attribute name="fieldName" type="string" use="required" />
		<!--meanPermCoefficient => (no description available)-->
		<xsd:attribute name="meanPermCoefficient" type="real64" default="1" />
		<!--targetRegions => List of regions to build the stencil for-->
		<xsd:attribute name="targetRegions" type="string_array" default="{}" />
		<!--name => A name is required for any non-unique nodes-->
		<xsd:attribute name="name" type="string" use="required" />
	</xsd:complexType>
	<xsd:complexType name="OutputsType">
		<xsd:choice minOccurs="0" maxOccurs="unbounded">
			<xsd:element name="Blueprint" type="BlueprintType" />
			<xsd:element name="ChomboIO" type="ChomboIOType" />
			<xsd:element name="Python" type="PythonType" />
			<xsd:element name="Restart" type="RestartType" />
			<xsd:element name="Silo" type="SiloType" />
			<xsd:element name="TimeHistory" type="TimeHistoryType" />
			<xsd:element name="VTK" type="VTKType" />
		</xsd:choice>
	</xsd:complexType>
	<xsd:complexType name="BlueprintType">
		<!--childDirectory => Child directory path-->
		<xsd:attribute name="childDirectory" type="string" default="" />
		<!--outputFullQuadratureData => If true writes out data associated with every quadrature point.-->
		<xsd:attribute name="outputFullQuadratureData" type="integer" default="0" />
		<!--parallelThreads => Number of plot files.-->
		<xsd:attribute name="parallelThreads" type="integer" default="1" />
		<!--plotLevel => Determines which fields to write.-->
		<xsd:attribute name="plotLevel" type="geosx_dataRepository_PlotLevel" default="1" />
		<!--name => A name is required for any non-unique nodes-->
		<xsd:attribute name="name" type="string" use="required" />
	</xsd:complexType>
	<xsd:complexType name="ChomboIOType">
		<!--beginCycle => Cycle at which the coupling will commence.-->
		<xsd:attribute name="beginCycle" type="real64" use="required" />
		<!--childDirectory => Child directory path-->
		<xsd:attribute name="childDirectory" type="string" default="" />
		<!--inputPath => Path at which the chombo to geosx file will be written.-->
		<xsd:attribute name="inputPath" type="string" default="/INVALID_INPUT_PATH" />
		<!--outputPath => Path at which the geosx to chombo file will be written.-->
		<xsd:attribute name="outputPath" type="string" use="required" />
		<!--parallelThreads => Number of plot files.-->
		<xsd:attribute name="parallelThreads" type="integer" default="1" />
		<!--useChomboPressures => True iff geosx should use the pressures chombo writes out.-->
		<xsd:attribute name="useChomboPressures" type="integer" default="0" />
		<!--waitForInput => True iff geosx should wait for chombo to write out a file. When true the inputPath must be set.-->
		<xsd:attribute name="waitForInput" type="integer" use="required" />
		<!--name => A name is required for any non-unique nodes-->
		<xsd:attribute name="name" type="string" use="required" />
	</xsd:complexType>
	<xsd:complexType name="PythonType">
		<!--childDirectory => Child directory path-->
		<xsd:attribute name="childDirectory" type="string" default="" />
		<!--parallelThreads => Number of plot files.-->
		<xsd:attribute name="parallelThreads" type="integer" default="1" />
		<!--name => A name is required for any non-unique nodes-->
		<xsd:attribute name="name" type="string" use="required" />
	</xsd:complexType>
	<xsd:complexType name="RestartType">
		<!--childDirectory => Child directory path-->
		<xsd:attribute name="childDirectory" type="string" default="" />
		<!--parallelThreads => Number of plot files.-->
		<xsd:attribute name="parallelThreads" type="integer" default="1" />
		<!--name => A name is required for any non-unique nodes-->
		<xsd:attribute name="name" type="string" use="required" />
	</xsd:complexType>
	<xsd:complexType name="SiloType">
		<!--childDirectory => Child directory path-->
		<xsd:attribute name="childDirectory" type="string" default="" />
		<!--parallelThreads => Number of plot files.-->
		<xsd:attribute name="parallelThreads" type="integer" default="1" />
		<!--plotFileRoot => (no description available)-->
		<xsd:attribute name="plotFileRoot" type="string" default="plot" />
		<!--plotLevel => (no description available)-->
		<xsd:attribute name="plotLevel" type="integer" default="1" />
		<!--writeCellElementMesh => (no description available)-->
		<xsd:attribute name="writeCellElementMesh" type="integer" default="1" />
		<!--writeEdgeMesh => (no description available)-->
		<xsd:attribute name="writeEdgeMesh" type="integer" default="0" />
		<!--writeFEMFaces => (no description available)-->
		<xsd:attribute name="writeFEMFaces" type="integer" default="0" />
		<!--writeFaceElementMesh => (no description available)-->
		<xsd:attribute name="writeFaceElementMesh" type="integer" default="1" />
		<!--name => A name is required for any non-unique nodes-->
		<xsd:attribute name="name" type="string" use="required" />
	</xsd:complexType>
	<xsd:complexType name="TimeHistoryType">
		<!--childDirectory => Child directory path-->
		<xsd:attribute name="childDirectory" type="string" default="" />
		<!--filename => The filename to which to write time history output.-->
		<xsd:attribute name="filename" type="string" default="TimeHistory" />
		<!--format => The output file format for time history output.-->
		<xsd:attribute name="format" type="string" default="hdf" />
		<!--parallelThreads => Number of plot files.-->
		<xsd:attribute name="parallelThreads" type="integer" default="1" />
		<!--sources => A list of collectors from which to collect and output time history information.-->
		<xsd:attribute name="sources" type="string_array" use="required" />
		<!--name => A name is required for any non-unique nodes-->
		<xsd:attribute name="name" type="string" use="required" />
	</xsd:complexType>
	<xsd:complexType name="VTKType">
		<!--childDirectory => Child directory path-->
		<xsd:attribute name="childDirectory" type="string" default="" />
		<!--parallelThreads => Number of plot files.-->
		<xsd:attribute name="parallelThreads" type="integer" default="1" />
		<!--plotFileRoot => Name of the root file for this output.-->
		<xsd:attribute name="plotFileRoot" type="string" default="VTK" />
		<!--plotLevel => Level detail plot. Only fields with lower of equal plot level will be output.-->
		<xsd:attribute name="plotLevel" type="integer" default="1" />
		<!--writeBinaryData => Output the data in binary format-->
		<xsd:attribute name="writeBinaryData" type="integer" default="1" />
		<!--writeFEMFaces => (no description available)-->
		<xsd:attribute name="writeFEMFaces" type="integer" default="0" />
		<!--name => A name is required for any non-unique nodes-->
		<xsd:attribute name="name" type="string" use="required" />
	</xsd:complexType>
	<xsd:complexType name="SolversType">
		<xsd:choice minOccurs="0" maxOccurs="unbounded">
			<xsd:element name="AcousticSEM" type="AcousticSEMType" />
			<xsd:element name="CompositionalMultiphaseFVM" type="CompositionalMultiphaseFVMType" />
			<xsd:element name="CompositionalMultiphaseHybridFVM" type="CompositionalMultiphaseHybridFVMType" />
			<xsd:element name="CompositionalMultiphaseReservoir" type="CompositionalMultiphaseReservoirType" />
			<xsd:element name="CompositionalMultiphaseWell" type="CompositionalMultiphaseWellType" />
			<xsd:element name="EmbeddedSurfaceGenerator" type="EmbeddedSurfaceGeneratorType" />
			<xsd:element name="FlowProppantTransport" type="FlowProppantTransportType" />
			<xsd:element name="Hydrofracture" type="HydrofractureType" />
			<xsd:element name="LagrangianContact" type="LagrangianContactType" />
			<xsd:element name="LaplaceFEM" type="LaplaceFEMType" />
			<xsd:element name="LaplaceVEM" type="LaplaceVEMType" />
			<xsd:element name="MultiphasePoromechanics" type="MultiphasePoromechanicsType" />
			<xsd:element name="PhaseFieldDamageFEM" type="PhaseFieldDamageFEMType" />
			<xsd:element name="PhaseFieldFracture" type="PhaseFieldFractureType" />
			<xsd:element name="ProppantTransport" type="ProppantTransportType" />
			<xsd:element name="SinglePhaseFVM" type="SinglePhaseFVMType" />
			<xsd:element name="SinglePhaseHybridFVM" type="SinglePhaseHybridFVMType" />
			<xsd:element name="SinglePhasePoromechanics" type="SinglePhasePoromechanicsType" />
			<xsd:element name="SinglePhasePoromechanicsEmbeddedFractures" type="SinglePhasePoromechanicsEmbeddedFracturesType" />
			<xsd:element name="SinglePhaseProppantFVM" type="SinglePhaseProppantFVMType" />
			<xsd:element name="SinglePhaseReservoir" type="SinglePhaseReservoirType" />
			<xsd:element name="SinglePhaseWell" type="SinglePhaseWellType" />
			<xsd:element name="SolidMechanicsEmbeddedFractures" type="SolidMechanicsEmbeddedFracturesType" />
			<xsd:element name="SolidMechanicsLagrangianSSLE" type="SolidMechanicsLagrangianSSLEType" />
			<xsd:element name="SolidMechanics_LagrangianFEM" type="SolidMechanics_LagrangianFEMType" />
			<xsd:element name="SurfaceGenerator" type="SurfaceGeneratorType" />
		</xsd:choice>
		<!--gravityVector => Gravity vector used in the physics solvers-->
		<xsd:attribute name="gravityVector" type="R1Tensor" default="{0,0,-9.81}" />
	</xsd:complexType>
	<xsd:complexType name="AcousticSEMType">
		<xsd:choice minOccurs="0" maxOccurs="unbounded">
			<xsd:element name="LinearSolverParameters" type="LinearSolverParametersType" maxOccurs="1" />
			<xsd:element name="NonlinearSolverParameters" type="NonlinearSolverParametersType" maxOccurs="1" />
		</xsd:choice>
		<!--cflFactor => Factor to apply to the `CFL condition <http://en.wikipedia.org/wiki/Courant-Friedrichs-Lewy_condition>`_ when calculating the maximum allowable time step. Values should be in the interval (0,1] -->
		<xsd:attribute name="cflFactor" type="real64" default="0.5" />
		<!--discretization => Name of discretization object (defined in the :ref:`NumericalMethodsManager`) to use for this solver. For instance, if this is a Finite Element Solver, the name of a :ref:`FiniteElement` should be specified. If this is a Finite Volume Method, the name of a :ref:`FiniteVolume` discretization should be specified.-->
		<xsd:attribute name="discretization" type="string" use="required" />
		<!--initialDt => Initial time-step value required by the solver to the event manager.-->
		<xsd:attribute name="initialDt" type="real64" default="1e+99" />
		<!--logLevel => Log level-->
		<xsd:attribute name="logLevel" type="integer" default="0" />
		<!--outputSismoTrace => Flag that indicates if we write the sismo trace in a file .txt, 0 no output, 1 otherwise-->
		<xsd:attribute name="outputSismoTrace" type="localIndex" default="0" />
		<!--receiverCoordinates => Coordinates (x,y,z) of the receivers-->
		<xsd:attribute name="receiverCoordinates" type="real64_array2d" use="required" />
		<!--rickerOrder => Flag that indicates the order of the Ricker to be used o, 1 or 2. Order 2 by default-->
		<xsd:attribute name="rickerOrder" type="localIndex" default="2" />
		<!--sourceCoordinates => Coordinates (x,y,z) of the sources-->
		<xsd:attribute name="sourceCoordinates" type="real64_array2d" use="required" />
		<!--targetRegions => Allowable regions that the solver may be applied to. Note that this does not indicate that the solver will be applied to these regions, only that allocation will occur such that the solver may be applied to these regions. The decision about what regions this solver will beapplied to rests in the EventManager.-->
		<xsd:attribute name="targetRegions" type="string_array" use="required" />
		<!--timeSourceFrequency => Central frequency for the time source-->
		<xsd:attribute name="timeSourceFrequency" type="real64" use="required" />
		<!--name => A name is required for any non-unique nodes-->
		<xsd:attribute name="name" type="string" use="required" />
	</xsd:complexType>
	<xsd:complexType name="CompositionalMultiphaseFVMType">
		<xsd:choice minOccurs="0" maxOccurs="unbounded">
			<xsd:element name="LinearSolverParameters" type="LinearSolverParametersType" maxOccurs="1" />
			<xsd:element name="NonlinearSolverParameters" type="NonlinearSolverParametersType" maxOccurs="1" />
		</xsd:choice>
		<!--allowLocalCompDensityChopping => Flag indicating whether local (cell-wise) chopping of negative compositions is allowed-->
		<xsd:attribute name="allowLocalCompDensityChopping" type="integer" default="1" />
		<!--capPressureNames => Name of the capillary pressure constitutive model to use-->
		<xsd:attribute name="capPressureNames" type="string_array" default="{}" />
		<!--cflFactor => Factor to apply to the `CFL condition <http://en.wikipedia.org/wiki/Courant-Friedrichs-Lewy_condition>`_ when calculating the maximum allowable time step. Values should be in the interval (0,1] -->
		<xsd:attribute name="cflFactor" type="real64" default="0.5" />
		<!--computeCFLNumbers => Flag indicating whether CFL numbers are computed or not-->
		<xsd:attribute name="computeCFLNumbers" type="integer" default="0" />
		<!--discretization => Name of discretization object to use for this solver.-->
		<xsd:attribute name="discretization" type="string" use="required" />
		<!--fluidNames => Names of fluid constitutive models for each region.-->
		<xsd:attribute name="fluidNames" type="string_array" use="required" />
		<!--initialDt => Initial time-step value required by the solver to the event manager.-->
		<xsd:attribute name="initialDt" type="real64" default="1e+99" />
		<!--inputFluxEstimate => Initial estimate of the input flux used only for residual scaling. This should be essentially equivalent to the input flux * dt.-->
		<xsd:attribute name="inputFluxEstimate" type="real64" default="1" />
		<!--logLevel => Log level-->
		<xsd:attribute name="logLevel" type="integer" default="0" />
		<!--maxCompFractionChange => Maximum (absolute) change in a component fraction between two Newton iterations-->
		<xsd:attribute name="maxCompFractionChange" type="real64" default="1" />
		<!--permeabilityNames => Names of permeability constitutive models for each region.-->
		<xsd:attribute name="permeabilityNames" type="string_array" use="required" />
		<!--relPermNames => Name of the relative permeability constitutive model to use-->
		<xsd:attribute name="relPermNames" type="string_array" use="required" />
		<!--solidNames => Names of solid constitutive models for each region.-->
		<xsd:attribute name="solidNames" type="string_array" use="required" />
		<!--targetRegions => Allowable regions that the solver may be applied to. Note that this does not indicate that the solver will be applied to these regions, only that allocation will occur such that the solver may be applied to these regions. The decision about what regions this solver will beapplied to rests in the EventManager.-->
		<xsd:attribute name="targetRegions" type="string_array" use="required" />
		<!--temperature => Temperature-->
		<xsd:attribute name="temperature" type="real64" use="required" />
		<!--useMass => Use mass formulation instead of molar-->
		<xsd:attribute name="useMass" type="integer" default="0" />
		<!--name => A name is required for any non-unique nodes-->
		<xsd:attribute name="name" type="string" use="required" />
	</xsd:complexType>
	<xsd:complexType name="CompositionalMultiphaseHybridFVMType">
		<xsd:choice minOccurs="0" maxOccurs="unbounded">
			<xsd:element name="LinearSolverParameters" type="LinearSolverParametersType" maxOccurs="1" />
			<xsd:element name="NonlinearSolverParameters" type="NonlinearSolverParametersType" maxOccurs="1" />
		</xsd:choice>
		<!--allowLocalCompDensityChopping => Flag indicating whether local (cell-wise) chopping of negative compositions is allowed-->
		<xsd:attribute name="allowLocalCompDensityChopping" type="integer" default="1" />
		<!--capPressureNames => Name of the capillary pressure constitutive model to use-->
		<xsd:attribute name="capPressureNames" type="string_array" default="{}" />
		<!--cflFactor => Factor to apply to the `CFL condition <http://en.wikipedia.org/wiki/Courant-Friedrichs-Lewy_condition>`_ when calculating the maximum allowable time step. Values should be in the interval (0,1] -->
		<xsd:attribute name="cflFactor" type="real64" default="0.5" />
		<!--computeCFLNumbers => Flag indicating whether CFL numbers are computed or not-->
		<xsd:attribute name="computeCFLNumbers" type="integer" default="0" />
		<!--discretization => Name of discretization object to use for this solver.-->
		<xsd:attribute name="discretization" type="string" use="required" />
		<!--fluidNames => Names of fluid constitutive models for each region.-->
		<xsd:attribute name="fluidNames" type="string_array" use="required" />
		<!--initialDt => Initial time-step value required by the solver to the event manager.-->
		<xsd:attribute name="initialDt" type="real64" default="1e+99" />
		<!--inputFluxEstimate => Initial estimate of the input flux used only for residual scaling. This should be essentially equivalent to the input flux * dt.-->
		<xsd:attribute name="inputFluxEstimate" type="real64" default="1" />
		<!--logLevel => Log level-->
		<xsd:attribute name="logLevel" type="integer" default="0" />
		<!--maxCompFractionChange => Maximum (absolute) change in a component fraction between two Newton iterations-->
		<xsd:attribute name="maxCompFractionChange" type="real64" default="1" />
		<!--maxRelativePressureChange => Maximum (relative) change in (face) pressure between two Newton iterations-->
		<xsd:attribute name="maxRelativePressureChange" type="real64" default="1" />
		<!--permeabilityNames => Names of permeability constitutive models for each region.-->
		<xsd:attribute name="permeabilityNames" type="string_array" use="required" />
		<!--relPermNames => Name of the relative permeability constitutive model to use-->
		<xsd:attribute name="relPermNames" type="string_array" use="required" />
		<!--solidNames => Names of solid constitutive models for each region.-->
		<xsd:attribute name="solidNames" type="string_array" use="required" />
		<!--targetRegions => Allowable regions that the solver may be applied to. Note that this does not indicate that the solver will be applied to these regions, only that allocation will occur such that the solver may be applied to these regions. The decision about what regions this solver will beapplied to rests in the EventManager.-->
		<xsd:attribute name="targetRegions" type="string_array" use="required" />
		<!--temperature => Temperature-->
		<xsd:attribute name="temperature" type="real64" use="required" />
		<!--useMass => Use mass formulation instead of molar-->
		<xsd:attribute name="useMass" type="integer" default="0" />
		<!--name => A name is required for any non-unique nodes-->
		<xsd:attribute name="name" type="string" use="required" />
	</xsd:complexType>
	<xsd:complexType name="CompositionalMultiphaseReservoirType">
		<xsd:choice minOccurs="0" maxOccurs="unbounded">
			<xsd:element name="LinearSolverParameters" type="LinearSolverParametersType" maxOccurs="1" />
			<xsd:element name="NonlinearSolverParameters" type="NonlinearSolverParametersType" maxOccurs="1" />
		</xsd:choice>
		<!--cflFactor => Factor to apply to the `CFL condition <http://en.wikipedia.org/wiki/Courant-Friedrichs-Lewy_condition>`_ when calculating the maximum allowable time step. Values should be in the interval (0,1] -->
		<xsd:attribute name="cflFactor" type="real64" default="0.5" />
		<!--flowSolverName => Name of the flow solver to use in the reservoir-well system solver-->
		<xsd:attribute name="flowSolverName" type="string" use="required" />
		<!--initialDt => Initial time-step value required by the solver to the event manager.-->
		<xsd:attribute name="initialDt" type="real64" default="1e+99" />
		<!--logLevel => Log level-->
		<xsd:attribute name="logLevel" type="integer" default="0" />
		<!--targetRegions => Allowable regions that the solver may be applied to. Note that this does not indicate that the solver will be applied to these regions, only that allocation will occur such that the solver may be applied to these regions. The decision about what regions this solver will beapplied to rests in the EventManager.-->
		<xsd:attribute name="targetRegions" type="string_array" use="required" />
		<!--wellSolverName => Name of the well solver to use in the reservoir-well system solver-->
		<xsd:attribute name="wellSolverName" type="string" use="required" />
		<!--name => A name is required for any non-unique nodes-->
		<xsd:attribute name="name" type="string" use="required" />
	</xsd:complexType>
	<xsd:complexType name="CompositionalMultiphaseWellType">
		<xsd:choice minOccurs="0" maxOccurs="unbounded">
			<xsd:element name="LinearSolverParameters" type="LinearSolverParametersType" maxOccurs="1" />
			<xsd:element name="NonlinearSolverParameters" type="NonlinearSolverParametersType" maxOccurs="1" />
			<xsd:element name="WellControls" type="WellControlsType" />
		</xsd:choice>
		<!--allowLocalCompDensityChopping => Flag indicating whether local (cell-wise) chopping of negative compositions is allowed-->
		<xsd:attribute name="allowLocalCompDensityChopping" type="integer" default="1" />
		<!--cflFactor => Factor to apply to the `CFL condition <http://en.wikipedia.org/wiki/Courant-Friedrichs-Lewy_condition>`_ when calculating the maximum allowable time step. Values should be in the interval (0,1] -->
		<xsd:attribute name="cflFactor" type="real64" default="0.5" />
		<!--fluidNames => Name of fluid constitutive object to use for this solver.-->
		<xsd:attribute name="fluidNames" type="string_array" use="required" />
		<!--initialDt => Initial time-step value required by the solver to the event manager.-->
		<xsd:attribute name="initialDt" type="real64" default="1e+99" />
		<!--logLevel => Log level-->
		<xsd:attribute name="logLevel" type="integer" default="0" />
		<!--maxCompFractionChange => Maximum (absolute) change in a component fraction between two Newton iterations-->
		<xsd:attribute name="maxCompFractionChange" type="real64" default="1" />
		<!--maxRelativePressureChange => Maximum (relative) change in pressure between two Newton iterations (recommended with rate control)-->
		<xsd:attribute name="maxRelativePressureChange" type="real64" default="1" />
		<!--relPermNames => Names of relative permeability constitutive models to use-->
		<xsd:attribute name="relPermNames" type="string_array" use="required" />
		<!--targetRegions => Allowable regions that the solver may be applied to. Note that this does not indicate that the solver will be applied to these regions, only that allocation will occur such that the solver may be applied to these regions. The decision about what regions this solver will beapplied to rests in the EventManager.-->
		<xsd:attribute name="targetRegions" type="string_array" use="required" />
		<!--useMass => Use mass formulation instead of molar-->
		<xsd:attribute name="useMass" type="integer" default="0" />
		<!--wellTemperature => Temperature-->
		<xsd:attribute name="wellTemperature" type="real64" use="required" />
		<!--name => A name is required for any non-unique nodes-->
		<xsd:attribute name="name" type="string" use="required" />
	</xsd:complexType>
	<xsd:complexType name="WellControlsType">
		<!--control => Well control. Valid options:
* BHP
* phaseVolRate
* totalVolRate-->
		<xsd:attribute name="control" type="geosx_WellControls_Control" use="required" />
		<!--injectionStream => Global component densities for the injection stream-->
		<xsd:attribute name="injectionStream" type="real64_array" default="{-1}" />
		<!--referenceElevation => Reference elevation where BHP control is enforced-->
		<xsd:attribute name="referenceElevation" type="real64" use="required" />
		<!--surfacePressure => Surface pressure used to compute volumetric rates when surface conditions are used-->
		<xsd:attribute name="surfacePressure" type="real64" default="0" />
		<!--surfaceTemperature => Surface temperature used to compute volumetric rates when surface conditions are used-->
		<xsd:attribute name="surfaceTemperature" type="real64" default="0" />
		<!--targetBHP => Target bottom-hole pressure-->
		<xsd:attribute name="targetBHP" type="real64" use="required" />
		<!--targetPhaseName => Name of the target phase-->
		<xsd:attribute name="targetPhaseName" type="string" default="" />
		<!--targetPhaseRate => Target phase volumetric rate-->
		<xsd:attribute name="targetPhaseRate" type="real64" default="0" />
		<!--targetTotalRate => Target total volumetric rate-->
		<xsd:attribute name="targetTotalRate" type="real64" default="0" />
		<!--type => Well type. Valid options:
* producer
* injector-->
		<xsd:attribute name="type" type="geosx_WellControls_Type" use="required" />
		<!--useSurfaceConditions => Flag to specify whether rates are checked at surface or reservoir conditions.
Equal to 1 for surface conditions, and to 0 for reservoir conditions-->
		<xsd:attribute name="useSurfaceConditions" type="integer" default="0" />
		<!--name => A name is required for any non-unique nodes-->
		<xsd:attribute name="name" type="string" use="required" />
	</xsd:complexType>
	<xsd:simpleType name="geosx_WellControls_Control">
		<xsd:restriction base="xsd:string">
			<xsd:pattern value=".*[\[\]`$].*|BHP|phaseVolRate|totalVolRate" />
		</xsd:restriction>
	</xsd:simpleType>
	<xsd:simpleType name="geosx_WellControls_Type">
		<xsd:restriction base="xsd:string">
			<xsd:pattern value=".*[\[\]`$].*|producer|injector" />
		</xsd:restriction>
	</xsd:simpleType>
	<xsd:complexType name="EmbeddedSurfaceGeneratorType">
		<xsd:choice minOccurs="0" maxOccurs="unbounded">
			<xsd:element name="LinearSolverParameters" type="LinearSolverParametersType" maxOccurs="1" />
			<xsd:element name="NonlinearSolverParameters" type="NonlinearSolverParametersType" maxOccurs="1" />
		</xsd:choice>
		<!--cflFactor => Factor to apply to the `CFL condition <http://en.wikipedia.org/wiki/Courant-Friedrichs-Lewy_condition>`_ when calculating the maximum allowable time step. Values should be in the interval (0,1] -->
		<xsd:attribute name="cflFactor" type="real64" default="0.5" />
		<!--fractureRegion => (no description available)-->
		<xsd:attribute name="fractureRegion" type="string" default="FractureRegion" />
		<!--initialDt => Initial time-step value required by the solver to the event manager.-->
		<xsd:attribute name="initialDt" type="real64" default="1e+99" />
		<!--logLevel => Log level-->
		<xsd:attribute name="logLevel" type="integer" default="0" />
		<!--mpiCommOrder => Flag to enable MPI consistent communication ordering-->
		<xsd:attribute name="mpiCommOrder" type="integer" default="0" />
		<!--solidMaterialNames => Name of the solid material used in solid mechanic solver-->
		<xsd:attribute name="solidMaterialNames" type="string_array" use="required" />
		<!--targetRegions => Allowable regions that the solver may be applied to. Note that this does not indicate that the solver will be applied to these regions, only that allocation will occur such that the solver may be applied to these regions. The decision about what regions this solver will beapplied to rests in the EventManager.-->
		<xsd:attribute name="targetRegions" type="string_array" use="required" />
		<!--name => A name is required for any non-unique nodes-->
		<xsd:attribute name="name" type="string" use="required" />
	</xsd:complexType>
	<xsd:complexType name="FlowProppantTransportType">
		<xsd:choice minOccurs="0" maxOccurs="unbounded">
			<xsd:element name="LinearSolverParameters" type="LinearSolverParametersType" maxOccurs="1" />
			<xsd:element name="NonlinearSolverParameters" type="NonlinearSolverParametersType" maxOccurs="1" />
		</xsd:choice>
		<!--cflFactor => Factor to apply to the `CFL condition <http://en.wikipedia.org/wiki/Courant-Friedrichs-Lewy_condition>`_ when calculating the maximum allowable time step. Values should be in the interval (0,1] -->
		<xsd:attribute name="cflFactor" type="real64" default="0.5" />
		<!--flowSolverName => Name of the flow solver to use in the flowProppantTransport solver-->
		<xsd:attribute name="flowSolverName" type="string" use="required" />
		<!--initialDt => Initial time-step value required by the solver to the event manager.-->
		<xsd:attribute name="initialDt" type="real64" default="1e+99" />
		<!--logLevel => Log level-->
		<xsd:attribute name="logLevel" type="integer" default="0" />
		<!--proppantSolverName => Name of the proppant transport solver to use in the flowProppantTransport solver-->
		<xsd:attribute name="proppantSolverName" type="string" use="required" />
		<!--targetRegions => Allowable regions that the solver may be applied to. Note that this does not indicate that the solver will be applied to these regions, only that allocation will occur such that the solver may be applied to these regions. The decision about what regions this solver will beapplied to rests in the EventManager.-->
		<xsd:attribute name="targetRegions" type="string_array" use="required" />
		<!--name => A name is required for any non-unique nodes-->
		<xsd:attribute name="name" type="string" use="required" />
	</xsd:complexType>
	<xsd:complexType name="HydrofractureType">
		<xsd:choice minOccurs="0" maxOccurs="unbounded">
			<xsd:element name="LinearSolverParameters" type="LinearSolverParametersType" maxOccurs="1" />
			<xsd:element name="NonlinearSolverParameters" type="NonlinearSolverParametersType" maxOccurs="1" />
		</xsd:choice>
		<!--cflFactor => Factor to apply to the `CFL condition <http://en.wikipedia.org/wiki/Courant-Friedrichs-Lewy_condition>`_ when calculating the maximum allowable time step. Values should be in the interval (0,1] -->
		<xsd:attribute name="cflFactor" type="real64" default="0.5" />
		<!--contactRelationName => Name of contact relation to enforce constraints on fracture boundary.-->
		<xsd:attribute name="contactRelationName" type="string" use="required" />
		<!--couplingTypeOption => Coupling method. Valid options:
* FIM
* SIM_FixedStress-->
		<xsd:attribute name="couplingTypeOption" type="geosx_HydrofractureSolver_CouplingTypeOption" use="required" />
		<!--discretization => Name of discretization object (defined in the :ref:`NumericalMethodsManager`) to use for this solver. For instance, if this is a Finite Element Solver, the name of a :ref:`FiniteElement` should be specified. If this is a Finite Volume Method, the name of a :ref:`FiniteVolume` discretization should be specified.-->
		<xsd:attribute name="discretization" type="string" use="required" />
		<!--fluidSolverName => Name of the fluid mechanics solver to use in the poromechanics solver-->
		<xsd:attribute name="fluidSolverName" type="string" use="required" />
		<!--initialDt => Initial time-step value required by the solver to the event manager.-->
		<xsd:attribute name="initialDt" type="real64" default="1e+99" />
		<!--logLevel => Log level-->
		<xsd:attribute name="logLevel" type="integer" default="0" />
		<!--maxNumResolves => Value to indicate how many resolves may be executed to perform surface generation after the execution of flow and mechanics solver. -->
		<xsd:attribute name="maxNumResolves" type="integer" default="10" />
		<!--porousMaterialNames => The name of the material that should be used in the constitutive updates-->
		<xsd:attribute name="porousMaterialNames" type="string_array" use="required" />
		<!--solidSolverName => Name of the solid mechanics solver to use in the poromechanics solver-->
		<xsd:attribute name="solidSolverName" type="string" use="required" />
		<!--surfaceGeneratorName => Name of the surface generator to use in the hydrofracture solver-->
		<xsd:attribute name="surfaceGeneratorName" type="string" use="required" />
		<!--targetRegions => Allowable regions that the solver may be applied to. Note that this does not indicate that the solver will be applied to these regions, only that allocation will occur such that the solver may be applied to these regions. The decision about what regions this solver will beapplied to rests in the EventManager.-->
		<xsd:attribute name="targetRegions" type="string_array" use="required" />
		<!--name => A name is required for any non-unique nodes-->
		<xsd:attribute name="name" type="string" use="required" />
	</xsd:complexType>
	<xsd:simpleType name="geosx_HydrofractureSolver_CouplingTypeOption">
		<xsd:restriction base="xsd:string">
			<xsd:pattern value=".*[\[\]`$].*|FIM|SIM_FixedStress" />
		</xsd:restriction>
	</xsd:simpleType>
	<xsd:complexType name="LagrangianContactType">
		<xsd:choice minOccurs="0" maxOccurs="unbounded">
			<xsd:element name="LinearSolverParameters" type="LinearSolverParametersType" maxOccurs="1" />
			<xsd:element name="NonlinearSolverParameters" type="NonlinearSolverParametersType" maxOccurs="1" />
		</xsd:choice>
		<!--activeSetMaxIter => Maximum number of iteration for the active set strategy in the lagrangian contact solver-->
		<xsd:attribute name="activeSetMaxIter" type="integer" default="10" />
		<!--cflFactor => Factor to apply to the `CFL condition <http://en.wikipedia.org/wiki/Courant-Friedrichs-Lewy_condition>`_ when calculating the maximum allowable time step. Values should be in the interval (0,1] -->
		<xsd:attribute name="cflFactor" type="real64" default="0.5" />
		<!--contactRelationName => Name of the constitutive law used for fracture elements-->
		<xsd:attribute name="contactRelationName" type="string" use="required" />
		<!--initialDt => Initial time-step value required by the solver to the event manager.-->
		<xsd:attribute name="initialDt" type="real64" default="1e+99" />
		<!--logLevel => Log level-->
		<xsd:attribute name="logLevel" type="integer" default="0" />
		<!--solidSolverName => Name of the solid mechanics solver to use in the lagrangian contact solver-->
		<xsd:attribute name="solidSolverName" type="string" use="required" />
		<!--stabilizationName => Name of the stabilization to use in the lagrangian contact solver-->
		<xsd:attribute name="stabilizationName" type="string" use="required" />
		<!--targetRegions => Allowable regions that the solver may be applied to. Note that this does not indicate that the solver will be applied to these regions, only that allocation will occur such that the solver may be applied to these regions. The decision about what regions this solver will beapplied to rests in the EventManager.-->
		<xsd:attribute name="targetRegions" type="string_array" use="required" />
		<!--name => A name is required for any non-unique nodes-->
		<xsd:attribute name="name" type="string" use="required" />
	</xsd:complexType>
	<xsd:complexType name="LaplaceFEMType">
		<xsd:choice minOccurs="0" maxOccurs="unbounded">
			<xsd:element name="LinearSolverParameters" type="LinearSolverParametersType" maxOccurs="1" />
			<xsd:element name="NonlinearSolverParameters" type="NonlinearSolverParametersType" maxOccurs="1" />
		</xsd:choice>
		<!--cflFactor => Factor to apply to the `CFL condition <http://en.wikipedia.org/wiki/Courant-Friedrichs-Lewy_condition>`_ when calculating the maximum allowable time step. Values should be in the interval (0,1] -->
		<xsd:attribute name="cflFactor" type="real64" default="0.5" />
		<!--discretization => Name of discretization object (defined in the :ref:`NumericalMethodsManager`) to use for this solver. For instance, if this is a Finite Element Solver, the name of a :ref:`FiniteElement` should be specified. If this is a Finite Volume Method, the name of a :ref:`FiniteVolume` discretization should be specified.-->
		<xsd:attribute name="discretization" type="string" use="required" />
		<!--fieldName => Name of field variable-->
		<xsd:attribute name="fieldName" type="string" use="required" />
		<!--initialDt => Initial time-step value required by the solver to the event manager.-->
		<xsd:attribute name="initialDt" type="real64" default="1e+99" />
		<!--logLevel => Log level-->
		<xsd:attribute name="logLevel" type="integer" default="0" />
		<!--targetRegions => Allowable regions that the solver may be applied to. Note that this does not indicate that the solver will be applied to these regions, only that allocation will occur such that the solver may be applied to these regions. The decision about what regions this solver will beapplied to rests in the EventManager.-->
		<xsd:attribute name="targetRegions" type="string_array" use="required" />
		<!--timeIntegrationOption => Time integration method. Options are:
* SteadyState
* ImplicitTransient-->
		<xsd:attribute name="timeIntegrationOption" type="geosx_LaplaceBaseH1_TimeIntegrationOption" use="required" />
		<!--name => A name is required for any non-unique nodes-->
		<xsd:attribute name="name" type="string" use="required" />
	</xsd:complexType>
	<xsd:simpleType name="geosx_LaplaceBaseH1_TimeIntegrationOption">
		<xsd:restriction base="xsd:string">
			<xsd:pattern value=".*[\[\]`$].*|SteadyState|ImplicitTransient" />
		</xsd:restriction>
	</xsd:simpleType>
	<xsd:complexType name="LaplaceVEMType">
		<xsd:choice minOccurs="0" maxOccurs="unbounded">
			<xsd:element name="LinearSolverParameters" type="LinearSolverParametersType" maxOccurs="1" />
			<xsd:element name="NonlinearSolverParameters" type="NonlinearSolverParametersType" maxOccurs="1" />
		</xsd:choice>
		<!--cflFactor => Factor to apply to the `CFL condition <http://en.wikipedia.org/wiki/Courant-Friedrichs-Lewy_condition>`_ when calculating the maximum allowable time step. Values should be in the interval (0,1] -->
		<xsd:attribute name="cflFactor" type="real64" default="0.5" />
		<!--discretization => Name of discretization object (defined in the :ref:`NumericalMethodsManager`) to use for this solver. For instance, if this is a Finite Element Solver, the name of a :ref:`FiniteElement` should be specified. If this is a Finite Volume Method, the name of a :ref:`FiniteVolume` discretization should be specified.-->
		<xsd:attribute name="discretization" type="string" use="required" />
		<!--fieldName => Name of field variable-->
		<xsd:attribute name="fieldName" type="string" use="required" />
		<!--initialDt => Initial time-step value required by the solver to the event manager.-->
		<xsd:attribute name="initialDt" type="real64" default="1e+99" />
		<!--logLevel => Log level-->
		<xsd:attribute name="logLevel" type="integer" default="0" />
		<!--targetRegions => Allowable regions that the solver may be applied to. Note that this does not indicate that the solver will be applied to these regions, only that allocation will occur such that the solver may be applied to these regions. The decision about what regions this solver will beapplied to rests in the EventManager.-->
		<xsd:attribute name="targetRegions" type="string_array" use="required" />
		<!--timeIntegrationOption => Time integration method. Options are:
* SteadyState
* ImplicitTransient-->
		<xsd:attribute name="timeIntegrationOption" type="geosx_LaplaceBaseH1_TimeIntegrationOption" use="required" />
		<!--name => A name is required for any non-unique nodes-->
		<xsd:attribute name="name" type="string" use="required" />
	</xsd:complexType>
	<xsd:complexType name="MultiphasePoromechanicsType">
		<xsd:choice minOccurs="0" maxOccurs="unbounded">
			<xsd:element name="LinearSolverParameters" type="LinearSolverParametersType" maxOccurs="1" />
			<xsd:element name="NonlinearSolverParameters" type="NonlinearSolverParametersType" maxOccurs="1" />
		</xsd:choice>
		<!--cflFactor => Factor to apply to the `CFL condition <http://en.wikipedia.org/wiki/Courant-Friedrichs-Lewy_condition>`_ when calculating the maximum allowable time step. Values should be in the interval (0,1] -->
		<xsd:attribute name="cflFactor" type="real64" default="0.5" />
		<!--discretization => Name of discretization object (defined in the :ref:`NumericalMethodsManager`) to use for this solver. For instance, if this is a Finite Element Solver, the name of a :ref:`FiniteElement` should be specified. If this is a Finite Volume Method, the name of a :ref:`FiniteVolume` discretization should be specified.-->
		<xsd:attribute name="discretization" type="string" use="required" />
		<!--fluidSolverName => Name of the fluid mechanics solver to use in the poroelastic solver-->
		<xsd:attribute name="fluidSolverName" type="string" use="required" />
		<!--initialDt => Initial time-step value required by the solver to the event manager.-->
		<xsd:attribute name="initialDt" type="real64" default="1e+99" />
		<!--logLevel => Log level-->
		<xsd:attribute name="logLevel" type="integer" default="0" />
		<!--porousMaterialNames => The name of the material that should be used in the constitutive updates-->
		<xsd:attribute name="porousMaterialNames" type="string_array" use="required" />
		<!--solidSolverName => Name of the solid mechanics solver to use in the poroelastic solver-->
		<xsd:attribute name="solidSolverName" type="string" use="required" />
		<!--targetRegions => Allowable regions that the solver may be applied to. Note that this does not indicate that the solver will be applied to these regions, only that allocation will occur such that the solver may be applied to these regions. The decision about what regions this solver will beapplied to rests in the EventManager.-->
		<xsd:attribute name="targetRegions" type="string_array" use="required" />
		<!--name => A name is required for any non-unique nodes-->
		<xsd:attribute name="name" type="string" use="required" />
	</xsd:complexType>
	<xsd:complexType name="PhaseFieldDamageFEMType">
		<xsd:choice minOccurs="0" maxOccurs="unbounded">
			<xsd:element name="LinearSolverParameters" type="LinearSolverParametersType" maxOccurs="1" />
			<xsd:element name="NonlinearSolverParameters" type="NonlinearSolverParametersType" maxOccurs="1" />
		</xsd:choice>
		<!--cflFactor => Factor to apply to the `CFL condition <http://en.wikipedia.org/wiki/Courant-Friedrichs-Lewy_condition>`_ when calculating the maximum allowable time step. Values should be in the interval (0,1] -->
		<xsd:attribute name="cflFactor" type="real64" default="0.5" />
		<!--discretization => Name of discretization object (defined in the :ref:`NumericalMethodsManager`) to use for this solver. For instance, if this is a Finite Element Solver, the name of a :ref:`FiniteElement` should be specified. If this is a Finite Volume Method, the name of a :ref:`FiniteVolume` discretization should be specified.-->
		<xsd:attribute name="discretization" type="string" use="required" />
		<!--fieldName => name of field variable-->
		<xsd:attribute name="fieldName" type="string" use="required" />
		<!--initialDt => Initial time-step value required by the solver to the event manager.-->
		<xsd:attribute name="initialDt" type="real64" default="1e+99" />
		<!--localDissipation => Type of local dissipation function. Can be Linear or Quadratic-->
		<xsd:attribute name="localDissipation" type="string" use="required" />
		<!--logLevel => Log level-->
		<xsd:attribute name="logLevel" type="integer" default="0" />
		<!--solidMaterialNames => name of solid constitutive model-->
		<xsd:attribute name="solidMaterialNames" type="string_array" use="required" />
		<!--targetRegions => Allowable regions that the solver may be applied to. Note that this does not indicate that the solver will be applied to these regions, only that allocation will occur such that the solver may be applied to these regions. The decision about what regions this solver will beapplied to rests in the EventManager.-->
		<xsd:attribute name="targetRegions" type="string_array" use="required" />
		<!--timeIntegrationOption => option for default time integration method-->
		<xsd:attribute name="timeIntegrationOption" type="string" use="required" />
		<!--name => A name is required for any non-unique nodes-->
		<xsd:attribute name="name" type="string" use="required" />
	</xsd:complexType>
	<xsd:complexType name="PhaseFieldFractureType">
		<xsd:choice minOccurs="0" maxOccurs="unbounded">
			<xsd:element name="LinearSolverParameters" type="LinearSolverParametersType" maxOccurs="1" />
			<xsd:element name="NonlinearSolverParameters" type="NonlinearSolverParametersType" maxOccurs="1" />
		</xsd:choice>
		<!--cflFactor => Factor to apply to the `CFL condition <http://en.wikipedia.org/wiki/Courant-Friedrichs-Lewy_condition>`_ when calculating the maximum allowable time step. Values should be in the interval (0,1] -->
		<xsd:attribute name="cflFactor" type="real64" default="0.5" />
		<!--couplingTypeOption => Coupling option. Valid options:
* FixedStress
* TightlyCoupled-->
		<xsd:attribute name="couplingTypeOption" type="geosx_PhaseFieldFractureSolver_CouplingTypeOption" use="required" />
		<!--damageSolverName => Name of the damage mechanics solver to use in the PhaseFieldFracture solver-->
		<xsd:attribute name="damageSolverName" type="string" use="required" />
		<!--discretization => Name of discretization object (defined in the :ref:`NumericalMethodsManager`) to use for this solver. For instance, if this is a Finite Element Solver, the name of a :ref:`FiniteElement` should be specified. If this is a Finite Volume Method, the name of a :ref:`FiniteVolume` discretization should be specified.-->
		<xsd:attribute name="discretization" type="string" use="required" />
		<!--initialDt => Initial time-step value required by the solver to the event manager.-->
		<xsd:attribute name="initialDt" type="real64" default="1e+99" />
		<!--logLevel => Log level-->
		<xsd:attribute name="logLevel" type="integer" default="0" />
		<!--solidSolverName => Name of the solid mechanics solver to use in the PhaseFieldFracture solver-->
		<xsd:attribute name="solidSolverName" type="string" use="required" />
		<!--subcycling => turn on subcycling on each load step-->
		<xsd:attribute name="subcycling" type="integer" use="required" />
		<!--targetRegions => Allowable regions that the solver may be applied to. Note that this does not indicate that the solver will be applied to these regions, only that allocation will occur such that the solver may be applied to these regions. The decision about what regions this solver will beapplied to rests in the EventManager.-->
		<xsd:attribute name="targetRegions" type="string_array" use="required" />
		<!--name => A name is required for any non-unique nodes-->
		<xsd:attribute name="name" type="string" use="required" />
	</xsd:complexType>
	<xsd:simpleType name="geosx_PhaseFieldFractureSolver_CouplingTypeOption">
		<xsd:restriction base="xsd:string">
			<xsd:pattern value=".*[\[\]`$].*|FixedStress|TightlyCoupled" />
		</xsd:restriction>
	</xsd:simpleType>
	<xsd:complexType name="ProppantTransportType">
		<xsd:choice minOccurs="0" maxOccurs="unbounded">
			<xsd:element name="LinearSolverParameters" type="LinearSolverParametersType" maxOccurs="1" />
			<xsd:element name="NonlinearSolverParameters" type="NonlinearSolverParametersType" maxOccurs="1" />
		</xsd:choice>
		<!--bridgingFactor => Bridging factor used for bridging/screen-out calculation-->
		<xsd:attribute name="bridgingFactor" type="real64" default="0" />
		<!--cflFactor => Factor to apply to the `CFL condition <http://en.wikipedia.org/wiki/Courant-Friedrichs-Lewy_condition>`_ when calculating the maximum allowable time step. Values should be in the interval (0,1] -->
		<xsd:attribute name="cflFactor" type="real64" default="0.5" />
		<!--criticalShieldsNumber => Critical Shields number-->
		<xsd:attribute name="criticalShieldsNumber" type="real64" default="0" />
		<!--discretization => Name of discretization object to use for this solver.-->
		<xsd:attribute name="discretization" type="string" use="required" />
		<!--fluidNames => Names of fluid constitutive models for each region.-->
		<xsd:attribute name="fluidNames" type="string_array" use="required" />
		<!--frictionCoefficient => Friction coefficient-->
		<xsd:attribute name="frictionCoefficient" type="real64" default="0.03" />
		<!--initialDt => Initial time-step value required by the solver to the event manager.-->
		<xsd:attribute name="initialDt" type="real64" default="1e+99" />
		<!--inputFluxEstimate => Initial estimate of the input flux used only for residual scaling. This should be essentially equivalent to the input flux * dt.-->
		<xsd:attribute name="inputFluxEstimate" type="real64" default="1" />
		<!--logLevel => Log level-->
		<xsd:attribute name="logLevel" type="integer" default="0" />
		<!--maxProppantConcentration => Maximum proppant concentration-->
		<xsd:attribute name="maxProppantConcentration" type="real64" default="0.6" />
		<!--permeabilityNames => Names of permeability constitutive models for each region.-->
		<xsd:attribute name="permeabilityNames" type="string_array" use="required" />
		<!--proppantDensity => Proppant density-->
		<xsd:attribute name="proppantDensity" type="real64" default="2500" />
		<!--proppantDiameter => Proppant diameter-->
		<xsd:attribute name="proppantDiameter" type="real64" default="0.0004" />
		<!--proppantNames => Name of proppant constitutive object to use for this solver.-->
		<xsd:attribute name="proppantNames" type="string_array" use="required" />
		<!--solidNames => Names of solid constitutive models for each region.-->
		<xsd:attribute name="solidNames" type="string_array" use="required" />
		<!--targetRegions => Allowable regions that the solver may be applied to. Note that this does not indicate that the solver will be applied to these regions, only that allocation will occur such that the solver may be applied to these regions. The decision about what regions this solver will beapplied to rests in the EventManager.-->
		<xsd:attribute name="targetRegions" type="string_array" use="required" />
		<!--updateProppantPacking => Flag that enables/disables proppant-packing update-->
		<xsd:attribute name="updateProppantPacking" type="integer" default="0" />
		<!--name => A name is required for any non-unique nodes-->
		<xsd:attribute name="name" type="string" use="required" />
	</xsd:complexType>
	<xsd:complexType name="SinglePhaseFVMType">
		<xsd:choice minOccurs="0" maxOccurs="unbounded">
			<xsd:element name="LinearSolverParameters" type="LinearSolverParametersType" maxOccurs="1" />
			<xsd:element name="NonlinearSolverParameters" type="NonlinearSolverParametersType" maxOccurs="1" />
		</xsd:choice>
		<!--cflFactor => Factor to apply to the `CFL condition <http://en.wikipedia.org/wiki/Courant-Friedrichs-Lewy_condition>`_ when calculating the maximum allowable time step. Values should be in the interval (0,1] -->
		<xsd:attribute name="cflFactor" type="real64" default="0.5" />
		<!--discretization => Name of discretization object to use for this solver.-->
		<xsd:attribute name="discretization" type="string" use="required" />
		<!--fluidNames => Names of fluid constitutive models for each region.-->
		<xsd:attribute name="fluidNames" type="string_array" use="required" />
		<!--initialDt => Initial time-step value required by the solver to the event manager.-->
		<xsd:attribute name="initialDt" type="real64" default="1e+99" />
		<!--inputFluxEstimate => Initial estimate of the input flux used only for residual scaling. This should be essentially equivalent to the input flux * dt.-->
		<xsd:attribute name="inputFluxEstimate" type="real64" default="1" />
		<!--logLevel => Log level-->
		<xsd:attribute name="logLevel" type="integer" default="0" />
		<!--permeabilityNames => Names of permeability constitutive models for each region.-->
		<xsd:attribute name="permeabilityNames" type="string_array" use="required" />
		<!--solidNames => Names of solid constitutive models for each region.-->
		<xsd:attribute name="solidNames" type="string_array" use="required" />
		<!--targetRegions => Allowable regions that the solver may be applied to. Note that this does not indicate that the solver will be applied to these regions, only that allocation will occur such that the solver may be applied to these regions. The decision about what regions this solver will beapplied to rests in the EventManager.-->
		<xsd:attribute name="targetRegions" type="string_array" use="required" />
		<!--name => A name is required for any non-unique nodes-->
		<xsd:attribute name="name" type="string" use="required" />
	</xsd:complexType>
	<xsd:complexType name="SinglePhaseHybridFVMType">
		<xsd:choice minOccurs="0" maxOccurs="unbounded">
			<xsd:element name="LinearSolverParameters" type="LinearSolverParametersType" maxOccurs="1" />
			<xsd:element name="NonlinearSolverParameters" type="NonlinearSolverParametersType" maxOccurs="1" />
		</xsd:choice>
		<!--cflFactor => Factor to apply to the `CFL condition <http://en.wikipedia.org/wiki/Courant-Friedrichs-Lewy_condition>`_ when calculating the maximum allowable time step. Values should be in the interval (0,1] -->
		<xsd:attribute name="cflFactor" type="real64" default="0.5" />
		<!--discretization => Name of discretization object to use for this solver.-->
		<xsd:attribute name="discretization" type="string" use="required" />
		<!--fluidNames => Names of fluid constitutive models for each region.-->
		<xsd:attribute name="fluidNames" type="string_array" use="required" />
		<!--initialDt => Initial time-step value required by the solver to the event manager.-->
		<xsd:attribute name="initialDt" type="real64" default="1e+99" />
		<!--inputFluxEstimate => Initial estimate of the input flux used only for residual scaling. This should be essentially equivalent to the input flux * dt.-->
		<xsd:attribute name="inputFluxEstimate" type="real64" default="1" />
		<!--logLevel => Log level-->
		<xsd:attribute name="logLevel" type="integer" default="0" />
		<!--permeabilityNames => Names of permeability constitutive models for each region.-->
		<xsd:attribute name="permeabilityNames" type="string_array" use="required" />
		<!--solidNames => Names of solid constitutive models for each region.-->
		<xsd:attribute name="solidNames" type="string_array" use="required" />
		<!--targetRegions => Allowable regions that the solver may be applied to. Note that this does not indicate that the solver will be applied to these regions, only that allocation will occur such that the solver may be applied to these regions. The decision about what regions this solver will beapplied to rests in the EventManager.-->
		<xsd:attribute name="targetRegions" type="string_array" use="required" />
		<!--name => A name is required for any non-unique nodes-->
		<xsd:attribute name="name" type="string" use="required" />
	</xsd:complexType>
	<xsd:complexType name="SinglePhasePoromechanicsType">
		<xsd:choice minOccurs="0" maxOccurs="unbounded">
			<xsd:element name="LinearSolverParameters" type="LinearSolverParametersType" maxOccurs="1" />
			<xsd:element name="NonlinearSolverParameters" type="NonlinearSolverParametersType" maxOccurs="1" />
		</xsd:choice>
		<!--cflFactor => Factor to apply to the `CFL condition <http://en.wikipedia.org/wiki/Courant-Friedrichs-Lewy_condition>`_ when calculating the maximum allowable time step. Values should be in the interval (0,1] -->
		<xsd:attribute name="cflFactor" type="real64" default="0.5" />
		<!--discretization => Name of discretization object (defined in the :ref:`NumericalMethodsManager`) to use for this solver. For instance, if this is a Finite Element Solver, the name of a :ref:`FiniteElement` should be specified. If this is a Finite Volume Method, the name of a :ref:`FiniteVolume` discretization should be specified.-->
		<xsd:attribute name="discretization" type="string" use="required" />
		<!--fluidSolverName => Name of the fluid mechanics solver to use in the poromechanics solver-->
		<xsd:attribute name="fluidSolverName" type="string" use="required" />
		<!--initialDt => Initial time-step value required by the solver to the event manager.-->
		<xsd:attribute name="initialDt" type="real64" default="1e+99" />
		<!--logLevel => Log level-->
		<xsd:attribute name="logLevel" type="integer" default="0" />
		<!--porousMaterialNames => The name of the material that should be used in the constitutive updates-->
		<xsd:attribute name="porousMaterialNames" type="string_array" use="required" />
		<!--solidSolverName => Name of the solid mechanics solver to use in the poromechanics solver-->
		<xsd:attribute name="solidSolverName" type="string" use="required" />
		<!--targetRegions => Allowable regions that the solver may be applied to. Note that this does not indicate that the solver will be applied to these regions, only that allocation will occur such that the solver may be applied to these regions. The decision about what regions this solver will beapplied to rests in the EventManager.-->
		<xsd:attribute name="targetRegions" type="string_array" use="required" />
		<!--name => A name is required for any non-unique nodes-->
		<xsd:attribute name="name" type="string" use="required" />
	</xsd:complexType>
	<xsd:complexType name="SinglePhasePoromechanicsEmbeddedFracturesType">
		<xsd:choice minOccurs="0" maxOccurs="unbounded">
			<xsd:element name="LinearSolverParameters" type="LinearSolverParametersType" maxOccurs="1" />
			<xsd:element name="NonlinearSolverParameters" type="NonlinearSolverParametersType" maxOccurs="1" />
		</xsd:choice>
		<!--cflFactor => Factor to apply to the `CFL condition <http://en.wikipedia.org/wiki/Courant-Friedrichs-Lewy_condition>`_ when calculating the maximum allowable time step. Values should be in the interval (0,1] -->
		<xsd:attribute name="cflFactor" type="real64" default="0.5" />
		<!--fluidSolverName => Name of the fluid mechanics solver to use in the poromechanics solver-->
		<xsd:attribute name="fluidSolverName" type="string" use="required" />
		<!--fracturesSolverName => Name of the fractures solver to use in the fractured poroelastic solver-->
		<xsd:attribute name="fracturesSolverName" type="string" use="required" />
		<!--initialDt => Initial time-step value required by the solver to the event manager.-->
		<xsd:attribute name="initialDt" type="real64" default="1e+99" />
		<!--logLevel => Log level-->
		<xsd:attribute name="logLevel" type="integer" default="0" />
		<!--porousMaterialNames => The name of the material that should be used in the constitutive updates-->
		<xsd:attribute name="porousMaterialNames" type="string_array" use="required" />
		<!--solidSolverName => Name of the solid mechanics solver to use in the poromechanics solver-->
		<xsd:attribute name="solidSolverName" type="string" use="required" />
		<!--targetRegions => Allowable regions that the solver may be applied to. Note that this does not indicate that the solver will be applied to these regions, only that allocation will occur such that the solver may be applied to these regions. The decision about what regions this solver will beapplied to rests in the EventManager.-->
		<xsd:attribute name="targetRegions" type="string_array" use="required" />
		<!--name => A name is required for any non-unique nodes-->
		<xsd:attribute name="name" type="string" use="required" />
	</xsd:complexType>
	<xsd:complexType name="SinglePhaseProppantFVMType">
		<xsd:choice minOccurs="0" maxOccurs="unbounded">
			<xsd:element name="LinearSolverParameters" type="LinearSolverParametersType" maxOccurs="1" />
			<xsd:element name="NonlinearSolverParameters" type="NonlinearSolverParametersType" maxOccurs="1" />
		</xsd:choice>
		<!--cflFactor => Factor to apply to the `CFL condition <http://en.wikipedia.org/wiki/Courant-Friedrichs-Lewy_condition>`_ when calculating the maximum allowable time step. Values should be in the interval (0,1] -->
		<xsd:attribute name="cflFactor" type="real64" default="0.5" />
		<!--discretization => Name of discretization object to use for this solver.-->
		<xsd:attribute name="discretization" type="string" use="required" />
		<!--fluidNames => Names of fluid constitutive models for each region.-->
		<xsd:attribute name="fluidNames" type="string_array" use="required" />
		<!--initialDt => Initial time-step value required by the solver to the event manager.-->
		<xsd:attribute name="initialDt" type="real64" default="1e+99" />
		<!--inputFluxEstimate => Initial estimate of the input flux used only for residual scaling. This should be essentially equivalent to the input flux * dt.-->
		<xsd:attribute name="inputFluxEstimate" type="real64" default="1" />
		<!--logLevel => Log level-->
		<xsd:attribute name="logLevel" type="integer" default="0" />
		<!--permeabilityNames => Names of permeability constitutive models for each region.-->
		<xsd:attribute name="permeabilityNames" type="string_array" use="required" />
		<!--solidNames => Names of solid constitutive models for each region.-->
		<xsd:attribute name="solidNames" type="string_array" use="required" />
		<!--targetRegions => Allowable regions that the solver may be applied to. Note that this does not indicate that the solver will be applied to these regions, only that allocation will occur such that the solver may be applied to these regions. The decision about what regions this solver will beapplied to rests in the EventManager.-->
		<xsd:attribute name="targetRegions" type="string_array" use="required" />
		<!--name => A name is required for any non-unique nodes-->
		<xsd:attribute name="name" type="string" use="required" />
	</xsd:complexType>
	<xsd:complexType name="SinglePhaseReservoirType">
		<xsd:choice minOccurs="0" maxOccurs="unbounded">
			<xsd:element name="LinearSolverParameters" type="LinearSolverParametersType" maxOccurs="1" />
			<xsd:element name="NonlinearSolverParameters" type="NonlinearSolverParametersType" maxOccurs="1" />
		</xsd:choice>
		<!--cflFactor => Factor to apply to the `CFL condition <http://en.wikipedia.org/wiki/Courant-Friedrichs-Lewy_condition>`_ when calculating the maximum allowable time step. Values should be in the interval (0,1] -->
		<xsd:attribute name="cflFactor" type="real64" default="0.5" />
		<!--flowSolverName => Name of the flow solver to use in the reservoir-well system solver-->
		<xsd:attribute name="flowSolverName" type="string" use="required" />
		<!--initialDt => Initial time-step value required by the solver to the event manager.-->
		<xsd:attribute name="initialDt" type="real64" default="1e+99" />
		<!--logLevel => Log level-->
		<xsd:attribute name="logLevel" type="integer" default="0" />
		<!--targetRegions => Allowable regions that the solver may be applied to. Note that this does not indicate that the solver will be applied to these regions, only that allocation will occur such that the solver may be applied to these regions. The decision about what regions this solver will beapplied to rests in the EventManager.-->
		<xsd:attribute name="targetRegions" type="string_array" use="required" />
		<!--wellSolverName => Name of the well solver to use in the reservoir-well system solver-->
		<xsd:attribute name="wellSolverName" type="string" use="required" />
		<!--name => A name is required for any non-unique nodes-->
		<xsd:attribute name="name" type="string" use="required" />
	</xsd:complexType>
	<xsd:complexType name="SinglePhaseWellType">
		<xsd:choice minOccurs="0" maxOccurs="unbounded">
			<xsd:element name="LinearSolverParameters" type="LinearSolverParametersType" maxOccurs="1" />
			<xsd:element name="NonlinearSolverParameters" type="NonlinearSolverParametersType" maxOccurs="1" />
			<xsd:element name="WellControls" type="WellControlsType" />
		</xsd:choice>
		<!--cflFactor => Factor to apply to the `CFL condition <http://en.wikipedia.org/wiki/Courant-Friedrichs-Lewy_condition>`_ when calculating the maximum allowable time step. Values should be in the interval (0,1] -->
		<xsd:attribute name="cflFactor" type="real64" default="0.5" />
		<!--fluidNames => Name of fluid constitutive object to use for this solver.-->
		<xsd:attribute name="fluidNames" type="string_array" use="required" />
		<!--initialDt => Initial time-step value required by the solver to the event manager.-->
		<xsd:attribute name="initialDt" type="real64" default="1e+99" />
		<!--logLevel => Log level-->
		<xsd:attribute name="logLevel" type="integer" default="0" />
		<!--targetRegions => Allowable regions that the solver may be applied to. Note that this does not indicate that the solver will be applied to these regions, only that allocation will occur such that the solver may be applied to these regions. The decision about what regions this solver will beapplied to rests in the EventManager.-->
		<xsd:attribute name="targetRegions" type="string_array" use="required" />
		<!--name => A name is required for any non-unique nodes-->
		<xsd:attribute name="name" type="string" use="required" />
	</xsd:complexType>
	<xsd:complexType name="SolidMechanicsEmbeddedFracturesType">
		<xsd:choice minOccurs="0" maxOccurs="unbounded">
			<xsd:element name="LinearSolverParameters" type="LinearSolverParametersType" maxOccurs="1" />
			<xsd:element name="NonlinearSolverParameters" type="NonlinearSolverParametersType" maxOccurs="1" />
		</xsd:choice>
		<!--cflFactor => Factor to apply to the `CFL condition <http://en.wikipedia.org/wiki/Courant-Friedrichs-Lewy_condition>`_ when calculating the maximum allowable time step. Values should be in the interval (0,1] -->
		<xsd:attribute name="cflFactor" type="real64" default="0.5" />
		<!--contactRelationName => Name of contact relation to enforce constraints on fracture boundary.-->
		<xsd:attribute name="contactRelationName" type="string" use="required" />
		<!--fractureRegionName => Name of the fracture region.-->
		<xsd:attribute name="fractureRegionName" type="string" use="required" />
		<!--initialDt => Initial time-step value required by the solver to the event manager.-->
		<xsd:attribute name="initialDt" type="real64" default="1e+99" />
		<!--logLevel => Log level-->
		<xsd:attribute name="logLevel" type="integer" default="0" />
		<!--solidSolverName => Name of the solid mechanics solver in the rock matrix-->
		<xsd:attribute name="solidSolverName" type="string" use="required" />
		<!--targetRegions => Allowable regions that the solver may be applied to. Note that this does not indicate that the solver will be applied to these regions, only that allocation will occur such that the solver may be applied to these regions. The decision about what regions this solver will beapplied to rests in the EventManager.-->
		<xsd:attribute name="targetRegions" type="string_array" use="required" />
		<!--name => A name is required for any non-unique nodes-->
		<xsd:attribute name="name" type="string" use="required" />
	</xsd:complexType>
	<xsd:complexType name="SolidMechanicsLagrangianSSLEType">
		<xsd:choice minOccurs="0" maxOccurs="unbounded">
			<xsd:element name="LinearSolverParameters" type="LinearSolverParametersType" maxOccurs="1" />
			<xsd:element name="NonlinearSolverParameters" type="NonlinearSolverParametersType" maxOccurs="1" />
		</xsd:choice>
		<!--cflFactor => Factor to apply to the `CFL condition <http://en.wikipedia.org/wiki/Courant-Friedrichs-Lewy_condition>`_ when calculating the maximum allowable time step. Values should be in the interval (0,1] -->
		<xsd:attribute name="cflFactor" type="real64" default="0.5" />
		<!--contactRelationName => Name of contact relation to enforce constraints on fracture boundary.-->
		<xsd:attribute name="contactRelationName" type="string" default="NOCONTACT" />
		<!--discretization => Name of discretization object (defined in the :ref:`NumericalMethodsManager`) to use for this solver. For instance, if this is a Finite Element Solver, the name of a :ref:`FiniteElement` should be specified. If this is a Finite Volume Method, the name of a :ref:`FiniteVolume` discretization should be specified.-->
		<xsd:attribute name="discretization" type="string" use="required" />
		<!--initialDt => Initial time-step value required by the solver to the event manager.-->
		<xsd:attribute name="initialDt" type="real64" default="1e+99" />
		<!--logLevel => Log level-->
		<xsd:attribute name="logLevel" type="integer" default="0" />
		<!--massDamping => Value of mass based damping coefficient. -->
		<xsd:attribute name="massDamping" type="real64" default="0" />
		<!--maxNumResolves => Value to indicate how many resolves may be executed after some other event is executed. For example, if a SurfaceGenerator is specified, it will be executed after the mechanics solve. However if a new surface is generated, then the mechanics solve must be executed again due to the change in topology.-->
		<xsd:attribute name="maxNumResolves" type="integer" default="10" />
		<!--newmarkBeta => Value of :math:`\beta` in the Newmark Method for Implicit Dynamic time integration option. This should be pow(newmarkGamma+0.5,2.0)/4.0 unless you know what you are doing.-->
		<xsd:attribute name="newmarkBeta" type="real64" default="0.25" />
		<!--newmarkGamma => Value of :math:`\gamma` in the Newmark Method for Implicit Dynamic time integration option-->
		<xsd:attribute name="newmarkGamma" type="real64" default="0.5" />
		<!--solidMaterialNames => The name of the material that should be used in the constitutive updates-->
		<xsd:attribute name="solidMaterialNames" type="string_array" use="required" />
		<!--stiffnessDamping => Value of stiffness based damping coefficient. -->
		<xsd:attribute name="stiffnessDamping" type="real64" default="0" />
		<!--strainTheory => Indicates whether or not to use `Infinitesimal Strain Theory <https://en.wikipedia.org/wiki/Infinitesimal_strain_theory>`_, or `Finite Strain Theory <https://en.wikipedia.org/wiki/Finite_strain_theory>`_. Valid Inputs are:
 0 - Infinitesimal Strain 
 1 - Finite Strain-->
		<xsd:attribute name="strainTheory" type="integer" default="0" />
		<!--targetRegions => Allowable regions that the solver may be applied to. Note that this does not indicate that the solver will be applied to these regions, only that allocation will occur such that the solver may be applied to these regions. The decision about what regions this solver will beapplied to rests in the EventManager.-->
		<xsd:attribute name="targetRegions" type="string_array" use="required" />
		<!--timeIntegrationOption => Time integration method. Options are:
* QuasiStatic
* ImplicitDynamic
* ExplicitDynamic-->
		<xsd:attribute name="timeIntegrationOption" type="geosx_SolidMechanicsLagrangianFEM_TimeIntegrationOption" default="ExplicitDynamic" />
		<!--useVelocityForQS => Flag to indicate the use of the incremental displacement from the previous step as an initial estimate for the incremental displacement of the current step.-->
		<xsd:attribute name="useVelocityForQS" type="integer" default="0" />
		<!--name => A name is required for any non-unique nodes-->
		<xsd:attribute name="name" type="string" use="required" />
	</xsd:complexType>
	<xsd:simpleType name="geosx_SolidMechanicsLagrangianFEM_TimeIntegrationOption">
		<xsd:restriction base="xsd:string">
			<xsd:pattern value=".*[\[\]`$].*|QuasiStatic|ImplicitDynamic|ExplicitDynamic" />
		</xsd:restriction>
	</xsd:simpleType>
	<xsd:complexType name="SolidMechanics_LagrangianFEMType">
		<xsd:choice minOccurs="0" maxOccurs="unbounded">
			<xsd:element name="LinearSolverParameters" type="LinearSolverParametersType" maxOccurs="1" />
			<xsd:element name="NonlinearSolverParameters" type="NonlinearSolverParametersType" maxOccurs="1" />
		</xsd:choice>
		<!--cflFactor => Factor to apply to the `CFL condition <http://en.wikipedia.org/wiki/Courant-Friedrichs-Lewy_condition>`_ when calculating the maximum allowable time step. Values should be in the interval (0,1] -->
		<xsd:attribute name="cflFactor" type="real64" default="0.5" />
		<!--contactRelationName => Name of contact relation to enforce constraints on fracture boundary.-->
		<xsd:attribute name="contactRelationName" type="string" default="NOCONTACT" />
		<!--discretization => Name of discretization object (defined in the :ref:`NumericalMethodsManager`) to use for this solver. For instance, if this is a Finite Element Solver, the name of a :ref:`FiniteElement` should be specified. If this is a Finite Volume Method, the name of a :ref:`FiniteVolume` discretization should be specified.-->
		<xsd:attribute name="discretization" type="string" use="required" />
		<!--initialDt => Initial time-step value required by the solver to the event manager.-->
		<xsd:attribute name="initialDt" type="real64" default="1e+99" />
		<!--logLevel => Log level-->
		<xsd:attribute name="logLevel" type="integer" default="0" />
		<!--massDamping => Value of mass based damping coefficient. -->
		<xsd:attribute name="massDamping" type="real64" default="0" />
		<!--maxNumResolves => Value to indicate how many resolves may be executed after some other event is executed. For example, if a SurfaceGenerator is specified, it will be executed after the mechanics solve. However if a new surface is generated, then the mechanics solve must be executed again due to the change in topology.-->
		<xsd:attribute name="maxNumResolves" type="integer" default="10" />
		<!--newmarkBeta => Value of :math:`\beta` in the Newmark Method for Implicit Dynamic time integration option. This should be pow(newmarkGamma+0.5,2.0)/4.0 unless you know what you are doing.-->
		<xsd:attribute name="newmarkBeta" type="real64" default="0.25" />
		<!--newmarkGamma => Value of :math:`\gamma` in the Newmark Method for Implicit Dynamic time integration option-->
		<xsd:attribute name="newmarkGamma" type="real64" default="0.5" />
		<!--solidMaterialNames => The name of the material that should be used in the constitutive updates-->
		<xsd:attribute name="solidMaterialNames" type="string_array" use="required" />
		<!--stiffnessDamping => Value of stiffness based damping coefficient. -->
		<xsd:attribute name="stiffnessDamping" type="real64" default="0" />
		<!--strainTheory => Indicates whether or not to use `Infinitesimal Strain Theory <https://en.wikipedia.org/wiki/Infinitesimal_strain_theory>`_, or `Finite Strain Theory <https://en.wikipedia.org/wiki/Finite_strain_theory>`_. Valid Inputs are:
 0 - Infinitesimal Strain 
 1 - Finite Strain-->
		<xsd:attribute name="strainTheory" type="integer" default="0" />
		<!--targetRegions => Allowable regions that the solver may be applied to. Note that this does not indicate that the solver will be applied to these regions, only that allocation will occur such that the solver may be applied to these regions. The decision about what regions this solver will beapplied to rests in the EventManager.-->
		<xsd:attribute name="targetRegions" type="string_array" use="required" />
		<!--timeIntegrationOption => Time integration method. Options are:
* QuasiStatic
* ImplicitDynamic
* ExplicitDynamic-->
		<xsd:attribute name="timeIntegrationOption" type="geosx_SolidMechanicsLagrangianFEM_TimeIntegrationOption" default="ExplicitDynamic" />
		<!--useVelocityForQS => Flag to indicate the use of the incremental displacement from the previous step as an initial estimate for the incremental displacement of the current step.-->
		<xsd:attribute name="useVelocityForQS" type="integer" default="0" />
		<!--name => A name is required for any non-unique nodes-->
		<xsd:attribute name="name" type="string" use="required" />
	</xsd:complexType>
	<xsd:complexType name="SurfaceGeneratorType">
		<xsd:choice minOccurs="0" maxOccurs="unbounded">
			<xsd:element name="LinearSolverParameters" type="LinearSolverParametersType" maxOccurs="1" />
			<xsd:element name="NonlinearSolverParameters" type="NonlinearSolverParametersType" maxOccurs="1" />
		</xsd:choice>
		<!--cflFactor => Factor to apply to the `CFL condition <http://en.wikipedia.org/wiki/Courant-Friedrichs-Lewy_condition>`_ when calculating the maximum allowable time step. Values should be in the interval (0,1] -->
		<xsd:attribute name="cflFactor" type="real64" default="0.5" />
		<!--fractureRegion => (no description available)-->
		<xsd:attribute name="fractureRegion" type="string" default="Fracture" />
		<!--initialDt => Initial time-step value required by the solver to the event manager.-->
		<xsd:attribute name="initialDt" type="real64" default="1e+99" />
		<!--logLevel => Log level-->
		<xsd:attribute name="logLevel" type="integer" default="0" />
		<!--mpiCommOrder => Flag to enable MPI consistent communication ordering-->
		<xsd:attribute name="mpiCommOrder" type="integer" default="0" />
		<!--nodeBasedSIF => Rock toughness of the solid material-->
		<xsd:attribute name="nodeBasedSIF" type="integer" default="0" />
		<!--rockToughness => Rock toughness of the solid material-->
		<xsd:attribute name="rockToughness" type="real64" use="required" />
		<!--solidMaterialNames => Name of the solid material used in solid mechanic solver-->
		<xsd:attribute name="solidMaterialNames" type="string_array" use="required" />
		<!--targetRegions => Allowable regions that the solver may be applied to. Note that this does not indicate that the solver will be applied to these regions, only that allocation will occur such that the solver may be applied to these regions. The decision about what regions this solver will beapplied to rests in the EventManager.-->
		<xsd:attribute name="targetRegions" type="string_array" use="required" />
		<!--name => A name is required for any non-unique nodes-->
		<xsd:attribute name="name" type="string" use="required" />
	</xsd:complexType>
	<xsd:complexType name="TasksType">
		<xsd:choice minOccurs="0" maxOccurs="unbounded">
			<xsd:element name="PackCollection" type="PackCollectionType" />
			<xsd:element name="TriaxialDriver" type="TriaxialDriverType" />
		</xsd:choice>
	</xsd:complexType>
	<xsd:complexType name="PackCollectionType">
		<!--fieldName => The name of the (packable) field associated with the specified object to retrieve data from-->
		<xsd:attribute name="fieldName" type="string" use="required" />
		<!--objectPath => The name of the object from which to retrieve field values.-->
		<xsd:attribute name="objectPath" type="string" use="required" />
		<!--onlyOnSetChange => Whether or not to only collect when the collected sets of indices change in any way.-->
		<xsd:attribute name="onlyOnSetChange" type="localIndex" default="0" />
		<!--setNames => The set(s) for which to retrieve data.-->
		<xsd:attribute name="setNames" type="string_array" default="{}" />
		<!--name => A name is required for any non-unique nodes-->
		<xsd:attribute name="name" type="string" use="required" />
	</xsd:complexType>
	<xsd:complexType name="TriaxialDriverType">
		<!--baseline => Baseline file-->
		<xsd:attribute name="baseline" type="path" default="none" />
		<!--logLevel => Log level-->
		<xsd:attribute name="logLevel" type="integer" default="0" />
		<!--material => Solid material to test-->
		<xsd:attribute name="material" type="string" use="required" />
		<!--mode => Test mode [triaxial, volumetric, oedometer]-->
		<xsd:attribute name="mode" type="string" use="required" />
		<!--output => Output file-->
		<xsd:attribute name="output" type="string" default="none" />
		<!--steps => Number of load steps to take-->
		<xsd:attribute name="steps" type="integer" use="required" />
		<!--strainFunction => Function controlling strain loading (role depends on test mode)-->
		<xsd:attribute name="strainFunction" type="string" use="required" />
		<!--stressFunction => Function controlling stress loading (role depends on test mode)-->
		<xsd:attribute name="stressFunction" type="string" use="required" />
		<!--name => A name is required for any non-unique nodes-->
		<xsd:attribute name="name" type="string" use="required" />
	</xsd:complexType>
	<xsd:complexType name="ConstitutiveType">
		<xsd:choice minOccurs="0" maxOccurs="unbounded">
			<xsd:element name="BiotPorosity" type="BiotPorosityType" />
			<xsd:element name="BlackOilFluid" type="BlackOilFluidType" />
			<xsd:element name="BrooksCoreyBakerRelativePermeability" type="BrooksCoreyBakerRelativePermeabilityType" />
			<xsd:element name="BrooksCoreyCapillaryPressure" type="BrooksCoreyCapillaryPressureType" />
			<xsd:element name="BrooksCoreyRelativePermeability" type="BrooksCoreyRelativePermeabilityType" />
			<xsd:element name="CO2BrineFluid" type="CO2BrineFluidType" />
			<xsd:element name="CarmanKozenyPermeability" type="CarmanKozenyPermeabilityType" />
			<xsd:element name="CompositionalMultiphaseFluid" type="CompositionalMultiphaseFluidType" />
			<xsd:element name="CompressibleSinglePhaseFluid" type="CompressibleSinglePhaseFluidType" />
			<xsd:element name="CompressibleSolidCarmanKozenyPermeability" type="CompressibleSolidCarmanKozenyPermeabilityType" />
			<xsd:element name="CompressibleSolidConstantPermeability" type="CompressibleSolidConstantPermeabilityType" />
			<xsd:element name="CompressibleSolidParallelPlatesPermeability" type="CompressibleSolidParallelPlatesPermeabilityType" />
			<xsd:element name="ConstantPermeability" type="ConstantPermeabilityType" />
			<xsd:element name="Contact" type="ContactType" />
			<xsd:element name="Coulomb" type="CoulombType" />
			<xsd:element name="DamageElasticIsotropic" type="DamageElasticIsotropicType" />
			<xsd:element name="DamageSpectralElasticIsotropic" type="DamageSpectralElasticIsotropicType" />
			<xsd:element name="DamageVolDevElasticIsotropic" type="DamageVolDevElasticIsotropicType" />
			<xsd:element name="DeadOilFluid" type="DeadOilFluidType" />
			<xsd:element name="DruckerPrager" type="DruckerPragerType" />
			<xsd:element name="ElasticIsotropic" type="ElasticIsotropicType" />
			<xsd:element name="ElasticTransverseIsotropic" type="ElasticTransverseIsotropicType" />
            <xsd:element name="ElasticOrthotropic" type="ElasticOrthotropicType" />
			<xsd:element name="ExtendedDruckerPrager" type="ExtendedDruckerPragerType" />
			<xsd:element name="NullModel" type="NullModelType" />
			<xsd:element name="ParallelPlatesPermeability" type="ParallelPlatesPermeabilityType" />
			<xsd:element name="ParticleFluid" type="ParticleFluidType" />
			<xsd:element name="PermeabilityBase" type="PermeabilityBaseType" />
			<xsd:element name="PorousDruckerPrager" type="PorousDruckerPragerType" />
			<xsd:element name="PorousElasticIsotropic" type="PorousElasticIsotropicType" />
			<xsd:element name="PorousElasticTransverseIsotropic" type="PorousElasticTransverseIsotropicType" />
			<xsd:element name="PorousExtendedDruckerPrager" type="PorousExtendedDruckerPragerType" />
			<xsd:element name="PressurePorosity" type="PressurePorosityType" />
			<xsd:element name="ProppantSlurryFluid" type="ProppantSlurryFluidType" />
			<xsd:element name="StrainDependentPermeability" type="StrainDependentPermeabilityType" />
			<xsd:element name="TableRelativePermeability" type="TableRelativePermeabilityType" />
			<xsd:element name="VanGenuchtenBakerRelativePermeability" type="VanGenuchtenBakerRelativePermeabilityType" />
			<xsd:element name="VanGenuchtenCapillaryPressure" type="VanGenuchtenCapillaryPressureType" />
		</xsd:choice>
	</xsd:complexType>
	<xsd:complexType name="BiotPorosityType">
		<!--defaultReferencePorosity => Default value of the reference porosity-->
		<xsd:attribute name="defaultReferencePorosity" type="real64" use="required" />
		<!--grainBulkModulus => Grain bulk modulus-->
		<xsd:attribute name="grainBulkModulus" type="real64" use="required" />
		<!--name => A name is required for any non-unique nodes-->
		<xsd:attribute name="name" type="string" use="required" />
	</xsd:complexType>
	<xsd:complexType name="BlackOilFluidType">
		<!--componentMolarWeight => Component molar weights-->
		<xsd:attribute name="componentMolarWeight" type="real64_array" use="required" />
		<!--componentNames => List of component names-->
		<xsd:attribute name="componentNames" type="string_array" default="{}" />
		<!--hydrocarbonFormationVolFactorTableNames => List of formation volume factor TableFunction names from the Functions block. 
The user must provide one TableFunction per hydrocarbon phase, in the order provided in "phaseNames". 
For instance, if "oil" is before "gas" in "phaseNames", the table order should be: oilTableName, gasTableName-->
		<xsd:attribute name="hydrocarbonFormationVolFactorTableNames" type="string_array" default="{}" />
		<!--hydrocarbonViscosityTableNames => List of viscosity TableFunction names from the Functions block. 
The user must provide one TableFunction per hydrocarbon phase, in the order provided in "phaseNames". 
For instance, if "oil" is before "gas" in "phaseNames", the table order should be: oilTableName, gasTableName-->
		<xsd:attribute name="hydrocarbonViscosityTableNames" type="string_array" default="{}" />
		<!--phaseNames => List of fluid phases-->
		<xsd:attribute name="phaseNames" type="string_array" use="required" />
		<!--surfaceDensities => List of surface mass densities for each phase-->
		<xsd:attribute name="surfaceDensities" type="real64_array" use="required" />
		<!--tableFiles => List of filenames with input PVT tables (one per phase)-->
		<xsd:attribute name="tableFiles" type="path_array" default="{}" />
		<!--waterCompressibility => Water compressibility-->
		<xsd:attribute name="waterCompressibility" type="real64" default="0" />
		<!--waterFormationVolumeFactor => Water formation volume factor-->
		<xsd:attribute name="waterFormationVolumeFactor" type="real64" default="0" />
		<!--waterReferencePressure => Water reference pressure-->
		<xsd:attribute name="waterReferencePressure" type="real64" default="0" />
		<!--waterViscosity => Water viscosity-->
		<xsd:attribute name="waterViscosity" type="real64" default="0" />
		<!--name => A name is required for any non-unique nodes-->
		<xsd:attribute name="name" type="string" use="required" />
	</xsd:complexType>
	<xsd:complexType name="BrooksCoreyBakerRelativePermeabilityType">
		<!--gasOilRelPermExponent => Rel perm power law exponent for the pair (gas phase, oil phase) at residual water saturation
The expected format is "{ gasExp, oilExp }", in that order-->
		<xsd:attribute name="gasOilRelPermExponent" type="real64_array" default="{1}" />
		<!--gasOilRelPermMaxValue => Maximum rel perm value for the pair (gas phase, oil phase) at residual water saturation
The expected format is "{ gasMax, oilMax }", in that order-->
		<xsd:attribute name="gasOilRelPermMaxValue" type="real64_array" default="{0}" />
		<!--phaseMinVolumeFraction => Minimum volume fraction value for each phase-->
		<xsd:attribute name="phaseMinVolumeFraction" type="real64_array" default="{0}" />
		<!--phaseNames => List of fluid phases-->
		<xsd:attribute name="phaseNames" type="string_array" use="required" />
		<!--waterOilRelPermExponent => Rel perm power law exponent for the pair (water phase, oil phase) at residual gas saturation
The expected format is "{ waterExp, oilExp }", in that order-->
		<xsd:attribute name="waterOilRelPermExponent" type="real64_array" default="{1}" />
		<!--waterOilRelPermMaxValue => Maximum rel perm value for the pair (water phase, oil phase) at residual gas saturation
The expected format is "{ waterMax, oilMax }", in that order-->
		<xsd:attribute name="waterOilRelPermMaxValue" type="real64_array" default="{0}" />
		<!--name => A name is required for any non-unique nodes-->
		<xsd:attribute name="name" type="string" use="required" />
	</xsd:complexType>
	<xsd:complexType name="BrooksCoreyCapillaryPressureType">
		<!--capPressureEpsilon => Wetting-phase saturation at which the max cap. pressure is attained; used to avoid infinite cap. pressure values for saturations close to zero-->
		<xsd:attribute name="capPressureEpsilon" type="real64" default="1e-06" />
		<!--phaseCapPressureExponentInv => Inverse of capillary power law exponent for each phase-->
		<xsd:attribute name="phaseCapPressureExponentInv" type="real64_array" default="{2}" />
		<!--phaseEntryPressure => Entry pressure value for each phase-->
		<xsd:attribute name="phaseEntryPressure" type="real64_array" default="{1}" />
		<!--phaseMinVolumeFraction => Minimum volume fraction value for each phase-->
		<xsd:attribute name="phaseMinVolumeFraction" type="real64_array" default="{0}" />
		<!--phaseNames => List of fluid phases-->
		<xsd:attribute name="phaseNames" type="string_array" use="required" />
		<!--name => A name is required for any non-unique nodes-->
		<xsd:attribute name="name" type="string" use="required" />
	</xsd:complexType>
	<xsd:complexType name="BrooksCoreyRelativePermeabilityType">
		<!--phaseMinVolumeFraction => Minimum volume fraction value for each phase-->
		<xsd:attribute name="phaseMinVolumeFraction" type="real64_array" default="{0}" />
		<!--phaseNames => List of fluid phases-->
		<xsd:attribute name="phaseNames" type="string_array" use="required" />
		<!--phaseRelPermExponent => MinimumRel perm power law exponent for each phase-->
		<xsd:attribute name="phaseRelPermExponent" type="real64_array" default="{1}" />
		<!--phaseRelPermMaxValue => Maximum rel perm value for each phase-->
		<xsd:attribute name="phaseRelPermMaxValue" type="real64_array" default="{0}" />
		<!--name => A name is required for any non-unique nodes-->
		<xsd:attribute name="name" type="string" use="required" />
	</xsd:complexType>
	<xsd:complexType name="CO2BrineFluidType">
		<!--componentMolarWeight => Component molar weights-->
		<xsd:attribute name="componentMolarWeight" type="real64_array" default="{0}" />
		<!--componentNames => List of component names-->
		<xsd:attribute name="componentNames" type="string_array" default="{}" />
		<!--flashModelParaFile => Name of the file defining the parameters of the flash model-->
		<xsd:attribute name="flashModelParaFile" type="path" use="required" />
		<!--phaseNames => List of fluid phases-->
		<xsd:attribute name="phaseNames" type="string_array" default="{}" />
		<!--phasePVTParaFiles => Names of the files defining the parameters of the viscosity and density models-->
		<xsd:attribute name="phasePVTParaFiles" type="path_array" use="required" />
		<!--name => A name is required for any non-unique nodes-->
		<xsd:attribute name="name" type="string" use="required" />
	</xsd:complexType>
	<xsd:complexType name="CarmanKozenyPermeabilityType">
		<!--particleDiameter => Diameter of the spherical particles.-->
		<xsd:attribute name="particleDiameter" type="real64" use="required" />
		<!--sphericity => Sphericity of the particles.-->
		<xsd:attribute name="sphericity" type="real64" use="required" />
		<!--name => A name is required for any non-unique nodes-->
		<xsd:attribute name="name" type="string" use="required" />
	</xsd:complexType>
	<xsd:complexType name="CompositionalMultiphaseFluidType">
		<!--componentAcentricFactor => Component acentric factors-->
		<xsd:attribute name="componentAcentricFactor" type="real64_array" use="required" />
		<!--componentBinaryCoeff => Table of binary interaction coefficients-->
		<xsd:attribute name="componentBinaryCoeff" type="real64_array2d" default="{{0}}" />
		<!--componentCriticalPressure => Component critical pressures-->
		<xsd:attribute name="componentCriticalPressure" type="real64_array" use="required" />
		<!--componentCriticalTemperature => Component critical temperatures-->
		<xsd:attribute name="componentCriticalTemperature" type="real64_array" use="required" />
		<!--componentMolarWeight => Component molar weights-->
		<xsd:attribute name="componentMolarWeight" type="real64_array" use="required" />
		<!--componentNames => List of component names-->
		<xsd:attribute name="componentNames" type="string_array" use="required" />
		<!--componentVolumeShift => Component volume shifts-->
		<xsd:attribute name="componentVolumeShift" type="real64_array" default="{0}" />
		<!--equationsOfState => List of equation of state types for each phase-->
		<xsd:attribute name="equationsOfState" type="string_array" use="required" />
		<!--phaseNames => List of fluid phases-->
		<xsd:attribute name="phaseNames" type="string_array" use="required" />
		<!--name => A name is required for any non-unique nodes-->
		<xsd:attribute name="name" type="string" use="required" />
	</xsd:complexType>
	<xsd:complexType name="CompressibleSinglePhaseFluidType">
		<!--compressibility => Fluid compressibility-->
		<xsd:attribute name="compressibility" type="real64" default="0" />
		<!--defaultDensity => Default value for density.-->
		<xsd:attribute name="defaultDensity" type="real64" use="required" />
		<!--defaultViscosity => Default value for viscosity.-->
		<xsd:attribute name="defaultViscosity" type="real64" use="required" />
		<!--densityModelType => Type of density model. Valid options:
* exponential
* linear
* quadratic-->
		<xsd:attribute name="densityModelType" type="geosx_constitutive_ExponentApproximationType" default="linear" />
		<!--referenceDensity => Reference fluid density-->
		<xsd:attribute name="referenceDensity" type="real64" default="1000" />
		<!--referencePressure => Reference pressure-->
		<xsd:attribute name="referencePressure" type="real64" default="0" />
		<!--referenceViscosity => Reference fluid viscosity-->
		<xsd:attribute name="referenceViscosity" type="real64" default="0.001" />
		<!--viscosibility => Fluid viscosity exponential coefficient-->
		<xsd:attribute name="viscosibility" type="real64" default="0" />
		<!--viscosityModelType => Type of viscosity model. Valid options:
* exponential
* linear
* quadratic-->
		<xsd:attribute name="viscosityModelType" type="geosx_constitutive_ExponentApproximationType" default="linear" />
		<!--name => A name is required for any non-unique nodes-->
		<xsd:attribute name="name" type="string" use="required" />
	</xsd:complexType>
	<xsd:simpleType name="geosx_constitutive_ExponentApproximationType">
		<xsd:restriction base="xsd:string">
			<xsd:pattern value=".*[\[\]`$].*|exponential|linear|quadratic" />
		</xsd:restriction>
	</xsd:simpleType>
	<xsd:complexType name="CompressibleSolidCarmanKozenyPermeabilityType">
		<!--permeabilityModelName => Name of the permeability model.-->
		<xsd:attribute name="permeabilityModelName" type="string" use="required" />
		<!--porosityModelName => Name of the porosity model.-->
		<xsd:attribute name="porosityModelName" type="string" use="required" />
		<!--solidModelName => Name of the solid model.-->
		<xsd:attribute name="solidModelName" type="string" use="required" />
		<!--name => A name is required for any non-unique nodes-->
		<xsd:attribute name="name" type="string" use="required" />
	</xsd:complexType>
	<xsd:complexType name="CompressibleSolidConstantPermeabilityType">
		<!--permeabilityModelName => Name of the permeability model.-->
		<xsd:attribute name="permeabilityModelName" type="string" use="required" />
		<!--porosityModelName => Name of the porosity model.-->
		<xsd:attribute name="porosityModelName" type="string" use="required" />
		<!--solidModelName => Name of the solid model.-->
		<xsd:attribute name="solidModelName" type="string" use="required" />
		<!--name => A name is required for any non-unique nodes-->
		<xsd:attribute name="name" type="string" use="required" />
	</xsd:complexType>
	<xsd:complexType name="CompressibleSolidParallelPlatesPermeabilityType">
		<!--permeabilityModelName => Name of the permeability model.-->
		<xsd:attribute name="permeabilityModelName" type="string" use="required" />
		<!--porosityModelName => Name of the porosity model.-->
		<xsd:attribute name="porosityModelName" type="string" use="required" />
		<!--solidModelName => Name of the solid model.-->
		<xsd:attribute name="solidModelName" type="string" use="required" />
		<!--name => A name is required for any non-unique nodes-->
		<xsd:attribute name="name" type="string" use="required" />
	</xsd:complexType>
	<xsd:complexType name="ConstantPermeabilityType">
		<!--permeabilityComponents => xx, yy and zz components of a diagonal permeability tensor.-->
		<xsd:attribute name="permeabilityComponents" type="R1Tensor" use="required" />
		<!--name => A name is required for any non-unique nodes-->
		<xsd:attribute name="name" type="string" use="required" />
	</xsd:complexType>
	<xsd:complexType name="ContactType">
		<xsd:choice minOccurs="0" maxOccurs="1">
			<xsd:element name="TableFunction" type="TableFunctionType" />
		</xsd:choice>
		<!--apertureTolerance => Value to be used to avoid floating point errors in expressions involving aperture. For example in the case of dividing by the actual aperture (not the effective aperture that results from the aperture function) this value may be used to avoid 1/0 errors. Note that this value may have some physical significance in its usage, as it may be used to smooth out highly nonlinear behavior associated with 1/0 in addition to avoiding the 1/0 error.-->
		<xsd:attribute name="apertureTolerance" type="real64" default="1e-09" />
		<!--penaltyStiffness => Value of the penetration penalty stiffness. Units of Pressure/length-->
		<xsd:attribute name="penaltyStiffness" type="real64" default="0" />
		<!--name => A name is required for any non-unique nodes-->
		<xsd:attribute name="name" type="string" use="required" />
	</xsd:complexType>
	<xsd:complexType name="CoulombType">
		<xsd:choice minOccurs="0" maxOccurs="1">
			<xsd:element name="TableFunction" type="TableFunctionType" />
		</xsd:choice>
		<!--apertureTolerance => Value to be used to avoid floating point errors in expressions involving aperture. For example in the case of dividing by the actual aperture (not the effective aperture that results from the aperture function) this value may be used to avoid 1/0 errors. Note that this value may have some physical significance in its usage, as it may be used to smooth out highly nonlinear behavior associated with 1/0 in addition to avoiding the 1/0 error.-->
		<xsd:attribute name="apertureTolerance" type="real64" default="1e-09" />
		<!--cohesion => Cohesion-->
		<xsd:attribute name="cohesion" type="real64" use="required" />
		<!--frictionAngle => Friction Angle (in radians)-->
		<xsd:attribute name="frictionAngle" type="real64" default="-1" />
		<!--frictionCoefficient => Friction Coefficient-->
		<xsd:attribute name="frictionCoefficient" type="real64" default="-1" />
		<!--penaltyStiffness => Value of the penetration penalty stiffness. Units of Pressure/length-->
		<xsd:attribute name="penaltyStiffness" type="real64" default="0" />
		<!--name => A name is required for any non-unique nodes-->
		<xsd:attribute name="name" type="string" use="required" />
	</xsd:complexType>
	<xsd:complexType name="DamageElasticIsotropicType">
		<!--criticalFractureEnergy => Critical fracture energy-->
		<xsd:attribute name="criticalFractureEnergy" type="real64" use="required" />
		<!--criticalStrainEnergy => Critical stress in a 1d tension test-->
		<xsd:attribute name="criticalStrainEnergy" type="real64" use="required" />
		<!--defaultBulkModulus => Elastic Bulk Modulus Parameter-->
		<xsd:attribute name="defaultBulkModulus" type="real64" default="-1" />
		<!--defaultDensity => Default Material Density-->
		<xsd:attribute name="defaultDensity" type="real64" use="required" />
		<!--defaultPoissonRatio => Poisson's ratio-->
		<xsd:attribute name="defaultPoissonRatio" type="real64" default="-1" />
		<!--defaultShearModulus => Elastic Shear Modulus Parameter-->
		<xsd:attribute name="defaultShearModulus" type="real64" default="-1" />
		<!--defaultYoungModulus => Elastic Young's Modulus.-->
		<xsd:attribute name="defaultYoungModulus" type="real64" default="-1" />
		<!--lengthScale => Length scale l in the phase-field equation-->
		<xsd:attribute name="lengthScale" type="real64" use="required" />
		<!--name => A name is required for any non-unique nodes-->
		<xsd:attribute name="name" type="string" use="required" />
	</xsd:complexType>
	<xsd:complexType name="DamageSpectralElasticIsotropicType">
		<!--criticalFractureEnergy => Critical fracture energy-->
		<xsd:attribute name="criticalFractureEnergy" type="real64" use="required" />
		<!--criticalStrainEnergy => Critical stress in a 1d tension test-->
		<xsd:attribute name="criticalStrainEnergy" type="real64" use="required" />
		<!--defaultBulkModulus => Elastic Bulk Modulus Parameter-->
		<xsd:attribute name="defaultBulkModulus" type="real64" default="-1" />
		<!--defaultDensity => Default Material Density-->
		<xsd:attribute name="defaultDensity" type="real64" use="required" />
		<!--defaultPoissonRatio => Poisson's ratio-->
		<xsd:attribute name="defaultPoissonRatio" type="real64" default="-1" />
		<!--defaultShearModulus => Elastic Shear Modulus Parameter-->
		<xsd:attribute name="defaultShearModulus" type="real64" default="-1" />
		<!--defaultYoungModulus => Elastic Young's Modulus.-->
		<xsd:attribute name="defaultYoungModulus" type="real64" default="-1" />
		<!--lengthScale => Length scale l in the phase-field equation-->
		<xsd:attribute name="lengthScale" type="real64" use="required" />
		<!--name => A name is required for any non-unique nodes-->
		<xsd:attribute name="name" type="string" use="required" />
	</xsd:complexType>
	<xsd:complexType name="DamageVolDevElasticIsotropicType">
		<!--criticalFractureEnergy => Critical fracture energy-->
		<xsd:attribute name="criticalFractureEnergy" type="real64" use="required" />
		<!--criticalStrainEnergy => Critical stress in a 1d tension test-->
		<xsd:attribute name="criticalStrainEnergy" type="real64" use="required" />
		<!--defaultBulkModulus => Elastic Bulk Modulus Parameter-->
		<xsd:attribute name="defaultBulkModulus" type="real64" default="-1" />
		<!--defaultDensity => Default Material Density-->
		<xsd:attribute name="defaultDensity" type="real64" use="required" />
		<!--defaultPoissonRatio => Poisson's ratio-->
		<xsd:attribute name="defaultPoissonRatio" type="real64" default="-1" />
		<!--defaultShearModulus => Elastic Shear Modulus Parameter-->
		<xsd:attribute name="defaultShearModulus" type="real64" default="-1" />
		<!--defaultYoungModulus => Elastic Young's Modulus.-->
		<xsd:attribute name="defaultYoungModulus" type="real64" default="-1" />
		<!--lengthScale => Length scale l in the phase-field equation-->
		<xsd:attribute name="lengthScale" type="real64" use="required" />
		<!--name => A name is required for any non-unique nodes-->
		<xsd:attribute name="name" type="string" use="required" />
	</xsd:complexType>
	<xsd:complexType name="DeadOilFluidType">
		<!--componentMolarWeight => Component molar weights-->
		<xsd:attribute name="componentMolarWeight" type="real64_array" use="required" />
		<!--componentNames => List of component names-->
		<xsd:attribute name="componentNames" type="string_array" default="{}" />
		<!--hydrocarbonFormationVolFactorTableNames => List of formation volume factor TableFunction names from the Functions block. 
The user must provide one TableFunction per hydrocarbon phase, in the order provided in "phaseNames". 
For instance, if "oil" is before "gas" in "phaseNames", the table order should be: oilTableName, gasTableName-->
		<xsd:attribute name="hydrocarbonFormationVolFactorTableNames" type="string_array" default="{}" />
		<!--hydrocarbonViscosityTableNames => List of viscosity TableFunction names from the Functions block. 
The user must provide one TableFunction per hydrocarbon phase, in the order provided in "phaseNames". 
For instance, if "oil" is before "gas" in "phaseNames", the table order should be: oilTableName, gasTableName-->
		<xsd:attribute name="hydrocarbonViscosityTableNames" type="string_array" default="{}" />
		<!--phaseNames => List of fluid phases-->
		<xsd:attribute name="phaseNames" type="string_array" use="required" />
		<!--surfaceDensities => List of surface mass densities for each phase-->
		<xsd:attribute name="surfaceDensities" type="real64_array" use="required" />
		<!--tableFiles => List of filenames with input PVT tables (one per phase)-->
		<xsd:attribute name="tableFiles" type="path_array" default="{}" />
		<!--waterCompressibility => Water compressibility-->
		<xsd:attribute name="waterCompressibility" type="real64" default="0" />
		<!--waterFormationVolumeFactor => Water formation volume factor-->
		<xsd:attribute name="waterFormationVolumeFactor" type="real64" default="0" />
		<!--waterReferencePressure => Water reference pressure-->
		<xsd:attribute name="waterReferencePressure" type="real64" default="0" />
		<!--waterViscosity => Water viscosity-->
		<xsd:attribute name="waterViscosity" type="real64" default="0" />
		<!--name => A name is required for any non-unique nodes-->
		<xsd:attribute name="name" type="string" use="required" />
	</xsd:complexType>
	<xsd:complexType name="DruckerPragerType">
		<!--defaultBulkModulus => Elastic Bulk Modulus Parameter-->
		<xsd:attribute name="defaultBulkModulus" type="real64" default="-1" />
		<!--defaultCohesion => Initial cohesion-->
		<xsd:attribute name="defaultCohesion" type="real64" default="0" />
		<!--defaultDensity => Default Material Density-->
		<xsd:attribute name="defaultDensity" type="real64" use="required" />
		<!--defaultDilationAngle => Dilation angle (degrees)-->
		<xsd:attribute name="defaultDilationAngle" type="real64" default="30" />
		<!--defaultFrictionAngle => Friction angle (degrees)-->
		<xsd:attribute name="defaultFrictionAngle" type="real64" default="30" />
		<!--defaultHardeningRate => Cohesion hardening/softening rate-->
		<xsd:attribute name="defaultHardeningRate" type="real64" default="0" />
		<!--defaultPoissonRatio => Poisson's ratio-->
		<xsd:attribute name="defaultPoissonRatio" type="real64" default="-1" />
		<!--defaultShearModulus => Elastic Shear Modulus Parameter-->
		<xsd:attribute name="defaultShearModulus" type="real64" default="-1" />
		<!--defaultYoungModulus => Elastic Young's Modulus.-->
		<xsd:attribute name="defaultYoungModulus" type="real64" default="-1" />
		<!--name => A name is required for any non-unique nodes-->
		<xsd:attribute name="name" type="string" use="required" />
	</xsd:complexType>
	<xsd:complexType name="ElasticIsotropicType">
		<!--defaultBulkModulus => Elastic Bulk Modulus Parameter-->
		<xsd:attribute name="defaultBulkModulus" type="real64" default="-1" />
		<!--defaultDensity => Default Material Density-->
		<xsd:attribute name="defaultDensity" type="real64" use="required" />
		<!--defaultPoissonRatio => Poisson's ratio-->
		<xsd:attribute name="defaultPoissonRatio" type="real64" default="-1" />
		<!--defaultShearModulus => Elastic Shear Modulus Parameter-->
		<xsd:attribute name="defaultShearModulus" type="real64" default="-1" />
		<!--defaultYoungModulus => Elastic Young's Modulus.-->
		<xsd:attribute name="defaultYoungModulus" type="real64" default="-1" />
		<!--name => A name is required for any non-unique nodes-->
		<xsd:attribute name="name" type="string" use="required" />
	</xsd:complexType>
	<xsd:complexType name="ElasticTransverseIsotropicType">
		<!--defaultDensity => Default Material Density-->
		<xsd:attribute name="defaultDensity" type="real64" use="required" />
		<!--defaultPoissonRatioAxialTransverse => Elastic Shear Modulus Parameter-->
		<xsd:attribute name="defaultPoissonRatioAxialTransverse" type="real64" default="-1" />
		<!--defaultPoissonRatioTransverse => Elastic Shear Modulus Parameter-->
		<xsd:attribute name="defaultPoissonRatioTransverse" type="real64" default="-1" />
		<!--defaultShearModulusAxialTransverse => Elastic Shear Modulus Parameter-->
		<xsd:attribute name="defaultShearModulusAxialTransverse" type="real64" default="-1" />
		<!--defaultYoungModulusAxial => Elastic Shear Modulus Parameter-->
		<xsd:attribute name="defaultYoungModulusAxial" type="real64" default="-1" />
		<!--defaultYoungModulusTransverse => Elastic Bulk Modulus Parameter-->
		<xsd:attribute name="defaultYoungModulusTransverse" type="real64" default="-1" />
		<!--name => A name is required for any non-unique nodes-->
		<xsd:attribute name="name" type="string" use="required" />
	</xsd:complexType>
    <xsd:complexType name="ElasticOrthotropicType">
		<!--defaultDensity => Default Material Density-->
		<xsd:attribute name="defaultDensity" type="real64" use="required" />
		<!--defaultE1 => Default Young's Modulus E1-->
		<xsd:attribute name="defaultE1" type="real64" default="-1" />
		<!--defaultE2 => Default Young's Modulus E2-->
		<xsd:attribute name="defaultE2" type="real64" default="-1" />
		<!--defaultE3 => Default Young's Modulus E3-->
		<xsd:attribute name="defaultE3" type="real64" default="-1" />
		<!--defaultNu12 => Default Poisson's Ratio Nu12-->
		<xsd:attribute name="defaultNu12" type="real64" default="-1" />
		<!--defaultNu13 => Default Poisson's Ratio Nu13-->
		<xsd:attribute name="defaultNu13" type="real64" default="-1" />
		<!--defaultNu23 => Default Poisson's Ratio Nu23-->
		<xsd:attribute name="defaultNu23" type="real64" default="-1" />
		<!--defaultG12 => Default Shear Modulus G12-->
		<xsd:attribute name="defaultG12" type="real64" default="-1" />
		<!--defaultG13 => Default Shear Modulus G13-->
		<xsd:attribute name="defaultG13" type="real64" default="-1" />
		<!--defaultG23 => Default Shear Modulus G23-->
		<xsd:attribute name="defaultG23" type="real64" default="-1" />
		<!--name => A name is required for any non-unique nodes-->
		<xsd:attribute name="name" type="string" use="required" />
	</xsd:complexType>
	<xsd:complexType name="ExtendedDruckerPragerType">
		<!--defaultBulkModulus => Elastic Bulk Modulus Parameter-->
		<xsd:attribute name="defaultBulkModulus" type="real64" default="-1" />
		<!--defaultCohesion => Initial cohesion-->
		<xsd:attribute name="defaultCohesion" type="real64" default="0" />
		<!--defaultDensity => Default Material Density-->
		<xsd:attribute name="defaultDensity" type="real64" use="required" />
		<!--defaultDilationRatio => Dilation ratio [0,1] (ratio = tan dilationAngle / tan frictionAngle)-->
		<xsd:attribute name="defaultDilationRatio" type="real64" default="1" />
		<!--defaultHardening => Hardening parameter (hardening rate is faster for smaller values)-->
		<xsd:attribute name="defaultHardening" type="real64" default="0" />
		<!--defaultInitialFrictionAngle => Initial friction angle (degrees)-->
		<xsd:attribute name="defaultInitialFrictionAngle" type="real64" default="30" />
		<!--defaultPoissonRatio => Poisson's ratio-->
		<xsd:attribute name="defaultPoissonRatio" type="real64" default="-1" />
		<!--defaultResidualFrictionAngle => Residual friction angle (degrees)-->
		<xsd:attribute name="defaultResidualFrictionAngle" type="real64" default="30" />
		<!--defaultShearModulus => Elastic Shear Modulus Parameter-->
		<xsd:attribute name="defaultShearModulus" type="real64" default="-1" />
		<!--defaultYoungModulus => Elastic Young's Modulus.-->
		<xsd:attribute name="defaultYoungModulus" type="real64" default="-1" />
		<!--name => A name is required for any non-unique nodes-->
		<xsd:attribute name="name" type="string" use="required" />
	</xsd:complexType>
	<xsd:complexType name="NullModelType">
		<!--name => A name is required for any non-unique nodes-->
		<xsd:attribute name="name" type="string" use="required" />
	</xsd:complexType>
	<xsd:complexType name="ParallelPlatesPermeabilityType">
		<!--name => A name is required for any non-unique nodes-->
		<xsd:attribute name="name" type="string" use="required" />
	</xsd:complexType>
	<xsd:complexType name="ParticleFluidType">
		<!--collisionAlpha => Collision alpha coefficient-->
		<xsd:attribute name="collisionAlpha" type="real64" default="1.27" />
		<!--collisionBeta => Collision beta coefficient-->
		<xsd:attribute name="collisionBeta" type="real64" default="1.5" />
		<!--fluidViscosity => Fluid viscosity-->
		<xsd:attribute name="fluidViscosity" type="real64" default="0.001" />
		<!--hinderedSettlingCoefficient => Hindered settling coefficient-->
		<xsd:attribute name="hinderedSettlingCoefficient" type="real64" default="5.9" />
		<!--isCollisionalSlip => Whether the collisional component of the slip velocity is considered-->
		<xsd:attribute name="isCollisionalSlip" type="integer" default="0" />
		<!--maxProppantConcentration => Max proppant concentration-->
		<xsd:attribute name="maxProppantConcentration" type="real64" default="0.6" />
		<!--particleSettlingModel => Particle settling velocity model. Valid options:
* Stokes
* Intermediate
* Turbulence-->
		<xsd:attribute name="particleSettlingModel" type="geosx_constitutive_ParticleSettlingModel" use="required" />
		<!--proppantDensity => Proppant density-->
		<xsd:attribute name="proppantDensity" type="real64" default="1400" />
		<!--proppantDiameter => Proppant diameter-->
		<xsd:attribute name="proppantDiameter" type="real64" default="0.0002" />
		<!--slipConcentration => Slip concentration-->
		<xsd:attribute name="slipConcentration" type="real64" default="0.1" />
		<!--sphericity => Sphericity-->
		<xsd:attribute name="sphericity" type="real64" default="1" />
		<!--name => A name is required for any non-unique nodes-->
		<xsd:attribute name="name" type="string" use="required" />
	</xsd:complexType>
	<xsd:simpleType name="geosx_constitutive_ParticleSettlingModel">
		<xsd:restriction base="xsd:string">
			<xsd:pattern value=".*[\[\]`$].*|Stokes|Intermediate|Turbulence" />
		</xsd:restriction>
	</xsd:simpleType>
	<xsd:complexType name="PermeabilityBaseType">
		<!--name => A name is required for any non-unique nodes-->
		<xsd:attribute name="name" type="string" use="required" />
	</xsd:complexType>
<<<<<<< HEAD
	<xsd:complexType name="PoroDruckerPragerType">
		<!--BiotCoefficient => Biot's coefficient-->
		<xsd:attribute name="BiotCoefficient" type="real64" default="1" />
		<!--compressibility => Pore volume compressibilty-->
		<xsd:attribute name="compressibility" type="real64" default="0" />
		<!--defaultBulkModulus => Elastic Bulk Modulus Parameter-->
		<xsd:attribute name="defaultBulkModulus" type="real64" default="-1" />
		<!--defaultCohesion => Initial cohesion-->
		<xsd:attribute name="defaultCohesion" type="real64" default="0" />
		<!--defaultDensity => Default Material Density-->
		<xsd:attribute name="defaultDensity" type="real64" use="required" />
		<!--defaultDilationAngle => Dilation angle (degrees)-->
		<xsd:attribute name="defaultDilationAngle" type="real64" default="30" />
		<!--defaultFrictionAngle => Friction angle (degrees)-->
		<xsd:attribute name="defaultFrictionAngle" type="real64" default="30" />
		<!--defaultHardeningRate => Cohesion hardening/softening rate-->
		<xsd:attribute name="defaultHardeningRate" type="real64" default="0" />
		<!--defaultPoissonRatio => Poisson's ratio-->
		<xsd:attribute name="defaultPoissonRatio" type="real64" default="-1" />
		<!--defaultShearModulus => Elastic Shear Modulus Parameter-->
		<xsd:attribute name="defaultShearModulus" type="real64" default="-1" />
		<!--defaultYoungModulus => Elastic Young's Modulus.-->
		<xsd:attribute name="defaultYoungModulus" type="real64" default="-1" />
		<!--referencePressure => ReferencePressure-->
		<xsd:attribute name="referencePressure" type="real64" default="0" />
		<!--name => A name is required for any non-unique nodes-->
		<xsd:attribute name="name" type="string" use="required" />
	</xsd:complexType>
	<xsd:complexType name="PoroElasticIsotropicType">
		<!--BiotCoefficient => Biot's coefficient-->
		<xsd:attribute name="BiotCoefficient" type="real64" default="1" />
		<!--compressibility => Pore volume compressibilty-->
		<xsd:attribute name="compressibility" type="real64" default="0" />
		<!--defaultBulkModulus => Elastic Bulk Modulus Parameter-->
		<xsd:attribute name="defaultBulkModulus" type="real64" default="-1" />
		<!--defaultDensity => Default Material Density-->
		<xsd:attribute name="defaultDensity" type="real64" use="required" />
		<!--defaultPoissonRatio => Poisson's ratio-->
		<xsd:attribute name="defaultPoissonRatio" type="real64" default="-1" />
		<!--defaultShearModulus => Elastic Shear Modulus Parameter-->
		<xsd:attribute name="defaultShearModulus" type="real64" default="-1" />
		<!--defaultYoungModulus => Elastic Young's Modulus.-->
		<xsd:attribute name="defaultYoungModulus" type="real64" default="-1" />
		<!--referencePressure => ReferencePressure-->
		<xsd:attribute name="referencePressure" type="real64" default="0" />
		<!--name => A name is required for any non-unique nodes-->
		<xsd:attribute name="name" type="string" use="required" />
	</xsd:complexType>
	<xsd:complexType name="PoroElasticTransverseIsotropicType">
		<!--BiotCoefficient => Biot's coefficient-->
		<xsd:attribute name="BiotCoefficient" type="real64" default="1" />
		<!--compressibility => Pore volume compressibilty-->
		<xsd:attribute name="compressibility" type="real64" default="0" />
		<!--defaultDensity => Default Material Density-->
		<xsd:attribute name="defaultDensity" type="real64" use="required" />
		<!--defaultPoissonRatioAxialTransverse => Elastic Shear Modulus Parameter-->
		<xsd:attribute name="defaultPoissonRatioAxialTransverse" type="real64" default="-1" />
		<!--defaultPoissonRatioTransverse => Elastic Shear Modulus Parameter-->
		<xsd:attribute name="defaultPoissonRatioTransverse" type="real64" default="-1" />
		<!--defaultShearModulusAxialTransverse => Elastic Shear Modulus Parameter-->
		<xsd:attribute name="defaultShearModulusAxialTransverse" type="real64" default="-1" />
		<!--defaultYoungModulusAxial => Elastic Shear Modulus Parameter-->
		<xsd:attribute name="defaultYoungModulusAxial" type="real64" default="-1" />
		<!--defaultYoungModulusTransverse => Elastic Bulk Modulus Parameter-->
		<xsd:attribute name="defaultYoungModulusTransverse" type="real64" default="-1" />
		<!--referencePressure => ReferencePressure-->
		<xsd:attribute name="referencePressure" type="real64" default="0" />
		<!--name => A name is required for any non-unique nodes-->
		<xsd:attribute name="name" type="string" use="required" />
	</xsd:complexType>
	<xsd:complexType name="PoroExtendedDruckerPragerType">
		<!--BiotCoefficient => Biot's coefficient-->
		<xsd:attribute name="BiotCoefficient" type="real64" default="1" />
		<!--compressibility => Pore volume compressibilty-->
		<xsd:attribute name="compressibility" type="real64" default="0" />
		<!--defaultBulkModulus => Elastic Bulk Modulus Parameter-->
		<xsd:attribute name="defaultBulkModulus" type="real64" default="-1" />
		<!--defaultCohesion => Initial cohesion-->
		<xsd:attribute name="defaultCohesion" type="real64" default="0" />
		<!--defaultDensity => Default Material Density-->
		<xsd:attribute name="defaultDensity" type="real64" use="required" />
		<!--defaultDilationRatio => Dilation ratio [0,1] (ratio = tan dilationAngle / tan frictionAngle)-->
		<xsd:attribute name="defaultDilationRatio" type="real64" default="1" />
		<!--defaultHardening => Hardening parameter (hardening rate is faster for smaller values)-->
		<xsd:attribute name="defaultHardening" type="real64" default="0" />
		<!--defaultInitialFrictionAngle => Initial friction angle (degrees)-->
		<xsd:attribute name="defaultInitialFrictionAngle" type="real64" default="30" />
		<!--defaultPoissonRatio => Poisson's ratio-->
		<xsd:attribute name="defaultPoissonRatio" type="real64" default="-1" />
		<!--defaultResidualFrictionAngle => Residual friction angle (degrees)-->
		<xsd:attribute name="defaultResidualFrictionAngle" type="real64" default="30" />
		<!--defaultShearModulus => Elastic Shear Modulus Parameter-->
		<xsd:attribute name="defaultShearModulus" type="real64" default="-1" />
		<!--defaultYoungModulus => Elastic Young's Modulus.-->
		<xsd:attribute name="defaultYoungModulus" type="real64" default="-1" />
		<!--referencePressure => ReferencePressure-->
		<xsd:attribute name="referencePressure" type="real64" default="0" />
=======
	<xsd:complexType name="PorousDruckerPragerType">
		<!--permeabilityModelName => Name of the permeability model.-->
		<xsd:attribute name="permeabilityModelName" type="string" use="required" />
		<!--porosityModelName => Name of the porosity model.-->
		<xsd:attribute name="porosityModelName" type="string" use="required" />
		<!--solidModelName => Name of the solid model.-->
		<xsd:attribute name="solidModelName" type="string" use="required" />
		<!--name => A name is required for any non-unique nodes-->
		<xsd:attribute name="name" type="string" use="required" />
	</xsd:complexType>
	<xsd:complexType name="PorousElasticIsotropicType">
		<!--permeabilityModelName => Name of the permeability model.-->
		<xsd:attribute name="permeabilityModelName" type="string" use="required" />
		<!--porosityModelName => Name of the porosity model.-->
		<xsd:attribute name="porosityModelName" type="string" use="required" />
		<!--solidModelName => Name of the solid model.-->
		<xsd:attribute name="solidModelName" type="string" use="required" />
		<!--name => A name is required for any non-unique nodes-->
		<xsd:attribute name="name" type="string" use="required" />
	</xsd:complexType>
	<xsd:complexType name="PorousElasticTransverseIsotropicType">
		<!--permeabilityModelName => Name of the permeability model.-->
		<xsd:attribute name="permeabilityModelName" type="string" use="required" />
		<!--porosityModelName => Name of the porosity model.-->
		<xsd:attribute name="porosityModelName" type="string" use="required" />
		<!--solidModelName => Name of the solid model.-->
		<xsd:attribute name="solidModelName" type="string" use="required" />
		<!--name => A name is required for any non-unique nodes-->
		<xsd:attribute name="name" type="string" use="required" />
	</xsd:complexType>
	<xsd:complexType name="PorousExtendedDruckerPragerType">
		<!--permeabilityModelName => Name of the permeability model.-->
		<xsd:attribute name="permeabilityModelName" type="string" use="required" />
		<!--porosityModelName => Name of the porosity model.-->
		<xsd:attribute name="porosityModelName" type="string" use="required" />
		<!--solidModelName => Name of the solid model.-->
		<xsd:attribute name="solidModelName" type="string" use="required" />
		<!--name => A name is required for any non-unique nodes-->
		<xsd:attribute name="name" type="string" use="required" />
	</xsd:complexType>
	<xsd:complexType name="PressurePorosityType">
		<!--compressibility => Solid compressibility-->
		<xsd:attribute name="compressibility" type="real64" use="required" />
		<!--defaultReferencePorosity => Default value of the reference porosity-->
		<xsd:attribute name="defaultReferencePorosity" type="real64" use="required" />
		<!--referencePressure => Reference pressure for solid compressibility-->
		<xsd:attribute name="referencePressure" type="real64" use="required" />
>>>>>>> 5dedea8c
		<!--name => A name is required for any non-unique nodes-->
		<xsd:attribute name="name" type="string" use="required" />
	</xsd:complexType>
	<xsd:complexType name="ProppantSlurryFluidType">
		<!--componentNames => List of fluid component names-->
		<xsd:attribute name="componentNames" type="string_array" default="{}" />
		<!--compressibility => Fluid compressibility-->
		<xsd:attribute name="compressibility" type="real64" default="0" />
		<!--defaultCompressibility => Default value for compressibility.-->
		<xsd:attribute name="defaultCompressibility" type="real64_array" default="{0}" />
		<!--defaultDensity => Default value for density.-->
		<xsd:attribute name="defaultDensity" type="real64_array" default="{0}" />
		<!--defaultViscosity => Default value for viscosity.-->
		<xsd:attribute name="defaultViscosity" type="real64_array" default="{0}" />
		<!--flowBehaviorIndex => Flow behavior index-->
		<xsd:attribute name="flowBehaviorIndex" type="real64_array" default="{0}" />
		<!--flowConsistencyIndex => Flow consistency index-->
		<xsd:attribute name="flowConsistencyIndex" type="real64_array" default="{0}" />
		<!--maxProppantConcentration => Maximum proppant concentration-->
		<xsd:attribute name="maxProppantConcentration" type="real64" default="0.6" />
		<!--referenceDensity => Reference fluid density-->
		<xsd:attribute name="referenceDensity" type="real64" default="1000" />
		<!--referencePressure => Reference pressure-->
		<xsd:attribute name="referencePressure" type="real64" default="100000" />
		<!--referenceProppantDensity => Reference proppant density-->
		<xsd:attribute name="referenceProppantDensity" type="real64" default="1400" />
		<!--referenceViscosity => Reference fluid viscosity-->
		<xsd:attribute name="referenceViscosity" type="real64" default="0.001" />
		<!--name => A name is required for any non-unique nodes-->
		<xsd:attribute name="name" type="string" use="required" />
	</xsd:complexType>
	<xsd:complexType name="StrainDependentPermeabilityType">
		<!--name => A name is required for any non-unique nodes-->
		<xsd:attribute name="name" type="string" use="required" />
	</xsd:complexType>
	<xsd:complexType name="TableRelativePermeabilityType">
		<!--gasOilRelPermTableNames => List of relative permeability tables for the pair (gas phase, oil phase)
The expected format is "{ gasPermTableName, oilPermTableName }", in that order-->
		<xsd:attribute name="gasOilRelPermTableNames" type="string_array" default="{}" />
		<!--phaseNames => List of fluid phases-->
		<xsd:attribute name="phaseNames" type="string_array" use="required" />
		<!--waterOilRelPermTableNames => List of relative permeability tables for the pair (water phase, oil phase)
The expected format is "{ waterPermTableName, oilPermTableName }", in that order-->
		<xsd:attribute name="waterOilRelPermTableNames" type="string_array" default="{}" />
		<!--name => A name is required for any non-unique nodes-->
		<xsd:attribute name="name" type="string" use="required" />
	</xsd:complexType>
	<xsd:complexType name="VanGenuchtenBakerRelativePermeabilityType">
		<!--gasOilRelPermExponentInv => Rel perm power law exponent inverse for the pair (gas phase, oil phase) at residual water saturation
The expected format is "{ gasExp, oilExp }", in that order-->
		<xsd:attribute name="gasOilRelPermExponentInv" type="real64_array" default="{0.5}" />
		<!--gasOilRelPermMaxValue => Maximum rel perm value for the pair (gas phase, oil phase) at residual water saturation
The expected format is "{ gasMax, oilMax }", in that order-->
		<xsd:attribute name="gasOilRelPermMaxValue" type="real64_array" default="{0}" />
		<!--phaseMinVolumeFraction => Minimum volume fraction value for each phase-->
		<xsd:attribute name="phaseMinVolumeFraction" type="real64_array" default="{0}" />
		<!--phaseNames => List of fluid phases-->
		<xsd:attribute name="phaseNames" type="string_array" use="required" />
		<!--waterOilRelPermExponentInv => Rel perm power law exponent inverse for the pair (water phase, oil phase) at residual gas saturation
The expected format is "{ waterExp, oilExp }", in that order-->
		<xsd:attribute name="waterOilRelPermExponentInv" type="real64_array" default="{0.5}" />
		<!--waterOilRelPermMaxValue => Maximum rel perm value for the pair (water phase, oil phase) at residual gas saturation
The expected format is "{ waterMax, oilMax }", in that order-->
		<xsd:attribute name="waterOilRelPermMaxValue" type="real64_array" default="{0}" />
		<!--name => A name is required for any non-unique nodes-->
		<xsd:attribute name="name" type="string" use="required" />
	</xsd:complexType>
	<xsd:complexType name="VanGenuchtenCapillaryPressureType">
		<!--capPressureEpsilon => Saturation at which the extremum capillary pressure is attained; used to avoid infinite capillary pressure values for saturations close to 0 and 1-->
		<xsd:attribute name="capPressureEpsilon" type="real64" default="1e-06" />
		<!--phaseCapPressureExponentInv => Inverse of capillary power law exponent for each phase-->
		<xsd:attribute name="phaseCapPressureExponentInv" type="real64_array" default="{0.5}" />
		<!--phaseCapPressureMultiplier => Entry pressure value for each phase-->
		<xsd:attribute name="phaseCapPressureMultiplier" type="real64_array" default="{1}" />
		<!--phaseMinVolumeFraction => Minimum volume fraction value for each phase-->
		<xsd:attribute name="phaseMinVolumeFraction" type="real64_array" default="{0}" />
		<!--phaseNames => List of fluid phases-->
		<xsd:attribute name="phaseNames" type="string_array" use="required" />
		<!--name => A name is required for any non-unique nodes-->
		<xsd:attribute name="name" type="string" use="required" />
	</xsd:complexType>
	<xsd:complexType name="ElementRegionsType">
		<xsd:choice minOccurs="0" maxOccurs="unbounded">
			<xsd:element name="CellElementRegion" type="CellElementRegionType" />
			<xsd:element name="SurfaceElementRegion" type="SurfaceElementRegionType" />
			<xsd:element name="WellElementRegion" type="WellElementRegionType" />
		</xsd:choice>
	</xsd:complexType>
	<xsd:complexType name="CellElementRegionType">
		<xsd:choice minOccurs="0" maxOccurs="unbounded" />
		<!--cellBlocks => (no description available)-->
		<xsd:attribute name="cellBlocks" type="string_array" default="{}" />
		<!--coarseningRatio => (no description available)-->
		<xsd:attribute name="coarseningRatio" type="real64" default="0" />
		<!--materialList => List of materials present in this region-->
		<xsd:attribute name="materialList" type="string_array" use="required" />
		<!--name => A name is required for any non-unique nodes-->
		<xsd:attribute name="name" type="string" use="required" />
	</xsd:complexType>
	<xsd:complexType name="SurfaceElementRegionType">
		<xsd:choice minOccurs="0" maxOccurs="unbounded" />
		<!--defaultAperture => The default aperture of newly formed surface elements.-->
		<xsd:attribute name="defaultAperture" type="real64" use="required" />
		<!--materialList => List of materials present in this region-->
		<xsd:attribute name="materialList" type="string_array" use="required" />
		<!--subRegionType => Type of surface element subregion. Valid options:
* faceElement
* embeddedElement-->
		<xsd:attribute name="subRegionType" type="geosx_SurfaceElementRegion_SurfaceSubRegionType" default="faceElement" />
		<!--name => A name is required for any non-unique nodes-->
		<xsd:attribute name="name" type="string" use="required" />
	</xsd:complexType>
	<xsd:simpleType name="geosx_SurfaceElementRegion_SurfaceSubRegionType">
		<xsd:restriction base="xsd:string">
			<xsd:pattern value=".*[\[\]`$].*|faceElement|embeddedElement" />
		</xsd:restriction>
	</xsd:simpleType>
	<xsd:complexType name="WellElementRegionType">
		<xsd:choice minOccurs="0" maxOccurs="unbounded" />
		<!--materialList => List of materials present in this region-->
		<xsd:attribute name="materialList" type="string_array" use="required" />
		<!--name => A name is required for any non-unique nodes-->
		<xsd:attribute name="name" type="string" use="required" />
	</xsd:complexType>
	<xsd:complexType name="IncludedType">
		<xsd:choice minOccurs="0" maxOccurs="unbounded">
			<xsd:element name="File" type="FileType" />
		</xsd:choice>
	</xsd:complexType>
	<xsd:complexType name="FileType">
		<!--name => A name is required for any non-unique nodes-->
		<xsd:attribute name="name" type="string" use="required" />
	</xsd:complexType>
	<xsd:complexType name="ParametersType">
		<xsd:choice minOccurs="0" maxOccurs="unbounded">
			<xsd:element name="Parameter" type="ParameterType" />
		</xsd:choice>
	</xsd:complexType>
	<xsd:complexType name="ParameterType">
		<!--value => Input parameter definition for the preprocessor-->
		<xsd:attribute name="value" type="string" use="required" />
		<!--name => A name is required for any non-unique nodes-->
		<xsd:attribute name="name" type="string" use="required" />
	</xsd:complexType>
	<xsd:complexType name="BenchmarksType">
		<xsd:choice minOccurs="0" maxOccurs="unbounded">
			<xsd:element name="lassen" type="lassenType" maxOccurs="1" />
			<xsd:element name="quartz" type="quartzType" maxOccurs="1" />
		</xsd:choice>
	</xsd:complexType>
	<xsd:complexType name="lassenType">
		<xsd:choice minOccurs="0" maxOccurs="unbounded">
			<xsd:element name="Run" type="RunType" maxOccurs="1" />
		</xsd:choice>
	</xsd:complexType>
	<xsd:complexType name="RunType">
		<!--args => Any extra command line arguments to pass to GEOSX.-->
		<xsd:attribute name="args" type="string" default="" />
		<!--autoPartition => May be 'Off' or 'On', if 'On' partitioning arguments are created automatically. Default is Off.-->
		<xsd:attribute name="autoPartition" type="string" default="" />
		<!--name => The name of this benchmark.-->
		<xsd:attribute name="name" type="string" use="required" />
		<!--nodes => The number of nodes needed to run the benchmark.-->
		<xsd:attribute name="nodes" type="integer" use="required" />
		<!--strongScaling => Repeat the benchmark N times, scaling the number of nodes in the benchmark by these values.-->
		<xsd:attribute name="strongScaling" type="integer_array" default="{0}" />
		<!--tasksPerNode => The number of tasks per node to run the benchmark with.-->
		<xsd:attribute name="tasksPerNode" type="integer" use="required" />
		<!--threadsPerTask => The number of threads per task to run the benchmark with.-->
		<xsd:attribute name="threadsPerTask" type="integer" default="0" />
		<!--timeLimit => The time limit of the benchmark.-->
		<xsd:attribute name="timeLimit" type="integer" default="0" />
	</xsd:complexType>
	<xsd:complexType name="quartzType">
		<xsd:choice minOccurs="0" maxOccurs="unbounded">
			<xsd:element name="Run" type="RunType" maxOccurs="1" />
		</xsd:choice>
	</xsd:complexType>
</xsd:schema><|MERGE_RESOLUTION|>--- conflicted
+++ resolved
@@ -2283,105 +2283,6 @@
 		<!--name => A name is required for any non-unique nodes-->
 		<xsd:attribute name="name" type="string" use="required" />
 	</xsd:complexType>
-<<<<<<< HEAD
-	<xsd:complexType name="PoroDruckerPragerType">
-		<!--BiotCoefficient => Biot's coefficient-->
-		<xsd:attribute name="BiotCoefficient" type="real64" default="1" />
-		<!--compressibility => Pore volume compressibilty-->
-		<xsd:attribute name="compressibility" type="real64" default="0" />
-		<!--defaultBulkModulus => Elastic Bulk Modulus Parameter-->
-		<xsd:attribute name="defaultBulkModulus" type="real64" default="-1" />
-		<!--defaultCohesion => Initial cohesion-->
-		<xsd:attribute name="defaultCohesion" type="real64" default="0" />
-		<!--defaultDensity => Default Material Density-->
-		<xsd:attribute name="defaultDensity" type="real64" use="required" />
-		<!--defaultDilationAngle => Dilation angle (degrees)-->
-		<xsd:attribute name="defaultDilationAngle" type="real64" default="30" />
-		<!--defaultFrictionAngle => Friction angle (degrees)-->
-		<xsd:attribute name="defaultFrictionAngle" type="real64" default="30" />
-		<!--defaultHardeningRate => Cohesion hardening/softening rate-->
-		<xsd:attribute name="defaultHardeningRate" type="real64" default="0" />
-		<!--defaultPoissonRatio => Poisson's ratio-->
-		<xsd:attribute name="defaultPoissonRatio" type="real64" default="-1" />
-		<!--defaultShearModulus => Elastic Shear Modulus Parameter-->
-		<xsd:attribute name="defaultShearModulus" type="real64" default="-1" />
-		<!--defaultYoungModulus => Elastic Young's Modulus.-->
-		<xsd:attribute name="defaultYoungModulus" type="real64" default="-1" />
-		<!--referencePressure => ReferencePressure-->
-		<xsd:attribute name="referencePressure" type="real64" default="0" />
-		<!--name => A name is required for any non-unique nodes-->
-		<xsd:attribute name="name" type="string" use="required" />
-	</xsd:complexType>
-	<xsd:complexType name="PoroElasticIsotropicType">
-		<!--BiotCoefficient => Biot's coefficient-->
-		<xsd:attribute name="BiotCoefficient" type="real64" default="1" />
-		<!--compressibility => Pore volume compressibilty-->
-		<xsd:attribute name="compressibility" type="real64" default="0" />
-		<!--defaultBulkModulus => Elastic Bulk Modulus Parameter-->
-		<xsd:attribute name="defaultBulkModulus" type="real64" default="-1" />
-		<!--defaultDensity => Default Material Density-->
-		<xsd:attribute name="defaultDensity" type="real64" use="required" />
-		<!--defaultPoissonRatio => Poisson's ratio-->
-		<xsd:attribute name="defaultPoissonRatio" type="real64" default="-1" />
-		<!--defaultShearModulus => Elastic Shear Modulus Parameter-->
-		<xsd:attribute name="defaultShearModulus" type="real64" default="-1" />
-		<!--defaultYoungModulus => Elastic Young's Modulus.-->
-		<xsd:attribute name="defaultYoungModulus" type="real64" default="-1" />
-		<!--referencePressure => ReferencePressure-->
-		<xsd:attribute name="referencePressure" type="real64" default="0" />
-		<!--name => A name is required for any non-unique nodes-->
-		<xsd:attribute name="name" type="string" use="required" />
-	</xsd:complexType>
-	<xsd:complexType name="PoroElasticTransverseIsotropicType">
-		<!--BiotCoefficient => Biot's coefficient-->
-		<xsd:attribute name="BiotCoefficient" type="real64" default="1" />
-		<!--compressibility => Pore volume compressibilty-->
-		<xsd:attribute name="compressibility" type="real64" default="0" />
-		<!--defaultDensity => Default Material Density-->
-		<xsd:attribute name="defaultDensity" type="real64" use="required" />
-		<!--defaultPoissonRatioAxialTransverse => Elastic Shear Modulus Parameter-->
-		<xsd:attribute name="defaultPoissonRatioAxialTransverse" type="real64" default="-1" />
-		<!--defaultPoissonRatioTransverse => Elastic Shear Modulus Parameter-->
-		<xsd:attribute name="defaultPoissonRatioTransverse" type="real64" default="-1" />
-		<!--defaultShearModulusAxialTransverse => Elastic Shear Modulus Parameter-->
-		<xsd:attribute name="defaultShearModulusAxialTransverse" type="real64" default="-1" />
-		<!--defaultYoungModulusAxial => Elastic Shear Modulus Parameter-->
-		<xsd:attribute name="defaultYoungModulusAxial" type="real64" default="-1" />
-		<!--defaultYoungModulusTransverse => Elastic Bulk Modulus Parameter-->
-		<xsd:attribute name="defaultYoungModulusTransverse" type="real64" default="-1" />
-		<!--referencePressure => ReferencePressure-->
-		<xsd:attribute name="referencePressure" type="real64" default="0" />
-		<!--name => A name is required for any non-unique nodes-->
-		<xsd:attribute name="name" type="string" use="required" />
-	</xsd:complexType>
-	<xsd:complexType name="PoroExtendedDruckerPragerType">
-		<!--BiotCoefficient => Biot's coefficient-->
-		<xsd:attribute name="BiotCoefficient" type="real64" default="1" />
-		<!--compressibility => Pore volume compressibilty-->
-		<xsd:attribute name="compressibility" type="real64" default="0" />
-		<!--defaultBulkModulus => Elastic Bulk Modulus Parameter-->
-		<xsd:attribute name="defaultBulkModulus" type="real64" default="-1" />
-		<!--defaultCohesion => Initial cohesion-->
-		<xsd:attribute name="defaultCohesion" type="real64" default="0" />
-		<!--defaultDensity => Default Material Density-->
-		<xsd:attribute name="defaultDensity" type="real64" use="required" />
-		<!--defaultDilationRatio => Dilation ratio [0,1] (ratio = tan dilationAngle / tan frictionAngle)-->
-		<xsd:attribute name="defaultDilationRatio" type="real64" default="1" />
-		<!--defaultHardening => Hardening parameter (hardening rate is faster for smaller values)-->
-		<xsd:attribute name="defaultHardening" type="real64" default="0" />
-		<!--defaultInitialFrictionAngle => Initial friction angle (degrees)-->
-		<xsd:attribute name="defaultInitialFrictionAngle" type="real64" default="30" />
-		<!--defaultPoissonRatio => Poisson's ratio-->
-		<xsd:attribute name="defaultPoissonRatio" type="real64" default="-1" />
-		<!--defaultResidualFrictionAngle => Residual friction angle (degrees)-->
-		<xsd:attribute name="defaultResidualFrictionAngle" type="real64" default="30" />
-		<!--defaultShearModulus => Elastic Shear Modulus Parameter-->
-		<xsd:attribute name="defaultShearModulus" type="real64" default="-1" />
-		<!--defaultYoungModulus => Elastic Young's Modulus.-->
-		<xsd:attribute name="defaultYoungModulus" type="real64" default="-1" />
-		<!--referencePressure => ReferencePressure-->
-		<xsd:attribute name="referencePressure" type="real64" default="0" />
-=======
 	<xsd:complexType name="PorousDruckerPragerType">
 		<!--permeabilityModelName => Name of the permeability model.-->
 		<xsd:attribute name="permeabilityModelName" type="string" use="required" />
@@ -2412,6 +2313,16 @@
 		<!--name => A name is required for any non-unique nodes-->
 		<xsd:attribute name="name" type="string" use="required" />
 	</xsd:complexType>
+	<xsd:complexType name="PorousElasticOrthotropicType">
+		<!--permeabilityModelName => Name of the permeability model.-->
+		<xsd:attribute name="permeabilityModelName" type="string" use="required" />
+		<!--porosityModelName => Name of the porosity model.-->
+		<xsd:attribute name="porosityModelName" type="string" use="required" />
+		<!--solidModelName => Name of the solid model.-->
+		<xsd:attribute name="solidModelName" type="string" use="required" />
+		<!--name => A name is required for any non-unique nodes-->
+		<xsd:attribute name="name" type="string" use="required" />
+	</xsd:complexType>
 	<xsd:complexType name="PorousExtendedDruckerPragerType">
 		<!--permeabilityModelName => Name of the permeability model.-->
 		<xsd:attribute name="permeabilityModelName" type="string" use="required" />
@@ -2429,7 +2340,6 @@
 		<xsd:attribute name="defaultReferencePorosity" type="real64" use="required" />
 		<!--referencePressure => Reference pressure for solid compressibility-->
 		<xsd:attribute name="referencePressure" type="real64" use="required" />
->>>>>>> 5dedea8c
 		<!--name => A name is required for any non-unique nodes-->
 		<xsd:attribute name="name" type="string" use="required" />
 	</xsd:complexType>
