--- conflicted
+++ resolved
@@ -310,8 +310,6 @@
 			</xsd:element>
 			<xsd:element name="Solvers" type="SolversType" minOccurs="1" maxOccurs="1" />
 			<xsd:element name="Tasks" type="TasksType" maxOccurs="1">
-<<<<<<< HEAD
-=======
 				<xsd:unique name="TasksCellToCellDataCollectionUniqueName">
 					<xsd:selector xpath="CellToCellDataCollection" />
 					<xsd:field xpath="@name" />
@@ -332,7 +330,6 @@
 					<xsd:selector xpath="MultiphasePoromechanicsInitialization" />
 					<xsd:field xpath="@name" />
 				</xsd:unique>
->>>>>>> a38d1ee5
 				<xsd:unique name="TasksPVTDriverUniqueName">
 					<xsd:selector xpath="PVTDriver" />
 					<xsd:field xpath="@name" />
@@ -1960,10 +1957,6 @@
 		<!--gravityVector => Gravity vector used in the physics solvers-->
 		<xsd:attribute name="gravityVector" type="R1Tensor" default="{0,0,-9.81}" />
 	</xsd:complexType>
-<<<<<<< HEAD
-	<xsd:complexType name="TasksType">
-		<xsd:choice minOccurs="0" maxOccurs="unbounded">
-=======
 	<xsd:complexType name="AcousticElasticSEMType">
 		<xsd:choice minOccurs="0" maxOccurs="unbounded">
 			<xsd:element name="LinearSolverParameters" type="LinearSolverParametersType" maxOccurs="1" />
@@ -2208,7 +2201,7 @@
 		<!--maxCompFractionChange => Maximum (absolute) change in a component fraction in a Newton iteration-->
 		<xsd:attribute name="maxCompFractionChange" type="real64" default="0.5" />
 		<!--maxRelativeCompDensChange => Maximum (relative) change in a component density in a Newton iteration-->
-		<xsd:attribute name="maxRelativeCompDensChange" type="real64" default="1.79769e+208" />
+		<xsd:attribute name="maxRelativeCompDensChange" type="real64" default="1.79769e+308" />
 		<!--maxRelativePressureChange => Maximum (relative) change in pressure in a Newton iteration-->
 		<xsd:attribute name="maxRelativePressureChange" type="real64" default="0.5" />
 		<!--maxRelativeTemperatureChange => Maximum (relative) change in temperature in a Newton iteration-->
@@ -2294,7 +2287,7 @@
 		<!--maxCompFractionChange => Maximum (absolute) change in a component fraction in a Newton iteration-->
 		<xsd:attribute name="maxCompFractionChange" type="real64" default="0.5" />
 		<!--maxRelativeCompDensChange => Maximum (relative) change in a component density in a Newton iteration-->
-		<xsd:attribute name="maxRelativeCompDensChange" type="real64" default="1.79769e+208" />
+		<xsd:attribute name="maxRelativeCompDensChange" type="real64" default="1.79769e+308" />
 		<!--maxRelativePressureChange => Maximum (relative) change in pressure in a Newton iteration-->
 		<xsd:attribute name="maxRelativePressureChange" type="real64" default="0.5" />
 		<!--maxRelativeTemperatureChange => Maximum (relative) change in temperature in a Newton iteration-->
@@ -2681,6 +2674,8 @@
 		</xsd:choice>
 		<!--cflFactor => Factor to apply to the `CFL condition <http://en.wikipedia.org/wiki/Courant-Friedrichs-Lewy_condition>`_ when calculating the maximum allowable time step. Values should be in the interval (0,1] -->
 		<xsd:attribute name="cflFactor" type="real64" default="0.5" />
+		<!--contactRelationName => Name of contact relation to enforce constraints on fracture boundary.-->
+		<xsd:attribute name="contactRelationName" type="groupNameRef" use="required" />
 		<!--flowSolverName => Name of the flow solver used by the coupled solver-->
 		<xsd:attribute name="flowSolverName" type="groupNameRef" use="required" />
 		<!--initialDt => Initial time-step value required by the solver to the event manager.-->
@@ -3328,8 +3323,6 @@
 		</xsd:choice>
 		<!--cflFactor => Factor to apply to the `CFL condition <http://en.wikipedia.org/wiki/Courant-Friedrichs-Lewy_condition>`_ when calculating the maximum allowable time step. Values should be in the interval (0,1] -->
 		<xsd:attribute name="cflFactor" type="real64" default="0.5" />
-		<!--contactPenaltyStiffness => Value of the penetration penalty stiffness. Units of Pressure/length-->
-		<xsd:attribute name="contactPenaltyStiffness" type="real64" default="0" />
 		<!--discretization => Name of discretization object (defined in the :ref:`NumericalMethodsManager`) to use for this solver. For instance, if this is a Finite Element Solver, the name of a :ref:`FiniteElement` should be specified. If this is a Finite Volume Method, the name of a :ref:`FiniteVolume` discretization should be specified.-->
 		<xsd:attribute name="discretization" type="groupNameRef" use="required" />
 		<!--initialDt => Initial time-step value required by the solver to the event manager.-->
@@ -3374,8 +3367,6 @@
 		</xsd:choice>
 		<!--cflFactor => Factor to apply to the `CFL condition <http://en.wikipedia.org/wiki/Courant-Friedrichs-Lewy_condition>`_ when calculating the maximum allowable time step. Values should be in the interval (0,1] -->
 		<xsd:attribute name="cflFactor" type="real64" default="0.5" />
-		<!--contactPenaltyStiffness => Value of the penetration penalty stiffness. Units of Pressure/length-->
-		<xsd:attribute name="contactPenaltyStiffness" type="real64" use="required" />
 		<!--discretization => Name of discretization object (defined in the :ref:`NumericalMethodsManager`) to use for this solver. For instance, if this is a Finite Element Solver, the name of a :ref:`FiniteElement` should be specified. If this is a Finite Volume Method, the name of a :ref:`FiniteVolume` discretization should be specified.-->
 		<xsd:attribute name="discretization" type="groupNameRef" use="required" />
 		<!--initialDt => Initial time-step value required by the solver to the event manager.-->
@@ -3417,8 +3408,6 @@
 		</xsd:choice>
 		<!--cflFactor => Factor to apply to the `CFL condition <http://en.wikipedia.org/wiki/Courant-Friedrichs-Lewy_condition>`_ when calculating the maximum allowable time step. Values should be in the interval (0,1] -->
 		<xsd:attribute name="cflFactor" type="real64" default="0.5" />
-		<!--contactPenaltyStiffness => Value of the penetration penalty stiffness. Units of Pressure/length-->
-		<xsd:attribute name="contactPenaltyStiffness" type="real64" default="0" />
 		<!--discretization => Name of discretization object (defined in the :ref:`NumericalMethodsManager`) to use for this solver. For instance, if this is a Finite Element Solver, the name of a :ref:`FiniteElement` should be specified. If this is a Finite Volume Method, the name of a :ref:`FiniteVolume` discretization should be specified.-->
 		<xsd:attribute name="discretization" type="groupNameRef" use="required" />
 		<!--initialDt => Initial time-step value required by the solver to the event manager.-->
@@ -3462,8 +3451,6 @@
 		</xsd:choice>
 		<!--cflFactor => Factor to apply to the `CFL condition <http://en.wikipedia.org/wiki/Courant-Friedrichs-Lewy_condition>`_ when calculating the maximum allowable time step. Values should be in the interval (0,1] -->
 		<xsd:attribute name="cflFactor" type="real64" default="0.5" />
-		<!--contactPenaltyStiffness => Value of the penetration penalty stiffness. Units of Pressure/length-->
-		<xsd:attribute name="contactPenaltyStiffness" type="real64" default="0" />
 		<!--contactRelationName => Name of contact relation to enforce constraints on fracture boundary.-->
 		<xsd:attribute name="contactRelationName" type="groupNameRef" default="NOCONTACT" />
 		<!--discretization => Name of discretization object (defined in the :ref:`NumericalMethodsManager`) to use for this solver. For instance, if this is a Finite Element Solver, the name of a :ref:`FiniteElement` should be specified. If this is a Finite Volume Method, the name of a :ref:`FiniteVolume` discretization should be specified.-->
@@ -3507,8 +3494,6 @@
 		</xsd:choice>
 		<!--cflFactor => Factor to apply to the `CFL condition <http://en.wikipedia.org/wiki/Courant-Friedrichs-Lewy_condition>`_ when calculating the maximum allowable time step. Values should be in the interval (0,1] -->
 		<xsd:attribute name="cflFactor" type="real64" default="0.5" />
-		<!--contactPenaltyStiffness => Value of the penetration penalty stiffness. Units of Pressure/length-->
-		<xsd:attribute name="contactPenaltyStiffness" type="real64" default="0" />
 		<!--contactRelationName => Name of contact relation to enforce constraints on fracture boundary.-->
 		<xsd:attribute name="contactRelationName" type="groupNameRef" default="NOCONTACT" />
 		<!--discretization => Name of discretization object (defined in the :ref:`NumericalMethodsManager`) to use for this solver. For instance, if this is a Finite Element Solver, the name of a :ref:`FiniteElement` should be specified. If this is a Finite Volume Method, the name of a :ref:`FiniteVolume` discretization should be specified.-->
@@ -3650,7 +3635,6 @@
 			<xsd:element name="CompositionalMultiphaseStatistics" type="CompositionalMultiphaseStatisticsType" />
 			<xsd:element name="HydrofractureInitialization" type="HydrofractureInitializationType" />
 			<xsd:element name="MultiphasePoromechanicsInitialization" type="MultiphasePoromechanicsInitializationType" />
->>>>>>> a38d1ee5
 			<xsd:element name="PVTDriver" type="PVTDriverType" />
 			<xsd:element name="PackCollection" type="PackCollectionType" />
 			<xsd:element name="ReactiveFluidDriver" type="ReactiveFluidDriverType" />
@@ -3658,8 +3642,6 @@
 			<xsd:element name="TriaxialDriver" type="TriaxialDriverType" />
 		</xsd:choice>
 	</xsd:complexType>
-<<<<<<< HEAD
-=======
 	<xsd:complexType name="CellToCellDataCollectionType">
 		<!--flowSolverName => Name of the flow solver, to get the permeabilities.-->
 		<xsd:attribute name="flowSolverName" type="groupNameRef" use="required" />
@@ -3716,7 +3698,6 @@
 		<!--name => A name is required for any non-unique nodes-->
 		<xsd:attribute name="name" type="groupName" use="required" />
 	</xsd:complexType>
->>>>>>> a38d1ee5
 	<xsd:complexType name="PVTDriverType">
 		<!--baseline => Baseline file-->
 		<xsd:attribute name="baseline" type="path" default="none" />
