--- conflicted
+++ resolved
@@ -2207,11 +2207,7 @@
 		<!--sourceCoordinates => Coordinates (x,y,z) of the sources-->
 		<xsd:attribute name="sourceCoordinates" type="real64_array2d" default="{{0}}" />
 		<!--targetRegions => Allowable regions that the solver may be applied to. Note that this does not indicate that the solver will be applied to these regions, only that allocation will occur such that the solver may be applied to these regions. The decision about what regions this solver will beapplied to rests in the EventManager.-->
-<<<<<<< HEAD
-		<xsd:attribute name="targetRegions" type="string_array" use="required" />
-=======
 		<xsd:attribute name="targetRegions" type="groupNameRef_array" use="required" />
->>>>>>> adfd970a
 		<!--timeSourceDelay => Source time delay (1 / f0 by default)-->
 		<xsd:attribute name="timeSourceDelay" type="real32" default="-1" />
 		<!--timeSourceFrequency => Central frequency for the time source-->
@@ -4023,16 +4019,6 @@
 		<!--name => A name is required for any non-unique nodes-->
 		<xsd:attribute name="name" type="groupName" use="required" />
 	</xsd:complexType>
-	<xsd:complexType name="ConstantDiffusionType">
-		<!--defaultPhaseDiffusivityMultipliers => List of phase diffusivity multipliers-->
-		<xsd:attribute name="defaultPhaseDiffusivityMultipliers" type="real64_array" default="{1}" />
-		<!--diffusivityComponents => xx, yy, and zz components of a diffusivity tensor [m^2/s]-->
-		<xsd:attribute name="diffusivityComponents" type="real64_array" use="required" />
-		<!--phaseNames => List of fluid phases-->
-		<xsd:attribute name="phaseNames" type="string_array" use="required" />
-		<!--name => A name is required for any non-unique nodes-->
-		<xsd:attribute name="name" type="string" use="required" />
-	</xsd:complexType>
 	<xsd:complexType name="ConstantPermeabilityType">
 		<!--permeabilityComponents => xx, yy and zz components of a diagonal permeability tensor.-->
 		<xsd:attribute name="permeabilityComponents" type="R1Tensor" use="required" />
@@ -4439,11 +4425,7 @@
 		<!--longitudinalDispersivity => Longitudinal dispersivity [m]-->
 		<xsd:attribute name="longitudinalDispersivity" type="real64" use="required" />
 		<!--name => A name is required for any non-unique nodes-->
-<<<<<<< HEAD
-		<xsd:attribute name="name" type="string" use="required" />
-=======
-		<xsd:attribute name="name" type="groupName" use="required" />
->>>>>>> adfd970a
+		<xsd:attribute name="name" type="groupName" use="required" />
 	</xsd:complexType>
 	<xsd:complexType name="ModifiedCamClayType">
 		<!--defaultCslSlope => Slope of the critical state line-->
