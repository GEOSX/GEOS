--- conflicted
+++ resolved
@@ -162,33 +162,30 @@
                   int const * LDB,
                   int * INFO );
 
-<<<<<<< HEAD
-#define GEOSX_dgels FORTRAN_MANGLE( dgels )
-void GEOSX_dgels( char const * TRANS,
-                  int const * M,
+#define GEOS_dgels FORTRAN_MANGLE( dgels )
+void GEOS_dgels( char const * TRANS,
+                 int const * M,
+                 int const * N,
+                 int const * NRHS,
+                 double * A,
+                 int const * LDA,
+                 double * B,
+                 int const * LDB,
+                 double * WORK,
+                 int const * LWORK,
+                 int * INFO );
+
+#define GEOS_dgetrs FORTRAN_MANGLE( dgetrs )
+void GEOS_dgetrs( char const * TRANS,
                   int const * N,
                   int const * NRHS,
                   double * A,
                   int const * LDA,
+                  int const * IPIV,
                   double * B,
                   int const * LDB,
-                  double * WORK,
-                  int const * LWORK,
                   int * INFO );
 
-#define GEOSX_dgetrs FORTRAN_MANGLE( dgetrs )
-void GEOSX_dgetrs( char const * TRANS,
-                   int const * N,
-                   int const * NRHS,
-                   double * A,
-                   int const * LDA,
-                   int const * IPIV,
-                   double * B,
-                   int const * LDB,
-                   int * INFO );
-
-=======
->>>>>>> abafddaf
 }
 #endif
 
