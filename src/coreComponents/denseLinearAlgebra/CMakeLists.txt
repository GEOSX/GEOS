<<<<<<< HEAD
=======
# SPDX-License-Identifier: LGPL-2.1-only
#
# Copyright (c) 2016-2024 Lawrence Livermore National Security LLC
# Copyright (c) 2018-2024 Total, S.A
# Copyright (c) 2018-2024 The Board of Trustees of the Leland Stanford Junior University
# Copyright (c) 2023-2024 Chevron
# Copyright (c) 2019-     GEOS/GEOSX Contributors
# All rights reserved
#
# See top level LICENSE, COPYRIGHT, CONTRIBUTORS, NOTICE, and ACKNOWLEDGEMENTS files for details.
#
#--------------------------------------------------------------------------------------------------

#[[
Package: denseLinearAlgebra

Contains dense linear algebra functions and interfaces to BLAS and LAPACK packages.
#]]

#
>>>>>>> fe987d81
# Specify all headers
set( denseLinearAlgebra_headers
     common/layouts.hpp
     denseLASolvers.hpp
     interfaces/blaslapack/BlasLapackFunctions.h
     interfaces/blaslapack/BlasLapackLA.hpp )

<<<<<<< HEAD
=======
#
>>>>>>> fe987d81
# Specify all sources
set( denseLinearAlgebra_sources
     interfaces/blaslapack/BlasLapackLA.cpp )

set( dependencyList codingUtilities blas lapack ${parallelDeps} )

geos_decorate_link_dependencies( LIST decoratedDependencies
                                 DEPENDENCIES ${dependencyList} )

blt_add_library( NAME       denseLinearAlgebra
                 SOURCES    ${denseLinearAlgebra_sources}
                 HEADERS    ${denseLinearAlgebra_headers}
<<<<<<< HEAD
                 DEPENDS_ON ${dependencyList}
                 OBJECT     ${GEOS_BUILD_OBJ_LIBS} )

target_include_directories( denseLinearAlgebra PUBLIC ${CMAKE_CURRENT_LIST_DIR} )

=======
                 DEPENDS_ON ${decoratedDependencies}
                 OBJECT     ${GEOS_BUILD_OBJ_LIBS}
                 SHARED     ${GEOS_BUILD_SHARED_LIBS}
               )

target_include_directories( denseLinearAlgebra PUBLIC ${CMAKE_CURRENT_LIST_DIR} )

install( TARGETS denseLinearAlgebra LIBRARY DESTINATION ${CMAKE_INSTALL_PREFIX}/lib )

>>>>>>> fe987d81
if( GEOS_ENABLE_TESTS )
  add_subdirectory( unitTests )
endif( )
<|MERGE_RESOLUTION|>--- conflicted
+++ resolved
@@ -1,5 +1,3 @@
-<<<<<<< HEAD
-=======
 # SPDX-License-Identifier: LGPL-2.1-only
 #
 # Copyright (c) 2016-2024 Lawrence Livermore National Security LLC
@@ -20,7 +18,6 @@
 #]]
 
 #
->>>>>>> fe987d81
 # Specify all headers
 set( denseLinearAlgebra_headers
      common/layouts.hpp
@@ -28,10 +25,7 @@
      interfaces/blaslapack/BlasLapackFunctions.h
      interfaces/blaslapack/BlasLapackLA.hpp )
 
-<<<<<<< HEAD
-=======
 #
->>>>>>> fe987d81
 # Specify all sources
 set( denseLinearAlgebra_sources
      interfaces/blaslapack/BlasLapackLA.cpp )
@@ -44,13 +38,6 @@
 blt_add_library( NAME       denseLinearAlgebra
                  SOURCES    ${denseLinearAlgebra_sources}
                  HEADERS    ${denseLinearAlgebra_headers}
-<<<<<<< HEAD
-                 DEPENDS_ON ${dependencyList}
-                 OBJECT     ${GEOS_BUILD_OBJ_LIBS} )
-
-target_include_directories( denseLinearAlgebra PUBLIC ${CMAKE_CURRENT_LIST_DIR} )
-
-=======
                  DEPENDS_ON ${decoratedDependencies}
                  OBJECT     ${GEOS_BUILD_OBJ_LIBS}
                  SHARED     ${GEOS_BUILD_SHARED_LIBS}
@@ -60,7 +47,6 @@
 
 install( TARGETS denseLinearAlgebra LIBRARY DESTINATION ${CMAKE_INSTALL_PREFIX}/lib )
 
->>>>>>> fe987d81
 if( GEOS_ENABLE_TESTS )
   add_subdirectory( unitTests )
 endif( )
