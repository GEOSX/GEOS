--- conflicted
+++ resolved
@@ -35,15 +35,9 @@
 class LinearSystem
 {
 public:
-<<<<<<< HEAD
-  real64 matrix[N][N] = {};
-  real64 solution[N] = {};
-  real64 rhs[N] = {};
-=======
   real64 matrix[N][N]{};
   real64 solution[N]{};
   real64 rhs[N]{};
->>>>>>> 14a21b5e
 };
 
 template< std::ptrdiff_t N >
