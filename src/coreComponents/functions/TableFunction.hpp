--- conflicted
+++ resolved
@@ -5,11 +5,7 @@
  * Copyright (c) 2016-2024 Lawrence Livermore National Security LLC
  * Copyright (c) 2018-2024 Total, S.A
  * Copyright (c) 2018-2024 The Board of Trustees of the Leland Stanford Junior University
-<<<<<<< HEAD
- * Copyright (c) 2018-2024 Chevron
-=======
  * Copyright (c) 2023-2024 Chevron
->>>>>>> fe987d81
  * Copyright (c) 2019-     GEOS/GEOSX Contributors
  * All rights reserved
  *
@@ -28,10 +24,7 @@
 
 #include "common/format/EnumStrings.hpp"
 #include "LvArray/src/tensorOps.hpp"
-<<<<<<< HEAD
-=======
 #include "common/format/table/TableFormatter.hpp"
->>>>>>> fe987d81
 #include "common/Units.hpp"
 
 namespace geos
@@ -294,13 +287,9 @@
    * @return The unit of a coordinate dimension, or units::Unknown if no units has been specified.
    */
   units::Unit getDimUnit( localIndex const dim ) const
-<<<<<<< HEAD
-  { return size_t(dim) < m_dimUnits.size() ? m_dimUnits[dim] : units::Unknown; }
-=======
   {
     return size_t(dim) < m_dimUnits.size() ? m_dimUnits[dim] : units::Unknown;
   }
->>>>>>> fe987d81
 
   /**
    * @brief Set the interpolation method
@@ -341,13 +330,6 @@
     m_valueUnit = unit;
   }
 
-<<<<<<< HEAD
-  /**
-   * @brief Print table into a CSV file (only 1d and 2d tables are supported)
-   * @param filename Filename for output
-   */
-  void print( std::string const & filename ) const;
-=======
 /**
  * @return The table unit
  */
@@ -359,7 +341,6 @@
    * @param pvtOutputOpts Struct containing output options
    */
   void outputPVTTableData( OutputOptions const pvtOutputOpts ) const;
->>>>>>> fe987d81
 
   /**
    * @brief Create an instance of the kernel wrapper
