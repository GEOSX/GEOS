/*
 * ------------------------------------------------------------------------------------------------------------
 * SPDX-License-Identifier: LGPL-2.1-only
 *
 * Copyright (c) 2016-2024 Lawrence Livermore National Security LLC
 * Copyright (c) 2018-2024 Total, S.A
 * Copyright (c) 2018-2024 The Board of Trustees of the Leland Stanford Junior University
 * Copyright (c) 2023-2024 Chevron
 * Copyright (c) 2019-     GEOS/GEOSX Contributors
 * All rights reserved
 *
 * See top level LICENSE, COPYRIGHT, CONTRIBUTORS, NOTICE, and ACKNOWLEDGEMENTS files for details.
 * ------------------------------------------------------------------------------------------------------------
 */

/**
 * @file TableFunction.hpp
 */

#ifndef GEOS_FUNCTIONS_TABLEFUNCTION_HPP_
#define GEOS_FUNCTIONS_TABLEFUNCTION_HPP_

#include "FunctionBase.hpp"

#include "codingUtilities/EnumStrings.hpp"
#include "LvArray/src/tensorOps.hpp"
<<<<<<< HEAD
#include "fileIO/Table/TableFormatter.hpp"
=======
#include "common/format/table/TableFormatter.hpp"
>>>>>>> 57f3a45d
#include "common/Units.hpp"

namespace geos
{

/**
 * @class TableFunction
 *
 * An interface for a dense table-based function
 */
class TableFunction : public FunctionBase
{
public:

  /// Enumerator of available interpolation types
  enum class InterpolationType : integer
  {
    Linear,
    Nearest,
    Upper,
    Lower
  };

  /// Struct containing output options
  struct OutputOptions
  {
    /// Output PVT in CSV file
    bool writeCSV;
    /// Output PVT in log
    bool writeInLog;
  };

  /// maximum dimensions for the coordinates in the table
  static constexpr integer maxDimensions = 4;

  /**
   * @class KernelWrapper
   *
   * A nested class encapsulating the kernel function doing the interpolation in the table
   */
  class KernelWrapper
  {
public:

    /// @cond DO_NOT_DOCUMENT
    /// We need these SMFs to enable array1d< KernelWrapper > and avoid
    /// host-device errors with CUDA. Otherwise rule of 0 would be fine.

    KernelWrapper() = default;
    KernelWrapper( KernelWrapper const & ) = default;
    KernelWrapper( KernelWrapper && ) = default;
    KernelWrapper & operator=( KernelWrapper const & ) = default;

    /// Note: move assignment not deleted, not defaulted on purpose!
    /// This is needed to avoid a compilation warning with CUDA
    KernelWrapper & operator=( KernelWrapper && other )
    {
      m_coordinates = std::move( other.m_coordinates );
      m_values = std::move( other.m_values );
      m_interpolationMethod = other.m_interpolationMethod;
      return *this;
    }

    /// @endcond

    /**
     * @brief Interpolate in the table.
     * @tparam IN_ARRAY type of input value array
     * @param[in] input vector of input value
     * @return interpolated value
     */
    template< typename IN_ARRAY >
    GEOS_HOST_DEVICE
    real64 compute( IN_ARRAY const & input ) const;

    /**
     * @brief Interpolate in the table with derivatives.
     * @param[in] input vector of input value
     * @param[out] derivatives vector of derivatives of interpolated value wrt the variables present in input
     * @return interpolated value
     */
    template< typename IN_ARRAY, typename OUT_ARRAY >
    GEOS_HOST_DEVICE
    real64 compute( IN_ARRAY const & input, OUT_ARRAY && derivatives ) const;

    /**
     * @brief Move the KernelWrapper to the given execution space, optionally touching it.
     * @param space the space to move the KernelWrapper to
     * @param touch whether the KernelWrapper should be touched in the new space or not
     * @note This function exists to enable holding KernelWrapper objects in an ArrayView
     *       and have their contents properly moved between memory spaces.
     */
    void move( LvArray::MemorySpace const space, bool const touch )
    {
      m_coordinates.move( space, touch );
      m_values.move( space, touch );
    }

private:

    friend class TableFunction; // Allow only parent class to construct the wrapper

    /**
     * @brief The constructor of the kernel wrapper
     * @param[in] interpolationMethod table interpolation method
     * @param[in] coordinates array of table axes
     * @param[in] values table values (in fortran order)
     * @param[in] dimensions number of active table dimensions
     * @param[in] size size of the table
     * @param[in] indexIncrement array used to locate values within ND tables
     * @param[in] corners corners of the box that surround the value in N dimensions
     * @param[in] numCorners number of active table corners
     */
    KernelWrapper( InterpolationType interpolationMethod,
                   ArrayOfArraysView< real64 const > const & coordinates,
                   arrayView1d< real64 const > const & values );

    /**
     * @brief Interpolate in the table using linear method.
     * @param[in] input vector of input value
     * @return interpolated value
     */
    template< typename IN_ARRAY >
    GEOS_HOST_DEVICE
    real64
    interpolateLinear( IN_ARRAY const & input ) const;

    /**
     * @brief Interpolate in the table with derivatives using linear method.
     * @param[in] input vector of input value
     * @param[out] derivatives vector of derivatives of interpolated value wrt the variables present in input
     * @return interpolated value
     */
    template< typename IN_ARRAY, typename OUT_ARRAY >
    GEOS_HOST_DEVICE
    real64
    interpolateLinear( IN_ARRAY const & input, OUT_ARRAY && derivatives ) const;

    /**
     * @brief Interpolate in the table by rounding to an exact point
     * @param[in] input vector of input value
     * @return interpolated value
     */
    template< typename IN_ARRAY >
    GEOS_HOST_DEVICE
    real64
    interpolateRound( IN_ARRAY const & input ) const;

    /**
     * @brief Interpolate in the table with derivatives using linear method.
     * @param[in] input vector of input value
     * @param[out] derivatives vector of derivatives of interpolated value wrt the variables present in input
     * @return interpolated value
     */
    template< typename IN_ARRAY, typename OUT_ARRAY >
    GEOS_HOST_DEVICE
    real64
    interpolateRound( IN_ARRAY const & input, OUT_ARRAY && derivatives ) const;

    /// Table interpolation method
    TableFunction::InterpolationType m_interpolationMethod = InterpolationType::Linear;

    /// An array of table axes
    ArrayOfArraysView< real64 const > m_coordinates;

    /// Table values (in fortran order)
    arrayView1d< real64 const > m_values;
  };

  /**
   * @brief The constructor
   * @param[in] name the name of this object manager
   * @param[in] parent the parent Group
   */
  TableFunction( const string & name,
                 dataRepository::Group * const parent );

  /**
   * @brief The catalog name interface
   * @return name of the TableFunction in the FunctionBase catalog
   */
  static string catalogName() { return "TableFunction"; }

  /**
   * @brief Initialize the table function
   */
  virtual void initializeFunction() override;

  /**
   * @brief Build the maps used to evaluate the table function
   */
  void reInitializeFunction();

  /**
   * @brief Method to evaluate a function on a target object
   * @param group a pointer to the object holding the function arguments
   * @param time current time
   * @param set the subset of nodes to apply the function to
   * @param result an array to hold the results of the function
   */
  virtual void evaluate( dataRepository::Group const & group,
                         real64 const time,
                         SortedArrayView< localIndex const > const & set,
                         arrayView1d< real64 > const & result ) const override final
  {
    FunctionBase::evaluateT< TableFunction, parallelHostPolicy >( group, time, set, result );
  }

  /**
   * @brief Method to evaluate a function
   * @param input a scalar input
   * @return the function result
   */
  virtual real64 evaluate( real64 const * const input ) const override final;

  /**
   * @brief Check if the given coordinate is in the bounds of the table coordinates in the
   * specified dimension, throw an exception otherwise.
   * @param coord the coordinate in the 'dim' dimension that must be checked
   * @param dim the dimension in which the coordinate must be checked
   * @throw SimulationError if the value is out of the coordinates bounds.
   */
  void checkCoord( real64 coord, localIndex dim ) const;

  /**
   * @brief @return Number of table dimensions
   */
  integer numDimensions() const { return LvArray::integerConversion< integer >( m_coordinates.size() ); }

  /**
   * @brief Get the table axes definitions
   * @return a reference to an array of arrays that define each table axis
   */
  ArrayOfArraysView< real64 const > getCoordinates() const { return m_coordinates.toViewConst(); }

  /**
   * @copydoc getCoordinates() const
   */
  ArrayOfArraysView< real64 > getCoordinates() { return m_coordinates.toView(); }

  /**
   * @brief Get the table values
   * @return a reference to the 1d array of table values.  For ND arrays, values are stored in Fortran order.
   */
  arrayView1d< real64 const > getValues() const { return m_values.toViewConst(); }

  /**
   * @copydoc getValues() const
   */
  array1d< real64 > & getValues() { return m_values; }

  /**
   * @brief Get the interpolation method
   * @return The interpolation method
   */
  InterpolationType getInterpolationMethod() const { return m_interpolationMethod; }

  /**
   * @param dim The coordinate dimension (= axe) we want the Unit.
   * @return The unit of a coordinate dimension, or units::Unknown if no units has been specified.
   */
  units::Unit getDimUnit( localIndex const dim ) const
  {
    return size_t(dim) < m_dimUnits.size() ? m_dimUnits[dim] : units::Unknown;
  }

  /**
   * @brief Set the interpolation method
   * @param method The interpolation method
   */
  void setInterpolationMethod( InterpolationType const method );

  /**
   * @brief Set the table coordinates
   * @param coordinates An array of arrays containing table coordinate definitions
   * @param dimUnits The units of each dimension of the coordinates, in the same order
   */
  void setTableCoordinates( array1d< real64_array > const & coordinates,
                            std::vector< units::Unit > const & dimUnits = {} );

  /**
   * @brief Set the units of each dimension
   * @param dimUnits The units of each dimension
   */
  void setDimUnits( std::vector< units::Unit > const & dimUnits )
  {
    m_dimUnits = dimUnits;
  }

  /**
   * @brief Set the table values
   * @param values An array of table values in fortran order
   * @param unit The unit of the given values
   */
  void setTableValues( real64_array values, units::Unit unit = units::Unknown );

  /**
   * @brief Set the table value units
   * @param unit The unit of the values
   */
  void setValueUnits( units::Unit unit )
  {
    m_valueUnit = unit;
  }

/**
 * @return The table unit
 */
<<<<<<< HEAD
  units::Unit getValueUnit() const
  {
    return m_valueUnit;
  }
=======
  units::Unit getValueUnit() const { return m_valueUnit; }


  /**
   * @brief Print the table(s) in the log and/or CSV files when requested by the user.
   * @param pvtOutputOpts Struct containing output options
   */
  void outputPVTTableData( OutputOptions const pvtOutputOpts ) const;
>>>>>>> 57f3a45d

  /**
   * @brief Create an instance of the kernel wrapper
   * @return the kernel wrapper
   */
  KernelWrapper createKernelWrapper() const;

  /// Struct containing lookup keys for data repository wrappers
  struct viewKeyStruct
  {
    /// @return Key for coordinate arrays
    static constexpr char const * coordinatesString() { return "coordinates"; }
    /// @return Key for value array
    static constexpr char const * valuesString() { return "values"; }
    /// @return Key for interpolation type
    static constexpr char const * interpolationString() { return "interpolation"; }
    /// @return Key for list of files containing table coordinates
    static constexpr char const * coordinateFilesString() { return "coordinateFiles"; }
    /// @return Key for name of file containing table values
    static constexpr char const * voxelFileString() { return "voxelFile"; }
  };

private:

  /**
   * @brief Parse a table file.
   * @param[in] target The place to store values.
   * @param[in] filename The name of the file to read.
   * @param[in] delimiter The delimiter used for file entries.
   */
  void readFile( string const & filename, array1d< real64 > & target );


  /// Coordinates for 1D table
  array1d< real64 > m_tableCoordinates1D;

  /// List of table coordinate file names
  path_array m_coordinateFiles;

  /// Table voxel file names
  Path m_voxelFile;

  /// Table interpolation method
  InterpolationType m_interpolationMethod;

  /// An array of table axes
  ArrayOfArrays< real64 > m_coordinates;

  /// Table values (in fortran order)
  array1d< real64 > m_values;

  /// The units of each table coordinate axes
  std::vector< units::Unit > m_dimUnits;

  /// The unit of the table values
  units::Unit m_valueUnit;

  /// Kernel wrapper object used in evaluate() interface
  KernelWrapper m_kernelWrapper;

};
/// @cond DO_NOT_DOCUMENT
template< typename IN_ARRAY >
GEOS_HOST_DEVICE
GEOS_FORCE_INLINE
real64
TableFunction::KernelWrapper::compute( IN_ARRAY const & input ) const
{
  if( m_interpolationMethod == TableFunction::InterpolationType::Linear )
  {
    return interpolateLinear( input );
  }
  else // Nearest, Upper, Lower interpolation methods
  {
    return interpolateRound( input );
  }
}

template< typename IN_ARRAY >
GEOS_HOST_DEVICE
GEOS_FORCE_INLINE
real64
TableFunction::KernelWrapper::interpolateLinear( IN_ARRAY const & input ) const
{
  integer const numDimensions = LvArray::integerConversion< integer >( m_coordinates.size() );
  localIndex bounds[maxDimensions][2]{};
  real64 weights[maxDimensions][2]{};

  // Determine position, weights
  for( localIndex dim = 0; dim < numDimensions; ++dim )
  {
    arraySlice1d< real64 const > const coords = m_coordinates[dim];
    if( input[dim] <= coords[0] )
    {
      // Coordinate is to the left of this axis
      bounds[dim][0] = 0;
      bounds[dim][1] = 0;
      weights[dim][0] = 0.0;
      weights[dim][1] = 1.0;
    }
    else if( input[dim] >= coords[coords.size() - 1] )
    {
      // Coordinate is to the right of this axis
      bounds[dim][0] = coords.size() - 1;
      bounds[dim][1] = bounds[dim][0];
      weights[dim][0] = 1.0;
      weights[dim][1] = 0.0;
    }
    else
    {
      // Find the coordinate index
      ///TODO make this fast
      // Note: find uses a binary search...  If we assume coordinates are
      // evenly spaced, we can speed things up considerably
      auto const lower = LvArray::sortedArrayManipulation::find( coords.begin(), coords.size(), input[dim] );
      bounds[dim][1] = LvArray::integerConversion< localIndex >( lower );
      bounds[dim][0] = bounds[dim][1] - 1;

      real64 const dx = coords[bounds[dim][1]] - coords[bounds[dim][0]];
      weights[dim][0] = 1.0 - ( input[dim] - coords[bounds[dim][0]]) / dx;
      weights[dim][1] = 1.0 - weights[dim][0];
    }
  }

  // Calculate the result
  real64 value = 0.0;
  integer const numCorners = 1 << numDimensions;
  for( integer point = 0; point < numCorners; ++point )
  {
    // Find array index
    localIndex tableIndex = 0;
    localIndex stride = 1;
    for( integer dim = 0; dim < numDimensions; ++dim )
    {
      integer const corner = (point >> dim) & 1;
      tableIndex += bounds[dim][corner] * stride;
      stride *= m_coordinates.sizeOfArray( dim );
    }

    // Determine weighted value
    real64 cornerValue = m_values[tableIndex];
    for( integer dim = 0; dim < numDimensions; ++dim )
    {
      integer const corner = (point >> dim) & 1;
      cornerValue *= weights[dim][corner];
    }
    value += cornerValue;
  }
  return value;
}

template< typename IN_ARRAY >
GEOS_HOST_DEVICE
GEOS_FORCE_INLINE
real64
TableFunction::KernelWrapper::interpolateRound( IN_ARRAY const & input ) const
{
  integer const numDimensions = LvArray::integerConversion< integer >( m_coordinates.size() );

  // Determine the index to the nearest table entry
  localIndex tableIndex = 0;
  localIndex stride = 1;
  for( integer dim = 0; dim < numDimensions; ++dim )
  {
    arraySlice1d< real64 const > const coords = m_coordinates[dim];
    // Determine the index along each table axis
    localIndex subIndex;
    if( input[dim] <= coords[0] )
    {
      // Coordinate is to the left of the table axis
      subIndex = 0;
    }
    else if( input[dim] >= coords[coords.size() - 1] )
    {
      // Coordinate is to the right of the table axis
      subIndex = coords.size() - 1;
    }
    else
    {
      // Coordinate is within the table axis
      // Note: find() will return the index of the upper table vertex
      auto const lower = LvArray::sortedArrayManipulation::find( coords.begin(), coords.size(), input[dim] );
      subIndex = LvArray::integerConversion< localIndex >( lower );

      // Interpolation types:
      //   - Nearest returns the value of the closest table vertex
      //   - Upper returns the value of the next table vertex
      //   - Lower returns the value of the previous table vertex
      if( m_interpolationMethod == TableFunction::InterpolationType::Nearest )
      {
        if( ( input[dim] - coords[subIndex - 1]) <= ( coords[subIndex] - input[dim]) )
        {
          --subIndex;
        }
      }
      else if( m_interpolationMethod == TableFunction::InterpolationType::Lower )
      {
        if( subIndex > 0 )
        {
          --subIndex;
        }
      }
    }

    // Increment the global table index
    tableIndex += subIndex * stride;
    stride *= coords.size();
  }

  // Retrieve the nearest value
  return m_values[tableIndex];
}

template< typename IN_ARRAY, typename OUT_ARRAY >
GEOS_HOST_DEVICE
GEOS_FORCE_INLINE
real64
TableFunction::KernelWrapper::compute( IN_ARRAY const & input, OUT_ARRAY && derivatives ) const
{
  // Linear interpolation
  if( m_interpolationMethod == TableFunction::InterpolationType::Linear )
  {
    return interpolateLinear( input, derivatives );
  }
  // Nearest, Upper, Lower interpolation methods
  else
  {
    return interpolateRound( input, derivatives );
  }
}

template< typename IN_ARRAY, typename OUT_ARRAY >
GEOS_HOST_DEVICE
GEOS_FORCE_INLINE
real64
TableFunction::KernelWrapper::interpolateLinear( IN_ARRAY const & input, OUT_ARRAY && derivatives ) const
{
  integer const numDimensions = LvArray::integerConversion< integer >( m_coordinates.size() );

  localIndex bounds[maxDimensions][2]{};
  real64 weights[maxDimensions][2]{};
  real64 dWeights_dInput[maxDimensions][2]{};

  // Determine position, weights
  for( integer dim = 0; dim < numDimensions; ++dim )
  {
    arraySlice1d< real64 const > const coords = m_coordinates[dim];
    if( input[dim] <= coords[0] )
    {
      // Coordinate is to the left of this axis
      bounds[dim][0] = 0;
      bounds[dim][1] = 0;
      weights[dim][0] = 0;
      weights[dim][1] = 1;
      dWeights_dInput[dim][0] = 0;
      dWeights_dInput[dim][1] = 0;
    }
    else if( input[dim] >= coords[coords.size() - 1] )
    {
      // Coordinate is to the right of this axis
      bounds[dim][0] = coords.size() - 1;
      bounds[dim][1] = bounds[dim][0];
      weights[dim][0] = 1;
      weights[dim][1] = 0;
      dWeights_dInput[dim][0] = 0;
      dWeights_dInput[dim][1] = 0;
    }
    else
    {
      // Find the coordinate index
      ///TODO make this fast
      // Note: find uses a binary search...  If we assume coordinates are
      // evenly spaced, we can speed things up considerably
      auto lower = LvArray::sortedArrayManipulation::find( coords.begin(), coords.size(), input[dim] );
      bounds[dim][1] = LvArray::integerConversion< localIndex >( lower );
      bounds[dim][0] = bounds[dim][1] - 1;

      real64 const dx = coords[bounds[dim][1]] - coords[bounds[dim][0]];
      weights[dim][0] = 1.0 - ( input[dim] - coords[bounds[dim][0]]) / dx;
      weights[dim][1] = 1.0 - weights[dim][0];
      dWeights_dInput[dim][0] = -1.0 / dx;
      dWeights_dInput[dim][1] = -dWeights_dInput[dim][0];
    }
  }

  // Calculate the result
  real64 value = 0.0;
  for( integer dim = 0; dim < numDimensions; ++dim )
  {
    derivatives[dim] = 0.0;
  }

  integer const numCorners = 1 << numDimensions;
  for( integer point = 0; point < numCorners; ++point )
  {
    // Find array index
    localIndex tableIndex = 0;
    localIndex stride = 1;
    for( integer dim = 0; dim < numDimensions; ++dim )
    {
      integer const corner = (point >> dim) & 1;
      tableIndex += bounds[dim][corner] * stride;
      stride *= m_coordinates.sizeOfArray( dim );
    }

    // Determine weighted value
    real64 cornerValue = m_values[tableIndex];
    real64 dCornerValue_dInput[maxDimensions]{};
    for( integer dim = 0; dim < numDimensions; ++dim )
    {
      dCornerValue_dInput[dim] = cornerValue;
    }

    for( integer dim = 0; dim < numDimensions; ++dim )
    {
      integer const corner = (point >> dim) & 1;
      cornerValue *= weights[dim][corner];
      for( integer kk = 0; kk < numDimensions; ++kk )
      {
        dCornerValue_dInput[kk] *= ( dim == kk ) ? dWeights_dInput[dim][corner] : weights[dim][corner];
      }
    }

    for( integer dim = 0; dim < numDimensions; ++dim )
    {
      derivatives[dim] += dCornerValue_dInput[dim];
    }
    value += cornerValue;
  }
  return value;
}

template< typename IN_ARRAY, typename OUT_ARRAY >
GEOS_HOST_DEVICE
GEOS_FORCE_INLINE
real64
TableFunction::KernelWrapper::interpolateRound( IN_ARRAY const & input, OUT_ARRAY && derivatives ) const
{
  GEOS_UNUSED_VAR( input, derivatives );
  GEOS_ERROR( "Rounding interpolation with derivatives not implemented" );
  return 0.0;
}

/// @endcond

/// Declare strings associated with enumeration values.
ENUM_STRINGS( TableFunction::InterpolationType,
              "linear",
              "nearest",
              "upper",
              "lower" );

/**
 * @brief Template specialisation to convert a TableFunction to a CSV string.
 * @param tableData The TableFunction object to convert.
 * @return The CSV string representation of the TableFunction.
 */
template<>
string TableTextFormatter::toString< TableFunction >( TableFunction const & tableData ) const;

/**
 * @brief Template specialisation to convert a TableFunction to a table string.
 * @param tableData The TableFunction object to convert.
 * @return The table string representation of the TableFunction.
 */
template<>
string TableCSVFormatter::toString< TableFunction >( TableFunction const & tableData ) const;

} /* namespace geos */

#endif /* GEOS_FUNCTIONS_TABLEFUNCTION_HPP_ */<|MERGE_RESOLUTION|>--- conflicted
+++ resolved
@@ -24,11 +24,7 @@
 
 #include "codingUtilities/EnumStrings.hpp"
 #include "LvArray/src/tensorOps.hpp"
-<<<<<<< HEAD
-#include "fileIO/Table/TableFormatter.hpp"
-=======
 #include "common/format/table/TableFormatter.hpp"
->>>>>>> 57f3a45d
 #include "common/Units.hpp"
 
 namespace geos
@@ -337,12 +333,6 @@
 /**
  * @return The table unit
  */
-<<<<<<< HEAD
-  units::Unit getValueUnit() const
-  {
-    return m_valueUnit;
-  }
-=======
   units::Unit getValueUnit() const { return m_valueUnit; }
 
 
@@ -351,7 +341,6 @@
    * @param pvtOutputOpts Struct containing output options
    */
   void outputPVTTableData( OutputOptions const pvtOutputOpts ) const;
->>>>>>> 57f3a45d
 
   /**
    * @brief Create an instance of the kernel wrapper
