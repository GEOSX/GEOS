# SPDX-License-Identifier: LGPL-2.1-only
#
# Copyright (c) 2016-2024 Lawrence Livermore National Security LLC
# Copyright (c) 2018-2024 Total, S.A
# Copyright (c) 2018-2024 The Board of Trustees of the Leland Stanford Junior University
# Copyright (c) 2023-2024 Chevron
# Copyright (c) 2019-     GEOS/GEOSX Contributors
# All rights reserved
#
# See top level LICENSE, COPYRIGHT, CONTRIBUTORS, NOTICE, and ACKNOWLEDGEMENTS files for details.
#
#--------------------------------------------------------------------------------------------------

#[[
Package : functions

Contains classes for storing and computing arbitrary N-dimensional functions.
#]]

#
# Specify all headers
#
set( functions_headers
     FunctionBase.hpp
     FunctionManager.hpp
     TableFunction.hpp
   )

#
# Specify all sources
#
set( functions_sources
     FunctionBase.cpp
     FunctionManager.cpp
     TableFunction.cpp
     MultivariableTableFunction.cpp
   )

if( ENABLE_MATHPRESSO )
  list( APPEND functions_headers
        SymbolicFunction.hpp
        CompositeFunction.hpp )
  list( APPEND functions_sources
        SymbolicFunction.cpp
        CompositeFunction.cpp )
endif()


<<<<<<< HEAD
set( dependencyList ${parallelDeps} codingUtilities dataRepository fileIO )
=======
set( dependencyList ${parallelDeps} dataRepository )
>>>>>>> fe987d81

if( ENABLE_MATHPRESSO )
   list( APPEND dependencyList mathpresso )
endif()

geos_decorate_link_dependencies( LIST decoratedDependencies
                                 DEPENDENCIES ${dependencyList} )

blt_add_library( NAME       functions
                 SOURCES    ${functions_sources}
                 HEADERS    ${functions_headers}
<<<<<<< HEAD
                 DEPENDS_ON ${dependencyList}
                 OBJECT     ${GEOS_BUILD_OBJ_LIBS}
=======
                 DEPENDS_ON ${decoratedDependencies}
                 OBJECT     ${GEOS_BUILD_OBJ_LIBS}
                 SHARED     ${GEOS_BUILD_SHARED_LIBS}
>>>>>>> fe987d81
               )

target_include_directories( functions PUBLIC ${CMAKE_SOURCE_DIR}/coreComponents )

<<<<<<< HEAD
=======
install( TARGETS functions LIBRARY DESTINATION ${CMAKE_INSTALL_PREFIX}/lib )

>>>>>>> fe987d81
if( GEOS_ENABLE_TESTS )
  add_subdirectory( unitTests )
endif()<|MERGE_RESOLUTION|>--- conflicted
+++ resolved
@@ -46,11 +46,7 @@
 endif()
 
 
-<<<<<<< HEAD
-set( dependencyList ${parallelDeps} codingUtilities dataRepository fileIO )
-=======
 set( dependencyList ${parallelDeps} dataRepository )
->>>>>>> fe987d81
 
 if( ENABLE_MATHPRESSO )
    list( APPEND dependencyList mathpresso )
@@ -62,23 +58,15 @@
 blt_add_library( NAME       functions
                  SOURCES    ${functions_sources}
                  HEADERS    ${functions_headers}
-<<<<<<< HEAD
-                 DEPENDS_ON ${dependencyList}
-                 OBJECT     ${GEOS_BUILD_OBJ_LIBS}
-=======
                  DEPENDS_ON ${decoratedDependencies}
                  OBJECT     ${GEOS_BUILD_OBJ_LIBS}
                  SHARED     ${GEOS_BUILD_SHARED_LIBS}
->>>>>>> fe987d81
                )
 
 target_include_directories( functions PUBLIC ${CMAKE_SOURCE_DIR}/coreComponents )
 
-<<<<<<< HEAD
-=======
 install( TARGETS functions LIBRARY DESTINATION ${CMAKE_INSTALL_PREFIX}/lib )
 
->>>>>>> fe987d81
 if( GEOS_ENABLE_TESTS )
   add_subdirectory( unitTests )
 endif()