--- conflicted
+++ resolved
@@ -105,12 +105,9 @@
   CommID getCommID()
   { return CommID( m_freeCommIDs ); }
 
-<<<<<<< HEAD
-=======
   void findMatchedPartitionBoundaryObjects( ObjectManagerBase & group,
                                             std::vector< NeighborCommunicator > & allNeighbors );
 
->>>>>>> 31787b73
   void synchronizeFields( const std::map< string, string_array > & fieldNames,
                           MeshLevel & mesh,
                           std::vector< NeighborCommunicator > & allNeighbors,
@@ -129,7 +126,7 @@
                                 bool onDevice );
 
   void asyncPack( const std::map< string, string_array > & fieldNames,
-                  MeshLevel * const mesh,
+                  MeshLevel & mesh,
                   std::vector< NeighborCommunicator > & neighbors,
                   MPI_iCommData & icomm,
                   bool onDevice,
@@ -145,20 +142,17 @@
                           MPI_iCommData & icomm,
                           bool onDevice );
 
-  bool asyncUnpack( MeshLevel * const mesh,
+  bool asyncUnpack( MeshLevel & mesh,
                     std::vector< NeighborCommunicator > & neighbors,
                     MPI_iCommData & icomm,
                     bool onDevice,
                     parallelDeviceEvents & events );
 
-  void finalizeUnpack( MeshLevel * const mesh,
+  void finalizeUnpack( MeshLevel & mesh,
                        std::vector< NeighborCommunicator > & neighbors,
                        MPI_iCommData & icomm,
                        bool onDevice,
                        parallelDeviceEvents & events );
-
-  void findMatchedPartitionBoundaryObjects( ObjectManagerBase * const group,
-                                            std::vector< NeighborCommunicator > & allNeighbors );
 
 private:
   std::set< int > m_freeCommIDs;
