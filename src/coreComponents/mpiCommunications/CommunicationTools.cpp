/*
 * ------------------------------------------------------------------------------------------------------------
 * SPDX-License-Identifier: LGPL-2.1-only
 *
 * Copyright (c) 2018-2020 Lawrence Livermore National Security LLC
 * Copyright (c) 2018-2020 The Board of Trustees of the Leland Stanford Junior University
 * Copyright (c) 2018-2020 Total, S.A
 * Copyright (c) 2019-     GEOSX Contributors
 * All rights reserved
 *
 * See top level LICENSE, COPYRIGHT, CONTRIBUTORS, NOTICE, and ACKNOWLEDGEMENTS files for details.
 * ------------------------------------------------------------------------------------------------------------
 */

/**
 * @file CommunicationTools.cpp
 *
 */

#include "mpiCommunications/CommunicationTools.hpp"


#include "common/TimingMacros.hpp"
#include "mpiCommunications/NeighborCommunicator.hpp"
#include "managers/DomainPartition.hpp"
#include "managers/ObjectManagerBase.hpp"
#include "rajaInterface/GEOS_RAJA_Interface.hpp"

#include <algorithm>

namespace geosx
{

using namespace dataRepository;

CommunicationTools::CommunicationTools()
{
  for( int i = 0; i < NeighborCommunicator::maxComm; ++i )
  {
    m_freeCommIDs.insert( i );
  }
}

CommunicationTools::~CommunicationTools()
{
  // TODO Auto-generated destructor stub
}

void CommunicationTools::assignGlobalIndices( ObjectManagerBase & object,
                                              NodeManager const & compositionObject,
                                              std::vector< NeighborCommunicator > & neighbors )
{
  GEOSX_MARK_FUNCTION;
  arrayView1d< integer > const & ghostRank = object.ghostRank();
  ghostRank.setValues< serialPolicy >( -2 );

  int const commRank = MpiWrapper::commRank();

  localIndex const numberOfObjectsHere = object.size();
  globalIndex const offset = MpiWrapper::prefixSum< globalIndex >( numberOfObjectsHere );

  arrayView1d< globalIndex > const & localToGlobal = object.localToGlobalMap();

  // set the global indices as if they were all local to this process
  for( localIndex a = 0; a < object.size(); ++a )
  {
    localToGlobal[a] = offset + a;
  }

  // get the relation to the composition object used that will be used to identify the main object. For example,
  // a face can be identified by its nodes.
  std::vector< std::vector< globalIndex > > objectToCompositionObject;
  object.extractMapFromObjectForAssignGlobalIndexNumbers( compositionObject, objectToCompositionObject );

  // now arrange the data from objectToCompositionObject into a map "indexByFirstCompositionIndex", such that the key
  // is the lowest global index of the composition object that make up this object. The value of the map is a pair, with
  // the array being the remaining composition object global indices, and the second being the global index of the
  // object
  // itself.
  map< globalIndex, std::vector< std::pair< std::vector< globalIndex >, localIndex > > > indexByFirstCompositionIndex;

  localIndex bufferSize = 0;
  for( std::size_t a = 0; a < objectToCompositionObject.size(); ++a )
  {
    if( objectToCompositionObject[a].size() > 0 )
    {
      // set nodelist array
      std::vector< globalIndex > const & nodeList = objectToCompositionObject[a];

      // grab the first global index of the composition objects
      const globalIndex firstCompositionIndex = nodeList[0];

      // create a temporary to hold the pair
      std::pair< std::vector< globalIndex >, globalIndex > tempComp;

      // fill the array with the remaining composition object global indices
      tempComp.first.insert( tempComp.first.begin(), nodeList.begin() + 1, nodeList.end() );

      // set the second value of the pair to the localIndex of the object.
      tempComp.second = a;

      // push the tempComp onto the map.
      indexByFirstCompositionIndex[firstCompositionIndex].emplace_back( std::move( tempComp ) );
      bufferSize += 2 + nodeList.size();
    }
  }

  globalIndex_array objectToCompositionObjectSendBuffer;
  objectToCompositionObjectSendBuffer.reserve( bufferSize );

  // put the map into a buffer
  for( std::size_t a = 0; a < objectToCompositionObject.size(); ++a )
  {
    if( objectToCompositionObject[a].size() > 0 )
    {
      std::vector< globalIndex > const & nodeList = objectToCompositionObject[a];
      objectToCompositionObjectSendBuffer.emplace_back( nodeList.size() );
      objectToCompositionObjectSendBuffer.emplace_back( localToGlobal[a] );
      for( std::size_t b = 0; b < nodeList.size(); ++b )
      {
        objectToCompositionObjectSendBuffer.emplace_back( nodeList[b] );
      }
    }
  }

  MPI_iCommData commData;
  commData.resize( neighbors.size() );

  array1d< int >  receiveBufferSizes( neighbors.size());
  array1d< globalIndex_array > receiveBuffers( neighbors.size());

  int const sendSize = LvArray::integerConversion< int const >( objectToCompositionObjectSendBuffer.size() );

  for( std::size_t neighborIndex = 0; neighborIndex < neighbors.size(); ++neighborIndex )
  {
    NeighborCommunicator & neighbor = neighbors[neighborIndex];
    neighbor.mpiISendReceive( &sendSize,
                              1,
                              commData.mpiSizeSendBufferRequest[neighborIndex],
                              &(receiveBufferSizes[neighborIndex]),
                              1,
                              commData.mpiSizeRecvBufferRequest[neighborIndex],
                              commData.sizeCommID,
                              MPI_COMM_GEOSX );
  }


  for( std::size_t count=0; count<neighbors.size(); ++count )
  {
    int neighborIndex;
    MpiWrapper::waitany( commData.size,
                         commData.mpiSizeRecvBufferRequest.data(),
                         &neighborIndex,
                         commData.mpiSizeRecvBufferStatus.data() );

    NeighborCommunicator & neighbor = neighbors[neighborIndex];

    receiveBuffers[neighborIndex].resize( receiveBufferSizes[neighborIndex] );
    neighbor.mpiISendReceive( objectToCompositionObjectSendBuffer.data(),
                              sendSize,
                              commData.mpiSendBufferRequest[neighborIndex],
                              receiveBuffers[neighborIndex].data(),
                              receiveBufferSizes[neighborIndex],
                              commData.mpiRecvBufferRequest[neighborIndex],
                              commData.commID,
                              MPI_COMM_GEOSX );

  }

  // unpack the data from neighbor->tempNeighborData.neighborNumbers[DomainPartition::FiniteElementNodeManager] to
  // the local arrays

  // object to receive the neighbor data
  // this baby is an Array (for each neighbor) of maps, with the key of lowest composition index, and a value
  // containing an array containing the std::pairs of the remaining composition indices, and the globalIndex of the
  // object.
  std::vector< map< globalIndex, std::vector< std::pair< std::vector< globalIndex >, globalIndex > > > >
  neighborCompositionObjects( neighbors.size() );

  for( std::size_t count=0; count<neighbors.size(); ++count )
  {
    int neighborIndex;
    MpiWrapper::waitany( commData.size,
                         commData.mpiRecvBufferRequest.data(),
                         &neighborIndex,
                         commData.mpiRecvBufferStatus.data() );

    NeighborCommunicator & neighbor = neighbors[neighborIndex];

    globalIndex const * recBuffer = receiveBuffers[neighborIndex].data();
    localIndex recBufferSize = receiveBufferSizes[neighborIndex];
    globalIndex const * endBuffer = recBuffer + recBufferSize;
    // iterate over data that was just received
    while( recBuffer < endBuffer )
    {
      // the first thing packed was the data size for a given object
      localIndex dataSize = LvArray::integerConversion< localIndex >( *recBuffer++ );

      // the second thing packed was the globalIndex of that object
      const globalIndex neighborGlobalIndex = *( recBuffer++ );

      // the global indices of the composition objects were next. they are ordered, so the lowest one is first.
      const globalIndex firstCompositionIndex = *( recBuffer++ );

      // the remaining composition object indices.
      std::vector< globalIndex > temp;
      for( localIndex b = 1; b < dataSize; ++b )
      {
        temp.emplace_back( *( recBuffer++ ) );
      }

      // fill neighborCompositionObjects
      std::pair< std::vector< globalIndex >, globalIndex >
      tempComp( std::make_pair( std::move( temp ), std::move( neighborGlobalIndex ) ) );

      neighborCompositionObjects[neighborIndex][firstCompositionIndex].emplace_back( tempComp );
    }

    // Set iterators to the beginning of each indexByFirstCompositionIndex,
    // and neighborCompositionObjects[neighborNum].
    map< globalIndex, std::vector< std::pair< std::vector< globalIndex >, localIndex > > >::const_iterator
      iter_local = indexByFirstCompositionIndex.begin();
    map< globalIndex, std::vector< std::pair< std::vector< globalIndex >, globalIndex > > >::const_iterator
      iter_neighbor = neighborCompositionObjects[neighborIndex].begin();

    // now we continue the while loop as long as both of our iterators are in range.
    while( iter_local != indexByFirstCompositionIndex.end() &&
           iter_neighbor != neighborCompositionObjects[neighborIndex].end() )
    {
      // check to see if the map keys (first composition index) are the same.
      if( iter_local->first == iter_neighbor->first )
      {
        // first we loop over all local composition arrays (objects with the matched key)
        for( std::vector< std::pair< std::vector< globalIndex >, localIndex > >::const_iterator
             iter_local2 = iter_local->second.begin();
             iter_local2 != iter_local->second.end(); ++iter_local2 )
        {
          // and loop over all of the neighbor composition arrays (objects with the matched key)
          for( std::vector< std::pair< std::vector< globalIndex >, globalIndex > >::const_iterator
               iter_neighbor2 = iter_neighbor->second.begin();
               iter_neighbor2 != iter_neighbor->second.end();
               ++iter_neighbor2 )
          {
            // now compare the composition arrays
            if( iter_local2->first.size() == iter_neighbor2->first.size() &&
                std::equal( iter_local2->first.begin(),
                            iter_local2->first.end(),
                            iter_neighbor2->first.begin() ) )
            {
              // they are equal, so we need to overwrite the global index for the object
              if( iter_neighbor2->second < localToGlobal[iter_local2->second] )
              {
                if( neighbor.neighborRank() < commRank )
                {
                  localToGlobal[iter_local2->second] = iter_neighbor2->second;
                  ghostRank[iter_local2->second] = neighbor.neighborRank();
                }
                else
                {
                  ghostRank[iter_local2->second] = -1;
                }

              }

              // we should break out of the iter_local2 loop since we aren't going to find another match.
              break;
            }
          }
        }
        ++iter_local;
        ++iter_neighbor;
      }
      else if( iter_local->first < iter_neighbor->first )
      {
        ++iter_local;
      }
      else if( iter_local->first > iter_neighbor->first )
      {
        ++iter_neighbor;
      }
    }
  }

  object.constructGlobalToLocalMap();

  object.setMaxGlobalIndex();
}

void CommunicationTools::assignNewGlobalIndices( ObjectManagerBase & object,
                                                 std::set< localIndex > const & indexList )
{
  // TODO: This should be done with a prefix sum!
  int const thisRank = MpiWrapper::commRank( MPI_COMM_GEOSX );
  int const commSize = MpiWrapper::commSize( MPI_COMM_GEOSX );
  localIndex numberOfNewObjectsHere = indexList.size();
  localIndex_array numberOfNewObjects( commSize );
  localIndex_array glocalIndexOffset( commSize );
  MpiWrapper::allGather( numberOfNewObjectsHere, numberOfNewObjects );


  glocalIndexOffset[0] = 0;
  for( int rank = 1; rank < commSize; ++rank )
  {
    glocalIndexOffset[rank] = glocalIndexOffset[rank - 1] + numberOfNewObjects[rank - 1];
  }

  arrayView1d< globalIndex > const & localToGlobal = object.localToGlobalMap();

  localIndex nIndicesAssigned = 0;
  for( localIndex const newLocalIndex : indexList )
  {
    GEOSX_ERROR_IF( localToGlobal[newLocalIndex] != -1,
                    "Local object " << newLocalIndex << " should be new but already has a global index "
                                    << localToGlobal[newLocalIndex] );

    localToGlobal[newLocalIndex] = object.maxGlobalIndex() + glocalIndexOffset[thisRank] + nIndicesAssigned + 1;
    object.updateGlobalToLocalMap( newLocalIndex );

    nIndicesAssigned += 1;
  }

  object.setMaxGlobalIndex();
}

void
CommunicationTools::
  assignNewGlobalIndices( ElementRegionManager & elementManager,
                          std::map< std::pair< localIndex, localIndex >, std::set< localIndex > > const & newElems )
{
  // TODO: This should be done with a prefix sum!
  int const thisRank = MpiWrapper::commRank( MPI_COMM_GEOSX );
  int const commSize = MpiWrapper::commSize( MPI_COMM_GEOSX );

  localIndex numberOfNewObjectsHere = 0;

  for( auto const & iter : newElems )
  {
    std::set< localIndex > const & indexList = iter.second;
    numberOfNewObjectsHere += indexList.size();
  }

  localIndex_array numberOfNewObjects( commSize );
  localIndex_array glocalIndexOffset( commSize );
  MpiWrapper::allGather( numberOfNewObjectsHere, numberOfNewObjects );


  glocalIndexOffset[0] = 0;
  for( int rank = 1; rank < commSize; ++rank )
  {
    glocalIndexOffset[rank] = glocalIndexOffset[rank - 1] + numberOfNewObjects[rank - 1];
  }

  localIndex nIndicesAssigned = 0;
  for( auto const & iter : newElems )
  {
    localIndex const er = iter.first.first;
    localIndex const esr = iter.first.second;
    std::set< localIndex > const & indexList = iter.second;

    ElementSubRegionBase & subRegion = elementManager.getRegion( er ).getSubRegion( esr );
    arrayView1d< globalIndex > const & localToGlobal = subRegion.localToGlobalMap();

    for( localIndex const newLocalIndex : indexList )
    {
      GEOSX_ERROR_IF( localToGlobal[newLocalIndex] != -1,
                      "Local object " << newLocalIndex << " should be new but already has a global index "
                                      << localToGlobal[newLocalIndex] );

      localToGlobal[newLocalIndex] = elementManager.maxGlobalIndex() + glocalIndexOffset[thisRank] + nIndicesAssigned + 1;
      subRegion.updateGlobalToLocalMap( newLocalIndex );

      nIndicesAssigned += 1;
    }
  }

  elementManager.setMaxGlobalIndex();
}

void
CommunicationTools::
  findMatchedPartitionBoundaryObjects( ObjectManagerBase & objectManager,
                                       std::vector< NeighborCommunicator > & allNeighbors )
{
  GEOSX_MARK_FUNCTION;
  arrayView1d< integer > const & domainBoundaryIndicator = objectManager.getDomainBoundaryIndicator();

  array1d< globalIndex > globalPartitionBoundaryObjectsIndices;
  objectManager.constructGlobalListOfBoundaryObjects( globalPartitionBoundaryObjectsIndices );


  // send the size of the partitionBoundaryObjects to neighbors
  {
    array1d< array1d< globalIndex > > neighborPartitionBoundaryObjects( allNeighbors.size() );

    CommID commID = getCommID();

    for( std::size_t i=0; i<allNeighbors.size(); ++i )
    {
      allNeighbors[i].mpiISendReceive( globalPartitionBoundaryObjectsIndices,
                                       neighborPartitionBoundaryObjects[i],
                                       commID, MPI_COMM_GEOSX );
    }

    for( std::size_t i=0; i<allNeighbors.size(); ++i )
    {
      NeighborCommunicator & neighbor = allNeighbors[i];
      localIndex_array & matchedPartitionBoundaryObjects = objectManager.getNeighborData( neighbor.neighborRank() ).matchedPartitionBoundary();

      neighbor.mpiWaitAll( commID );
      localIndex localCounter = 0;
      localIndex neighborCounter = 0;
      while( localCounter < globalPartitionBoundaryObjectsIndices.size() &&
             neighborCounter < neighborPartitionBoundaryObjects[i].size() )
      {
        if( globalPartitionBoundaryObjectsIndices[localCounter] == neighborPartitionBoundaryObjects[i][neighborCounter] )
        {
          localIndex const localMatchedIndex = objectManager.globalToLocalMap( globalPartitionBoundaryObjectsIndices[localCounter] );
          matchedPartitionBoundaryObjects.emplace_back( localMatchedIndex );
          domainBoundaryIndicator[ localMatchedIndex ] = 2;
          ++localCounter;
          ++neighborCounter;
        }
        else if( globalPartitionBoundaryObjectsIndices[localCounter] > neighborPartitionBoundaryObjects[i][neighborCounter] )
        {
          ++neighborCounter;
        }
        else
        {
          ++localCounter;
        }
      }
    }
  }
}

/**
 * @brief Check that the provided object's ghosts are consistent with the neighbors.
 * @param objectManager the owner of the objects to check.
 * @param neighbors list of all the neighbors.
 */
void verifyGhostingConsistency( ObjectManagerBase const & objectManager,
                                std::vector< NeighborCommunicator > const & neighbors )
{
  arrayView1d< integer const > const & ghostRank = objectManager.ghostRank();

  /// Variable to track if an error has occurred.
  bool error = false;

  /// For each neighbor make sure that the ghost rank is consistent with the send and receive lists.
  for( NeighborCommunicator const & neighbor : neighbors )
  {
    int const neighborRank = neighbor.neighborRank();
    NeighborData const & neighborData = objectManager.getNeighborData( neighborRank );

    arrayView1d< localIndex const > const & recvList = neighborData.ghostsToReceive();
    for( localIndex const recvIdx : recvList )
    {
      if( ghostRank[ recvIdx ] != neighborRank )
      {
        error = true;
        GEOSX_LOG_RANK( "Receiving " << recvIdx << " from " << neighborRank <<
                        " but ghostRank[ " << recvIdx << " ] is " << ghostRank[ recvIdx ] );
      }
    }

    arrayView1d< localIndex const > const & sendList = neighborData.ghostsToSend();
    for( localIndex const sendIdx : sendList )
    {
      if( ghostRank[ sendIdx ] != -1 )
      {
        error = true;
        GEOSX_LOG_RANK( "Sending " << sendIdx << " to " << neighborRank <<
                        " but ghostRank[ " << sendIdx << " ] is " << ghostRank[ sendIdx ] );
      }
    }

    arrayView1d< std::pair< globalIndex, int > const > const & nonLocalGhosts = neighborData.nonLocalGhosts();
    if( nonLocalGhosts.size() != 0 )
    {
      error = true;
      GEOSX_LOG_RANK( "Expected to send 0 non local ghosts to rank " << neighborRank <<
                      " but sending " << nonLocalGhosts.size() );
    }
  }

  GEOSX_ERROR_IF( error, "Encountered a ghosting inconsistency in " << objectManager.getName() );
}

/**
 * @brief Remove the given indices from the communication list.
 * @param indicesToAdd the local indices of objects to be removed.
 * @param commIndices the local indices of the existing objects to be communicated.
 */
void removeFromCommList( std::vector< localIndex > const & indicesToRemove, array1d< localIndex > & commIndices )
{
  localIndex * const itr = std::remove_if( commIndices.begin(), commIndices.end(), [&indicesToRemove]( localIndex const idx )
  {
    return std::find( indicesToRemove.begin(), indicesToRemove.end(), idx ) != indicesToRemove.end();
  } );

  localIndex const nRemoved = commIndices.end() - itr;
  GEOSX_ERROR_IF_NE( nRemoved, localIndex( indicesToRemove.size() ) );
  commIndices.resize( commIndices.size() - nRemoved );
}

/**
 * @brief Fix up second neighbor ghosting issues by modifying the receive lists and ghost rank.
 * @param objectManager the owner of the objects to fix up.
 * @param neighbors array of neighbors.
 */
void fixReceiveLists( ObjectManagerBase & objectManager,
                      std::vector< NeighborCommunicator > const & neighbors )
{
  int nonLocalGhostsTag = 45;

  std::vector< MPI_Request > nonLocalGhostsRequests( neighbors.size() );

  /// For each neighbor send them the indices of their ghosts that they mistakenly believe are owned by this rank.
  for( std::size_t i = 0; i < neighbors.size(); ++i )
  {
    int const neighborRank = neighbors[ i ].neighborRank();

    MpiWrapper::iSend( objectManager.getNeighborData( neighborRank ).nonLocalGhosts().toViewConst(),
                       neighborRank,
                       nonLocalGhostsTag,
                       MPI_COMM_GEOSX,
                       &nonLocalGhostsRequests[ i ] );
  }

  for( NeighborCommunicator const & neighbor : neighbors )
  {
    int const neighborRank = neighbor.neighborRank();

    /// Receive the lists of ghosts we mistakenly though were owned by this neighbor.
    array1d< std::pair< globalIndex, int > > ghostsFromSecondNeighbor;
    MpiWrapper::recv( ghostsFromSecondNeighbor,
                      neighborRank,
                      nonLocalGhostsTag,
                      MPI_COMM_GEOSX,
                      MPI_STATUS_IGNORE );

    /// Array of ghosts to fix.
    std::vector< localIndex > ghostsToFix;

    /// Map from owning MPI rank to an array of local objects we need to fix.
    std::unordered_map< int, std::vector< localIndex > > ghostsBySecondNeighbor;

    arrayView1d< integer > const & ghostRank = objectManager.ghostRank();

    /// Populate ghostsToFix and ghostsBySecondNeighbor while also updating ghostRank.
    for( std::pair< globalIndex, int > const & pair : ghostsFromSecondNeighbor )
    {
      localIndex const lid = objectManager.globalToLocalMap( pair.first );
      ghostsBySecondNeighbor[ pair.second ].emplace_back( lid );
      ghostsToFix.emplace_back( lid );
      ghostRank[ lid ] = pair.second;
    }

    /// Remove the ghosts to fix from the neighbor's receive list.
    removeFromCommList( ghostsToFix, objectManager.getNeighborData( neighborRank ).ghostsToReceive() );

    /// Iterate over the ranks that own the objects. For each rank add the new objects to the receive list.
    for( std::pair< int const, std::vector< localIndex > > const & pair : ghostsBySecondNeighbor )
    {
      array1d< localIndex > & trueOwnerRecvList = objectManager.getNeighborData( pair.first ).ghostsToReceive();
      trueOwnerRecvList.insert( trueOwnerRecvList.size(), pair.second.begin(), pair.second.end() );
    }
  }

  /// Wait on the initial send requests.
  MpiWrapper::waitall( nonLocalGhostsRequests.size(), nonLocalGhostsRequests.data(), MPI_STATUSES_IGNORE );
}

/**
 * @brief Remove neighbors if there is no communication between them
 * @param nodeManager the NodeManager.
 * @param edgeManager the EdgeManager.
 * @param faceManager the FaceManager.
 * @param elemManager the ElementRegionManager.
 * @param neighbors the list of NeighborCommunicators, may be modified.
 */
void removeUnusedNeighbors( NodeManager & nodeManager,
                            EdgeManager & edgeManager,
                            FaceManager & faceManager,
                            ElementRegionManager & elemManager,
                            std::vector< NeighborCommunicator > & neighbors )
{
  for( std::size_t i = 0; i < neighbors.size(); )
  {
    int const neighborRank = neighbors[ i ].neighborRank();

    bool used = false;

    used = used || nodeManager.getNeighborData( neighborRank ).communicationExists();

    used = used || edgeManager.getNeighborData( neighborRank ).communicationExists();

    used = used || faceManager.getNeighborData( neighborRank ).communicationExists();

    elemManager.forElementSubRegions< ElementSubRegionBase >( [&]( ElementSubRegionBase & subRegion )
    {
      used = used || subRegion.getNeighborData( neighborRank ).communicationExists();
    } );

    if( used )
    {
      ++i;
    }
    else
    {
      nodeManager.removeNeighbor( neighborRank );
      edgeManager.removeNeighbor( neighborRank );
      faceManager.removeNeighbor( neighborRank );

      elemManager.forElementSubRegions< ElementSubRegionBase >( [&]( ElementSubRegionBase & subRegion )
      {
        subRegion.removeNeighbor( neighborRank );
      } );

      neighbors.erase( neighbors.begin() + i );
    }
  }
}

/**
 * @brief Complete each communication phase in order or with a wait any.
 * @param n the number of requests in each phase.
 * @param phases list of phases.
 * @param unorderedComms if true complete the communications of each phase in the order they are received.
 */
void waitOrderedOrWaitAll( int const n, std::vector< std::function< MPI_Request ( int ) > > const & phases, bool const unorderedComms )
{
  if( unorderedComms )
  {
    MpiWrapper::activeWaitSomeCompletePhase( n, phases );
  }
  else
  {
    MpiWrapper::activeWaitOrderedCompletePhase( n, phases );
  }
}

void CommunicationTools::findGhosts( MeshLevel & meshLevel,
                                     std::vector< NeighborCommunicator > & neighbors,
                                     bool const unorderedComms )
{
  GEOSX_MARK_FUNCTION;
  CommID commID = CommunicationTools::getCommID();

  NodeManager & nodeManager = meshLevel.getNodeManager();
  EdgeManager & edgeManager = meshLevel.getEdgeManager();
  FaceManager & faceManager = meshLevel.getFaceManager();
  ElementRegionManager & elemManager = meshLevel.getElemManager();

  auto sendGhosts = [&] ( int idx )
  {
    neighbors[idx].prepareAndSendGhosts( false, 1, meshLevel, commID );
    return neighbors[idx].getSizeRecvRequest( commID );
  };
  auto postRecv = [&] ( int idx )
  {
    neighbors[idx].postRecv( commID );
    return neighbors[idx].getRecvRequest( commID );
  };
  auto unpackGhosts = [&] ( int idx )
  {
    neighbors[idx].unpackGhosts( meshLevel, commID );
    return MPI_REQUEST_NULL;
  };

  waitOrderedOrWaitAll( neighbors.size(), { sendGhosts, postRecv, unpackGhosts }, unorderedComms );

  nodeManager.setReceiveLists();
  edgeManager.setReceiveLists();
  faceManager.setReceiveLists();

  // at present removing this barrier allows a nondeterministic mpi error to happen on lassen
  //   it occurs less than 5% of the time and happens when a process enters the recv phase in
  //   the sync list exchange while another process still has not unpacked the ghosts received from
  //   the first process. Depending on the mpi implementation the sync send from the first process
  //   can be recv'd by the second process instead of the ghost send which has already been sent but
  //   not necessarily received.
  // Some restructuring to ensure this can't happen ( can also probably just change the send/recv tagging )
  //   can eliminate this. But at present runtimes are the same in either case, as time is mostly just
  //   shifted from the waitall in UnpackAndRebuildSyncLists since the processes are more 'in-sync' when
  //   hitting that point after introducing this barrier.
  MpiWrapper::barrier();

  auto sendSyncLists = [&] ( int idx )
  {
    neighbors[idx].prepareAndSendSyncLists( meshLevel, commID );
    return neighbors[idx].getSizeRecvRequest( commID );
  };
  auto rebuildSyncLists = [&] ( int idx )
  {
    neighbors[idx].unpackAndRebuildSyncLists( meshLevel, commID );
    return MPI_REQUEST_NULL;
  };

  waitOrderedOrWaitAll( neighbors.size(), { sendSyncLists, postRecv, rebuildSyncLists }, unorderedComms );

  fixReceiveLists( nodeManager, neighbors );
  fixReceiveLists( edgeManager, neighbors );
  fixReceiveLists( faceManager, neighbors );

  waitOrderedOrWaitAll( neighbors.size(), { sendSyncLists, postRecv, rebuildSyncLists }, unorderedComms );

  nodeManager.fixUpDownMaps( false );
  verifyGhostingConsistency( nodeManager, neighbors );
  edgeManager.fixUpDownMaps( false );
  verifyGhostingConsistency( edgeManager, neighbors );
  faceManager.fixUpDownMaps( false );
  verifyGhostingConsistency( faceManager, neighbors );
  elemManager.forElementSubRegions< ElementSubRegionBase >( [&]( ElementSubRegionBase & subRegion )
  {
    subRegion.fixUpDownMaps( false );
    verifyGhostingConsistency( subRegion, neighbors );
  } );

  removeUnusedNeighbors( nodeManager, edgeManager, faceManager, elemManager, neighbors );

  nodeManager.compressRelationMaps();
  edgeManager.compressRelationMaps();
  faceManager.compressRelationMaps();
}

void CommunicationTools::synchronizePackSendRecvSizes( const std::map< string, string_array > & fieldNames,
                                                       MeshLevel & mesh,
                                                       std::vector< NeighborCommunicator > & neighbors,
                                                       MPI_iCommData & icomm,
                                                       bool onDevice )
{
  GEOSX_MARK_FUNCTION;
  icomm.fieldNames.insert( fieldNames.begin(), fieldNames.end() );
  icomm.resize( neighbors.size() );

  parallelDeviceEvents noEvents;
  for( std::size_t neighborIndex = 0; neighborIndex < neighbors.size(); ++neighborIndex )
  {
    NeighborCommunicator & neighbor = neighbors[neighborIndex];
<<<<<<< HEAD
    int const bufferSize = neighbor.packCommSizeForSync( fieldNames, *mesh, icomm.commID, onDevice, noEvents );
=======
    int const bufferSize = neighbor.packCommSizeForSync( fieldNames, mesh, icomm.commID, on_device );
>>>>>>> 31787b73

    neighbor.mpiISendReceiveBufferSizes( icomm.commID,
                                         icomm.mpiSizeSendBufferRequest[neighborIndex],
                                         icomm.mpiSizeRecvBufferRequest[neighborIndex],
                                         MPI_COMM_GEOSX );

    neighbor.resizeSendBuffer( icomm.commID, bufferSize );
  }
}


<<<<<<< HEAD
void CommunicationTools::asyncPack( const std::map< string, string_array > & fieldNames,
                                    MeshLevel * const mesh,
                                    std::vector< NeighborCommunicator > & neighbors,
                                    MPI_iCommData & icomm,
                                    bool onDevice,
                                    parallelDeviceEvents & events )
=======
void CommunicationTools::synchronizePackSendRecv( const std::map< string, string_array > & fieldNames,
                                                  MeshLevel & mesh,
                                                  std::vector< NeighborCommunicator > & neighbors,
                                                  MPI_iCommData & icomm,
                                                  bool on_device )
>>>>>>> 31787b73
{
  GEOSX_MARK_FUNCTION;
  if( onDevice )
  {
    std::size_t eventCount = 0;
    for( const auto & sa : fieldNames )
    {
      eventCount += sa.second.size( );
    }
    eventCount *= neighbors.size( );
    events.reserve( eventCount );
  }
  for( NeighborCommunicator & neighbor : neighbors )
  {
<<<<<<< HEAD
    neighbor.packCommBufferForSync( fieldNames, *mesh, icomm.commID, onDevice, events );
=======
    neighbor.packCommBufferForSync( fieldNames, mesh, icomm.commID, on_device );
>>>>>>> 31787b73
  }
}

void CommunicationTools::asyncSendRecv( std::vector< NeighborCommunicator > & neighbors,
                                        MPI_iCommData & icomm,
                                        bool onDevice,
                                        parallelDeviceEvents & events )
{
  GEOSX_MARK_FUNCTION;
  if( onDevice )
  {
    waitAllDeviceEvents( events );
  }

  // could swap this to test and make this function call async as well, only launch the sends/recvs for
  // those we've already recv'd sizing for, go back to some usefule compute / launch some other compute, then
  // check this again
  for( std::size_t count = 0; count < neighbors.size(); ++count )
  {
    int neighborIndex;
    MpiWrapper::waitany( icomm.size,
                         icomm.mpiSizeRecvBufferRequest.data(),
                         &neighborIndex,
                         icomm.mpiSizeRecvBufferStatus.data() );

    NeighborCommunicator & neighbor = neighbors[neighborIndex];

    neighbor.mpiISendReceiveBuffers( icomm.commID,
                                     icomm.mpiSendBufferRequest[neighborIndex],
                                     icomm.mpiRecvBufferRequest[neighborIndex],
                                     MPI_COMM_GEOSX );
  }
}

void CommunicationTools::synchronizePackSendRecv( const std::map< string, string_array > & fieldNames,
                                                  MeshLevel * const mesh,
                                                  std::vector< NeighborCommunicator > & neighbors,
                                                  MPI_iCommData & icomm,
                                                  bool onDevice )
{
  GEOSX_MARK_FUNCTION;
  parallelDeviceEvents events;
  asyncPack( fieldNames, mesh, neighbors, icomm, onDevice, events );
  asyncSendRecv( neighbors, icomm, onDevice, events );
}

<<<<<<< HEAD

bool CommunicationTools::asyncUnpack( MeshLevel * const mesh,
                                      std::vector< NeighborCommunicator > & neighbors,
                                      MPI_iCommData & icomm,
                                      bool onDevice,
                                      parallelDeviceEvents & events )
=======
void CommunicationTools::synchronizeUnpack( MeshLevel & mesh,
                                            std::vector< NeighborCommunicator > & neighbors,
                                            MPI_iCommData & icomm,
                                            bool on_device )
>>>>>>> 31787b73
{
  GEOSX_MARK_FUNCTION;

  if( onDevice )
  {
    std::size_t eventCount = 0;
    for( const auto & sa : icomm.fieldNames )
    {
      eventCount += sa.second.size( );
    }
    eventCount *= neighbors.size( );
    if( eventCount > events.size( ) )
    {
      events.reserve( eventCount );
    }
  }

  int neighborIndex = 0;
  int flag = 1;

  while( flag && neighborIndex >= 0 )
  {
    flag = 0;
    neighborIndex = -1;
    MpiWrapper::testany( icomm.size,
                         icomm.mpiRecvBufferRequest.data(),
                         &neighborIndex,
                         &flag,
                         icomm.mpiRecvBufferStatus.data() );

    // flag can true for MPI_REQUEST_NULLs from previous calls, so we also need to check that neighborIndex has been set
    if( flag && neighborIndex >= 0 )
    {
      // unpack the recvd buffer
      NeighborCommunicator & neighbor = neighbors[ neighborIndex ];
      neighbor.unpackBufferForSync( icomm.fieldNames, mesh, icomm.commID, onDevice, events );
    }
  }

  // we don't want to check if the request is complete,
  //  we want to check that we've processed the resulting buffer
  //  which means that we've testany-d the request and it has been
  //  deallocated and set to MPI_REQUEST_NULL
  int allDone = true;
  const MPI_Request * reqs = icomm.mpiRecvBufferRequest.data( );
  for( int idx = 0; idx < icomm.size; ++idx )
  {
    if( reqs[ idx ] != MPI_REQUEST_NULL )
    {
      allDone = false;
      break;
    }
  }

  return allDone;
}

void CommunicationTools::finalizeUnpack( MeshLevel * const mesh,
                                         std::vector< NeighborCommunicator > & neighbors,
                                         MPI_iCommData & icomm,
                                         bool onDevice,
                                         parallelDeviceEvents & events )
{
  GEOSX_MARK_FUNCTION;

  // wait to unpack any remaining buffers
  while( !asyncUnpack( mesh, neighbors, icomm, onDevice, events ) )
  { }
  if( onDevice )
  {
    waitAllDeviceEvents( events );
  }

  MpiWrapper::waitall( icomm.size,
                       icomm.mpiSizeSendBufferRequest.data(),
                       icomm.mpiSizeSendBufferStatus.data() );

  MpiWrapper::waitall( icomm.size,
                       icomm.mpiSendBufferRequest.data(),
                       icomm.mpiSendBufferStatus.data() );

}

void CommunicationTools::synchronizeUnpack( MeshLevel * const mesh,
                                            std::vector< NeighborCommunicator > & neighbors,
                                            MPI_iCommData & icomm,
                                            bool onDevice )
{
  GEOSX_MARK_FUNCTION;
  parallelDeviceEvents events;
  finalizeUnpack( mesh, neighbors, icomm, onDevice, events );
}

void CommunicationTools::synchronizeFields( const std::map< string, string_array > & fieldNames,
                                            MeshLevel & mesh,
                                            std::vector< NeighborCommunicator > & neighbors,
                                            bool onDevice )
{
  MPI_iCommData icomm;
  synchronizePackSendRecvSizes( fieldNames, mesh, neighbors, icomm, onDevice );
  synchronizePackSendRecv( fieldNames, mesh, neighbors, icomm, onDevice );
  synchronizeUnpack( mesh, neighbors, icomm, onDevice );
}


} /* namespace geosx */<|MERGE_RESOLUTION|>--- conflicted
+++ resolved
@@ -738,11 +738,7 @@
   for( std::size_t neighborIndex = 0; neighborIndex < neighbors.size(); ++neighborIndex )
   {
     NeighborCommunicator & neighbor = neighbors[neighborIndex];
-<<<<<<< HEAD
-    int const bufferSize = neighbor.packCommSizeForSync( fieldNames, *mesh, icomm.commID, onDevice, noEvents );
-=======
-    int const bufferSize = neighbor.packCommSizeForSync( fieldNames, mesh, icomm.commID, on_device );
->>>>>>> 31787b73
+    int const bufferSize = neighbor.packCommSizeForSync( fieldNames, mesh, icomm.commID, onDevice, noEvents );
 
     neighbor.mpiISendReceiveBufferSizes( icomm.commID,
                                          icomm.mpiSizeSendBufferRequest[neighborIndex],
@@ -754,26 +750,18 @@
 }
 
 
-<<<<<<< HEAD
 void CommunicationTools::asyncPack( const std::map< string, string_array > & fieldNames,
-                                    MeshLevel * const mesh,
+                                    MeshLevel & mesh,
                                     std::vector< NeighborCommunicator > & neighbors,
                                     MPI_iCommData & icomm,
                                     bool onDevice,
                                     parallelDeviceEvents & events )
-=======
-void CommunicationTools::synchronizePackSendRecv( const std::map< string, string_array > & fieldNames,
-                                                  MeshLevel & mesh,
-                                                  std::vector< NeighborCommunicator > & neighbors,
-                                                  MPI_iCommData & icomm,
-                                                  bool on_device )
->>>>>>> 31787b73
 {
   GEOSX_MARK_FUNCTION;
   if( onDevice )
   {
-    std::size_t eventCount = 0;
-    for( const auto & sa : fieldNames )
+    localIndex eventCount = 0;
+    for ( const auto & sa : fieldNames )
     {
       eventCount += sa.second.size( );
     }
@@ -782,11 +770,7 @@
   }
   for( NeighborCommunicator & neighbor : neighbors )
   {
-<<<<<<< HEAD
-    neighbor.packCommBufferForSync( fieldNames, *mesh, icomm.commID, onDevice, events );
-=======
-    neighbor.packCommBufferForSync( fieldNames, mesh, icomm.commID, on_device );
->>>>>>> 31787b73
+    neighbor.packCommBufferForSync( fieldNames, mesh, icomm.commID, onDevice, events );
   }
 }
 
@@ -822,7 +806,7 @@
 }
 
 void CommunicationTools::synchronizePackSendRecv( const std::map< string, string_array > & fieldNames,
-                                                  MeshLevel * const mesh,
+                                                  MeshLevel & mesh,
                                                   std::vector< NeighborCommunicator > & neighbors,
                                                   MPI_iCommData & icomm,
                                                   bool onDevice )
@@ -833,31 +817,24 @@
   asyncSendRecv( neighbors, icomm, onDevice, events );
 }
 
-<<<<<<< HEAD
-
-bool CommunicationTools::asyncUnpack( MeshLevel * const mesh,
+
+bool CommunicationTools::asyncUnpack( MeshLevel & mesh,
                                       std::vector< NeighborCommunicator > & neighbors,
                                       MPI_iCommData & icomm,
                                       bool onDevice,
                                       parallelDeviceEvents & events )
-=======
-void CommunicationTools::synchronizeUnpack( MeshLevel & mesh,
-                                            std::vector< NeighborCommunicator > & neighbors,
-                                            MPI_iCommData & icomm,
-                                            bool on_device )
->>>>>>> 31787b73
 {
   GEOSX_MARK_FUNCTION;
 
   if( onDevice )
   {
-    std::size_t eventCount = 0;
-    for( const auto & sa : icomm.fieldNames )
+    size_t eventCount = 0;
+    for ( const auto & sa : icomm.fieldNames )
     {
       eventCount += sa.second.size( );
     }
     eventCount *= neighbors.size( );
-    if( eventCount > events.size( ) )
+    if ( eventCount > events.size( ) )
     {
       events.reserve( eventCount );
     }
@@ -885,15 +862,15 @@
     }
   }
 
-  // we don't want to check if the request is complete,
+  // we don't want to check if the request is complete, 
   //  we want to check that we've processed the resulting buffer
-  //  which means that we've testany-d the request and it has been
+  //  which means that we've testany-d the request and it has been 
   //  deallocated and set to MPI_REQUEST_NULL
   int allDone = true;
   const MPI_Request * reqs = icomm.mpiRecvBufferRequest.data( );
-  for( int idx = 0; idx < icomm.size; ++idx )
-  {
-    if( reqs[ idx ] != MPI_REQUEST_NULL )
+  for ( int idx = 0; idx < icomm.size; ++idx )
+  {
+    if ( reqs[ idx ] != MPI_REQUEST_NULL )
     {
       allDone = false;
       break;
@@ -903,7 +880,7 @@
   return allDone;
 }
 
-void CommunicationTools::finalizeUnpack( MeshLevel * const mesh,
+void CommunicationTools::finalizeUnpack( MeshLevel & mesh,
                                          std::vector< NeighborCommunicator > & neighbors,
                                          MPI_iCommData & icomm,
                                          bool onDevice,
@@ -929,7 +906,7 @@
 
 }
 
-void CommunicationTools::synchronizeUnpack( MeshLevel * const mesh,
+void CommunicationTools::synchronizeUnpack( MeshLevel & mesh,
                                             std::vector< NeighborCommunicator > & neighbors,
                                             MPI_iCommData & icomm,
                                             bool onDevice )
