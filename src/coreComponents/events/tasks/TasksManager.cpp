--- conflicted
+++ resolved
@@ -38,13 +38,9 @@
 
 Group * TasksManager::createChild( string const & childKey, string const & childName )
 {
-<<<<<<< HEAD
-  std::unique_ptr< TaskBase > task = TaskBase::CatalogInterface::factory( childKey, getDataContext(),
-                                                                          childName, this );
-=======
   GEOS_LOG_RANK_0( GEOS_FMT( "{}: adding {} {}", getName(), childKey, childName ) );
-  std::unique_ptr< TaskBase > task = TaskBase::CatalogInterface::factory( childKey, childName, this );
->>>>>>> 93f0252a
+  std::unique_ptr< TaskBase > task =
+    TaskBase::CatalogInterface::factory( childKey, getDataContext(), childName, this );
   return &this->registerGroup< TaskBase >( childName, std::move( task ) );
 }
 
