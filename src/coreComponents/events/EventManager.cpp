/*
 * ------------------------------------------------------------------------------------------------------------
 * SPDX-License-Identifier: LGPL-2.1-only
 *
 * Copyright (c) 2018-2020 Lawrence Livermore National Security LLC
 * Copyright (c) 2018-2020 The Board of Trustees of the Leland Stanford Junior University
 * Copyright (c) 2018-2020 TotalEnergies
 * Copyright (c) 2019-     GEOSX Contributors
 * All rights reserved
 *
 * See top level LICENSE, COPYRIGHT, CONTRIBUTORS, NOTICE, and ACKNOWLEDGEMENTS files for details.
 * ------------------------------------------------------------------------------------------------------------
 */

/**
 * @file EventManager.cpp
 */

#include "EventManager.hpp"

#include "common/TimingMacros.hpp"
#include "events/EventBase.hpp"
#include "mesh/mpiCommunications/CommunicationTools.hpp"
#include "common/Units.hpp"

namespace geos
{

using namespace dataRepository;


EventManager::EventManager( string const & name,
                            Group * const parent ):
  Group( name, parent ),
  m_minTime(),
  m_maxTime(),
  m_maxCycle(),
  m_time(),
  m_dt(),
  m_cycle(),
  m_currentSubEvent(),
  // TODO: default to TimeOutputFormat::full?
  m_timeOutputFormat( TimeOutputFormat::seconds )
{
  setInputFlags( InputFlags::REQUIRED );

  // This enables logLevel filtering
  enableLogLevelInput();

  registerWrapper( viewKeyStruct::minTimeString(), &m_minTime ).
    setApplyDefaultValue( 0 ).
    setInputFlag( InputFlags::OPTIONAL ).
    setDescription( "Start simulation time for the global event loop." );

  registerWrapper( viewKeyStruct::maxTimeString(), &m_maxTime ).
    setApplyDefaultValue( std::numeric_limits< real64 >::max()).
    setInputFlag( InputFlags::OPTIONAL ).
    setDescription( "Maximum simulation time for the global event loop." );

  registerWrapper( viewKeyStruct::maxCycleString(), &m_maxCycle ).
    setApplyDefaultValue( std::numeric_limits< integer >::max()).
    setInputFlag( InputFlags::OPTIONAL ).
    setDescription( "Maximum simulation cycle for the global event loop." );

  registerWrapper( viewKeyStruct::timeString(), &m_time ).
    setRestartFlags( RestartFlags::WRITE_AND_READ ).
    setDescription( "Current simulation time." );

  registerWrapper( viewKeyStruct::dtString(), &m_dt ).
    setRestartFlags( RestartFlags::WRITE_AND_READ ).
    setDescription( "Current simulation timestep." );

  registerWrapper( viewKeyStruct::cycleString(), &m_cycle ).
    setRestartFlags( RestartFlags::WRITE_AND_READ ).
    setDescription( "Current simulation cycle number." );

  registerWrapper( viewKeyStruct::currentSubEventString(), &m_currentSubEvent ).
    setRestartFlags( RestartFlags::WRITE_AND_READ ).
    setDescription( "Index of the current subevent." );

  registerWrapper( viewKeyStruct::timeOutputFormat(), &m_timeOutputFormat ).
    setInputFlag( InputFlags::OPTIONAL ).
    setRestartFlags( RestartFlags::NO_WRITE ).
    setDescription( "Format of the time in the GEOS log." );
}


EventManager::~EventManager()
{}


Group * EventManager::createChild( string const & childKey, string const & childName )
{
  GEOS_LOG_RANK_0( "Adding Event: " << childKey << ", " << childName );
  std::unique_ptr< EventBase > event = EventBase::CatalogInterface::factory( childKey, childName, this );
  return &this->registerGroup< EventBase >( childName, std::move( event ) );
}


void EventManager::expandObjectCatalogs()
{
  // During schema generation, register one of each type derived from EventBase here
  for( auto & catalogIter: EventBase::getCatalog())
  {
    createChild( catalogIter.first, catalogIter.first );
  }
}


bool EventManager::run( DomainPartition & domain )
{
  GEOS_MARK_FUNCTION;

  integer exitFlag = 0;

  // Setup event targets, sequence indicators
  array1d< integer > eventCounters( 2 );
  this->forSubGroups< EventBase >( [&]( EventBase & subEvent )
  {
    subEvent.getTargetReferences();
    subEvent.getExecutionOrder( eventCounters );
    subEvent.validate();
  } );

  // Set the progress indicators
  this->forSubGroups< EventBase >( [&]( EventBase & subEvent )
  {
    subEvent.setProgressIndicator( eventCounters );
  } );

  // Inform user if it appears this is a mid-loop restart
  if( m_currentSubEvent > 0 )
  {
    GEOS_LOG_RANK_0( "Resuming from step " << m_currentSubEvent << " of the event loop." );
  }
  else if( !isZero( m_minTime ) )
  {
    // the user has requested a "non-standard" min time (negative time possible for initialization events for instance)
    // since we are not doing a mid-loop restart, we can set the current time to the min time
    // note: commenting out "if( !isZero( m_minTime ) )" will not break the code, but will break the contactMechanics integrated tests
    // restart
    //       because it is done in an unusual fashion
    m_time = m_minTime;
  }

  // Run problem
  // Note: if currentSubEvent > 0, then we are resuming from a restart file
  while((m_time < m_maxTime) && (m_cycle < m_maxCycle) && (exitFlag == 0))
  {
    // Determine the cycle timestep
    if( m_currentSubEvent == 0 )
    {
      // The max dt request
      m_dt = m_maxTime - m_time;

      // Determine the dt requests for each event
      for(; m_currentSubEvent<this->numSubGroups(); ++m_currentSubEvent )
      {
        EventBase * subEvent = static_cast< EventBase * >( this->getSubGroups()[m_currentSubEvent] );
        m_dt = std::min( subEvent->getTimestepRequest( m_time ), m_dt );
      }
      m_currentSubEvent = 0;

#ifdef GEOSX_USE_MPI
      // Find the min dt across processes
      real64 dt_global;
      MPI_Allreduce( &m_dt, &dt_global, 1, MPI_DOUBLE, MPI_MIN, MPI_COMM_GEOSX );
      m_dt = dt_global;
#endif
    }

    outputTime();

    // Execute
    for(; m_currentSubEvent<this->numSubGroups(); ++m_currentSubEvent )
    {
      EventBase * subEvent = static_cast< EventBase * >( this->getSubGroups()[m_currentSubEvent] );

      // Calculate the event and sub-event forecasts
      subEvent->checkEvents( m_time, m_dt, m_cycle, domain );

      // Print debug information for logLevel >= 1
      GEOS_LOG_LEVEL_RANK_0( 1, GEOS_FMT( "Event: {} ({}), dt_request={}, forecast={}",
                                          m_currentSubEvent, subEvent->getName(), subEvent->getCurrentEventDtRequest(), subEvent->getForecast() ) );

      // Execute, signal events
      bool earlyReturn = false;
      if( subEvent->hasToPrepareForExec() )
      {
        subEvent->signalToPrepareForExecution( m_time, m_dt, m_cycle, domain );
      }
      else if( subEvent->isReadyForExec() )
      {
        earlyReturn = subEvent->execute( m_time, m_dt, m_cycle, 0, 0, domain );
      }

      // Check the exit flag
      // Note: Currently, this is only being used by the HaltEvent
      //       If it starts being used elsewhere it may need to be synchronized
      exitFlag += subEvent->getExitFlag();

      if( earlyReturn )
      {
        ++m_currentSubEvent;
        return true;
      }
    }

    // Increment time/cycle, reset the subevent counter
    m_time += m_dt;
    ++m_cycle;
    m_currentSubEvent = 0;
  }

  // Add note to output file if job exits before maxTime
  if( m_time < m_maxTime )
  {
    GEOS_LOG_RANK_0( "Job exited early" );
  }
  else
  {
    GEOS_LOG_RANK_0( "Job complete" );
  }

  // Cleanup
  GEOS_LOG_RANK_0( "Cleaning up events" );

  this->forSubGroups< EventBase >( [&]( EventBase & subEvent )
  {
    subEvent.cleanup( m_time, m_cycle, 0, 0, domain );
  } );

  return false;
}

void EventManager::outputTime() const
{
  // The formating here is a work in progress.
  GEOS_LOG_RANK_0( GEOS_FMT( "\n"
                             "------------------- TIMESTEP START -------------------\n"
                             "    - Time:       {}\n"
                             "    - Delta Time: {}\n"
                             "    - Cycle:      {}\n"
                             "------------------------------------------------------\n\n",
                             units::TimeFormatInfo::fromSeconds( m_time ),
                             units::TimeFormatInfo::fromSeconds( m_dt ),
                             m_cycle ));

  // We are keeping the old outputs to keep compatibility with current log reading scripts.
  if( m_timeOutputFormat==TimeOutputFormat::full )
  {
    units::TimeFormatInfo info = units::TimeFormatInfo::fromSeconds( m_time );

    GEOS_LOG_RANK_0( GEOS_FMT( "Time: {} years, {} days, {} hrs, {} min, {} s, dt: {} s, Cycle: {}\n",
                               info.m_years, info.m_days, info.m_hours, info.m_minutes, info.m_seconds, m_dt, m_cycle ) );
  }
  else if( m_timeOutputFormat==TimeOutputFormat::years )
  {
    real64 const yearsOut = m_time / units::YearSeconds;
    GEOS_LOG_RANK_0( GEOS_FMT( "Time: {:.2f} years, dt: {} s, Cycle: {}\n", yearsOut, m_dt, m_cycle ) );
  }
  else if( m_timeOutputFormat==TimeOutputFormat::days )
  {
    real64 const daysOut = m_time / units::DaySeconds;
    GEOS_LOG_RANK_0( GEOS_FMT( "Time: {:.2f} days, dt: {} s, Cycle: {}\n", daysOut, m_dt, m_cycle ) );
  }
  else if( m_timeOutputFormat==TimeOutputFormat::hours )
  {
    real64 const hoursOut = m_time / units::HourSeconds;
    GEOS_LOG_RANK_0( GEOS_FMT( "Time: {:.2f} hrs, dt: {} s, Cycle: {}\n", hoursOut, m_dt, m_cycle ) );
  }
  else if( m_timeOutputFormat==TimeOutputFormat::minutes )
  {
    real64 const minutesOut = m_time / units::MinuteSeconds;
    GEOS_LOG_RANK_0( GEOS_FMT( "Time: {:.2f} min, dt: {} s, Cycle: {}\n", minutesOut, m_dt, m_cycle ) );
  }
  else if( m_timeOutputFormat == TimeOutputFormat::seconds )
  {
<<<<<<< HEAD
    GEOS_LOG_RANK_0( GEOS_FMT( "Time: {:4.5e} s, dt: {} s, Cycle: {}", m_time, m_dt, m_cycle ) );
=======
    GEOS_LOG_RANK_0( GEOS_FMT( "Time: {:4.2e} s, dt: {} s, Cycle: {}\n", m_time, m_dt, m_cycle ) );
>>>>>>> d85399d0
  }
  else
  {
    GEOS_ERROR( "Unknown time output format requested." );
  }
}

} /* namespace geos */<|MERGE_RESOLUTION|>--- conflicted
+++ resolved
@@ -276,11 +276,7 @@
   }
   else if( m_timeOutputFormat == TimeOutputFormat::seconds )
   {
-<<<<<<< HEAD
     GEOS_LOG_RANK_0( GEOS_FMT( "Time: {:4.5e} s, dt: {} s, Cycle: {}", m_time, m_dt, m_cycle ) );
-=======
-    GEOS_LOG_RANK_0( GEOS_FMT( "Time: {:4.2e} s, dt: {} s, Cycle: {}\n", m_time, m_dt, m_cycle ) );
->>>>>>> d85399d0
   }
   else
   {
