/*
 * ------------------------------------------------------------------------------------------------------------
 * SPDX-License-Identifier: LGPL-2.1-only
 *
 * Copyright (c) 2018-2020 Lawrence Livermore National Security LLC
 * Copyright (c) 2018-2020 The Board of Trustees of the Leland Stanford Junior University
 * Copyright (c) 2018-2020 TotalEnergies
 * Copyright (c) 2019-     GEOSX Contributors
 * All rights reserved
 *
 * See top level LICENSE, COPYRIGHT, CONTRIBUTORS, NOTICE, and ACKNOWLEDGEMENTS files for details.
 * ------------------------------------------------------------------------------------------------------------
 */

/**
 * @file PeriodicEvent.cpp
 */

#include "PeriodicEvent.hpp"

#include "common/Format.hpp"
#include "functions/FunctionManager.hpp"

namespace geos
{

using namespace dataRepository;

PeriodicEvent::PeriodicEvent( const string & name,
                              Group * const parent ):
  EventBase( name, parent ),
  m_functionTarget( nullptr ),
  m_timeFrequency( -1.0 ),
  m_cycleFrequency( 1 ),
  m_targetExactTimestep( 0 ),
  m_functionName(),
  m_functionInputObject(),
  m_functionInputSetname(),
  m_functionStatOption( 0 ),
  m_eventThreshold( 0.0 )
{
  registerWrapper( viewKeyStruct::timeFrequencyString(), &m_timeFrequency ).
    setApplyDefaultValue( -1.0 ).
    setInputFlag( InputFlags::OPTIONAL ).
    setDescription( "Event application frequency (time).  Note: if this value is specified, it will override any cycle-based behavior." );

  registerWrapper( viewKeyStruct::cycleFrequencyString(), &m_cycleFrequency ).
    setApplyDefaultValue( 1 ).
    setInputFlag( InputFlags::OPTIONAL ).
    setDescription( "Event application frequency (cycle, default)" );

  registerWrapper( viewKeyStruct::targetExactTimestepString(), &m_targetExactTimestep ).
    setApplyDefaultValue( 1 ).
    setInputFlag( InputFlags::OPTIONAL ).
    setDescription(
    "If this option is set, the event will reduce its timestep requests to match the specified timeFrequency perfectly: dt_request = min(dt_request, t_last + time_frequency - time))." );

  registerWrapper( viewKeyStruct::functionNameString(), &m_functionName ).
    setInputFlag( InputFlags::OPTIONAL ).
    setDescription( "Name of an optional function to evaluate when the time/cycle criteria are met."
                    "If the result is greater than the specified eventThreshold, the function will continue to execute." );

  registerWrapper( viewKeyStruct::functionInputObjectString(), &m_functionInputObject ).
    setInputFlag( InputFlags::OPTIONAL ).
    setDescription( "If the optional function requires an object as an input, specify its path here." );

  registerWrapper( viewKeyStruct::functionInputSetnameString(), &m_functionInputSetname ).
    setInputFlag( InputFlags::OPTIONAL ).
    setDescription( "If the optional function is applied to an object, specify the setname to evaluate (default = everything)." );

  registerWrapper( viewKeyStruct::functionStatOptionString(), &m_functionStatOption ).
    setApplyDefaultValue( 0 ).
    setInputFlag( InputFlags::OPTIONAL ).
    setDescription( "If the optional function is applied to an object, specify the statistic to compare to the eventThreshold."
                    "The current options include: min, avg, and max." );

  registerWrapper( viewKeyStruct::eventThresholdString(), &m_eventThreshold ).
    setApplyDefaultValue( 0.0 ).
    setInputFlag( InputFlags::OPTIONAL ).
    setDescription( "If the optional function is used, the event will execute if the value returned by the function exceeds this threshold." );

}

PeriodicEvent::~PeriodicEvent()
{}

void PeriodicEvent::estimateEventTiming( real64 const time,
                                         real64 const dt,
                                         integer const cycle,
                                         DomainPartition & domain )
{
  // Check event status
  if( cycle == 0 )
  {
    setReadyForExec();
  }
  else if( m_timeFrequency >= 0.0 )
  {
    if( dt <= 0 )
    {
      setIdle();
    }
    else
    {
      // Note: add a small value to this forecast to account for floating point errors
      real64 forecast = ((m_timeFrequency - (time - m_lastTime)) / dt) + 1e-10;
      setForecast( static_cast< integer >(std::min( std::max( forecast, 0.0 ), 1e9 )) );
    }
  }
  else
  {
    setForecast( m_cycleFrequency - ( cycle - m_lastCycle ) );
  }

  if( this->isReadyForExec() && ( !m_functionName.empty() ) )
  {
    checkOptionalFunctionThreshold( time, dt, cycle, domain );
  }
}

void PeriodicEvent::checkOptionalFunctionThreshold( real64 const time,
                                                    real64 const GEOS_UNUSED_PARAM( dt ),
                                                    integer const GEOS_UNUSED_PARAM( cycle ),
                                                    DomainPartition & GEOS_UNUSED_PARAM( domain ))
{
  // Grab the function
  FunctionManager & functionManager = FunctionManager::getInstance();
  FunctionBase & function = functionManager.getGroup< FunctionBase >( m_functionName );

  real64 result = 0.0;
  if( m_functionInputObject.empty())
  {
    // This is a time-only function
    result = function.evaluate( &time );
  }
  else
  {
    // Link the target object
    if( m_functionTarget == nullptr )
    {
      m_functionTarget = &this->getGroupByPath( m_functionInputObject );
    }

    // Get the set
    SortedArray< localIndex > mySet;
    if( m_functionInputSetname.empty())
    {
      for( localIndex ii=0; ii<m_functionTarget->size(); ++ii )
      {
        mySet.insert( ii );
      }
    }
    else
    {
      dataRepository::Group const & sets = m_functionTarget->getGroup( periodicEventViewKeys.functionSetNames );
      SortedArrayView< localIndex const > const &
      functionSet = sets.getReference< SortedArray< localIndex > >( m_functionInputSetname );

      for( localIndex const index : functionSet )
      {
        mySet.insert( index );
      }
    }

    // Find the function (min, average, max)
    real64_array stats = function.evaluateStats( *m_functionTarget, time, mySet );
    result = stats[m_functionStatOption];

    // Because the function applied to an object may differ by rank, synchronize
    // (Note: this shouldn't occur very often, since it is only called if the base forecast <= 0)
#ifdef GEOSX_USE_MPI
    real64 result_global;
    MPI_Allreduce( &result, &result_global, 1, MPI_DOUBLE, MPI_MAX, MPI_COMM_WORLD );
    result = result_global;
#endif
  }

  // Forcast event
  if( result > m_eventThreshold )
  {
    setReadyForExec();
  }
  else
  {
    setIdle();
  }
}


real64 PeriodicEvent::getEventTypeDtRequest( real64 const time )
{
  real64 requestedDt = std::numeric_limits< real64 >::max();

  if((m_timeFrequency > 0) && (m_targetExactTimestep > 0))
  {
    // Limit the timestep request to match the exact execution frequency
    real64 nextTargetTime = m_lastTime + m_timeFrequency;
    real64 tmp_t = std::nextafter( time, time + 1.0 );

    if( tmp_t < nextTargetTime )
    {
      requestedDt = std::min( requestedDt, nextTargetTime - time );
    }
    else
    {
      // Note: This should only occur on a cycle where the event is executing
      requestedDt = std::min( requestedDt, m_timeFrequency );
    }
  }

  return requestedDt;
}

void PeriodicEvent::cleanup( real64 const time_n,
                             integer const cycleNumber,
                             integer const GEOS_UNUSED_PARAM( eventCounter ),
                             real64 const GEOS_UNUSED_PARAM( eventProgress ),
                             DomainPartition & domain )
{
  // Only call the cleanup method of the target/children if it is within its application time
  if( isReadyForCleanup( time_n ) )
  {
    ExecutableGroup * target = getEventTarget();
    if( target != nullptr )
    {
      // Cleanup the target
      target->cleanup( time_n, cycleNumber, 0, 0, domain );
    }

    // Cleanup any sub-events
    this->forSubGroups< EventBase >( [&]( EventBase & subEvent )
    {
      subEvent.cleanup( time_n, cycleNumber, 0, 0, domain );
    } );
  }
}

void PeriodicEvent::validate() const
{
  ExecutableGroup const * target = getEventTarget();
  if( target == nullptr )
  {
    return;
  }

  GEOS_THROW_IF( m_timeFrequency > 0 &&
                 target->getTimesteppingBehavior() == ExecutableGroup::TimesteppingBehavior::DeterminesTimeStepSize,
<<<<<<< HEAD
                 GEOS_FMT( "`{}`: This event targets an object that automatically selects the time "
                           "step size. Therefore, `{}` cannot be used here. However, forcing a "
                           "constant time step size can still be achived with `{}`.",
                           getDataContext(), viewKeyStruct::timeFrequencyString(),
                           EventBase::viewKeyStruct::forceDtString() ),
                 InputError );
  GEOS_THROW_IF( m_cycleFrequency != 1 &&
                 target->getTimesteppingBehavior() == ExecutableGroup::TimesteppingBehavior::DeterminesTimeStepSize,
                 GEOS_FMT( "`{}`: This event targets an object that automatically selects the time "
                           "step size. Therefore, `{}` cannot be used here. However, forcing a "
                           "constant time step size can still be achived with `{}`.",
                           getDataContext(), viewKeyStruct::cycleFrequencyString(),
                           EventBase::viewKeyStruct::forceDtString() ),
=======
                 GEOS_FMT(
                   "`{}`: This event targets an object that automatically selects the time step size. Therefore, `{}` cannot be used here. However, forcing a constant time step size can still be achived with `{}`.",
                   getName(), viewKeyStruct::timeFrequencyString(), EventBase::viewKeyStruct::forceDtString() ),
                 InputError );
  GEOS_THROW_IF( m_cycleFrequency != 1 &&
                 target->getTimesteppingBehavior() == ExecutableGroup::TimesteppingBehavior::DeterminesTimeStepSize,
                 GEOS_FMT(
                   "`{}`: This event targets an object that automatically selects the time step size. Therefore, `{}` cannot be used here. However, forcing a constant time step size can still be achived with `{}`.",
                   getName(), viewKeyStruct::cycleFrequencyString(), EventBase::viewKeyStruct::forceDtString() ),
>>>>>>> 071b10cf
                 InputError );
}

REGISTER_CATALOG_ENTRY( EventBase, PeriodicEvent, string const &, Group * const )

} /* namespace geos */<|MERGE_RESOLUTION|>--- conflicted
+++ resolved
@@ -218,7 +218,7 @@
                              DomainPartition & domain )
 {
   // Only call the cleanup method of the target/children if it is within its application time
-  if( isReadyForCleanup( time_n ) )
+  if( isActive( time_n ) )
   {
     ExecutableGroup * target = getEventTarget();
     if( target != nullptr )
@@ -245,7 +245,6 @@
 
   GEOS_THROW_IF( m_timeFrequency > 0 &&
                  target->getTimesteppingBehavior() == ExecutableGroup::TimesteppingBehavior::DeterminesTimeStepSize,
-<<<<<<< HEAD
                  GEOS_FMT( "`{}`: This event targets an object that automatically selects the time "
                            "step size. Therefore, `{}` cannot be used here. However, forcing a "
                            "constant time step size can still be achived with `{}`.",
@@ -259,18 +258,7 @@
                            "constant time step size can still be achived with `{}`.",
                            getDataContext(), viewKeyStruct::cycleFrequencyString(),
                            EventBase::viewKeyStruct::forceDtString() ),
-=======
-                 GEOS_FMT(
-                   "`{}`: This event targets an object that automatically selects the time step size. Therefore, `{}` cannot be used here. However, forcing a constant time step size can still be achived with `{}`.",
-                   getName(), viewKeyStruct::timeFrequencyString(), EventBase::viewKeyStruct::forceDtString() ),
                  InputError );
-  GEOS_THROW_IF( m_cycleFrequency != 1 &&
-                 target->getTimesteppingBehavior() == ExecutableGroup::TimesteppingBehavior::DeterminesTimeStepSize,
-                 GEOS_FMT(
-                   "`{}`: This event targets an object that automatically selects the time step size. Therefore, `{}` cannot be used here. However, forcing a constant time step size can still be achived with `{}`.",
-                   getName(), viewKeyStruct::cycleFrequencyString(), EventBase::viewKeyStruct::forceDtString() ),
->>>>>>> 071b10cf
-                 InputError );
 }
 
 REGISTER_CATALOG_ENTRY( EventBase, PeriodicEvent, string const &, Group * const )
