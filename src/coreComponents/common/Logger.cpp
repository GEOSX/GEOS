--- conflicted
+++ resolved
@@ -31,11 +31,8 @@
  */
 std::string insertExMsg( std::string const & originalMsg, std::string const & msgToInsert )
 {
-  // for readability purposes, we try to insert the message after the "***** Rank N: " or after "***** " instead of at the top.
-  static auto constexpr logStart =  "***** ";
   std::string newMsg( originalMsg );
   size_t insertPos = 0;
-<<<<<<< HEAD
   // for readability purposes, we try to insert the message after the "***** Rank N: " or after "***** " instead of at the top.
   static string_view constexpr rankLogStart =  "***** Rank ";
   static string_view constexpr rankLogEnd =  ": ";
@@ -51,21 +48,6 @@
   }
   else
   {
-=======
-  if( ( insertPos = newMsg.rfind( logStart ) ) != std::string::npos )
-  {
-    static auto constexpr rankStart =  "Rank ";
-    static auto constexpr rankEnd =  ": ";
-    insertPos += stringutilities::cstrlen( logStart );
-    if( newMsg.substr( insertPos, stringutilities::cstrlen( rankStart ) ) == rankStart )
-    {
-      insertPos = newMsg.find( rankEnd, insertPos + stringutilities::cstrlen( rankStart ) )
-                  + stringutilities::cstrlen( rankEnd );
-    }
-  }
-  else
-  {
->>>>>>> c60be255
     insertPos = 0;
   }
   newMsg.insert( insertPos, msgToInsert );
