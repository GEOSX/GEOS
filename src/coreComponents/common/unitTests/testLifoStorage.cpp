--- conflicted
+++ resolved
@@ -5,11 +5,7 @@
  * Copyright (c) 2016-2024 Lawrence Livermore National Security LLC
  * Copyright (c) 2018-2024 Total, S.A
  * Copyright (c) 2018-2024 The Board of Trustees of the Leland Stanford Junior University
-<<<<<<< HEAD
- * Copyright (c) 2018-2024 Chevron
-=======
  * Copyright (c) 2023-2024 Chevron
->>>>>>> fe987d81
  * Copyright (c) 2019-     GEOS/GEOSX Contributors
  * All rights reserved
  *
@@ -124,11 +120,7 @@
   array.move( local::RAJAHelper< POLICY >::space );
   LifoStorage< float, localIndex > lifo( "lifo", array, numberOfElementsOnDevice, numberOfElementsOnHost, totalNumberOfBuffers );
 
-<<<<<<< HEAD
-  for( int j = 0; j < 10; j++ )
-=======
-  for( int j = 0; j < totalNumberOfBuffers; j++ )
->>>>>>> fe987d81
+  for( int j = 0; j < totalNumberOfBuffers; j++ )
   {
 
     float * dataPointer = array.data();
@@ -136,11 +128,7 @@
     lifo.push( array );
   }
 
-<<<<<<< HEAD
-  for( int j = 0; j < 10; j++ )
-=======
-  for( int j = 0; j < totalNumberOfBuffers; j++ )
->>>>>>> fe987d81
+  for( int j = 0; j < totalNumberOfBuffers; j++ )
   {
     lifo.pop( array );
     float * dataPointer = array.data();
@@ -190,46 +178,22 @@
 
 TEST( LifoStorageTest, LifoStorageBufferOnCUDAlarge )
 {
-<<<<<<< HEAD
-  testLifoStorageBig< parallelDevicePolicy< > >( 1000000, 2, 3, 10000 );
-=======
   testLifoStorageBig< parallelDevicePolicy< > >( 1000000, 2, 3, 10 );
->>>>>>> fe987d81
 }
 
 TEST( LifoStorageTest, LifoStorageBufferOnCUDAlargeAutoSizeHost )
 {
-<<<<<<< HEAD
-  testLifoStorageBig< parallelDevicePolicy< > >( 1000000, 2, -80, 10000 );
+  testLifoStorageBig< parallelDevicePolicy< > >( 1000000, 2, -80, 10 );
 }
 
 TEST( LifoStorageTest, LifoStorageBufferOnCUDAlargeAutoSizeDevice )
 {
-  testLifoStorageBig< parallelDevicePolicy< > >( 1000000, -80, 3, 10000 );
+  testLifoStorageBig< parallelDevicePolicy< > >( 1000000, -80, 3, 10 );
 }
 
 TEST( LifoStorageTest, LifoStorageBufferOnCUDAlargeAutoSizeBoth )
 {
-  testLifoStorageBig< parallelDevicePolicy< > >( 1000000, -80, -80, 10000 );
-}
-
-
-TEST( LifoStorageTest, LifoStorageBufferOnCUDANoDeviceBuffer )
-{
-  testLifoStorage< local::devicePolicy< 32 > >( 10, 0, 3, 10 );
-=======
-  testLifoStorageBig< parallelDevicePolicy< > >( 1000000, 2, -80, 10 );
-}
-
-TEST( LifoStorageTest, LifoStorageBufferOnCUDAlargeAutoSizeDevice )
-{
-  testLifoStorageBig< parallelDevicePolicy< > >( 1000000, -80, 3, 10 );
-}
-
-TEST( LifoStorageTest, LifoStorageBufferOnCUDAlargeAutoSizeBoth )
-{
   testLifoStorageBig< parallelDevicePolicy< > >( 1000000, -80, -80, 10 );
->>>>>>> fe987d81
 }
 
 // The following test is disabled for now, as it produces a random assertion error
@@ -246,7 +210,6 @@
 TEST( LifoStorageTest, LifoStorageAsyncBufferOnCUDA )
 {
   testLifoStorageAsync< local::devicePolicy< 32 > >( 10, 2, 3, 10 );
-<<<<<<< HEAD
 }
 
 #else
@@ -256,17 +219,6 @@
   testLifoStorage< local::serialPolicy >( 10, 2, 3, 10 );
 }
 
-=======
-}
-
-#else
-// running tests on CPUs
-TEST( LifoStorageTest, LifoStorageBufferOnHost )
-{
-  testLifoStorage< local::serialPolicy >( 10, 2, 3, 10 );
-}
-
->>>>>>> fe987d81
 TEST( LifoStorageTest, LifoStorageBufferOnHostNoDeviceBuffer )
 {
   testLifoStorage< local::serialPolicy >( 10, 0, 3, 10 );
