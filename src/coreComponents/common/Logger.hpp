/*
 * ------------------------------------------------------------------------------------------------------------
 * SPDX-License-Identifier: LGPL-2.1-only
 *
 * Copyright (c) 2018-2020 Lawrence Livermore National Security LLC
 * Copyright (c) 2018-2020 The Board of Trustees of the Leland Stanford Junior University
 * Copyright (c) 2018-2020 TotalEnergies
 * Copyright (c) 2019-     GEOSX Contributors
 * All rights reserved
 *
 * See top level LICENSE, COPYRIGHT, CONTRIBUTORS, NOTICE, and ACKNOWLEDGEMENTS files for details.
 * ------------------------------------------------------------------------------------------------------------
 */

/**
 * @file Logger.hpp
 */

#ifndef GEOS_COMMON_LOGGER_HPP
#define GEOS_COMMON_LOGGER_HPP

// Source incldes
#include "common/GeosxConfig.hpp"
#include "common/GeosxMacros.hpp"
#include "common/Format.hpp"
#include "LvArray/src/Macros.hpp"

// System includes
#include <stdexcept>

#if defined(GEOSX_USE_MPI)
  #include <mpi.h>
#endif

/**
 * @brief Log a message on screen.
 * @details The expression to log must evaluate something that can be stream inserted.
 */
#define GEOS_LOG( ... ) LVARRAY_LOG( __VA_ARGS__ )

/**
 * @brief Log an expression and its value on screen.
 * @details The expression to log must evaluate something that can be stream inserted.
 */
#define GEOS_LOG_VAR( ... ) LVARRAY_LOG_VAR( __VA_ARGS__ )

/**
 * @brief Conditionally log a message on screen on rank 0.
 * @param EXP an expression that will be evaluated as a predicate
 * @param msg a message to log (any expression that can be stream inserted)
 */
#define GEOS_LOG_RANK_0_IF( EXP, msg ) \
  do { \
    if( ::geos::logger::internal::rank == 0 && EXP ) \
    { \
      std::ostringstream oss; \
      oss << msg; \
      std::cout << oss.str() << std::endl; \
    } \
  } while( false )

/**
 * @brief Log a message on screen on rank 0.
 * @param msg a message to log (any expression that can be stream inserted)
 */
#define GEOS_LOG_RANK_0( msg ) GEOS_LOG_RANK_0_IF( true, msg )

/**
 * @brief Conditionally log a message to the rank output stream.
 * @param EXP an expression that will be evaluated as a predicate
 * @param msg a message to log (any expression that can be stream inserted)
 */
<<<<<<< HEAD
#if defined(GEOSX_DEVICE_COMPILE)
#define GEOSX_LOG_RANK_IF( EXP, msg )
=======
#if defined(__CUDA_ARCH__)
#define GEOS_LOG_RANK_IF( EXP, msg )
>>>>>>> 478ff4e8
#else
#define GEOS_LOG_RANK_IF( EXP, msg ) \
  do { \
    if( EXP ) \
    { \
      std::ostringstream oss; \
      oss << "Rank " << ::geos::logger::internal::rankString << ": " << msg; \
      *logger::internal::rankStream << oss.str() << std::endl; \
    } \
  } while( false )
#endif

/**
 * @brief Log a message to the rank output stream.
 * @param msg a message to log (any expression that can be stream inserted)
 */
#define GEOS_LOG_RANK( msg ) GEOS_LOG_RANK_IF( true, msg )

/**
 * @brief Log a variable/expression name and value on screen to the rank output stream.
 * @param var a variable or expression accessible from current scope that can be stream inserted
 */
#define GEOS_LOG_RANK_VAR( var ) GEOS_LOG_RANK( #var " = " << var )

/**
 * @brief Conditionally raise a hard error and terminate the program.
 * @param EXP an expression that will be evaluated as a predicate
 * @param msg a message to log (any expression that can be stream inserted)
 */
<<<<<<< HEAD
#if defined(GEOSX_DEVICE_COMPILE)
#define GEOSX_ERROR_IF( EXP, msg ) LVARRAY_ERROR_IF( EXP, msg )
=======
#if defined(__CUDA_ARCH__)
#define GEOS_ERROR_IF( EXP, msg ) LVARRAY_ERROR_IF( EXP, msg )
>>>>>>> 478ff4e8
#else
#define GEOS_ERROR_IF( EXP, msg ) LVARRAY_ERROR_IF( EXP, "***** Rank " << ::geos::logger::internal::rankString << ": " << msg )
#endif

/**
 * @brief Conditionally throw an exception.
 * @param EXP an expression that will be evaluated as a predicate
 * @param msg a message to log (any expression that can be stream inserted)
 * @param TYPE the type of exception to throw
 */
#define GEOS_THROW_IF( EXP, msg, TYPE ) LVARRAY_THROW_IF( EXP, "***** Rank " << ::geos::logger::internal::rankString << ": " << msg, TYPE )

/**
 * @brief Raise a hard error and terminate the program.
 * @param msg a message to log (any expression that can be stream inserted)
 */
#define GEOS_ERROR( msg ) GEOS_ERROR_IF( true, msg )

/**
 * @brief Throw an exception.
 * @param msg a message to log (any expression that can be stream inserted)
 * @param TYPE the type of exception to throw
 */
#define GEOS_THROW( msg, TYPE ) GEOS_THROW_IF( true, msg, TYPE )

/**
 * @brief Assert a condition in debug builds.
 * @param EXP an expression that will be evaluated as a predicate
 * @param msg a message to log (any expression that can be stream inserted)
 */
#define GEOS_ASSERT_MSG( EXP, msg ) LVARRAY_ASSERT_MSG( EXP, "***** Rank " << ::geos::logger::internal::rankString << ": " << msg )

/**
 * @brief Assert a condition in debug builds.
 * @param EXP an expression that will be evaluated as a predicate
 */
#define GEOS_ASSERT( EXP ) GEOS_ASSERT_MSG( EXP, "" )

/**
 * @brief Conditionally report a warning.
 * @param EXP an expression that will be evaluated as a predicate
 * @param msg a message to log (any expression that can be stream inserted)
 */
#define GEOS_WARNING_IF( EXP, msg ) LVARRAY_WARNING_IF( EXP, msg )

/**
 * @brief Report a warning.
 * @param msg a message to log (any expression that can be stream inserted)
 */
#define GEOS_WARNING( msg ) LVARRAY_WARNING( msg )

/**
 * @brief Conditionally log an info message.
 * @param EXP an expression that will be evaluated as a predicate
 * @param msg a message to log (any expression that can be stream inserted)
 */
#define GEOS_INFO_IF( EXP, msg ) LVARRAY_INFO_IF( EXP, msg )

/**
 * @brief Log an info message.
 * @param msg a message to log (any expression that can be stream inserted)
 */
#define GEOS_INFO( msg ) LVARRAY_INFO( msg )

/**
 * @brief Raise a hard error if two values are equal.
 * @param lhs expression to be evaluated and used as left-hand side in comparison
 * @param rhs expression to be evaluated and used as right-hand side in comparison
 * @param msg a message to log (any expression that can be stream inserted)
 */
#define GEOS_ERROR_IF_EQ_MSG( lhs, rhs, msg ) LVARRAY_ERROR_IF_EQ_MSG( lhs, rhs, "***** Rank " << ::geos::logger::internal::rankString << ": " << msg )

/**
 * @brief Raise a hard error if two values are equal.
 * @param lhs expression to be evaluated and used as left-hand side in comparison
 * @param rhs expression to be evaluated and used as right-hand side in comparison
 * @param msg a message to log (any expression that can be stream inserted)
 * @param TYPE the type of exception to throw
 */
#define GEOS_THROW_IF_EQ_MSG( lhs, rhs, msg, TYPE ) LVARRAY_THROW_IF_EQ_MSG( lhs, rhs, "***** Rank " << ::geos::logger::internal::rankString << ": " << msg, TYPE )

/**
 * @brief Raise a hard error if two values are equal.
 * @param lhs expression to be evaluated and used as left-hand side in comparison
 * @param rhs expression to be evaluated and used as right-hand side in comparison
 */
#define GEOS_ERROR_IF_EQ( lhs, rhs ) GEOS_ERROR_IF_EQ_MSG( lhs, rhs, "" )

/**
 * @brief Raise a hard error if two values are equal.
 * @param lhs expression to be evaluated and used as left-hand side in comparison
 * @param rhs expression to be evaluated and used as right-hand side in comparison
 * @param TYPE the type of exception to throw
 */
#define GEOS_THROW_IF_EQ( lhs, rhs, TYPE ) GEOS_THROW_IF_EQ_MSG( lhs, rhs, "", TYPE )

/**
 * @brief Raise a hard error if two values are not equal.
 * @param lhs expression to be evaluated and used as left-hand side in comparison
 * @param rhs expression to be evaluated and used as right-hand side in comparison
 * @param msg a message to log (any expression that can be stream inserted)
 */
#define GEOS_ERROR_IF_NE_MSG( lhs, rhs, msg ) LVARRAY_ERROR_IF_NE_MSG( lhs, rhs, "***** Rank " << ::geos::logger::internal::rankString << ": " << msg )

/**
 * @brief Throw an exception if two values are not equal.
 * @param lhs expression to be evaluated and used as left-hand side in comparison
 * @param rhs expression to be evaluated and used as right-hand side in comparison
 * @param msg a message to log (any expression that can be stream inserted)
 * @param TYPE the type of exception to throw
 */
#define GEOS_THROW_IF_NE_MSG( lhs, rhs, msg, TYPE ) LVARRAY_THROW_IF_NE_MSG( lhs, rhs, "***** Rank " << ::geos::logger::internal::rankString << ": " << msg, TYPE )

/**
 * @brief Raise a hard error if two values are not equal.
 * @param lhs expression to be evaluated and used as left-hand side in comparison
 * @param rhs expression to be evaluated and used as right-hand side in comparison
 */
#define GEOS_ERROR_IF_NE( lhs, rhs ) GEOS_ERROR_IF_NE_MSG( lhs, rhs, "" )

/**
 * @brief Throw an exception if two values are not equal.
 * @param lhs expression to be evaluated and used as left-hand side in comparison
 * @param rhs expression to be evaluated and used as right-hand side in comparison
 * @param TYPE the type of exception to throw
 */
#define GEOS_THROW_IF_NE( lhs, rhs, TYPE ) GEOS_THROW_IF_NE_MSG( lhs, rhs, "", TYPE )

/**
 * @brief Raise a hard error if one value compares greater than the other.
 * @param lhs expression to be evaluated and used as left-hand side in comparison
 * @param rhs expression to be evaluated and used as right-hand side in comparison
 * @param msg a message to log (any expression that can be stream inserted)
 */
#define GEOS_ERROR_IF_GT_MSG( lhs, rhs, msg ) LVARRAY_ERROR_IF_GT_MSG( lhs, rhs, "***** Rank " << ::geos::logger::internal::rankString << ": " << msg )

/**
 * @brief Throw an exception if one value compares greater than the other.
 * @param lhs expression to be evaluated and used as left-hand side in comparison
 * @param rhs expression to be evaluated and used as right-hand side in comparison
 * @param msg a message to log (any expression that can be stream inserted)
 * @param TYPE the type of exception to throw
 */
#define GEOS_THROW_IF_GT_MSG( lhs, rhs, msg, TYPE ) LVARRAY_THROW_IF_GT_MSG( lhs, rhs, "***** Rank " << ::geos::logger::internal::rankString << ": " << msg, TYPE )

/**
 * @brief Raise a hard error if one value compares greater than the other.
 * @param lhs expression to be evaluated and used as left-hand side in comparison
 * @param rhs expression to be evaluated and used as right-hand side in comparison
 */
#define GEOS_ERROR_IF_GT( lhs, rhs ) GEOS_ERROR_IF_GT_MSG( lhs, rhs, "" )

/**
 * @brief Throw an exception if one value compares greater than the other.
 * @param lhs expression to be evaluated and used as left-hand side in comparison
 * @param rhs expression to be evaluated and used as right-hand side in comparison
 * @param TYPE the type of exception to throw
 */
#define GEOS_THROW_IF_GT( lhs, rhs, TYPE ) GEOS_ERROR_IF_GT_MSG( lhs, rhs, "", TYPE )

/**
 * @brief Raise a hard error if one value compares greater than or equal to the other.
 * @param lhs expression to be evaluated and used as left-hand side in comparison
 * @param rhs expression to be evaluated and used as right-hand side in comparison
 * @param msg a message to log (any expression that can be stream inserted)
 */
#define GEOS_ERROR_IF_GE_MSG( lhs, rhs, msg ) LVARRAY_ERROR_IF_GE_MSG( lhs, rhs, "***** Rank " << ::geos::logger::internal::rankString << ": " << msg )

/**
 * @brief Throw an exception if one value compares greater than or equal to the other.
 * @param lhs expression to be evaluated and used as left-hand side in comparison
 * @param rhs expression to be evaluated and used as right-hand side in comparison
 * @param msg a message to log (any expression that can be stream inserted)
 * @param TYPE the type of exception to throw
 */
#define GEOS_THROW_IF_GE_MSG( lhs, rhs, msg, TYPE ) LVARRAY_THROW_IF_GE_MSG( lhs, rhs, "***** Rank " << ::geos::logger::internal::rankString << ": " << msg, TYPE )

/**
 * @brief Raise a hard error if one value compares greater than or equal to the other.
 * @param lhs expression to be evaluated and used as left-hand side in comparison
 * @param rhs expression to be evaluated and used as right-hand side in comparison
 */
#define GEOS_ERROR_IF_GE( lhs, rhs ) GEOS_ERROR_IF_GE_MSG( lhs, rhs, "" )

/**
 * @brief Throw an exception if one value compares greater than or equal to the other.
 * @param lhs expression to be evaluated and used as left-hand side in comparison
 * @param rhs expression to be evaluated and used as right-hand side in comparison
 * @param TYPE the type of exception to throw
 */
#define GEOS_THROW_IF_GE( lhs, rhs, TYPE ) GEOS_ERROR_IF_GE_MSG( lhs, rhs, "", TYPE )

/**
 * @brief Raise a hard error if one value compares less than the other.
 * @param lhs expression to be evaluated and used as left-hand side in comparison
 * @param rhs expression to be evaluated and used as right-hand side in comparison
 * @param msg a message to log (any expression that can be stream inserted)
 */
#define GEOS_ERROR_IF_LT_MSG( lhs, rhs, msg ) LVARRAY_ERROR_IF_LT_MSG( lhs, rhs, "***** Rank " << ::geos::logger::internal::rankString << ": " << msg )

/**
 * @brief Throw an exception if one value compares less than the other.
 * @param lhs expression to be evaluated and used as left-hand side in comparison
 * @param rhs expression to be evaluated and used as right-hand side in comparison
 * @param msg a message to log (any expression that can be stream inserted)
 * @param TYPE the type of exception to throw
 */
#define GEOS_THROW_IF_LT_MSG( lhs, rhs, msg, TYPE ) LVARRAY_THROW_IF_LT_MSG( lhs, rhs, "***** Rank " << ::geos::logger::internal::rankString << ": " << msg, TYPE )

/**
 * @brief Raise a hard error if one value compares less than the other.
 * @param lhs expression to be evaluated and used as left-hand side in comparison
 * @param rhs expression to be evaluated and used as right-hand side in comparison
 */
#define GEOS_ERROR_IF_LT( lhs, rhs ) GEOS_ERROR_IF_LT_MSG( lhs, rhs, "" )

/**
 * @brief Throw an exception if one value compares less than the other.
 * @param lhs expression to be evaluated and used as left-hand side in comparison
 * @param rhs expression to be evaluated and used as right-hand side in comparison
 * @param TYPE the type of exception to throw
 */
#define GEOS_THROW_IF_LT( lhs, rhs, TYPE ) GEOS_ERROR_IF_LT_MSG( lhs, rhs, "", TYPE )

/**
 * @brief Raise a hard error if one value compares less than or equal to the other.
 * @param lhs expression to be evaluated and used as left-hand side in comparison
 * @param rhs expression to be evaluated and used as right-hand side in comparison
 * @param msg a message to log (any expression that can be stream inserted)
 */
#define GEOS_ERROR_IF_LE_MSG( lhs, rhs, msg ) LVARRAY_ERROR_IF_LE_MSG( lhs, rhs, "***** Rank " << ::geos::logger::internal::rankString << ": " << msg )

/**
 * @brief Throw an exception if one value compares less than or equal to the other.
 * @param lhs expression to be evaluated and used as left-hand side in comparison
 * @param rhs expression to be evaluated and used as right-hand side in comparison
 * @param msg a message to log (any expression that can be stream inserted)
 * @param TYPE the type of exception to throw
 */
#define GEOS_THROW_IF_LE_MSG( lhs, rhs, msg, TYPE ) LVARRAY_THROW_IF_LE_MSG( lhs, rhs, "***** Rank " << ::geos::logger::internal::rankString << ": " << msg, TYPE )

/**
 * @brief Raise a hard error if one value compares less than or equal to the other.
 * @param lhs expression to be evaluated and used as left-hand side in comparison
 * @param rhs expression to be evaluated and used as right-hand side in comparison
 */
#define GEOS_ERROR_IF_LE( lhs, rhs ) GEOS_ERROR_IF_LE_MSG( lhs, rhs, "" )

/**
 * @brief Throw an exception if one value compares less than or equal to the other.
 * @param lhs expression to be evaluated and used as left-hand side in comparison
 * @param rhs expression to be evaluated and used as right-hand side in comparison
 * @param TYPE the type of exception to throw
 */
#define GEOS_THROW_IF_LE( lhs, rhs, TYPE ) GEOS_ERROR_IF_LE_MSG( lhs, rhs, "", TYPE )

/**
 * @brief Assert that two values compare equal in debug builds.
 * @param lhs expression to be evaluated and used as left-hand side in comparison
 * @param rhs expression to be evaluated and used as right-hand side in comparison
 * @param msg a message to log (any expression that can be stream inserted)
 */
#define GEOS_ASSERT_EQ_MSG( lhs, rhs, msg ) LVARRAY_ASSERT_EQ_MSG( lhs, rhs, "***** Rank " << ::geos::logger::internal::rankString << ": " << msg )

/**
 * @brief Assert that two values compare equal in debug builds.
 * @param lhs expression to be evaluated and used as left-hand side in comparison
 * @param rhs expression to be evaluated and used as right-hand side in comparison
 */
#define GEOS_ASSERT_EQ( lhs, rhs ) GEOS_ASSERT_EQ_MSG( lhs, rhs, "" )

/**
 * @brief Assert that two values compare not equal in debug builds.
 * @param lhs expression to be evaluated and used as left-hand side in comparison
 * @param rhs expression to be evaluated and used as right-hand side in comparison
 * @param msg a message to log (any expression that can be stream inserted)
 */
#define GEOS_ASSERT_NE_MSG( lhs, rhs, msg ) LVARRAY_ASSERT_NE_MSG( lhs, rhs, msg )

/**
 * @brief Assert that two values compare not equal in debug builds.
 * @param lhs expression to be evaluated and used as left-hand side in comparison
 * @param rhs expression to be evaluated and used as right-hand side in comparison
 */
#define GEOS_ASSERT_NE( lhs, rhs ) LVARRAY_ASSERT_NE( lhs, rhs )

/**
 * @brief Assert that one value compares greater than the other in debug builds.
 * @param lhs expression to be evaluated and used as left-hand side in comparison
 * @param rhs expression to be evaluated and used as right-hand side in comparison
 * @param msg a message to log (any expression that can be stream inserted)
 */
#define GEOS_ASSERT_GT_MSG( lhs, rhs, msg ) LVARRAY_ASSERT_GT_MSG( lhs, rhs, "***** Rank " << ::geos::logger::internal::rankString << ": " << msg )

/**
 * @brief Assert that one value compares greater than the other in debug builds.
 * @param lhs expression to be evaluated and used as left-hand side in comparison
 * @param rhs expression to be evaluated and used as right-hand side in comparison
 */
#define GEOS_ASSERT_GT( lhs, rhs ) GEOS_ASSERT_GT_MSG( lhs, rhs, "" )

/**
 * @brief Assert that one value compares greater than or equal to the other in debug builds.
 * @param lhs expression to be evaluated and used as left-hand side in comparison
 * @param rhs expression to be evaluated and used as right-hand side in comparison
 * @param msg a message to log (any expression that can be stream inserted)
 */
#define GEOS_ASSERT_GE_MSG( lhs, rhs, msg ) LVARRAY_ASSERT_GE_MSG( lhs, rhs, "***** Rank " << ::geos::logger::internal::rankString << ": " << msg )

/**
 * @brief Assert that one value compares greater than or equal to the other in debug builds.
 * @param lhs expression to be evaluated and used as left-hand side in comparison
 * @param rhs expression to be evaluated and used as right-hand side in comparison
 */
#define GEOS_ASSERT_GE( lhs, rhs ) GEOS_ASSERT_GE_MSG( lhs, rhs, "" )

/**
 * @brief Macro used to turn on/off a function based on the log level.
 * @param[in] minLevel Minimum log level
 * @param[in] fn Function to filter
 */
#define GEOS_LOG_LEVEL_FN( minLevel, fn )                                      \
  do {                                                                         \
    if( this->getLogLevel() >= minLevel )                                      \
    {                                                                          \
      fn;                                                                      \
    }                                                                          \
  } while( false )

/**
 * @brief Output messages based on current Group's log level.
 * @param[in] minLevel minimum log level
 * @param[in] msg a message to log (any expression that can be stream inserted)
 */
#define GEOS_LOG_LEVEL( minLevel, msg ) GEOS_INFO_IF( this->getLogLevel() >= minLevel, msg );

/**
 * @brief Output messages (only on rank 0) based on current Group's log level.
 * @param[in] minLevel minimum log level
 * @param[in] msg a message to log (any expression that can be stream inserted)
 */
#define GEOS_LOG_LEVEL_RANK_0( minLevel, msg ) GEOS_LOG_RANK_0_IF( this->getLogLevel() >= minLevel, msg )

/**
 * @brief Output messages (with one line per rank) based on current Group's log level.
 * @param[in] minLevel minimum log level
 * @param[in] msg a message to log (any expression that can be stream inserted)
 */
#define GEOS_LOG_LEVEL_BY_RANK( minLevel, msg ) GEOS_LOG_RANK_IF( this->getLogLevel() >= minLevel, msg )


namespace geos
{

/**
 * @brief Exception class used to report errors in user input.
 */
struct InputError : public std::runtime_error
{
  /**
   * @brief Constructor
   * @param what the error message
   */
  InputError( std::string const & what ):
    std::runtime_error( what )
  {}

  /**
   * @brief Constructor
   * @param what the error message
   */
  InputError( char const * const what ):
    std::runtime_error( what )
  {}
};

/**
 * @brief Exception class used for special control flow.
 */
class NotAnError : public std::exception
{};

namespace logger
{

namespace internal
{

extern int rank;

extern std::string rankString;

extern int n_ranks;

extern std::ostream * rankStream;

#if defined(GEOSX_USE_MPI)
extern MPI_Comm comm;
#endif
} // namespace internal

#if defined(GEOSX_USE_MPI)
/**
 * @brief Initialize the logger in a parallel build.
 * @param comm global MPI communicator
 * @param rank_output_dir output directory for rank log files
 */
void InitializeLogger( MPI_Comm comm, const std::string & rank_output_dir="" );
#endif

/**
 * @brief Initialize the logger in a serial build.
 * @param rank_output_dir output directory for rank log files
 */
void InitializeLogger( const std::string & rank_output_dir="" );

/**
 * @brief Finalize the logger and close the rank streams.
 */
void FinalizeLogger();

} // namespace logger

} // namespace geos

#endif /* GEOS_COMMON_LOGGER_HPP */<|MERGE_RESOLUTION|>--- conflicted
+++ resolved
@@ -70,13 +70,8 @@
  * @param EXP an expression that will be evaluated as a predicate
  * @param msg a message to log (any expression that can be stream inserted)
  */
-<<<<<<< HEAD
-#if defined(GEOSX_DEVICE_COMPILE)
-#define GEOSX_LOG_RANK_IF( EXP, msg )
-=======
-#if defined(__CUDA_ARCH__)
+#if defined(GEOS_DEVICE_COMPILE)
 #define GEOS_LOG_RANK_IF( EXP, msg )
->>>>>>> 478ff4e8
 #else
 #define GEOS_LOG_RANK_IF( EXP, msg ) \
   do { \
@@ -106,13 +101,8 @@
  * @param EXP an expression that will be evaluated as a predicate
  * @param msg a message to log (any expression that can be stream inserted)
  */
-<<<<<<< HEAD
-#if defined(GEOSX_DEVICE_COMPILE)
-#define GEOSX_ERROR_IF( EXP, msg ) LVARRAY_ERROR_IF( EXP, msg )
-=======
-#if defined(__CUDA_ARCH__)
+#if defined(GEOS_DEVICE_COMPILE)
 #define GEOS_ERROR_IF( EXP, msg ) LVARRAY_ERROR_IF( EXP, msg )
->>>>>>> 478ff4e8
 #else
 #define GEOS_ERROR_IF( EXP, msg ) LVARRAY_ERROR_IF( EXP, "***** Rank " << ::geos::logger::internal::rankString << ": " << msg )
 #endif
