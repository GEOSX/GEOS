--- conflicted
+++ resolved
@@ -479,16 +479,9 @@
   {}
 
   /**
-<<<<<<< HEAD
-   * @brief Construct an InputError from an underlying exception.
-   * @param subException An exception to base this new one on.
-   * @param msgToInsert The error message.
-   * It will be inserted before the error message inside of subException
-=======
    * @brief Constructs an InputError from an underlying exception.
    * @param subException The exception on which the created one is based.
    * @param msgToInsert The error message that will be inserted in the subException error message.
->>>>>>> 52354b48
    */
   InputError( std::exception const & subException, std::string const & msgToInsert );
 };
