/*
 * ------------------------------------------------------------------------------------------------------------
 * SPDX-License-Identifier: LGPL-2.1-only
 *
 * Copyright (c) 2018-2020 Lawrence Livermore National Security LLC
 * Copyright (c) 2018-2020 The Board of Trustees of the Leland Stanford Junior University
 * Copyright (c) 2018-2020 TotalEnergies
 * Copyright (c) 2019-     GEOSX Contributors
 * All rights reserved
 *
 * See top level LICENSE, COPYRIGHT, CONTRIBUTORS, NOTICE, and ACKNOWLEDGEMENTS files for details.
 * ------------------------------------------------------------------------------------------------------------
 */
/**
 * @file MpiWrapper.hpp
 */

#ifndef GEOS_COMMON_MPIWRAPPER_HPP_
#define GEOS_COMMON_MPIWRAPPER_HPP_

#include "common/DataTypes.hpp"
#include "common/Span.hpp"
#include "mesh/ElementType.hpp"

#if defined(GEOSX_USE_MPI)
  #include <mpi.h>
#define MPI_PARAM( x ) x
#else
#define MPI_PARAM( x )
typedef int MPI_Comm;

#define MPI_COMM_NULL      ((MPI_Comm)0x04000000)
#define MPI_COMM_WORLD     ((MPI_Comm)0x44000000)
#define MPI_COMM_SELF      ((MPI_Comm)0x40000000)


typedef int MPI_Datatype;
#define MPI_CHAR           ((MPI_Datatype)0x4c000101)
#define MPI_SIGNED_CHAR    ((MPI_Datatype)0x4c000118)
#define MPI_UNSIGNED_CHAR  ((MPI_Datatype)0x4c000102)
#define MPI_BYTE           ((MPI_Datatype)0x4c00010d)
#define MPI_WCHAR          ((MPI_Datatype)0x4c00040e)
#define MPI_SHORT          ((MPI_Datatype)0x4c000203)
#define MPI_UNSIGNED_SHORT ((MPI_Datatype)0x4c000204)
#define MPI_INT            ((MPI_Datatype)0x4c000405)
#define MPI_UNSIGNED       ((MPI_Datatype)0x4c000406)
#define MPI_LONG           ((MPI_Datatype)0x4c000807)
#define MPI_UNSIGNED_LONG  ((MPI_Datatype)0x4c000808)
#define MPI_FLOAT          ((MPI_Datatype)0x4c00040a)
#define MPI_DOUBLE         ((MPI_Datatype)0x4c00080b)
#define MPI_LONG_DOUBLE    ((MPI_Datatype)0x4c00100c)
#define MPI_LONG_LONG_INT  ((MPI_Datatype)0x4c000809)
#define MPI_UNSIGNED_LONG_LONG ((MPI_Datatype)0x4c000819)
#define MPI_LONG_LONG      MPI_LONG_LONG_INT

typedef int MPI_Op;

#define MPI_MAX     (MPI_Op)(0x58000001)
#define MPI_MIN     (MPI_Op)(0x58000002)
#define MPI_SUM     (MPI_Op)(0x58000003)
#define MPI_PROD    (MPI_Op)(0x58000004)
#define MPI_LAND    (MPI_Op)(0x58000005)
#define MPI_BAND    (MPI_Op)(0x58000006)
#define MPI_LOR     (MPI_Op)(0x58000007)
#define MPI_BOR     (MPI_Op)(0x58000008)
#define MPI_LXOR    (MPI_Op)(0x58000009)
#define MPI_BXOR    (MPI_Op)(0x5800000a)
#define MPI_MINLOC  (MPI_Op)(0x5800000b)
#define MPI_MAXLOC  (MPI_Op)(0x5800000c)
#define MPI_REPLACE (MPI_Op)(0x5800000d)
#define MPI_NO_OP   (MPI_Op)(0x5800000e)

#define MPI_SUCCESS          0        /* Successful return code */
#define MPI_UNDEFINED (-32766)
#define MPI_STATUS_IGNORE (MPI_Status *)1
#define MPI_STATUSES_IGNORE (MPI_Status *)1
#define MPI_REQUEST_NULL  ((MPI_Request)0x2c000000)
typedef int MPI_Request;

typedef int MPI_Info;
#define MPI_INFO_NULL (MPI_Info)(0x60000000)

struct MPI_Status
{
  int junk;
};

#endif

#if defined(NDEBUG)
#define MPI_CHECK_ERROR( error ) ((void) error)
#else
#define MPI_CHECK_ERROR( error ) GEOS_ERROR_IF_NE( error, MPI_SUCCESS );
#endif


namespace geos
{

/**
 * @struct MpiWrapper
 * This struct is a wrapper for all mpi.h functions that are used in GEOSX, and provides a collection of
 * convenience functions to make using the raw mpi functions simpler.
 *
 * The static wrapper functions around the mpi.h function are named by removing the "MPI_" from the beginning
 * of the native mpi function name. For instance the "Comm_rank()" function calls "MPI_Comm_rank()". Since all
 * wrapper functions are static, the should be referred to by their scoped name, for example "MpiWrapper::commRank()".
 */
struct MpiWrapper
{
public:

  /**
   * @enum Reduction
   * Strongly typed enum class for calling collective functions using MPI_Op
   */
  enum class Reduction
  {
    Max,  //!< Max
    Min,  //!< Min
    Sum,  //!< Sum
    Prod, //!< Prod
  };

  MpiWrapper() = delete;

  /**
   * @name FUNCTION GROUP for the direct wrappers around naitive MPI functions
   * @param[in] sendbuf  Pointer to the memory to read the sent data from.
   * @param[out] recvbuf Pointer to the memory to write the received data in.
   * @param[in] count    The number of data entries that are being communicated.
   * @param[in] datatype The MPI_Datatype that is being communicated.
   * @param[in] op       The collective MPI_Op to apply for the function.
   * @param[in] comm     The MPI_Comm communicator that the function will act on.
   *
   * Please see standard MPI documentation for a detailed description of the parameters for each function that
   * is being wrapped
   */
  ///@{

  static void barrier( MPI_Comm const & MPI_PARAM( comm )=MPI_COMM_GEOSX );

  static int cartCoords( MPI_Comm comm, int rank, int maxdims, int coords[] );

  static int cartCreate( MPI_Comm comm_old, int ndims, const int dims[], const int periods[],
                         int reorder, MPI_Comm * comm_cart );

  static int cartRank( MPI_Comm comm, const int coords[] );

  static void commFree( MPI_Comm & comm );

  static int commRank( MPI_Comm const & MPI_PARAM( comm )=MPI_COMM_GEOSX );

  static int commSize( MPI_Comm const & MPI_PARAM( comm )=MPI_COMM_GEOSX );

  static bool commCompare( MPI_Comm const & comm1, MPI_Comm const & comm2 );

  static bool initialized();

  static int init( int * argc, char * * * argv );

  static void finalize();

  static MPI_Comm commDup( MPI_Comm const comm );

  static MPI_Comm commSplit( MPI_Comm const comm, int color, int key );

  static int test( MPI_Request * request, int * flag, MPI_Status * status );

  static int testAny( int count, MPI_Request array_of_requests[], int * idx, int * flags, MPI_Status array_of_statuses[] );

  static int testSome( int count, MPI_Request array_of_requests[], int * outcount, int array_of_indices[], MPI_Status array_of_statuses[] );

  static int testAll( int count, MPI_Request array_of_requests[], int * flags, MPI_Status array_of_statuses[] );

  /**
   * The same as test but doesn't deallocate requests regardless of their source.
   * @param[in] request The MPI_Request to check for completion
   * @param[out] flag Whether the request has completed or not
   * @param[out] status The current status of the request
   **/
  static int check( MPI_Request * request, int * flag, MPI_Status * status );

  /**
   * The same as testany but doesn't deallocate requests regardless of their source.
   * @note Since this doesn't deallocate or set request to MPI_REQUEST_NULL repeated calls
   *       to it with the same set of requests will return the first completed request each time
   *       thus if the first request is complete, that will always be returned unless the user
   *       deallocates/overwrites the request with MPI_REQUEST_NULL
   * @param[in] count The number of requests in the array to check
   * @param[in] request The MPI_Requests to check for completion
   * @param[out] idx The index of the first request in the array that is complete
   * @param[out] flag Whether a request has completed or not
   * @param[out] status The current status of all requests
   **/
  static int checkAny( int count, MPI_Request array_of_requests[], int * idx, int * flag, MPI_Status array_of_statuses[] );

  /**
   * The same as testall but doesn't deallocate requests regardless of their source.
   * @note Since this doesn't deallocate or set request to MPI_REQUEST_NULL repeated calls
   *       to it with a set of already-completed requests will continue to return.
   * @param[in] count The number of requests in the array to check
   * @param[in] request The MPI_Requests to check for completion
   * @param[out] flag Whether all requests have completed or not
   * @param[out] status The current status of all requests
   **/
  static int checkAll( int count, MPI_Request array_of_requests[], int * flag, MPI_Status array_of_statuses[] );

  static int wait( MPI_Request * request, MPI_Status * status );

  static int waitAny( int count, MPI_Request array_of_requests[], int * indx, MPI_Status array_of_statuses[] );

  static int waitSome( int count, MPI_Request array_of_requests[], int * outcount, int array_of_indices[], MPI_Status array_of_statuses[] );

  static int waitAll( int count, MPI_Request array_of_requests[], MPI_Status array_of_statuses[] );

  static double wtime( void );


  /**
   * Wait on MPI_Requests to complete on at a time and trigger a callback to
   *  process the completion.
   * @param[in] count The number of MPI_Requests being processed.
   * @param[inout] array_of_requests The MPI_Requests to actively wait on.
   * @param[in] func A callable object accepting an integer denoting the MPI_Request index
   *              which has completed.
   * @return MPI_SUCCESS or an MPI_ERROR returned by internal calls to MPI_WaitAny.
   */
  static int activeWaitAny( const int count,
                            MPI_Request array_of_requests[],
                            MPI_Status array_of_statuses[],
                            std::function< MPI_Request ( int ) > func );

  /**
   * Wait on MPI_Requests to complete on or more at a time and trigger a callback to
   *  process the completion.
   * @param[in] count The number of MPI_Requests being processed.
   * @param[inout] array_of_requests The MPI_Requests to actively wait on.
   * @param[in] func A callable object accepting an integer denoting the MPI_Request index
   *              which has completed.
   * @return MPI_SUCCESS or an MPI_ERROR returned by internal calls to MPI_WaitSome.
   */
  static int activeWaitSome( const int count,
                             MPI_Request array_of_requests[],
                             MPI_Status array_of_statuses[],
                             std::function< MPI_Request ( int ) > func );

  /**
   * Active non-blocking phased communication with multiple participants,
   *  each participant in each phase may depend on the previous phases
   *  being fully complete prior to entry into a subsequent phase.
   * @param[in] participants The number of participants in each phase
   * @param[in] phases A vector of function objects taking int and returning MPI_Requests
   *               denoting the state of that participant in that phase.
   * @note The restriction on phase[N](index) being called is that phase[N-1](0 - (particpants-1))
   *       have all been called and the MPI_Requests from those calls have all been completed.
   * @note One can add a final recv phase by having that phase return MPI_REQUEST_NULL.
   * @return MPI_SUCCESS or and MPI_ERROR from internal calls to MPI_WaitAny.
   */
  static int activeWaitSomeCompletePhase( const int participants,
                                          std::vector< std::tuple< MPI_Request *, MPI_Status *, std::function< MPI_Request ( int ) > > > const & phases );

  /**
   * Active blocking phased communication with multiple participants,
   *  each participant in each phase may depend on the previous phases
   *  being fully complete prior to entry into a subsequent phase.
   * @param[in] participants The number of participants in each phase
   * @param[in] phases A vector of function objects taking int and returning MPI_Requests
   *               denoting the state of that participant in that phase.
   * @note The restriction on phase[N](index) being called is that phase[N-1](0 - (particpants-1))
   *       and phase[N](0..index) have all been called and the MPI_Requests from those calls have all
   *       been completed.
   * @note One can add a final recv phase by having that phase return MPI_REQUEST_NULL.
   * @return MPI_SUCCESS or and MPI_ERROR from internal calls to MPI_WaitAny.
   */
  static int activeWaitOrderedCompletePhase( const int participants,
                                             std::vector< std::tuple< MPI_Request *, MPI_Status *, std::function< MPI_Request ( int ) > > > const & phases );
  ///@}

#if !defined(GEOSX_USE_MPI)
  static std::map< int, std::pair< int, void * > > & getTagToPointersMap()
  {
    static std::map< int, std::pair< int, void * > > tagToPointers;
    return tagToPointers;
  }
#endif

  /**
   * @brief Strongly typed wrapper around MPI_Allgather.
   * @tparam T_SEND The pointer type for \p sendbuf
   * @tparam T_RECV The pointer type for \p recvbuf
   * @param[in] sendbuf The pointer to the sending buffer.
   * @param[in] sendcount The number of values to send.
   * @param[out] recvbuf The pointer to the receive buffer.
   * @param[in] recvcount The number of values to receive.
   * @param[in] comm The MPI_Comm over which the gather operates.
   * @return The return value of the underlying call to MPI_Allgather().
   */
  template< typename T_SEND, typename T_RECV >
  static int allgather( T_SEND const * sendbuf,
                        int sendcount,
                        T_RECV * recvbuf,
                        int recvcount,
                        MPI_Comm comm );

  /**
   * @brief Strongly typed wrapper around MPI_Allgatherv.
   * @tparam T_SEND The pointer type for \p sendbuf
   * @tparam T_RECV The pointer type for \p recvbuf
   * @param[in] sendbuf The pointer to the sending buffer.
   * @param[in] sendcount The number of values to send.
   * @param[out] recvbuf The pointer to the receive buffer.
   * @param[in] recvcounts The number of values to receive.
   * @param[in] displacements An array containing the displacement to apply to the message received by each process
   * @param[in] comm The MPI_Comm over which the gather operates.
   * @return The return value of the underlying call to MPI_Allgatherv().
   */
  template< typename T_SEND, typename T_RECV >
  static int allgatherv( T_SEND const * sendbuf,
                         int sendcount,
                         T_RECV * recvbuf,
                         int * recvcounts,
                         int * displacements,
                         MPI_Comm comm );

  /**
   * @brief Convenience function for MPI_Allgather.
   * @tparam T The type to send/recieve. This must have a valid conversion to MPI_Datatype in getMpiType();
   * @param[in] myValue The value to send.
   * @param[out] allValues The values recived from each rank.
   */
  template< typename T >
  static void allGather( T const myValue, array1d< T > & allValues, MPI_Comm comm = MPI_COMM_GEOSX );

  template< typename T >
  static int allGather( arrayView1d< T const > const & sendbuf,
                        array1d< T > & recvbuf,
                        MPI_Comm comm = MPI_COMM_GEOSX );

  /**
   * @brief Strongly typed wrapper around MPI_Allreduce.
   * @param[in] sendbuf The pointer to the sending buffer.
   * @param[out] recvbuf The pointer to the receive buffer.
   * @param[in] count The number of values to send/receive.
   * @param[in] op The MPI_Op to perform.
   * @param[in] comm The MPI_Comm over which the gather operates.
   * @return The return value of the underlying call to MPI_Allreduce().
   */
  template< typename T >
  static int allReduce( T const * sendbuf, T * recvbuf, int count, MPI_Op op, MPI_Comm comm );


  template< typename T >
  static int scan( T const * sendbuf, T * recvbuf, int count, MPI_Op op, MPI_Comm comm );

  template< typename T >
  static int exscan( T const * sendbuf, T * recvbuf, int count, MPI_Op op, MPI_Comm comm );

  /**
   * @brief Strongly typed wrapper around MPI_Bcast.
   * @param[in/out] buffer The pointer to the send/recv buffer
   * @param[in] count The number of data types to send.
   * @param[in] root The rank sending the data.
   * @param[in] comm The MPI_Comm over which the MPI_Bcast operates.
   * @return The return value of the underlying call to MPI_Bcast().
   */
  template< typename T >
  static int bcast( T * buffer, int count, int root, MPI_Comm comm );


  /**
   * @brief Convenience function for MPI_Broadcast.
   * @tparam T The type to send/recieve. This must have a valid conversion to MPI_Type in getMpiType();
   * @param[in/out] myValue The value to send from the \p srcRank to the other ranks.
   * @param srcRank The rank that is sending the \p value.
   */
  template< typename T >
  static void broadcast( T & value, int srcRank = 0, MPI_Comm comm = MPI_COMM_GEOSX );

  /**
   * @brief Strongly typed wrapper around MPI_Gather().
   * @tparam TS The pointer type for \p sendbuf
   * @tparam TR The pointer type for \p recvbuf
   * @param[in] sendbuf The pointer to the sending buffer.
   * @param[in] sendcount The number of values to send.
   * @param[out] recvbuf The pointer to the receive buffer.
   * @param[in] recvcount The number of values to receive.
   * @param[in] root The rank recieving the data.
   * @param[in] comm The MPI_Comm over which the gather operates.
   * @return
   */
  template< typename TS, typename TR >
  static int gather( TS const * const sendbuf,
                     int sendcount,
                     TR * const recvbuf,
                     int recvcount,
                     int root,
                     MPI_Comm comm );

  /**
   * @brief Strongly typed wrapper around MPI_Gatherv.
   * @tparam TS The pointer type for \p sendbuf
   * @tparam TR The pointer type for \p recvbuf
   * @param[in] sendbuf The pointer to the sending buffer.
   * @param[in] sendcount The number of values to send.
   * @param[out] recvbuf The pointer to the receive buffer.
   * @param[in] recvcount The number of values to receive.
   * @param[in] displs integer array (of length group size). Entry i specifies the displacement relative to recvbuf at
   *                   which to place the incoming data from process i (significant only at root).
   * @param[in] root The rank recieving the data.
   * @param[in] comm The MPI_Comm over which the gather operates.
   * @return
   */
  template< typename TS, typename TR >
  static int gatherv( TS const * const sendbuf,
                      int sendcount,
                      TR * const recvbuf,
                      const int * recvcounts,
                      const int * displs,
                      int root,
                      MPI_Comm comm );

  /**
   * @brief Returns an MPI_Op associated with our strongly typed Reduction enum.
   * @param[in] op The value of the Reduction enum to get an MPI_Op for.
   * @return The MPI_Op associated with \p op.
   */
  static MPI_Op getMpiOp( Reduction const op );

  template< typename T >
  static int recv( array1d< T > & buf,
                   int MPI_PARAM( source ),
                   int tag,
                   MPI_Comm MPI_PARAM( comm ),
                   MPI_Status * MPI_PARAM( request ) );

  template< typename T >
  static int iSend( arrayView1d< T > const & buf,
                    int MPI_PARAM( dest ),
                    int tag,
                    MPI_Comm MPI_PARAM( comm ),
                    MPI_Request * MPI_PARAM( request ) );

  /**
   * @brief Strongly typed wrapper around MPI_Irecv()
   * @param[out] buf The pointer to the buffer that contains the data to be received.
   * @param[in] count The number of elements in \p buf
   * @param[in] source The rank of the source process within \p comm.
   * @param[in] tag The message tag that is be used to distinguish different types of messages
   * @param[in] comm The handle to the MPI_Comm
   * @param[out] request Pointer to the MPI_Request associated with this request.
   * @return
   */
  template< typename T >
  static int iRecv( T * const buf,
                    int count,
                    int source,
                    int tag,
                    MPI_Comm comm,
                    MPI_Request * request );

  /**
   * @brief Strongly typed wrapper around MPI_Isend()
   * @param[in] buf The pointer to the buffer that contains the data to be sent.
   * @param[in] count The number of elements in \p buf.
   * @param[in] dest The rank of the destination process within \p comm.
   * @param[in] tag The message tag that is be used to distinguish different types of messages.
   * @param[in] comm The handle to the MPI_Comm.
   * @param[out] request Pointer to the MPI_Request associated with this request.
   * @return
   */
  template< typename T >
  static int iSend( T const * const buf,
                    int count,
                    int dest,
                    int tag,
                    MPI_Comm comm,
                    MPI_Request * request );

  /**
   * @brief Compute exclusive prefix sum and full sum
   * @tparam T type of local (rank) value
   * @tparam U type of global (sum) value
   * @param[in] value the local value
   * @return a pair where first is the prefix sum, second is the full sum
   */
  template< typename U, typename T >
  static U prefixSum( T const value, MPI_Comm comm = MPI_COMM_GEOSX );

  /**
   * @brief Convenience wrapper for the MPI_Allreduce function.
   * @tparam T type of data to reduce. Must correspond to a valid MPI_Datatype.
   * @param value The value to send to the reduction.
   * @param op The Reduction enum to perform.
   * @param comm The communicator.
   * @return The value of reduction across all ranks
   */
  template< typename T >
  static T reduce( T const & value, Reduction const op, MPI_Comm comm = MPI_COMM_GEOSX );

  /**
   * @brief Convenience wrapper for the MPI_Allreduce function. Version for sequences.
   * @tparam T type of data to reduce. Must correspond to a valid MPI_Datatype.
   * @param src[in] The values to send to the reduction.
   * @param dst[out] The resulting values.
   * @param op The Reduction enum to perform.
   * @param comm The communicator.
   */
  template< typename T >
  static void reduce( Span< T const > src, Span< T > dst, Reduction const op, MPI_Comm comm = MPI_COMM_GEOSX );

  /**
   * @brief Convenience function for a MPI_Reduce using a MPI_SUM operation.
   * @param[in] value the value to send into the reduction.
   * @return The sum of all \p value across the ranks.
   */
  template< typename T >
  static T sum( T const & value, MPI_Comm comm = MPI_COMM_GEOSX );

  /**
   * @brief Convenience function for a MPI_Reduce using a MPI_SUM operation.
   * @param[in] src the value to send into the reduction.
   * @param[out] dst The resulting values.
   * @return The sum of all \p value across the ranks.
   */
  template< typename T >
  static void sum( Span< T const > src, Span< T > dst, MPI_Comm comm = MPI_COMM_GEOSX );

  /**
   * @brief Convenience function for a MPI_Reduce using a MPI_MIN operation.
   * @param value the value to send into the reduction.
   * @return The minimum of all \p value across the ranks.
   */
  template< typename T >
  static T min( T const & value, MPI_Comm comm = MPI_COMM_GEOSX );

  /**
   * @brief Convenience function for a MPI_Reduce using a MPI_MIN operation.
   * @param[in] src the value to send into the reduction.
   * @param[out] dst The resulting values.
   * @return The minimum of all \p value across the ranks.
   */
  template< typename T >
  static void min( Span< T const > src, Span< T > dst, MPI_Comm comm = MPI_COMM_GEOSX );

  /**
   * @brief Convenience function for a MPI_Reduce using a MPI_MAX operation.
   * @param[in] value the value to send into the reduction.
   * @return The maximum of all \p value across the ranks.
   */
  template< typename T >
  static T max( T const & value, MPI_Comm comm = MPI_COMM_GEOSX );

  /**
   * @brief Convenience function for a MPI_Reduce using a MPI_MAX operation.
   * @param[in] value the value to send into the reduction.
   * @param[out] dst The resulting values.
   * @return The maximum of all \p value across the ranks.
   */
  template< typename T >
  static void max( Span< T const > src, Span< T > dst, MPI_Comm comm = MPI_COMM_GEOSX );
};

namespace internal
{

template< typename T, typename ENABLE = void >
struct MpiTypeImpl {};

#define ADD_MPI_TYPE_MAP( T, MPI_T ) \
  template<> struct MpiTypeImpl< T > { static MPI_Datatype get() { return MPI_T; } }

ADD_MPI_TYPE_MAP( float, MPI_FLOAT );
ADD_MPI_TYPE_MAP( double, MPI_DOUBLE );

ADD_MPI_TYPE_MAP( char, MPI_CHAR );
ADD_MPI_TYPE_MAP( signed char, MPI_SIGNED_CHAR );
ADD_MPI_TYPE_MAP( unsigned char, MPI_UNSIGNED_CHAR );

ADD_MPI_TYPE_MAP( int, MPI_INT );
ADD_MPI_TYPE_MAP( long int, MPI_LONG );
ADD_MPI_TYPE_MAP( long long int, MPI_LONG_LONG );

ADD_MPI_TYPE_MAP( unsigned int, MPI_UNSIGNED );
ADD_MPI_TYPE_MAP( unsigned long int, MPI_UNSIGNED_LONG );
ADD_MPI_TYPE_MAP( unsigned long long int, MPI_UNSIGNED_LONG_LONG );

#undef ADD_MPI_TYPE_MAP

template< typename T >
struct MpiTypeImpl< T, std::enable_if_t< std::is_enum< T >::value > >
{
  static MPI_Datatype get() { return MpiTypeImpl< std::underlying_type_t< T > >::get(); }
};

template< typename T >
MPI_Datatype getMpiType()
{
  return MpiTypeImpl< T >::get();
}

}

inline MPI_Op MpiWrapper::getMpiOp( Reduction const op )
{
  switch( op )
  {
    case Reduction::Sum:
    {
      return MPI_SUM;
    }
    case Reduction::Min:
    {
      return MPI_MIN;
    }
    case Reduction::Max:
    {
      return MPI_MAX;
    }
    case Reduction::Prod:
    {
      return MPI_PROD;
    }
    default:
      GEOS_ERROR( "Unsupported reduction operation" );
      return MPI_NO_OP;
  }
}

template< typename T_SEND, typename T_RECV >
int MpiWrapper::allgather( T_SEND const * const sendbuf,
                           int sendcount,
                           T_RECV * const recvbuf,
                           int recvcount,
                           MPI_Comm MPI_PARAM( comm ) )
{
#ifdef GEOSX_USE_MPI
  return MPI_Allgather( sendbuf, sendcount, internal::getMpiType< T_SEND >(),
                        recvbuf, recvcount, internal::getMpiType< T_RECV >(),
                        comm );
#else
  static_assert( std::is_same< T_SEND, T_RECV >::value,
                 "MpiWrapper::allgather() for serial run requires send and receive buffers are of the same type" );
  GEOS_ERROR_IF_NE_MSG( sendcount, recvcount, "sendcount is not equal to recvcount." );
  std::copy( sendbuf, sendbuf + sendcount, recvbuf )
  return 0;
#endif
}

template< typename T_SEND, typename T_RECV >
int MpiWrapper::allgatherv( T_SEND const * const sendbuf,
                            int sendcount,
                            T_RECV * const recvbuf,
                            int * recvcounts,
                            int * displacements,
                            MPI_Comm MPI_PARAM( comm ) )
{
#ifdef GEOSX_USE_MPI
  return MPI_Allgatherv( sendbuf, sendcount, internal::getMpiType< T_SEND >(),
                         recvbuf, recvcounts, displacements, internal::getMpiType< T_RECV >(),
                         comm );
#else
  static_assert( std::is_same< T_SEND, T_RECV >::value,
                 "MpiWrapper::allgatherv() for serial run requires send and receive buffers are of the same type" );
  GEOS_ERROR_IF_NE_MSG( sendcount, recvcount, "sendcount is not equal to recvcount." );
  std::copy( sendbuf, sendbuf + sendcount, recvbuf )
  return 0;
#endif
}


template< typename T >
void MpiWrapper::allGather( T const myValue, array1d< T > & allValues, MPI_Comm MPI_PARAM( comm ) )
{
#ifdef GEOSX_USE_MPI
  int const mpiSize = commSize( comm );
  allValues.resize( mpiSize );

  MPI_Datatype const MPI_TYPE = internal::getMpiType< T >();

  MPI_Allgather( &myValue, 1, MPI_TYPE, allValues.data(), 1, MPI_TYPE, comm );

#else
  allValues.resize( 1 );
  allValues[0] = myValue;
#endif
}

template< typename T >
int MpiWrapper::allGather( arrayView1d< T const > const & sendValues,
                           array1d< T > & allValues,
                           MPI_Comm MPI_PARAM( comm ) )
{
  int const sendSize = LvArray::integerConversion< int >( sendValues.size() );
#ifdef GEOSX_USE_MPI
  int const mpiSize = commSize( comm );
  allValues.resize( mpiSize * sendSize );
  return MPI_Allgather( sendValues.data(),
                        sendSize,
                        internal::getMpiType< T >(),
                        allValues.data(),
                        sendSize,
                        internal::getMpiType< T >(),
                        comm );

#else
  allValues.resize( sendSize );
  for( localIndex a=0; a<sendSize; ++a )
  {
    allValues[a] = sendValues[a];
  }
  return 0;
#endif
}

template< typename T >
int MpiWrapper::allReduce( T const * const sendbuf,
                           T * const recvbuf,
                           int const count,
                           MPI_Op const MPI_PARAM( op ),
                           MPI_Comm const MPI_PARAM( comm ) )
{
#ifdef GEOSX_USE_MPI
  MPI_Datatype const mpiType = internal::getMpiType< T >();
  return MPI_Allreduce( sendbuf == recvbuf ? MPI_IN_PLACE : sendbuf, recvbuf, count, mpiType, op, comm );
#else
  if( sendbuf != recvbuf )
  {
    memcpy( recvbuf, sendbuf, count * sizeof( T ) );
  }
  return 0;
#endif
}

template< typename T >
int MpiWrapper::scan( T const * const sendbuf,
                      T * const recvbuf,
                      int count,
                      MPI_Op MPI_PARAM( op ),
                      MPI_Comm MPI_PARAM( comm ) )
{
#ifdef GEOSX_USE_MPI
  return MPI_Scan( sendbuf, recvbuf, count, internal::getMpiType< T >(), op, comm );
#else
  memcpy( recvbuf, sendbuf, count*sizeof(T) );
  return 0;
#endif
}

template< typename T >
int MpiWrapper::exscan( T const * const MPI_PARAM( sendbuf ),
                        T * const recvbuf,
                        int count,
                        MPI_Op MPI_PARAM( op ),
                        MPI_Comm MPI_PARAM( comm ) )
{
#ifdef GEOSX_USE_MPI
  return MPI_Exscan( sendbuf, recvbuf, count, internal::getMpiType< T >(), op, comm );
#else
  memset( recvbuf, 0, count*sizeof(T) );
  return 0;
#endif
}

template< typename T >
int MpiWrapper::bcast( T * const MPI_PARAM( buffer ),
                       int MPI_PARAM( count ),
                       int MPI_PARAM( root ),
                       MPI_Comm MPI_PARAM( comm ) )
{
#ifdef GEOSX_USE_MPI
  return MPI_Bcast( buffer, count, internal::getMpiType< T >(), root, comm );
#else
  return 0;
#endif

}

template< typename T >
void MpiWrapper::broadcast( T & MPI_PARAM( value ), int MPI_PARAM( srcRank ), MPI_Comm MPI_PARAM( comm ) )
{
#ifdef GEOSX_USE_MPI
  MPI_Bcast( &value, 1, internal::getMpiType< T >(), srcRank, comm );
#endif
}

template<>
inline
void MpiWrapper::broadcast< string >( string & MPI_PARAM( value ),
                                      int MPI_PARAM( srcRank ),
                                      MPI_Comm MPI_PARAM( comm ) )
{
#ifdef GEOSX_USE_MPI
  int size = LvArray::integerConversion< int >( value.size() );
  broadcast( size, srcRank, comm );
  value.resize( size );
  MPI_Bcast( const_cast< char * >( value.data() ), size, internal::getMpiType< char >(), srcRank, comm );
#endif
}

template< typename TS, typename TR >
int MpiWrapper::gather( TS const * const sendbuf,
                        int sendcount,
                        TR * const recvbuf,
                        int recvcount,
                        int MPI_PARAM( root ),
                        MPI_Comm MPI_PARAM( comm ) )
{
#ifdef GEOSX_USE_MPI
  return MPI_Gather( sendbuf, sendcount, internal::getMpiType< TS >(),
                     recvbuf, recvcount, internal::getMpiType< TR >(),
                     root, comm );
#else
  static_assert( std::is_same< TS, TR >::value,
                 "MpiWrapper::gather() for serial run requires send and receive buffers are of the same type" );
  std::size_t const sendBufferSize = sendcount * sizeof(TS);
  std::size_t const recvBufferSize = recvcount * sizeof(TR);
  GEOS_ERROR_IF_NE_MSG( sendBufferSize, recvBufferSize, "size of send buffer and receive buffer are not equal" );
  memcpy( recvbuf, sendbuf, sendBufferSize );
  return 0;
#endif
}

template< typename TS, typename TR >
int MpiWrapper::gatherv( TS const * const sendbuf,
                         int sendcount,
                         TR * const recvbuf,
                         const int * recvcounts,
                         const int * MPI_PARAM( displs ),
                         int MPI_PARAM( root ),
                         MPI_Comm MPI_PARAM( comm ) )
{
#ifdef GEOSX_USE_MPI
  return MPI_Gatherv( sendbuf, sendcount, internal::getMpiType< TS >(),
                      recvbuf, recvcounts, displs, internal::getMpiType< TR >(),
                      root, comm );
#else
  static_assert( std::is_same< TS, TR >::value,
                 "MpiWrapper::gather() for serial run requires send and receive buffers are of the same type" );
  std::size_t const sendBufferSize = sendcount * sizeof(TS);
  std::size_t const recvBufferSize = recvcounts[0] * sizeof(TR);
  GEOS_ERROR_IF_NE_MSG( sendBufferSize, recvBufferSize, "size of send buffer and receive buffer are not equal" );
  memcpy( recvbuf, sendbuf, sendBufferSize );
  return 0;
#endif
}

template< typename T >
int MpiWrapper::iRecv( T * const buf,
                       int count,
                       int MPI_PARAM( source ),
                       int tag,
                       MPI_Comm MPI_PARAM( comm ),
                       MPI_Request * MPI_PARAM( request ) )
{
#ifdef GEOSX_USE_MPI
  GEOS_ERROR_IF( (*request)!=MPI_REQUEST_NULL,
                 "Attempting to use an MPI_Request that is still in use." );
  return MPI_Irecv( buf, count, internal::getMpiType< T >(), source, tag, comm, request );
#else
  std::map< int, std::pair< int, void * > > & pointerMap = getTagToPointersMap();
  std::map< int, std::pair< int, void * > >::iterator iPointer = pointerMap.find( tag );

  if( iPointer==pointerMap.end() )
  {
    pointerMap.insert( {tag, {1, buf} } );
  }
  else
  {
    GEOS_ERROR_IF( iPointer->second.first != 0,
                   "Tag does is assigned, but pointer was not set by iSend." );
    memcpy( buf, iPointer->second.second, count*sizeof(T) );
    pointerMap.erase( iPointer );
  }
  return 0;
#endif
}

template< typename T >
int MpiWrapper::recv( array1d< T > & buf,
                      int MPI_PARAM( source ),
                      int tag,
                      MPI_Comm MPI_PARAM( comm ),
                      MPI_Status * MPI_PARAM( request ) )
{
#ifdef GEOSX_USE_MPI
  MPI_Status status;
  int count;
  MPI_Probe( source, tag, comm, &status );
  MPI_Get_count( &status, MPI_CHAR, &count );

  GEOS_ASSERT_EQ( count % sizeof( T ), 0 );
  buf.resize( count / sizeof( T ) );

  return MPI_Recv( reinterpret_cast< char * >( buf.data() ),
                   count,
                   MPI_CHAR,
                   source,
                   tag,
                   comm,
                   request );
#else
  GEOS_ERROR( "Not implemented!" );
  return MPI_SUCCESS;
#endif
}

template< typename T >
int MpiWrapper::iSend( arrayView1d< T > const & buf,
                       int MPI_PARAM( dest ),
                       int tag,
                       MPI_Comm MPI_PARAM( comm ),
                       MPI_Request * MPI_PARAM( request ) )
{
#ifdef GEOSX_USE_MPI
  GEOS_ERROR_IF( (*request)!=MPI_REQUEST_NULL,
                 "Attempting to use an MPI_Request that is still in use." );
<<<<<<< HEAD
  return MPI_Isend( reinterpret_cast< char * >( buf.data() ),
=======
  return MPI_Isend( reinterpret_cast< void const * >( buf.data() ),
>>>>>>> 27413b4d
                    buf.size() * sizeof( T ),
                    MPI_CHAR,
                    dest,
                    tag,
                    comm,
                    request );
#else
  GEOS_ERROR( "Not implemented." );
  return MPI_SUCCESS;
#endif
}

template< typename T >
int MpiWrapper::iSend( T const * const buf,
                       int count,
                       int MPI_PARAM( dest ),
                       int tag,
                       MPI_Comm MPI_PARAM( comm ),
                       MPI_Request * MPI_PARAM( request ) )
{
#ifdef GEOSX_USE_MPI
  GEOS_ERROR_IF( (*request)!=MPI_REQUEST_NULL,
                 "Attempting to use an MPI_Request that is still in use." );
  return MPI_Isend( buf, count, internal::getMpiType< T >(), dest, tag, comm, request );
#else
  std::map< int, std::pair< int, void * > > & pointerMap = getTagToPointersMap();
  std::map< int, std::pair< int, void * > >::iterator iPointer = pointerMap.find( tag );

  if( iPointer==pointerMap.end() )
  {
    pointerMap.insert( {tag, {0, const_cast< T * >(buf)}
                       } );
  }
  else
  {
    GEOS_ERROR_IF( iPointer->second.first != 1,
                   "Tag does is assigned, but pointer was not set by iRecv." );
    memcpy( iPointer->second.second, buf, count*sizeof(T) );
    pointerMap.erase( iPointer );
  }
  return 0;
#endif
}

template< typename U, typename T >
U MpiWrapper::prefixSum( T const value, MPI_Comm comm )
{
  U localResult;

#ifdef GEOSX_USE_MPI
  U const convertedValue = value;
  int const error = MPI_Exscan( &convertedValue, &localResult, 1, internal::getMpiType< U >(), MPI_SUM, comm );
  MPI_CHECK_ERROR( error );
#endif
  if( commRank() == 0 )
  {
    localResult = 0;
  }

  return localResult;
}


template< typename T >
T MpiWrapper::reduce( T const & value, Reduction const op, MPI_Comm const comm )
{
  T result;
  allReduce( &value, &result, 1, getMpiOp( op ), comm );
  return result;
}

template< typename T >
void MpiWrapper::reduce( Span< T const > const src, Span< T > const dst, Reduction const op, MPI_Comm const comm )
{
  GEOS_ASSERT_EQ( src.size(), dst.size() );
  allReduce( src.data(), dst.data(), LvArray::integerConversion< int >( src.size() ), getMpiOp( op ), comm );
}

template< typename T >
T MpiWrapper::sum( T const & value, MPI_Comm comm )
{
  return MpiWrapper::reduce( value, Reduction::Sum, comm );
}

template< typename T >
void MpiWrapper::sum( Span< T const > src, Span< T > dst, MPI_Comm comm )
{
  MpiWrapper::reduce( src, dst, Reduction::Sum, comm );
}

template< typename T >
T MpiWrapper::min( T const & value, MPI_Comm comm )
{
  return MpiWrapper::reduce( value, Reduction::Min, comm );
}

template< typename T >
void MpiWrapper::min( Span< T const > src, Span< T > dst, MPI_Comm comm )
{
  MpiWrapper::reduce( src, dst, Reduction::Min, comm );
}

template< typename T >
T MpiWrapper::max( T const & value, MPI_Comm comm )
{
  return MpiWrapper::reduce( value, Reduction::Max, comm );
}

template< typename T >
void MpiWrapper::max( Span< T const > src, Span< T > dst, MPI_Comm comm )
{
  MpiWrapper::reduce( src, dst, Reduction::Max, comm );
}

} /* namespace geos */

#endif /* GEOS_COMMON_MPIWRAPPER_HPP_ */<|MERGE_RESOLUTION|>--- conflicted
+++ resolved
@@ -915,11 +915,7 @@
 #ifdef GEOSX_USE_MPI
   GEOS_ERROR_IF( (*request)!=MPI_REQUEST_NULL,
                  "Attempting to use an MPI_Request that is still in use." );
-<<<<<<< HEAD
-  return MPI_Isend( reinterpret_cast< char * >( buf.data() ),
-=======
   return MPI_Isend( reinterpret_cast< void const * >( buf.data() ),
->>>>>>> 27413b4d
                     buf.size() * sizeof( T ),
                     MPI_CHAR,
                     dest,
