--- conflicted
+++ resolved
@@ -229,11 +229,7 @@
   static int activeWaitAny( const int count,
                             MPI_Request array_of_requests[],
                             MPI_Status array_of_statuses[],
-<<<<<<< HEAD
-                            std::function< void ( int ) > func );
-=======
                             std::function< MPI_Request ( int ) > func );
->>>>>>> de326228
 
   /**
    * Wait on MPI_Requests to complete on or more at a time and trigger a callback to
@@ -247,11 +243,7 @@
   static int activeWaitSome( const int count,
                              MPI_Request array_of_requests[],
                              MPI_Status array_of_statuses[],
-<<<<<<< HEAD
-                             std::function< void ( int ) > func );
-=======
                              std::function< MPI_Request ( int ) > func );
->>>>>>> de326228
 
   /**
    * Active non-blocking phased communication with multiple participants,
@@ -266,11 +258,7 @@
    * @return MPI_SUCCESS or and MPI_ERROR from internal calls to MPI_WaitAny.
    */
   static int activeWaitSomeCompletePhase( const int participants,
-<<<<<<< HEAD
-                                          std::vector< std::tuple< MPI_Request *, MPI_Status *, std::function< void ( int ) > > > const & phases );
-=======
                                           std::vector< std::tuple< MPI_Request *, MPI_Status *, std::function< MPI_Request ( int ) > > > const & phases );
->>>>>>> de326228
 
   /**
    * Active blocking phased communication with multiple participants,
@@ -286,11 +274,7 @@
    * @return MPI_SUCCESS or and MPI_ERROR from internal calls to MPI_WaitAny.
    */
   static int activeWaitOrderedCompletePhase( const int participants,
-<<<<<<< HEAD
-                                             std::vector< std::tuple< MPI_Request *, MPI_Status *, std::function< void ( int ) > > > const & phases );
-=======
                                              std::vector< std::tuple< MPI_Request *, MPI_Status *, std::function< MPI_Request ( int ) > > > const & phases );
->>>>>>> de326228
   ///@}
 
 #if !defined(GEOSX_USE_MPI)
