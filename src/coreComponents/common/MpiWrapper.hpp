/*
 * ------------------------------------------------------------------------------------------------------------
 * SPDX-License-Identifier: LGPL-2.1-only
 *
 * Copyright (c) 2016-2024 Lawrence Livermore National Security LLC
 * Copyright (c) 2018-2024 TotalEnergies
 * Copyright (c) 2018-2024 The Board of Trustees of the Leland Stanford Junior University
 * Copyright (c) 2023-2024 Chevron
 * Copyright (c) 2019-     GEOS/GEOSX Contributors
 * All rights reserved
 *
 * See top level LICENSE, COPYRIGHT, CONTRIBUTORS, NOTICE, and ACKNOWLEDGEMENTS files for details.
 * ------------------------------------------------------------------------------------------------------------
 */

/**
 * @file MpiWrapper.hpp
 */

#ifndef GEOS_COMMON_MPIWRAPPER_HPP_
#define GEOS_COMMON_MPIWRAPPER_HPP_

#include "common/DataTypes.hpp"
#include "common/Span.hpp"

#if defined(GEOS_USE_MPI)
  #include <mpi.h>
#define MPI_PARAM( x ) x
#else
#define MPI_PARAM( x )
typedef int MPI_Comm;

#define MPI_COMM_NULL      ((MPI_Comm)0x04000000)
#define MPI_COMM_WORLD     ((MPI_Comm)0x44000000)
#define MPI_COMM_SELF      ((MPI_Comm)0x40000000)


typedef int MPI_Datatype;
#define MPI_CHAR           ((MPI_Datatype)0x4c000101)
#define MPI_SIGNED_CHAR    ((MPI_Datatype)0x4c000118)
#define MPI_UNSIGNED_CHAR  ((MPI_Datatype)0x4c000102)
#define MPI_BYTE           ((MPI_Datatype)0x4c00010d)
#define MPI_WCHAR          ((MPI_Datatype)0x4c00040e)
#define MPI_SHORT          ((MPI_Datatype)0x4c000203)
#define MPI_UNSIGNED_SHORT ((MPI_Datatype)0x4c000204)
#define MPI_INT            ((MPI_Datatype)0x4c000405)
#define MPI_UNSIGNED       ((MPI_Datatype)0x4c000406)
#define MPI_LONG           ((MPI_Datatype)0x4c000807)
#define MPI_UNSIGNED_LONG  ((MPI_Datatype)0x4c000808)
#define MPI_FLOAT          ((MPI_Datatype)0x4c00040a)
#define MPI_DOUBLE         ((MPI_Datatype)0x4c00080b)
#define MPI_LONG_DOUBLE    ((MPI_Datatype)0x4c00100c)
#define MPI_LONG_LONG_INT  ((MPI_Datatype)0x4c000809)
#define MPI_UNSIGNED_LONG_LONG ((MPI_Datatype)0x4c000819)
#define MPI_LONG_LONG      MPI_LONG_LONG_INT

typedef int MPI_Op;

#define MPI_MAX     (MPI_Op)(0x58000001)
#define MPI_MIN     (MPI_Op)(0x58000002)
#define MPI_SUM     (MPI_Op)(0x58000003)
#define MPI_PROD    (MPI_Op)(0x58000004)
#define MPI_LAND    (MPI_Op)(0x58000005)
#define MPI_BAND    (MPI_Op)(0x58000006)
#define MPI_LOR     (MPI_Op)(0x58000007)
#define MPI_BOR     (MPI_Op)(0x58000008)
#define MPI_LXOR    (MPI_Op)(0x58000009)
#define MPI_BXOR    (MPI_Op)(0x5800000a)
#define MPI_MINLOC  (MPI_Op)(0x5800000b)
#define MPI_MAXLOC  (MPI_Op)(0x5800000c)
#define MPI_REPLACE (MPI_Op)(0x5800000d)
#define MPI_NO_OP   (MPI_Op)(0x5800000e)

#define MPI_SUCCESS          0        /* Successful return code */
#define MPI_UNDEFINED (-32766)
#define MPI_STATUS_IGNORE (MPI_Status *)1
#define MPI_STATUSES_IGNORE (MPI_Status *)1
#define MPI_REQUEST_NULL  ((MPI_Request)0x2c000000)
typedef int MPI_Request;

typedef int MPI_Info;
#define MPI_INFO_NULL (MPI_Info)(0x60000000)

struct MPI_Status
{
  int junk;
};

#endif

#if defined(NDEBUG)
#define MPI_CHECK_ERROR( error ) ((void) error)
#else
#define MPI_CHECK_ERROR( error ) GEOS_ERROR_IF_NE( error, MPI_SUCCESS );
#endif


namespace geos
{

/// Global MPI communicator used by GEOSX.
#ifdef GEOS_USE_MPI
extern MPI_Comm MPI_COMM_GEOS;
#else
extern int MPI_COMM_GEOS;
#endif

/**
 * @struct MpiWrapper
 * This struct is a wrapper for all mpi.h functions that are used in GEOSX, and provides a collection of
 * convenience functions to make using the raw mpi functions simpler.
 *
 * The static wrapper functions around the mpi.h function are named by removing the "MPI_" from the beginning
 * of the native mpi function name. For instance the "Comm_rank()" function calls "MPI_Comm_rank()". Since all
 * wrapper functions are static, the should be referred to by their scoped name, for example "MpiWrapper::commRank()".
 */
struct MpiWrapper
{
public:

  /**
   * @enum Reduction
   * Strongly typed enum class for calling collective functions using MPI_Op
   */
  enum class Reduction
  {
    Max,  //!< Max
    Min,  //!< Min
    Sum,  //!< Sum
    Prod, //!< Prod
  };

  MpiWrapper() = delete;

  /**
   * @name FUNCTION GROUP for the direct wrappers around naitive MPI functions
   * @param[in] sendbuf  Pointer to the memory to read the sent data from.
   * @param[out] recvbuf Pointer to the memory to write the received data in.
   * @param[in] count    The number of data entries that are being communicated.
   * @param[in] datatype The MPI_Datatype that is being communicated.
   * @param[in] op       The collective MPI_Op to apply for the function.
   * @param[in] comm     The MPI_Comm communicator that the function will act on.
   *
   * Please see standard MPI documentation for a detailed description of the parameters for each function that
   * is being wrapped
   */
  ///@{

  static void barrier( MPI_Comm const & MPI_PARAM( comm )=MPI_COMM_GEOS );

  static int cartCoords( MPI_Comm comm, int rank, int maxdims, int coords[] );

  static int cartCreate( MPI_Comm comm_old, int ndims, const int dims[], const int periods[],
                         int reorder, MPI_Comm * comm_cart );

  static int cartRank( MPI_Comm comm, const int coords[] );

  static void commFree( MPI_Comm & comm );

  static int commRank( MPI_Comm const & MPI_PARAM( comm )=MPI_COMM_GEOS );

  static int commSize( MPI_Comm const & MPI_PARAM( comm )=MPI_COMM_GEOS );

  static bool commCompare( MPI_Comm const & comm1, MPI_Comm const & comm2 );

  static bool initialized();

  static int init( int * argc, char * * * argv );

  static void finalize();

  static MPI_Comm commDup( MPI_Comm const comm );

  static MPI_Comm commSplit( MPI_Comm const comm, int color, int key );

  static int test( MPI_Request * request, int * flag, MPI_Status * status );

  static int testAny( int count, MPI_Request array_of_requests[], int * idx, int * flags, MPI_Status array_of_statuses[] );

  static int testSome( int count, MPI_Request array_of_requests[], int * outcount, int array_of_indices[], MPI_Status array_of_statuses[] );

  static int testAll( int count, MPI_Request array_of_requests[], int * flags, MPI_Status array_of_statuses[] );

  /**
   * The same as test but doesn't deallocate requests regardless of their source.
   * @param[in] request The MPI_Request to check for completion
   * @param[out] flag Whether the request has completed or not
   * @param[out] status The current status of the request
   **/
  static int check( MPI_Request * request, int * flag, MPI_Status * status );

  /**
   * The same as testany but doesn't deallocate requests regardless of their source.
   * @note Since this doesn't deallocate or set request to MPI_REQUEST_NULL repeated calls
   *       to it with the same set of requests will return the first completed request each time
   *       thus if the first request is complete, that will always be returned unless the user
   *       deallocates/overwrites the request with MPI_REQUEST_NULL
   * @param[in] count The number of requests in the array to check
   * @param[in] request The MPI_Requests to check for completion
   * @param[out] idx The index of the first request in the array that is complete
   * @param[out] flag Whether a request has completed or not
   * @param[out] status The current status of all requests
   **/
  static int checkAny( int count, MPI_Request array_of_requests[], int * idx, int * flag, MPI_Status array_of_statuses[] );

  /**
   * The same as testall but doesn't deallocate requests regardless of their source.
   * @note Since this doesn't deallocate or set request to MPI_REQUEST_NULL repeated calls
   *       to it with a set of already-completed requests will continue to return.
   * @param[in] count The number of requests in the array to check
   * @param[in] request The MPI_Requests to check for completion
   * @param[out] flag Whether all requests have completed or not
   * @param[out] status The current status of all requests
   **/
  static int checkAll( int count, MPI_Request array_of_requests[], int * flag, MPI_Status array_of_statuses[] );

  static int wait( MPI_Request * request, MPI_Status * status );

  static int waitAny( int count, MPI_Request array_of_requests[], int * indx, MPI_Status array_of_statuses[] );

  static int waitSome( int count, MPI_Request array_of_requests[], int * outcount, int array_of_indices[], MPI_Status array_of_statuses[] );

  static int waitAll( int count, MPI_Request array_of_requests[], MPI_Status array_of_statuses[] );

  static double wtime( void );


  /**
   * Wait on MPI_Requests to complete on at a time and trigger a callback to
   *  process the completion.
   * @param[in] count The number of MPI_Requests being processed.
   * @param[inout] array_of_requests The MPI_Requests to actively wait on.
   * @param[in] func A callable object accepting an integer denoting the MPI_Request index
   *              which has completed.
   * @return MPI_SUCCESS or an MPI_ERROR returned by internal calls to MPI_WaitAny.
   */
  static int activeWaitAny( const int count,
                            MPI_Request array_of_requests[],
                            MPI_Status array_of_statuses[],
                            std::function< MPI_Request ( int ) > func );

  /**
   * Wait on MPI_Requests to complete on or more at a time and trigger a callback to
   *  process the completion.
   * @param[in] count The number of MPI_Requests being processed.
   * @param[inout] array_of_requests The MPI_Requests to actively wait on.
   * @param[in] func A callable object accepting an integer denoting the MPI_Request index
   *              which has completed.
   * @return MPI_SUCCESS or an MPI_ERROR returned by internal calls to MPI_WaitSome.
   */
  static int activeWaitSome( const int count,
                             MPI_Request array_of_requests[],
                             MPI_Status array_of_statuses[],
                             std::function< MPI_Request ( int ) > func );

  /**
   * Active non-blocking phased communication with multiple participants,
   *  each participant in each phase may depend on the previous phases
   *  being fully complete prior to entry into a subsequent phase.
   * @param[in] participants The number of participants in each phase
   * @param[in] phases A vector of function objects taking int and returning MPI_Requests
   *               denoting the state of that participant in that phase.
   * @note The restriction on phase[N](index) being called is that phase[N-1](0 - (particpants-1))
   *       have all been called and the MPI_Requests from those calls have all been completed.
   * @note One can add a final recv phase by having that phase return MPI_REQUEST_NULL.
   * @return MPI_SUCCESS or and MPI_ERROR from internal calls to MPI_WaitAny.
   */
  static int activeWaitSomeCompletePhase( const int participants,
                                          std::vector< std::tuple< MPI_Request *, MPI_Status *, std::function< MPI_Request ( int ) > > > const & phases );

  /**
   * Active blocking phased communication with multiple participants,
   *  each participant in each phase may depend on the previous phases
   *  being fully complete prior to entry into a subsequent phase.
   * @param[in] participants The number of participants in each phase
   * @param[in] phases A vector of function objects taking int and returning MPI_Requests
   *               denoting the state of that participant in that phase.
   * @note The restriction on phase[N](index) being called is that phase[N-1](0 - (particpants-1))
   *       and phase[N](0..index) have all been called and the MPI_Requests from those calls have all
   *       been completed.
   * @note One can add a final recv phase by having that phase return MPI_REQUEST_NULL.
   * @return MPI_SUCCESS or and MPI_ERROR from internal calls to MPI_WaitAny.
   */
  static int activeWaitOrderedCompletePhase( const int participants,
                                             std::vector< std::tuple< MPI_Request *, MPI_Status *, std::function< MPI_Request ( int ) > > > const & phases );
  ///@}

#if !defined(GEOS_USE_MPI)
  static std::map< int, std::pair< int, void * > > & getTagToPointersMap()
  {
    static std::map< int, std::pair< int, void * > > tagToPointers;
    return tagToPointers;
  }
#endif

  /**
   * @brief Compute the number of ranks allocated on the same node
   * @return The number of MPI ranks on the current node.
   */
  static int nodeCommSize();

  /**
   * @brief Strongly typed wrapper around MPI_Allgather.
   * @tparam T_SEND The pointer type for \p sendbuf
   * @tparam T_RECV The pointer type for \p recvbuf
   * @param[in] sendbuf The pointer to the sending buffer.
   * @param[in] sendcount The number of values to send.
   * @param[out] recvbuf The pointer to the receive buffer.
   * @param[in] recvcount The number of values to receive.
   * @param[in] comm The MPI_Comm over which the gather operates.
   * @return The return value of the underlying call to MPI_Allgather().
   */
  template< typename T_SEND, typename T_RECV >
  static int allgather( T_SEND const * sendbuf,
                        int sendcount,
                        T_RECV * recvbuf,
                        int recvcount,
                        MPI_Comm comm = MPI_COMM_GEOS );

  /**
   * @brief Strongly typed wrapper around MPI_Allgatherv.
   * @tparam T_SEND The pointer type for \p sendbuf
   * @tparam T_RECV The pointer type for \p recvbuf
   * @param[in] sendbuf The pointer to the sending buffer.
   * @param[in] sendcount The number of values to send.
   * @param[out] recvbuf The pointer to the receive buffer.
   * @param[in] recvcounts The number of values to receive.
   * @param[in] displacements An array containing the displacement to apply to the message received by each process
   * @param[in] comm The MPI_Comm over which the gather operates.
   * @return The return value of the underlying call to MPI_Allgatherv().
   */
  template< typename T_SEND, typename T_RECV >
  static int allgatherv( T_SEND const * sendbuf,
                         int sendcount,
                         T_RECV * recvbuf,
                         int * recvcounts,
                         int * displacements,
                         MPI_Comm comm = MPI_COMM_GEOS );

  /**
   * @brief Convenience function for MPI_Allgather.
   * @tparam T The type to send/recieve. This must have a valid conversion to MPI_Datatype in getMpiType();
   * @param[in] myValue The value to send.
   * @param[out] allValues The values recived from each rank.
   */
  template< typename T >
  static void allGather( T const myValue, array1d< T > & allValues, MPI_Comm comm = MPI_COMM_GEOS );

  template< typename T >
  static int allGather( arrayView1d< T const > const & sendbuf,
                        array1d< T > & recvbuf,
                        MPI_Comm comm = MPI_COMM_GEOS );

  /**
   * @brief Strongly typed wrapper around MPI_Allreduce.
   * @param[in] sendbuf The pointer to the sending buffer.
   * @param[out] recvbuf The pointer to the receive buffer.
   * @param[in] count The number of values to send/receive.
   * @param[in] op The MPI_Op to perform.
   * @param[in] comm The MPI_Comm over which the gather operates.
   * @return The return value of the underlying call to MPI_Allreduce().
   */
  template< typename T >
  static int allReduce( T const * sendbuf, T * recvbuf, int count, MPI_Op op, MPI_Comm comm = MPI_COMM_GEOS );

  /**
   * @brief Convenience wrapper for the MPI_Allreduce function.
   * @tparam T type of data to reduce. Must correspond to a valid MPI_Datatype.
   * @param value The value to send to the reduction.
   * @param op The Reduction enum to perform.
   * @param comm The communicator.
   * @return The value of reduction across all ranks
   */
  template< typename T >
  static T allReduce( T const & value, Reduction const op, MPI_Comm comm = MPI_COMM_GEOS );

  /**
   * @brief Convenience wrapper for the MPI_Allreduce function. Version for sequences.
   * @tparam T type of data to reduce. Must correspond to a valid MPI_Datatype.
   * @param src[in] The values to send to the reduction.
   * @param dst[out] The resulting values.
   * @param op The Reduction enum to perform.
   * @param comm The communicator.
   */
  template< typename T >
  static void allReduce( Span< T const > src, Span< T > dst, Reduction const op, MPI_Comm comm = MPI_COMM_GEOS );


  /**
   * @brief Strongly typed wrapper around MPI_Reduce.
   * @param[in] sendbuf The pointer to the sending buffer.
   * @param[out] recvbuf The pointer to the receive buffer (only significant at root).
   * @param[in] count The number of values to send/receive.
   * @param[in] op The MPI_Op to perform.
   * @param[in] comm The MPI_Comm over which the gather operates.
   * @return The return value of the underlying call to MPI_Reduce().
   */
  template< typename T >
  static int reduce( T const * sendbuf, T * recvbuf, int count, MPI_Op op, int root, MPI_Comm comm = MPI_COMM_GEOS );

  /**
   * @brief Convenience wrapper for the MPI_Reduce function.
   * @tparam T type of data to reduce. Must correspond to a valid MPI_Datatype.
   * @param value The value to send to the reduction.
   * @param op The Reduction enum to perform.
   * @param comm The communicator.
   * @return The value of reduction (only significant at root)
   */
  template< typename T >
  static T reduce( T const & value, Reduction const op, int root, MPI_Comm comm = MPI_COMM_GEOS );

  /**
   * @brief Convenience wrapper for the MPI_Reduce function. Version for sequences.
   * @tparam T type of data to reduce. Must correspond to a valid MPI_Datatype.
   * @param src[in] The values to send to the reduction.
   * @param dst[out] The resulting values (only significant at root).
   * @param op The Reduction enum to perform.
   * @param comm The communicator.
   */
  template< typename T >
  static void reduce( Span< T const > src, Span< T > dst, Reduction const op, int root, MPI_Comm comm = MPI_COMM_GEOS );


  template< typename T >
  static int scan( T const * sendbuf, T * recvbuf, int count, MPI_Op op, MPI_Comm comm = MPI_COMM_GEOS );

  template< typename T >
  static int exscan( T const * sendbuf, T * recvbuf, int count, MPI_Op op, MPI_Comm comm = MPI_COMM_GEOS );

  /**
   * @brief Strongly typed wrapper around MPI_Bcast.
   * @param[in/out] buffer The pointer to the send/recv buffer
   * @param[in] count The number of data types to send.
   * @param[in] root The rank sending the data.
   * @param[in] comm The MPI_Comm over which the MPI_Bcast operates.
   * @return The return value of the underlying call to MPI_Bcast().
   */
  template< typename T >
  static int bcast( T * buffer, int count, int root, MPI_Comm comm = MPI_COMM_GEOS );


  /**
   * @brief Convenience function for MPI_Broadcast.
   * @tparam T The type to send/recieve. This must have a valid conversion to MPI_Type in getMpiType();
   * @param[in/out] myValue The value to send from the \p srcRank to the other ranks.
   * @param srcRank The rank that is sending the \p value.
   */
  template< typename T >
  static void broadcast( T & value, int srcRank = 0, MPI_Comm comm = MPI_COMM_GEOS );

  /**
   * @brief Strongly typed wrapper around MPI_Gather().
   * @tparam TS The pointer type for \p sendbuf
   * @tparam TR The pointer type for \p recvbuf
   * @param[in] sendbuf The pointer to the sending buffer.
   * @param[in] sendcount The number of values to send.
   * @param[out] recvbuf The pointer to the receive buffer.
   * @param[in] recvcount The number of values to receive.
   * @param[in] root The rank recieving the data.
   * @param[in] comm The MPI_Comm over which the gather operates.
   * @return
   */
  template< typename TS, typename TR >
  static int gather( TS const * const sendbuf,
                     int sendcount,
                     TR * const recvbuf,
                     int recvcount,
                     int root,
                     MPI_Comm comm = MPI_COMM_GEOS );

  /**
   * @brief Strongly typed wrapper around MPI_Gather().
   * @tparam TS The pointer type for \p sendbuf
   * @tparam TR The pointer type for \p recvbuf
   * @param[in] sendbuf The pointer to the sending buffer.
   * @param[out] recvbuf The pointer to the receive buffer.
   * @param[in] recvcount The number of values to receive.
   * @param[in] root The rank recieving the data.
   * @param[in] comm The MPI_Comm over which the gather operates.
   * @return
   */
  template< typename T, typename DST_CONTAINER,
            typename = std::enable_if_t<
              std::is_trivially_copyable_v< T > &&
              std::is_same_v< decltype(std::declval< DST_CONTAINER >().size()), std::size_t > &&
              std::is_same_v< decltype(std::declval< DST_CONTAINER >().data()), T * > > >
  static int gather( T const & value,
                     DST_CONTAINER & destValuesBuffer,
                     int root,
                     MPI_Comm comm = MPI_COMM_GEOS );

  /**
   * @brief Strongly typed wrapper around MPI_Gatherv.
   * @tparam TS The pointer type for \p sendbuf
   * @tparam TR The pointer type for \p recvbuf
   * @param[in] sendbuf The pointer to the sending buffer.
   * @param[in] sendcount The number of values to send.
   * @param[out] recvbuf The pointer to the receive buffer.
   * @param[in] recvcount The number of values to receive.
   * @param[in] displs integer array (of length group size). Entry i specifies the displacement relative to recvbuf at
   *                   which to place the incoming data from process i (significant only at root).
   * @param[in] root The rank recieving the data.
   * @param[in] comm The MPI_Comm over which the gather operates.
   * @return
   */
  template< typename TS, typename TR >
  static int gatherv( TS const * const sendbuf,
                      int sendcount,
                      TR * const recvbuf,
                      const int * recvcounts,
                      const int * displs,
                      int root,
                      MPI_Comm comm = MPI_COMM_GEOS );

  /**
   * @brief Returns an MPI_Op associated with our strongly typed Reduction enum.
   * @param[in] op The value of the Reduction enum to get an MPI_Op for.
   * @return The MPI_Op associated with \p op.
   */
  static MPI_Op getMpiOp( Reduction const op );

  template< typename T >
  static int recv( array1d< T > & buf,
                   int MPI_PARAM( source ),
                   int tag,
                   MPI_Comm MPI_PARAM( comm ),
                   MPI_Status * MPI_PARAM( request ) );

  template< typename T >
  static int iSend( arrayView1d< T > const & buf,
                    int MPI_PARAM( dest ),
                    int tag,
                    MPI_Comm MPI_PARAM( comm ),
                    MPI_Request * MPI_PARAM( request ) );

  /**
   * @brief Strongly typed wrapper around MPI_Irecv()
   * @param[out] buf The pointer to the buffer that contains the data to be received.
   * @param[in] count The number of elements in \p buf
   * @param[in] source The rank of the source process within \p comm.
   * @param[in] tag The message tag that is be used to distinguish different types of messages
   * @param[in] comm The handle to the MPI_Comm
   * @param[out] request Pointer to the MPI_Request associated with this request.
   * @return
   */
  template< typename T >
  static int iRecv( T * const buf,
                    int count,
                    int source,
                    int tag,
                    MPI_Comm comm,
                    MPI_Request * request );

  /**
   * @brief Strongly typed wrapper around MPI_Isend()
   * @param[in] buf The pointer to the buffer that contains the data to be sent.
   * @param[in] count The number of elements in \p buf.
   * @param[in] dest The rank of the destination process within \p comm.
   * @param[in] tag The message tag that is be used to distinguish different types of messages.
   * @param[in] comm The handle to the MPI_Comm.
   * @param[out] request Pointer to the MPI_Request associated with this request.
   * @return
   */
  template< typename T >
  static int iSend( T const * const buf,
                    int count,
                    int dest,
                    int tag,
                    MPI_Comm comm,
                    MPI_Request * request );

  /**
   * @brief Compute exclusive prefix sum and full sum
   * @tparam T type of local (rank) value
   * @tparam U type of global (sum) value
   * @param[in] value the local value
   * @return a pair where first is the prefix sum, second is the full sum
   */
  template< typename U, typename T >
  static U prefixSum( T const value, MPI_Comm comm = MPI_COMM_GEOS );

  /**
   * @brief Convenience function for a MPI_Allreduce using a MPI_SUM operation.
   * @param[in] value the value to send into the reduction.
   * @return The sum of all \p value across the ranks.
   */
  template< typename T >
  static T sum( T const & value, MPI_Comm comm = MPI_COMM_GEOS );

  /**
   * @brief Convenience function for a MPI_Allreduce using a MPI_SUM operation.
   * @param[in] src the value to send into the reduction.
   * @param[out] dst The resulting values.
   * @return The sum of all \p value across the ranks.
   */
  template< typename T >
  static void sum( Span< T const > src, Span< T > dst, MPI_Comm comm = MPI_COMM_GEOS );

  /**
   * @brief Convenience function for a MPI_Allreduce using a MPI_MIN operation.
   * @param value the value to send into the reduction.
   * @return The minimum of all \p value across the ranks.
   */
  template< typename T >
  static T min( T const & value, MPI_Comm comm = MPI_COMM_GEOS );

  /**
   * @brief Convenience function for a MPI_Allreduce using a MPI_MIN operation.
   * @param[in] src the value to send into the reduction.
   * @param[out] dst The resulting values.
   * @return The minimum of all \p value across the ranks.
   */
  template< typename T >
  static void min( Span< T const > src, Span< T > dst, MPI_Comm comm = MPI_COMM_GEOS );

  /**
   * @brief Convenience function for a MPI_Allreduce using a MPI_MAX operation.
   * @param[in] value the value to send into the reduction.
   * @return The maximum of all \p value across the ranks.
   */
  template< typename T >
  static T max( T const & value, MPI_Comm comm = MPI_COMM_GEOS );

  /**
   * @brief Convenience function for a MPI_Allreduce using a MPI_MAX operation.
   * @param[in] value the value to send into the reduction.
   * @param[out] dst The resulting values.
   * @return The maximum of all \p value across the ranks.
   */
  template< typename T >
  static void max( Span< T const > src, Span< T > dst, MPI_Comm comm = MPI_COMM_GEOS );


  /**
   * @brief Convenience function for MPI_Gather using a MPI_MAX operation on struct of value and location
   * @brief Max is performed on value and location (global index) is returned
   * @param[in] struct to send into the max gather.
   * @return struct with max val and location
   */
  template< typename T > static T maxValLoc( T localValueLocation, MPI_Comm comm = MPI_COMM_GEOS );

};

namespace internal
{

template< typename T, typename ENABLE = void >
struct MpiTypeImpl {};

#define ADD_MPI_TYPE_MAP( T, MPI_T ) \
  template<> struct MpiTypeImpl< T > { static MPI_Datatype get() { return MPI_T; } }

ADD_MPI_TYPE_MAP( float, MPI_FLOAT );
ADD_MPI_TYPE_MAP( double, MPI_DOUBLE );

ADD_MPI_TYPE_MAP( char, MPI_CHAR );
ADD_MPI_TYPE_MAP( signed char, MPI_SIGNED_CHAR );
ADD_MPI_TYPE_MAP( unsigned char, MPI_UNSIGNED_CHAR );

ADD_MPI_TYPE_MAP( int, MPI_INT );
ADD_MPI_TYPE_MAP( long int, MPI_LONG );
ADD_MPI_TYPE_MAP( long long int, MPI_LONG_LONG );

ADD_MPI_TYPE_MAP( unsigned int, MPI_UNSIGNED );
ADD_MPI_TYPE_MAP( unsigned long int, MPI_UNSIGNED_LONG );
ADD_MPI_TYPE_MAP( unsigned long long int, MPI_UNSIGNED_LONG_LONG );

#undef ADD_MPI_TYPE_MAP

template< typename T >
struct MpiTypeImpl< T, std::enable_if_t< std::is_enum< T >::value > >
{
  static MPI_Datatype get() { return MpiTypeImpl< std::underlying_type_t< T > >::get(); }
};

template< typename T >
MPI_Datatype getMpiType()
{
  return MpiTypeImpl< T >::get();
}

}

inline MPI_Op MpiWrapper::getMpiOp( Reduction const op )
{
  switch( op )
  {
    case Reduction::Sum:
    {
      return MPI_SUM;
    }
    case Reduction::Min:
    {
      return MPI_MIN;
    }
    case Reduction::Max:
    {
      return MPI_MAX;
    }
    case Reduction::Prod:
    {
      return MPI_PROD;
    }
    default:
      GEOS_ERROR( "Unsupported reduction operation" );
      return MPI_NO_OP;
  }
}

template< typename T_SEND, typename T_RECV >
int MpiWrapper::allgather( T_SEND const * const sendbuf,
                           int sendcount,
                           T_RECV * const recvbuf,
                           int recvcount,
                           MPI_Comm MPI_PARAM( comm ) )
{
#ifdef GEOS_USE_MPI
  return MPI_Allgather( sendbuf, sendcount, internal::getMpiType< T_SEND >(),
                        recvbuf, recvcount, internal::getMpiType< T_RECV >(),
                        comm );
#else
  static_assert( std::is_same< T_SEND, T_RECV >::value,
                 "MpiWrapper::allgather() for serial run requires send and receive buffers are of the same type" );
  GEOS_ERROR_IF_NE_MSG( sendcount, recvcount, "sendcount is not equal to recvcount." );
  std::copy( sendbuf, sendbuf + sendcount, recvbuf )
  return 0;
#endif
}

template< typename T_SEND, typename T_RECV >
int MpiWrapper::allgatherv( T_SEND const * const sendbuf,
                            int sendcount,
                            T_RECV * const recvbuf,
                            int * recvcounts,
                            int * displacements,
                            MPI_Comm MPI_PARAM( comm ) )
{
#ifdef GEOS_USE_MPI
  return MPI_Allgatherv( sendbuf, sendcount, internal::getMpiType< T_SEND >(),
                         recvbuf, recvcounts, displacements, internal::getMpiType< T_RECV >(),
                         comm );
#else
  static_assert( std::is_same< T_SEND, T_RECV >::value,
                 "MpiWrapper::allgatherv() for serial run requires send and receive buffers are of the same type" );
  GEOS_ERROR_IF_NE_MSG( sendcount, recvcount, "sendcount is not equal to recvcount." );
  std::copy( sendbuf, sendbuf + sendcount, recvbuf )
  return 0;
#endif
}


template< typename T >
void MpiWrapper::allGather( T const myValue, array1d< T > & allValues, MPI_Comm MPI_PARAM( comm ) )
{
#ifdef GEOS_USE_MPI
  int const mpiSize = commSize( comm );
  allValues.resize( mpiSize );

  MPI_Datatype const MPI_TYPE = internal::getMpiType< T >();

  MPI_Allgather( &myValue, 1, MPI_TYPE, allValues.data(), 1, MPI_TYPE, comm );

#else
  allValues.resize( 1 );
  allValues[0] = myValue;
#endif
}

template< typename T >
int MpiWrapper::allGather( arrayView1d< T const > const & sendValues,
                           array1d< T > & allValues,
                           MPI_Comm MPI_PARAM( comm ) )
{
  int const sendSize = LvArray::integerConversion< int >( sendValues.size() );
#ifdef GEOS_USE_MPI
  int const mpiSize = commSize( comm );
  allValues.resize( mpiSize * sendSize );
  return MPI_Allgather( sendValues.data(),
                        sendSize,
                        internal::getMpiType< T >(),
                        allValues.data(),
                        sendSize,
                        internal::getMpiType< T >(),
                        comm );

#else
  allValues.resize( sendSize );
  for( localIndex a=0; a<sendSize; ++a )
  {
    allValues[a] = sendValues[a];
  }
  return 0;
#endif
}

template< typename T >
int MpiWrapper::allReduce( T const * const sendbuf,
                           T * const recvbuf,
                           int const count,
                           MPI_Op const MPI_PARAM( op ),
                           MPI_Comm const MPI_PARAM( comm ) )
{
#ifdef GEOS_USE_MPI
  MPI_Datatype const mpiType = internal::getMpiType< T >();
  return MPI_Allreduce( sendbuf == recvbuf ? MPI_IN_PLACE : sendbuf, recvbuf, count, mpiType, op, comm );
#else
  if( sendbuf != recvbuf )
  {
    memcpy( recvbuf, sendbuf, count * sizeof( T ) );
  }
  return 0;
#endif
}

template< typename T >
int MpiWrapper::reduce( T const * const sendbuf,
                        T * const recvbuf,
                        int const count,
                        MPI_Op const MPI_PARAM( op ),
                        int root,
                        MPI_Comm const MPI_PARAM( comm ) )
{
#ifdef GEOS_USE_MPI
  MPI_Datatype const mpiType = internal::getMpiType< T >();
  return MPI_Reduce( sendbuf == recvbuf ? MPI_IN_PLACE : sendbuf, recvbuf, count, mpiType, op, root, comm );
#else
  if( sendbuf != recvbuf )
  {
    memcpy( recvbuf, sendbuf, count * sizeof( T ) );
  }
  return 0;
#endif
}

template< typename T >
int MpiWrapper::scan( T const * const sendbuf,
                      T * const recvbuf,
                      int count,
                      MPI_Op MPI_PARAM( op ),
                      MPI_Comm MPI_PARAM( comm ) )
{
#ifdef GEOS_USE_MPI
  return MPI_Scan( sendbuf, recvbuf, count, internal::getMpiType< T >(), op, comm );
#else
  memcpy( recvbuf, sendbuf, count*sizeof(T) );
  return 0;
#endif
}

template< typename T >
int MpiWrapper::exscan( T const * const MPI_PARAM( sendbuf ),
                        T * const recvbuf,
                        int count,
                        MPI_Op MPI_PARAM( op ),
                        MPI_Comm MPI_PARAM( comm ) )
{
#ifdef GEOS_USE_MPI
  return MPI_Exscan( sendbuf, recvbuf, count, internal::getMpiType< T >(), op, comm );
#else
  memset( recvbuf, 0, count*sizeof(T) );
  return 0;
#endif
}

template< typename T >
int MpiWrapper::bcast( T * const MPI_PARAM( buffer ),
                       int MPI_PARAM( count ),
                       int MPI_PARAM( root ),
                       MPI_Comm MPI_PARAM( comm ) )
{
#ifdef GEOS_USE_MPI
  return MPI_Bcast( buffer, count, internal::getMpiType< T >(), root, comm );
#else
  return 0;
#endif

}

template< typename T >
void MpiWrapper::broadcast( T & MPI_PARAM( value ), int MPI_PARAM( srcRank ), MPI_Comm MPI_PARAM( comm ) )
{
#ifdef GEOS_USE_MPI
  MPI_Bcast( &value, 1, internal::getMpiType< T >(), srcRank, comm );
#endif
}

template<>
inline
void MpiWrapper::broadcast< string >( string & MPI_PARAM( value ),
                                      int MPI_PARAM( srcRank ),
                                      MPI_Comm MPI_PARAM( comm ) )
{
#ifdef GEOS_USE_MPI
  int size = LvArray::integerConversion< int >( value.size() );
  broadcast( size, srcRank, comm );
  value.resize( size );
  MPI_Bcast( const_cast< char * >( value.data() ), size, internal::getMpiType< char >(), srcRank, comm );
#endif
}

template< typename TS, typename TR >
int MpiWrapper::gather( TS const * const sendbuf,
                        int sendcount,
                        TR * const recvbuf,
                        int recvcount,
                        int MPI_PARAM( root ),
                        MPI_Comm MPI_PARAM( comm ) )
{
#ifdef GEOS_USE_MPI
  return MPI_Gather( sendbuf, sendcount, internal::getMpiType< TS >(),
                     recvbuf, recvcount, internal::getMpiType< TR >(),
                     root, comm );
#else
  static_assert( std::is_same< TS, TR >::value,
                 "MpiWrapper::gather() for serial run requires send and receive buffers are of the same type" );
  std::size_t const sendBufferSize = sendcount * sizeof(TS);
  std::size_t const recvBufferSize = recvcount * sizeof(TR);
  GEOS_ERROR_IF_NE_MSG( sendBufferSize, recvBufferSize, "size of send buffer and receive buffer are not equal" );
  memcpy( recvbuf, sendbuf, sendBufferSize );
  return 0;
#endif
}

template< typename T, typename DST_CONTAINER, typename >
int MpiWrapper::gather( T const & value,
                        DST_CONTAINER & destValuesBuffer,
                        int root,
                        MPI_Comm MPI_PARAM( comm ) )
{
  if( commRank() == 0 )
<<<<<<< HEAD
    GEOS_ERROR_IF_LT_MSG( destValuesBuffer.size(), (size_t)commSize(),
=======
    GEOS_ERROR_IF_LT_MSG( destValuesBuffer.size(), size_t( commSize() ),
>>>>>>> 8452bdbd
                          "Receive buffer is not large enough to contain the values to receive." );
#ifdef GEOS_USE_MPI
  return MPI_Gather( &value, sizeof( T ), internal::getMpiType< uint8_t >(),
                     destValuesBuffer.data(), sizeof( T ), internal::getMpiType< uint8_t >(),
                     root, comm );
#else
  memcpy( destValuesBuffer.data(), &value, sendBufferSize );
  return 0;
#endif
}

template< typename TS, typename TR >
int MpiWrapper::gatherv( TS const * const sendbuf,
                         int sendcount,
                         TR * const recvbuf,
                         const int * recvcounts,
                         const int * MPI_PARAM( displs ),
                         int MPI_PARAM( root ),
                         MPI_Comm MPI_PARAM( comm ) )
{
#ifdef GEOS_USE_MPI
  return MPI_Gatherv( sendbuf, sendcount, internal::getMpiType< TS >(),
                      recvbuf, recvcounts, displs, internal::getMpiType< TR >(),
                      root, comm );
#else
  static_assert( std::is_same< TS, TR >::value,
                 "MpiWrapper::gather() for serial run requires send and receive buffers are of the same type" );
  std::size_t const sendBufferSize = sendcount * sizeof(TS);
  std::size_t const recvBufferSize = recvcounts[0] * sizeof(TR);
  GEOS_ERROR_IF_NE_MSG( sendBufferSize, recvBufferSize, "size of send buffer and receive buffer are not equal" );
  memcpy( recvbuf, sendbuf, sendBufferSize );
  return 0;
#endif
}

template< typename T >
int MpiWrapper::iRecv( T * const buf,
                       int count,
                       int MPI_PARAM( source ),
                       int tag,
                       MPI_Comm MPI_PARAM( comm ),
                       MPI_Request * MPI_PARAM( request ) )
{
#ifdef GEOS_USE_MPI
  GEOS_ERROR_IF( (*request)!=MPI_REQUEST_NULL,
                 "Attempting to use an MPI_Request that is still in use." );
  return MPI_Irecv( buf, count, internal::getMpiType< T >(), source, tag, comm, request );
#else
  std::map< int, std::pair< int, void * > > & pointerMap = getTagToPointersMap();
  std::map< int, std::pair< int, void * > >::iterator iPointer = pointerMap.find( tag );

  if( iPointer==pointerMap.end() )
  {
    pointerMap.insert( {tag, {1, buf} } );
  }
  else
  {
    GEOS_ERROR_IF( iPointer->second.first != 0,
                   "Tag does is assigned, but pointer was not set by iSend." );
    memcpy( buf, iPointer->second.second, count*sizeof(T) );
    pointerMap.erase( iPointer );
  }
  return 0;
#endif
}

template< typename T >
int MpiWrapper::recv( array1d< T > & buf,
                      int MPI_PARAM( source ),
                      int tag,
                      MPI_Comm MPI_PARAM( comm ),
                      MPI_Status * MPI_PARAM( request ) )
{
#ifdef GEOS_USE_MPI
  MPI_Status status;
  int count;
  MPI_Probe( source, tag, comm, &status );
  MPI_Get_count( &status, MPI_CHAR, &count );

  GEOS_ASSERT_EQ( count % sizeof( T ), 0 );
  buf.resize( count / sizeof( T ) );

  return MPI_Recv( reinterpret_cast< char * >( buf.data() ),
                   count,
                   MPI_CHAR,
                   source,
                   tag,
                   comm,
                   request );
#else
  GEOS_ERROR( "Not implemented!" );
  return MPI_SUCCESS;
#endif
}

template< typename T >
int MpiWrapper::iSend( arrayView1d< T > const & buf,
                       int MPI_PARAM( dest ),
                       int tag,
                       MPI_Comm MPI_PARAM( comm ),
                       MPI_Request * MPI_PARAM( request ) )
{
#ifdef GEOS_USE_MPI
  GEOS_ERROR_IF( (*request)!=MPI_REQUEST_NULL,
                 "Attempting to use an MPI_Request that is still in use." );
  return MPI_Isend( reinterpret_cast< void const * >( buf.data() ),
                    buf.size() * sizeof( T ),
                    MPI_CHAR,
                    dest,
                    tag,
                    comm,
                    request );
#else
  GEOS_ERROR( "Not implemented." );
  return MPI_SUCCESS;
#endif
}

template< typename T >
int MpiWrapper::iSend( T const * const buf,
                       int count,
                       int MPI_PARAM( dest ),
                       int tag,
                       MPI_Comm MPI_PARAM( comm ),
                       MPI_Request * MPI_PARAM( request ) )
{
#ifdef GEOS_USE_MPI
  GEOS_ERROR_IF( (*request)!=MPI_REQUEST_NULL,
                 "Attempting to use an MPI_Request that is still in use." );
  return MPI_Isend( buf, count, internal::getMpiType< T >(), dest, tag, comm, request );
#else
  std::map< int, std::pair< int, void * > > & pointerMap = getTagToPointersMap();
  std::map< int, std::pair< int, void * > >::iterator iPointer = pointerMap.find( tag );

  if( iPointer==pointerMap.end() )
  {
    pointerMap.insert( {tag, {0, const_cast< T * >(buf)}
                       } );
  }
  else
  {
    GEOS_ERROR_IF( iPointer->second.first != 1,
                   "Tag does is assigned, but pointer was not set by iRecv." );
    memcpy( iPointer->second.second, buf, count*sizeof(T) );
    pointerMap.erase( iPointer );
  }
  return 0;
#endif
}

template< typename U, typename T >
U MpiWrapper::prefixSum( T const value, MPI_Comm comm )
{
  U localResult;

#ifdef GEOS_USE_MPI
  U const convertedValue = value;
  int const error = MPI_Exscan( &convertedValue, &localResult, 1, internal::getMpiType< U >(), MPI_SUM, comm );
  MPI_CHECK_ERROR( error );
#endif
  if( commRank() == 0 )
  {
    localResult = 0;
  }

  return localResult;
}


template< typename T >
T MpiWrapper::allReduce( T const & value, Reduction const op, MPI_Comm const comm )
{
  T result;
  allReduce( &value, &result, 1, getMpiOp( op ), comm );
  return result;
}

template< typename T >
void MpiWrapper::allReduce( Span< T const > const src, Span< T > const dst, Reduction const op, MPI_Comm const comm )
{
  GEOS_ASSERT_EQ( src.size(), dst.size() );
  allReduce( src.data(), dst.data(), LvArray::integerConversion< int >( src.size() ), getMpiOp( op ), comm );
}

template< typename T >
T MpiWrapper::sum( T const & value, MPI_Comm comm )
{
  return MpiWrapper::allReduce( value, Reduction::Sum, comm );
}

template< typename T >
void MpiWrapper::sum( Span< T const > src, Span< T > dst, MPI_Comm comm )
{
  MpiWrapper::allReduce( src, dst, Reduction::Sum, comm );
}

template< typename T >
T MpiWrapper::min( T const & value, MPI_Comm comm )
{
  return MpiWrapper::allReduce( value, Reduction::Min, comm );
}

template< typename T >
void MpiWrapper::min( Span< T const > src, Span< T > dst, MPI_Comm comm )
{
  MpiWrapper::allReduce( src, dst, Reduction::Min, comm );
}

template< typename T >
T MpiWrapper::max( T const & value, MPI_Comm comm )
{
  return MpiWrapper::allReduce( value, Reduction::Max, comm );
}

template< typename T >
void MpiWrapper::max( Span< T const > src, Span< T > dst, MPI_Comm comm )
{
  MpiWrapper::allReduce( src, dst, Reduction::Max, comm );
}


template< typename T >
T MpiWrapper::reduce( T const & value, Reduction const op, int root, MPI_Comm const comm )
{
  T result;
  reduce( &value, &result, 1, getMpiOp( op ), root, comm );
  return result;
}

template< typename T >
void MpiWrapper::reduce( Span< T const > const src, Span< T > const dst, Reduction const op, int root, MPI_Comm const comm )
{
  GEOS_ASSERT_EQ( src.size(), dst.size() );
  reduce( src.data(), dst.data(), LvArray::integerConversion< int >( src.size() ), getMpiOp( op ), root, comm );
}

// Mpi helper function to return  struct containing the max value and location across ranks
template< typename T >
T MpiWrapper::maxValLoc( T localValueLocation, MPI_Comm comm )
{
  // Ensure T is trivially copyable
  static_assert( std::is_trivially_copyable< T >::value, "maxValLoc requires a trivially copyable type" );

  // T to have only 2 data members named value and location
  static_assert( (sizeof(T::value)+sizeof(T::location)) == sizeof(T) );

  // Ensure T has value and location members are scalars
  static_assert( std::is_scalar_v< decltype(T::value) > || std::is_scalar_v< decltype(T::location) >, "members of struct should be scalar" );
  static_assert( !std::is_pointer_v< decltype(T::value) > && !std::is_pointer_v< decltype(T::location) >, "members of struct should not be pointers" );

  // receive "buffer"
  int const numProcs =  commSize( comm );
  std::vector< T > recvValLoc( numProcs );

  MPI_Allgather( &localValueLocation, sizeof(T), MPI_BYTE, recvValLoc.data(), sizeof(T), MPI_BYTE, comm );

  T maxValLoc= *std::max_element( recvValLoc.begin(),
                                  recvValLoc.end(),
                                  []( auto & lhs, auto & rhs ) -> bool {return lhs.value  <  rhs.value; } );

  return maxValLoc;
}
} /* namespace geos */

#endif /* GEOS_COMMON_MPIWRAPPER_HPP_ */<|MERGE_RESOLUTION|>--- conflicted
+++ resolved
@@ -928,11 +928,7 @@
                         MPI_Comm MPI_PARAM( comm ) )
 {
   if( commRank() == 0 )
-<<<<<<< HEAD
-    GEOS_ERROR_IF_LT_MSG( destValuesBuffer.size(), (size_t)commSize(),
-=======
     GEOS_ERROR_IF_LT_MSG( destValuesBuffer.size(), size_t( commSize() ),
->>>>>>> 8452bdbd
                           "Receive buffer is not large enough to contain the values to receive." );
 #ifdef GEOS_USE_MPI
   return MPI_Gather( &value, sizeof( T ), internal::getMpiType< uint8_t >(),
