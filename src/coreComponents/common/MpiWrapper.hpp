/*
 * ------------------------------------------------------------------------------------------------------------
 * SPDX-License-Identifier: LGPL-2.1-only
 *
 * Copyright (c) 2018-2020 Lawrence Livermore National Security LLC
 * Copyright (c) 2018-2020 The Board of Trustees of the Leland Stanford Junior University
 * Copyright (c) 2018-2020 TotalEnergies
 * Copyright (c) 2019-     GEOSX Contributors
 * All rights reserved
 *
 * See top level LICENSE, COPYRIGHT, CONTRIBUTORS, NOTICE, and ACKNOWLEDGEMENTS files for details.
 * ------------------------------------------------------------------------------------------------------------
 */
/**
 * @file MpiWrapper.hpp
 */

#ifndef GEOSX_COMMON_MPIWRAPPER_HPP_
#define GEOSX_COMMON_MPIWRAPPER_HPP_

#include "common/DataTypes.hpp"
#include "common/Span.hpp"
#include "mesh/ElementType.hpp"

#if defined(GEOSX_USE_MPI)
  #include <mpi.h>
#define MPI_PARAM( x ) x
#else
#define MPI_PARAM( x )
typedef int MPI_Comm;

#define MPI_COMM_NULL      ((MPI_Comm)0x04000000)
#define MPI_COMM_WORLD     ((MPI_Comm)0x44000000)
#define MPI_COMM_SELF      ((MPI_Comm)0x40000000)


typedef int MPI_Datatype;
#define MPI_CHAR           ((MPI_Datatype)0x4c000101)
#define MPI_SIGNED_CHAR    ((MPI_Datatype)0x4c000118)
#define MPI_UNSIGNED_CHAR  ((MPI_Datatype)0x4c000102)
#define MPI_BYTE           ((MPI_Datatype)0x4c00010d)
#define MPI_WCHAR          ((MPI_Datatype)0x4c00040e)
#define MPI_SHORT          ((MPI_Datatype)0x4c000203)
#define MPI_UNSIGNED_SHORT ((MPI_Datatype)0x4c000204)
#define MPI_INT            ((MPI_Datatype)0x4c000405)
#define MPI_UNSIGNED       ((MPI_Datatype)0x4c000406)
#define MPI_LONG           ((MPI_Datatype)0x4c000807)
#define MPI_UNSIGNED_LONG  ((MPI_Datatype)0x4c000808)
#define MPI_FLOAT          ((MPI_Datatype)0x4c00040a)
#define MPI_DOUBLE         ((MPI_Datatype)0x4c00080b)
#define MPI_LONG_DOUBLE    ((MPI_Datatype)0x4c00100c)
#define MPI_LONG_LONG_INT  ((MPI_Datatype)0x4c000809)
#define MPI_UNSIGNED_LONG_LONG ((MPI_Datatype)0x4c000819)
#define MPI_LONG_LONG      MPI_LONG_LONG_INT

typedef int MPI_Op;

#define MPI_MAX     (MPI_Op)(0x58000001)
#define MPI_MIN     (MPI_Op)(0x58000002)
#define MPI_SUM     (MPI_Op)(0x58000003)
#define MPI_PROD    (MPI_Op)(0x58000004)
#define MPI_LAND    (MPI_Op)(0x58000005)
#define MPI_BAND    (MPI_Op)(0x58000006)
#define MPI_LOR     (MPI_Op)(0x58000007)
#define MPI_BOR     (MPI_Op)(0x58000008)
#define MPI_LXOR    (MPI_Op)(0x58000009)
#define MPI_BXOR    (MPI_Op)(0x5800000a)
#define MPI_MINLOC  (MPI_Op)(0x5800000b)
#define MPI_MAXLOC  (MPI_Op)(0x5800000c)
#define MPI_REPLACE (MPI_Op)(0x5800000d)
#define MPI_NO_OP   (MPI_Op)(0x5800000e)

#define MPI_SUCCESS          0        /* Successful return code */
#define MPI_UNDEFINED (-32766)
#define MPI_STATUS_IGNORE (MPI_Status *)1
#define MPI_STATUSES_IGNORE (MPI_Status *)1
#define MPI_REQUEST_NULL  ((MPI_Request)0x2c000000)
typedef int MPI_Request;

typedef int MPI_Info;
#define MPI_INFO_NULL (MPI_Info)(0x60000000)

struct MPI_Status
{
  int junk;
};

#endif

#if defined(NDEBUG)
#define MPI_CHECK_ERROR( error ) ((void) error)
#else
#define MPI_CHECK_ERROR( error ) GEOSX_ERROR_IF_NE( error, MPI_SUCCESS );
#endif


namespace geosx
{

/**
 * @struct MpiWrapper
 * This struct is a wrapper for all mpi.h functions that are used in GEOSX, and provides a collection of
 * convenience functions to make using the raw mpi functions simpler.
 *
 * The static wrapper functions around the mpi.h function are named by removing the "MPI_" from the beginning
 * of the native mpi function name. For instance the "Comm_rank()" function calls "MPI_Comm_rank()". Since all
 * wrapper functions are static, the should be referred to by their scoped name, for example "MpiWrapper::commRank()".
 */
struct MpiWrapper
{
public:

  /**
   * @enum Reduction
   * Strongly typed enum class for calling collective functions using MPI_Op
   */
  enum class Reduction
  {
    Max,  //!< Max
    Min,  //!< Min
    Sum,  //!< Sum
    Prod, //!< Prod
  };

  MpiWrapper() = delete;

  /**
   * @name FUNCTION GROUP for the direct wrappers around naitive MPI functions
   * @param[in] sendbuf  Pointer to the memory to read the sent data from.
   * @param[out] recvbuf Pointer to the memory to write the received data in.
   * @param[in] count    The number of data entries that are being communicated.
   * @param[in] datatype The MPI_Datatype that is being communicated.
   * @param[in] op       The collective MPI_Op to apply for the function.
   * @param[in] comm     The MPI_Comm communicator that the function will act on.
   *
   * Please see standard MPI documentation for a detailed description of the parameters for each function that
   * is being wrapped
   */
  ///@{

  static void barrier( MPI_Comm const & MPI_PARAM( comm )=MPI_COMM_GEOSX );

  static int cartCoords( MPI_Comm comm, int rank, int maxdims, int coords[] );

  static int cartCreate( MPI_Comm comm_old, int ndims, const int dims[], const int periods[],
                         int reorder, MPI_Comm * comm_cart );

  static int cartRank( MPI_Comm comm, const int coords[] );

  static void commFree( MPI_Comm & comm );

  static int commRank( MPI_Comm const & MPI_PARAM( comm )=MPI_COMM_GEOSX );

  static int commSize( MPI_Comm const & MPI_PARAM( comm )=MPI_COMM_GEOSX );

  static bool commCompare( MPI_Comm const & comm1, MPI_Comm const & comm2 );

  static bool initialized();

  static int init( int * argc, char * * * argv );

  static void finalize();

  static MPI_Comm commDup( MPI_Comm const comm );

  static MPI_Comm commSplit( MPI_Comm const comm, int color, int key );

  static int test( MPI_Request * request, int * flag, MPI_Status * status );

  static int testAny( int count, MPI_Request array_of_requests[], int * idx, int * flags, MPI_Status array_of_statuses[] );

  static int testSome( int count, MPI_Request array_of_requests[], int * outcount, int array_of_indices[], MPI_Status array_of_statuses[] );

  static int testAll( int count, MPI_Request array_of_requests[], int * flags, MPI_Status array_of_statuses[] );

  /**
   * The same as test but doesn't deallocate requests regardless of their source.
   * @param[in] request The MPI_Request to check for completion
   * @param[out] flag Whether the request has completed or not
   * @param[out] status The current status of the request
   **/
  static int check( MPI_Request * request, int * flag, MPI_Status * status );

  /**
   * The same as testany but doesn't deallocate requests regardless of their source.
   * @note Since this doesn't deallocate or set request to MPI_REQUEST_NULL repeated calls
   *       to it with the same set of requests will return the first completed request each time
   *       thus if the first request is complete, that will always be returned unless the user
   *       deallocates/overwrites the request with MPI_REQUEST_NULL
   * @param[in] count The number of requests in the array to check
   * @param[in] request The MPI_Requests to check for completion
   * @param[out] idx The index of the first request in the array that is complete
   * @param[out] flag Whether a request has completed or not
   * @param[out] status The current status of all requests
   **/
  static int checkAny( int count, MPI_Request array_of_requests[], int * idx, int * flag, MPI_Status array_of_statuses[] );

  /**
   * The same as testall but doesn't deallocate requests regardless of their source.
   * @note Since this doesn't deallocate or set request to MPI_REQUEST_NULL repeated calls
   *       to it with a set of already-completed requests will continue to return.
   * @param[in] count The number of requests in the array to check
   * @param[in] request The MPI_Requests to check for completion
   * @param[out] flag Whether all requests have completed or not
   * @param[out] status The current status of all requests
   **/
  static int checkAll( int count, MPI_Request array_of_requests[], int * flag, MPI_Status array_of_statuses[] );

  static int wait( MPI_Request * request, MPI_Status * status );

  static int waitAny( int count, MPI_Request array_of_requests[], int * indx, MPI_Status array_of_statuses[] );

  static int waitSome( int count, MPI_Request array_of_requests[], int * outcount, int array_of_indices[], MPI_Status array_of_statuses[] );

  static int waitAll( int count, MPI_Request array_of_requests[], MPI_Status array_of_statuses[] );

  static double wtime( void );


  /**
   * Wait on MPI_Requests to complete on at a time and trigger a callback to
   *  process the completion.
   * @param[in] count The number of MPI_Requests being processed.
   * @param[inout] array_of_requests The MPI_Requests to actively wait on.
   * @param[in] func A callable object accepting an integer denoting the MPI_Request index
   *              which has completed.
   * @return MPI_SUCCESS or an MPI_ERROR returned by internal calls to MPI_WaitAny.
   */
  static int activeWaitAny( const int count, MPI_Request array_of_requests[], std::function< void ( int ) > func );

  /**
   * Wait on MPI_Requests to complete on or more at a time and trigger a callback to
   *  process the completion.
   * @param[in] count The number of MPI_Requests being processed.
   * @param[inout] array_of_requests The MPI_Requests to actively wait on.
   * @param[in] func A callable object accepting an integer denoting the MPI_Request index
   *              which has completed.
   * @return MPI_SUCCESS or an MPI_ERROR returned by internal calls to MPI_WaitSome.
   */
  static int activeWaitSome( const int count, MPI_Request array_of_requests[], std::function< void ( int ) > func );

  /**
   * Active non-blocking phased communication with multiple participants,
   *  each participant in each phase cannot depend on the previous phases
   *  being complete for any participant other than itself.
   * @param[in] participants The number of participants in each phase
   * @param[in] phases A vector of function objects taking int and returning MPI_Requests
   *               denoting the state of that participant in that phase.
   * @note The only restriction on phase[N](index) being called is that phase[N-1](index)
   *       has been called and the MPI_Request returned by that call has completed.
   * @note One can add a final recv phase by having that phase return MPI_REQUEST_NULL.
   * @return MPI_SUCCESS or and MPI_ERROR from internal calls to MPI_WaitAny.
   */
  static int activeWaitSomePartialPhase( const int participants,
                                         std::vector< std::function< MPI_Request ( int ) > > const & phases );

  /**
   * Active non-blocking phased communication with multiple participants,
   *  each participant in each phase may depend on the previous phases
   *  being fully complete prior to entry into a subsequent phase.
   * @param[in] participants The number of participants in each phase
   * @param[in] phases A vector of function objects taking int and returning MPI_Requests
   *               denoting the state of that participant in that phase.
   * @note The restriction on phase[N](index) being called is that phase[N-1](0 - (particpants-1))
   *       have all been called and the MPI_Requests from those calls have all been completed.
   * @note One can add a final recv phase by having that phase return MPI_REQUEST_NULL.
   * @return MPI_SUCCESS or and MPI_ERROR from internal calls to MPI_WaitAny.
   */
  static int activeWaitSomeCompletePhase( const int participants,
                                          std::vector< std::function< MPI_Request ( int ) > > const & phases );

  /**
   * Active blocking phased communication with multiple participants,
   *  each participant in each phase may depend on the previous phases
   *  being fully complete prior to entry into a subsequent phase.
   * @param[in] participants The number of participants in each phase
   * @param[in] phases A vector of function objects taking int and returning MPI_Requests
   *               denoting the state of that participant in that phase.
   * @note The restriction on phase[N](index) being called is that phase[N-1](0 - (particpants-1))
   *       and phase[N](0..index) have all been called and the MPI_Requests from those calls have all
   *       been completed.
   * @note One can add a final recv phase by having that phase return MPI_REQUEST_NULL.
   * @return MPI_SUCCESS or and MPI_ERROR from internal calls to MPI_WaitAny.
   */
  static int activeWaitOrderedCompletePhase( const int participants,
                                             std::vector< std::function< MPI_Request ( int ) > > const & phases );
  ///@}

#if !defined(GEOSX_USE_MPI)
  static std::map< int, std::pair< int, void * > > & getTagToPointersMap()
  {
    static std::map< int, std::pair< int, void * > > tagToPointers;
    return tagToPointers;
  }
#endif

  /**
   * @brief Strongly typed wrapper around MPI_Allgather.
   * @tparam T_SEND The pointer type for \p sendbuf
   * @tparam T_RECV The pointer type for \p recvbuf
   * @param[in] sendbuf The pointer to the sending buffer.
   * @param[in] sendcount The number of values to send.
   * @param[out] recvbuf The pointer to the receive buffer.
   * @param[in] recvcount The number of values to receive.
   * @param[in] comm The MPI_Comm over which the gather operates.
   * @return The return value of the underlying call to MPI_Allgather().
   */
  template< typename T_SEND, typename T_RECV >
  static int allgather( T_SEND const * sendbuf,
                        int sendcount,
                        T_RECV * recvbuf,
                        int recvcount,
                        MPI_Comm comm );

  /**
   * @brief Strongly typed wrapper around MPI_Allgatherv.
   * @tparam T_SEND The pointer type for \p sendbuf
   * @tparam T_RECV The pointer type for \p recvbuf
   * @param[in] sendbuf The pointer to the sending buffer.
   * @param[in] sendcount The number of values to send.
   * @param[out] recvbuf The pointer to the receive buffer.
   * @param[in] recvcounts The number of values to receive.
   * @param[in] displacements An array containing the displacement to apply to the message received by each process
   * @param[in] comm The MPI_Comm over which the gather operates.
   * @return The return value of the underlying call to MPI_Allgatherv().
   */
  template< typename T_SEND, typename T_RECV >
  static int allgatherv( T_SEND const * sendbuf,
                         int sendcount,
                         T_RECV * recvbuf,
                         int * recvcounts,
                         int * displacements,
                         MPI_Comm comm );

  /**
   * @brief Convenience function for MPI_Allgather.
   * @tparam T The type to send/recieve. This must have a valid conversion to MPI_Datatype in getMpiType();
   * @param[in] myValue The value to send.
   * @param[out] allValues The values recived from each rank.
   */
  template< typename T >
  static void allGather( T const myValue, array1d< T > & allValues, MPI_Comm comm = MPI_COMM_GEOSX );

  template< typename T >
  static int allGather( arrayView1d< T const > const & sendbuf,
                        array1d< T > & recvbuf,
                        MPI_Comm comm = MPI_COMM_GEOSX );

  /**
   * @brief Strongly typed wrapper around MPI_Allreduce.
   * @param[in] sendbuf The pointer to the sending buffer.
   * @param[out] recvbuf The pointer to the receive buffer.
   * @param[in] count The number of values to send/receive.
   * @param[in] op The MPI_Op to perform.
   * @param[in] comm The MPI_Comm over which the gather operates.
   * @return The return value of the underlying call to MPI_Allreduce().
   */
  template< typename T >
  static int allReduce( T const * sendbuf, T * recvbuf, int count, MPI_Op op, MPI_Comm comm );


  template< typename T >
  static int scan( T const * sendbuf, T * recvbuf, int count, MPI_Op op, MPI_Comm comm );

  template< typename T >
  static int exscan( T const * sendbuf, T * recvbuf, int count, MPI_Op op, MPI_Comm comm );

  /**
   * @brief Strongly typed wrapper around MPI_Bcast.
   * @param[in/out] buffer The pointer to the send/recv buffer
   * @param[in] count The number of data types to send.
   * @param[in] root The rank sending the data.
   * @param[in] comm The MPI_Comm over which the MPI_Bcast operates.
   * @return The return value of the underlying call to MPI_Bcast().
   */
  template< typename T >
  static int bcast( T * buffer, int count, int root, MPI_Comm comm );


  /**
   * @brief Convenience function for MPI_Broadcast.
   * @tparam T The type to send/recieve. This must have a valid conversion to MPI_Type in getMpiType();
   * @param[in/out] myValue The value to send from the \p srcRank to the other ranks.
   * @param srcRank The rank that is sending the \p value.
   */
  template< typename T >
  static void broadcast( T & value, int srcRank = 0, MPI_Comm comm = MPI_COMM_GEOSX );

  /**
   * @brief Strongly typed wrapper around MPI_Gather().
   * @tparam TS The pointer type for \p sendbuf
   * @tparam TR The pointer type for \p recvbuf
   * @param[in] sendbuf The pointer to the sending buffer.
   * @param[in] sendcount The number of values to send.
   * @param[out] recvbuf The pointer to the receive buffer.
   * @param[in] recvcount The number of values to receive.
   * @param[in] root The rank recieving the data.
   * @param[in] comm The MPI_Comm over which the gather operates.
   * @return
   */
  template< typename TS, typename TR >
  static int gather( TS const * const sendbuf,
                     int sendcount,
                     TR * const recvbuf,
                     int recvcount,
                     int root,
                     MPI_Comm comm );

  /**
   * @brief Strongly typed wrapper around MPI_Gatherv.
   * @tparam TS The pointer type for \p sendbuf
   * @tparam TR The pointer type for \p recvbuf
   * @param[in] sendbuf The pointer to the sending buffer.
   * @param[in] sendcount The number of values to send.
   * @param[out] recvbuf The pointer to the receive buffer.
   * @param[in] recvcount The number of values to receive.
   * @param[in] displs integer array (of length group size). Entry i specifies the displacement relative to recvbuf at
   *                   which to place the incoming data from process i (significant only at root).
   * @param[in] root The rank recieving the data.
   * @param[in] comm The MPI_Comm over which the gather operates.
   * @return
   */
  template< typename TS, typename TR >
  static int gatherv( TS const * const sendbuf,
                      int sendcount,
                      TR * const recvbuf,
                      const int * recvcounts,
                      const int * displs,
                      int root,
                      MPI_Comm comm );

  /**
   * @brief Returns an MPI_Op associated with our strongly typed Reduction enum.
   * @param[in] op The value of the Reduction enum to get an MPI_Op for.
   * @return The MPI_Op associated with \p op.
   */
  static MPI_Op getMpiOp( Reduction const op );

  template< typename T >
  static int recv( array1d< T > & buf,
                   int MPI_PARAM( source ),
                   int tag,
                   MPI_Comm MPI_PARAM( comm ),
                   MPI_Status * MPI_PARAM( request ) );

  template< typename T >
  static int iSend( arrayView1d< T const > const & buf,
                    int MPI_PARAM( dest ),
                    int tag,
                    MPI_Comm MPI_PARAM( comm ),
                    MPI_Request * MPI_PARAM( request ) );

  /**
   * @brief Strongly typed wrapper around MPI_Irecv()
   * @param[out] buf The pointer to the buffer that contains the data to be received.
   * @param[in] count The number of elements in \p buf
   * @param[in] source The rank of the source process within \p comm.
   * @param[in] tag The message tag that is be used to distinguish different types of messages
   * @param[in] comm The handle to the MPI_Comm
   * @param[out] request Pointer to the MPI_Request associated with this request.
   * @return
   */
  template< typename T >
  static int iRecv( T * const buf,
                    int count,
                    int source,
                    int tag,
                    MPI_Comm comm,
                    MPI_Request * request );

  /**
   * @brief Strongly typed wrapper around MPI_Isend()
   * @param[in] buf The pointer to the buffer that contains the data to be sent.
   * @param[in] count The number of elements in \p buf.
   * @param[in] dest The rank of the destination process within \p comm.
   * @param[in] tag The message tag that is be used to distinguish different types of messages.
   * @param[in] comm The handle to the MPI_Comm.
   * @param[out] request Pointer to the MPI_Request associated with this request.
   * @return
   */
  template< typename T >
  static int iSend( T const * const buf,
                    int count,
                    int dest,
                    int tag,
                    MPI_Comm comm,
                    MPI_Request * request );

  /**
   * @brief Compute exclusive prefix sum and full sum
   * @tparam T type of local (rank) value
   * @tparam U type of global (sum) value
   * @param[in] value the local value
   * @return a pair where first is the prefix sum, second is the full sum
   */
  template< typename U, typename T >
  static U prefixSum( T const value, MPI_Comm comm = MPI_COMM_GEOSX );

  /**
   * @brief Convenience wrapper for the MPI_Allreduce function.
   * @tparam T type of data to reduce. Must correspond to a valid MPI_Datatype.
   * @param value The value to send to the reduction.
   * @param op The Reduction enum to perform.
   * @param comm The communicator.
   * @return The value of reduction across all ranks
   */
  template< typename T >
  static T reduce( T const & value, Reduction const op, MPI_Comm comm = MPI_COMM_GEOSX );

  /**
   * @brief Convenience wrapper for the MPI_Allreduce function. Version for sequences.
   * @tparam T type of data to reduce. Must correspond to a valid MPI_Datatype.
   * @param src[in] The values to send to the reduction.
   * @param dst[out] The resulting values.
   * @param op The Reduction enum to perform.
   * @param comm The communicator.
   */
  template< typename T >
  static void reduce( Span< T const > src, Span< T > dst, Reduction const op, MPI_Comm comm = MPI_COMM_GEOSX );

  /**
   * @brief Convenience function for a MPI_Reduce using a MPI_SUM operation.
   * @param[in] value the value to send into the reduction.
   * @return The sum of all \p value across the ranks.
   */
  template< typename T >
  static T sum( T const & value, MPI_Comm comm = MPI_COMM_GEOSX );

  /**
   * @brief Convenience function for a MPI_Reduce using a MPI_SUM operation.
   * @param[in] src the value to send into the reduction.
   * @param[out] dst The resulting values.
   * @return The sum of all \p value across the ranks.
   */
  template< typename T >
  static void sum( Span< T const > src, Span< T > dst, MPI_Comm comm = MPI_COMM_GEOSX );

  /**
   * @brief Convenience function for a MPI_Reduce using a MPI_MIN operation.
   * @param value the value to send into the reduction.
   * @return The minimum of all \p value across the ranks.
   */
  template< typename T >
  static T min( T const & value, MPI_Comm comm = MPI_COMM_GEOSX );

  /**
   * @brief Convenience function for a MPI_Reduce using a MPI_MIN operation.
   * @param[in] src the value to send into the reduction.
   * @param[out] dst The resulting values.
   * @return The minimum of all \p value across the ranks.
   */
  template< typename T >
  static void min( Span< T const > src, Span< T > dst, MPI_Comm comm = MPI_COMM_GEOSX );

  /**
   * @brief Convenience function for a MPI_Reduce using a MPI_MAX operation.
   * @param[in] value the value to send into the reduction.
   * @return The maximum of all \p value across the ranks.
   */
  template< typename T >
  static T max( T const & value, MPI_Comm comm = MPI_COMM_GEOSX );

  /**
   * @brief Convenience function for a MPI_Reduce using a MPI_MAX operation.
   * @param[in] value the value to send into the reduction.
   * @param[out] dst The resulting values.
   * @return The maximum of all \p value across the ranks.
   */
  template< typename T >
  static void max( Span< T const > src, Span< T > dst, MPI_Comm comm = MPI_COMM_GEOSX );
};

namespace internal
{

template< typename T, typename ENABLE = void >
struct MpiTypeImpl {};

#define ADD_MPI_TYPE_MAP( T, MPI_T ) \
  template<> struct MpiTypeImpl< T > { static MPI_Datatype get() { return MPI_T; } }

ADD_MPI_TYPE_MAP( float, MPI_FLOAT );
ADD_MPI_TYPE_MAP( double, MPI_DOUBLE );

ADD_MPI_TYPE_MAP( char, MPI_CHAR );
ADD_MPI_TYPE_MAP( signed char, MPI_SIGNED_CHAR );
ADD_MPI_TYPE_MAP( unsigned char, MPI_UNSIGNED_CHAR );

ADD_MPI_TYPE_MAP( int, MPI_INT );
ADD_MPI_TYPE_MAP( long int, MPI_LONG );
ADD_MPI_TYPE_MAP( long long int, MPI_LONG_LONG );

ADD_MPI_TYPE_MAP( unsigned int, MPI_UNSIGNED );
ADD_MPI_TYPE_MAP( unsigned long int, MPI_UNSIGNED_LONG );
ADD_MPI_TYPE_MAP( unsigned long long int, MPI_UNSIGNED_LONG_LONG );

#undef ADD_MPI_TYPE_MAP

template< typename T >
struct MpiTypeImpl< T, std::enable_if_t< std::is_enum< T >::value > >
{
  static MPI_Datatype get() { return MpiTypeImpl< std::underlying_type_t< T > >::get(); }
};

template< typename T >
MPI_Datatype getMpiType()
{
  return MpiTypeImpl< T >::get();
}

}

inline MPI_Op MpiWrapper::getMpiOp( Reduction const op )
{
  switch( op )
  {
    case Reduction::Sum:
    {
      return MPI_SUM;
    }
    case Reduction::Min:
    {
      return MPI_MIN;
    }
    case Reduction::Max:
    {
      return MPI_MAX;
    }
    case Reduction::Prod:
    {
      return MPI_PROD;
    }
    default:
      GEOSX_ERROR( "Unsupported reduction operation" );
      return MPI_NO_OP;
  }
}

template< typename T_SEND, typename T_RECV >
int MpiWrapper::allgather( T_SEND const * const sendbuf,
                           int sendcount,
                           T_RECV * const recvbuf,
                           int recvcount,
                           MPI_Comm MPI_PARAM( comm ) )
{
#ifdef GEOSX_USE_MPI
  return MPI_Allgather( sendbuf, sendcount, internal::getMpiType< T_SEND >(),
                        recvbuf, recvcount, internal::getMpiType< T_RECV >(),
                        comm );
#else
  static_assert( std::is_same< T_SEND, T_RECV >::value,
                 "MpiWrapper::allgather() for serial run requires send and receive buffers are of the same type" );
  GEOSX_ERROR_IF_NE_MSG( sendcount, recvcount, "sendcount is not equal to recvcount." );
  std::copy( sendbuf, sendbuf + sendcount, recvbuf )
  return 0;
#endif
}

template< typename T_SEND, typename T_RECV >
int MpiWrapper::allgatherv( T_SEND const * const sendbuf,
                            int sendcount,
                            T_RECV * const recvbuf,
                            int * recvcounts,
                            int * displacements,
                            MPI_Comm MPI_PARAM( comm ) )
{
#ifdef GEOSX_USE_MPI
  return MPI_Allgatherv( sendbuf, sendcount, internal::getMpiType< T_SEND >(),
                         recvbuf, recvcounts, displacements, internal::getMpiType< T_RECV >(),
                         comm );
#else
  static_assert( std::is_same< T_SEND, T_RECV >::value,
                 "MpiWrapper::allgatherv() for serial run requires send and receive buffers are of the same type" );
  GEOSX_ERROR_IF_NE_MSG( sendcount, recvcount, "sendcount is not equal to recvcount." );
  std::copy( sendbuf, sendbuf + sendcount, recvbuf )
  return 0;
#endif
}


template< typename T >
void MpiWrapper::allGather( T const myValue, array1d< T > & allValues, MPI_Comm MPI_PARAM( comm ) )
{
#ifdef GEOSX_USE_MPI
  int const mpiSize = commSize( comm );
  allValues.resize( mpiSize );

  MPI_Datatype const MPI_TYPE = internal::getMpiType< T >();

  MPI_Allgather( &myValue, 1, MPI_TYPE, allValues.data(), 1, MPI_TYPE, comm );

#else
  allValues.resize( 1 );
  allValues[0] = myValue;
#endif
}

template< typename T >
int MpiWrapper::allGather( arrayView1d< T const > const & sendValues,
                           array1d< T > & allValues,
                           MPI_Comm MPI_PARAM( comm ) )
{
  int const sendSize = LvArray::integerConversion< int >( sendValues.size() );
#ifdef GEOSX_USE_MPI
  int const mpiSize = commSize( comm );
  allValues.resize( mpiSize * sendSize );
  return MPI_Allgather( sendValues.data(),
                        sendSize,
                        internal::getMpiType< T >(),
                        allValues.data(),
                        sendSize,
                        internal::getMpiType< T >(),
                        comm );

#else
  allValues.resize( sendSize );
  for( localIndex a=0; a<sendSize; ++a )
  {
    allValues[a] = sendValues[a];
  }
  return 0;
#endif
}

template< typename T >
int MpiWrapper::allReduce( T const * const sendbuf,
                           T * const recvbuf,
                           int const count,
                           MPI_Op const MPI_PARAM( op ),
                           MPI_Comm const MPI_PARAM( comm ) )
{
#ifdef GEOSX_USE_MPI
  MPI_Datatype const mpiType = internal::getMpiType< T >();
  return MPI_Allreduce( sendbuf == recvbuf ? MPI_IN_PLACE : sendbuf, recvbuf, count, mpiType, op, comm );
#else
  if( sendbuf != recvbuf )
  {
    memcpy( recvbuf, sendbuf, count * sizeof( T ) );
  }
  return 0;
#endif
}

template< typename T >
int MpiWrapper::scan( T const * const sendbuf,
                      T * const recvbuf,
                      int count,
                      MPI_Op MPI_PARAM( op ),
                      MPI_Comm MPI_PARAM( comm ) )
{
#ifdef GEOSX_USE_MPI
  return MPI_Scan( sendbuf, recvbuf, count, internal::getMpiType< T >(), op, comm );
#else
  memcpy( recvbuf, sendbuf, count*sizeof(T) );
  return 0;
#endif
}

template< typename T >
int MpiWrapper::exscan( T const * const MPI_PARAM( sendbuf ),
                        T * const recvbuf,
                        int count,
                        MPI_Op MPI_PARAM( op ),
                        MPI_Comm MPI_PARAM( comm ) )
{
#ifdef GEOSX_USE_MPI
  return MPI_Exscan( sendbuf, recvbuf, count, internal::getMpiType< T >(), op, comm );
#else
  memset( recvbuf, 0, count*sizeof(T) );
  return 0;
#endif
}

template< typename T >
int MpiWrapper::bcast( T * const MPI_PARAM( buffer ),
                       int MPI_PARAM( count ),
                       int MPI_PARAM( root ),
                       MPI_Comm MPI_PARAM( comm ) )
{
#ifdef GEOSX_USE_MPI
  return MPI_Bcast( buffer, count, internal::getMpiType< T >(), root, comm );
#else
  return 0;
#endif

}

template< typename T >
void MpiWrapper::broadcast( T & MPI_PARAM( value ), int MPI_PARAM( srcRank ), MPI_Comm MPI_PARAM( comm ) )
{
#ifdef GEOSX_USE_MPI
  MPI_Bcast( &value, 1, internal::getMpiType< T >(), srcRank, comm );
#endif
}

template<>
inline
void MpiWrapper::broadcast< string >( string & MPI_PARAM( value ),
                                      int MPI_PARAM( srcRank ),
                                      MPI_Comm MPI_PARAM( comm ) )
{
#ifdef GEOSX_USE_MPI
  int size = LvArray::integerConversion< int >( value.size() );
  broadcast( size, srcRank, comm );
  value.resize( size );
  MPI_Bcast( const_cast< char * >( value.data() ), size, internal::getMpiType< char >(), srcRank, comm );
#endif
}

template< typename TS, typename TR >
int MpiWrapper::gather( TS const * const sendbuf,
                        int sendcount,
                        TR * const recvbuf,
                        int recvcount,
                        int MPI_PARAM( root ),
                        MPI_Comm MPI_PARAM( comm ) )
{
#ifdef GEOSX_USE_MPI
  return MPI_Gather( sendbuf, sendcount, internal::getMpiType< TS >(),
                     recvbuf, recvcount, internal::getMpiType< TR >(),
                     root, comm );
#else
  static_assert( std::is_same< TS, TR >::value,
                 "MpiWrapper::gather() for serial run requires send and receive buffers are of the same type" );
  std::size_t const sendBufferSize = sendcount * sizeof(TS);
  std::size_t const recvBufferSize = recvcount * sizeof(TR);
  GEOSX_ERROR_IF_NE_MSG( sendBufferSize, recvBufferSize, "size of send buffer and receive buffer are not equal" );
  memcpy( recvbuf, sendbuf, sendBufferSize );
  return 0;
#endif
}

template< typename TS, typename TR >
int MpiWrapper::gatherv( TS const * const sendbuf,
                         int sendcount,
                         TR * const recvbuf,
                         const int * recvcounts,
                         const int * MPI_PARAM( displs ),
                         int MPI_PARAM( root ),
                         MPI_Comm MPI_PARAM( comm ) )
{
#ifdef GEOSX_USE_MPI
  return MPI_Gatherv( sendbuf, sendcount, internal::getMpiType< TS >(),
                      recvbuf, recvcounts, displs, internal::getMpiType< TR >(),
                      root, comm );
#else
  static_assert( std::is_same< TS, TR >::value,
                 "MpiWrapper::gather() for serial run requires send and receive buffers are of the same type" );
  std::size_t const sendBufferSize = sendcount * sizeof(TS);
  std::size_t const recvBufferSize = recvcounts[0] * sizeof(TR);
  GEOSX_ERROR_IF_NE_MSG( sendBufferSize, recvBufferSize, "size of send buffer and receive buffer are not equal" );
  memcpy( recvbuf, sendbuf, sendBufferSize );
  return 0;
#endif
}

template< typename T >
int MpiWrapper::iRecv( T * const buf,
                       int count,
                       int MPI_PARAM( source ),
                       int tag,
                       MPI_Comm MPI_PARAM( comm ),
                       MPI_Request * MPI_PARAM( request ) )
{
#ifdef GEOSX_USE_MPI
  return MPI_Irecv( buf, count, internal::getMpiType< T >(), source, tag, comm, request );
#else
  std::map< int, std::pair< int, void * > > & pointerMap = getTagToPointersMap();
  std::map< int, std::pair< int, void * > >::iterator iPointer = pointerMap.find( tag );

  if( iPointer==pointerMap.end() )
  {
    pointerMap.insert( {tag, {1, buf}
                       } );
  }
  else
  {
    GEOSX_ERROR_IF( iPointer->second.first != 0,
                    "Tag does is assigned, but pointer was not set by iSend." );
    memcpy( buf, iPointer->second.second, count*sizeof(T) );
    pointerMap.erase( iPointer );
  }
  return 0;
#endif
}

template< typename T >
int MpiWrapper::recv( array1d< T > & buf,
                      int MPI_PARAM( source ),
                      int tag,
                      MPI_Comm MPI_PARAM( comm ),
                      MPI_Status * MPI_PARAM( request ) )
{
#ifdef GEOSX_USE_MPI
  MPI_Status status;
  int count;
  MPI_Probe( source, tag, comm, &status );
  MPI_Get_count( &status, MPI_CHAR, &count );

  GEOSX_ASSERT_EQ( count % sizeof( T ), 0 );
  buf.resize( count / sizeof( T ) );

  return MPI_Recv( reinterpret_cast< char * >( buf.data() ),
                   count,
                   MPI_CHAR,
                   source,
                   tag,
                   comm,
                   request );
#else
  GEOSX_ERROR( "Not implemented!" );
  return MPI_SUCCESS;
#endif
}

template< typename T >
int MpiWrapper::iSend( arrayView1d< T const > const & buf,
                       int MPI_PARAM( dest ),
                       int tag,
                       MPI_Comm MPI_PARAM( comm ),
                       MPI_Request * MPI_PARAM( request ) )
{
#ifdef GEOSX_USE_MPI
<<<<<<< HEAD
  return MPI_Isend( reinterpret_cast< char const * >( buf.data() ),
=======
  GEOS_ERROR_IF( (*request)!=MPI_REQUEST_NULL,
                 "Attempting to use an MPI_Request that is still in use." );
  return MPI_Isend( reinterpret_cast< void const * >( buf.data() ),
>>>>>>> ef0b1314
                    buf.size() * sizeof( T ),
                    MPI_CHAR,
                    dest,
                    tag,
                    comm,
                    request );
#else
  GEOSX_ERROR( "Not implemented." );
  return MPI_SUCCESS;
#endif
}

template< typename T >
int MpiWrapper::iSend( T const * const buf,
                       int count,
                       int MPI_PARAM( dest ),
                       int tag,
                       MPI_Comm MPI_PARAM( comm ),
                       MPI_Request * MPI_PARAM( request ) )
{
#ifdef GEOSX_USE_MPI
  return MPI_Isend( buf, count, internal::getMpiType< T >(), dest, tag, comm, request );
#else
  std::map< int, std::pair< int, void * > > & pointerMap = getTagToPointersMap();
  std::map< int, std::pair< int, void * > >::iterator iPointer = pointerMap.find( tag );

  if( iPointer==pointerMap.end() )
  {
    pointerMap.insert( {tag, {0, const_cast< T * >(buf)}
                       } );
  }
  else
  {
    GEOSX_ERROR_IF( iPointer->second.first != 1,
                    "Tag does is assigned, but pointer was not set by iRecv." );
    memcpy( iPointer->second.second, buf, count*sizeof(T) );
    pointerMap.erase( iPointer );
  }
  return 0;
#endif
}

template< typename U, typename T >
U MpiWrapper::prefixSum( T const value, MPI_Comm comm )
{
  U localResult;

#ifdef GEOSX_USE_MPI
  U const convertedValue = value;
  int const error = MPI_Exscan( &convertedValue, &localResult, 1, internal::getMpiType< U >(), MPI_SUM, comm );
  MPI_CHECK_ERROR( error );
#endif
  if( commRank() == 0 )
  {
    localResult = 0;
  }

  return localResult;
}


template< typename T >
T MpiWrapper::reduce( T const & value, Reduction const op, MPI_Comm const comm )
{
  T result;
  allReduce( &value, &result, 1, getMpiOp( op ), comm );
  return result;
}

template< typename T >
void MpiWrapper::reduce( Span< T const > const src, Span< T > const dst, Reduction const op, MPI_Comm const comm )
{
  GEOSX_ASSERT_EQ( src.size(), dst.size() );
  allReduce( src.data(), dst.data(), LvArray::integerConversion< int >( src.size() ), getMpiOp( op ), comm );
}

template< typename T >
T MpiWrapper::sum( T const & value, MPI_Comm comm )
{
  return MpiWrapper::reduce( value, Reduction::Sum, comm );
}

template< typename T >
void MpiWrapper::sum( Span< T const > src, Span< T > dst, MPI_Comm comm )
{
  MpiWrapper::reduce( src, dst, Reduction::Sum, comm );
}

template< typename T >
T MpiWrapper::min( T const & value, MPI_Comm comm )
{
  return MpiWrapper::reduce( value, Reduction::Min, comm );
}

template< typename T >
void MpiWrapper::min( Span< T const > src, Span< T > dst, MPI_Comm comm )
{
  MpiWrapper::reduce( src, dst, Reduction::Min, comm );
}

template< typename T >
T MpiWrapper::max( T const & value, MPI_Comm comm )
{
  return MpiWrapper::reduce( value, Reduction::Max, comm );
}

template< typename T >
void MpiWrapper::max( Span< T const > src, Span< T > dst, MPI_Comm comm )
{
  MpiWrapper::reduce( src, dst, Reduction::Max, comm );
}

} /* namespace geosx */

#endif /* GEOSX_COMMON_MPIWRAPPER_HPP_ */<|MERGE_RESOLUTION|>--- conflicted
+++ resolved
@@ -15,8 +15,8 @@
  * @file MpiWrapper.hpp
  */
 
-#ifndef GEOSX_COMMON_MPIWRAPPER_HPP_
-#define GEOSX_COMMON_MPIWRAPPER_HPP_
+#ifndef GEOS_COMMON_MPIWRAPPER_HPP_
+#define GEOS_COMMON_MPIWRAPPER_HPP_
 
 #include "common/DataTypes.hpp"
 #include "common/Span.hpp"
@@ -90,11 +90,11 @@
 #if defined(NDEBUG)
 #define MPI_CHECK_ERROR( error ) ((void) error)
 #else
-#define MPI_CHECK_ERROR( error ) GEOSX_ERROR_IF_NE( error, MPI_SUCCESS );
-#endif
-
-
-namespace geosx
+#define MPI_CHECK_ERROR( error ) GEOS_ERROR_IF_NE( error, MPI_SUCCESS );
+#endif
+
+
+namespace geos
 {
 
 /**
@@ -226,7 +226,10 @@
    *              which has completed.
    * @return MPI_SUCCESS or an MPI_ERROR returned by internal calls to MPI_WaitAny.
    */
-  static int activeWaitAny( const int count, MPI_Request array_of_requests[], std::function< void ( int ) > func );
+  static int activeWaitAny( const int count,
+                            MPI_Request array_of_requests[],
+                            MPI_Status array_of_statuses[],
+                            std::function< MPI_Request ( int ) > func );
 
   /**
    * Wait on MPI_Requests to complete on or more at a time and trigger a callback to
@@ -237,22 +240,10 @@
    *              which has completed.
    * @return MPI_SUCCESS or an MPI_ERROR returned by internal calls to MPI_WaitSome.
    */
-  static int activeWaitSome( const int count, MPI_Request array_of_requests[], std::function< void ( int ) > func );
-
-  /**
-   * Active non-blocking phased communication with multiple participants,
-   *  each participant in each phase cannot depend on the previous phases
-   *  being complete for any participant other than itself.
-   * @param[in] participants The number of participants in each phase
-   * @param[in] phases A vector of function objects taking int and returning MPI_Requests
-   *               denoting the state of that participant in that phase.
-   * @note The only restriction on phase[N](index) being called is that phase[N-1](index)
-   *       has been called and the MPI_Request returned by that call has completed.
-   * @note One can add a final recv phase by having that phase return MPI_REQUEST_NULL.
-   * @return MPI_SUCCESS or and MPI_ERROR from internal calls to MPI_WaitAny.
-   */
-  static int activeWaitSomePartialPhase( const int participants,
-                                         std::vector< std::function< MPI_Request ( int ) > > const & phases );
+  static int activeWaitSome( const int count,
+                             MPI_Request array_of_requests[],
+                             MPI_Status array_of_statuses[],
+                             std::function< MPI_Request ( int ) > func );
 
   /**
    * Active non-blocking phased communication with multiple participants,
@@ -267,7 +258,7 @@
    * @return MPI_SUCCESS or and MPI_ERROR from internal calls to MPI_WaitAny.
    */
   static int activeWaitSomeCompletePhase( const int participants,
-                                          std::vector< std::function< MPI_Request ( int ) > > const & phases );
+                                          std::vector< std::tuple< MPI_Request *, MPI_Status *, std::function< MPI_Request ( int ) > > > const & phases );
 
   /**
    * Active blocking phased communication with multiple participants,
@@ -283,7 +274,7 @@
    * @return MPI_SUCCESS or and MPI_ERROR from internal calls to MPI_WaitAny.
    */
   static int activeWaitOrderedCompletePhase( const int participants,
-                                             std::vector< std::function< MPI_Request ( int ) > > const & phases );
+                                             std::vector< std::tuple< MPI_Request *, MPI_Status *, std::function< MPI_Request ( int ) > > > const & phases );
   ///@}
 
 #if !defined(GEOSX_USE_MPI)
@@ -631,7 +622,7 @@
       return MPI_PROD;
     }
     default:
-      GEOSX_ERROR( "Unsupported reduction operation" );
+      GEOS_ERROR( "Unsupported reduction operation" );
       return MPI_NO_OP;
   }
 }
@@ -650,7 +641,7 @@
 #else
   static_assert( std::is_same< T_SEND, T_RECV >::value,
                  "MpiWrapper::allgather() for serial run requires send and receive buffers are of the same type" );
-  GEOSX_ERROR_IF_NE_MSG( sendcount, recvcount, "sendcount is not equal to recvcount." );
+  GEOS_ERROR_IF_NE_MSG( sendcount, recvcount, "sendcount is not equal to recvcount." );
   std::copy( sendbuf, sendbuf + sendcount, recvbuf )
   return 0;
 #endif
@@ -671,7 +662,7 @@
 #else
   static_assert( std::is_same< T_SEND, T_RECV >::value,
                  "MpiWrapper::allgatherv() for serial run requires send and receive buffers are of the same type" );
-  GEOSX_ERROR_IF_NE_MSG( sendcount, recvcount, "sendcount is not equal to recvcount." );
+  GEOS_ERROR_IF_NE_MSG( sendcount, recvcount, "sendcount is not equal to recvcount." );
   std::copy( sendbuf, sendbuf + sendcount, recvbuf )
   return 0;
 #endif
@@ -824,7 +815,7 @@
                  "MpiWrapper::gather() for serial run requires send and receive buffers are of the same type" );
   std::size_t const sendBufferSize = sendcount * sizeof(TS);
   std::size_t const recvBufferSize = recvcount * sizeof(TR);
-  GEOSX_ERROR_IF_NE_MSG( sendBufferSize, recvBufferSize, "size of send buffer and receive buffer are not equal" );
+  GEOS_ERROR_IF_NE_MSG( sendBufferSize, recvBufferSize, "size of send buffer and receive buffer are not equal" );
   memcpy( recvbuf, sendbuf, sendBufferSize );
   return 0;
 #endif
@@ -848,7 +839,7 @@
                  "MpiWrapper::gather() for serial run requires send and receive buffers are of the same type" );
   std::size_t const sendBufferSize = sendcount * sizeof(TS);
   std::size_t const recvBufferSize = recvcounts[0] * sizeof(TR);
-  GEOSX_ERROR_IF_NE_MSG( sendBufferSize, recvBufferSize, "size of send buffer and receive buffer are not equal" );
+  GEOS_ERROR_IF_NE_MSG( sendBufferSize, recvBufferSize, "size of send buffer and receive buffer are not equal" );
   memcpy( recvbuf, sendbuf, sendBufferSize );
   return 0;
 #endif
@@ -863,6 +854,8 @@
                        MPI_Request * MPI_PARAM( request ) )
 {
 #ifdef GEOSX_USE_MPI
+  GEOS_ERROR_IF( (*request)!=MPI_REQUEST_NULL,
+                 "Attempting to use an MPI_Request that is still in use." );
   return MPI_Irecv( buf, count, internal::getMpiType< T >(), source, tag, comm, request );
 #else
   std::map< int, std::pair< int, void * > > & pointerMap = getTagToPointersMap();
@@ -870,13 +863,12 @@
 
   if( iPointer==pointerMap.end() )
   {
-    pointerMap.insert( {tag, {1, buf}
-                       } );
+    pointerMap.insert( {tag, {1, buf} } );
   }
   else
   {
-    GEOSX_ERROR_IF( iPointer->second.first != 0,
-                    "Tag does is assigned, but pointer was not set by iSend." );
+    GEOS_ERROR_IF( iPointer->second.first != 0,
+                   "Tag does is assigned, but pointer was not set by iSend." );
     memcpy( buf, iPointer->second.second, count*sizeof(T) );
     pointerMap.erase( iPointer );
   }
@@ -897,7 +889,7 @@
   MPI_Probe( source, tag, comm, &status );
   MPI_Get_count( &status, MPI_CHAR, &count );
 
-  GEOSX_ASSERT_EQ( count % sizeof( T ), 0 );
+  GEOS_ASSERT_EQ( count % sizeof( T ), 0 );
   buf.resize( count / sizeof( T ) );
 
   return MPI_Recv( reinterpret_cast< char * >( buf.data() ),
@@ -908,7 +900,7 @@
                    comm,
                    request );
 #else
-  GEOSX_ERROR( "Not implemented!" );
+  GEOS_ERROR( "Not implemented!" );
   return MPI_SUCCESS;
 #endif
 }
@@ -921,13 +913,9 @@
                        MPI_Request * MPI_PARAM( request ) )
 {
 #ifdef GEOSX_USE_MPI
-<<<<<<< HEAD
-  return MPI_Isend( reinterpret_cast< char const * >( buf.data() ),
-=======
   GEOS_ERROR_IF( (*request)!=MPI_REQUEST_NULL,
                  "Attempting to use an MPI_Request that is still in use." );
   return MPI_Isend( reinterpret_cast< void const * >( buf.data() ),
->>>>>>> ef0b1314
                     buf.size() * sizeof( T ),
                     MPI_CHAR,
                     dest,
@@ -935,7 +923,7 @@
                     comm,
                     request );
 #else
-  GEOSX_ERROR( "Not implemented." );
+  GEOS_ERROR( "Not implemented." );
   return MPI_SUCCESS;
 #endif
 }
@@ -949,6 +937,8 @@
                        MPI_Request * MPI_PARAM( request ) )
 {
 #ifdef GEOSX_USE_MPI
+  GEOS_ERROR_IF( (*request)!=MPI_REQUEST_NULL,
+                 "Attempting to use an MPI_Request that is still in use." );
   return MPI_Isend( buf, count, internal::getMpiType< T >(), dest, tag, comm, request );
 #else
   std::map< int, std::pair< int, void * > > & pointerMap = getTagToPointersMap();
@@ -961,8 +951,8 @@
   }
   else
   {
-    GEOSX_ERROR_IF( iPointer->second.first != 1,
-                    "Tag does is assigned, but pointer was not set by iRecv." );
+    GEOS_ERROR_IF( iPointer->second.first != 1,
+                   "Tag does is assigned, but pointer was not set by iRecv." );
     memcpy( iPointer->second.second, buf, count*sizeof(T) );
     pointerMap.erase( iPointer );
   }
@@ -1000,7 +990,7 @@
 template< typename T >
 void MpiWrapper::reduce( Span< T const > const src, Span< T > const dst, Reduction const op, MPI_Comm const comm )
 {
-  GEOSX_ASSERT_EQ( src.size(), dst.size() );
+  GEOS_ASSERT_EQ( src.size(), dst.size() );
   allReduce( src.data(), dst.data(), LvArray::integerConversion< int >( src.size() ), getMpiOp( op ), comm );
 }
 
@@ -1040,6 +1030,6 @@
   MpiWrapper::reduce( src, dst, Reduction::Max, comm );
 }
 
-} /* namespace geosx */
-
-#endif /* GEOSX_COMMON_MPIWRAPPER_HPP_ */+} /* namespace geos */
+
+#endif /* GEOS_COMMON_MPIWRAPPER_HPP_ */