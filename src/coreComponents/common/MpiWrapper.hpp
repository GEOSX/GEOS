/*
 * ------------------------------------------------------------------------------------------------------------
 * SPDX-License-Identifier: LGPL-2.1-only
 *
 * Copyright (c) 2016-2024 Lawrence Livermore National Security LLC
 * Copyright (c) 2018-2024 TotalEnergies
 * Copyright (c) 2018-2024 The Board of Trustees of the Leland Stanford Junior University
 * Copyright (c) 2023-2024 Chevron
 * Copyright (c) 2019-     GEOS/GEOSX Contributors
 * All rights reserved
 *
 * See top level LICENSE, COPYRIGHT, CONTRIBUTORS, NOTICE, and ACKNOWLEDGEMENTS files for details.
 * ------------------------------------------------------------------------------------------------------------
 */

/**
 * @file MpiWrapper.hpp
 */

#ifndef GEOS_COMMON_MPIWRAPPER_HPP_
#define GEOS_COMMON_MPIWRAPPER_HPP_

#include "common/DataTypes.hpp"
#include "common/Span.hpp"
#include "common/TypesHelpers.hpp"

#include <numeric>

#if defined(GEOS_USE_MPI)
  #include <mpi.h>
#define MPI_PARAM( x ) x
#else
#define MPI_PARAM( x )
typedef int MPI_Comm;

#define MPI_COMM_NULL      ((MPI_Comm)0x04000000)
#define MPI_COMM_WORLD     ((MPI_Comm)0x44000000)
#define MPI_COMM_SELF      ((MPI_Comm)0x40000000)


typedef int MPI_Datatype;
#define MPI_CHAR           ((MPI_Datatype)0x4c000101)
#define MPI_SIGNED_CHAR    ((MPI_Datatype)0x4c000118)
#define MPI_UNSIGNED_CHAR  ((MPI_Datatype)0x4c000102)
#define MPI_BYTE           ((MPI_Datatype)0x4c00010d)
#define MPI_WCHAR          ((MPI_Datatype)0x4c00040e)
#define MPI_SHORT          ((MPI_Datatype)0x4c000203)
#define MPI_UNSIGNED_SHORT ((MPI_Datatype)0x4c000204)
#define MPI_INT            ((MPI_Datatype)0x4c000405)
#define MPI_UNSIGNED       ((MPI_Datatype)0x4c000406)
#define MPI_LONG           ((MPI_Datatype)0x4c000807)
#define MPI_UNSIGNED_LONG  ((MPI_Datatype)0x4c000808)
#define MPI_FLOAT          ((MPI_Datatype)0x4c00040a)
#define MPI_DOUBLE         ((MPI_Datatype)0x4c00080b)
#define MPI_LONG_DOUBLE    ((MPI_Datatype)0x4c00100c)
#define MPI_LONG_LONG_INT  ((MPI_Datatype)0x4c000809)
#define MPI_UNSIGNED_LONG_LONG ((MPI_Datatype)0x4c000819)
#define MPI_LONG_LONG      MPI_LONG_LONG_INT

typedef int MPI_Op;

#define MPI_MAX     (MPI_Op)(0x58000001)
#define MPI_MIN     (MPI_Op)(0x58000002)
#define MPI_SUM     (MPI_Op)(0x58000003)
#define MPI_PROD    (MPI_Op)(0x58000004)
#define MPI_LAND    (MPI_Op)(0x58000005)
#define MPI_BAND    (MPI_Op)(0x58000006)
#define MPI_LOR     (MPI_Op)(0x58000007)
#define MPI_BOR     (MPI_Op)(0x58000008)
#define MPI_LXOR    (MPI_Op)(0x58000009)
#define MPI_BXOR    (MPI_Op)(0x5800000a)
#define MPI_MINLOC  (MPI_Op)(0x5800000b)
#define MPI_MAXLOC  (MPI_Op)(0x5800000c)
#define MPI_REPLACE (MPI_Op)(0x5800000d)
#define MPI_NO_OP   (MPI_Op)(0x5800000e)

#define MPI_SUCCESS          0        /* Successful return code */
#define MPI_UNDEFINED (-32766)
#define MPI_STATUS_IGNORE (MPI_Status *)1
#define MPI_STATUSES_IGNORE (MPI_Status *)1
#define MPI_REQUEST_NULL  ((MPI_Request)0x2c000000)
typedef int MPI_Request;

typedef int MPI_Info;
#define MPI_INFO_NULL (MPI_Info)(0x60000000)

struct MPI_Status
{
  int junk;
};

#endif

#if defined(NDEBUG)
#define MPI_CHECK_ERROR( error ) ((void) error)
#else
#define MPI_CHECK_ERROR( error ) GEOS_ERROR_IF_NE( error, MPI_SUCCESS );
#endif


namespace geos
{

/// Global MPI communicator used by GEOSX.
#ifdef GEOS_USE_MPI
extern MPI_Comm MPI_COMM_GEOS;
#else
extern int MPI_COMM_GEOS;
#endif

/**
 * @struct MpiWrapper
 * This struct is a wrapper for all mpi.h functions that are used in GEOSX, and provides a collection of
 * convenience functions to make using the raw mpi functions simpler.
 *
 * The static wrapper functions around the mpi.h function are named by removing the "MPI_" from the beginning
 * of the native mpi function name. For instance the "Comm_rank()" function calls "MPI_Comm_rank()". Since all
 * wrapper functions are static, the should be referred to by their scoped name, for example "MpiWrapper::commRank()".
 */
struct MpiWrapper
{
public:

  /**
   * @enum Reduction
   * Strongly typed enum class for calling collective functions using MPI_Op
   */
  enum class Reduction
  {
    Max,  //!< Max
    Min,  //!< Min
    Sum,  //!< Sum
    Prod, //!< Prod
    LogicalAnd, //!< Logical and
    LogicalOr, //!< Logical or
  };
  /**
   * @enum PairReduction
   * Strongly typed enum class for calling collective functions processing pairs (ie. indexed values).
   */
  enum class PairReduction
  {
    Max, //!< Max pair first value
    Min, //!< Min pair first value
  };
  /**
   * @struct PairType
   * Represents a pair of values. `first` (typically, a given measure) is the primary value for comparison,
   * `second` (typically an index) will be compared in case of `first` equality.
   */
  template< typename FIRST, typename SECOND >
  struct PairType
  {
    FIRST first;
    SECOND second;
  };

  MpiWrapper() = delete;

  /**
   * @name FUNCTION GROUP for the direct wrappers around naitive MPI functions
   * @param[in] sendbuf  Pointer to the memory to read the sent data from.
   * @param[out] recvbuf Pointer to the memory to write the received data in.
   * @param[in] count    The number of data entries that are being communicated.
   * @param[in] datatype The MPI_Datatype that is being communicated.
   * @param[in] op       The collective MPI_Op to apply for the function.
   * @param[in] comm     The MPI_Comm communicator that the function will act on.
   *
   * Please see standard MPI documentation for a detailed description of the parameters for each function that
   * is being wrapped
   */
  ///@{

  static void barrier( MPI_Comm const & MPI_PARAM( comm )=MPI_COMM_GEOS );

  static int cartCoords( MPI_Comm comm, int rank, int maxdims, int coords[] );

  static int cartCreate( MPI_Comm comm_old, int ndims, const int dims[], const int periods[],
                         int reorder, MPI_Comm * comm_cart );

  static int cartRank( MPI_Comm comm, const int coords[] );

  static void commFree( MPI_Comm & comm );

  static int commRank( MPI_Comm const & MPI_PARAM( comm )=MPI_COMM_GEOS );

  static int commSize( MPI_Comm const & MPI_PARAM( comm )=MPI_COMM_GEOS );

  static bool commCompare( MPI_Comm const & comm1, MPI_Comm const & comm2 );

  static bool initialized();

  static int init( int * argc, char * * * argv );

  static void finalize();

  static MPI_Comm commDup( MPI_Comm const comm );

  static MPI_Comm commSplit( MPI_Comm const comm, int color, int key );

  static int test( MPI_Request * request, int * flag, MPI_Status * status );

  static int testAny( int count, MPI_Request array_of_requests[], int * idx, int * flags, MPI_Status array_of_statuses[] );

  static int testSome( int count, MPI_Request array_of_requests[], int * outcount, int array_of_indices[], MPI_Status array_of_statuses[] );

  static int testAll( int count, MPI_Request array_of_requests[], int * flags, MPI_Status array_of_statuses[] );

  /**
   * The same as test but doesn't deallocate requests regardless of their source.
   * @param[in] request The MPI_Request to check for completion
   * @param[out] flag Whether the request has completed or not
   * @param[out] status The current status of the request
   **/
  static int check( MPI_Request * request, int * flag, MPI_Status * status );

  /**
   * The same as testany but doesn't deallocate requests regardless of their source.
   * @note Since this doesn't deallocate or set request to MPI_REQUEST_NULL repeated calls
   *       to it with the same set of requests will return the first completed request each time
   *       thus if the first request is complete, that will always be returned unless the user
   *       deallocates/overwrites the request with MPI_REQUEST_NULL
   * @param[in] count The number of requests in the array to check
   * @param[in] request The MPI_Requests to check for completion
   * @param[out] idx The index of the first request in the array that is complete
   * @param[out] flag Whether a request has completed or not
   * @param[out] status The current status of all requests
   **/
  static int checkAny( int count, MPI_Request array_of_requests[], int * idx, int * flag, MPI_Status array_of_statuses[] );

  /**
   * The same as testall but doesn't deallocate requests regardless of their source.
   * @note Since this doesn't deallocate or set request to MPI_REQUEST_NULL repeated calls
   *       to it with a set of already-completed requests will continue to return.
   * @param[in] count The number of requests in the array to check
   * @param[in] request The MPI_Requests to check for completion
   * @param[out] flag Whether all requests have completed or not
   * @param[out] status The current status of all requests
   **/
  static int checkAll( int count, MPI_Request array_of_requests[], int * flag, MPI_Status array_of_statuses[] );

  static int wait( MPI_Request * request, MPI_Status * status );

  static int waitAny( int count, MPI_Request array_of_requests[], int * indx, MPI_Status array_of_statuses[] );

  static int waitSome( int count, MPI_Request array_of_requests[], int * outcount, int array_of_indices[], MPI_Status array_of_statuses[] );

  static int waitAll( int count, MPI_Request array_of_requests[], MPI_Status array_of_statuses[] );

  static double wtime( void );


  /**
   * Wait on MPI_Requests to complete on at a time and trigger a callback to
   *  process the completion.
   * @param[in] count The number of MPI_Requests being processed.
   * @param[inout] array_of_requests The MPI_Requests to actively wait on.
   * @param[in] func A callable object accepting an integer denoting the MPI_Request index
   *              which has completed.
   * @return MPI_SUCCESS or an MPI_ERROR returned by internal calls to MPI_WaitAny.
   */
  static int activeWaitAny( const int count,
                            MPI_Request array_of_requests[],
                            MPI_Status array_of_statuses[],
                            std::function< MPI_Request ( int ) > func );

  /**
   * Wait on MPI_Requests to complete on or more at a time and trigger a callback to
   *  process the completion.
   * @param[in] count The number of MPI_Requests being processed.
   * @param[inout] array_of_requests The MPI_Requests to actively wait on.
   * @param[in] func A callable object accepting an integer denoting the MPI_Request index
   *              which has completed.
   * @return MPI_SUCCESS or an MPI_ERROR returned by internal calls to MPI_WaitSome.
   */
  static int activeWaitSome( const int count,
                             MPI_Request array_of_requests[],
                             MPI_Status array_of_statuses[],
                             std::function< MPI_Request ( int ) > func );

  /**
   * Active non-blocking phased communication with multiple participants,
   *  each participant in each phase may depend on the previous phases
   *  being fully complete prior to entry into a subsequent phase.
   * @param[in] participants The number of participants in each phase
   * @param[in] phases A vector of function objects taking int and returning MPI_Requests
   *               denoting the state of that participant in that phase.
   * @note The restriction on phase[N](index) being called is that phase[N-1](0 - (particpants-1))
   *       have all been called and the MPI_Requests from those calls have all been completed.
   * @note One can add a final recv phase by having that phase return MPI_REQUEST_NULL.
   * @return MPI_SUCCESS or and MPI_ERROR from internal calls to MPI_WaitAny.
   */
  static int activeWaitSomeCompletePhase( const int participants,
                                          std::vector< std::tuple< MPI_Request *, MPI_Status *, std::function< MPI_Request ( int ) > > > const & phases );

  /**
   * Active blocking phased communication with multiple participants,
   *  each participant in each phase may depend on the previous phases
   *  being fully complete prior to entry into a subsequent phase.
   * @param[in] participants The number of participants in each phase
   * @param[in] phases A vector of function objects taking int and returning MPI_Requests
   *               denoting the state of that participant in that phase.
   * @note The restriction on phase[N](index) being called is that phase[N-1](0 - (particpants-1))
   *       and phase[N](0..index) have all been called and the MPI_Requests from those calls have all
   *       been completed.
   * @note One can add a final recv phase by having that phase return MPI_REQUEST_NULL.
   * @return MPI_SUCCESS or and MPI_ERROR from internal calls to MPI_WaitAny.
   */
  static int activeWaitOrderedCompletePhase( const int participants,
                                             std::vector< std::tuple< MPI_Request *, MPI_Status *, std::function< MPI_Request ( int ) > > > const & phases );
  ///@}

#if !defined(GEOS_USE_MPI)
  static std::map< int, std::pair< int, void * > > & getTagToPointersMap()
  {
    static std::map< int, std::pair< int, void * > > tagToPointers;
    return tagToPointers;
  }
#endif

  /**
   * @brief Compute the number of ranks allocated on the same node
   * @return The number of MPI ranks on the current node.
   */
  static int nodeCommSize();

  /**
   * @brief Strongly typed wrapper around MPI_Allgather.
   * @tparam T_SEND The pointer type for \p sendbuf
   * @tparam T_RECV The pointer type for \p recvbuf
   * @param[in] sendbuf The pointer to the sending buffer.
   * @param[in] sendcount The number of values to send.
   * @param[out] recvbuf The pointer to the receive buffer.
   * @param[in] recvcount The number of values to receive.
   * @param[in] comm The MPI_Comm over which the gather operates.
   * @return The return value of the underlying call to MPI_Allgather().
   */
  template< typename T_SEND, typename T_RECV >
  static int allgather( T_SEND const * sendbuf,
                        int sendcount,
                        T_RECV * recvbuf,
                        int recvcount,
                        MPI_Comm comm = MPI_COMM_GEOS );

  /**
   * @brief Strongly typed wrapper around MPI_Allgatherv.
   * @tparam T_SEND The pointer type for \p sendbuf
   * @tparam T_RECV The pointer type for \p recvbuf
   * @param[in] sendbuf The pointer to the sending buffer.
   * @param[in] sendcount The number of values to send.
   * @param[out] recvbuf The pointer to the receive buffer.
   * @param[in] recvcounts The number of values to receive.
   * @param[in] displacements An array containing the displacement to apply to the message received by each process
   * @param[in] comm The MPI_Comm over which the gather operates.
   * @return The return value of the underlying call to MPI_Allgatherv().
   */
  template< typename T_SEND, typename T_RECV >
  static int allgatherv( T_SEND const * sendbuf,
                         int sendcount,
                         T_RECV * recvbuf,
                         int * recvcounts,
                         int * displacements,
                         MPI_Comm comm = MPI_COMM_GEOS );

  /**
   * @brief Convenience function for MPI_Allgather.
   * @tparam T The type to send/recieve. This must have a valid conversion to MPI_Datatype in getMpiType();
   * @param[in] myValue The value to send.
   * @param[out] allValues The values recived from each rank.
   */
  template< typename T >
  static void allGather( T const myValue, array1d< T > & allValues, MPI_Comm comm = MPI_COMM_GEOS );

  template< typename T >
  static int allGather( arrayView1d< T const > const & sendbuf,
                        array1d< T > & recvbuf,
                        MPI_Comm comm = MPI_COMM_GEOS );

  /**
   * @brief Convenience wrapper for the MPI_Allreduce function.
   * @tparam T type of data to reduce. Must correspond to a valid MPI_Datatype.
   * @param value The value to send to the reduction.
   * @param op The Reduction enum to perform.
   * @param comm The communicator.
   * @return The value of reduction across all ranks
   */
  template< typename T >
  static T allReduce( T const & value, Reduction const op, MPI_Comm comm = MPI_COMM_GEOS );

  /**
   * @brief Convenience wrapper for the MPI_Allreduce function. Version for sequences.
   * @tparam T type of data to reduce. Must correspond to a valid MPI_Datatype.
   * @param src[in] The values to send to the reduction.
   * @param dst[out] The resulting values.
   * @param op The Reduction enum to perform.
   * @param comm The communicator.
   */
  template< typename T >
  static void allReduce( Span< T const > src, Span< T > dst, Reduction const op, MPI_Comm comm = MPI_COMM_GEOS );

  /**
<<<<<<< HEAD
   * @brief Perform a collective reduction on a pair using MPI.
   * @tparam FIRST Pair first element type. Typically a numerical quantity (e.g., real64, int).
   * @tparam SECOND Pair second element type. Typically a numerical quantity (e.g., localIndex, globalIndex).
   * @tparam OP The reduction operation to apply (`PairReduction::Max`, `PairReduction::Min`).
   * @param pair The local pair to reduce.
   * @param comm The MPI communicator to use.
   * @return The resulting reduced pair, consistent across all processes.
   */
  template< typename FIRST, typename SECOND, PairReduction OP >
  static PairType< FIRST, SECOND > allReduce( PairType< FIRST, SECOND > const & pair,
                                              MPI_Comm comm = MPI_COMM_GEOS );

  /**
   * @brief Perform a collective reduction on a container of pairs using MPI.
   * @tparam FIRST Pairs first element type. Typically a numerical quantity (e.g., real64, int).
   * @tparam SECOND Pairs second element type. Typically a numerical quantity (e.g., localIndex, globalIndex).
   * @tparam CONTAINER Pairs container type (e.g., `std::vector<PairType<FIRST, SECOND>>`).
   * @tparam OP The reduction operation to apply (`PairReduction::Max` or `PairReduction::Min`).
   * @param pairs The local container of pairs to be reduced.
   * @param comm The MPI communicator to use.
   * @return The resulting reduced pair, consistent across all processes.
   */
  template< typename FIRST, typename SECOND, typename CONTAINER, PairReduction OP >
  static PairType< FIRST, SECOND > allReduce( CONTAINER const & pairs,
                                              MPI_Comm comm = MPI_COMM_GEOS );
=======
   * @brief Convenience wrapper for the MPI_Allreduce function. Version for arrays.
   * @tparam T type of data to reduce. Must correspond to a valid MPI_Datatype.
   * @param src[in] The values to send to the reduction.
   * @param dst[out] The resulting values.
   * @param op The Reduction enum to perform.
   * @param comm The communicator.
   */
  template< typename SRC_CONTAINER_TYPE, typename DST_CONTAINER_TYPE >
  static void allReduce( SRC_CONTAINER_TYPE const & src, DST_CONTAINER_TYPE & dst, Reduction const op, MPI_Comm const comm = MPI_COMM_GEOS );

  /**
   * @brief Convenience wrapper for the MPI_Allreduce function. Version for arrays.
   * @tparam T type of data to reduce. Must correspond to a valid MPI_Datatype.
   * @param src[in] The values to send to the reduction.
   * @param dst[out] The resulting values.
   * @param count The number of contiguos elements of the arrays to perform the reduction on (must be leq than the size).
   * @param op The Reduction enum to perform.
   * @param comm The communicator.
   */
  template< typename SRC_CONTAINER_TYPE, typename DST_CONTAINER_TYPE >
  static void allReduce( SRC_CONTAINER_TYPE const & src, DST_CONTAINER_TYPE & dst, int const count, Reduction const op, MPI_Comm const comm );

>>>>>>> ac45ee2a

  /**
   * @brief Strongly typed wrapper around MPI_Reduce.
   * @param[in] sendbuf The pointer to the sending buffer.
   * @param[out] recvbuf The pointer to the receive buffer (only significant at root).
   * @param[in] count The number of values to send/receive.
   * @param[in] op The MPI_Op to perform.
   * @param[in] comm The MPI_Comm over which the gather operates.
   * @return The return value of the underlying call to MPI_Reduce().
   */
  template< typename T >
  static int reduce( T const * sendbuf, T * recvbuf, int count, MPI_Op op, int root, MPI_Comm comm = MPI_COMM_GEOS );

  /**
   * @brief Convenience wrapper for the MPI_Reduce function.
   * @tparam T type of data to reduce. Must correspond to a valid MPI_Datatype.
   * @param value The value to send to the reduction.
   * @param op The Reduction enum to perform.
   * @param comm The communicator.
   * @return The value of reduction (only significant at root)
   */
  template< typename T >
  static T reduce( T const & value, Reduction const op, int root, MPI_Comm comm = MPI_COMM_GEOS );

  /**
   * @brief Convenience wrapper for the MPI_Reduce function. Version for sequences.
   * @tparam T type of data to reduce. Must correspond to a valid MPI_Datatype.
   * @param src[in] The values to send to the reduction.
   * @param dst[out] The resulting values (only significant at root).
   * @param op The Reduction enum to perform.
   * @param comm The communicator.
   */
  template< typename T >
  static void reduce( Span< T const > src, Span< T > dst, Reduction const op, int root, MPI_Comm comm = MPI_COMM_GEOS );


  template< typename T >
  static int scan( T const * sendbuf, T * recvbuf, int count, MPI_Op op, MPI_Comm comm = MPI_COMM_GEOS );

  template< typename T >
  static int exscan( T const * sendbuf, T * recvbuf, int count, MPI_Op op, MPI_Comm comm = MPI_COMM_GEOS );

  /**
   * @brief Strongly typed wrapper around MPI_Bcast.
   * @param[in/out] buffer The pointer to the send/recv buffer
   * @param[in] count The number of data types to send.
   * @param[in] root The rank sending the data.
   * @param[in] comm The MPI_Comm over which the MPI_Bcast operates.
   * @return The return value of the underlying call to MPI_Bcast().
   */
  template< typename T >
  static int bcast( T * buffer, int count, int root, MPI_Comm comm = MPI_COMM_GEOS );


  /**
   * @brief Convenience function for MPI_Broadcast.
   * @tparam T The type to send/recieve. This must have a valid conversion to MPI_Type in getMpiType();
   * @param[in/out] myValue The value to send from the \p srcRank to the other ranks.
   * @param srcRank The rank that is sending the \p value.
   */
  template< typename T >
  static void broadcast( T & value, int srcRank = 0, MPI_Comm comm = MPI_COMM_GEOS );

  /**
   * @brief Strongly typed wrapper around MPI_Gather().
   * @tparam TS The pointer type for \p sendbuf
   * @tparam TR The pointer type for \p recvbuf
   * @param[in] sendbuf The pointer to the sending buffer.
   * @param[in] sendcount The number of values to send.
   * @param[out] recvbuf The pointer to the receive buffer.
   * @param[in] recvcount The number of values to receive.
   * @param[in] root The rank recieving the data.
   * @param[in] comm The MPI_Comm over which the gather operates.
   * @return
   */
  template< typename TS, typename TR >
  static int gather( TS const * const sendbuf,
                     int sendcount,
                     TR * const recvbuf,
                     int recvcount,
                     int root,
                     MPI_Comm comm = MPI_COMM_GEOS );

  /**
   * @brief Strongly typed wrapper around MPI_Gather().
   * @tparam TS The pointer type for \p sendbuf
   * @tparam TR The pointer type for \p recvbuf
   * @param[in] sendbuf The pointer to the sending buffer.
   * @param[out] recvbuf The pointer to the receive buffer.
   * @param[in] recvcount The number of values to receive.
   * @param[in] root The rank recieving the data.
   * @param[in] comm The MPI_Comm over which the gather operates.
   * @return
   */
  template< typename T, typename DST_CONTAINER,
            typename = std::enable_if_t<
              std::is_trivially_copyable_v< T > &&
              std::is_same_v< decltype(std::declval< DST_CONTAINER >().size()), std::size_t > &&
              std::is_same_v< decltype(std::declval< DST_CONTAINER >().data()), T * > > >
  static int gather( T const & value,
                     DST_CONTAINER & destValuesBuffer,
                     int root,
                     MPI_Comm comm = MPI_COMM_GEOS );

  /**
   * @brief Strongly typed wrapper around MPI_Gatherv.
   * @tparam TS The pointer type for \p sendbuf
   * @tparam TR The pointer type for \p recvbuf
   * @param[in] sendbuf The pointer to the sending buffer.
   * @param[in] sendcount The number of values to send.
   * @param[out] recvbuf The pointer to the receive buffer.
   * @param[in] recvcount The number of values to receive.
   * @param[in] displs integer array (of length group size). Entry i specifies the displacement relative to recvbuf at
   *                   which to place the incoming data from process i (significant only at root).
   * @param[in] root The rank recieving the data.
   * @param[in] comm The MPI_Comm over which the gather operates.
   * @return
   */
  template< typename TS, typename TR >
  static int gatherv( TS const * const sendbuf,
                      int sendcount,
                      TR * const recvbuf,
                      const int * recvcounts,
                      const int * displs,
                      int root,
                      MPI_Comm comm = MPI_COMM_GEOS );

  /**
   * @brief Returns an MPI_Op associated with our strongly typed Reduction enum.
   * @param[in] op The value of the Reduction enum to get an MPI_Op for.
   * @return The MPI_Op associated with \p op.
   */
  static MPI_Op getMpiOp( Reduction const op );

  template< typename T >
  static int recv( array1d< T > & buf,
                   int MPI_PARAM( source ),
                   int tag,
                   MPI_Comm MPI_PARAM( comm ),
                   MPI_Status * MPI_PARAM( request ) );

  template< typename T >
  static int iSend( arrayView1d< T > const & buf,
                    int MPI_PARAM( dest ),
                    int tag,
                    MPI_Comm MPI_PARAM( comm ),
                    MPI_Request * MPI_PARAM( request ) );

  /**
   * @brief Strongly typed wrapper around MPI_Irecv()
   * @param[out] buf The pointer to the buffer that contains the data to be received.
   * @param[in] count The number of elements in \p buf
   * @param[in] source The rank of the source process within \p comm.
   * @param[in] tag The message tag that is be used to distinguish different types of messages
   * @param[in] comm The handle to the MPI_Comm
   * @param[out] request Pointer to the MPI_Request associated with this request.
   * @return
   */
  template< typename T >
  static int iRecv( T * const buf,
                    int count,
                    int source,
                    int tag,
                    MPI_Comm comm,
                    MPI_Request * request );

  /**
   * @brief Strongly typed wrapper around MPI_Isend()
   * @param[in] buf The pointer to the buffer that contains the data to be sent.
   * @param[in] count The number of elements in \p buf.
   * @param[in] dest The rank of the destination process within \p comm.
   * @param[in] tag The message tag that is be used to distinguish different types of messages.
   * @param[in] comm The handle to the MPI_Comm.
   * @param[out] request Pointer to the MPI_Request associated with this request.
   * @return
   */
  template< typename T >
  static int iSend( T const * const buf,
                    int count,
                    int dest,
                    int tag,
                    MPI_Comm comm,
                    MPI_Request * request );

  /**
   * @brief Compute exclusive prefix sum and full sum
   * @tparam T type of local (rank) value
   * @tparam U type of global (sum) value
   * @param[in] value the local value
   * @return a pair where first is the prefix sum, second is the full sum
   */
  template< typename U, typename T >
  static U prefixSum( T const value, MPI_Comm comm = MPI_COMM_GEOS );

  /**
   * @brief Convenience function for a MPI_Allreduce using a MPI_SUM operation.
   * @param[in] value the value to send into the reduction.
   * @return The sum of all \p value across the ranks.
   */
  template< typename T >
  static T sum( T const & value, MPI_Comm comm = MPI_COMM_GEOS );

  /**
   * @brief Convenience function for a MPI_Allreduce using a MPI_SUM operation.
   * @param[in] src the value to send into the reduction.
   * @param[out] dst The resulting values.
   * @return The sum of all \p value across the ranks.
   */
  template< typename T >
  static void sum( Span< T const > src, Span< T > dst, MPI_Comm comm = MPI_COMM_GEOS );

  /**
   * @brief Convenience function for a MPI_Allreduce using a MPI_MIN operation.
   * @param value the value to send into the reduction.
   * @return The minimum of all \p value across the ranks.
   */
  template< typename T >
  static T min( T const & value, MPI_Comm comm = MPI_COMM_GEOS );

  /**
   * @brief Convenience function for a MPI_Allreduce using a MPI_MIN operation.
   * @param[in] src the value to send into the reduction.
   * @param[out] dst The resulting values.
   * @return The minimum of all \p value across the ranks.
   */
  template< typename T >
  static void min( Span< T const > src, Span< T > dst, MPI_Comm comm = MPI_COMM_GEOS );

  /**
   * @brief Convenience function for a MPI_Allreduce using a min-pair operation.
   * @param[in] value the value to send into the reduction.
   * @param[out] dst The resulting values.
   * @return The maximum of all \p value across the ranks.
   */
  template< typename FIRST, typename SECOND >
  static PairType< FIRST, SECOND > minPair( PairType< FIRST, SECOND > const & pair, MPI_Comm comm = MPI_COMM_GEOS );

  /**
   * @brief Convenience function for a MPI_Allreduce using a min-pair operation.
   * @param[in] value the value to send into the reduction.
   * @param[out] dst The resulting values.
   * @return The maximum of all \p value across the ranks.
   */
  template< typename FIRST, typename SECOND, typename CONTAINER >
  static PairType< FIRST, SECOND > minPair( CONTAINER const & pairs, MPI_Comm comm = MPI_COMM_GEOS );

  /**
   * @brief Convenience function for a MPI_Allreduce using a MPI_MAX operation.
   * @param[in] value the value to send into the reduction.
   * @return The maximum of all \p value across the ranks.
   */
  template< typename T >
  static T max( T const & value, MPI_Comm comm = MPI_COMM_GEOS );

  /**
   * @brief Convenience function for a MPI_Allreduce using a MPI_MAX operation.
   * @param[in] value the value to send into the reduction.
   * @param[out] dst The resulting values.
   * @return The maximum of all \p value across the ranks.
   */
  template< typename T >
  static void max( Span< T const > src, Span< T > dst, MPI_Comm comm = MPI_COMM_GEOS );

  /**
   * @brief Convenience function for a MPI_Allreduce using a max-pair operation.
   * @param[in] value the value to send into the reduction.
   * @param[out] dst The resulting values.
   * @return The maximum of all \p value across the ranks.
   */
  template< typename FIRST, typename SECOND >
  static PairType< FIRST, SECOND > maxPair( PairType< FIRST, SECOND > const & pair, MPI_Comm comm = MPI_COMM_GEOS );

  /**
   * @brief Convenience function for a MPI_Allreduce using a max-pair operation.
   * @param[in] value the value to send into the reduction.
   * @param[out] dst The resulting values.
   * @return The maximum of all \p value across the ranks.
   */
  template< typename FIRST, typename SECOND, typename CONTAINER >
  static PairType< FIRST, SECOND > maxPair( CONTAINER const & pairs, MPI_Comm comm = MPI_COMM_GEOS );

private:

  /**
   * @brief Strongly typed wrapper around MPI_Allreduce.
   * @param[in] sendbuf The pointer to the sending buffer.
   * @param[out] recvbuf The pointer to the receive buffer.
   * @param[in] count The number of values to send/receive.
   * @param[in] op The MPI_Op to perform.
   * @param[in] comm The MPI_Comm over which the gather operates.
   * @return The return value of the underlying call to MPI_Allreduce().
   */
  template< typename T >
  static int allReduce( T const * sendbuf, T * recvbuf, int count, MPI_Op op, MPI_Comm comm = MPI_COMM_GEOS );
};

namespace internal
{

template< typename T, typename ENABLE = void >
struct MpiTypeImpl {};

#define ADD_MPI_TYPE_MAP( T, MPI_T ) \
  template<> struct MpiTypeImpl< T > { static MPI_Datatype get() { return MPI_T; } }

ADD_MPI_TYPE_MAP( float, MPI_FLOAT );
ADD_MPI_TYPE_MAP( double, MPI_DOUBLE );

ADD_MPI_TYPE_MAP( char, MPI_CHAR );
ADD_MPI_TYPE_MAP( signed char, MPI_SIGNED_CHAR );
ADD_MPI_TYPE_MAP( unsigned char, MPI_UNSIGNED_CHAR );

ADD_MPI_TYPE_MAP( int, MPI_INT );
ADD_MPI_TYPE_MAP( long int, MPI_LONG );
ADD_MPI_TYPE_MAP( long long int, MPI_LONG_LONG );

ADD_MPI_TYPE_MAP( unsigned int, MPI_UNSIGNED );
ADD_MPI_TYPE_MAP( unsigned long int, MPI_UNSIGNED_LONG );
ADD_MPI_TYPE_MAP( unsigned long long int, MPI_UNSIGNED_LONG_LONG );

#undef ADD_MPI_TYPE_MAP

template< typename T >
struct MpiTypeImpl< T, std::enable_if_t< std::is_enum< T >::value > >
{
  static MPI_Datatype get() { return MpiTypeImpl< std::underlying_type_t< T > >::get(); }
};

template< typename T >
MPI_Datatype getMpiType()
{
  return MpiTypeImpl< T >::get();
}

template< typename FIRST, typename SECOND >
MPI_Datatype getMpiCustomPairType()
{
  static auto const createTypeHolder = [] () {
    using PAIR_T = MpiWrapper::PairType< FIRST, SECOND >;
    static_assert( std::is_standard_layout< PAIR_T >::value );
    MPI_Datatype types[2] = { getMpiType< FIRST >(), getMpiType< SECOND >() };
    MPI_Aint offsets[2] = { offsetof( PAIR_T, first ), offsetof( PAIR_T, second ) };
    int blocksCount[2] = { 1, 1 };
    MPI_Datatype mpiType;
    GEOS_ERROR_IF_NE( MPI_Type_create_struct( 2, blocksCount, offsets, types, &mpiType ), MPI_SUCCESS );
    GEOS_ERROR_IF_NE( MPI_Type_commit( &mpiType ), MPI_SUCCESS );
    return mpiType;
  };
  static MPI_Datatype mpiType{ createTypeHolder() };
  return mpiType;
}

template< typename FIRST, typename SECOND >
struct mpiPairType
{ /* no default get() implementation, please add a template specialization and add it in the "testMpiWrapper" unit test. */ };

template<> struct mpiPairType< float, int32_t > {   static MPI_Datatype get() { return MPI_FLOAT_INT; } };
template<> struct mpiPairType< double, int32_t > {  static MPI_Datatype get() { return MPI_DOUBLE_INT; } };
template<> struct mpiPairType< int64_t, int32_t > { static MPI_Datatype get() { return MPI_LONG_INT; } };
template<> struct mpiPairType< int32_t, int32_t > { static MPI_Datatype get() { return MPI_2INT; } };
template<> struct mpiPairType< int16_t, int32_t > { static MPI_Datatype get() { return MPI_SHORT_INT; } };
template<> struct mpiPairType< int64_t, int64_t > { static MPI_Datatype get() { return getMpiCustomPairType< long, int64_t >(); } };
template<> struct mpiPairType< double, int64_t > {  static MPI_Datatype get() { return getMpiCustomPairType< double, int64_t >(); } };
template<> struct mpiPairType< double, double > {   static MPI_Datatype get() { return getMpiCustomPairType< double, double >(); } };

// It is advised to always use this custom operator for pairs as MPI_MAXLOC is not a true lexicographical comparator.
template< typename FIRST, typename SECOND, MpiWrapper::PairReduction OP >
MPI_Op getMpiPairReductionOp()
{
  static auto const createOpHolder = [] () {
    using PAIR_T = MpiWrapper::PairType< FIRST, SECOND >;

    auto const customOpFunc =
      []( void * invec, void * inoutvec, int * len, MPI_Datatype * )
    {
      for( int i = 0; i < *len; ++i )
      {
        PAIR_T & in = static_cast< PAIR_T * >(invec)[i];
        PAIR_T & inout = static_cast< PAIR_T * >(inoutvec)[i];
        if constexpr ( OP == MpiWrapper::PairReduction::Min )
        {
          if( std::tie( in.first, in.second ) < std::tie( inout.first, inout.second ) )
            inout = in;
        }
        else
        {
          if( std::tie( in.first, in.second ) > std::tie( inout.first, inout.second ) )
            inout = in;
        }
      }
    };

    MPI_Op mpiOp;
    GEOS_ERROR_IF_NE( MPI_Op_create( customOpFunc, 1, &mpiOp ), MPI_SUCCESS );
    return mpiOp;
  };
  static MPI_Op mpiOp{ createOpHolder() };
  return mpiOp;
}

}

inline MPI_Op MpiWrapper::getMpiOp( Reduction const op )
{
  switch( op )
  {
    case Reduction::Sum:
    {
      return MPI_SUM;
    }
    case Reduction::Min:
    {
      return MPI_MIN;
    }
    case Reduction::Max:
    {
      return MPI_MAX;
    }
    case Reduction::Prod:
    {
      return MPI_PROD;
    }
    case Reduction::LogicalAnd:
    {
      return MPI_LAND;
    }
    case Reduction::LogicalOr:
    {
      return MPI_LOR;
    }
    default:
      GEOS_ERROR( "Unsupported reduction operation" );
      return MPI_NO_OP;
  }
}

template< typename T_SEND, typename T_RECV >
int MpiWrapper::allgather( T_SEND const * const sendbuf,
                           int sendcount,
                           T_RECV * const recvbuf,
                           int recvcount,
                           MPI_Comm MPI_PARAM( comm ) )
{
#ifdef GEOS_USE_MPI
  return MPI_Allgather( sendbuf, sendcount, internal::getMpiType< T_SEND >(),
                        recvbuf, recvcount, internal::getMpiType< T_RECV >(),
                        comm );
#else
  static_assert( std::is_same< T_SEND, T_RECV >::value,
                 "MpiWrapper::allgather() for serial run requires send and receive buffers are of the same type" );
  GEOS_ERROR_IF_NE_MSG( sendcount, recvcount, "sendcount is not equal to recvcount." );
  std::copy( sendbuf, sendbuf + sendcount, recvbuf )
  return 0;
#endif
}

template< typename T_SEND, typename T_RECV >
int MpiWrapper::allgatherv( T_SEND const * const sendbuf,
                            int sendcount,
                            T_RECV * const recvbuf,
                            int * recvcounts,
                            int * displacements,
                            MPI_Comm MPI_PARAM( comm ) )
{
#ifdef GEOS_USE_MPI
  return MPI_Allgatherv( sendbuf, sendcount, internal::getMpiType< T_SEND >(),
                         recvbuf, recvcounts, displacements, internal::getMpiType< T_RECV >(),
                         comm );
#else
  static_assert( std::is_same< T_SEND, T_RECV >::value,
                 "MpiWrapper::allgatherv() for serial run requires send and receive buffers are of the same type" );
  GEOS_ERROR_IF_NE_MSG( sendcount, recvcount, "sendcount is not equal to recvcount." );
  std::copy( sendbuf, sendbuf + sendcount, recvbuf )
  return 0;
#endif
}


template< typename T >
void MpiWrapper::allGather( T const myValue, array1d< T > & allValues, MPI_Comm MPI_PARAM( comm ) )
{
#ifdef GEOS_USE_MPI
  int const mpiSize = commSize( comm );
  allValues.resize( mpiSize );

  MPI_Datatype const MPI_TYPE = internal::getMpiType< T >();

  MPI_Allgather( &myValue, 1, MPI_TYPE, allValues.data(), 1, MPI_TYPE, comm );

#else
  allValues.resize( 1 );
  allValues[0] = myValue;
#endif
}

template< typename T >
int MpiWrapper::allGather( arrayView1d< T const > const & sendValues,
                           array1d< T > & allValues,
                           MPI_Comm MPI_PARAM( comm ) )
{
  int const sendSize = LvArray::integerConversion< int >( sendValues.size() );
#ifdef GEOS_USE_MPI
  int const mpiSize = commSize( comm );
  allValues.resize( mpiSize * sendSize );
  return MPI_Allgather( sendValues.data(),
                        sendSize,
                        internal::getMpiType< T >(),
                        allValues.data(),
                        sendSize,
                        internal::getMpiType< T >(),
                        comm );

#else
  allValues.resize( sendSize );
  for( localIndex a=0; a<sendSize; ++a )
  {
    allValues[a] = sendValues[a];
  }
  return 0;
#endif
}

template< typename T >
int MpiWrapper::allReduce( T const * const sendbuf,
                           T * const recvbuf,
                           int const count,
                           MPI_Op const MPI_PARAM( op ),
                           MPI_Comm const MPI_PARAM( comm ) )
{
#ifdef GEOS_USE_MPI
  MPI_Datatype const mpiType = internal::getMpiType< T >();
  return MPI_Allreduce( sendbuf == recvbuf ? MPI_IN_PLACE : sendbuf, recvbuf, count, mpiType, op, comm );
#else
  if( sendbuf != recvbuf )
  {
    memcpy( recvbuf, sendbuf, count * sizeof( T ) );
  }
  return 0;
#endif
}

template< typename T >
int MpiWrapper::reduce( T const * const sendbuf,
                        T * const recvbuf,
                        int const count,
                        MPI_Op const MPI_PARAM( op ),
                        int root,
                        MPI_Comm const MPI_PARAM( comm ) )
{
#ifdef GEOS_USE_MPI
  MPI_Datatype const mpiType = internal::getMpiType< T >();
  return MPI_Reduce( sendbuf == recvbuf ? MPI_IN_PLACE : sendbuf, recvbuf, count, mpiType, op, root, comm );
#else
  if( sendbuf != recvbuf )
  {
    memcpy( recvbuf, sendbuf, count * sizeof( T ) );
  }
  return 0;
#endif
}

template< typename T >
int MpiWrapper::scan( T const * const sendbuf,
                      T * const recvbuf,
                      int count,
                      MPI_Op MPI_PARAM( op ),
                      MPI_Comm MPI_PARAM( comm ) )
{
#ifdef GEOS_USE_MPI
  return MPI_Scan( sendbuf, recvbuf, count, internal::getMpiType< T >(), op, comm );
#else
  memcpy( recvbuf, sendbuf, count*sizeof(T) );
  return 0;
#endif
}

template< typename T >
int MpiWrapper::exscan( T const * const MPI_PARAM( sendbuf ),
                        T * const recvbuf,
                        int count,
                        MPI_Op MPI_PARAM( op ),
                        MPI_Comm MPI_PARAM( comm ) )
{
#ifdef GEOS_USE_MPI
  return MPI_Exscan( sendbuf, recvbuf, count, internal::getMpiType< T >(), op, comm );
#else
  memset( recvbuf, 0, count*sizeof(T) );
  return 0;
#endif
}

template< typename T >
int MpiWrapper::bcast( T * const MPI_PARAM( buffer ),
                       int MPI_PARAM( count ),
                       int MPI_PARAM( root ),
                       MPI_Comm MPI_PARAM( comm ) )
{
#ifdef GEOS_USE_MPI
  return MPI_Bcast( buffer, count, internal::getMpiType< T >(), root, comm );
#else
  return 0;
#endif

}

template< typename T >
void MpiWrapper::broadcast( T & MPI_PARAM( value ), int MPI_PARAM( srcRank ), MPI_Comm MPI_PARAM( comm ) )
{
#ifdef GEOS_USE_MPI
  MPI_Bcast( &value, 1, internal::getMpiType< T >(), srcRank, comm );
#endif
}

template<>
inline
void MpiWrapper::broadcast< string >( string & MPI_PARAM( value ),
                                      int MPI_PARAM( srcRank ),
                                      MPI_Comm MPI_PARAM( comm ) )
{
#ifdef GEOS_USE_MPI
  int size = LvArray::integerConversion< int >( value.size() );
  broadcast( size, srcRank, comm );
  value.resize( size );
  MPI_Bcast( const_cast< char * >( value.data() ), size, internal::getMpiType< char >(), srcRank, comm );
#endif
}

template< typename TS, typename TR >
int MpiWrapper::gather( TS const * const sendbuf,
                        int sendcount,
                        TR * const recvbuf,
                        int recvcount,
                        int MPI_PARAM( root ),
                        MPI_Comm MPI_PARAM( comm ) )
{
#ifdef GEOS_USE_MPI
  return MPI_Gather( sendbuf, sendcount, internal::getMpiType< TS >(),
                     recvbuf, recvcount, internal::getMpiType< TR >(),
                     root, comm );
#else
  static_assert( std::is_same< TS, TR >::value,
                 "MpiWrapper::gather() for serial run requires send and receive buffers are of the same type" );
  std::size_t const sendBufferSize = sendcount * sizeof(TS);
  std::size_t const recvBufferSize = recvcount * sizeof(TR);
  GEOS_ERROR_IF_NE_MSG( sendBufferSize, recvBufferSize, "size of send buffer and receive buffer are not equal" );
  memcpy( recvbuf, sendbuf, sendBufferSize );
  return 0;
#endif
}

template< typename T, typename DST_CONTAINER, typename >
int MpiWrapper::gather( T const & value,
                        DST_CONTAINER & destValuesBuffer,
                        int root,
                        MPI_Comm MPI_PARAM( comm ) )
{
  if( commRank() == 0 )
    GEOS_ERROR_IF_LT_MSG( destValuesBuffer.size(), size_t( commSize() ),
                          "Receive buffer is not large enough to contain the values to receive." );
#ifdef GEOS_USE_MPI
  return MPI_Gather( &value, sizeof( T ), internal::getMpiType< uint8_t >(),
                     destValuesBuffer.data(), sizeof( T ), internal::getMpiType< uint8_t >(),
                     root, comm );
#else
  memcpy( destValuesBuffer.data(), &value, sendBufferSize );
  return 0;
#endif
}

template< typename TS, typename TR >
int MpiWrapper::gatherv( TS const * const sendbuf,
                         int sendcount,
                         TR * const recvbuf,
                         const int * recvcounts,
                         const int * MPI_PARAM( displs ),
                         int MPI_PARAM( root ),
                         MPI_Comm MPI_PARAM( comm ) )
{
#ifdef GEOS_USE_MPI
  return MPI_Gatherv( sendbuf, sendcount, internal::getMpiType< TS >(),
                      recvbuf, recvcounts, displs, internal::getMpiType< TR >(),
                      root, comm );
#else
  static_assert( std::is_same< TS, TR >::value,
                 "MpiWrapper::gather() for serial run requires send and receive buffers are of the same type" );
  std::size_t const sendBufferSize = sendcount * sizeof(TS);
  std::size_t const recvBufferSize = recvcounts[0] * sizeof(TR);
  GEOS_ERROR_IF_NE_MSG( sendBufferSize, recvBufferSize, "size of send buffer and receive buffer are not equal" );
  memcpy( recvbuf, sendbuf, sendBufferSize );
  return 0;
#endif
}

template< typename T >
int MpiWrapper::iRecv( T * const buf,
                       int count,
                       int MPI_PARAM( source ),
                       int tag,
                       MPI_Comm MPI_PARAM( comm ),
                       MPI_Request * MPI_PARAM( request ) )
{
#ifdef GEOS_USE_MPI
  GEOS_ERROR_IF( (*request)!=MPI_REQUEST_NULL,
                 "Attempting to use an MPI_Request that is still in use." );
  return MPI_Irecv( buf, count, internal::getMpiType< T >(), source, tag, comm, request );
#else
  std::map< int, std::pair< int, void * > > & pointerMap = getTagToPointersMap();
  std::map< int, std::pair< int, void * > >::iterator iPointer = pointerMap.find( tag );

  if( iPointer==pointerMap.end() )
  {
    pointerMap.insert( {tag, {1, buf} } );
  }
  else
  {
    GEOS_ERROR_IF( iPointer->second.first != 0,
                   "Tag does is assigned, but pointer was not set by iSend." );
    memcpy( buf, iPointer->second.second, count*sizeof(T) );
    pointerMap.erase( iPointer );
  }
  return 0;
#endif
}

template< typename T >
int MpiWrapper::recv( array1d< T > & buf,
                      int MPI_PARAM( source ),
                      int tag,
                      MPI_Comm MPI_PARAM( comm ),
                      MPI_Status * MPI_PARAM( request ) )
{
#ifdef GEOS_USE_MPI
  MPI_Status status;
  int count;
  MPI_Probe( source, tag, comm, &status );
  MPI_Get_count( &status, MPI_CHAR, &count );

  GEOS_ASSERT_EQ( count % sizeof( T ), 0 );
  buf.resize( count / sizeof( T ) );

  return MPI_Recv( reinterpret_cast< char * >( buf.data() ),
                   count,
                   MPI_CHAR,
                   source,
                   tag,
                   comm,
                   request );
#else
  GEOS_ERROR( "Not implemented!" );
  return MPI_SUCCESS;
#endif
}

template< typename T >
int MpiWrapper::iSend( arrayView1d< T > const & buf,
                       int MPI_PARAM( dest ),
                       int tag,
                       MPI_Comm MPI_PARAM( comm ),
                       MPI_Request * MPI_PARAM( request ) )
{
#ifdef GEOS_USE_MPI
  GEOS_ERROR_IF( (*request)!=MPI_REQUEST_NULL,
                 "Attempting to use an MPI_Request that is still in use." );
  return MPI_Isend( reinterpret_cast< void const * >( buf.data() ),
                    buf.size() * sizeof( T ),
                    MPI_CHAR,
                    dest,
                    tag,
                    comm,
                    request );
#else
  GEOS_ERROR( "Not implemented." );
  return MPI_SUCCESS;
#endif
}

template< typename T >
int MpiWrapper::iSend( T const * const buf,
                       int count,
                       int MPI_PARAM( dest ),
                       int tag,
                       MPI_Comm MPI_PARAM( comm ),
                       MPI_Request * MPI_PARAM( request ) )
{
#ifdef GEOS_USE_MPI
  GEOS_ERROR_IF( (*request)!=MPI_REQUEST_NULL,
                 "Attempting to use an MPI_Request that is still in use." );
  return MPI_Isend( buf, count, internal::getMpiType< T >(), dest, tag, comm, request );
#else
  std::map< int, std::pair< int, void * > > & pointerMap = getTagToPointersMap();
  std::map< int, std::pair< int, void * > >::iterator iPointer = pointerMap.find( tag );

  if( iPointer==pointerMap.end() )
  {
    pointerMap.insert( {tag, {0, const_cast< T * >(buf)}
                       } );
  }
  else
  {
    GEOS_ERROR_IF( iPointer->second.first != 1,
                   "Tag does is assigned, but pointer was not set by iRecv." );
    memcpy( iPointer->second.second, buf, count*sizeof(T) );
    pointerMap.erase( iPointer );
  }
  return 0;
#endif
}

template< typename U, typename T >
U MpiWrapper::prefixSum( T const value, MPI_Comm comm )
{
  U localResult;

#ifdef GEOS_USE_MPI
  U const convertedValue = value;
  int const error = MPI_Exscan( &convertedValue, &localResult, 1, internal::getMpiType< U >(), MPI_SUM, comm );
  MPI_CHECK_ERROR( error );
#endif
  if( commRank() == 0 )
  {
    localResult = 0;
  }

  return localResult;
}


template< typename T >
T MpiWrapper::allReduce( T const & value, Reduction const op, MPI_Comm const comm )
{
  T result;
  allReduce( &value, &result, 1, getMpiOp( op ), comm );
  return result;
}

template< typename T >
void MpiWrapper::allReduce( Span< T const > const src, Span< T > const dst, Reduction const op, MPI_Comm const comm )
{
  GEOS_ASSERT_EQ( src.size(), dst.size() );
  allReduce( src.data(), dst.data(), LvArray::integerConversion< int >( src.size() ), getMpiOp( op ), comm );
}

template< typename SRC_CONTAINER_TYPE, typename DST_CONTAINER_TYPE >
void MpiWrapper::allReduce( SRC_CONTAINER_TYPE const & src, DST_CONTAINER_TYPE & dst, int const count, Reduction const op, MPI_Comm const comm )
{
  static_assert( std::is_trivially_copyable< typename get_value_type< SRC_CONTAINER_TYPE >::type >::value,
                 "The type in the source container must be trivially copyable." );
  static_assert( std::is_trivially_copyable< typename get_value_type< DST_CONTAINER_TYPE >::type >::value,
                 "The type in the destination container must be trivially copyable." );
  static_assert( std::is_same< typename get_value_type< SRC_CONTAINER_TYPE >::type,
                               typename get_value_type< DST_CONTAINER_TYPE >::type >::value,
                 "Source and destination containers must have the same value type." );
  GEOS_ASSERT_GE( src.size(), count );
  GEOS_ASSERT_GE( dst.size(), count );
  allReduce( src.data(), dst.data(), count, getMpiOp( op ), comm );
}

template< typename SRC_CONTAINER_TYPE, typename DST_CONTAINER_TYPE >
void MpiWrapper::allReduce( SRC_CONTAINER_TYPE const & src, DST_CONTAINER_TYPE & dst, Reduction const op, MPI_Comm const comm )
{
  static_assert( std::is_trivially_copyable< typename get_value_type< SRC_CONTAINER_TYPE >::type >::value,
                 "The type in the source container must be trivially copyable." );
  static_assert( std::is_trivially_copyable< typename get_value_type< DST_CONTAINER_TYPE >::type >::value,
                 "The type in the destination container must be trivially copyable." );
  static_assert( std::is_same< typename get_value_type< SRC_CONTAINER_TYPE >::type,
                               typename get_value_type< DST_CONTAINER_TYPE >::type >::value,
                 "Source and destination containers must have the same value type." );
  GEOS_ASSERT_EQ( src.size(), dst.size() );
  allReduce( src.data(), dst.data(), LvArray::integerConversion< int >( src.size() ), getMpiOp( op ), comm );
}

template< typename T >
T MpiWrapper::sum( T const & value, MPI_Comm comm )
{
  return MpiWrapper::allReduce( value, Reduction::Sum, comm );
}

template< typename T >
void MpiWrapper::sum( Span< T const > src, Span< T > dst, MPI_Comm comm )
{
  MpiWrapper::allReduce( src, dst, Reduction::Sum, comm );
}

template< typename T >
T MpiWrapper::min( T const & value, MPI_Comm comm )
{
  return MpiWrapper::allReduce( value, Reduction::Min, comm );
}

template< typename T >
void MpiWrapper::min( Span< T const > src, Span< T > dst, MPI_Comm comm )
{
  MpiWrapper::allReduce( src, dst, Reduction::Min, comm );
}

template< typename T >
T MpiWrapper::max( T const & value, MPI_Comm comm )
{
  return MpiWrapper::allReduce( value, Reduction::Max, comm );
}

template< typename T >
void MpiWrapper::max( Span< T const > src, Span< T > dst, MPI_Comm comm )
{
  MpiWrapper::allReduce( src, dst, Reduction::Max, comm );
}


template< typename T >
T MpiWrapper::reduce( T const & value, Reduction const op, int root, MPI_Comm const comm )
{
  T result;
  reduce( &value, &result, 1, getMpiOp( op ), root, comm );
  return result;
}

template< typename T >
void MpiWrapper::reduce( Span< T const > const src, Span< T > const dst, Reduction const op, int root, MPI_Comm const comm )
{
  GEOS_ASSERT_EQ( src.size(), dst.size() );
  reduce( src.data(), dst.data(), LvArray::integerConversion< int >( src.size() ), getMpiOp( op ), root, comm );
}


template< typename FIRST, typename SECOND, MpiWrapper::PairReduction const OP >
MpiWrapper::PairType< FIRST, SECOND >
MpiWrapper::allReduce( PairType< FIRST, SECOND > const & localPair, MPI_Comm comm )
{
#ifdef GEOS_USE_MPI
  auto const type = internal::mpiPairType< FIRST, SECOND >::get();
  auto const mpiOp = internal::getMpiPairReductionOp< FIRST, SECOND, OP >();
  PairType< FIRST, SECOND > pair{ localPair.first, localPair.second };
  MPI_Allreduce( MPI_IN_PLACE, &pair, 1, type, mpiOp, comm );
  return pair;
#else
  return localPair;
#endif
}

template< typename FIRST, typename SECOND, typename CONTAINER, MpiWrapper::PairReduction const OP >
MpiWrapper::PairType< FIRST, SECOND >
MpiWrapper::allReduce( CONTAINER const & pairs, MPI_Comm const comm )
{
  using PAIR_T = PairType< FIRST, SECOND >;
  std::function< PAIR_T( PAIR_T, PAIR_T ) > const getMin = []( PAIR_T const & a, PAIR_T const & b ) {
    return ( std::tie( a.first, a.second ) < std::tie( b.first, b.second ) ) ? a : b;
  };
  std::function< PAIR_T( PAIR_T, PAIR_T ) > const getMax = []( PAIR_T const & a, PAIR_T const & b ) {
    return ( std::tie( a.first, a.second ) > std::tie( b.first, b.second ) ) ? a : b;
  };
  PAIR_T const defaultPair{
    OP == PairReduction::Min ? std::numeric_limits< FIRST >::max() : std::numeric_limits< FIRST >::lowest(),
    OP == PairReduction::Min ? std::numeric_limits< SECOND >::max() : std::numeric_limits< SECOND >::lowest()
  };
  // based on the operation, pair will be the minimum / maximum element (or defaultPair if pairs is empty)
  PAIR_T pair = std::accumulate( pairs.begin(), pairs.end(), defaultPair,
                                 OP == PairReduction::Min ? getMin : getMax );
  return allReduce< FIRST, SECOND, OP >( pair, comm );
}

template< typename FIRST, typename SECOND >
MpiWrapper::PairType< FIRST, SECOND > MpiWrapper::minPair( MpiWrapper::PairType< FIRST, SECOND > const & pair, MPI_Comm comm )
{ return allReduce< FIRST, SECOND, PairReduction::Min >( pair, comm ); }

template< typename FIRST, typename SECOND, typename CONTAINER >
MpiWrapper::PairType< FIRST, SECOND > MpiWrapper::minPair( CONTAINER const & pairs, MPI_Comm comm )
{ return allReduce< FIRST, SECOND, CONTAINER, PairReduction::Min >( pairs, comm ); }

template< typename FIRST, typename SECOND >
MpiWrapper::PairType< FIRST, SECOND > MpiWrapper::maxPair( MpiWrapper::PairType< FIRST, SECOND > const & pair, MPI_Comm comm )
{ return allReduce< FIRST, SECOND, PairReduction::Max >( pair, comm ); }

template< typename FIRST, typename SECOND, typename CONTAINER >
MpiWrapper::PairType< FIRST, SECOND > MpiWrapper::maxPair( CONTAINER const & pairs, MPI_Comm comm )
{ return allReduce< FIRST, SECOND, CONTAINER, PairReduction::Max >( pairs, comm ); }

} /* namespace geos */

#endif /* GEOS_COMMON_MPIWRAPPER_HPP_ */<|MERGE_RESOLUTION|>--- conflicted
+++ resolved
@@ -134,6 +134,7 @@
     LogicalAnd, //!< Logical and
     LogicalOr, //!< Logical or
   };
+
   /**
    * @enum PairReduction
    * Strongly typed enum class for calling collective functions processing pairs (ie. indexed values).
@@ -143,6 +144,7 @@
     Max, //!< Max pair first value
     Min, //!< Min pair first value
   };
+
   /**
    * @struct PairType
    * Represents a pair of values. `first` (typically, a given measure) is the primary value for comparison,
@@ -399,7 +401,29 @@
   static void allReduce( Span< T const > src, Span< T > dst, Reduction const op, MPI_Comm comm = MPI_COMM_GEOS );
 
   /**
-<<<<<<< HEAD
+   * @brief Convenience wrapper for the MPI_Allreduce function. Version for arrays.
+   * @tparam T type of data to reduce. Must correspond to a valid MPI_Datatype.
+   * @param src[in] The values to send to the reduction.
+   * @param dst[out] The resulting values.
+   * @param op The Reduction enum to perform.
+   * @param comm The communicator.
+   */
+  template< typename SRC_CONTAINER_TYPE, typename DST_CONTAINER_TYPE >
+  static void allReduce( SRC_CONTAINER_TYPE const & src, DST_CONTAINER_TYPE & dst, Reduction const op, MPI_Comm const comm = MPI_COMM_GEOS );
+
+  /**
+   * @brief Convenience wrapper for the MPI_Allreduce function. Version for arrays.
+   * @tparam T type of data to reduce. Must correspond to a valid MPI_Datatype.
+   * @param src[in] The values to send to the reduction.
+   * @param dst[out] The resulting values.
+   * @param count The number of contiguos elements of the arrays to perform the reduction on (must be leq than the size).
+   * @param op The Reduction enum to perform.
+   * @param comm The communicator.
+   */
+  template< typename SRC_CONTAINER_TYPE, typename DST_CONTAINER_TYPE >
+  static void allReduce( SRC_CONTAINER_TYPE const & src, DST_CONTAINER_TYPE & dst, int const count, Reduction const op, MPI_Comm const comm );
+
+  /**
    * @brief Perform a collective reduction on a pair using MPI.
    * @tparam FIRST Pair first element type. Typically a numerical quantity (e.g., real64, int).
    * @tparam SECOND Pair second element type. Typically a numerical quantity (e.g., localIndex, globalIndex).
@@ -425,30 +449,6 @@
   template< typename FIRST, typename SECOND, typename CONTAINER, PairReduction OP >
   static PairType< FIRST, SECOND > allReduce( CONTAINER const & pairs,
                                               MPI_Comm comm = MPI_COMM_GEOS );
-=======
-   * @brief Convenience wrapper for the MPI_Allreduce function. Version for arrays.
-   * @tparam T type of data to reduce. Must correspond to a valid MPI_Datatype.
-   * @param src[in] The values to send to the reduction.
-   * @param dst[out] The resulting values.
-   * @param op The Reduction enum to perform.
-   * @param comm The communicator.
-   */
-  template< typename SRC_CONTAINER_TYPE, typename DST_CONTAINER_TYPE >
-  static void allReduce( SRC_CONTAINER_TYPE const & src, DST_CONTAINER_TYPE & dst, Reduction const op, MPI_Comm const comm = MPI_COMM_GEOS );
-
-  /**
-   * @brief Convenience wrapper for the MPI_Allreduce function. Version for arrays.
-   * @tparam T type of data to reduce. Must correspond to a valid MPI_Datatype.
-   * @param src[in] The values to send to the reduction.
-   * @param dst[out] The resulting values.
-   * @param count The number of contiguos elements of the arrays to perform the reduction on (must be leq than the size).
-   * @param op The Reduction enum to perform.
-   * @param comm The communicator.
-   */
-  template< typename SRC_CONTAINER_TYPE, typename DST_CONTAINER_TYPE >
-  static void allReduce( SRC_CONTAINER_TYPE const & src, DST_CONTAINER_TYPE & dst, int const count, Reduction const op, MPI_Comm const comm );
-
->>>>>>> ac45ee2a
 
   /**
    * @brief Strongly typed wrapper around MPI_Reduce.
