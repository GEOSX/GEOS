--- conflicted
+++ resolved
@@ -35,13 +35,12 @@
 /// Enables use of CUDA (CMake option ENABLE_CUDA)
 #cmakedefine GEOSX_USE_CUDA
 
-<<<<<<< HEAD
+
+/// Enables use of CUDA NVToolsExt (CMake option ENABLE_CUDA_NVTOOLSEXT)
+#cmakedefine GEOSX_USE_CUDA_NVTOOLSEXT
+
 /// Enables use of HIP (CMake option ENABLE_HIP)
 #cmakedefine GEOSX_USE_HIP
-=======
-/// Enables use of CUDA NVToolsExt (CMake option ENABLE_CUDA_NVTOOLSEXT)
-#cmakedefine GEOSX_USE_CUDA_NVTOOLSEXT
->>>>>>> 86bc7133
 
 /// Enables use of PVTPackage (CMake option ENABLE_PVTPackage)
 #cmakedefine GEOSX_USE_PVTPackage
