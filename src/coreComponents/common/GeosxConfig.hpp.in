/**
 * @file GeosxConfig.hpp
 *
 * GEOSX build configuration file.
 * Contains a CMake-generated list of macros that define a particular build configuration.
 */

#ifndef GEOSX_COMMON_CONFIG_HPP
#define GEOSX_COMMON_CONFIG_HPP

/// Enables floating point exceptions
#cmakedefine GEOSX_USE_FPE

/// Enables bounds check in LvArray classes (CMake option ARRAY_BOUNDS_CHECK)
#cmakedefine GEOSX_USE_ARRAY_BOUNDS_CHECK

/// Enables use of Caliper (CMake option ENABLE_CALIPER)
#cmakedefine GEOSX_USE_CALIPER

/// Enables use of Caliper (CMake option ENABLE_ADIAK)
#cmakedefine GEOSX_USE_ADIAK

/// Enables use of CHAI (CMake option ENABLE_CHAI)
#cmakedefine GEOSX_USE_CHAI

/// Enables use of Mathpresso library (CMake option ENABLE_MATHPRESSO)
#cmakedefine GEOSX_USE_MATHPRESSO

/// Enables use of MPI (CMake option ENABLE_MPI)
#cmakedefine GEOSX_USE_MPI

/// Enables use of OpenMP (CMake option ENABLE_OPENMP)
#cmakedefine GEOSX_USE_OPENMP

/// Enables use of CUDA (CMake option ENABLE_CUDA)
#cmakedefine GEOSX_USE_CUDA


/// Enables use of CUDA NVToolsExt (CMake option ENABLE_CUDA_NVTOOLSEXT)
#cmakedefine GEOSX_USE_CUDA_NVTOOLSEXT

/// Enables use of HIP (CMake option ENABLE_HIP)
#cmakedefine GEOSX_USE_HIP

/// Enables use of PVTPackage (CMake option ENABLE_PVTPackage)
#cmakedefine GEOSX_USE_PVTPackage

/// Enables use of Python (CMake option ENABLE_PYTHON)
#cmakedefine GEOSX_USE_PYGEOSX

/// Enables use of RAJA (CMake option ENABLE_RAJA)
#cmakedefine GEOSX_USE_RAJA

/// Enables use of sys/time.h based timers (CMake option ENABLE_TIMERS)
#cmakedefine GEOSX_USE_TIMERS

/// Enables use of additional debugging interface for TotalView (Cmake option ENABLE_TOTALVIEW_OUTPUT)
#cmakedefine GEOSX_USE_TOTALVIEW_OUTPUT

/// Enables use of Intel MKL (CMake option ENABLE_MKL)
#cmakedefine GEOSX_USE_MKL

/// Enables use of Trilinos library (CMake option ENABLE_TRILINOS)
#cmakedefine GEOSX_USE_TRILINOS

/// Enables use of Hypre library (CMake option ENABLE_HYPRE)
#cmakedefine GEOSX_USE_HYPRE

#if defined( GEOSX_USE_HYPRE )
  /// Parsed hypre version information
  #define HYPRE_VERSION_MAJOR @HYPRE_VERSION_MAJOR@
  /// Parsed hypre version information
  #define HYPRE_VERSION_MINOR @HYPRE_VERSION_MINOR@
  /// Parsed hypre version information
  #define HYPRE_VERSION_PATCH @HYPRE_VERSION_PATCH@
#endif

/// Macro defined when using cuda in HYPRE  (CMake option ENABLE_HYPRE_DEVICE)
#define GEOSX_USE_HYPRE_CPU 0
#define GEOSX_USE_HYPRE_CUDA 1
#define GEOSX_USE_HYPRE_HIP 2
#cmakedefine GEOSX_USE_HYPRE_DEVICE @GEOSX_USE_HYPRE_DEVICE@

/// Enables use of SuperLU_dist library through HYPRE (CMake option ENABLE_SUPERLU_DIST)
#cmakedefine GEOSX_USE_SUPERLU_DIST

/// Enables use of PETSc library (CMake option ENABLE_PETSC)
#cmakedefine GEOSX_USE_PETSC

/// Enables use of Scotch library (CMake option ENABLE_SCOTCH)
#cmakedefine GEOSX_USE_SCOTCH

/// Choice of global linear algebra interface (CMake option GEOSX_LA_INTERFACE)
#cmakedefine GEOSX_LA_INTERFACE @GEOSX_LA_INTERFACE@
/// Macro defined when Trilinos interface is selected
#cmakedefine GEOSX_LA_INTERFACE_TRILINOS
/// Macro defined when Hypre interface is selected
#cmakedefine GEOSX_LA_INTERFACE_HYPRE
/// Macro defined when PETSc interface is selected
#cmakedefine GEOSX_LA_INTERFACE_PETSC

/// Platform-dependent mangling of fortran function names (CMake option FORTRAN_MANGLE_NO_UNDERSCORE)
#cmakedefine FORTRAN_MANGLE_NO_UNDERSCORE

/// USE OF SEPARATION COEFFICIENT IN FRACTURE FLOW
#cmakedefine GEOSX_USE_SEPARATION_COEFFICIENT

/// CMake option CMAKE_BUILD_TYPE
#cmakedefine GEOSX_CMAKE_BUILD_TYPE @GEOSX_CMAKE_BUILD_TYPE@

/// The type that localIndex will be aliased to.
#define GEOSX_LOCALINDEX_TYPE @GEOSX_LOCALINDEX_TYPE@

/// An integer flag representing the type that localIndex will be aliased to.
#define GEOSX_LOCALINDEX_TYPE_FLAG @GEOSX_LOCALINDEX_TYPE_FLAG@

/// The type that globalIndex will be aliased to.
#define GEOSX_GLOBALINDEX_TYPE @GEOSX_GLOBALINDEX_TYPE@

/// An integer flag representing the type that globalIndex will be aliased to.
#define GEOSX_GLOBALINDEX_TYPE_FLAG @GEOSX_GLOBALINDEX_TYPE_FLAG@

<<<<<<< HEAD
#if defined(GEOSX_USE_CUDA) || defined(GEOSX_USE_HIP)
#define GEOSX_USE_DEVICE
#endif
=======
/// Version information for HDF5
#cmakedefine HDF5_VERSION @HDF5_VERSION@

/// Version information for Conduit
#cmakedefine Conduit_VERSION @Conduit_VERSION@

/// Version information for RAJA
#cmakedefine RAJA_VERSION @RAJA_VERSION@

/// Version information for umpire
#cmakedefine umpire_VERSION @umpire_VERSION@

/// Version information for chai
#cmakedefine chai_VERSION @chai_VERSION@

/// Version information for adiak
#cmakedefine adiak_VERSION @adiak_VERSION@

/// Version information for caliper
#cmakedefine caliper_VERSION @caliper_VERSION@

/// Version information for Metis
#cmakedefine METIS_VERSION @METIS_VERSION@

/// Version information for ParMetis
#cmakedefine PARAMETIS_VERSION @PARAMETIS_VERSION@

/// Version information for scotch 
#cmakedefine scotch_VERSION @scotch_VERSION@

/// Version information for superlu_dist
#cmakedefine superlu_dist_VERSION @superlu_dist_VERSION@

/// Version information for suitesparse
#cmakedefine suitesparse_VERSION @suitesparse_VERSION@

/// Version information for VTK
#cmakedefine VTK_VERSION @VTK_VERSION@

/// Version information for fmt
#cmakedefine fmt_VERSION @fmt_VERSION@

/// Version information for python
#cmakedefine Python3_VERSION @Python3_VERSION@

/// Version information for CUDAToolkit
#cmakedefine CUDAToolkit_VERSION @CUDAToolkit_VERSION@

>>>>>>> 9539abc8

#endif  /* GEOSX_CONFIG_HPP */
<|MERGE_RESOLUTION|>--- conflicted
+++ resolved
@@ -120,11 +120,6 @@
 /// An integer flag representing the type that globalIndex will be aliased to.
 #define GEOSX_GLOBALINDEX_TYPE_FLAG @GEOSX_GLOBALINDEX_TYPE_FLAG@
 
-<<<<<<< HEAD
-#if defined(GEOSX_USE_CUDA) || defined(GEOSX_USE_HIP)
-#define GEOSX_USE_DEVICE
-#endif
-=======
 /// Version information for HDF5
 #cmakedefine HDF5_VERSION @HDF5_VERSION@
 
@@ -152,7 +147,7 @@
 /// Version information for ParMetis
 #cmakedefine PARAMETIS_VERSION @PARAMETIS_VERSION@
 
-/// Version information for scotch 
+/// Version information for scotch
 #cmakedefine scotch_VERSION @scotch_VERSION@
 
 /// Version information for superlu_dist
@@ -173,6 +168,5 @@
 /// Version information for CUDAToolkit
 #cmakedefine CUDAToolkit_VERSION @CUDAToolkit_VERSION@
 
->>>>>>> 9539abc8
 
 #endif  /* GEOSX_CONFIG_HPP */
