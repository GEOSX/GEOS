--- conflicted
+++ resolved
@@ -408,7 +408,6 @@
   return MPI_SUCCESS;
 }
 
-<<<<<<< HEAD
 int MpiWrapper::nodeCommSize()
 {
   // if not initialized then we guess there is no MPI.
@@ -432,10 +431,7 @@
   MPI_Comm_size( nodeComm, &nodeCommSize );
   return nodeCommSize;
 }
-} /* namespace geosx */
-=======
 } /* namespace geos */
->>>>>>> 478ff4e8
 
 #if defined(__clang__)
   #pragma clang diagnostic pop
