--- conflicted
+++ resolved
@@ -5,11 +5,7 @@
  * Copyright (c) 2016-2024 Lawrence Livermore National Security LLC
  * Copyright (c) 2018-2024 Total, S.A
  * Copyright (c) 2018-2024 The Board of Trustees of the Leland Stanford Junior University
-<<<<<<< HEAD
- * Copyright (c) 2018-2024 Chevron
-=======
  * Copyright (c) 2023-2024 Chevron
->>>>>>> fe987d81
  * Copyright (c) 2019-     GEOS/GEOSX Contributors
  * All rights reserved
  *
@@ -22,13 +18,7 @@
 #include "TimingMacros.hpp"
 #include "Path.hpp"
 #include "LvArray/src/system.hpp"
-<<<<<<< HEAD
-#include "fileIO/Table/TableLayout.hpp"
-#include "fileIO/Table/TableData.hpp"
-#include "fileIO/Table/TableFormatter.hpp"
-=======
 #include "common/format/table/TableFormatter.hpp"
->>>>>>> fe987d81
 #include "common/LifoStorageCommon.hpp"
 #include "common/MemoryInfos.hpp"
 #include <umpire/TypedAllocator.hpp>
@@ -73,11 +63,7 @@
 void setupLogger()
 {
 #ifdef GEOS_USE_MPI
-<<<<<<< HEAD
-  logger::InitializeLogger( MPI_COMM_GEOSX );
-=======
   logger::InitializeLogger( MPI_COMM_GEOS );
->>>>>>> fe987d81
 #else
   logger::InitializeLogger();
 #endif
@@ -169,11 +155,7 @@
 
 #if defined( GEOS_USE_ADIAK )
 #if defined( GEOS_USE_MPI )
-<<<<<<< HEAD
-  adiak::init( &MPI_COMM_GEOSX );
-=======
   adiak::init( &MPI_COMM_GEOS );
->>>>>>> fe987d81
 #else
   adiak::init( nullptr );
 #endif
@@ -308,11 +290,7 @@
     string allocatorNameMinChars = string( MAX_NAME_LENGTH, '\0' );
 
     // Make sure that each rank is looking at the same allocator.
-<<<<<<< HEAD
-    MpiWrapper::allReduce( allocatorNameFixedSize.c_str(), &allocatorNameMinChars.front(), MAX_NAME_LENGTH, MPI_MIN, MPI_COMM_GEOSX );
-=======
     MpiWrapper::allReduce( allocatorNameFixedSize.c_str(), &allocatorNameMinChars.front(), MAX_NAME_LENGTH, MPI_MIN, MPI_COMM_GEOS );
->>>>>>> fe987d81
     if( allocatorNameFixedSize != allocatorNameMinChars )
     {
       GEOS_WARNING( "Not all ranks have an allocator named " << allocatorNameFixedSize << ", cannot compute high water mark." );
