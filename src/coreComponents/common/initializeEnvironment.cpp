/*
 * ------------------------------------------------------------------------------------------------------------
 * SPDX-License-Identifier: LGPL-2.1-only
 *
 * Copyright (c) 2016-2024 Lawrence Livermore National Security LLC
 * Copyright (c) 2018-2024 Total, S.A
 * Copyright (c) 2018-2024 The Board of Trustees of the Leland Stanford Junior University
 * Copyright (c) 2018-2024 Chevron
 * Copyright (c) 2019-     GEOS/GEOSX Contributors
 * All rights reserved
 *
 * See top level LICENSE, COPYRIGHT, CONTRIBUTORS, NOTICE, and ACKNOWLEDGEMENTS files for details.
 * ------------------------------------------------------------------------------------------------------------
 */

#include "initializeEnvironment.hpp"

#include "TimingMacros.hpp"
#include "Path.hpp"
#include "LvArray/src/system.hpp"
#include "fileIO/Table/TableLayout.hpp"
#include "fileIO/Table/TableData.hpp"
#include "fileIO/Table/TableFormatter.hpp"
#include "common/LifoStorageCommon.hpp"
#include "common/MemoryInfos.hpp"
#include <umpire/TypedAllocator.hpp>
// TPL includes
#include <umpire/ResourceManager.hpp>
#include <umpire/Allocator.hpp>
#include <umpire/strategy/AllocationStrategy.hpp>
#include "umpire/util/MemoryResourceTraits.hpp"
#include "umpire/util/Platform.hpp"

#if defined( GEOS_USE_CALIPER )
#include <caliper/cali-manager.h>
#if defined( GEOS_USE_ADIAK )
#include <adiak.hpp>
#endif
#endif

// System includes
#include <iomanip>

#if defined( GEOS_USE_MKL )
#include <mkl.h>
#endif

#if defined( GEOS_USE_OPENMP )
#include <omp.h>
#endif

#if defined( GEOS_USE_CUDA )
#include <cuda.h>
#endif

#if defined( GEOS_USE_HIP )
#include <hip/hip_runtime.h>
#endif
#include <cfenv>

namespace geos
{

///////////////////////////////////////////////////////////////////////////////////////////////////////////////////////
void setupLogger()
{
<<<<<<< HEAD
  logger.reset();
#ifdef GEOSX_USE_MPI
  logger.initMpi( MPI_COMM_GEOSX );
=======
#ifdef GEOS_USE_MPI
  logger::InitializeLogger( MPI_COMM_GEOS );
#else
  logger::InitializeLogger();
>>>>>>> fcc3389c
#endif
}

///////////////////////////////////////////////////////////////////////////////////////////////////////////////////////
void finalizeLogger()
{
  logger.reset();
}

///////////////////////////////////////////////////////////////////////////////////////////////////////////////////////
void setupLvArray()
{
  LvArray::system::setErrorHandler( []()
  {
  #if defined( GEOS_USE_MPI )
    int mpi = 0;
    MPI_Initialized( &mpi );
    if( mpi )
    {
      MPI_Abort( MPI_COMM_WORLD, EXIT_FAILURE );
    }
  #endif
    std::abort();
  } );

  LvArray::system::setSignalHandling( []( int const signal ) { LvArray::system::stackTraceHandler( signal, true ); } );

#if defined(GEOS_USE_FPE)
  LvArray::system::setFPE();
#else
  LvArray::system::disableFloatingPointExceptions( FE_ALL_EXCEPT );
#endif
}

///////////////////////////////////////////////////////////////////////////////////////////////////////////////////////
void setupMKL()
{
<<<<<<< HEAD
#ifdef GEOSX_USE_MKL
  logger.rank0Log( "MKL max threads: ", mkl_get_max_threads() );
=======
#ifdef GEOS_USE_MKL
  GEOS_LOG_RANK_0( "MKL max threads: " << mkl_get_max_threads() );
>>>>>>> fcc3389c
#endif
}

///////////////////////////////////////////////////////////////////////////////////////////////////////////////////////
void setupOpenMP()
{
<<<<<<< HEAD
#ifdef GEOSX_USE_OPENMP
  logger.rank0Log( "Max threads: ", omp_get_max_threads() );
=======
#ifdef GEOS_USE_OPENMP
  GEOS_LOG_RANK_0( "Max threads: " << omp_get_max_threads() );
>>>>>>> fcc3389c
#endif
}

///////////////////////////////////////////////////////////////////////////////////////////////////////////////////////
void setupMPI( int argc, char * argv[] )
{
  if( !MpiWrapper::initialized() )
  {
    MpiWrapper::init( &argc, &argv );
  }

  MPI_COMM_GEOS = MpiWrapper::commDup( MPI_COMM_WORLD );

  if( MpiWrapper::commRank( MPI_COMM_GEOS ) == 0 )
  {
    // Can't use logging macros prior to logger init
    std::cout << "Num ranks: " << MpiWrapper::commSize( MPI_COMM_GEOS ) << std::endl;
  }
}

///////////////////////////////////////////////////////////////////////////////////////////////////////////////////////
void finalizeMPI()
{
  MpiWrapper::commFree( MPI_COMM_GEOS );
  MpiWrapper::finalize();
}

#if defined( GEOS_USE_CALIPER )

///////////////////////////////////////////////////////////////////////////////////////////////////////////////////////
void setupCaliper( cali::ConfigManager & caliperManager,
                   CommandLineOptions const & commandLineOptions )
{
  caliperManager.add( commandLineOptions.timerOutput.c_str() );
  GEOS_ERROR_IF( caliperManager.error(), "Caliper config error: " << caliperManager.error_msg() );
  caliperManager.start();

#if defined( GEOS_USE_ADIAK )
#if defined( GEOS_USE_MPI )
  adiak::init( &MPI_COMM_GEOS );
#else
  adiak::init( nullptr );
#endif

  GEOS_WARNING_IF( !adiak::uid(), "Error getting the user info." );
  GEOS_WARNING_IF( !adiak::launchdate(), "Error getting the launch date info." );
  GEOS_WARNING_IF( !adiak::cmdline(), "Error getting the command line args." );
  GEOS_WARNING_IF( !adiak::clustername(), "Error getting the clustername." );
  GEOS_WARNING_IF( !adiak::walltime(), "Error getting the walltime." );
  GEOS_WARNING_IF( !adiak::systime(), "Error getting the systime." );
  GEOS_WARNING_IF( !adiak::cputime(), "Error getting the cputime." );

  for( auto & fileName: commandLineOptions.inputFileNames )
  {
    adiak::value( "XML File", splitPath( fileName ).second );
  }
  adiak::value( "Problem name", commandLineOptions.problemName );

  // MPI info
#if defined( GEOS_USE_MPI )
  adiak::value( "MPI", "On" );
  adiak::value( "mpi ranks", MpiWrapper::commSize() );
#else
  adiak::value( "MPI", "Off" );
  adiak::value( "mpi ranks", 1 );
#endif

  // Build info
#if defined( __clang_version__ )
  adiak::value( "compiler", "clang" );
  adiak::value( "compiler version", adiak::version( "clang" __clang_version__ ) );
#elif defined( __INTEL_COMPILER )
  adiak::value( "compiler", "intel" );
  adiak::value( "compiler version", adiak::version( "intel" __INTEL_COMPILER ) );
#elif defined( __GNUC__ )
  adiak::value( "compiler", "gcc" );
  adiak::value( "compiler version", adiak::version( "gcc" __VERSION__ ) );
#else
  adiak::value( "compiler", "unknown" );
  adiak::value ( "compiler version", "unknown" );
#endif

  adiak::value( "build type", GEOS_CMAKE_BUILD_TYPE );
  adiak::value( "compilation date", __DATE__ );

  // OpenMP info
#if defined( GEOS_USE_OPENMP )
  std::int64_t const numThreads = omp_get_max_threads();
  adiak::value( "OpenMP", "On" );
#else
  std::int64_t const numThreads = 1;
  adiak::value( "OpenMP", "Off" );
#endif
  pushStatsIntoAdiak( "numThreads", numThreads );

  // CUDA info
  int cudaRuntimeVersion = 0;
  int cudaDriverVersion = 0;
#if defined( GEOS_USE_CUDA )
  adiak::value( "CUDA", "On" );
  GEOS_ERROR_IF_NE( cudaSuccess, cudaRuntimeGetVersion( &cudaRuntimeVersion ) );
  GEOS_ERROR_IF_NE( cudaSuccess, cudaDriverGetVersion( &cudaDriverVersion ) );
#else
  adiak::value( "CUDA", "Off" );
#endif
  adiak::value( "CUDA runtime version", cudaRuntimeVersion );
  adiak::value( "CUDA driver version", cudaDriverVersion );

  // HIP info
  int hipRuntimeVersion = 0;
  int hipDriverVersion = 0;
#if defined( GESOX_USE_HIP )
  adiak::value( "HIP", "On" )
  GEOS_ERROR_IF_NE( hipSuccess, hipRuntimeGetVersion( &hipRuntimeVersion ) );
  GEOS_ERROR_IF_NE( hipSuccess, hipDriverGetVersion( &hipDriverVersion ) );
#else
  adiak::value( "HIP", "Off" );
#endif
  adiak::value( "HIP runtime version", hipRuntimeVersion );
  adiak::value( "HIP driver version", hipDriverVersion );
#endif // defined( GEOS_USE ADIAK )
}
#endif // defined( GEOS_USE_CALIPER )

///////////////////////////////////////////////////////////////////////////////////////////////////////////////////////
void finalizeCaliper()
{
#if defined( GEOS_USE_CALIPER )and defined( GEOS_USE_ADIAK )
  adiak::fini();
#endif
}


///////////////////////////////////////////////////////////////////////////////////////////////////////////////////////
/**
 * @brief For each Umpire::Allocator compute the total high water mark across all ranks
 *        and if using Adiak add statistics about the high water mark.
 */
static void addUmpireHighWaterMarks()
{
  umpire::ResourceManager & rm = umpire::ResourceManager::getInstance();
  integer size;
  MPI_Comm_size( MPI_COMM_WORLD, &size );
  size_t nbRank = (std::size_t)size;
  // Get a list of all the allocators and sort it so that it's in the same order on each rank.
  std::vector< string > allocatorNames = rm.getAllocatorNames();
  std::sort( allocatorNames.begin(), allocatorNames.end() );

  // If each rank doesn't have the same number of allocators you can't aggregate them.
  std::size_t const numAllocators = allocatorNames.size();
  std::size_t const minNumAllocators = MpiWrapper::min( numAllocators );

  if( numAllocators != minNumAllocators )
  {
    GEOS_WARNING( "Not all ranks have created the same number of umpire allocators, cannot compute high water marks." );
    return;
  }

  // Loop over the allocators.
  unsigned MAX_NAME_LENGTH = 100;

  TableData tableData;
  for( string const & allocatorName : allocatorNames )
  {
    // Skip umpire internal allocators.
    if( allocatorName.rfind( "__umpire_internal", 0 ) == 0 )
      continue;

    GEOS_ERROR_IF_GT( allocatorName.size(), MAX_NAME_LENGTH );
    string allocatorNameFixedSize = allocatorName;
    allocatorNameFixedSize.resize( MAX_NAME_LENGTH, '\0' );
    string allocatorNameMinChars = string( MAX_NAME_LENGTH, '\0' );

    // Make sure that each rank is looking at the same allocator.
    MpiWrapper::allReduce( allocatorNameFixedSize.c_str(), &allocatorNameMinChars.front(), MAX_NAME_LENGTH, MPI_MIN, MPI_COMM_GEOS );
    if( allocatorNameFixedSize != allocatorNameMinChars )
    {
      GEOS_WARNING( "Not all ranks have an allocator named " << allocatorNameFixedSize << ", cannot compute high water mark." );
      continue;
    }

    umpire::Allocator allocator = rm.getAllocator( allocatorName );
    umpire::strategy::AllocationStrategy const * allocationStrategy = allocator.getAllocationStrategy();
    umpire::MemoryResourceTraits const traits = allocationStrategy->getTraits();
    umpire::MemoryResourceTraits::resource_type resourceType = traits.resource;
    MemoryInfos const memInfos( resourceType );

    if( !memInfos.isPhysicalMemoryHandled() )
    {
      continue;
    }

    // Get the total number of bytes allocated with this allocator across ranks.
    // This is a little redundant since
    std::size_t const mark = allocator.getHighWatermark();
    std::size_t const minMark = MpiWrapper::min( mark );
    std::size_t const maxMark = MpiWrapper::max( mark );
<<<<<<< HEAD
    logger.rank0Log( "Umpire ", std::setw( 15 ), allocatorName, " sum across ranks: ",
                     std::setw( 9 ), LvArray::system::calculateSize( totalMark ) );
    logger.rank0Log( "Umpire ", std::setw( 15 ), allocatorName, "         rank max: ",
                     std::setw( 9 ), LvArray::system::calculateSize( maxMark ) );
=======
    std::size_t const sumMark = MpiWrapper::sum( mark );

    string percentage;
    if( memInfos.getTotalMemory() == 0 )
    {
      percentage = 0.0;
      GEOS_WARNING( "umpire memory percentage could not be resolved" );
    }
    else
    {
      percentage = GEOS_FMT( "({:.1f}%)", ( 100.0f * (float)mark ) / (float)memInfos.getTotalMemory() );
    }

    string const minMarkValue = GEOS_FMT( "{} {:>8}",
                                          LvArray::system::calculateSize( minMark ), percentage );
    string const maxMarkValue = GEOS_FMT( "{} {:>8}",
                                          LvArray::system::calculateSize( maxMark ), percentage );
    string const avgMarkValue = GEOS_FMT( "{} {:>8}",
                                          LvArray::system::calculateSize( sumMark / nbRank ), percentage );
    string const sumMarkValue = GEOS_FMT( "{} {:>8}",
                                          LvArray::system::calculateSize( sumMark ), percentage );

    tableData.addRow( allocatorName,
                      minMarkValue,
                      maxMarkValue,
                      avgMarkValue,
                      sumMarkValue );
>>>>>>> fcc3389c

    pushStatsIntoAdiak( allocatorName + " sum across ranks", mark );
    pushStatsIntoAdiak( allocatorName + " rank max", mark );
  }

  TableLayout const memoryStatLayout ( {"Umpire Memory Pool\n(reserved / % over total)",
                                        "Min over ranks",
                                        "Max  over ranks",
                                        "Avg  over ranks",
                                        "Sum over ranks" } );
  TableTextFormatter const memoryStatLog( memoryStatLayout );

  GEOS_LOG_RANK_0( memoryStatLog.toString( tableData ));
}


///////////////////////////////////////////////////////////////////////////////////////////////////////////////////////
void setupEnvironment( int argc, char * argv[] )
{
  setupMPI( argc, argv );
  setupLogger();
  setupLvArray();
  setupOpenMP();
  setupMKL();
}

///////////////////////////////////////////////////////////////////////////////////////////////////////////////////////
void cleanupEnvironment()
{
  LvArray::system::resetSignalHandling();
  finalizeLogger();
  addUmpireHighWaterMarks();
  finalizeCaliper();
  finalizeMPI();
}

} // namespace geos<|MERGE_RESOLUTION|>--- conflicted
+++ resolved
@@ -64,16 +64,10 @@
 ///////////////////////////////////////////////////////////////////////////////////////////////////////////////////////
 void setupLogger()
 {
-<<<<<<< HEAD
-  logger.reset();
-#ifdef GEOSX_USE_MPI
-  logger.initMpi( MPI_COMM_GEOSX );
-=======
 #ifdef GEOS_USE_MPI
   logger::InitializeLogger( MPI_COMM_GEOS );
 #else
   logger::InitializeLogger();
->>>>>>> fcc3389c
 #endif
 }
 
@@ -111,26 +105,16 @@
 ///////////////////////////////////////////////////////////////////////////////////////////////////////////////////////
 void setupMKL()
 {
-<<<<<<< HEAD
 #ifdef GEOSX_USE_MKL
-  logger.rank0Log( "MKL max threads: ", mkl_get_max_threads() );
-=======
-#ifdef GEOS_USE_MKL
   GEOS_LOG_RANK_0( "MKL max threads: " << mkl_get_max_threads() );
->>>>>>> fcc3389c
 #endif
 }
 
 ///////////////////////////////////////////////////////////////////////////////////////////////////////////////////////
 void setupOpenMP()
 {
-<<<<<<< HEAD
 #ifdef GEOSX_USE_OPENMP
-  logger.rank0Log( "Max threads: ", omp_get_max_threads() );
-=======
-#ifdef GEOS_USE_OPENMP
   GEOS_LOG_RANK_0( "Max threads: " << omp_get_max_threads() );
->>>>>>> fcc3389c
 #endif
 }
 
@@ -328,40 +312,10 @@
     std::size_t const mark = allocator.getHighWatermark();
     std::size_t const minMark = MpiWrapper::min( mark );
     std::size_t const maxMark = MpiWrapper::max( mark );
-<<<<<<< HEAD
-    logger.rank0Log( "Umpire ", std::setw( 15 ), allocatorName, " sum across ranks: ",
-                     std::setw( 9 ), LvArray::system::calculateSize( totalMark ) );
-    logger.rank0Log( "Umpire ", std::setw( 15 ), allocatorName, "         rank max: ",
-                     std::setw( 9 ), LvArray::system::calculateSize( maxMark ) );
-=======
-    std::size_t const sumMark = MpiWrapper::sum( mark );
-
-    string percentage;
-    if( memInfos.getTotalMemory() == 0 )
-    {
-      percentage = 0.0;
-      GEOS_WARNING( "umpire memory percentage could not be resolved" );
-    }
-    else
-    {
-      percentage = GEOS_FMT( "({:.1f}%)", ( 100.0f * (float)mark ) / (float)memInfos.getTotalMemory() );
-    }
-
-    string const minMarkValue = GEOS_FMT( "{} {:>8}",
-                                          LvArray::system::calculateSize( minMark ), percentage );
-    string const maxMarkValue = GEOS_FMT( "{} {:>8}",
-                                          LvArray::system::calculateSize( maxMark ), percentage );
-    string const avgMarkValue = GEOS_FMT( "{} {:>8}",
-                                          LvArray::system::calculateSize( sumMark / nbRank ), percentage );
-    string const sumMarkValue = GEOS_FMT( "{} {:>8}",
-                                          LvArray::system::calculateSize( sumMark ), percentage );
-
-    tableData.addRow( allocatorName,
-                      minMarkValue,
-                      maxMarkValue,
-                      avgMarkValue,
-                      sumMarkValue );
->>>>>>> fcc3389c
+    GEOS_LOG_RANK_0( "Umpire " << std::setw( 15 ) << allocatorName << " sum across ranks: " <<
+                     std::setw( 9 ) << LvArray::system::calculateSize( totalMark ) );
+    GEOS_LOG_RANK_0( "Umpire " << std::setw( 15 ) << allocatorName << "         rank max: " <<
+                     std::setw( 9 ) << LvArray::system::calculateSize( maxMark ) );
 
     pushStatsIntoAdiak( allocatorName + " sum across ranks", mark );
     pushStatsIntoAdiak( allocatorName + " rank max", mark );
