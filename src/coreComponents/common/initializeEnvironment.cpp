--- conflicted
+++ resolved
@@ -345,19 +345,11 @@
     pushStatsIntoAdiak( allocatorName + " rank max", mark );
   }
 
-<<<<<<< HEAD
-  TableLayout const memoryStatLayout ( {"Umpire Memory Pool\n(reserved / % over total)",
-                                       "Min over ranks",
-                                       "Max  over ranks",
-                                       "Avg  over ranks",
-                                       "Sum over ranks"} );
-=======
   TableLayout const memoryStatLayout ( { "Umpire Memory Pool\n(reserved / % over total)",
                                          "Min over ranks",
                                          "Max  over ranks",
                                          "Avg  over ranks",
                                          "Sum over ranks" } );
->>>>>>> 63323669
   TableTextFormatter const memoryStatLog( memoryStatLayout );
 
   GEOS_LOG_RANK_0( memoryStatLog.toString( tableData ));
