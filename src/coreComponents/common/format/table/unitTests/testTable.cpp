--- conflicted
+++ resolved
@@ -142,14 +142,9 @@
              "|  Cras egestas  |  CoordX  |           C           |   CoordZ    |   Prev    |   Next    |\n"
              "|                |          |                       |             |  element  |  element  |\n"
              "-------------------------------------------------------------------------------------------\n"
-<<<<<<< HEAD
-             "|     value1     |          |  3.0                  |  3.0129877  |        2  |        1  |\n"
-             "|      val1      |  v       |  [3.045,42.02,89.25]  |  3          |       10  |        3  |\n"
-=======
              "|        value1  |     gaz  |                  3.0  |  3.0129877  |        2  |        1  |\n"
              "|                |   water  |                 42.0  |  0.0123456  |        3  |        4  |\n"
              "|          val1  |       v  |  [3.045,42.02,89.25]  |          3  |       10  |        3  |\n"
->>>>>>> 50504b5a
              "-------------------------------------------------------------------------------------------\n"
              );
 }
@@ -190,16 +185,6 @@
 
   TableTextFormatter const tableText( tableLayout );
   EXPECT_EQ( tableText.toString( tableData ),
-<<<<<<< HEAD
-             "\n----------------------------------------------------------------------------------------------------------------\n"
-             "|  Cras egestas ipsum a nisl. Vivamus variu dolor utsisicdis parturient montes, nascetur ridiculus mus. Duis   |\n"
-             "----------------------------------------------------------------------------------------------------------------\n"
-             "|       Cras egestas       |            CoordX  |                C                |  CoordZ                    |\n"
-             "----------------------------------------------------------------------------------------------------------------\n"
-             "|          value1          |                    |               3.0               |  3.0129877                 |\n"
-             "|           val1           |                 v  |       [3.045,42.02,89.25]       |  3                         |\n"
-             "----------------------------------------------------------------------------------------------------------------\n" );
-=======
              "\n---------------------------------------------------------------------------------------------------------------\n"
              "|  Cras egestas ipsum a nisl. Vivamus variu dolor utsisicdis parturient montes, nascetur ridiculus mus. Duis  |\n"
              "---------------------------------------------------------------------------------------------------------------\n"
@@ -209,7 +194,6 @@
              "|  value1                          |  3.0                                    |  3.0129877                     |\n"
              "|  val1                            |  [3.045,42.02,89.25]                    |  3                             |\n"
              "---------------------------------------------------------------------------------------------------------------\n" );
->>>>>>> 50504b5a
 }
 
 TEST( testTable, tableUniqueColumn )
@@ -228,13 +212,8 @@
              "---------------------------------------------------------------------------------------------------------------\n"
              "|                                                Cras egestas                                                 |\n"
              "---------------------------------------------------------------------------------------------------------------\n"
-<<<<<<< HEAD
-             "|                                                   value1                                                    |\n"
-             "|                                                    val1                                                     |\n"
-=======
              "|                                                                                                     value1  |\n"
              "|                                                                                                       val1  |\n"
->>>>>>> 50504b5a
              "---------------------------------------------------------------------------------------------------------------\n" );
 }
 
@@ -268,13 +247,8 @@
              "|  Cras egestas  |  CoordX  |           C           |  CoordZ     |  Prev     |   Next    |\n"
              "|                |          |                       |             |  element  |  element  |\n"
              "-------------------------------------------------------------------------------------------\n"
-<<<<<<< HEAD
-             "|     value1     |          |          3.0          |  3.0129877  |  2        |     1     |\n"
-             "|      val1      |       v  |  [3.045,42.02,89.25]  |  3          |  10       |     3     |\n"
-=======
              "|        value1  |          |                  3.0  |  3.0129877  |        2  |        1  |\n"
              "|          val1  |       v  |  [3.045,42.02,89.25]  |          3  |       10  |        3  |\n"
->>>>>>> 50504b5a
              "-------------------------------------------------------------------------------------------\n"
              );
 }
@@ -313,8 +287,6 @@
              "|  Temperature = 350  |             0.035  |  0.023333333333333334  |\n"
              "|  Temperature = 400  |              0.04  |   0.02666666666666667  |\n"
              "---------------------------------------------------------------------\n"
-<<<<<<< HEAD
-=======
              );
 }
 
@@ -335,7 +307,6 @@
              "|  The fluid1_phaseModel1_PhillipsBrineDensity_table PVT table exceeding 500 rows.  |\n"
              "|  To visualize the tables, go to the generated csv                                 |\n"
              "-------------------------------------------------------------------------------------\n\n"
->>>>>>> 50504b5a
              );
 }
 
@@ -392,40 +363,6 @@
 TEST( testTable, variadicTest )
 {
   {
-<<<<<<< HEAD
-    // collect
-    TableData2D tableData;
-
-    tableData.addCell( 300, 10000, 0.03 );
-    tableData.addCell( 300, 15000, 0.02 );
-    tableData.addCell( 350, 10000, 0.035 );
-    tableData.addCell( 350, 10000, 0.035 );
-    tableData.addCell( 400, 10000, 0.04 );
-    tableData.addCell( 400, 15000, 0.02666666666666667 );
-
-    //convert
-    string const rowFmt = GEOS_FMT( "{} = {{}}", "Temperature" );
-    string const columnFmt = GEOS_FMT( "{} = {{}}", "Pression" );
-    TableData2D::TableDataHolder tableConverted = tableData.buildTableData( "Viscosity kg*s",
-                                                                            rowFmt,
-                                                                            columnFmt );
-
-    //format
-    TableLayout const tableLayout( tableConverted.headerNames );
-
-    //log
-    TableTextFormatter const tableLog( tableLayout );
-    EXPECT_EQ( tableLog.toString( tableConverted.tableData ),
-               "\n--------------------------------------------------------------------\n"
-               "|  Remarks : some cells may be missing                             |\n"
-               "--------------------------------------------------------------------\n"
-               "|     Viscosity kg*s  |  Pression = 10000  |     Pression = 15000  |\n"
-               "--------------------------------------------------------------------\n"
-               "|  Temperature = 300  |              0.03  |                 0.02  |\n"
-               "|  Temperature = 350  |             0.035  |                       |\n"
-               "|  Temperature = 400  |              0.04  |  0.02666666666666667  |\n"
-               "--------------------------------------------------------------------\n"
-=======
     TableLayout const layoutTest( "Cras egestas ipsum a nisl. Vivamus variu dolor utsisicdis parturient montes, nascetur ridiculus mus. Duis nascetur ridiculus mus",
     {
       "Rank",
@@ -455,7 +392,6 @@
                "|      min(local/total)  |            1  |          2  |         3  |            4  |          5  |            6  |               7  |\n"
                "|      min(local/total)  |            1  |          2  |         3  |            4  |          5  |            6  |               7  |\n"
                "--------------------------------------------------------------------------------------------------------------------------------------\n"
->>>>>>> 50504b5a
                );
   }
 }
@@ -486,41 +422,6 @@
 
 TEST( testTable, testCellMerging )
 {
-<<<<<<< HEAD
-  ////////////
-  //////// If setMargin used elsewhere make it public and remove comments for this test
-  ////////////
-  //test with tiny margin
-  // {
-  //   TableLayout tableLayout( {
-  //     TableLayout::ColumnParam{{"Colonne 1"}, TableLayout::Alignment::center},
-  //     TableLayout::ColumnParam{{"Colonne 2"}, TableLayout::Alignment::center},
-  //     TableLayout::ColumnParam{{"Colonne 3"}, TableLayout::Alignment::right},
-  //     TableLayout::ColumnParam{{"Colonne 4"}, TableLayout::Alignment::right},
-  //     TableLayout::ColumnParam{{"Prev\nelement"}, TableLayout::Alignment::right},
-  //     TableLayout::ColumnParam{{"Next\nelement"}, TableLayout::Alignment::right},
-  //   }, "InternalWellGenerator well_injector1" );
-
-  //   //tableLayout.setMargin( TableLayout::MarginValue::tiny );
-
-  //   TableData tableData;
-  //   tableData.addRow( "value 1", "long value 1", "3.0034", 3.0129877, "" , 1 );
-  //   tableData.addRow(  "value 1", "long value 2", "100.45", 4.0129877, 1 , 2 );
-
-  //   TableTextFormatter const tableText( tableLayout );
-  //   EXPECT_EQ( tableText.toString( tableData ),
-// "\n------------------------------------------------------------\n"
-// "|           InternalWellGenerator well_injector1           |\n"
-// "------------------------------------------------------------\n"
-// "|Colonne 1| Colonne 2  |Colonne 3|Colonne 4|   Prev|   Next|\n"
-// "|         |            |         |         |element|element|\n"
-// "------------------------------------------------------------\n"
-// "| value 1 |long value 1|   3.0034|3.0129877|       |      1|\n"
-// "| value 1 |long value 2|   100.45|4.0129877|      1|      2|\n"
-// "------------------------------------------------------------\n"
-//              );
-// }
-=======
   TableLayout const tableLayout( {
     TableLayout::Column()
       .setName( "Cras egestas" ),
@@ -590,7 +491,6 @@
              "|                       |          |           |            water  |         1.0  |           |\n"
              "-----------------------------------------------------------------------------------------------\n"
              );
->>>>>>> 50504b5a
 }
 
 int main( int argc, char * * argv )
