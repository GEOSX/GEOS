/*
 * ------------------------------------------------------------------------------------------------------------
 * SPDX-License-Identifier: LGPL-2.1-only
 *
 * Copyright (c) 2016-2024 Lawrence Livermore National Security LLC
 * Copyright (c) 2018-2024 Total, S.A
 * Copyright (c) 2018-2024 The Board of Trustees of the Leland Stanford Junior University
 * Copyright (c) 2023-2024 Chevron
 * Copyright (c) 2019-     GEOS/GEOSX Contributors
 * All rights reserved
 *
 * See top level LICENSE, COPYRIGHT, CONTRIBUTORS, NOTICE, and ACKNOWLEDGEMENTS files for details.
 * ------------------------------------------------------------------------------------------------------------
 */

/**
 * @file TableFormatter.cpp
 */

#include "TableFormatter.hpp"
#include <numeric>
#include "common/format/StringUtilities.hpp"
#include "TableFormatter.hpp"
namespace geos
{

TableFormatter::TableFormatter( TableLayout const & tableLayout ):
  m_tableLayout( tableLayout )
{}

///////////////////////////////////////////////////////////////////////
////// CSV Formatter implementation
///////////////////////////////////////////////////////////////////////

TableCSVFormatter::TableCSVFormatter( TableLayout const & tableLayout ):
  TableFormatter( tableLayout )
{
  m_tableLayout = tableLayout;
}

string TableCSVFormatter::headerToString() const
{
  std::stringstream oss;
  static constexpr string_view separator = ",";

  for( std::size_t idxColumn = 0; idxColumn < m_tableLayout.getColumns().size(); ++idxColumn )
  {
    oss << m_tableLayout.getColumns()[idxColumn].m_parameter.columnName;
    if( idxColumn < m_tableLayout.getColumns().size() - 1 )
    {
      oss << separator;
    }
  }
  oss << "\n";
  return oss.str();
}

string TableCSVFormatter::dataToString( TableData const & tableData ) const
{
  std::vector< std::vector< string > > const rowsValues = tableData.getTableDataRows();
  std::ostringstream oss;

  for( const auto & row : rowsValues )
  {
    oss << stringutilities::join( row.cbegin(), row.cend(), "," ) << "\n";
  }

  return oss.str();
}

template<>
<<<<<<< HEAD
string TableCSVFormatter::toString( TableData const & tableData ) const
=======
string TableCSVFormatter::toString< TableData >( TableData const & tableData ) const
>>>>>>> 263e5fd4
{
  return headerToString() + dataToString( tableData );
}

///////////////////////////////////////////////////////////////////////
////// Log Formatter implementation
///////////////////////////////////////////////////////////////////////

/**
 * @brief Build  cell given an alignment, a value and spaces
 * @param alignment The aligment of cell value
 * @param value The cell value
 * @param spaces The number of spaces in the cell
 * @return A formated cell
 */
string buildCell( TableLayout::Alignment const alignment, string_view value, integer const spaces )
{
  switch( alignment )
  {
    case TableLayout::right:   return GEOS_FMT( "{:>{}}", value, spaces );
    case TableLayout::left:    return GEOS_FMT( "{:<{}}", value, spaces );
    case TableLayout::center:  return GEOS_FMT( "{:^{}}", value, spaces );
    default:                   return GEOS_FMT( "{:>{}}", value, spaces );
  }
}

/**
 * @brief Detect columns who are not displayed from TableLayout and therefore modify columns / tableDataRows vectors
 * @param columns Vector built in TableLayout containing all columns with their parameters
 * @param tableDataRows Vector built in TableData containing all rows values
 */
void formatColumnsFromLayout( std::vector< TableLayout::Column > & columns,
                              std::vector< std::vector< string > > & tableDataRows )
{
  integer idxColumn = 0;
  for( auto iterColumn = columns.begin(); iterColumn!=columns.end(); )
  {
    if( !iterColumn->m_parameter.enabled )
    {
      iterColumn = columns.erase( iterColumn );
      for( auto & row : tableDataRows )
      {
        row.erase( row.begin() + idxColumn );
      }
    }
    else
    {
      ++iterColumn;
      ++idxColumn;
    }
  }
}

TableTextFormatter::TableTextFormatter( TableLayout const & tableLayout ):
  TableFormatter( tableLayout )
{}

void TableTextFormatter::fillTableColumnsFromRows( std::vector< TableLayout::Column > & columns,
                                                   std::vector< std::vector< string > > & rows ) const
{
  for( size_t idxRow = 0; idxRow < rows.size(); idxRow++ )
  {
    if( rows[idxRow].size() < columns.size() )
    {
      rows[idxRow].resize( columns.size(), " " );
    }

    for( size_t idxColumn = 0; idxColumn < columns.size(); idxColumn++ )
    {
      if( m_tableLayout.getColumns()[idxColumn].m_parameter.enabled )
      {
        columns[idxColumn].m_columnValues.push_back( rows[idxRow][idxColumn] );
      }
    }
  }
}

string TableTextFormatter::layoutToString() const
{
  std::ostringstream tableOutput;
  string sectionSeparatingLine;
  std::vector< TableLayout::Column > columns = m_tableLayout.getColumns();

  outputLayout( tableOutput, columns, {}, sectionSeparatingLine );
  return tableOutput.str();
}

template<>
<<<<<<< HEAD
string TableTextFormatter::toString( TableData const & tableData ) const
=======
string TableTextFormatter::toString< TableData >( TableData const & tableData ) const
>>>>>>> 263e5fd4
{
  std::ostringstream tableOutput;
  string sectionSeparatingLine;
  std::vector< TableLayout::Column > columns         = m_tableLayout.getColumns();
  std::vector< std::vector< string > > tableDataRows = tableData.getTableDataRows();
  std::vector< string > const & msgTableError        = tableData.getErrorMsgs();
  integer const nbValuesRows                         = tableDataRows.size();

  formatColumnsFromLayout( columns, tableDataRows );
  fillTableColumnsFromRows( columns, tableDataRows );

  outputLayout( tableOutput, columns, msgTableError, sectionSeparatingLine );
  outputSectionRows( columns, sectionSeparatingLine, tableOutput, nbValuesRows, TableLayout::LogPart::values );
  tableOutput << '\n';

  return tableOutput.str();
}

void TableTextFormatter::outputLayout( std::ostringstream & tableOutput,
                                       std::vector< TableLayout::Column > & columns,
                                       std::vector< string > const & msgTableError,
                                       string & sectionSeparatingLine ) const
{
  string topSeparator;
  size_t nbHeaderRows = 0;
  std::vector< std::vector< string > > splitHeaders;
  string const tableTitle = string( m_tableLayout.getTitle());

  splitAndSetColumnNames( columns, nbHeaderRows, splitHeaders );
  findAndSetMaxStringSize( columns );

  computeTableWidth( columns, msgTableError );
  buildTableSeparators( columns, topSeparator, sectionSeparatingLine );

  tableOutput << '\n';
  outputTopRows( tableOutput, {tableTitle}, topSeparator, TableLayout::Alignment::center );
  outputTopRows( tableOutput, msgTableError, topSeparator, TableLayout::Alignment::left );
  tableOutput << GEOS_FMT( "{}\n", sectionSeparatingLine );

  outputSectionRows( columns, sectionSeparatingLine, tableOutput, nbHeaderRows, TableLayout::LogPart::header );
}

void TableTextFormatter::splitAndSetColumnNames( std::vector< TableLayout::Column > & columns,
                                                 size_t & nbHeaderRows,
                                                 std::vector< std::vector< string > > & splitHeaders ) const
{

  splitHeaders.reserve( columns.size() );
  for( auto const & column : columns )
  {
    std::vector< string > splitHeaderParts;
    std::istringstream ss( column.m_parameter.columnName );
    string subColumnNames;

    while( getline( ss, subColumnNames, '\n' ))
    {
      splitHeaderParts.push_back( subColumnNames );
    }

    splitHeaders.push_back( std::move( splitHeaderParts ) );
  }

  nbHeaderRows = std::max_element( splitHeaders.begin(), splitHeaders.end(),
                                   []( auto const & v1, auto const & v2 ) { return v1.size() < v2.size(); } )->size();

  for( auto & headerParts : splitHeaders )
  {
    if( headerParts.size() < nbHeaderRows )
    {
      headerParts.resize( nbHeaderRows, " " );
    }
    columns[&headerParts - &splitHeaders[0]].m_parameter.splitColumnNameLines = headerParts;
  }

}

void TableTextFormatter::findAndSetMaxStringSize( std::vector< TableLayout::Column > & columns ) const
{
  for( auto & column : columns )
  {
    auto const maxStringSizeHeader = *std::max_element( column.m_parameter.splitColumnNameLines.begin(),
                                                        column.m_parameter.splitColumnNameLines.end(),
                                                        []( const auto & a, const auto & b ) {return a.size() < b.size();} );
    column.m_maxStringSize = maxStringSizeHeader;

    for( auto const & cell : column.m_columnValues )
    {
      if( column.m_maxStringSize.length() < cell.length())
      {
        column.m_maxStringSize = cell;
      }
    }
  }
}

void TableTextFormatter::increaseColumnsSize( std::vector< TableLayout::Column > & columns,
                                              integer const extraCharacters ) const
{
  integer const extraCharactersPerColumn = std::ceil( extraCharacters / columns.size() );
  for( std::size_t idxColumn = 0; idxColumn < columns.size(); ++idxColumn )
  {
    integer newMaxStringSize = extraCharactersPerColumn + columns[idxColumn].m_maxStringSize.size();
    if( idxColumn == columns.size() - 1 )
    {
      newMaxStringSize += m_tableLayout.getColumnMargin();
    }

    columns[idxColumn].m_maxStringSize = GEOS_FMT( "{:>{}}",
                                                   columns[idxColumn].m_maxStringSize,
                                                   newMaxStringSize );
  }
}

void computeTableErrorLength( std::vector< string > const & msgTableError, string::size_type & msgTableErrorLength )
{
  if( !msgTableError.empty() )
  {
    auto maxStringSize = *(std::max_element( msgTableError.begin(), msgTableError.end(),
                                             []( const auto & a, const auto & b ) {
      return a.size() < b.size();
    } ));

    msgTableErrorLength += maxStringSize.size() + 1; // max string size + line return at the end
  }
}

void computeTableSectionLength( std::vector< TableLayout::Column > & columns, string::size_type & sectionlineLength )
{
  sectionlineLength += std::accumulate( columns.begin(), columns.end(), 0,
                                        []( auto sum, const auto & column )
  { return sum + column.m_maxStringSize.length();} );
}

void TableTextFormatter::computeTableWidth( std::vector< TableLayout::Column > & columns,
                                            std::vector< string > const & msgTableError ) const
{
  integer const columnMargin = m_tableLayout.getColumnMargin();
  integer const borderMargin = m_tableLayout.getBorderMargin();
  string const tableTitle = string( m_tableLayout.getTitle() );

  string::size_type sectionLengthWithSpacing = ( ( columns.size() - 1 ) *  columnMargin ) + (borderMargin * 2);
  string::size_type sectionlineLength = sectionLengthWithSpacing;
  string::size_type maxTopLineLength =  tableTitle.length();
  string::size_type msgTableErrorLength = borderMargin;

  computeTableErrorLength( msgTableError, msgTableErrorLength );
  computeTableSectionLength( columns, sectionlineLength );

  maxTopLineLength = std::max( maxTopLineLength, msgTableErrorLength );
  if( sectionlineLength < maxTopLineLength )
  {
    integer const extraCharacters = maxTopLineLength - sectionlineLength;
    increaseColumnsSize( columns, extraCharacters );
  }
}


void TableTextFormatter::buildTableSeparators( std::vector< TableLayout::Column > const & columns,
                                               string & topSeparator,
                                               string & sectionSeparatingLine ) const
{
  { // section separator line
    integer const columnMargin = m_tableLayout.getColumnMargin();
    integer const borderMargin = m_tableLayout.getBorderMargin();

    std::vector< string > maxStringPerColumn;
    for( auto const & column : columns )
    {
      maxStringPerColumn.push_back( string( column.m_maxStringSize.length(), m_horizontalLine ) );
    }

    string const patternBetweenColumns = GEOS_FMT( "{:-^{}}", m_horizontalLine, columnMargin );

    std::string const leftBorder = GEOS_FMT( "{}{:-<{}}", m_horizontalLine, "", borderMargin );
    std::string const rightBorder = GEOS_FMT( "{}{:-<{}}", m_horizontalLine, "", borderMargin );
    std::string const columnJoin = stringutilities::join( maxStringPerColumn, patternBetweenColumns );

    std::ostringstream oss;
    oss << leftBorder << columnJoin << rightBorder;
    sectionSeparatingLine = oss.str();
  }

  { // top line separator
    // -2 because we can have '+' to the extremity of top separator
    integer const topSeparatorLength = sectionSeparatingLine.size() - 2;
    topSeparator = GEOS_FMT( "{}{:-<{}}{}", m_horizontalLine, "", topSeparatorLength, m_horizontalLine );
  }
}

void TableTextFormatter::outputTopRows( std::ostringstream & tableOutput,
                                        std::vector< string > const & msg,
                                        string_view topSeparator,
                                        TableLayout::Alignment alignment ) const
{
  if( msg.size() != 0 && msg[0] != "" )
  {
    tableOutput << GEOS_FMT( "{}\n", topSeparator );
    for( std::string const & str : msg )
    {
      tableOutput << m_verticalLine << string( m_tableLayout.getBorderMargin(), ' ' );
      tableOutput << buildCell( alignment, str, (topSeparator.length() - 6));
      tableOutput << string( m_tableLayout.getBorderMargin(), ' ' ) << "|\n";
    }
  }
}

void TableTextFormatter::outputSectionRows( std::vector< TableLayout::Column > const & columns,
                                            string_view sectionSeparatingLine,
                                            std::ostringstream & tableOutput,
                                            integer const nbRows,
                                            TableLayout::LogPart const section ) const
{
  integer const columnMargin = m_tableLayout.getColumnMargin();
  integer const borderMargin = m_tableLayout.getBorderMargin();

  for( integer idxRow = 0; idxRow< nbRows; ++idxRow )
  {
    // Append the left border
    tableOutput << GEOS_FMT( "{:<{}}", m_verticalLine, 1 +  borderMargin );
    for( std::size_t idxColumn = 0; idxColumn < columns.size(); ++idxColumn )
    {
      TableLayout::Column const currentColumn = columns[idxColumn];
      auto const & columnContent = section == TableLayout::LogPart::header ?
                                   columns[idxColumn].m_parameter.splitColumnNameLines :
                                   columns[idxColumn].m_columnValues;
      string cell = columnContent.at( idxRow );
      integer const cellSize = currentColumn.m_maxStringSize.length();

      tableOutput << buildCell( currentColumn.m_parameter.alignment, cell, cellSize );

      // Add space between column
      if( idxColumn < columns.size() - 1 )
      {
        tableOutput << GEOS_FMT( "{:^{}}", m_verticalLine, columnMargin );
      }

    }

    // Append right border with line return
    tableOutput << GEOS_FMT( "{:>{}}\n", m_verticalLine, borderMargin + 1 );
  }

  if( nbRows != 0 )
  {
    tableOutput << GEOS_FMT( "{}\n", sectionSeparatingLine );
  }
}

}<|MERGE_RESOLUTION|>--- conflicted
+++ resolved
@@ -69,11 +69,7 @@
 }
 
 template<>
-<<<<<<< HEAD
-string TableCSVFormatter::toString( TableData const & tableData ) const
-=======
 string TableCSVFormatter::toString< TableData >( TableData const & tableData ) const
->>>>>>> 263e5fd4
 {
   return headerToString() + dataToString( tableData );
 }
@@ -162,11 +158,7 @@
 }
 
 template<>
-<<<<<<< HEAD
-string TableTextFormatter::toString( TableData const & tableData ) const
-=======
 string TableTextFormatter::toString< TableData >( TableData const & tableData ) const
->>>>>>> 263e5fd4
 {
   std::ostringstream tableOutput;
   string sectionSeparatingLine;
