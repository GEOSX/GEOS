--- conflicted
+++ resolved
@@ -700,15 +700,9 @@
       {"string", rse},
       {"path", rpe},
       {"string_array", constructArrayRegex( rs, 1 )},
-<<<<<<< HEAD
       {"path_array", constructArrayRegex( rp, 1 )},
       {"mapPair", rse},
-      {"geosx_dataRepository_PlotLevel", ri}
-=======
-      {"path_array", constructArrayRegex( rs, 1 )},
-      {"mapPair", rs},
       {"geos_dataRepository_PlotLevel", ri}
->>>>>>> f72a0dad
     };
   };
 };
