/*
 * ------------------------------------------------------------------------------------------------------------
 * SPDX-License-Identifier: LGPL-2.1-only
 *
 * Copyright (c) 2016-2024 Lawrence Livermore National Security LLC
 * Copyright (c) 2018-2024 Total, S.A
 * Copyright (c) 2018-2024 The Board of Trustees of the Leland Stanford Junior University
 * Copyright (c) 2023-2024 Chevron
 * Copyright (c) 2019-     GEOS/GEOSX Contributors
 * All rights reserved
 *
 * See top level LICENSE, COPYRIGHT, CONTRIBUTORS, NOTICE, and ACKNOWLEDGEMENTS files for details.
 * ------------------------------------------------------------------------------------------------------------
 */

/**
 * @file DataTypes.hpp
 *
 * This file contains various aliases and functions that provide operations regarding the
 * use of the static types.
 */

#ifndef GEOS_COMMON_DATATYPES_HPP
#define GEOS_COMMON_DATATYPES_HPP

// Source includes
#include "common/GeosxConfig.hpp"
#include "GeosxMacros.hpp"
#include "BufferAllocator.hpp"
#include "DataLayouts.hpp"
#include "Tensor.hpp"
#include "LvArray/src/Macros.hpp"
#include "LvArray/src/Array.hpp"
#include "LvArray/src/ArrayOfArrays.hpp"
#include "LvArray/src/ArrayOfSets.hpp"
#include "LvArray/src/SparsityPattern.hpp"
#include "LvArray/src/CRSMatrix.hpp"
#include "LvArray/src/SortedArray.hpp"
#include "LvArray/src/StackBuffer.hpp"
#include "LvArray/src/ChaiBuffer.hpp"

#include "Path.hpp"

// TPL includes
#include <camp/camp.hpp>

// System includes
#ifdef GEOS_USE_MPI
  #include <mpi.h>
#endif

#include <cassert>
//#include <cmath>
#include <cstdint>
#include <iostream>
#include <map>
#include <memory>
#include <optional>
#include <set>
#include <string>
#include <string_view>
#include <typeindex>
#include <typeinfo>
#include <unordered_map>
#include <vector>

/*
 * top level geos namespace contains all code that is specific to GEOSX
 */
namespace geos
{

/**
 * @name Basic data types used in GEOSX.
 */
///@{

/// Unsigned size type.
using size_t      = std::size_t;

/// Signed integer type.
using integer     = std::int32_t;

/// Local index type (for indexing objects within an MPI partition).
using localIndex  = GEOS_LOCALINDEX_TYPE;

/// Global index type (for indexing objects across MPI partitions).
using globalIndex = GEOS_GLOBALINDEX_TYPE;

/// String type.
using string      = std::string;

/// String type.
using string_view = std::string_view;

/// 32-bit floating point type.
using real32 = float;
/// 64-bit floating point type.
using real64 = double;

///@}

/**
 * @name Binary buffer data types.
 */
///@{

/// Type stored in communication buffers.
using buffer_unit_type = signed char;

#ifdef GEOS_USE_CHAI
/// Type of storage for communication buffers.
using buffer_type = std::vector< buffer_unit_type, BufferAllocator< buffer_unit_type > >;
#else
/// Type of storage for communication buffers.
using buffer_type = std::vector< buffer_unit_type >;
#endif

///@}

/**
 * @name Alias for timestamp in GEOSX.
 */
///@{

/// Timestamp type (used to perform actions such a sparsity pattern computation after mesh modifications)
using Timestamp = unsigned long long int;

///@}

//START_SPHINX_INCLUDE_00

/**
 * @name Aliases for LvArray::Array class family.
 */
///@{

/// Multidimensional array type. See LvArray:Array for details.
template< typename T,
          int NDIM,
          typename PERMUTATION=camp::make_idx_seq_t< NDIM > >
using Array = LvArray::Array< T, NDIM, PERMUTATION, localIndex, LvArray::ChaiBuffer >;

/// Multidimensional array view type. See LvArray:ArrayView for details.
template< typename T,
          int NDIM,
          int USD = NDIM - 1 >
using ArrayView = LvArray::ArrayView< T, NDIM, USD, localIndex, LvArray::ChaiBuffer >;

/// Multidimensional array slice type. See LvArray:ArraySlice for details.
template< typename T, int NDIM, int USD = NDIM - 1 >
using ArraySlice = LvArray::ArraySlice< T, NDIM, USD, localIndex >;

/// Multidimensional stack-based array type. See LvArray:StackArray for details.
template< typename T, int NDIM, int MAXSIZE, typename PERMUTATION=camp::make_idx_seq_t< NDIM > >
using StackArray = LvArray::StackArray< T, NDIM, PERMUTATION, localIndex, MAXSIZE >;

///@}

/**
 * @name Short-hand aliases for commonly used array types.
 */
///@{

/// Alias for a local (stack-based) rank-1 tensor type
using R1Tensor = Tensor< real64, 3 >;
/// Alias for a local (stack-based) rank-1 tensor type using 32 bits integers
using R1Tensor32 = Tensor< real32, 3 >;

/// Alias for a local (stack-based) rank-2 Voigt tensor type
using R2SymTensor = Tensor< real64, 6 >;


/// Alias for 1D array.
template< typename T >
using array1d = Array< T, 1 >;

/// Alias for 1D array view.
template< typename T >
using arrayView1d = ArrayView< T, 1 >;

/// Alias for 1D array slice.
template< typename T, int USD = 0 >
using arraySlice1d = ArraySlice< T, 1, USD >;

/// Alias for 1D stack array.
template< typename T, int MAXSIZE >
using stackArray1d = StackArray< T, 1, MAXSIZE >;

/// Alias for 2D array.
template< typename T, typename PERMUTATION=camp::make_idx_seq_t< 2 > >
using array2d = Array< T, 2, PERMUTATION >;

/// Alias for 2D array view.
template< typename T, int USD = 1 >
using arrayView2d = ArrayView< T, 2, USD >;

/// Alias for 2D array slice.
template< typename T, int USD = 1 >
using arraySlice2d = ArraySlice< T, 2, USD >;

/// Alias for 2D stack array.
template< typename T, int MAXSIZE >
using stackArray2d = StackArray< T, 2, MAXSIZE >;

/// Alias for 3D array.
template< typename T, typename PERMUTATION=camp::make_idx_seq_t< 3 > >
using array3d = Array< T, 3, PERMUTATION >;

/// Alias for 3D array view.
template< typename T, int USD=2 >
using arrayView3d = ArrayView< T, 3, USD >;

/// Alias for 3D array slice.
template< typename T, int USD=2 >
using arraySlice3d = ArraySlice< T, 3, USD >;

/// Alias for 3D stack array.
template< typename T, int MAXSIZE >
using stackArray3d = StackArray< T, 3, MAXSIZE >;

/// Alias for 4D array.
template< typename T, typename PERMUTATION=camp::make_idx_seq_t< 4 > >
using array4d = Array< T, 4, PERMUTATION >;

/// Alias for 4D array view.
template< typename T, int USD=3 >
using arrayView4d = ArrayView< T, 4, USD >;

/// Alias for 4D array slice.
template< typename T, int USD=3 >
using arraySlice4d = ArraySlice< T, 4, USD >;

/// Alias for 4D stack array.
template< typename T, int MAXSIZE >
using stackArray4d = StackArray< T, 4, MAXSIZE >;

/// Alias for 5D array.
template< typename T, typename PERMUTATION=camp::make_idx_seq_t< 5 > >
using array5d = Array< T, 5, PERMUTATION >;

/// Alias for 5D array view.
template< typename T, int USD=4 >
using arrayView5d = ArrayView< T, 5, USD >;

/// Alias for 5D array slice.
template< typename T, int USD=4 >
using arraySlice5d = ArraySlice< T, 5, 4 >;

/// Alias for 5D stack array.
template< typename T, int MAXSIZE >
using stackArray5d = StackArray< T, 5, MAXSIZE >;

///@}

/**
 * @name Aliases for sorted arrays and set types.
 */
///@{

/// A set of local indices.
template< typename T >
using set = std::set< T >;

/// A sorted array of local indices.
template< typename T >
using SortedArray = LvArray::SortedArray< T, localIndex, LvArray::ChaiBuffer >;

/// A sorted array view of local indices.
template< typename T >
using SortedArrayView = LvArray::SortedArrayView< T, localIndex, LvArray::ChaiBuffer >;

///@}

/**
 * @name Aliases for LvArray::ArrayOfArrays class family.
 */
///@{

/// Array of variable-sized arrays. See LvArray::ArrayOfArrays for details.
template< typename T, typename INDEX_TYPE=localIndex >
using ArrayOfArrays = LvArray::ArrayOfArrays< T, INDEX_TYPE, LvArray::ChaiBuffer >;

/// View of array of variable-sized arrays. See LvArray::ArrayOfArraysView for details.
template< typename T, typename INDEX_TYPE=localIndex, bool CONST_SIZES=std::is_const< T >::value >
using ArrayOfArraysView = LvArray::ArrayOfArraysView< T, INDEX_TYPE const, CONST_SIZES, LvArray::ChaiBuffer >;

/// Array of variable-sized sets. See LvArray::ArrayOfSets for details.
template< typename T, typename INDEX_TYPE=localIndex >
using ArrayOfSets = LvArray::ArrayOfSets< T, INDEX_TYPE, LvArray::ChaiBuffer >;

/// View of array of variable-sized sets. See LvArray::ArrayOfSetsView for details.
template< typename T, typename INDEX_TYPE=localIndex >
using ArrayOfSetsView = LvArray::ArrayOfSetsView< T, INDEX_TYPE const, LvArray::ChaiBuffer >;

/// Alias for Sparsity pattern class.
template< typename COL_INDEX, typename INDEX_TYPE=localIndex >
using SparsityPattern = LvArray::SparsityPattern< COL_INDEX, INDEX_TYPE, LvArray::ChaiBuffer >;

/// Alias for Sparsity pattern View.
template< typename COL_INDEX, typename INDEX_TYPE=localIndex >
using SparsityPatternView = LvArray::SparsityPatternView< COL_INDEX, INDEX_TYPE const, LvArray::ChaiBuffer >;

/// Alias for CRS Matrix class.
template< typename T, typename COL_INDEX=globalIndex >
using CRSMatrix = LvArray::CRSMatrix< T, COL_INDEX, localIndex, LvArray::ChaiBuffer >;

/// Alias for CRS Matrix View.
template< typename T, typename COL_INDEX=globalIndex >
using CRSMatrixView = LvArray::CRSMatrixView< T, COL_INDEX, localIndex const, LvArray::ChaiBuffer >;

///@}

//END_SPHINX_INCLUDE_00

/**
 * @name Ordered and unordered map types.
 */
///@{

/**
 * @brief Base template for ordered and unordered maps.
 * @tparam TKEY key type
 * @tparam TVAL value type
 * @tparam SORTED a @p std::integral_constant<bool> indicating whether map is ordered
 */
template< typename TKEY, typename TVAL, typename SORTED >
class mapBase
{};

/// @cond DO_NOT_DOCUMENT
template< typename TKEY, typename TVAL >
class mapBase< TKEY, TVAL, std::integral_constant< bool, true > > : public std::map< TKEY, TVAL >
{
  using std::map< TKEY, TVAL >::map; // enable list initialization
};

template< typename TKEY, typename TVAL >
class mapBase< TKEY, TVAL, std::integral_constant< bool, false > > : public std::unordered_map< TKEY, TVAL >
{
  using std::unordered_map< TKEY, TVAL >::unordered_map; // enable list initialization
};
/// @endcond

/**
 * @brief Stream output operator for map types.
 * @tparam K key type
 * @tparam V value type
 * @tparam SORTED
 * @param stream output stream
 * @param map the map to print
 * @return reference to output stream
 */
template< typename K, typename V, typename SORTED >
inline
std::ostream & operator<< ( std::ostream & stream, mapBase< K, V, SORTED > const & map )
{
  stream << "{\n";
  for( auto const & pair : map )
  {
    stream << pair.first << " : " << pair.second << "\n";
  }
  stream << "}";
  return stream;
}

/// Ordered map type.
template< typename TKEY, typename TVAL >
using map = mapBase< TKEY, TVAL, std::integral_constant< bool, true > >;

/// Unordered map type.
template< typename TKEY, typename TVAL >
using unordered_map = mapBase< TKEY, TVAL, std::integral_constant< bool, false > >;

///@}

/**
 * @name Aliases for commonly used array types.
 */
///@{

/// A 1-dimensional array of geos::integer types.
using integer_array = array1d< integer >;

/// A 1-dimensional array of geos::real32 types.
using real32_array = array1d< real32 >;

/// A 1-dimensional array of geos::real64 types.
using real64_array = array1d< real64 >;

/// A 1-dimensional array of geos::string types.
using string_array = array1d< string >;

/// A 1-dimensional array of geos::Path types
using path_array = array1d< Path >;

/// A 1-dimensional array of geos::localIndex types
using localIndex_array = array1d< localIndex >;

/// A 1-dimensional array of geos::globalIndex types
using globalIndex_array = array1d< globalIndex >;


/// A 2-dimensional array of geos::integer types.
using integer_array2d = array2d< integer >;

/// A 2-dimensional array of geos::real32 types.
using real32_array2d = array2d< real32 >;

/// A 2-dimensional array of geos::real64 types.
using real64_array2d = array2d< real64 >;

/// A 2-dimensional array of geos::localIndex types
using localIndex_array2d = array2d< localIndex >;

/// A 2-dimensional array of geos::globalIndex types
using globalIndex_array2d = array2d< globalIndex >;


/// A 3-dimensional array of geos::integer types.
using integer_array3d = array3d< integer >;

/// A 3-dimensional array of geos::real32 types.
using real32_array3d = array3d< real32 >;

/// A 3-dimensional array of geos::real64 types.
using real64_array3d = array3d< real64 >;

/// A 3-dimensional array of geos::localIndex types.
using localIndex_array3d = array3d< localIndex >;

/// A 3-dimensional array of geos::globalIndex types.
using globalIndex_array3d = array3d< globalIndex >;


/// A 4-dimensional array of geos::integer types.
using integer_array4d = array4d< integer >;

/// A 4-dimensional array of geos::real32 types.
using real32_array4d = array4d< real32 >;

/// A 4-dimensional array of geos::real64 types.
using real64_array4d = array4d< real64 >;

/// A 4-dimensional array of geos::localIndex types.
using localIndex_array4d = array4d< localIndex >;

/// A 4-dimensional array of geos::globalIndex types.
using globalIndex_array4d = array4d< globalIndex >;

///@}

/// A variable for the maximum value of a geos::globalIndex.
constexpr static auto GLOBALINDEX_MAX = std::numeric_limits< globalIndex >::max();

/// A variable for the maximum value of a geos::localIndex.
constexpr static auto LOCALINDEX_MAX = std::numeric_limits< localIndex >::max();

/// A global variable for the value of a object that has not been assigned a geos::globalIndex.
constexpr static localIndex unmappedLocalIndexValue = -1;

<<<<<<< HEAD

/**
 * @brief Print a short summary of a few select type aliases.
 */
void printTypeSummary();

/**
 * @brief The regular expression data for validating inputs. Use rtTypes to get the regex of a
 * type, and TypeRegex< T > to define a type regex.
 */
struct Regex
{
  /**
   * @brief the regular expression string.
   */
  string m_regexStr;
  /**
   * @brief the description of the expected format of the regular expression.
   */
  string m_formatDescription;
  /**
   * @brief Default constructor
   */
  Regex() {}
  /**
   * @param regexStr the regex string for validation (eg. "[\\d]+")
   * @param formatDescription the description of the expected format to be validated (eg. "Input value must be an integer.").
   */
  Regex( string_view regexStr, string_view formatDescription );
};

/**
 * @brief Extension point for custom types to provide a validation regexp to schema.
 * Do not use directly to obtain a type regex, rtTypes::getTypeRegex< T >() should be used instead.
 * @tparam T the type for which the regex is defined
 * @tparam ENABLE used to conditionally enable partial specializations
 *
 * Specializations should define the following method:
 * \code{cpp}
 *   static string get();
 * \endcode
 */
template< typename T, typename ENABLE = void >
struct TypeRegex
{
  /**
   * @brief Get the type's regex (default implementation returns nothing).
   * @return The Regex associated with T.
   */
  static Regex get() { return {}; }
};

/**
 * @brief Static class to manage the type selection of types at runtime and obtain the
 * regexes of these types. Typically, these types are 'xsd:simpleType' in the XSD.
 */
class rtTypes
{
public:

  /**
   * @brief the regex map type to store and find the regexes by the associated rtTypeName.
   */
  using RegexMapType = std::map< string, Regex >;

  /**
   * @brief Custom types are useful to customize the regexes of an existing type. The type name
   * can be one of the existing ones, or a totally new one (which can then be used in Wrapper::setRTTypename).
   */
  struct CustomTypes
  {
    /// @cond DO_NOT_DOCUMENT
    static constexpr string_view mapPair             = "mapPair";
    static constexpr string_view plotLevel           = "geos_dataRepository_PlotLevel";
    static constexpr string_view groupName           = "groupName";
    static constexpr string_view groupNameRef        = "groupNameRef";
    static constexpr string_view groupNameRefArray   = "groupNameRef_array";
    static constexpr string_view groupOfGroupNameRefArray   = "groupNameRef_array2d";
    /// @endcond
  };

  /**
   * @brief Convert a @p std::type_index to a string.
   * @param key the std::type_index of the type
   * @return a hard coded string that is related to the std::type_index
   */
  static string getTypeName( std::type_index const key );

  /**
   * @tparam T type we want the regex
   * @return the regex string for the default rtType of T to validate input values to this type.
   */
  template< typename T >
  static Regex const & getTypeRegex()
  { return getTypeRegex< T >( getTypeName( typeid( T ) ) ); }

  /**
   * @param typeName The rtType name of the type we want the regex (can be a CustomTypes).
   * @tparam T the type we want the regex. If none are available in createBasicTypesRegexMap(), one is
   * generated from TypeRegex< T >::get().
   * @return a regex string validating the type T.
   */
  template< typename T >
  static Regex const & getTypeRegex( string_view typeName )
  {
    RegexMapType & map = getTypeRegexMap();
    auto const it = map.find( string( typeName ) );
    if( it != map.end() )
    {
      return it->second;
    }
    else
    {
      return map.emplace( typeName, TypeRegex< T >::get() ).first->second;
    }
  }

  /**
   * @brief Construct the regexMap for all basic types (TypeRegex< T > extented types are not mentionned)
   * @return RegexMapType
   */
  static RegexMapType createBasicTypesRegexMap();

private:

  /**
   * @return A reference to the types regexes map
   */
  static RegexMapType & getTypeRegexMap()
  {
    static RegexMapType m = createBasicTypesRegexMap();
    return m;
  }

  /**
   * @brief Private constructor because of static class
   */
  rtTypes() {}

};

/**
 * @brief Utility class for querying type names at runtime.
 * @tparam T the target type
 *
 * This relies on LvArray's demangling facilities and simply
 * adds some convenience methods like getting the brief name.
 */
template< typename T >
struct TypeName
{
  /**
   * @brief @return Full name of the type.
   */
  static string full()
  {
    return ::LvArray::system::demangle( typeid( T ).name() );
  }

  /**
   * @brief @return brief name of the type (ignoring namespaces).
   */
  static string brief()
  {
    string const full_name = full();
    string::size_type const pos = full_name.find_last_of( "::" );
    return ( pos == string::npos ) ? full_name : full_name.substr( pos );
  }
};

}

/**
 * @brief Format to be able to directly use a std::optional<T>.
 * @param T The type of the value contained std::optional and GEOS_FMT_NS::formatter.
 */
template< typename T >
struct GEOS_FMT_NS::formatter< std::optional< T > > : GEOS_FMT_NS::formatter< T >
{
  /**
   * @brief Format the std::optional<T> to a string.
   * @param opt The std::optional< T > value to format
   * @param ctx formatting state consisting of the formatting arguments and the output iterator
   * @return return the corresponding value string. If std::optional<T> is empty retun an empty string
   */
  auto format( std::optional< T > const & opt, format_context & ctx ) const
  {
    if( opt )
    {
      return GEOS_FMT_NS::formatter< T >::format( *opt, ctx );
    }
    return GEOS_FMT_NS::format_to( ctx.out(), "" );
  }
};


=======
} /* namespace geos */
>>>>>>> 18721817

#endif /* GEOS_COMMON_DATATYPES_HPP */<|MERGE_RESOLUTION|>--- conflicted
+++ resolved
@@ -459,7 +459,6 @@
 /// A global variable for the value of a object that has not been assigned a geos::globalIndex.
 constexpr static localIndex unmappedLocalIndexValue = -1;
 
-<<<<<<< HEAD
 
 /**
  * @brief Print a short summary of a few select type aliases.
@@ -656,8 +655,5 @@
 };
 
 
-=======
-} /* namespace geos */
->>>>>>> 18721817
 
 #endif /* GEOS_COMMON_DATATYPES_HPP */