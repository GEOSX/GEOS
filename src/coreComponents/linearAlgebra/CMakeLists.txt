--- conflicted
+++ resolved
@@ -128,11 +128,8 @@
           interfaces/hypre/mgrStrategies/HybridSinglePhasePoromechanics.hpp
           interfaces/hypre/mgrStrategies/Hydrofracture.hpp
           interfaces/hypre/mgrStrategies/LagrangianContactMechanics.hpp
-<<<<<<< HEAD
           interfaces/hypre/mgrStrategies/AugmentedLagrangianContactMechanics.hpp
-=======
           interfaces/hypre/mgrStrategies/LagrangianContactMechanicsBubbleStabilization.hpp
->>>>>>> 50504b5a
           interfaces/hypre/mgrStrategies/MultiphasePoromechanics.hpp
           interfaces/hypre/mgrStrategies/SinglePhasePoromechanicsEmbeddedFractures.hpp
           interfaces/hypre/mgrStrategies/SinglePhasePoromechanicsConformingFractures.hpp
