#
# Specify all headers
#
set( linearAlgebra_headers
     DofManager.hpp
     DofManagerHelpers.hpp
     common/LinearOperator.hpp
     common/LinearSolverBase.hpp
     common/PreconditionerBase.hpp
     common/common.hpp
     common/traits.hpp
     interfaces/InterfaceTypes.hpp
     interfaces/MatrixBase.hpp
     interfaces/VectorBase.hpp
     solvers/BicgstabSolver.hpp
     solvers/BlockPreconditioner.hpp
     solvers/CgSolver.hpp
     solvers/GmresSolver.hpp
     solvers/KrylovSolver.hpp
     solvers/KrylovUtils.hpp
     solvers/PreconditionerBlockJacobi.hpp
     solvers/PreconditionerIdentity.hpp
     solvers/PreconditionerJacobi.hpp
     solvers/SeparateComponentPreconditioner.hpp
     utilities/Arnoldi.hpp
     utilities/BlockOperator.hpp
     utilities/BlockOperatorView.hpp
     utilities/BlockOperatorWrapper.hpp
     utilities/BlockVector.hpp
     utilities/BlockVectorView.hpp
     utilities/BlockVectorWrapper.hpp
     utilities/ComponentMask.hpp
     utilities/InverseNormalOperator.hpp
     utilities/LAIHelperFunctions.hpp
     utilities/LinearSolverParameters.hpp
     utilities/LinearSolverResult.hpp
     utilities/NormalOperator.hpp
     utilities/TransposeOperator.hpp
   )

#
# Specify all sources
#
set( linearAlgebra_sources
     DofManager.cpp
     solvers/BicgstabSolver.cpp
     solvers/BlockPreconditioner.cpp
     solvers/CgSolver.cpp
     solvers/GmresSolver.cpp
     solvers/KrylovSolver.cpp
     solvers/SeparateComponentPreconditioner.cpp
   )

set( dependencyList ${parallelDeps} mesh denseLinearAlgebra )

list( APPEND linearAlgebra_headers interfaces/direct/SuiteSparse.hpp )
list( APPEND linearAlgebra_sources interfaces/direct/SuiteSparse.cpp )
list( APPEND dependencyList suitesparse )

if( ENABLE_SUPERLU_DIST )
      list( APPEND linearAlgebra_headers interfaces/direct/SuperLUDist.hpp )
      list( APPEND linearAlgebra_sources interfaces/direct/SuperLUDist.cpp )
      list( APPEND dependencyList superlu_dist )
endif( )

if( ENABLE_TRILINOS )

    list( APPEND linearAlgebra_headers
          interfaces/trilinos/EpetraExport.hpp
          interfaces/trilinos/EpetraMatrix.hpp
          interfaces/trilinos/EpetraUtils.hpp
          interfaces/trilinos/EpetraVector.hpp
          interfaces/trilinos/TrilinosInterface.hpp
          interfaces/trilinos/TrilinosPreconditioner.hpp
          interfaces/trilinos/TrilinosSolver.hpp )

    list( APPEND linearAlgebra_sources
          interfaces/trilinos/EpetraExport.cpp
          interfaces/trilinos/EpetraMatrix.cpp
          interfaces/trilinos/EpetraVector.cpp
          interfaces/trilinos/TrilinosInterface.cpp
          interfaces/trilinos/TrilinosPreconditioner.cpp
          interfaces/trilinos/TrilinosSolver.cpp )

    list( APPEND dependencyList trilinos )

endif()

if( ENABLE_HYPRE )

    list( APPEND linearAlgebra_headers
          interfaces/hypre/HypreExport.hpp
          interfaces/hypre/HypreInterface.hpp
          interfaces/hypre/HypreKernels.hpp
          interfaces/hypre/HypreMGR.hpp
          interfaces/hypre/HypreMatrix.hpp
          interfaces/hypre/HyprePreconditioner.hpp
          interfaces/hypre/HypreSolver.hpp
          interfaces/hypre/HypreUtils.hpp
          interfaces/hypre/HypreVector.hpp
          interfaces/hypre/mgrStrategies/CompositionalMultiphaseFVM.hpp
          interfaces/hypre/mgrStrategies/CompositionalMultiphaseHybridFVM.hpp
          interfaces/hypre/mgrStrategies/CompositionalMultiphaseReservoirFVM.hpp
          interfaces/hypre/mgrStrategies/CompositionalMultiphaseReservoirHybridFVM.hpp
          interfaces/hypre/mgrStrategies/HybridSinglePhasePoromechanics.hpp
          interfaces/hypre/mgrStrategies/Hydrofracture.hpp
          interfaces/hypre/mgrStrategies/LagrangianContactMechanics.hpp
          interfaces/hypre/mgrStrategies/MultiphasePoromechanics.hpp
          interfaces/hypre/mgrStrategies/SinglePhasePoromechanicsEmbeddedFractures.hpp
          interfaces/hypre/mgrStrategies/SinglePhasePoromechanicsReservoirFVM.hpp
          interfaces/hypre/mgrStrategies/SinglePhaseReservoirFVM.hpp
          interfaces/hypre/mgrStrategies/SinglePhaseReservoirHybridFVM.hpp
<<<<<<< HEAD
          interfaces/hypre/mgrStrategies/ThermalCompositionalMultiphaseFVM.hpp
=======
	  interfaces/hypre/mgrStrategies/ThermalCompositionalMultiphaseFVM.hpp
          interfaces/hypre/mgrStrategies/ThermalMultiphasePoromechanics.hpp	  	  
          interfaces/hypre/mgrStrategies/ThermalSinglePhasePoromechanics.hpp	  
>>>>>>> f104226b
        )
    list( APPEND linearAlgebra_sources
          interfaces/hypre/HypreExport.cpp
          interfaces/hypre/HypreInterface.cpp
          interfaces/hypre/HypreKernels.cpp
          interfaces/hypre/HypreMGR.cpp
          interfaces/hypre/HypreMatrix.cpp
          interfaces/hypre/HyprePreconditioner.cpp
          interfaces/hypre/HypreSolver.cpp
          interfaces/hypre/HypreUtils.cpp
          interfaces/hypre/HypreVector.cpp
        )

    list( APPEND dependencyList hypre umpire )

endif()

if( ENABLE_PETSC )

    list( APPEND linearAlgebra_headers
          interfaces/petsc/PetscExport.hpp
          interfaces/petsc/PetscInterface.hpp
          interfaces/petsc/PetscMatrix.hpp
          interfaces/petsc/PetscPreconditioner.hpp
          interfaces/petsc/PetscSolver.hpp
          interfaces/petsc/PetscUtils.hpp
          interfaces/petsc/PetscVector.hpp
        )

    list( APPEND linearAlgebra_sources
          interfaces/petsc/PetscExport.cpp
          interfaces/petsc/PetscInterface.cpp
          interfaces/petsc/PetscMatrix.cpp
          interfaces/petsc/PetscPreconditioner.cpp
          interfaces/petsc/PetscSolver.cpp
          interfaces/petsc/PetscVector.cpp
        )

    list( APPEND dependencyList petsc )

endif()

blt_add_library( NAME       linearAlgebra
                 SOURCES    ${linearAlgebra_sources}
                 HEADERS    ${linearAlgebra_headers}
                 DEPENDS_ON ${dependencyList}
                 OBJECT     ${GEOSX_BUILD_OBJ_LIBS}
               )

target_include_directories( linearAlgebra PUBLIC ${CMAKE_CURRENT_LIST_DIR} )


if( GEOSX_ENABLE_TESTS )
  add_subdirectory( unitTests )
endif( )

geosx_add_code_checks( PREFIX linearAlgebra )<|MERGE_RESOLUTION|>--- conflicted
+++ resolved
@@ -110,13 +110,9 @@
           interfaces/hypre/mgrStrategies/SinglePhasePoromechanicsReservoirFVM.hpp
           interfaces/hypre/mgrStrategies/SinglePhaseReservoirFVM.hpp
           interfaces/hypre/mgrStrategies/SinglePhaseReservoirHybridFVM.hpp
-<<<<<<< HEAD
           interfaces/hypre/mgrStrategies/ThermalCompositionalMultiphaseFVM.hpp
-=======
-	  interfaces/hypre/mgrStrategies/ThermalCompositionalMultiphaseFVM.hpp
-          interfaces/hypre/mgrStrategies/ThermalMultiphasePoromechanics.hpp	  	  
-          interfaces/hypre/mgrStrategies/ThermalSinglePhasePoromechanics.hpp	  
->>>>>>> f104226b
+          interfaces/hypre/mgrStrategies/ThermalMultiphasePoromechanics.hpp
+          interfaces/hypre/mgrStrategies/ThermalSinglePhasePoromechanics.hpp
         )
     list( APPEND linearAlgebra_sources
           interfaces/hypre/HypreExport.cpp
