--- conflicted
+++ resolved
@@ -106,25 +106,15 @@
 
 void EpetraVector::close()
 {
-<<<<<<< HEAD
-  GEOSX_LAI_ASSERT( !closed() );
+  GEOS_LAI_ASSERT( !closed() );
   m_values.move( hostMemorySpace, false );
-=======
-  GEOS_LAI_ASSERT( !closed() );
-  m_values.move( LvArray::MemorySpace::host, false );
->>>>>>> 478ff4e8
   m_closed = true;
 }
 
 void EpetraVector::touch()
 {
-<<<<<<< HEAD
-  GEOSX_LAI_ASSERT( ready() );
+  GEOS_LAI_ASSERT( ready() );
   m_values.registerTouch( hostMemorySpace );
-=======
-  GEOS_LAI_ASSERT( ready() );
-  m_values.registerTouch( LvArray::MemorySpace::host );
->>>>>>> 478ff4e8
 }
 
 void EpetraVector::reset()
