--- conflicted
+++ resolved
@@ -149,15 +149,12 @@
                       EpetraVector const & x,
                       real64 const beta ) override;
 
-<<<<<<< HEAD
   virtual void pointwiseProduct( EpetraVector const & x,
                                  EpetraVector & y ) const override;
 
-=======
   /**
    * @copydoc VectorBase<EpetraVector>::norm1
    */
->>>>>>> 409a8919
   virtual real64 norm1() const override;
 
   /**
