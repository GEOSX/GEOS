--- conflicted
+++ resolved
@@ -265,30 +265,6 @@
   {
     switch( m_parameters.preconditionerType )
     {
-<<<<<<< HEAD
-      GEOSX_LAI_CHECK_ERROR( PCSetType( m_precond, PCNONE ) );
-    }
-    else if( m_parameters.preconditionerType == "jacobi" )
-    {
-      GEOSX_LAI_CHECK_ERROR( PCSetType( m_precond, PCJACOBI ) );
-    }
-    else if( m_parameters.preconditionerType == "amg" )
-    {
-      CreatePetscAMG( m_parameters, m_precond, matrix(), m_nullsp );
-    }
-    else if( m_parameters.preconditionerType == "mgr" )
-    {
-      GEOSX_ERROR( "MGR preconditioner available only through the hypre interface" );
-    }
-    else if( m_parameters.preconditionerType == "iluk" ||
-             m_parameters.preconditionerType == "icc" )
-    {
-      CreatePetscSmoother( m_parameters, m_precond );
-    }
-    else
-    {
-      GEOSX_ERROR( "Preconditioner type not available: " << m_parameters.preconditionerType );
-=======
       case LinearSolverParameters::PreconditionerType::none:
       {
         GEOSX_LAI_CHECK_ERROR( PCSetType( m_precond, PCNONE ) );
@@ -301,7 +277,7 @@
       }
       case LinearSolverParameters::PreconditionerType::amg:
       {
-        CreatePetscAMG( m_parameters, m_precond );
+        CreatePetscAMG( m_parameters, m_precond, mat, m_nullsp );
         break;
       }
       case LinearSolverParameters::PreconditionerType::iluk:
@@ -314,7 +290,6 @@
       {
         GEOSX_ERROR( "Preconditioner type not supported in PETSc interface: " << m_parameters.preconditionerType );
       }
->>>>>>> 7f7faa24
     }
   }
 
