--- conflicted
+++ resolved
@@ -94,56 +94,53 @@
   // Warning: works for a parcsr matrix that is smaller than 2^31-1
   SSData.CSRmatrix = hypre_ParCSRMatrixToCSRMatrixAll( matrix.unwrapped() );
 
-  // Save global communicator
-  SSData.globalComm = matrix.getComm();
-
-  // Define a new communicator restricted to ranks with at least one matrix row
+  // Identify the smallest process where CSRmatrix exists
   int rank = MpiWrapper::Comm_rank( matrix.getComm() );
-  int color = ( SSData.CSRmatrix == 0 ) ? MPI_UNDEFINED : 0;
-  SSData.comm = MpiWrapper::Comm_split( matrix.getComm(), color, rank );
-
-  // Working rank in the new communicator. Index 0 is required by hypre's function
-  // HYPRE_VectorToParVector
-  SSData.workingRank = 0;
-
-  if( SSData.comm != MPI_COMM_NULL )
-  {
-    if( MpiWrapper::Comm_rank( SSData.comm ) == SSData.workingRank )
-    {
-      SSData.numRows = toSuiteSparse_Int( matrix.numGlobalRows() );
-      SSData.numCols = toSuiteSparse_Int( matrix.numGlobalCols() );
-      SSData.nonZeros = toSuiteSparse_Int( hypre_CSRMatrixNumNonzeros( SSData.CSRmatrix ) );
-      HYPRE_Int const * const hypreI = hypre_CSRMatrixI( SSData.CSRmatrix );
-      SSData.rowPtr = new Int[SSData.numRows+1];
-      for( localIndex i = 0; i <= SSData.numRows; ++i )
-      {
-        SSData.rowPtr[i] = LvArray::integerConversion< Int >( hypreI[i] );
-      }
-      SSData.colIndices = new Int[SSData.nonZeros];
-      SSData.data = new real64[SSData.nonZeros];
-      HYPRE_Int const * const hypreJ = hypre_CSRMatrixJ( SSData.CSRmatrix );
-      for( localIndex i = 0; i < SSData.nonZeros; ++i )
-      {
-        SSData.colIndices[i] = LvArray::integerConversion< Int >( hypreJ[i] );
-      }
-      std::copy( hypre_CSRMatrixData( SSData.CSRmatrix ),
-                 hypre_CSRMatrixData( SSData.CSRmatrix ) + SSData.nonZeros,
-                 SSData.data );
-      for( localIndex i = 0; i < SSData.numRows; ++i )
-      {
-        localIndex rowLength = LvArray::integerConversion< localIndex >( SSData.rowPtr[i+1] - SSData.rowPtr[i] );
-        sortIntReal64( &( SSData.colIndices[SSData.rowPtr[i]] ), &( SSData.data[SSData.rowPtr[i]] ), rowLength );
-      }
-    }
-    else
-    {
-      // Destroy CSRmatrix
-      if( SSData.CSRmatrix )
-      {
-        GEOSX_LAI_CHECK_ERROR( hypre_CSRMatrixDestroy( SSData.CSRmatrix ) );
-      }
-    }
-  }
+  if( SSData.CSRmatrix == 0 )
+  {
+    rank = MpiWrapper::Comm_size( matrix.getComm() );
+  }
+  SSData.workingRank = MpiWrapper::Min( rank, matrix.getComm() );
+
+  rank = MpiWrapper::Comm_rank( matrix.getComm() );
+  if( rank == SSData.workingRank )
+  {
+    SSData.numRows = toSuiteSparse_Int( matrix.numGlobalRows() );
+    SSData.numCols = toSuiteSparse_Int( matrix.numGlobalCols() );
+    SSData.nonZeros = toSuiteSparse_Int( hypre_CSRMatrixNumNonzeros( SSData.CSRmatrix ) );
+    HYPRE_Int const * const hypreI = hypre_CSRMatrixI( SSData.CSRmatrix );
+    SSData.rowPtr = new Int[SSData.numRows+1];
+    for( localIndex i = 0; i <= SSData.numRows; ++i )
+    {
+      SSData.rowPtr[i] = LvArray::integerConversion< Int >( hypreI[i] );
+    }
+    SSData.colIndices = new Int[SSData.nonZeros];
+    SSData.data = new real64[SSData.nonZeros];
+    HYPRE_Int const * const hypreJ = hypre_CSRMatrixJ( SSData.CSRmatrix );
+    for( localIndex i = 0; i < SSData.nonZeros; ++i )
+    {
+      SSData.colIndices[i] = LvArray::integerConversion< Int >( hypreJ[i] );
+    }
+    std::copy( hypre_CSRMatrixData( SSData.CSRmatrix ),
+               hypre_CSRMatrixData( SSData.CSRmatrix ) + SSData.nonZeros,
+               SSData.data );
+    for( localIndex i = 0; i < SSData.numRows; ++i )
+    {
+      localIndex rowLength = LvArray::integerConversion< localIndex >( SSData.rowPtr[i+1] - SSData.rowPtr[i] );
+      sortIntReal64( &( SSData.colIndices[SSData.rowPtr[i]] ), &( SSData.data[SSData.rowPtr[i]] ), rowLength );
+    }
+  }
+  else
+  {
+    // Destroy CSRmatrix
+    if( SSData.CSRmatrix )
+    {
+      GEOSX_LAI_CHECK_ERROR( hypre_CSRMatrixDestroy( SSData.CSRmatrix ) );
+    }
+  }
+
+  // Save communicator
+  SSData.comm = matrix.getComm();
 }
 
 /*--------------------------------------------------------------------------
@@ -303,34 +300,31 @@
 
   int status = 0;
 
-  if( SSData.comm != MPI_COMM_NULL )
-  {
-    int const rank = MpiWrapper::Comm_rank( SSData.comm );
-    if( rank == SSData.workingRank )
-    {
-      // symbolic factorization
-      status = umfpack_dl_symbolic( SSData.numCols,
-                                    SSData.numRows,
-                                    SSData.rowPtr,
-                                    SSData.colIndices,
-                                    SSData.data,
-                                    &SSData.Symbolic,
-                                    SSData.Control,
-                                    SSData.Info );
-      if( status < 0 )
-      {
-        umfpack_dl_report_info( SSData.Control, SSData.Info );
-        umfpack_dl_report_status( SSData.Control, status );
-        GEOSX_ERROR( "Hypre SuiteSparse interface: umfpack_dl_symbolic failed." );
-      }
-
-      // print the symbolic factorization
-      if( SSData.logLevel > 1 )
-      {
-        umfpack_dl_report_symbolic( SSData.Symbolic, SSData.Control );
-      }
-
-<<<<<<< HEAD
+  int const rank = MpiWrapper::Comm_rank( SSData.comm );
+  if( rank == SSData.workingRank )
+  {
+    // symbolic factorization
+    status = umfpack_dl_symbolic( SSData.numCols,
+                                  SSData.numRows,
+                                  SSData.rowPtr,
+                                  SSData.colIndices,
+                                  SSData.data,
+                                  &SSData.Symbolic,
+                                  SSData.Control,
+                                  SSData.Info );
+    if( status < 0 )
+    {
+      umfpack_dl_report_info( SSData.Control, SSData.Info );
+      umfpack_dl_report_status( SSData.Control, status );
+      GEOSX_ERROR( "Hypre SuiteSparse interface: umfpack_dl_symbolic failed." );
+    }
+
+    // print the symbolic factorization
+    if( SSData.logLevel > 1 )
+    {
+      umfpack_dl_report_symbolic( SSData.Symbolic, SSData.Control );
+    }
+
     // numeric factorization
     status = umfpack_dl_numeric( SSData.rowPtr,
                                  SSData.colIndices,
@@ -339,39 +333,21 @@
                                  &SSData.Numeric,
                                  SSData.Control,
                                  SSData.Info );
-
     if( status < 0 )
     {
       umfpack_dl_report_info( SSData.Control, SSData.Info );
       umfpack_dl_report_status( SSData.Control, status );
       GEOSX_ERROR( "Hypre SuiteSparse interface: umfpack_dl_numeric failed." );
     }
-=======
-      // numeric factorization
-      status = umfpack_dl_numeric( SSData.rowPtr,
-                                   SSData.colIndices,
-                                   SSData.data,
-                                   SSData.Symbolic,
-                                   &SSData.Numeric,
-                                   SSData.Control,
-                                   SSData.Info );
-      if( status < 0 )
-      {
-        umfpack_dl_report_info( SSData.Control, SSData.Info );
-        umfpack_dl_report_status( SSData.Control, status );
-        GEOSX_ERROR( "Hypre SuiteSparse interface: umfpack_dl_numeric failed." );
-      }
->>>>>>> 71f390c6
-
-      // print the numeric factorization
-      if( SSData.logLevel > 1 )
-      {
-        umfpack_dl_report_numeric( SSData.Symbolic, SSData.Control );
-      }
+
+    // print the numeric factorization
+    if( SSData.logLevel > 1 )
+    {
+      umfpack_dl_report_numeric( SSData.Symbolic, SSData.Control );
     }
   }
   time = watch.elapsedTime();
-  MpiWrapper::bcast( &time, 1, SSData.workingRank, SSData.globalComm );
+  MpiWrapper::bcast( &time, 1, SSData.workingRank, SSData.comm );
 
   return status;
 }
@@ -388,36 +364,32 @@
   hypre_Vector * b_vector = hypre_ParVectorToVectorAll( b.unwrapped() );
   HYPRE_Vector sol_Vector = nullptr;
 
-
-  if( SSData.comm != MPI_COMM_NULL )
-  {
-    int const rank = MpiWrapper::Comm_rank( SSData.comm );
-    if( rank == SSData.workingRank )
-    {
-      // Create local vector to store the solution
-      hypre_Vector * sol_vector = hypre_SeqVectorCreate( SSData.numRows );
-      hypre_VectorMemoryLocation( sol_vector ) = HYPRE_MEMORY_HOST;
-      hypre_SeqVectorInitialize( sol_vector );
-
-      // solve Ax=b
-      status = umfpack_dl_solve( UMFPACK_At,
-                                 SSData.rowPtr,
-                                 SSData.colIndices,
-                                 SSData.data,
-                                 hypre_VectorData( sol_vector ),
-                                 hypre_VectorData( b_vector ),
-                                 SSData.Numeric,
-                                 SSData.Control,
-                                 SSData.Info );
-
-      if( status < 0 )
-      {
-        umfpack_dl_report_info( SSData.Control, SSData.Info );
-        umfpack_dl_report_status( SSData.Control, status );
-        GEOSX_ERROR( "Hypre SuiteSparse interface: umfpack_dl_solve failed." );
-      }
-      sol_Vector = ( HYPRE_Vector ) sol_vector;
-    }
+  int const rank = MpiWrapper::Comm_rank( SSData.comm );
+  if( rank == SSData.workingRank )
+  {
+    // Create local vector to store the solution
+    hypre_Vector * sol_vector = hypre_SeqVectorCreate( SSData.numRows );
+    hypre_VectorMemoryLocation( sol_vector ) = HYPRE_MEMORY_HOST;
+    hypre_SeqVectorInitialize( sol_vector );
+
+    // solve Ax=b
+    status = umfpack_dl_solve( UMFPACK_At,
+                               SSData.rowPtr,
+                               SSData.colIndices,
+                               SSData.data,
+                               hypre_VectorData( sol_vector ),
+                               hypre_VectorData( b_vector ),
+                               SSData.Numeric,
+                               SSData.Control,
+                               SSData.Info );
+
+    if( status < 0 )
+    {
+      umfpack_dl_report_info( SSData.Control, SSData.Info );
+      umfpack_dl_report_status( SSData.Control, status );
+      GEOSX_ERROR( "Hypre SuiteSparse interface: umfpack_dl_solve failed." );
+    }
+    sol_Vector = ( HYPRE_Vector ) sol_vector;
   }
 
   // Copy partitioning otherwise hypre would point to data in x (issues with deallocation!!!)
@@ -425,7 +397,6 @@
   partitioning[0] = hypre_ParVectorPartitioning( x.unwrapped() )[0];
   partitioning[1] = hypre_ParVectorPartitioning( x.unwrapped() )[1];
 
-<<<<<<< HEAD
   HYPRE_ParVector sol_ParVector;
   // hypre assumes that the vector to scatter is ALWAYS on processor 0
   //GEOSX_LAI_CHECK_ERROR( HYPRE_VectorToParVector( x.getComm(),
@@ -441,26 +412,12 @@
   std::copy( hypre_VectorData( hypre_ParVectorLocalVector( sol_ParVector ) ),
              hypre_VectorData( hypre_ParVectorLocalVector( sol_ParVector ) ) + x.localSize(),
              x.extractLocalVector() );
-=======
-  if( SSData.comm != MPI_COMM_NULL )
-  {
-    HYPRE_ParVector sol_ParVector;
-    GEOSX_LAI_CHECK_ERROR( HYPRE_VectorToParVector( SSData.comm,
-                                                    sol_Vector,
-                                                    partitioning,
-                                                    &sol_ParVector ) );
-    std::copy( hypre_VectorData( hypre_ParVectorLocalVector( sol_ParVector ) ),
-               hypre_VectorData( hypre_ParVectorLocalVector( sol_ParVector ) ) + x.localSize(),
-               x.extractLocalVector() );
-    GEOSX_LAI_CHECK_ERROR( hypre_ParVectorDestroy( sol_ParVector ) );
-  }
-
->>>>>>> 71f390c6
   GEOSX_LAI_CHECK_ERROR( HYPRE_VectorDestroy( sol_Vector ) );
+  GEOSX_LAI_CHECK_ERROR( hypre_ParVectorDestroy( sol_ParVector ) );
   GEOSX_LAI_CHECK_ERROR( hypre_SeqVectorDestroy( b_vector ) );
 
   time = watch.elapsedTime();
-  MpiWrapper::bcast( &time, 1, SSData.workingRank, SSData.globalComm );
+  MpiWrapper::bcast( &time, 1, SSData.workingRank, SSData.comm );
 
   return status;
 }
@@ -472,19 +429,15 @@
 
 void SuiteSparseDestroy( SuiteSparseData & SSData )
 {
-  if( SSData.comm != MPI_COMM_NULL )
-  {
-    int const rank = MpiWrapper::Comm_rank( SSData.comm );
-    if( rank == SSData.workingRank )
-    {
-      umfpack_dl_free_symbolic( &SSData.Symbolic );
-      umfpack_dl_free_numeric( &SSData.Numeric );
-      delete [] SSData.rowPtr;
-      delete [] SSData.colIndices;
-      delete [] SSData.data;
-      GEOSX_LAI_CHECK_ERROR( hypre_CSRMatrixDestroy( SSData.CSRmatrix ) );
-    }
-    MpiWrapper::Comm_free( SSData.comm );
+  int const rank = MpiWrapper::Comm_rank( SSData.comm );
+  if( rank == SSData.workingRank )
+  {
+    umfpack_dl_free_symbolic( &SSData.Symbolic );
+    umfpack_dl_free_numeric( &SSData.Numeric );
+    delete [] SSData.rowPtr;
+    delete [] SSData.colIndices;
+    delete [] SSData.data;
+    GEOSX_LAI_CHECK_ERROR( hypre_CSRMatrixDestroy( SSData.CSRmatrix ) );
   }
 }
 
