/*
 * ------------------------------------------------------------------------------------------------------------
 * SPDX-License-Identifier: LGPL-2.1-only
 *
 * Copyright (c) 2018-2019 Lawrence Livermore National Security LLC
 * Copyright (c) 2018-2019 The Board of Trustees of the Leland Stanford Junior University
 * Copyright (c) 2018-2019 Total, S.A
 * Copyright (c) 2019-     GEOSX Contributors
 * All right reserved
 *
 * See top level LICENSE, COPYRIGHT, CONTRIBUTORS, NOTICE, and ACKNOWLEDGEMENTS files for details.
 * ------------------------------------------------------------------------------------------------------------
 */

/**
 * @file HypreExport.cpp
 */

#include "HypreExport.hpp"

#include "common/MpiWrapper.hpp"
#include "linearAlgebra/interfaces/hypre/HypreMatrix.hpp"
#include "LvArray/src/sortedArrayManipulation.hpp"

#include <_hypre_parcsr_mv.h>
#include <_hypre_IJ_mv.h>

namespace geosx
{

HypreExport::HypreExport() = default;

HypreExport::HypreExport( HypreMatrix const & mat,
                          integer targetRank )
  : m_targetRank( targetRank )
{
  // make a sub-communicator for scatter and ensure target rank is mapped to 0 in new comm
  int const rank = MpiWrapper::commRank( mat.getComm() );
  int const color = ( mat.numLocalRows() > 0 ) ? 0 : MPI_UNDEFINED;
  int const key = ( rank == m_targetRank ) ? 0 : ( rank < m_targetRank ) ? rank + 1 : rank;
  m_subComm = MpiWrapper::commSplit( mat.getComm(), color, key );
}

HypreExport::~HypreExport()
{
  if( m_subComm != MPI_COMM_NULL )
  {
    MpiWrapper::commFree( m_subComm );
  }
}

template< typename OFFSET_TYPE, typename COLUMN_TYPE >
void HypreExport::exportCRS( HypreMatrix const & mat,
                             OFFSET_TYPE * const rowOffsets,
                             COLUMN_TYPE * const colIndices,
                             real64 * const values ) const
{
  int const rank = MpiWrapper::commRank( mat.getComm() );

  // import on target rank if needed, or extract diag+offdiag part in each rank
  hypre_CSRMatrix * localMatrix;
  if( m_targetRank < 0 )
  {
    localMatrix = hypre_MergeDiagAndOffd( mat.unwrapped() );
  }
  else
  {
    GEOSX_ERROR_IF( rank == m_targetRank && !( rowOffsets && colIndices && values ),
                    "HypreExport: must pass non-null pointers on the target rank" );
    localMatrix = hypre_ParCSRMatrixToCSRMatrixAll( mat.unwrapped() );
    GEOSX_ERROR_IF( rank == m_targetRank && !localMatrix, "HypreExport: matrix is empty on target rank" );
  }

  // export the raw CRS data
  if( m_targetRank < 0 || m_targetRank == rank )
  {
    HYPRE_Int const numRows = hypre_CSRMatrixNumRows( localMatrix );
    HYPRE_Int const numNz = hypre_CSRMatrixNumNonzeros( localMatrix );
    HYPRE_Int const * const ia = hypre_CSRMatrixI( localMatrix );
    HYPRE_Real const * const va = hypre_CSRMatrixData( localMatrix );

    std::transform( ia, ia + numRows + 1, rowOffsets, LvArray::integerConversion< OFFSET_TYPE, HYPRE_Int > );
    std::copy( va, va + numNz, values );

    // We have to handle two cases differently because hypre uses two different struct members
    // (j/big_j) to store the column indices depending on how we obtained the local matrix.
    if( m_targetRank < 0 )
    {
      HYPRE_BigInt const * const ja = hypre_CSRMatrixBigJ( localMatrix );
      std::transform( ja, ja + numNz, colIndices, LvArray::integerConversion< COLUMN_TYPE, HYPRE_BigInt > );
    }
    else
    {
      HYPRE_Int const * const ja = hypre_CSRMatrixJ( localMatrix );
      std::transform( ja, ja + numNz, colIndices, LvArray::integerConversion< COLUMN_TYPE, HYPRE_Int > );
    }

    // Sort the values by column index after copying (some solvers expect this)
    for( localIndex i = 0; i < numRows; ++i )
    {
      using LvArray::sortedArrayManipulation::dualSort;
      dualSort( colIndices + rowOffsets[i], colIndices + rowOffsets[i + 1], values + rowOffsets[i] );
    }
  }

  GEOSX_LAI_CHECK_ERROR( hypre_CSRMatrixDestroy( localMatrix ) );
}

void HypreExport::exportVector( HypreVector const & vec,
                                real64 * values ) const
{
  if( m_targetRank >= 0 )
  {
    int const rank = MpiWrapper::commRank( vec.getComm() );
    GEOSX_ERROR_IF( rank == m_targetRank && !values, "HypreExport: must pass non-null pointers on the target rank" );

    hypre_Vector * const localVector = hypre_ParVectorToVectorAll( vec.unwrapped() );
    if( rank == m_targetRank )
    {
      HYPRE_Real const * const data = hypre_VectorData( localVector );
      std::copy( data, data + vec.globalSize(), values );
    }
    GEOSX_LAI_CHECK_ERROR( hypre_SeqVectorDestroy( localVector ) );
  }
  else
  {
    real64 const * const data = vec.extractLocalVector();
    std::copy( data, data + vec.localSize(), values );
  }
}

void HypreExport::importVector( real64 const * values,
                                HypreVector & vec ) const
{
  if( m_targetRank >= 0 )
  {
    int const rank = MpiWrapper::commRank( vec.getComm() );
    GEOSX_ERROR_IF( rank == m_targetRank && !values, "HypreExport: must pass non-null pointers on the target rank" );

    if( m_subComm != MPI_COMM_NULL )
    {
      HYPRE_Vector localVector = nullptr;
      if( rank == m_targetRank )
      {
        // HACK: create a hypre vector that points to local data; we have to use const_cast,
        //       but this is ok because we don't modify the values, only scatter the vector.
        localVector = HYPRE_VectorCreate( LvArray::integerConversion< HYPRE_Int >( vec.globalSize() ) );
        hypre_VectorOwnsData( ( hypre_Vector * ) localVector ) = false;
        hypre_VectorData( ( hypre_Vector * ) localVector ) = const_cast< real64 * >( values );
        hypre_SeqVectorInitialize_v2( ( hypre_Vector * ) localVector, HYPRE_MEMORY_HOST );
      }

<<<<<<< HEAD
      // partitioning array that parVector will not take ownership of
=======
      // output vector partitioning array
>>>>>>> 553e838d
      HYPRE_BigInt * const partitioning = hypre_ParVectorPartitioning( vec.unwrapped() );

      // scatter the data
      HYPRE_ParVector parVector;
      GEOSX_LAI_CHECK_ERROR( HYPRE_VectorToParVector( m_subComm,
                                                      localVector,
                                                      partitioning,
                                                      &parVector ) );
<<<<<<< HEAD
      GEOSX_LAI_CHECK_ERROR( hypre_ParVectorSetPartitioningOwner( parVector, 0 ) );
=======

      // remove partinioning ownership for parVector to avoid deallocation errors
      GEOSX_LAI_CHECK_ERROR( hypre_ParVectorSetPartitioningOwner( parVector, 0 ) );

      // copy parVector local part over to the output vector
>>>>>>> 553e838d
      HYPRE_Real * const parVectorData = hypre_VectorData( hypre_ParVectorLocalVector( parVector ) );
      std::copy( parVectorData, parVectorData + vec.localSize(), vec.extractLocalVector() );

      GEOSX_LAI_CHECK_ERROR( HYPRE_ParVectorDestroy( parVector ) );
      GEOSX_LAI_CHECK_ERROR( HYPRE_VectorDestroy( localVector ) );
    }
  }
  else
  {
    real64 * const data = vec.extractLocalVector();
    std::copy( values, values + vec.localSize(), data );
  }

}

/**
 * Explicit template instantiation macro for HypreExport::exportCRS.
 * We need to explicitly instantiate this function template because:
 * - we want CRS consumers to specify their own destination buffer types;
 * - we're "hiding" Hypre headers from being included by consumer code.
 */
#define INST_HYPRE_EXPORT_CRS( OFFSET_TYPE, COLUMN_TYPE ) \
  template void \
  HypreExport::exportCRS< OFFSET_TYPE, COLUMN_TYPE >( HypreMatrix const &, \
                                                      OFFSET_TYPE * const, \
                                                      COLUMN_TYPE * const, \
                                                      real64 * const ) const

// Add other instantiations as needed (only use built-in types)
INST_HYPRE_EXPORT_CRS( int, int );
INST_HYPRE_EXPORT_CRS( long, long );
INST_HYPRE_EXPORT_CRS( long long, long long );

#undef INST_HYPRE_EXPORT_CRS

} // namespace geosx<|MERGE_RESOLUTION|>--- conflicted
+++ resolved
@@ -150,11 +150,7 @@
         hypre_SeqVectorInitialize_v2( ( hypre_Vector * ) localVector, HYPRE_MEMORY_HOST );
       }
 
-<<<<<<< HEAD
-      // partitioning array that parVector will not take ownership of
-=======
       // output vector partitioning array
->>>>>>> 553e838d
       HYPRE_BigInt * const partitioning = hypre_ParVectorPartitioning( vec.unwrapped() );
 
       // scatter the data
@@ -163,15 +159,11 @@
                                                       localVector,
                                                       partitioning,
                                                       &parVector ) );
-<<<<<<< HEAD
-      GEOSX_LAI_CHECK_ERROR( hypre_ParVectorSetPartitioningOwner( parVector, 0 ) );
-=======
 
       // remove partinioning ownership for parVector to avoid deallocation errors
       GEOSX_LAI_CHECK_ERROR( hypre_ParVectorSetPartitioningOwner( parVector, 0 ) );
 
       // copy parVector local part over to the output vector
->>>>>>> 553e838d
       HYPRE_Real * const parVectorData = hypre_VectorData( hypre_ParVectorLocalVector( parVector ) );
       std::copy( parVectorData, parVectorData + vec.localSize(), vec.extractLocalVector() );
 
