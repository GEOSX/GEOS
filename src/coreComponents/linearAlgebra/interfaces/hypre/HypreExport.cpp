/*
 * ------------------------------------------------------------------------------------------------------------
 * SPDX-License-Identifier: LGPL-2.1-only
 *
 * Copyright (c) 2018-2019 Lawrence Livermore National Security LLC
 * Copyright (c) 2018-2019 The Board of Trustees of the Leland Stanford Junior University
 * Copyright (c) 2018-2019 TotalEnergies
 * Copyright (c) 2019-     GEOSX Contributors
 * All right reserved
 *
 * See top level LICENSE, COPYRIGHT, CONTRIBUTORS, NOTICE, and ACKNOWLEDGEMENTS files for details.
 * ------------------------------------------------------------------------------------------------------------
 */

/**
 * @file HypreExport.cpp
 */

#include "HypreExport.hpp"

#include "common/MpiWrapper.hpp"
#include "linearAlgebra/interfaces/hypre/HypreMatrix.hpp"
#include "linearAlgebra/interfaces/hypre/HypreUtils.hpp"
#include "LvArray/src/sortedArrayManipulation.hpp"

#include <_hypre_parcsr_mv.h>
#include <_hypre_IJ_mv.h>

namespace geosx
{

HypreExport::HypreExport() = default;

HypreExport::HypreExport( HypreMatrix const & mat,
                          integer targetRank )
  : m_targetRank( targetRank )
{
  // make a sub-communicator for scatter and ensure target rank is mapped to 0 in new comm
  int const rank = MpiWrapper::commRank( mat.getComm() );
  int const color = ( mat.numLocalRows() > 0 ) ? 0 : MPI_UNDEFINED;
  int const key = ( rank == m_targetRank ) ? 0 : ( rank < m_targetRank ) ? rank + 1 : rank;
  m_subComm = MpiWrapper::commSplit( mat.getComm(), color, key );
}

HypreExport::~HypreExport()
{
  if( m_subComm != MPI_COMM_NULL )
  {
    MpiWrapper::commFree( m_subComm );
  }
}

template< typename OFFSET_TYPE, typename COLUMN_TYPE >
void HypreExport::exportCRS( HypreMatrix const & mat,
                             arrayView1d< OFFSET_TYPE > const & rowOffsets,
                             arrayView1d< COLUMN_TYPE > const & colIndices,
                             arrayView1d< real64 > const & values ) const
{
  GEOSX_LOG_RANK( "Inside export CRS" );

  int const rank = MpiWrapper::commRank( mat.getComm() );

  // import on target rank if needed, or extract diag+offdiag part in each rank
  hypre_CSRMatrix * localMatrix;

  ///////////////////////////
  GEOSX_LOG_RANK( "Local matrix gathered --- Entering!" );
  MpiWrapper::barrier( mat.getComm() );
  ///////////////////////////

  if( m_targetRank < 0 )
  {
    localMatrix = hypre_MergeDiagAndOffd( mat.unwrapped() );
  }
  else
  {
//    GEOSX_ERROR_IF( rank == m_targetRank && !( rowOffsets && colIndices && values ),
//                    "HypreExport: must pass non-null pointers on the target rank" );
    localMatrix = hypre_ParCSRMatrixToCSRMatrixAll( mat.unwrapped() );
    GEOSX_ERROR_IF( rank == m_targetRank && !localMatrix, "HypreExport: matrix is empty on target rank" );
  }
  GEOSX_ERROR( "Local matrix gathered --- OK!" );
  // export the raw CRS data
  if( m_targetRank < 0 || m_targetRank == rank )
  {
    HYPRE_Int const numRows = hypre_CSRMatrixNumRows( localMatrix );
    HYPRE_Int const numNz = hypre_CSRMatrixNumNonzeros( localMatrix );
    HYPRE_Int const * const ia = hypre_CSRMatrixI( localMatrix );
    HYPRE_Real const * const va = hypre_CSRMatrixData( localMatrix );

#if defined(GEOSX_USE_HYPRE_CUDA)
    rowOffsets.move( LvArray::MemorySpace::cuda, true );
    colIndices.move( LvArray::MemorySpace::cuda, true );
    values.move( LvArray::MemorySpace::cuda, true );
#else
    rowOffsets.move( LvArray::MemorySpace::host, false );
    colIndices.move( LvArray::MemorySpace::host, false );
    values.move( LvArray::MemorySpace::host, false );
#endif

#if defined(GEOSX_USE_HYPRE_CUDA)
    forAll< hypre::execPolicy >( numRows + 1, [=] GEOSX_HYPRE_HOST_DEVICE ( HYPRE_Int const i )
    {
      rowOffsets[i] = LvArray::integerConversion< OFFSET_TYPE, HYPRE_Int >( ia[i] );
    } );
    forAll< hypre::execPolicy >( numNz, [=] GEOSX_HYPRE_HOST_DEVICE ( HYPRE_Int const i )
    {
      values[i] = va[i];
    } );
#else
    std::transform( ia, ia + numRows + 1, rowOffsets.data(), LvArray::integerConversion< OFFSET_TYPE, HYPRE_Int > );
    std::copy( va, va + numNz, values.data() );
#endif
<<<<<<< HEAD
    GEOSX_ERROR( "IA AND VALUES --- OK!" );
=======

>>>>>>> f34c12ab
    // We have to handle two cases differently because hypre uses two different struct members
    // (j/big_j) to store the column indices depending on how we obtained the local matrix.
    if( m_targetRank < 0 )
    {
      HYPRE_BigInt const * const ja = hypre_CSRMatrixBigJ( localMatrix );

#if defined(GEOSX_USE_HYPRE_CUDA)
      forAll< hypre::execPolicy >( numNz, [=] GEOSX_HYPRE_HOST_DEVICE ( HYPRE_Int const i )
      {
        colIndices[i] = LvArray::integerConversion< COLUMN_TYPE, HYPRE_BigInt >( ja[i] );
      } );
#else
      std::transform( ja, ja + numNz, colIndices.data(), LvArray::integerConversion< COLUMN_TYPE, HYPRE_BigInt > );
#endif
    }
    else
    {
      HYPRE_Int const * const ja = hypre_CSRMatrixJ( localMatrix );
#if defined(GEOSX_USE_HYPRE_CUDA)
      forAll< hypre::execPolicy >( numNz, [=] GEOSX_HYPRE_HOST_DEVICE ( HYPRE_Int const i )
      {
        colIndices[i] = LvArray::integerConversion< COLUMN_TYPE, HYPRE_Int >( ja[i] );
      } );
#else
      std::transform( ja, ja + numNz, colIndices.data(), LvArray::integerConversion< COLUMN_TYPE, HYPRE_Int > );
#endif
    }

    // Sort the values by column index after copying (some solvers expect this)
#if defined(GEOSX_USE_HYPRE_CUDA)
    forAll< hypre::execPolicy >( numRows, [=] GEOSX_HYPRE_HOST_DEVICE ( HYPRE_Int const i )
    {
      using LvArray::sortedArrayManipulation::dualSort;
      dualSort( colIndices.data() + rowOffsets[i], colIndices.data() + rowOffsets[i + 1], values.data() + rowOffsets[i] );
    } );
#else
    for( localIndex i = 0; i < numRows; ++i )
    {
      using LvArray::sortedArrayManipulation::dualSort;
      dualSort( colIndices.data() + rowOffsets[i], colIndices.data() + rowOffsets[i + 1], values.data() + rowOffsets[i] );
    }
<<<<<<< HEAD
=======
    GEOSX_LOG_RANK( "Exiting sorting" );
>>>>>>> f34c12ab
#endif
  }

  GEOSX_LAI_CHECK_ERROR( hypre_CSRMatrixDestroy( localMatrix ) );
}

void HypreExport::exportVector( HypreVector const & vec,
                                real64 * values ) const
{
  if( m_targetRank >= 0 )
  {
    int const rank = MpiWrapper::commRank( vec.getComm() );
    GEOSX_ERROR_IF( rank == m_targetRank && !values, "HypreExport: must pass non-null pointers on the target rank" );

    hypre_Vector * const localVector = hypre_ParVectorToVectorAll( vec.unwrapped() );
    if( rank == m_targetRank )
    {
      HYPRE_Real const * const data = hypre_VectorData( localVector );
      std::copy( data, data + vec.globalSize(), values );
    }
    GEOSX_LAI_CHECK_ERROR( hypre_SeqVectorDestroy( localVector ) );
  }
  else
  {
    real64 const * const data = vec.extractLocalVector();
    std::copy( data, data + vec.localSize(), values );
  }
}

void HypreExport::importVector( real64 const * values,
                                HypreVector & vec ) const
{
  if( m_targetRank >= 0 )
  {
    int const rank = MpiWrapper::commRank( vec.getComm() );
    GEOSX_ERROR_IF( rank == m_targetRank && !values, "HypreExport: must pass non-null pointers on the target rank" );

    if( m_subComm != MPI_COMM_NULL )
    {
      HYPRE_Vector localVector = nullptr;
      if( rank == m_targetRank )
      {
        // HACK: create a hypre vector that points to local data; we have to use const_cast,
        //       but this is ok because we don't modify the values, only scatter the vector.
        localVector = HYPRE_VectorCreate( LvArray::integerConversion< HYPRE_Int >( vec.globalSize() ) );
        hypre_VectorOwnsData( ( hypre_Vector * ) localVector ) = false;
        hypre_VectorData( ( hypre_Vector * ) localVector ) = const_cast< real64 * >( values );
        hypre_SeqVectorInitialize_v2( ( hypre_Vector * ) localVector, HYPRE_MEMORY_HOST );
      }

      // output vector partitioning array
      HYPRE_BigInt * const partitioning = hypre_ParVectorPartitioning( vec.unwrapped() );

      // scatter the data
      HYPRE_ParVector parVector;
      GEOSX_LAI_CHECK_ERROR( HYPRE_VectorToParVector( m_subComm,
                                                      localVector,
                                                      partitioning,
                                                      &parVector ) );


      // copy parVector local part over to the output vector
      HYPRE_Real * const parVectorData = hypre_VectorData( hypre_ParVectorLocalVector( parVector ) );
      std::copy( parVectorData, parVectorData + vec.localSize(), vec.extractLocalVector() );

      GEOSX_LAI_CHECK_ERROR( HYPRE_ParVectorDestroy( parVector ) );
      GEOSX_LAI_CHECK_ERROR( HYPRE_VectorDestroy( localVector ) );
    }
  }
  else
  {
    real64 * const data = vec.extractLocalVector();
    std::copy( values, values + vec.localSize(), data );
  }

}

/**
 * Explicit template instantiation macro for HypreExport::exportCRS.
 * We need to explicitly instantiate this function template because:
 * - we want CRS consumers to specify their own destination buffer types;
 * - we're "hiding" Hypre headers from being included by consumer code.
 */
#define INST_HYPRE_EXPORT_CRS( OFFSET_TYPE, COLUMN_TYPE ) \
  template void \
  HypreExport::exportCRS< OFFSET_TYPE, COLUMN_TYPE >( HypreMatrix const &, \
                                                      arrayView1d< OFFSET_TYPE > const &, \
                                                      arrayView1d< COLUMN_TYPE > const &, \
                                                      arrayView1d< real64 > const & ) const

// Add other instantiations as needed (only use built-in types)
INST_HYPRE_EXPORT_CRS( int, int );
INST_HYPRE_EXPORT_CRS( long, long );
INST_HYPRE_EXPORT_CRS( long long, long long );

#undef INST_HYPRE_EXPORT_CRS

} // namespace geosx<|MERGE_RESOLUTION|>--- conflicted
+++ resolved
@@ -111,11 +111,8 @@
     std::transform( ia, ia + numRows + 1, rowOffsets.data(), LvArray::integerConversion< OFFSET_TYPE, HYPRE_Int > );
     std::copy( va, va + numNz, values.data() );
 #endif
-<<<<<<< HEAD
+
     GEOSX_ERROR( "IA AND VALUES --- OK!" );
-=======
-
->>>>>>> f34c12ab
     // We have to handle two cases differently because hypre uses two different struct members
     // (j/big_j) to store the column indices depending on how we obtained the local matrix.
     if( m_targetRank < 0 )
@@ -157,10 +154,7 @@
       using LvArray::sortedArrayManipulation::dualSort;
       dualSort( colIndices.data() + rowOffsets[i], colIndices.data() + rowOffsets[i + 1], values.data() + rowOffsets[i] );
     }
-<<<<<<< HEAD
-=======
     GEOSX_LOG_RANK( "Exiting sorting" );
->>>>>>> f34c12ab
 #endif
   }
 
