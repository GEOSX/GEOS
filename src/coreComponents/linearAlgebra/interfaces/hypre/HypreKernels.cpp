--- conflicted
+++ resolved
@@ -43,17 +43,10 @@
     return;
   }
   HYPRE_Real * const va = hypre_CSRMatrixData( mat );
-<<<<<<< HEAD
-  forAll< execPolicy >( hypre_CSRMatrixNumNonzeros( mat ), [=] GEOSX_HYPRE_HOST_DEVICE ( HYPRE_Int const i )
-      {
-        va[i] *= factor;
-      } );
-=======
-  forAll< execPolicy >( hypre_CSRMatrixNumNonzeros( mat ), [=] GEOS_HYPRE_DEVICE ( HYPRE_Int const i )
+  forAll< execPolicy >( hypre_CSRMatrixNumNonzeros( mat ), [=] GEOS_HYPRE_HOST_DEVICE ( HYPRE_Int const i )
   {
     va[i] *= factor;
   } );
->>>>>>> 478ff4e8
 }
 
 void scaleMatrixRows( hypre_CSRMatrix * const mat,
@@ -68,26 +61,17 @@
   CSRData< false > const csr{ mat };
   HYPRE_Real const * const scalingFactors = hypre_VectorData( vec );
 
-<<<<<<< HEAD
-  forAll< execPolicy >( csr.nrow, [=] GEOSX_HYPRE_HOST_DEVICE ( HYPRE_Int const localRow )
-=======
-  forAll< execPolicy >( csr.nrow, [=] GEOS_HYPRE_DEVICE ( HYPRE_Int const localRow )
+  forAll< execPolicy >( csr.nrow, [=] GEOS_HYPRE_HOST_DEVICE ( HYPRE_Int const localRow )
   {
     real64 const factor = scalingFactors[localRow];
     if( !isEqual( factor, 1.0 ) )
     {
       for( HYPRE_Int j = csr.rowptr[localRow]; j < csr.rowptr[localRow + 1]; ++j )
->>>>>>> 478ff4e8
       {
-        real64 const factor = scalingFactors[localRow];
-        if( !isEqual( factor, 1.0 ) )
-        {
-          for( HYPRE_Int j = csr.rowptr[localRow]; j < csr.rowptr[localRow + 1]; ++j )
-          {
-            csr.values[j] *= factor;
-          }
-        }
-      } );
+        csr.values[j] *= factor;
+      }
+    }
+  } );
 }
 
 void clampMatrixEntries( hypre_CSRMatrix * const mat,
@@ -102,17 +86,7 @@
   }
 
   CSRData< false > const csr{ mat };
-<<<<<<< HEAD
-  forAll< execPolicy >( csr.nrow, [=] GEOSX_HYPRE_HOST_DEVICE ( HYPRE_Int const localRow )
-      {
-        // Hypre stores diagonal element at the beginning of each row, we assume it's always present
-        for( HYPRE_Int k = csr.rowptr[localRow] + skip_diag; k < csr.rowptr[localRow+1]; ++k )
-        {
-          csr.values[k] = LvArray::math::min( hi, LvArray::math::max( lo, csr.values[k] ) );
-        }
-      } );
-=======
-  forAll< execPolicy >( csr.nrow, [=] GEOS_HYPRE_DEVICE ( HYPRE_Int const localRow )
+  forAll< execPolicy >( csr.nrow, [=] GEOS_HYPRE_HOST_DEVICE ( HYPRE_Int const localRow )
   {
     // Hypre stores diagonal element at the beginning of each row, we assume it's always present
     for( HYPRE_Int k = csr.rowptr[localRow] + skip_diag; k < csr.rowptr[localRow+1]; ++k )
@@ -120,7 +94,6 @@
       csr.values[k] = LvArray::math::min( hi, LvArray::math::max( lo, csr.values[k] ) );
     }
   } );
->>>>>>> 478ff4e8
 }
 
 real64 computeMaxNorm( hypre_CSRMatrix const * const mat )
@@ -133,17 +106,10 @@
 
   HYPRE_Real const * const va = hypre_CSRMatrixData( mat );
   RAJA::ReduceMax< ReducePolicy< execPolicy >, real64 > maxAbsElement( 0.0 );
-<<<<<<< HEAD
-  forAll< execPolicy >( hypre_CSRMatrixNumNonzeros( mat ), [=] GEOSX_HYPRE_HOST_DEVICE ( HYPRE_Int const k )
-      {
-        maxAbsElement.max( LvArray::math::abs( va[k] ) );
-      } );
-=======
-  forAll< execPolicy >( hypre_CSRMatrixNumNonzeros( mat ), [=] GEOS_HYPRE_DEVICE ( HYPRE_Int const k )
+  forAll< execPolicy >( hypre_CSRMatrixNumNonzeros( mat ), [=] GEOS_HYPRE_HOST_DEVICE ( HYPRE_Int const k )
   {
     maxAbsElement.max( LvArray::math::abs( va[k] ) );
   } );
->>>>>>> 478ff4e8
   return maxAbsElement.get();
 }
 
@@ -162,18 +128,7 @@
   GEOS_DEBUG_VAR( numRows );
 
   RAJA::ReduceMax< ReducePolicy< execPolicy >, real64 > maxAbsElement( 0.0 );
-<<<<<<< HEAD
-  forAll< execPolicy >( rowIndices.size(), [=] GEOSX_HYPRE_HOST_DEVICE ( localIndex const i )
-      {
-        localIndex const localRow = rowIndices[i] - firstLocalRow;
-        GEOSX_ASSERT( 0 <= localRow && localRow < numRows );
-        for( HYPRE_Int j = csr.rowptr[localRow]; j < csr.rowptr[localRow + 1]; ++j )
-        {
-          maxAbsElement.max( LvArray::math::abs( csr.values[j] ) );
-        }
-      } );
-=======
-  forAll< execPolicy >( rowIndices.size(), [=] GEOS_HYPRE_DEVICE ( localIndex const i )
+  forAll< execPolicy >( rowIndices.size(), [=] GEOS_HYPRE_HOST_DEVICE ( localIndex const i )
   {
     localIndex const localRow = rowIndices[i] - firstLocalRow;
     GEOS_ASSERT( 0 <= localRow && localRow < numRows );
@@ -182,7 +137,6 @@
       maxAbsElement.max( LvArray::math::abs( csr.values[j] ) );
     }
   } );
->>>>>>> 478ff4e8
   return maxAbsElement.get();
 }
 
