--- conflicted
+++ resolved
@@ -65,7 +65,7 @@
 
     setupLabels();
 
-#ifdef GEOSX_USE_HYPRE_CUDA // Why a different relaxation type for CPU and GPU?
+#if GEOS_USE_HYPRE_DEVICE != GEOS_USE_HYPRE_HIP // Why a different relaxation type for CPU and GPU?
     m_levelFRelaxType[0]          = MGRFRelaxationType::l1jacobi;
 #else
     m_levelFRelaxType[0]          = MGRFRelaxationType::jacobi;
@@ -87,48 +87,9 @@
               HyprePrecWrapper & precond,
               HypreMGRData & mgrData )
   {
-<<<<<<< HEAD
     setReduction( precond, mgrData );
 
-    GEOS_LAI_CHECK_ERROR( HYPRE_MGRSetTruncateCoarseGridThreshold( precond.ptr, 1e-20 )); // truncate intermediate/coarse grids
-=======
-    GEOS_LAI_CHECK_ERROR( HYPRE_MGRSetCpointsByPointMarkerArray( precond.ptr,
-                                                                 m_numBlocks, numLevels,
-                                                                 m_numLabels, m_ptrLabels,
-                                                                 mgrData.pointMarkers.data() ) );
-
-
-    GEOS_LAI_CHECK_ERROR( HYPRE_MGRSetLevelInterpType( precond.ptr, toUnderlyingPtr( m_levelInterpType ) ) );
-    GEOS_LAI_CHECK_ERROR( HYPRE_MGRSetLevelRestrictType( precond.ptr, toUnderlyingPtr( m_levelRestrictType ) ) );
-    GEOS_LAI_CHECK_ERROR( HYPRE_MGRSetCoarseGridMethod( precond.ptr, toUnderlyingPtr( m_levelCoarseGridMethod ) ) );
-    GEOS_LAI_CHECK_ERROR( HYPRE_MGRSetNonCpointsToFpoints( precond.ptr, 1 ));
-    GEOS_LAI_CHECK_ERROR( HYPRE_MGRSetLevelSmoothType( precond.ptr, m_levelSmoothType ) );
-    GEOS_LAI_CHECK_ERROR( HYPRE_MGRSetLevelSmoothIters( precond.ptr, m_levelSmoothIters ) );
-
-    // Note: uncommenting HYPRE_MGRSetLevelFRelaxMethod and commenting HYPRE_MGRSetRelaxType breaks the recipe. This requires further
-    // investigation
-    //GEOS_LAI_CHECK_ERROR( HYPRE_MGRSetLevelFRelaxMethod( precond.ptr, toUnderlyingPtr( m_levelFRelaxMethod ) ) );
-    GEOS_LAI_CHECK_ERROR( HYPRE_MGRSetRelaxType( precond.ptr, 0 ));
-    GEOS_LAI_CHECK_ERROR( HYPRE_MGRSetNumRelaxSweeps( precond.ptr, 1 ));
-#if GEOS_USE_HYPRE_DEVICE == GEOS_USE_HYPRE_CUDA
-    GEOS_LAI_CHECK_ERROR( HYPRE_MGRSetRelaxType( precond.ptr, getAMGRelaxationType( LinearSolverParameters::AMG::SmootherType::l1jacobi ) ) );
-#endif
-
-    GEOS_LAI_CHECK_ERROR( HYPRE_BoomerAMGCreate( &mgrData.coarseSolver.ptr ) );
-    GEOS_LAI_CHECK_ERROR( HYPRE_BoomerAMGSetPrintLevel( mgrData.coarseSolver.ptr, 0 ) );
-    GEOS_LAI_CHECK_ERROR( HYPRE_BoomerAMGSetMaxIter( mgrData.coarseSolver.ptr, 1 ) );
-    GEOS_LAI_CHECK_ERROR( HYPRE_BoomerAMGSetAggNumLevels( mgrData.coarseSolver.ptr, 1 ) );
-    GEOS_LAI_CHECK_ERROR( HYPRE_BoomerAMGSetTol( mgrData.coarseSolver.ptr, 0.0 ) );
-#if GEOS_USE_HYPRE_DEVICE == GEOS_USE_HYPRE_CUDA
-    GEOS_LAI_CHECK_ERROR( HYPRE_BoomerAMGSetPrintLevel( mgrData.coarseSolver.ptr, 1 ) );
-    GEOS_LAI_CHECK_ERROR( HYPRE_BoomerAMGSetCoarsenType( mgrData.coarseSolver.ptr, toUnderlying( AMGCoarseningType::PMIS ) ) );
-    GEOS_LAI_CHECK_ERROR( HYPRE_BoomerAMGSetRelaxType( mgrData.coarseSolver.ptr, getAMGRelaxationType( LinearSolverParameters::AMG::SmootherType::l1jacobi ) ) );
-    GEOS_LAI_CHECK_ERROR( HYPRE_BoomerAMGSetNumSweeps( mgrData.coarseSolver.ptr, 2 ) );
-    GEOS_LAI_CHECK_ERROR( HYPRE_BoomerAMGSetMaxRowSum( mgrData.coarseSolver.ptr, 1.0 ) );
-#else
-    GEOS_LAI_CHECK_ERROR( HYPRE_BoomerAMGSetRelaxOrder( mgrData.coarseSolver.ptr, 1 ) );
-#endif
->>>>>>> f45f8942
+    GEOS_LAI_CHECK_ERROR( HYPRE_MGRSetTruncateCoarseGridThreshold( precond.ptr, 1e-20 )); // truncate intermediate/coarse grids (NEEDED?)
 
     // Configure the BoomerAMG solver used as mgr coarse solver for the pressure reduced system
     setPressureAMG( mgrData.coarseSolver );
