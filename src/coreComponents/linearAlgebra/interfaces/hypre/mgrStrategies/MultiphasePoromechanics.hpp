--- conflicted
+++ resolved
@@ -84,8 +84,7 @@
     m_levelInterpType[1]       = MGRInterpolationType::jacobi;
     m_levelRestrictType[1]     = MGRRestrictionType::injection;
     m_levelCoarseGridMethod[1] = MGRCoarseGridMethod::galerkin;
-    m_levelGlobalSmootherType[1]  = MGRGlobalSmootherType::ilu0;
-    m_levelGlobalSmootherIters[1] = 1;
+    m_levelGlobalSmootherType[1]  = MGRGlobalSmootherType::none;
 
     // Level 2
     m_levelFRelaxType[2]          = MGRFRelaxationType::jacobi;
@@ -93,15 +92,8 @@
     m_levelInterpType[2]       = MGRInterpolationType::injection;
     m_levelRestrictType[2]     = MGRRestrictionType::injection;
     m_levelCoarseGridMethod[2] = MGRCoarseGridMethod::cprLikeBlockDiag;
-<<<<<<< HEAD
-    m_levelGlobalSmootherType[2]  = MGRGlobalSmootherType::blockGaussSeidel;
+    m_levelGlobalSmootherType[2]  = MGRGlobalSmootherType::ilu0;
     m_levelGlobalSmootherIters[2] = 1;
-=======
-
-    // ILU smoothing for the system made of pressure and densities (except the last one)
-    m_levelSmoothType[2]  = 16;
-    m_levelSmoothIters[2] = 1;
->>>>>>> f45f8942
   }
 
   /**
@@ -115,22 +107,7 @@
   {
     setReduction( precond, mgrData );
 
-<<<<<<< HEAD
     GEOS_LAI_CHECK_ERROR( HYPRE_MGRSetPMaxElmts( precond.ptr, 0 ));
-=======
-    GEOS_LAI_CHECK_ERROR( HYPRE_BoomerAMGCreate( &mgrData.coarseSolver.ptr ) );
-    GEOS_LAI_CHECK_ERROR( HYPRE_BoomerAMGSetPrintLevel( mgrData.coarseSolver.ptr, 0 ) );
-    GEOS_LAI_CHECK_ERROR( HYPRE_BoomerAMGSetMaxIter( mgrData.coarseSolver.ptr, 1 ) );
-    GEOS_LAI_CHECK_ERROR( HYPRE_BoomerAMGSetNumSweeps( mgrData.coarseSolver.ptr, 1 ) );
-    //GEOS_LAI_CHECK_ERROR( HYPRE_BoomerAMGSetRelaxType( mgrData.coarseSolver.ptr, hypre::getAMGRelaxationType(
-    // LinearSolverParameters::AMG::SmootherType::chebyshev ) ) );
-    GEOS_LAI_CHECK_ERROR( HYPRE_BoomerAMGSetTol( mgrData.coarseSolver.ptr, 0.0 ) );
-    GEOS_LAI_CHECK_ERROR( HYPRE_BoomerAMGSetRelaxOrder( mgrData.coarseSolver.ptr, 1 ) );
-
-    mgrData.coarseSolver.setup = HYPRE_BoomerAMGSetup;
-    mgrData.coarseSolver.solve = HYPRE_BoomerAMGSolve;
-    mgrData.coarseSolver.destroy = HYPRE_BoomerAMGDestroy;
->>>>>>> f45f8942
 
     // Configure the BoomerAMG solver used as F-relaxation for the first level
     setMechanicsFSolver( precond, mgrData );
