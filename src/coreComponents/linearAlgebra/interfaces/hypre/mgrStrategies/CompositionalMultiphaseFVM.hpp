/*
 * ------------------------------------------------------------------------------------------------------------
 * SPDX-License-Identifier: LGPL-2.1-only
 *
 * Copyright (c) 2018-2020 Lawrence Livermore National Security LLC
 * Copyright (c) 2018-2020 The Board of Trustees of the Leland Stanford Junior University
 * Copyright (c) 2018-2020 TotalEnergies
 * Copyright (c) 2019-     GEOSX Contributors
 * All rights reserved
 *
 * See top level LICENSE, COPYRIGHT, CONTRIBUTORS, NOTICE, and ACKNOWLEDGEMENTS files for details.
 * ------------------------------------------------------------------------------------------------------------
 */

/**
 * @file CompositionalMultiphaseFVM.hpp
 */

#ifndef GEOSX_LINEARALGEBRA_INTERFACES_HYPREMGRCOMPOSITIONALMULTIPHASEFVM_HPP_
#define GEOSX_LINEARALGEBRA_INTERFACES_HYPREMGRCOMPOSITIONALMULTIPHASEFVM_HPP_

#include "linearAlgebra/interfaces/hypre/HypreMGR.hpp"

namespace geosx
{

namespace hypre
{

namespace mgr
{

/**
 * @brief CompositionalMultiphaseFVM strategy.
 *
 * Labels description stored in point_marker_array
 *               0 = pressure
 *               1 = density
 *             ... = densities
 *   numLabels - 1 = density
 *
 * 2-level MGR reduction strategy:
 *   - 1st level: eliminate the reservoir density associated with the volume constraint
 *   - 2nd level: eliminate the other reservoir densities
 *   - The coarse grid (pressure system) is solved with BoomerAMG.
 *
 */
class CompositionalMultiphaseFVM : public MGRStrategyBase< 2 >
{
public:
  /**
   * @brief Constructor.
   * @param numComponentsPerField array with number of components for each field
   */
  explicit CompositionalMultiphaseFVM( arrayView1d< int const > const & numComponentsPerField )
    : MGRStrategyBase( LvArray::integerConversion< HYPRE_Int >( numComponentsPerField[0] ) )
  {
    // Level 0: eliminate last density which corresponds to the volume constraint equation
    m_labels[0].resize( m_numBlocks - 1 );
    std::iota( m_labels[0].begin(), m_labels[0].end(), 0 );
    // Level 1: eliminate the remaining the densities
    m_labels[1].push_back( 0 );

    setupLabels();

    m_levelFRelaxMethod[0]     = MGRFRelaxationMethod::singleLevel; //default, i.e. Jacobi
    m_levelInterpType[0]       = MGRInterpolationType::jacobi;
    m_levelRestrictType[0]     = MGRRestrictionType::injection;
    m_levelCoarseGridMethod[0] = MGRCoarseGridMethod::galerkin;

    m_levelFRelaxMethod[1]     = MGRFRelaxationMethod::singleLevel; //default, i.e. Jacobi
    m_levelInterpType[1]       = MGRInterpolationType::injection;
    m_levelRestrictType[1]     = MGRRestrictionType::injection;
    m_levelCoarseGridMethod[1] = MGRCoarseGridMethod::cprLikeBlockDiag;

    // ILU smoothing for the system made of pressure and densities (except the last one)
    m_levelSmoothType[1]  = 16;
    m_levelSmoothIters[1] = 1;
  }

  /**
   * @brief Setup the MGR strategy.
   * @param precond preconditioner wrapper
   * @param mgrData auxiliary MGR data
   */
  void setup( LinearSolverParameters::MGR const &,
              HyprePrecWrapper & precond,
              HypreMGRData & mgrData )
  {
    GEOSX_LAI_CHECK_ERROR( HYPRE_MGRSetCpointsByPointMarkerArray( precond.ptr,
                                                                  m_numBlocks, numLevels,
                                                                  m_numLabels, m_ptrLabels,
                                                                  mgrData.pointMarkers.data() ) );


    GEOSX_LAI_CHECK_ERROR( HYPRE_MGRSetLevelInterpType( precond.ptr, toUnderlyingPtr( m_levelInterpType ) ) );
    GEOSX_LAI_CHECK_ERROR( HYPRE_MGRSetLevelRestrictType( precond.ptr, toUnderlyingPtr( m_levelRestrictType ) ) );
    GEOSX_LAI_CHECK_ERROR( HYPRE_MGRSetCoarseGridMethod( precond.ptr, toUnderlyingPtr( m_levelCoarseGridMethod ) ) );
    GEOSX_LAI_CHECK_ERROR( HYPRE_MGRSetNonCpointsToFpoints( precond.ptr, 1 ));
    GEOSX_LAI_CHECK_ERROR( HYPRE_MGRSetLevelSmoothType( precond.ptr, m_levelSmoothType ) );
    GEOSX_LAI_CHECK_ERROR( HYPRE_MGRSetLevelSmoothIters( precond.ptr, m_levelSmoothIters ) );
    GEOSX_LAI_CHECK_ERROR( HYPRE_MGRSetTruncateCoarseGridThreshold( precond.ptr, 1e-20 )); // truncate intermediate/coarse grids

    // Note: uncommenting HYPRE_MGRSetLevelFRelaxMethod and commenting HYPRE_MGRSetRelaxType breaks the recipe. This requires further
    // investigation
    //GEOSX_LAI_CHECK_ERROR( HYPRE_MGRSetLevelFRelaxMethod( precond.ptr, toUnderlyingPtr( m_levelFRelaxMethod ) ) );
    GEOSX_LAI_CHECK_ERROR( HYPRE_MGRSetRelaxType( precond.ptr, 0 ));
    GEOSX_LAI_CHECK_ERROR( HYPRE_MGRSetNumRelaxSweeps( precond.ptr, 1 ));
#ifdef GEOSX_USE_HYPRE_CUDA
    GEOSX_LAI_CHECK_ERROR( HYPRE_MGRSetRelaxType( precond.ptr, getAMGRelaxationType( LinearSolverParameters::AMG::SmootherType::l1jacobi ) ) );
#endif

    GEOSX_LAI_CHECK_ERROR( HYPRE_BoomerAMGCreate( &mgrData.coarseSolver.ptr ) );
    GEOSX_LAI_CHECK_ERROR( HYPRE_BoomerAMGSetPrintLevel( mgrData.coarseSolver.ptr, 0 ) );
    GEOSX_LAI_CHECK_ERROR( HYPRE_BoomerAMGSetMaxIter( mgrData.coarseSolver.ptr, 1 ) );
    GEOSX_LAI_CHECK_ERROR( HYPRE_BoomerAMGSetAggNumLevels( mgrData.coarseSolver.ptr, 1 ) );
    GEOSX_LAI_CHECK_ERROR( HYPRE_BoomerAMGSetTol( mgrData.coarseSolver.ptr, 0.0 ) );
#ifdef GEOSX_USE_HYPRE_CUDA
<<<<<<< HEAD
    GEOSX_LAI_CHECK_ERROR( HYPRE_BoomerAMGSetPrintLevel( mgrData.coarseSolver.ptr, 1 ) );
    GEOSX_LAI_CHECK_ERROR( HYPRE_BoomerAMGSetCoarsenType( mgrData.coarseSolver.ptr, toUnderlying( AMGCoarseningType::PMIS ) ) );
    GEOSX_LAI_CHECK_ERROR( HYPRE_BoomerAMGSetRelaxType( mgrData.coarseSolver.ptr, getAMGRelaxationType( LinearSolverParameters::AMG::SmootherType::l1jacobi ) ) );
    GEOSX_LAI_CHECK_ERROR( HYPRE_BoomerAMGSetNumSweeps( mgrData.coarseSolver.ptr, 2 ) );
    GEOSX_LAI_CHECK_ERROR( HYPRE_BoomerAMGSetMaxRowSum( mgrData.coarseSolver.ptr, 1.0 ) );
=======
    GEOS_LAI_CHECK_ERROR( HYPRE_BoomerAMGSetCoarsenType( mgrData.coarseSolver.ptr, toUnderlying( AMGCoarseningType::PMIS ) ) );
    GEOS_LAI_CHECK_ERROR( HYPRE_BoomerAMGSetRelaxType( mgrData.coarseSolver.ptr, getAMGRelaxationType( LinearSolverParameters::AMG::SmootherType::chebyshev ) ) );
    GEOS_LAI_CHECK_ERROR( HYPRE_BoomerAMGSetNumSweeps( mgrData.coarseSolver.ptr, 1 ) );
    GEOS_LAI_CHECK_ERROR( HYPRE_BoomerAMGSetMaxRowSum( mgrData.coarseSolver.ptr, 1.0 ) );
>>>>>>> ef0b1314
#else
    GEOSX_LAI_CHECK_ERROR( HYPRE_BoomerAMGSetRelaxOrder( mgrData.coarseSolver.ptr, 1 ) );
#endif

    mgrData.coarseSolver.setup = HYPRE_BoomerAMGSetup;
    mgrData.coarseSolver.solve = HYPRE_BoomerAMGSolve;
    mgrData.coarseSolver.destroy = HYPRE_BoomerAMGDestroy;
  }
};

} // namespace mgr

} // namespace hypre

} // namespace geosx

#endif /*GEOSX_LINEARALGEBRA_INTERFACES_HYPREMGRCOMPOSITIONALMULTIPHASEFVM_HPP_*/<|MERGE_RESOLUTION|>--- conflicted
+++ resolved
@@ -16,12 +16,12 @@
  * @file CompositionalMultiphaseFVM.hpp
  */
 
-#ifndef GEOSX_LINEARALGEBRA_INTERFACES_HYPREMGRCOMPOSITIONALMULTIPHASEFVM_HPP_
-#define GEOSX_LINEARALGEBRA_INTERFACES_HYPREMGRCOMPOSITIONALMULTIPHASEFVM_HPP_
+#ifndef GEOS_LINEARALGEBRA_INTERFACES_HYPREMGRCOMPOSITIONALMULTIPHASEFVM_HPP_
+#define GEOS_LINEARALGEBRA_INTERFACES_HYPREMGRCOMPOSITIONALMULTIPHASEFVM_HPP_
 
 #include "linearAlgebra/interfaces/hypre/HypreMGR.hpp"
 
-namespace geosx
+namespace geos
 {
 
 namespace hypre
@@ -87,49 +87,41 @@
               HyprePrecWrapper & precond,
               HypreMGRData & mgrData )
   {
-    GEOSX_LAI_CHECK_ERROR( HYPRE_MGRSetCpointsByPointMarkerArray( precond.ptr,
-                                                                  m_numBlocks, numLevels,
-                                                                  m_numLabels, m_ptrLabels,
-                                                                  mgrData.pointMarkers.data() ) );
+    GEOS_LAI_CHECK_ERROR( HYPRE_MGRSetCpointsByPointMarkerArray( precond.ptr,
+                                                                 m_numBlocks, numLevels,
+                                                                 m_numLabels, m_ptrLabels,
+                                                                 mgrData.pointMarkers.data() ) );
 
 
-    GEOSX_LAI_CHECK_ERROR( HYPRE_MGRSetLevelInterpType( precond.ptr, toUnderlyingPtr( m_levelInterpType ) ) );
-    GEOSX_LAI_CHECK_ERROR( HYPRE_MGRSetLevelRestrictType( precond.ptr, toUnderlyingPtr( m_levelRestrictType ) ) );
-    GEOSX_LAI_CHECK_ERROR( HYPRE_MGRSetCoarseGridMethod( precond.ptr, toUnderlyingPtr( m_levelCoarseGridMethod ) ) );
-    GEOSX_LAI_CHECK_ERROR( HYPRE_MGRSetNonCpointsToFpoints( precond.ptr, 1 ));
-    GEOSX_LAI_CHECK_ERROR( HYPRE_MGRSetLevelSmoothType( precond.ptr, m_levelSmoothType ) );
-    GEOSX_LAI_CHECK_ERROR( HYPRE_MGRSetLevelSmoothIters( precond.ptr, m_levelSmoothIters ) );
-    GEOSX_LAI_CHECK_ERROR( HYPRE_MGRSetTruncateCoarseGridThreshold( precond.ptr, 1e-20 )); // truncate intermediate/coarse grids
+    GEOS_LAI_CHECK_ERROR( HYPRE_MGRSetLevelInterpType( precond.ptr, toUnderlyingPtr( m_levelInterpType ) ) );
+    GEOS_LAI_CHECK_ERROR( HYPRE_MGRSetLevelRestrictType( precond.ptr, toUnderlyingPtr( m_levelRestrictType ) ) );
+    GEOS_LAI_CHECK_ERROR( HYPRE_MGRSetCoarseGridMethod( precond.ptr, toUnderlyingPtr( m_levelCoarseGridMethod ) ) );
+    GEOS_LAI_CHECK_ERROR( HYPRE_MGRSetNonCpointsToFpoints( precond.ptr, 1 ));
+    GEOS_LAI_CHECK_ERROR( HYPRE_MGRSetLevelSmoothType( precond.ptr, m_levelSmoothType ) );
+    GEOS_LAI_CHECK_ERROR( HYPRE_MGRSetLevelSmoothIters( precond.ptr, m_levelSmoothIters ) );
+    GEOS_LAI_CHECK_ERROR( HYPRE_MGRSetTruncateCoarseGridThreshold( precond.ptr, 1e-20 )); // truncate intermediate/coarse grids
 
     // Note: uncommenting HYPRE_MGRSetLevelFRelaxMethod and commenting HYPRE_MGRSetRelaxType breaks the recipe. This requires further
     // investigation
-    //GEOSX_LAI_CHECK_ERROR( HYPRE_MGRSetLevelFRelaxMethod( precond.ptr, toUnderlyingPtr( m_levelFRelaxMethod ) ) );
-    GEOSX_LAI_CHECK_ERROR( HYPRE_MGRSetRelaxType( precond.ptr, 0 ));
-    GEOSX_LAI_CHECK_ERROR( HYPRE_MGRSetNumRelaxSweeps( precond.ptr, 1 ));
+    //GEOS_LAI_CHECK_ERROR( HYPRE_MGRSetLevelFRelaxMethod( precond.ptr, toUnderlyingPtr( m_levelFRelaxMethod ) ) );
+    GEOS_LAI_CHECK_ERROR( HYPRE_MGRSetRelaxType( precond.ptr, 0 ));
+    GEOS_LAI_CHECK_ERROR( HYPRE_MGRSetNumRelaxSweeps( precond.ptr, 1 ));
 #ifdef GEOSX_USE_HYPRE_CUDA
-    GEOSX_LAI_CHECK_ERROR( HYPRE_MGRSetRelaxType( precond.ptr, getAMGRelaxationType( LinearSolverParameters::AMG::SmootherType::l1jacobi ) ) );
+    GEOS_LAI_CHECK_ERROR( HYPRE_MGRSetRelaxType( precond.ptr, getAMGRelaxationType( LinearSolverParameters::AMG::SmootherType::l1jacobi ) ) );
 #endif
 
-    GEOSX_LAI_CHECK_ERROR( HYPRE_BoomerAMGCreate( &mgrData.coarseSolver.ptr ) );
-    GEOSX_LAI_CHECK_ERROR( HYPRE_BoomerAMGSetPrintLevel( mgrData.coarseSolver.ptr, 0 ) );
-    GEOSX_LAI_CHECK_ERROR( HYPRE_BoomerAMGSetMaxIter( mgrData.coarseSolver.ptr, 1 ) );
-    GEOSX_LAI_CHECK_ERROR( HYPRE_BoomerAMGSetAggNumLevels( mgrData.coarseSolver.ptr, 1 ) );
-    GEOSX_LAI_CHECK_ERROR( HYPRE_BoomerAMGSetTol( mgrData.coarseSolver.ptr, 0.0 ) );
+    GEOS_LAI_CHECK_ERROR( HYPRE_BoomerAMGCreate( &mgrData.coarseSolver.ptr ) );
+    GEOS_LAI_CHECK_ERROR( HYPRE_BoomerAMGSetPrintLevel( mgrData.coarseSolver.ptr, 0 ) );
+    GEOS_LAI_CHECK_ERROR( HYPRE_BoomerAMGSetMaxIter( mgrData.coarseSolver.ptr, 1 ) );
+    GEOS_LAI_CHECK_ERROR( HYPRE_BoomerAMGSetAggNumLevels( mgrData.coarseSolver.ptr, 1 ) );
+    GEOS_LAI_CHECK_ERROR( HYPRE_BoomerAMGSetTol( mgrData.coarseSolver.ptr, 0.0 ) );
 #ifdef GEOSX_USE_HYPRE_CUDA
-<<<<<<< HEAD
-    GEOSX_LAI_CHECK_ERROR( HYPRE_BoomerAMGSetPrintLevel( mgrData.coarseSolver.ptr, 1 ) );
-    GEOSX_LAI_CHECK_ERROR( HYPRE_BoomerAMGSetCoarsenType( mgrData.coarseSolver.ptr, toUnderlying( AMGCoarseningType::PMIS ) ) );
-    GEOSX_LAI_CHECK_ERROR( HYPRE_BoomerAMGSetRelaxType( mgrData.coarseSolver.ptr, getAMGRelaxationType( LinearSolverParameters::AMG::SmootherType::l1jacobi ) ) );
-    GEOSX_LAI_CHECK_ERROR( HYPRE_BoomerAMGSetNumSweeps( mgrData.coarseSolver.ptr, 2 ) );
-    GEOSX_LAI_CHECK_ERROR( HYPRE_BoomerAMGSetMaxRowSum( mgrData.coarseSolver.ptr, 1.0 ) );
-=======
     GEOS_LAI_CHECK_ERROR( HYPRE_BoomerAMGSetCoarsenType( mgrData.coarseSolver.ptr, toUnderlying( AMGCoarseningType::PMIS ) ) );
     GEOS_LAI_CHECK_ERROR( HYPRE_BoomerAMGSetRelaxType( mgrData.coarseSolver.ptr, getAMGRelaxationType( LinearSolverParameters::AMG::SmootherType::chebyshev ) ) );
     GEOS_LAI_CHECK_ERROR( HYPRE_BoomerAMGSetNumSweeps( mgrData.coarseSolver.ptr, 1 ) );
     GEOS_LAI_CHECK_ERROR( HYPRE_BoomerAMGSetMaxRowSum( mgrData.coarseSolver.ptr, 1.0 ) );
->>>>>>> ef0b1314
 #else
-    GEOSX_LAI_CHECK_ERROR( HYPRE_BoomerAMGSetRelaxOrder( mgrData.coarseSolver.ptr, 1 ) );
+    GEOS_LAI_CHECK_ERROR( HYPRE_BoomerAMGSetRelaxOrder( mgrData.coarseSolver.ptr, 1 ) );
 #endif
 
     mgrData.coarseSolver.setup = HYPRE_BoomerAMGSetup;
@@ -142,6 +134,6 @@
 
 } // namespace hypre
 
-} // namespace geosx
+} // namespace geos
 
-#endif /*GEOSX_LINEARALGEBRA_INTERFACES_HYPREMGRCOMPOSITIONALMULTIPHASEFVM_HPP_*/+#endif /*GEOS_LINEARALGEBRA_INTERFACES_HYPREMGRCOMPOSITIONALMULTIPHASEFVM_HPP_*/