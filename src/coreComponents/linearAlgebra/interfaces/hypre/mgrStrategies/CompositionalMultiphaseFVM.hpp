--- conflicted
+++ resolved
@@ -63,8 +63,7 @@
 
     setupLabels();
 
-<<<<<<< HEAD
-#ifdef GEOSX_USE_HYPRE_CUDA // Why a different relaxation type for CPU and GPU?
+#if GEOS_USE_HYPRE_DEVICE != GEOS_USE_HYPRE_HIP // Why a different relaxation type for CPU and GPU?
     m_levelFRelaxType[0]          = MGRFRelaxationType::l1jacobi;
 #else
     m_levelFRelaxType[0]          = MGRFRelaxationType::jacobi;
@@ -75,8 +74,8 @@
     m_levelCoarseGridMethod[0]    = MGRCoarseGridMethod::galerkin;
     m_levelGlobalSmootherType[0]  = MGRGlobalSmootherType::none;
 
-#ifdef GEOSX_USE_HYPRE_CUDA
-    m_levelFRelaxType[1]          = MGRFRelaxationType::l1jacobi;
+#if GEOS_USE_HYPRE_DEVICE != GEOS_USE_HYPRE_HIP // Why a different relaxation type for CPU and GPU?
+    m_levelFRelaxType[1]          = MGRFRelaxationType::l1jacobi; 
 #else
     m_levelFRelaxType[1]          = MGRFRelaxationType::jacobi;
 #endif
@@ -86,23 +85,6 @@
     m_levelCoarseGridMethod[1]    = MGRCoarseGridMethod::cprLikeBlockDiag;
     m_levelGlobalSmootherType[1]  = MGRGlobalSmootherType::ilu0;
     m_levelGlobalSmootherIters[1] = 1;
-=======
-    m_levelFRelaxMethod[0]     = MGRFRelaxationMethod::singleLevel; //default, i.e. Jacobi
-    m_levelInterpType[0]       = MGRInterpolationType::jacobi;
-    m_levelRestrictType[0]     = MGRRestrictionType::injection;
-    m_levelCoarseGridMethod[0] = MGRCoarseGridMethod::galerkin;
-
-    m_levelFRelaxMethod[1]     = MGRFRelaxationMethod::singleLevel; //default, i.e. Jacobi
-    m_levelInterpType[1]       = MGRInterpolationType::injection;
-    m_levelRestrictType[1]     = MGRRestrictionType::injection;
-    m_levelCoarseGridMethod[1] = MGRCoarseGridMethod::cprLikeBlockDiag;
-
-#if GEOS_USE_HYPRE_DEVICE != GEOS_USE_HYPRE_HIP
-    // ILU smoothing for the system made of pressure and densities (except the last one)
-    m_levelSmoothType[1]  = 16;
-    m_levelSmoothIters[1] = 1;
-#endif
->>>>>>> f45f8942
   }
 
   /**
@@ -114,40 +96,7 @@
               HyprePrecWrapper & precond,
               HypreMGRData & mgrData )
   {
-<<<<<<< HEAD
     setReduction( precond, mgrData );
-=======
-    GEOS_LAI_CHECK_ERROR( HYPRE_MGRSetCpointsByPointMarkerArray( precond.ptr,
-                                                                 m_numBlocks, numLevels,
-                                                                 m_numLabels, m_ptrLabels,
-                                                                 mgrData.pointMarkers.data() ) );
-
-    GEOS_LAI_CHECK_ERROR( HYPRE_MGRSetLevelFRelaxMethod( precond.ptr, toUnderlyingPtr( m_levelFRelaxMethod ) ) );
-    GEOS_LAI_CHECK_ERROR( HYPRE_MGRSetLevelInterpType( precond.ptr, toUnderlyingPtr( m_levelInterpType ) ) );
-    GEOS_LAI_CHECK_ERROR( HYPRE_MGRSetLevelRestrictType( precond.ptr, toUnderlyingPtr( m_levelRestrictType ) ) );
-    GEOS_LAI_CHECK_ERROR( HYPRE_MGRSetCoarseGridMethod( precond.ptr, toUnderlyingPtr( m_levelCoarseGridMethod ) ) );
-    GEOS_LAI_CHECK_ERROR( HYPRE_MGRSetNonCpointsToFpoints( precond.ptr, 1 ));
-    GEOS_LAI_CHECK_ERROR( HYPRE_MGRSetLevelSmoothType( precond.ptr, m_levelSmoothType ) );
-    GEOS_LAI_CHECK_ERROR( HYPRE_MGRSetLevelSmoothIters( precond.ptr, m_levelSmoothIters ) );
-
-#if GEOS_USE_HYPRE_DEVICE == GEOS_USE_HYPRE_CUDA || GEOS_USE_HYPRE_DEVICE == GEOS_USE_HYPRE_HIP
-    GEOS_LAI_CHECK_ERROR( HYPRE_MGRSetRelaxType( precond.ptr, getAMGRelaxationType( LinearSolverParameters::AMG::SmootherType::l1jacobi ) ) );
-#endif
-
-    GEOS_LAI_CHECK_ERROR( HYPRE_BoomerAMGCreate( &mgrData.coarseSolver.ptr ) );
-    GEOS_LAI_CHECK_ERROR( HYPRE_BoomerAMGSetPrintLevel( mgrData.coarseSolver.ptr, 0 ) );
-    GEOS_LAI_CHECK_ERROR( HYPRE_BoomerAMGSetMaxIter( mgrData.coarseSolver.ptr, 1 ) );
-    GEOS_LAI_CHECK_ERROR( HYPRE_BoomerAMGSetAggNumLevels( mgrData.coarseSolver.ptr, 1 ) );
-    GEOS_LAI_CHECK_ERROR( HYPRE_BoomerAMGSetTol( mgrData.coarseSolver.ptr, 0.0 ) );
-#if GEOS_USE_HYPRE_DEVICE == GEOS_USE_HYPRE_CUDA || GEOS_USE_HYPRE_DEVICE == GEOS_USE_HYPRE_HIP
-    GEOS_LAI_CHECK_ERROR( HYPRE_BoomerAMGSetCoarsenType( mgrData.coarseSolver.ptr, toUnderlying( AMGCoarseningType::PMIS ) ) );
-    GEOS_LAI_CHECK_ERROR( HYPRE_BoomerAMGSetRelaxType( mgrData.coarseSolver.ptr, getAMGRelaxationType( LinearSolverParameters::AMG::SmootherType::chebyshev ) ) );
-    GEOS_LAI_CHECK_ERROR( HYPRE_BoomerAMGSetNumSweeps( mgrData.coarseSolver.ptr, 1 ) );
-    GEOS_LAI_CHECK_ERROR( HYPRE_BoomerAMGSetMaxRowSum( mgrData.coarseSolver.ptr, 1.0 ) );
-#else
-    GEOS_LAI_CHECK_ERROR( HYPRE_BoomerAMGSetRelaxOrder( mgrData.coarseSolver.ptr, 1 ) );
-#endif
->>>>>>> f45f8942
 
     // Configure the BoomerAMG solver used as mgr coarse solver for the pressure reduced system
     setPressureAMG( mgrData.coarseSolver );
