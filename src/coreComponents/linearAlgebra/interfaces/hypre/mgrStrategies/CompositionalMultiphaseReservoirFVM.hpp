--- conflicted
+++ resolved
@@ -75,35 +75,22 @@
     // Level 2: eliminate the rest of the densities
     m_labels[2].push_back( 0 );
 
-<<<<<<< HEAD
     setupLabels();
 
-    m_levelCoarseGridMethod[0] = 0; // Standard Galerkin
-    m_levelCoarseGridMethod[1] = 0; // Standard Galerkin
-    m_levelCoarseGridMethod[2] = 3; // Quasi-IMPES reduction
+    m_levelFRelaxMethod[0]     = MGRFRelaxationMethod::singleLevel; //default, i.e. Jacobi (to be confirmed)
+    m_levelInterpType[0]       = MGRInterpolationType::gaussianElimination; // ???
+    m_levelRestrictType[0]     = MGRRestrictionType::injection;
+    m_levelCoarseGridMethod[0] = MGRCoarseGridMethod::galerkin;
 
-    m_levelInterpType[0] = 12; // Exact well block elimination with block-Jacobi
-    m_levelInterpType[1] = 2; // Diagonal scaling (Jacobi)
-    m_levelInterpType[2] = 0; // Injection
-=======
-    // Level 0
-    m_levelFRelaxMethod[0]     = MGRFRelaxationMethod::singleLevel; //default, i.e. Jacobi (to be confirmed)
-    m_levelInterpType[0]       = MGRInterpolationType::jacobi;
-    m_levelRestrictType[0]     = MGRRestrictionType::injection;
-    m_levelCoarseGridMethod[0] = MGRCoarseGridMethod::nonGalerkin;
-
-    // Level 1
     m_levelFRelaxMethod[1]     = MGRFRelaxationMethod::singleLevel; //default, i.e. Jacobi (to be confirmed)
     m_levelInterpType[1]       = MGRInterpolationType::jacobi;
     m_levelRestrictType[1]     = MGRRestrictionType::injection;
-    m_levelCoarseGridMethod[1] = MGRCoarseGridMethod::nonGalerkin;
+    m_levelCoarseGridMethod[1] = MGRCoarseGridMethod::galerkin;
 
-    // Level 2
-    m_levelFRelaxMethod[2]     = MGRFRelaxationMethod::amgVCycle;
-    m_levelInterpType[2]       = MGRInterpolationType::jacobi;
+    m_levelFRelaxMethod[2]     = MGRFRelaxationMethod::singleLevel; //default, i.e. Jacobi (to be confirmed)
+    m_levelInterpType[2]       = MGRInterpolationType::injection;
     m_levelRestrictType[2]     = MGRRestrictionType::injection;
-    m_levelCoarseGridMethod[2] = MGRCoarseGridMethod::galerkin;
->>>>>>> ddd7cb9c
+    m_levelCoarseGridMethod[2] = MGRCoarseGridMethod::quasiImpes;
 
     // Set global smoothing type/iterations at each level
     // Use block-GS for the condensed system
@@ -125,17 +112,21 @@
                                                                   m_numLabels, m_ptrLabels,
                                                                   mgrData.pointMarkers.data() ) );
 
-<<<<<<< HEAD
+    GEOSX_LAI_CHECK_ERROR( HYPRE_MGRSetLevelInterpType( precond.ptr, toUnderlyingPtr( m_levelInterpType ) ) );
+    GEOSX_LAI_CHECK_ERROR( HYPRE_MGRSetLevelRestrictType( precond.ptr, toUnderlyingPtr( m_levelRestrictType ) ) );
+    GEOSX_LAI_CHECK_ERROR( HYPRE_MGRSetCoarseGridMethod( precond.ptr, toUnderlyingPtr( m_levelCoarseGridMethod ) ) );
     GEOSX_LAI_CHECK_ERROR( HYPRE_MGRSetNonCpointsToFpoints( precond.ptr, 1 ));
+    GEOSX_LAI_CHECK_ERROR( HYPRE_MGRSetLevelSmoothType( precond.ptr, m_levelSmoothType ) );
+    GEOSX_LAI_CHECK_ERROR( HYPRE_MGRSetLevelSmoothIters( precond.ptr, m_levelSmoothIters ) );
+    GEOSX_LAI_CHECK_ERROR( HYPRE_MGRSetTruncateCoarseGridThreshold( precond.ptr, 1e-20 )); // Low tolerance to remove only zeros
+
+    // Note for me: uncomment HYPRE_MGRSetLevelFRelaxMethod and comment HYPRE_MGRSetRelaxType breaks the recipe
+    //GEOSX_LAI_CHECK_ERROR( HYPRE_MGRSetLevelFRelaxMethod( precond.ptr, toUnderlyingPtr( m_levelFRelaxMethod ) ) );
     GEOSX_LAI_CHECK_ERROR( HYPRE_MGRSetRelaxType( precond.ptr, 0 ));
     GEOSX_LAI_CHECK_ERROR( HYPRE_MGRSetNumRelaxSweeps( precond.ptr, 1 ));
-    GEOSX_LAI_CHECK_ERROR( HYPRE_MGRSetLevelInterpType( precond.ptr, m_levelInterpType ) );
-    GEOSX_LAI_CHECK_ERROR( HYPRE_MGRSetLevelSmoothType( precond.ptr, m_levelSmoothType ) );
-    GEOSX_LAI_CHECK_ERROR( HYPRE_MGRSetLevelSmoothIters( precond.ptr, m_levelSmoothIters ) );
-    GEOSX_LAI_CHECK_ERROR( HYPRE_MGRSetCoarseGridMethod( precond.ptr, m_levelCoarseGridMethod ) );
-    GEOSX_LAI_CHECK_ERROR( HYPRE_MGRSetTruncateCoarseGridThreshold( precond.ptr, 1e-20 )); // Low tolerance to remove only zeros
+
 #ifdef GEOSX_USE_HYPRE_CUDA
-    GEOSX_LAI_CHECK_ERROR( HYPRE_MGRSetRelaxType( precond.ptr, 18 )); // l1-Jacobi
+    GEOSX_LAI_CHECK_ERROR( HYPRE_MGRSetRelaxType( precond.ptr, getAMGRelaxationType( LinearSolverParameters::AMG::SmootherType::l1jacobi ) ) ); // l1-Jacobi
 #endif
 
     GEOSX_LAI_CHECK_ERROR( HYPRE_BoomerAMGCreate( &mgrData.coarseSolver.ptr ) );
@@ -144,8 +135,8 @@
     GEOSX_LAI_CHECK_ERROR( HYPRE_BoomerAMGSetAggNumLevels( mgrData.coarseSolver.ptr, 1 ) );
     GEOSX_LAI_CHECK_ERROR( HYPRE_BoomerAMGSetTol( mgrData.coarseSolver.ptr, 0.0 ) );
 #ifdef GEOSX_USE_HYPRE_CUDA
-    GEOSX_LAI_CHECK_ERROR( HYPRE_BoomerAMGSetCoarsenType( mgrData.coarseSolver.ptr, 8 ) ); // PMIS
-    GEOSX_LAI_CHECK_ERROR( HYPRE_BoomerAMGSetRelaxType( mgrData.coarseSolver.ptr, 18 ) ); // l1-Jacobi
+    GEOSX_LAI_CHECK_ERROR( HYPRE_BoomerAMGSetCoarsenType( mgrData.coarseSolver.ptr, toUnderlying( AMGCoarseningType::PMIS ) ) );
+    GEOSX_LAI_CHECK_ERROR( HYPRE_BoomerAMGSetRelaxType( mgrData.coarseSolver.ptr, getAMGRelaxationType( LinearSolverParameters::AMG::SmootherType::l1jacobi ) ) );
     GEOSX_LAI_CHECK_ERROR( HYPRE_BoomerAMGSetNumSweeps( mgrData.coarseSolver.ptr, 2 ) );
     GEOSX_LAI_CHECK_ERROR( HYPRE_BoomerAMGSetMaxRowSum( mgrData.coarseSolver.ptr, 1.0 ) );
 #else
@@ -155,22 +146,6 @@
     mgrData.coarseSolver.setup = HYPRE_BoomerAMGSetup;
     mgrData.coarseSolver.solve = HYPRE_BoomerAMGSolve;
     mgrData.coarseSolver.destroy = HYPRE_BoomerAMGDestroy;
-=======
-    GEOSX_LAI_CHECK_ERROR( HYPRE_MGRSetLevelFRelaxMethod( precond.ptr, toUnderlyingPtr( m_levelFRelaxMethod ) ) );
-    GEOSX_LAI_CHECK_ERROR( HYPRE_MGRSetLevelInterpType( precond.ptr, toUnderlyingPtr( m_levelInterpType ) ) );
-    GEOSX_LAI_CHECK_ERROR( HYPRE_MGRSetLevelRestrictType( precond.ptr, toUnderlyingPtr( m_levelRestrictType ) ) );
-    GEOSX_LAI_CHECK_ERROR( HYPRE_MGRSetCoarseGridMethod( precond.ptr, toUnderlyingPtr( m_levelCoarseGridMethod ) ) );
-    GEOSX_LAI_CHECK_ERROR( HYPRE_MGRSetNonCpointsToFpoints( precond.ptr, 1 ));
-    GEOSX_LAI_CHECK_ERROR( HYPRE_MGRSetTruncateCoarseGridThreshold( precond.ptr, 1e-14 ));
-    GEOSX_LAI_CHECK_ERROR( HYPRE_MGRSetPMaxElmts( precond.ptr, 15 ));
-    GEOSX_LAI_CHECK_ERROR( HYPRE_MGRSetMaxGlobalsmoothIters( precond.ptr, m_numGlobalSmoothSweeps ) );
-
-    GEOSX_LAI_CHECK_ERROR( HYPRE_MGRDirectSolverCreate( &mgrData.coarseSolver.ptr ) );
-
-    mgrData.coarseSolver.setup = HYPRE_MGRDirectSolverSetup;
-    mgrData.coarseSolver.solve = HYPRE_MGRDirectSolverSolve;
-    mgrData.coarseSolver.destroy = HYPRE_MGRDirectSolverDestroy;
->>>>>>> ddd7cb9c
   }
 };
 
