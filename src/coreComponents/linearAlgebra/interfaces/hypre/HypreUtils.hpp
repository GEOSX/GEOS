/*
 * ------------------------------------------------------------------------------------------------------------
 * SPDX-License-Identifier: LGPL-2.1-only
 *
 * Copyright (c) 2018-2020 Lawrence Livermore National Security LLC
 * Copyright (c) 2018-2020 The Board of Trustees of the Leland Stanford Junior University
 * Copyright (c) 2018-2020 TotalEnergies
 * Copyright (c) 2019-     GEOSX Contributors
 * All rights reserved
 *
 * See top level LICENSE, COPYRIGHT, CONTRIBUTORS, NOTICE, and ACKNOWLEDGEMENTS files for details.
 * ------------------------------------------------------------------------------------------------------------
 */

/**
 * @file HypreUtils.hpp
 */

#ifndef GEOS_LINEARALGEBRA_INTERFACES_HYPREUTILS_HPP_
#define GEOS_LINEARALGEBRA_INTERFACES_HYPREUTILS_HPP_

#include "common/DataTypes.hpp"
#include "common/GEOS_RAJA_Interface.hpp"

#include "codingUtilities/Utilities.hpp"
#include "linearAlgebra/utilities/LinearSolverParameters.hpp"

#include <HYPRE_krylov.h>
#include <HYPRE_parcsr_ls.h>

#if GEOSX_USE_HYPRE_DEVICE == GEOSX_USE_HYPRE_CUDA || GEOSX_USE_HYPRE_DEVICE == GEOSX_USE_HYPRE_HIP
/// Host-device marker for custom hypre kernels
<<<<<<< HEAD
#define GEOSX_HYPRE_DEVICE GEOSX_DEVICE
/// Host-device marker for custom hypre kernels
#define GEOSX_HYPRE_HOST_DEVICE GEOSX_HOST_DEVICE
#else
/// Host-device marker for custom hypre kernels
#define GEOSX_HYPRE_DEVICE
/// Host-device marker for custom hypre kernels
#define GEOSX_HYPRE_HOST_DEVICE
=======
#define GEOS_HYPRE_DEVICE GEOS_DEVICE
#else
/// Host-device marker for custom hypre kernels
#define GEOS_HYPRE_DEVICE
>>>>>>> 478ff4e8
#endif

namespace geos
{

/**
 * @brief Container for hypre preconditioner function pointers.
 *
 * @note: This needs to be here rather than in HyprePreconditioner.cpp,
 *        because HypreSolver needs to access `apply` member.
 */
struct HyprePrecWrapper
{
  /// Alias for setup function type
  using SetupFunc = HYPRE_Int (*)( HYPRE_Solver, HYPRE_ParCSRMatrix, HYPRE_ParVector, HYPRE_ParVector );

  /// Alias for apply function type
  using SolveFunc = HYPRE_Int (*)( HYPRE_Solver, HYPRE_ParCSRMatrix, HYPRE_ParVector, HYPRE_ParVector );

  /// Alias for destroy function type
  using DestroyFunc = HYPRE_Int (*)( HYPRE_Solver );

  HYPRE_Solver ptr{};    ///< pointer to preconditioner
  SetupFunc setup{};     ///< pointer to setup function
  SolveFunc solve{};     ///< pointer to apply function
  DestroyFunc destroy{}; ///< pointer to destroy function
};

/**
 * @brief Contains some hypre-specific functions.
 */
namespace hypre
{

/**
 * @brief @return Hypre memory location corresponding to a given LvArray memory space.
 * @param space the space
 */
constexpr HYPRE_MemoryLocation getMemoryLocation( LvArray::MemorySpace const space )
{
  switch( space )
  {
    case hostMemorySpace: return HYPRE_MEMORY_HOST;
#if GEOSX_USE_HYPRE_DEVICE == GEOSX_USE_HYPRE_CUDA
    case LvArray::MemorySpace::cuda: return HYPRE_MEMORY_DEVICE;
#endif
#if GEOSX_USE_HYPRE_DEVICE == GEOSX_USE_HYPRE_HIP
    case  LvArray::MemorySpace::hip: return HYPRE_MEMORY_DEVICE;
#endif
    default: return HYPRE_MEMORY_HOST;
  }
}

/**
 * @brief @return LvArray memory space corresponding to hypre's memory location.
 * @param location the location
 */
constexpr LvArray::MemorySpace getLvArrayMemorySpace( HYPRE_MemoryLocation const location )
{
  switch( location )
  {
    case HYPRE_MEMORY_HOST: return hostMemorySpace;
#if GEOSX_USE_HYPRE_DEVICE == GEOSX_USE_HYPRE_CUDA
    case HYPRE_MEMORY_DEVICE: return parallelDeviceMemorySpace;
#endif
#if GEOSX_USE_HYPRE_DEVICE == GEOSX_USE_HYPRE_HIP
    case HYPRE_MEMORY_DEVICE: return parallelDeviceMemorySpace;
#endif
    default: return hostMemorySpace;
  }
}

#if GEOSX_USE_HYPRE_DEVICE == GEOSX_USE_HYPRE_CUDA
/// Execution policy for operations on hypre data
using execPolicy = parallelDevicePolicy<>;
/// Memory space used by hypre matrix/vector objects
constexpr LvArray::MemorySpace memorySpace = parallelDeviceMemorySpace;
/// Memory location used by hypre matrix/vector objects
constexpr HYPRE_MemoryLocation memoryLocation = HYPRE_MEMORY_DEVICE;
#elif GEOSX_USE_HYPRE_DEVICE == GEOSX_USE_HYPRE_HIP
/// Execution policy for operations on hypre data
using execPolicy = parallelDevicePolicy<>;
/// Memory space used by hypre matrix/vector objects
constexpr LvArray::MemorySpace memorySpace = parallelDeviceMemorySpace;
/// Memory location used by hypre matrix/vector objects
constexpr HYPRE_MemoryLocation memoryLocation = HYPRE_MEMORY_DEVICE;
#else
/// Execution policy for operations on hypre data
using execPolicy = parallelHostPolicy;
/// Memory space used by hypre matrix/vector objects
constexpr LvArray::MemorySpace memorySpace = hostMemorySpace;
/// Memory location used by hypre matrix/vector objects
constexpr HYPRE_MemoryLocation memoryLocation = HYPRE_MEMORY_HOST;
#endif

// Check matching requirements on index/value types between GEOSX and Hypre

// WARNING. We don't have consistent types between HYPRE_Int and localIndex.
//          Decision needs to be made either to use bigint option, or change
//          localIndex to int. We are getting away with this because we do not
//          pass ( localIndex * ) to hypre except when it is on the GPU, in
//          which case we are using int for localIndex.
<<<<<<< HEAD
#if GEOSX_USE_HYPRE_DEVICE == GEOSX_USE_HYPRE_CUDA || GEOSX_USE_HYPRE_DEVICE == GEOSX_USE_HYPRE_HIP
static_assert( sizeof( HYPRE_Int ) == sizeof( geosx::localIndex ),
               "HYPRE_Int and geosx::localIndex must have the same size" );
static_assert( std::is_signed< HYPRE_Int >::value == std::is_signed< geosx::localIndex >::value,
               "HYPRE_Int and geosx::localIndex must both be signed or unsigned" );
=======
#ifdef GEOSX_USE_HYPRE_CUDA
static_assert( sizeof( HYPRE_Int ) == sizeof( geos::localIndex ),
               "HYPRE_Int and geos::localIndex must have the same size" );
static_assert( std::is_signed< HYPRE_Int >::value == std::is_signed< geos::localIndex >::value,
               "HYPRE_Int and geos::localIndex must both be signed or unsigned" );
>>>>>>> 478ff4e8
#endif

/**
 * @brief
 * @param msg
 * @param file
 * @param line
 */
inline void checkDeviceErrors( char const * msg, char const * file, int const line )
{
#if GEOSX_USE_HYPRE_DEVICE == GEOSX_USE_HYPRE_CUDA
  cudaError_t const err = cudaGetLastError();
<<<<<<< HEAD
  GEOSX_ERROR_IF( err != cudaSuccess, GEOSX_FMT( "Previous CUDA errors found: {} ({} at {}:{})", msg, cudaGetErrorString( err ), file, line ) );
#elif GEOSX_USE_HYPRE_DEVICE == GEOSX_USE_HYPRE_HIP
  hipError_t const err = hipGetLastError();
  GEOSX_UNUSED_VAR( msg, file, line ); // on crusher geosx_error_if ultimately resolves to an assert, which drops the content on release
                                       // builds
  GEOSX_ERROR_IF( err != hipSuccess, GEOSX_FMT( "Previous HIP errors found: {} ({} at {}:{})", msg, hipGetErrorString( err ), file, line ) );
=======
  GEOS_ERROR_IF( err != cudaSuccess, GEOS_FMT( "Previous CUDA errors found: {} ({} at {}:{})", msg, cudaGetErrorString( err ), file, line ) );
>>>>>>> 478ff4e8
#else
  GEOS_UNUSED_VAR( msg, file, line );
#endif
}

/**
 * @brief Check for previous device errors and report with line information.
 * @param msg custom message to add
 */
#define GEOS_HYPRE_CHECK_DEVICE_ERRORS( msg ) ::geos::hypre::checkDeviceErrors( msg, __FILE__, __LINE__ )

static_assert( sizeof( HYPRE_BigInt ) == sizeof( geos::globalIndex ),
               "HYPRE_BigInt and geos::globalIndex must have the same size" );

static_assert( std::is_signed< HYPRE_BigInt >::value == std::is_signed< geos::globalIndex >::value,
               "HYPRE_BigInt and geos::globalIndex must both be signed or unsigned" );

static_assert( std::is_same< HYPRE_Real, geos::real64 >::value,
               "HYPRE_Real and geos::real64 must be the same type" );

/**
 * @brief Converts a non-const array from GEOSX globalIndex type to HYPRE_BigInt.
 * @param[in] index the input array
 * @return the converted array
 */
inline HYPRE_BigInt * toHypreBigInt( geos::globalIndex * const index )
{
  return reinterpret_cast< HYPRE_BigInt * >(index);
}

/**
 * @brief Converts a const array from GEOSX globalIndex type to HYPRE_BigInt.
 * @param[in] index the input array
 * @return the converted array
 */
inline HYPRE_BigInt const * toHypreBigInt( geos::globalIndex const * const index )
{
  return reinterpret_cast< HYPRE_BigInt const * >(index);
}

/**
 * @brief Gather a parallel vector on a every rank.
 * @param vec the vector to gather
 * @return A newly allocated serial vector (may be null on ranks that don't have any elements)
 *
 * This is a wrapper around hypre_ParVectorToVectorAll() that works for both host-based
 * and device-based vectors without relying on Unified Memory.
 */
HYPRE_Vector parVectorToVectorAll( HYPRE_ParVector const vec );

/**
 * @brief Dummy function that does nothing but conform to hypre's signature for preconditioner setup/apply functions.
 * @return always 0 (success)
 *
 * Typical use is to prevent hypre from calling preconditioner setup when we have already called it on out side.
 */
HYPRE_Int dummySetup( HYPRE_Solver,
                      HYPRE_ParCSRMatrix,
                      HYPRE_ParVector,
                      HYPRE_ParVector );

/**
 * @brief The missing wrapper compatible with hypre solver solve signature.
 * @param solver the solver
 * @param A the matrix (unused)
 * @param b the rhs vector
 * @param x the solution vector
 * @return hypre error code
 */
HYPRE_Int SuperLUDistSolve( HYPRE_Solver solver,
                            HYPRE_ParCSRMatrix A,
                            HYPRE_ParVector b,
                            HYPRE_ParVector x );

/**
 * @brief The missing wrapper compatible with hypre solver destroy signature.
 * @param solver the solver
 * @return hypre error code
 */
HYPRE_Int SuperLUDistDestroy( HYPRE_Solver solver );

/**
 * @brief Create a relaxation-based smoother.
 * @param solver the solver
 * @param type hypre's internal identifier of the relaxation type
 * @return always 0
 */
HYPRE_Int relaxationCreate( HYPRE_Solver & solver,
                            HYPRE_Int const type );

/**
 * @brief Setup a relaxation-based smoother.
 * @param solver the solver
 * @param A the matrix
 * @param b the rhs vector (unused)
 * @param x the solution vector (unused)
 * @return hypre error code
 */
HYPRE_Int relaxationSetup( HYPRE_Solver solver,
                           HYPRE_ParCSRMatrix A,
                           HYPRE_ParVector b,
                           HYPRE_ParVector x );

/**
 * @brief Solve with a relaxation-based smoother.
 * @param solver the solver
 * @param A the matrix
 * @param b the rhs vector (unused)
 * @param x the solution vector (unused)
 * @return hypre error code
 */
HYPRE_Int relaxationSolve( HYPRE_Solver solver,
                           HYPRE_ParCSRMatrix A,
                           HYPRE_ParVector b,
                           HYPRE_ParVector x );

/**
 * @brief Destroy a relaxation-based smoother.
 * @param solver the solver
 * @return always 0
 */
HYPRE_Int relaxationDestroy( HYPRE_Solver solver );

/**
 * @brief Returns hypre's identifier of the AMG cycle type.
 * @param type AMG cycle type
 * @return hypre AMG cycle type identifier code
 */
inline HYPRE_Int getAMGCycleType( LinearSolverParameters::AMG::CycleType const & type )
{
  static map< LinearSolverParameters::AMG::CycleType, HYPRE_Int > const typeMap =
  {
    { LinearSolverParameters::AMG::CycleType::V, 1 },
    { LinearSolverParameters::AMG::CycleType::W, 2 },
  };
  return findOption( typeMap, type, "multigrid cycle", "HyprePreconditioner" );
}

/**
 * @brief Returns hypre's identifier of the AMG smoother type.
 * @param type AMG smoother type
 * @return hypre AMG smoother type identifier code
 */
inline HYPRE_Int getAMGRelaxationType( LinearSolverParameters::AMG::SmootherType const & type )
{
  static map< LinearSolverParameters::AMG::SmootherType, HYPRE_Int > const typeMap =
  {
    { LinearSolverParameters::AMG::SmootherType::default_, -1 },
#if GEOSX_USE_HYPRE_DEVICE == GEOSX_USE_HYPRE_CUDA || GEOSX_USE_HYPRE_DEVICE == GEOSX_USE_HYPRE_HIP
    { LinearSolverParameters::AMG::SmootherType::jacobi, 7 },
#else
    { LinearSolverParameters::AMG::SmootherType::jacobi, 0 },
#endif
    { LinearSolverParameters::AMG::SmootherType::fgs, 3 },
    { LinearSolverParameters::AMG::SmootherType::bgs, 4 },
    { LinearSolverParameters::AMG::SmootherType::sgs, 6 },
    { LinearSolverParameters::AMG::SmootherType::l1sgs, 8 },
    { LinearSolverParameters::AMG::SmootherType::chebyshev, 16 },
    { LinearSolverParameters::AMG::SmootherType::l1jacobi, 18 },
  };
  return findOption( typeMap, type, "multigrid relaxation", "HyprePreconditioner" );
}

/**
 * @brief Returns hypre's identifier of the AMG ILU smoother type.
 * @param type AMG ILU smoother type
 * @return hypre AMG ILU smoother type identifier code
 */
inline HYPRE_Int getILUType( LinearSolverParameters::AMG::SmootherType const type )
{
  static map< LinearSolverParameters::AMG::SmootherType, HYPRE_Int > const typeMap =
  {
    { LinearSolverParameters::AMG::SmootherType::ilu0, 0 },
    { LinearSolverParameters::AMG::SmootherType::ilut, 1 },
  };
  return findOption( typeMap, type, "ILU", "HyprePreconditioner" );
}

/**
 * @brief Returns hypre's identifier of the AMG coarse solver type.
 * @param type AMG coarse solver type
 * @return hypre AMG coarse solver type identifier code
 */
inline HYPRE_Int getAMGCoarseType( LinearSolverParameters::AMG::CoarseType const & type )
{
  static map< LinearSolverParameters::AMG::CoarseType, HYPRE_Int > const typeMap =
  {
    { LinearSolverParameters::AMG::CoarseType::default_, -1 },
#if GEOSX_USE_HYPRE_DEVICE == GEOSX_USE_HYPRE_CUDA || GEOSX_USE_HYPRE_DEVICE == GEOSX_USE_HYPRE_HIP
    { LinearSolverParameters::AMG::CoarseType::jacobi, 7 },
#else
    { LinearSolverParameters::AMG::CoarseType::jacobi, 0 },
#endif
    { LinearSolverParameters::AMG::CoarseType::fgs, 3 },
    { LinearSolverParameters::AMG::CoarseType::bgs, 4 },
    { LinearSolverParameters::AMG::CoarseType::sgs, 6 },
    { LinearSolverParameters::AMG::CoarseType::l1sgs, 8 },
    { LinearSolverParameters::AMG::CoarseType::direct, 9 },
    { LinearSolverParameters::AMG::CoarseType::chebyshev, 16 },
    { LinearSolverParameters::AMG::CoarseType::l1jacobi, 18 },
  };
  return findOption( typeMap, type, "multigrid coarse solver", "HyprePreconditioner" );
}

/**
 * @brief Returns hypre's identifier of the AMG coarsening type.
 * @param type AMG coarsening type
 * @return hypre AMG coarsening type identifier code
 */
inline HYPRE_Int getAMGCoarseningType( string const & type )
{
  static map< string, HYPRE_Int > const typeMap =
  {
    { "CLJP", 0 },
    { "Ruge-Stueben", 3 },
    { "Falgout", 6 },
    { "CLJPDebug", 7 },
    { "PMIS", 8 },
    { "PMISDebug", 9 },
    { "HMIS", 10 },
    { "CGC", 21 },
    { "CGC-E", 22 }
  };
  return findOption( typeMap, type, "multigrid coarsening", "HyprePreconditioner" );
}

/**
 * @brief Returns hypre's identifier of the relaxation preconditioner type.
 * @param type relaxation preconditioner type
 * @return hypre relaxation preconditioner type identifier code
 */
inline HYPRE_Int getRelaxationType( LinearSolverParameters::PreconditionerType const type )
{
  static map< LinearSolverParameters::PreconditionerType, HYPRE_Int > const typeMap =
  {
#if GEOSX_USE_HYPRE_DEVICE == GEOSX_USE_HYPRE_CUDA || GEOSX_USE_HYPRE_DEVICE == GEOSX_USE_HYPRE_HIP
    { LinearSolverParameters::PreconditionerType::jacobi, 7 },
#else
    { LinearSolverParameters::PreconditionerType::jacobi, 0 },
#endif
    { LinearSolverParameters::PreconditionerType::fgs, 3 },
    { LinearSolverParameters::PreconditionerType::bgs, 4 },
    { LinearSolverParameters::PreconditionerType::sgs, 6 },
    { LinearSolverParameters::PreconditionerType::l1sgs, 8 },
    { LinearSolverParameters::PreconditionerType::chebyshev, 16 },
    { LinearSolverParameters::PreconditionerType::l1jacobi, 18 },
  };
  return findOption( typeMap, type, "relaxation", "HyprePreconditioner" );
}

/**
 * @brief Returns hypre's identifier of the ILU preconditioner type.
 * @param type ILU preconditioner type
 * @return hypre ILU preconditioner type identifier code
 */
inline HYPRE_Int getILUType( LinearSolverParameters::PreconditionerType const type )
{
  static map< LinearSolverParameters::PreconditionerType, HYPRE_Int > const typeMap =
  {
    { LinearSolverParameters::PreconditionerType::iluk, 0 },
    { LinearSolverParameters::PreconditionerType::ilut, 1 },
  };
  return findOption( typeMap, type, "ILU", "HyprePreconditioner" );
}

/**
 * @enum AMGCoarseningType
 * @brief This enum class specifies the AMG parallel coarsening algorithm.
 */
enum class AMGCoarseningType : HYPRE_Int
{
  CLJP = 0,         //!< Parallel coarsening algorithm using independent sets
  Ruge_Stueben = 3, //!< Classical Ruge-Stueben coarsening on each processor
  Falgout = 6,      //!< Uses @p Ruge_Stueben first, followed by @p CLJP
  CLJPDebug = 7,    //!< Using a fixed random vector, for debugging purposes only
  PMIS = 8,         //!< Parallel coarsening algorithm using independent sets
  PMISDebug = 9,    //!< Using a fixed random vector, for debugging purposes only
  HMIS = 10,        //!< Uses one pass @p Ruge-Stueben on each processor independently, followed by @p PMIS
  CGC = 21,         //!< Coarsening by M. Griebel, B. Metsch and A. Schweitzer
  CGC_E = 22        //!< Coarsening by M. Griebel, B. Metsch and A. Schweitzer
};

/**
 * @enum MGRInterpolationType
 * @brief This enum class specifies the strategy for computing the level intepolation operator in MGR.
 */
enum class MGRInterpolationType : HYPRE_Int
{
  injection = 0,                      //!< Injection \f$[0  I]^{T}\f$
  l1jacobi = 1,                       //!< l1 Jacobi
  jacobi = 2,                         //!< Diagonal scaling
  classicalModifiedInterpolation = 3, //!< Classical modified interpolation
  approximateInverse = 4,             //!< Approximate inverse
  blockJacobi = 12                    //!< Block-Jacobi
};

/**
 * @enum MGRRestrictionType
 * @brief This enum class specifies the strategy for computing the level restriction operator in MGR.
 *
 */
enum class MGRRestrictionType : HYPRE_Int
{
  injection = 0,           //!< Injection \f$[0  I]\f$
  jacobi = 2,              //!< Diagonal scaling
  approximateInverse = 3,  //!< Approximate inverse
  blockJacobi = 12,        //!< Block-Jacobi
  cprLike = 13             //!< CPR-like restriction
};

/**
 * @enum MGRCoarseGridMethod
 * @brief This enum class specifies the strategy for level coarse grid computation in MGR.
 */
enum class MGRCoarseGridMethod : HYPRE_Int
{
  galerkin = 0,          //!< Galerkin coarse grid computation using RAP
  nonGalerkin = 1,       //!< Non-Galerkin coarse grid computation with dropping strategy: inv(A_FF) approximated by its (block) diagonal
                         //!< inverse
  cprLikeDiag = 2,       //!< Non-Galerkin coarse grid computation with dropping strategy: CPR-like approximation with inv(A_FF)
                         //!< approximated by its diagonal inverse
  cprLikeBlockDiag = 3,  //!< Non-Galerkin coarse grid computation with dropping strategy: CPR-like approximation with inv(A_FF)
                         //!< approximated by its block diagonal inverse
  approximateInverse = 4 //!< Non-Galerkin coarse grid computation with dropping strategy: inv(A_FF) approximated by sparse approximate
                         //!< inverse
};

/**
 * @enum MGRFRelaxationMethod
 * @brief This enum class specifies the F-relaxation strategy.
 */
enum class MGRFRelaxationMethod : HYPRE_Int
{
  singleLevel = 0, //!< single-level relaxation
  multilevel = 1,  //!< multilevel relaxation
  amgVCycle = 2    //!< multilevel relaxation
};

/**
 * @enum MGRFRelaxationType
 * @brief This enum class specifies the F-relaxation type.
 */
enum class MGRFRelaxationType : HYPRE_Int
{
  jacobi = 0,                       //!< Jacobi
  singleVCycleSmoother = 1,         //!< V(1,0) cycle smoother
  amgVCycle = 2,                    //!< Full AMG VCycle solver
  forwardHybridGaussSeidel = 3,     //!< hybrid Gauss-Seidel or SOR, forward solve
  backwardHybridGaussSeidel = 4,    //!< hybrid Gauss-Seidel or SOR, backward solve
  hybridSymmetricGaussSeidel = 6,   //!< hybrid symmetric Gauss-Seidel or SSOR
  l1hybridSymmetricGaussSeidel = 8, //!< \f$\ell_1\f$-scaled hybrid symmetric Gauss-Seidel
  gsElim = 9,                       //!< Gaussian Elimination direct solver (for small systems)
  l1forwardGaussSeidel = 13,        //!< \f$\ell_1\f$ Gauss-Seidel, forward solve
  l1backwardGaussSeidel = 14,       //!< \f$\ell_1\f$ Gauss-Seidel, backward solve
  l1jacobi = 18,                    //!< \f$\ell_1\f$-scaled Jacobi
  gsElimWPivoting = 99,             //!< Gaussian Elimination with pivoting direct solver (for small systems)
  gsElimWInverse = 199              //!< Direct Inversion with Gaussian Elimination (OK for larger systems)
};

/**
 * @enum MGRGlobalSmootherType
 * @brief This enum class specifies the global smoother type.
 */
enum class MGRGlobalSmootherType : HYPRE_Int
{
  blockJacobi = 0, //!< block Jacobi (default)
  jacobi = 1,      //!< Jacobi
  ilu0 = 16        //!< incomplete LU factorization
};

} // namespace hypre

} // namespace geos

#endif /*GEOS_LINEARALGEBRA_INTERFACES_HYPREUTILS_HPP_*/<|MERGE_RESOLUTION|>--- conflicted
+++ resolved
@@ -30,21 +30,14 @@
 
 #if GEOSX_USE_HYPRE_DEVICE == GEOSX_USE_HYPRE_CUDA || GEOSX_USE_HYPRE_DEVICE == GEOSX_USE_HYPRE_HIP
 /// Host-device marker for custom hypre kernels
-<<<<<<< HEAD
-#define GEOSX_HYPRE_DEVICE GEOSX_DEVICE
+#define GEOS_HYPRE_DEVICE GEOS_DEVICE
 /// Host-device marker for custom hypre kernels
-#define GEOSX_HYPRE_HOST_DEVICE GEOSX_HOST_DEVICE
-#else
-/// Host-device marker for custom hypre kernels
-#define GEOSX_HYPRE_DEVICE
-/// Host-device marker for custom hypre kernels
-#define GEOSX_HYPRE_HOST_DEVICE
-=======
-#define GEOS_HYPRE_DEVICE GEOS_DEVICE
+#define GEOS_HYPRE_HOST_DEVICE GEOS_HOST_DEVICE
 #else
 /// Host-device marker for custom hypre kernels
 #define GEOS_HYPRE_DEVICE
->>>>>>> 478ff4e8
+/// Host-device marker for custom hypre kernels
+#define GEOS_HYPRE_HOST_DEVICE
 #endif
 
 namespace geos
@@ -147,19 +140,11 @@
 //          localIndex to int. We are getting away with this because we do not
 //          pass ( localIndex * ) to hypre except when it is on the GPU, in
 //          which case we are using int for localIndex.
-<<<<<<< HEAD
-#if GEOSX_USE_HYPRE_DEVICE == GEOSX_USE_HYPRE_CUDA || GEOSX_USE_HYPRE_DEVICE == GEOSX_USE_HYPRE_HIP
-static_assert( sizeof( HYPRE_Int ) == sizeof( geosx::localIndex ),
-               "HYPRE_Int and geosx::localIndex must have the same size" );
-static_assert( std::is_signed< HYPRE_Int >::value == std::is_signed< geosx::localIndex >::value,
-               "HYPRE_Int and geosx::localIndex must both be signed or unsigned" );
-=======
-#ifdef GEOSX_USE_HYPRE_CUDA
-static_assert( sizeof( HYPRE_Int ) == sizeof( geos::localIndex ),
-               "HYPRE_Int and geos::localIndex must have the same size" );
+#if GEOS_USE_HYPRE_DEVICE == GEOS_USE_HYPRE_CUDA || GEOS_USE_HYPRE_DEVICE == GEOS_USE_HYPRE_HIP
+// static_assert( sizeof( HYPRE_Int ) == sizeof( geos::localIndex ),
+//                "HYPRE_Int and geos::localIndex must have the same size" );
 static_assert( std::is_signed< HYPRE_Int >::value == std::is_signed< geos::localIndex >::value,
                "HYPRE_Int and geos::localIndex must both be signed or unsigned" );
->>>>>>> 478ff4e8
 #endif
 
 /**
@@ -172,16 +157,12 @@
 {
 #if GEOSX_USE_HYPRE_DEVICE == GEOSX_USE_HYPRE_CUDA
   cudaError_t const err = cudaGetLastError();
-<<<<<<< HEAD
-  GEOSX_ERROR_IF( err != cudaSuccess, GEOSX_FMT( "Previous CUDA errors found: {} ({} at {}:{})", msg, cudaGetErrorString( err ), file, line ) );
+  GEOS_ERROR_IF( err != cudaSuccess, GEOS_FMT( "Previous CUDA errors found: {} ({} at {}:{})", msg, cudaGetErrorString( err ), file, line ) );
 #elif GEOSX_USE_HYPRE_DEVICE == GEOSX_USE_HYPRE_HIP
   hipError_t const err = hipGetLastError();
-  GEOSX_UNUSED_VAR( msg, file, line ); // on crusher geosx_error_if ultimately resolves to an assert, which drops the content on release
+  GEOS_UNUSED_VAR( msg, file, line ); // on crusher geosx_error_if ultimately resolves to an assert, which drops the content on release
                                        // builds
-  GEOSX_ERROR_IF( err != hipSuccess, GEOSX_FMT( "Previous HIP errors found: {} ({} at {}:{})", msg, hipGetErrorString( err ), file, line ) );
-=======
-  GEOS_ERROR_IF( err != cudaSuccess, GEOS_FMT( "Previous CUDA errors found: {} ({} at {}:{})", msg, cudaGetErrorString( err ), file, line ) );
->>>>>>> 478ff4e8
+  GEOS_ERROR_IF( err != hipSuccess, GEOS_FMT( "Previous HIP errors found: {} ({} at {}:{})", msg, hipGetErrorString( err ), file, line ) );
 #else
   GEOS_UNUSED_VAR( msg, file, line );
 #endif
