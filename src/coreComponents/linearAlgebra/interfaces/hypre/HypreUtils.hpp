/*
 * ------------------------------------------------------------------------------------------------------------
 * SPDX-License-Identifier: LGPL-2.1-only
 *
 * Copyright (c) 2018-2020 Lawrence Livermore National Security LLC
 * Copyright (c) 2018-2020 The Board of Trustees of the Leland Stanford Junior University
 * Copyright (c) 2018-2020 TotalEnergies
 * Copyright (c) 2019-     GEOSX Contributors
 * All rights reserved
 *
 * See top level LICENSE, COPYRIGHT, CONTRIBUTORS, NOTICE, and ACKNOWLEDGEMENTS files for details.
 * ------------------------------------------------------------------------------------------------------------
 */

/**
 * @file HypreUtils.hpp
 */

#ifndef GEOSX_LINEARALGEBRA_INTERFACES_HYPREUTILS_HPP_
#define GEOSX_LINEARALGEBRA_INTERFACES_HYPREUTILS_HPP_

#include "common/DataTypes.hpp"
#include "common/GEOS_RAJA_Interface.hpp"

#include <HYPRE_krylov.h>
#include <HYPRE_parcsr_ls.h>
#include <_hypre_parcsr_ls.h>

#ifdef GEOSX_USE_HYPRE_CUDA
#define GEOSX_HYPRE_HOST_DEVICE GEOSX_HOST_DEVICE
#else
#define GEOSX_HYPRE_HOST_DEVICE
#endif

namespace geosx
{

/**
 * @brief Container for hypre preconditioner function pointers.
 *
 * @note: This needs to be here rather than in HyprePreconditioner.cpp,
 *        because HypreSolver needs to access `apply` member.
 */
struct HyprePrecWrapper
{
  /// Alias for setup function type
  using SetupFunc = HYPRE_Int (*)( HYPRE_Solver, HYPRE_ParCSRMatrix, HYPRE_ParVector, HYPRE_ParVector );

  /// Alias for apply function type
  using SolveFunc = HYPRE_Int (*)( HYPRE_Solver, HYPRE_ParCSRMatrix, HYPRE_ParVector, HYPRE_ParVector );

  /// Alias for destroy function type
  using DestroyFunc = HYPRE_Int (*)( HYPRE_Solver );

  HYPRE_Solver ptr{};    ///< pointer to preconditioner
  SetupFunc setup{};     ///< pointer to setup function
  SolveFunc solve{};     ///< pointer to apply function
  DestroyFunc destroy{}; ///< pointer to destroy function
};

/**
 * @brief Contains some hypre-specific functions
 */
namespace hypre
{

#ifdef GEOSX_USE_HYPRE_CUDA
/// Execution policy for operations on hypre data
using execPolicy = parallelDevicePolicy<>;
#else
/// Execution policy for operations on hypre data
using execPolicy = parallelHostPolicy;
#endif

// Check matching requirements on index/value types between GEOSX and Hypre

// WARNING. We don't have consistent types between HYPRE_Int and localIndex.
//          Decision needs to be made either to use bigint option, or change
//          localIndex to int. We are getting away with this because we do not
//          pass ( localIndex * ) to hypre except when it is on the GPU, in
//          which case we are using int for localIndex.
#if defined(GEOSX_USE_HYPRE_CUDA)
static_assert( sizeof( HYPRE_Int ) == sizeof( geosx::localIndex ),
               "HYPRE_Int and geosx::localIndex must have the same size" );
static_assert( std::is_signed< HYPRE_Int >::value == std::is_signed< geosx::localIndex >::value,
               "HYPRE_Int and geosx::localIndex must both be signed or unsigned" );
#endif

static_assert( sizeof( HYPRE_BigInt ) == sizeof( geosx::globalIndex ),
               "HYPRE_BigInt and geosx::globalIndex must have the same size" );

static_assert( std::is_signed< HYPRE_BigInt >::value == std::is_signed< geosx::globalIndex >::value,
               "HYPRE_BigInt and geosx::globalIndex must both be signed or unsigned" );

static_assert( std::is_same< HYPRE_Real, geosx::real64 >::value,
               "HYPRE_Real and geosx::real64 must be the same type" );

<<<<<<< HEAD
#ifndef HYPRE_NO_GLOBAL_PARTITION
  //static_assert( false, "Hypre must be built with HYPRE_NO_GLOBAL_PARTITION" )
#endif
=======
//#ifndef HYPRE_NO_GLOBAL_PARTITION
//static_assert( false, "Hypre must be built with HYPRE_NO_GLOBAL_PARTITION" )
//#endif
>>>>>>> e1f643dc

/**
 * @brief Converts a non-const array from GEOSX globalIndex type to HYPRE_BigInt
 * @param[in] index the input array
 * @return the converted array
 */
inline HYPRE_BigInt * toHypreBigInt( geosx::globalIndex * const index )
{
  return reinterpret_cast< HYPRE_BigInt * >(index);
}

/**
 * @brief Converts a const array from GEOSX globalIndex type to HYPRE_BigInt
 * @param[in] index the input array
 * @return the converted array
 */
inline HYPRE_BigInt const * toHypreBigInt( geosx::globalIndex const * const index )
{
  return reinterpret_cast< HYPRE_BigInt const * >(index);
}

/**
 * @brief Dummy function that does nothing but conform to hypre's signature for preconditioner setup/apply functions.
 * @return always 0 (success).
 *
 * Typical use is to prevent hypre from calling preconditioner setup when we have already called it on out side.
 */
inline HYPRE_Int HYPRE_DummySetup( HYPRE_Solver,
                                   HYPRE_ParCSRMatrix,
                                   HYPRE_ParVector,
                                   HYPRE_ParVector )
{
  return 0;
}

/**
 * @brief The missing wrapper compatible with hypre solver setup signature.
 * @param solver the solver
 * @param A the matrix
 * @param b the rhs vector (unused)
 * @param x the solution vector (unused)
 * @return hypre error code
 */
inline HYPRE_Int HYPRE_SLUDistSetup( HYPRE_Solver solver,
                                     HYPRE_ParCSRMatrix A,
                                     HYPRE_ParVector b,
                                     HYPRE_ParVector x )
{
  GEOSX_UNUSED_VAR( b, x );
  return hypre_SLUDistSetup( &solver, A, 0 );
}

/**
 * @brief The missing wrapper compatible with hypre solver solve signature.
 * @param solver the solver
 * @param A the matrix (unused)
 * @param b the rhs vector
 * @param x the solution vector
 * @return hypre error code
 */
inline HYPRE_Int HYPRE_SLUDistSolve( HYPRE_Solver solver,
                                     HYPRE_ParCSRMatrix A,
                                     HYPRE_ParVector b,
                                     HYPRE_ParVector x )
{
  GEOSX_UNUSED_VAR( A );
  return hypre_SLUDistSolve( solver, b, x );
}

/**
 * @brief The missing wrapper compatible with hypre solver destroy signature.
 * @param solver the solver
 * @return hypre error code
 */
inline HYPRE_Int HYPRE_SLUDistDestroy( HYPRE_Solver solver )
{
  return hypre_SLUDistDestroy( solver );
}

} // namespace hypre

} // namespace geosx

#endif /*GEOSX_LINEARALGEBRA_INTERFACES_HYPREUTILS_HPP_*/<|MERGE_RESOLUTION|>--- conflicted
+++ resolved
@@ -95,15 +95,9 @@
 static_assert( std::is_same< HYPRE_Real, geosx::real64 >::value,
                "HYPRE_Real and geosx::real64 must be the same type" );
 
-<<<<<<< HEAD
-#ifndef HYPRE_NO_GLOBAL_PARTITION
-  //static_assert( false, "Hypre must be built with HYPRE_NO_GLOBAL_PARTITION" )
-#endif
-=======
 //#ifndef HYPRE_NO_GLOBAL_PARTITION
 //static_assert( false, "Hypre must be built with HYPRE_NO_GLOBAL_PARTITION" )
 //#endif
->>>>>>> e1f643dc
 
 /**
  * @brief Converts a non-const array from GEOSX globalIndex type to HYPRE_BigInt
