/*
 * ------------------------------------------------------------------------------------------------------------
 * SPDX-License-Identifier: LGPL-2.1-only
 *
 * Copyright (c) 2018-2020 Lawrence Livermore National Security LLC
 * Copyright (c) 2018-2020 The Board of Trustees of the Leland Stanford Junior University
 * Copyright (c) 2018-2020 TotalEnergies
 * Copyright (c) 2019-     GEOSX Contributors
 * All rights reserved
 *
 * See top level LICENSE, COPYRIGHT, CONTRIBUTORS, NOTICE, and ACKNOWLEDGEMENTS files for details.
 * ------------------------------------------------------------------------------------------------------------
 */

/**
 * @file HypreMGR.cpp
 */

#include "HypreMGR.hpp"


#include "linearAlgebra/interfaces/hypre/mgrStrategies/CompositionalMultiphaseFVM.hpp"
#include "linearAlgebra/interfaces/hypre/mgrStrategies/CompositionalMultiphaseHybridFVM.hpp"
#include "linearAlgebra/interfaces/hypre/mgrStrategies/CompositionalMultiphaseReservoirFVM.hpp"
#include "linearAlgebra/interfaces/hypre/mgrStrategies/CompositionalMultiphaseReservoirHybridFVM.hpp"
#include "linearAlgebra/interfaces/hypre/mgrStrategies/HybridSinglePhasePoromechanics.hpp"
#include "linearAlgebra/interfaces/hypre/mgrStrategies/Hydrofracture.hpp"
#include "linearAlgebra/interfaces/hypre/mgrStrategies/LagrangianContactMechanics.hpp"
#include "linearAlgebra/interfaces/hypre/mgrStrategies/MultiphasePoromechanics.hpp"
#include "linearAlgebra/interfaces/hypre/mgrStrategies/MultiphasePoromechanicsReservoirFVM.hpp"
#include "linearAlgebra/interfaces/hypre/mgrStrategies/ReactiveCompositionalMultiphaseOBL.hpp"
#include "linearAlgebra/interfaces/hypre/mgrStrategies/SinglePhaseHybridFVM.hpp"
#include "linearAlgebra/interfaces/hypre/mgrStrategies/SinglePhasePoromechanics.hpp"
#include "linearAlgebra/interfaces/hypre/mgrStrategies/SinglePhasePoromechanicsEmbeddedFractures.hpp"
#include "linearAlgebra/interfaces/hypre/mgrStrategies/SinglePhasePoromechanicsReservoirFVM.hpp"
#include "linearAlgebra/interfaces/hypre/mgrStrategies/SinglePhaseReservoirFVM.hpp"
#include "linearAlgebra/interfaces/hypre/mgrStrategies/SinglePhaseReservoirHybridFVM.hpp"
#include "linearAlgebra/interfaces/hypre/mgrStrategies/ThermalCompositionalMultiphaseFVM.hpp"
#include "linearAlgebra/interfaces/hypre/mgrStrategies/ThermalSinglePhasePoromechanics.hpp"
#include "linearAlgebra/interfaces/hypre/mgrStrategies/ThermalMultiphasePoromechanics.hpp"

#include "LvArray/src/output.hpp"

namespace geos
{

void hypre::mgr::createMGR( LinearSolverParameters const & params,
                            DofManager const * const dofManager,
                            HyprePrecWrapper & precond,
                            HypreMGRData & mgrData )
{
  GEOS_ERROR_IF( dofManager == nullptr, "MGR preconditioner requires a DofManager instance" );

  GEOS_LAI_CHECK_ERROR( HYPRE_MGRCreate( &precond.ptr ) );

  // Hypre's parameters to use MGR as a preconditioner
  GEOS_LAI_CHECK_ERROR( HYPRE_MGRSetTol( precond.ptr, 0.0 ) );
  GEOS_LAI_CHECK_ERROR( HYPRE_MGRSetMaxIter( precond.ptr, 1 ) );
<<<<<<< HEAD
  HYPRE_Int logLevel = LvArray::math::min( LvArray::integerConversion< HYPRE_Int >( params.logLevel - 1 ), 0 );
=======
  HYPRE_Int logLevel = LvArray::math::min( LvArray::integerConversion< HYPRE_Int >( params.logLevel - 1 ), LvArray::integerConversion< HYPRE_Int > ( 0 ) );
>>>>>>> 1322b909
  GEOS_LAI_CHECK_ERROR( HYPRE_MGRSetPrintLevel( precond.ptr, logLevel ) );

  array1d< int > const numComponentsPerField = dofManager->numComponentsPerField();
  dofManager->getLocalDofComponentLabels( mgrData.pointMarkers );

  if( params.logLevel >= 1 )
  {
    GEOS_LOG_RANK_0( numComponentsPerField );
  }
  if( params.logLevel >= 2 )
  {
    GEOS_LOG_RANK_VAR( mgrData.pointMarkers );
  }

  switch( params.mgr.strategy )
  {
    case LinearSolverParameters::MGR::StrategyType::compositionalMultiphaseFVM:
    {
      setStrategy< CompositionalMultiphaseFVM >( params.mgr, numComponentsPerField, precond, mgrData );
      break;
    }
    case LinearSolverParameters::MGR::StrategyType::compositionalMultiphaseHybridFVM:
    {
      setStrategy< CompositionalMultiphaseHybridFVM >( params.mgr, numComponentsPerField, precond, mgrData );
      break;
    }
    case LinearSolverParameters::MGR::StrategyType::compositionalMultiphaseReservoirFVM:
    {
      setStrategy< CompositionalMultiphaseReservoirFVM >( params.mgr, numComponentsPerField, precond, mgrData );
      break;
    }
    case LinearSolverParameters::MGR::StrategyType::compositionalMultiphaseReservoirHybridFVM:
    {
      setStrategy< CompositionalMultiphaseReservoirHybridFVM >( params.mgr, numComponentsPerField, precond, mgrData );
      break;
    }
    case LinearSolverParameters::MGR::StrategyType::reactiveCompositionalMultiphaseOBL:
    {
      setStrategy< ReactiveCompositionalMultiphaseOBL >( params.mgr, numComponentsPerField, precond, mgrData );
      break;
    }
    case LinearSolverParameters::MGR::StrategyType::thermalCompositionalMultiphaseFVM:
    {
      setStrategy< ThermalCompositionalMultiphaseFVM >( params.mgr, numComponentsPerField, precond, mgrData );
      break;
    }
    case LinearSolverParameters::MGR::StrategyType::hybridSinglePhasePoromechanics:
    {
      setStrategy< HybridSinglePhasePoromechanics >( params.mgr, numComponentsPerField, precond, mgrData );
      break;
    }
    case LinearSolverParameters::MGR::StrategyType::thermalSinglePhasePoromechanics:
    {
      setStrategy< ThermalSinglePhasePoromechanics >( params.mgr, numComponentsPerField, precond, mgrData );
      break;
    }
    case LinearSolverParameters::MGR::StrategyType::hydrofracture:
    {
      setStrategy< Hydrofracture >( params.mgr, numComponentsPerField, precond, mgrData );
      break;
    }
    case LinearSolverParameters::MGR::StrategyType::lagrangianContactMechanics:
    {
      setStrategy< LagrangianContactMechanics >( params.mgr, numComponentsPerField, precond, mgrData );
      break;
    }
    case LinearSolverParameters::MGR::StrategyType::multiphasePoromechanics:
    {
      setStrategy< MultiphasePoromechanics >( params.mgr, numComponentsPerField, precond, mgrData );
      break;
    }
    case LinearSolverParameters::MGR::StrategyType::multiphasePoromechanicsReservoirFVM:
    {
      setStrategy< MultiphasePoromechanicsReservoirFVM >( params.mgr, numComponentsPerField, precond, mgrData );
      break;
    }
    case LinearSolverParameters::MGR::StrategyType::thermalMultiphasePoromechanics:
    {
      setStrategy< ThermalMultiphasePoromechanics >( params.mgr, numComponentsPerField, precond, mgrData );
      break;
    }
    case LinearSolverParameters::MGR::StrategyType::singlePhaseHybridFVM:
    {
      setStrategy< SinglePhaseHybridFVM >( params.mgr, numComponentsPerField, precond, mgrData );
      break;
    }
    case LinearSolverParameters::MGR::StrategyType::singlePhasePoromechanics:
    {
      setStrategy< SinglePhasePoromechanics >( params.mgr, numComponentsPerField, precond, mgrData );
      break;
    }
    case LinearSolverParameters::MGR::StrategyType::singlePhasePoromechanicsEmbeddedFractures:
    {
      setStrategy< SinglePhasePoromechanicsEmbeddedFractures >( params.mgr, numComponentsPerField, precond, mgrData );
      break;
    }
    case LinearSolverParameters::MGR::StrategyType::singlePhasePoromechanicsReservoirFVM:
    {
      setStrategy< SinglePhasePoromechanicsReservoirFVM >( params.mgr, numComponentsPerField, precond, mgrData );
      break;
    }
    case LinearSolverParameters::MGR::StrategyType::singlePhaseReservoirFVM:
    {
      setStrategy< SinglePhaseReservoirFVM >( params.mgr, numComponentsPerField, precond, mgrData );
      break;
    }
    case LinearSolverParameters::MGR::StrategyType::singlePhaseReservoirHybridFVM:
    {
      setStrategy< SinglePhaseReservoirHybridFVM >( params.mgr, numComponentsPerField, precond, mgrData );
      break;
    }
    default:
    {
      GEOS_ERROR( "Unsupported MGR strategy: " << params.mgr.strategy );
    }
  }

  GEOS_LAI_CHECK_ERROR( HYPRE_MGRSetCoarseSolver( precond.ptr,
                                                  mgrData.coarseSolver.solve,
                                                  mgrData.coarseSolver.setup,
                                                  mgrData.coarseSolver.ptr ) );
  precond.setup = HYPRE_MGRSetup;
  precond.solve = HYPRE_MGRSolve;
  precond.destroy = HYPRE_MGRDestroy;
}

} // namespace geos<|MERGE_RESOLUTION|>--- conflicted
+++ resolved
@@ -56,11 +56,7 @@
   // Hypre's parameters to use MGR as a preconditioner
   GEOS_LAI_CHECK_ERROR( HYPRE_MGRSetTol( precond.ptr, 0.0 ) );
   GEOS_LAI_CHECK_ERROR( HYPRE_MGRSetMaxIter( precond.ptr, 1 ) );
-<<<<<<< HEAD
-  HYPRE_Int logLevel = LvArray::math::min( LvArray::integerConversion< HYPRE_Int >( params.logLevel - 1 ), 0 );
-=======
   HYPRE_Int logLevel = LvArray::math::min( LvArray::integerConversion< HYPRE_Int >( params.logLevel - 1 ), LvArray::integerConversion< HYPRE_Int > ( 0 ) );
->>>>>>> 1322b909
   GEOS_LAI_CHECK_ERROR( HYPRE_MGRSetPrintLevel( precond.ptr, logLevel ) );
 
   array1d< int > const numComponentsPerField = dofManager->numComponentsPerField();
