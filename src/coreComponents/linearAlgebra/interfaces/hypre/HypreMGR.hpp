--- conflicted
+++ resolved
@@ -203,10 +203,7 @@
     GEOS_LAI_CHECK_ERROR( HYPRE_BoomerAMGSetAggPMaxElmts( solver.ptr, 16 ) );
     GEOS_LAI_CHECK_ERROR( HYPRE_BoomerAMGSetTol( solver.ptr, 0.0 ) );
 #if GEOS_USE_HYPRE_DEVICE == GEOS_USE_HYPRE_CUDA || GEOS_USE_HYPRE_DEVICE == GEOS_USE_HYPRE_HIP
-<<<<<<< HEAD
-=======
     GEOS_LAI_CHECK_ERROR( HYPRE_BoomerAMGSetAggNumLevels( solver.ptr, 0 ) );
->>>>>>> 16bf8b5a
     GEOS_LAI_CHECK_ERROR( HYPRE_BoomerAMGSetCoarsenType( solver.ptr, toUnderlying( AMGCoarseningType::PMIS ) ) );
     GEOS_LAI_CHECK_ERROR( HYPRE_BoomerAMGSetRelaxType( solver.ptr, getAMGRelaxationType( LinearSolverParameters::AMG::SmootherType::l1jacobi ) ) );
     GEOS_LAI_CHECK_ERROR( HYPRE_BoomerAMGSetNumSweeps( solver.ptr, 2 ) );
@@ -234,10 +231,7 @@
     GEOS_LAI_CHECK_ERROR( HYPRE_BoomerAMGSetTol( solver.ptr, 0.0 ) );
     GEOS_LAI_CHECK_ERROR( HYPRE_BoomerAMGSetNumFunctions( solver.ptr, 2 ) ); // pressure and temperature (CPTR)
 #if GEOS_USE_HYPRE_DEVICE == GEOS_USE_HYPRE_CUDA || GEOS_USE_HYPRE_DEVICE == GEOS_USE_HYPRE_HIP
-<<<<<<< HEAD
-=======
     GEOS_LAI_CHECK_ERROR( HYPRE_BoomerAMGSetAggNumLevels( solver.ptr, 0 ) );
->>>>>>> 16bf8b5a
     GEOS_LAI_CHECK_ERROR( HYPRE_BoomerAMGSetCoarsenType( solver.ptr, toUnderlying( AMGCoarseningType::PMIS ) ) );
     GEOS_LAI_CHECK_ERROR( HYPRE_BoomerAMGSetRelaxType( solver.ptr, getAMGRelaxationType( LinearSolverParameters::AMG::SmootherType::l1jacobi ) ) );
     GEOS_LAI_CHECK_ERROR( HYPRE_BoomerAMGSetNumSweeps( solver.ptr, 2 ) );
