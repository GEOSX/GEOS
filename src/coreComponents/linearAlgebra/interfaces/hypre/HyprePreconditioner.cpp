--- conflicted
+++ resolved
@@ -82,19 +82,12 @@
   GEOS_LAI_CHECK_ERROR( HYPRE_BoomerAMGCreate( &precond.ptr ) );
 
   // Hypre's parameters to use BoomerAMG as a preconditioner
-<<<<<<< HEAD
   HYPRE_Int logLevel = (params.logLevel == 2 || params.logLevel >= 4) ? 1 : 0;
 
-  GEOSX_LAI_CHECK_ERROR( HYPRE_BoomerAMGSetTol( precond.ptr, 0.0 ) );
-  GEOSX_LAI_CHECK_ERROR( HYPRE_BoomerAMGSetMaxIter( precond.ptr, 1 ) );
-  GEOSX_LAI_CHECK_ERROR( HYPRE_BoomerAMGSetPrintLevel( precond.ptr, logLevel ) );
-  GEOSX_LAI_CHECK_ERROR( HYPRE_BoomerAMGSetNumFunctions( precond.ptr, params.dofsPerNode ) );
-=======
   GEOS_LAI_CHECK_ERROR( HYPRE_BoomerAMGSetTol( precond.ptr, 0.0 ) );
   GEOS_LAI_CHECK_ERROR( HYPRE_BoomerAMGSetMaxIter( precond.ptr, 1 ) );
-  GEOS_LAI_CHECK_ERROR( HYPRE_BoomerAMGSetPrintLevel( precond.ptr, LvArray::integerConversion< HYPRE_Int >( params.logLevel ) ) );;
+  GEOS_LAI_CHECK_ERROR( HYPRE_BoomerAMGSetPrintLevel( precond.ptr, logLevel ) );
   GEOS_LAI_CHECK_ERROR( HYPRE_BoomerAMGSetNumFunctions( precond.ptr, params.dofsPerNode ) );
->>>>>>> f72a0dad
 
   // Set maximum number of multigrid levels (default 25)
   GEOS_LAI_CHECK_ERROR( HYPRE_BoomerAMGSetMaxLevels( precond.ptr, LvArray::integerConversion< HYPRE_Int >( params.amg.maxLevels ) ) );
@@ -167,23 +160,18 @@
   }
 
   // Set relaxation weight
-  GEOSX_LAI_CHECK_ERROR( HYPRE_BoomerAMGSetRelaxWt( precond.ptr, params.amg.relaxWeight ) );
+  GEOS_LAI_CHECK_ERROR( HYPRE_BoomerAMGSetRelaxWt( precond.ptr, params.amg.relaxWeight ) );
 
   // Coarsening options: Only PMIS is supported on GPU
   GEOS_LAI_CHECK_ERROR( HYPRE_BoomerAMGSetCoarsenType( precond.ptr, hypre::getAMGCoarseningType( params.amg.coarseningType ) ) );
 
-<<<<<<< HEAD
   // Interpolation options
   {
      HYPRE_Int const interpType = hypre::getAMGInterpolationType( params.amg.interpolationType );
 
-     GEOSX_LAI_CHECK_ERROR( HYPRE_BoomerAMGSetInterpType( precond.ptr, interpType ) );
-     GEOSX_LAI_CHECK_ERROR( HYPRE_BoomerAMGSetPMaxElmts( precond.ptr, params.amg.interpolationMaxNonZeros ) );
-  }
-=======
-  // Interpolation options: Use options 3, 6, 14 or 15.
-  GEOS_LAI_CHECK_ERROR( HYPRE_BoomerAMGSetInterpType( precond.ptr, params.amg.interpolationType ) );
->>>>>>> f72a0dad
+     GEOS_LAI_CHECK_ERROR( HYPRE_BoomerAMGSetInterpType( precond.ptr, interpType ) );
+     GEOS_LAI_CHECK_ERROR( HYPRE_BoomerAMGSetPMaxElmts( precond.ptr, params.amg.interpolationMaxNonZeros ) );
+  }
 
   GEOS_LAI_CHECK_ERROR( HYPRE_BoomerAMGSetNumFunctions( precond.ptr, params.amg.numFunctions ) );
 
@@ -191,9 +179,9 @@
   {
     HYPRE_Int const aggInterpType = hypre::getAMGAggressiveInterpolationType( params.amg.aggressiveInterpType );
 
-    GEOSX_LAI_CHECK_ERROR( HYPRE_BoomerAMGSetNumPaths( precond.ptr, params.amg.aggressiveNumPaths ) );
-    GEOSX_LAI_CHECK_ERROR( HYPRE_BoomerAMGSetAggNumLevels( precond.ptr, params.amg.aggressiveNumLevels ) );
-    GEOSX_LAI_CHECK_ERROR( HYPRE_BoomerAMGSetAggInterpType( precond.ptr, aggInterpType ) );
+    GEOS_LAI_CHECK_ERROR( HYPRE_BoomerAMGSetNumPaths( precond.ptr, params.amg.aggressiveNumPaths ) );
+    GEOS_LAI_CHECK_ERROR( HYPRE_BoomerAMGSetAggNumLevels( precond.ptr, params.amg.aggressiveNumLevels ) );
+    GEOS_LAI_CHECK_ERROR( HYPRE_BoomerAMGSetAggInterpType( precond.ptr, aggInterpType ) );
   }
 
   // Set coarsest level solver
