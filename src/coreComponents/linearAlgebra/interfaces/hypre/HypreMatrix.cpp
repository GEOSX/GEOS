/*
 * ------------------------------------------------------------------------------------------------------------
 * SPDX-License-Identifier: LGPL-2.1-only
 *
 * Copyright (c) 2018-2020 Lawrence Livermore National Security LLC
 * Copyright (c) 2018-2020 The Board of Trustees of the Leland Stanford Junior University
 * Copyright (c) 2018-2020 TotalEnergies
 * Copyright (c) 2019-     GEOSX Contributors
 * All rights reserved
 *
 * See top level LICENSE, COPYRIGHT, CONTRIBUTORS, NOTICE, and ACKNOWLEDGEMENTS files for details.
 * ------------------------------------------------------------------------------------------------------------
 */

/**
 * @file HypreMatrix.cpp
 */

#include "HypreMatrix.hpp"

#include "common/TimingMacros.hpp"
#include "common/GeosxConfig.hpp"
#include "codingUtilities/Utilities.hpp"
#include "linearAlgebra/interfaces/hypre/HypreKernels.hpp"
#include "linearAlgebra/interfaces/hypre/HypreUtils.hpp"
#include "LvArray/src/output.hpp"

#include "HYPRE.h"
#include "_hypre_IJ_mv.h"
#include "_hypre_parcsr_mv.h"

#include <iomanip>
#include <numeric>

namespace geosx
{

// Helper function that performs the following sequence of IJMatrix
// call: Create, SetObjectType, Initialize.
static void initialize( MPI_Comm const & comm,
                        HYPRE_BigInt const & ilower,
                        HYPRE_BigInt const & iupper,
                        HYPRE_BigInt const & jlower,
                        HYPRE_BigInt const & jupper,
                        arrayView1d< HYPRE_Int const > const & ncols,
                        HYPRE_IJMatrix & ij_matrix )
{
  GEOSX_LAI_CHECK_ERROR( HYPRE_IJMatrixCreate( comm,
                                               ilower,
                                               iupper,
                                               jlower,
                                               jupper,
                                               &ij_matrix ) );

  GEOSX_LAI_CHECK_ERROR( HYPRE_IJMatrixSetObjectType( ij_matrix, HYPRE_PARCSR ) );
  GEOSX_LAI_CHECK_ERROR( HYPRE_IJMatrixSetRowSizes( ij_matrix, ncols.data() ) );
  GEOSX_LAI_CHECK_ERROR( HYPRE_IJMatrixInitialize( ij_matrix ) );
}

HypreMatrix::HypreMatrix()
  : LinearOperator(),
  MatrixBase()
{}

HypreMatrix::HypreMatrix( HypreMatrix const & src )
  : HypreMatrix()
{
  *this = src;
}

HypreMatrix::HypreMatrix( HypreMatrix && src ) noexcept
  : HypreMatrix()
{
  *this = std::move( src );
}

HypreMatrix & HypreMatrix::operator=( HypreMatrix const & src )
{
  if( &src != this )
  {
    reset();
    if( src.ready() )
    {
      // Copy parcsr matrix
      HYPRE_ParCSRMatrix const dst_parcsr = hypre_ParCSRMatrixClone( src.m_parcsr_mat, 1 );
      // Create IJ layer (with matrix closed)
      parCSRtoIJ( dst_parcsr );
    }
    m_dofManager = src.dofManager();
  }
  return *this;
}

HypreMatrix & HypreMatrix::operator=( HypreMatrix && src ) noexcept
{
  if( &src != this )
  {
    std::swap( m_ij_mat, src.m_ij_mat );
    std::swap( m_parcsr_mat, src.m_parcsr_mat );
    MatrixBase::operator=( std::move( src ) );
  }
  return *this;
}

HypreMatrix::~HypreMatrix()
{
  reset();
}

void HypreMatrix::createWithGlobalSize( globalIndex const globalRows,
                                        globalIndex const globalCols,
                                        localIndex const maxEntriesPerRow,
                                        MPI_Comm const & comm )
{
  GEOSX_LAI_ASSERT( closed() );
  GEOSX_LAI_ASSERT_GE( globalRows, 0 );
  GEOSX_LAI_ASSERT_GE( globalCols, 0 );
  GEOSX_LAI_ASSERT_GE( maxEntriesPerRow, 0 );

  reset();

  HYPRE_Int const rank  = LvArray::integerConversion< HYPRE_Int >( MpiWrapper::commRank( comm ) );
  HYPRE_Int const nproc = LvArray::integerConversion< HYPRE_Int >( MpiWrapper::commSize( comm ) );

  HYPRE_Int const localRowSize = LvArray::integerConversion< HYPRE_Int >( globalRows / nproc );
  HYPRE_Int const rowResidual = LvArray::integerConversion< HYPRE_Int >( globalRows % nproc );

  HYPRE_Int const localColSize = LvArray::integerConversion< HYPRE_Int >( globalCols / nproc );
  HYPRE_Int const colResidual = LvArray::integerConversion< HYPRE_Int >( globalCols % nproc );

  HYPRE_BigInt const ilower = rank * localRowSize + ( rank == 0 ? 0 : rowResidual );
  HYPRE_BigInt const iupper = ilower + localRowSize + ( rank == 0 ? rowResidual : 0 ) - 1;
  HYPRE_BigInt const jlower = rank * localColSize + ( rank == 0 ? 0 : colResidual );
  HYPRE_BigInt const jupper = jlower + localColSize + ( rank == 0 ? colResidual : 0 ) - 1;

  array1d< HYPRE_Int > row_sizes;
  row_sizes.resizeDefault( LvArray::integerConversion< localIndex >( iupper - ilower + 1 ),
                           LvArray::integerConversion< HYPRE_Int >( maxEntriesPerRow ) );

  initialize( comm,
              ilower,
              iupper,
              jlower,
              jupper,
              row_sizes,
              m_ij_mat );
}

void HypreMatrix::create( CRSMatrixView< real64 const, globalIndex const > const & localMatrix,
                          localIndex const numLocalColumns,
                          MPI_Comm const & comm )
{
<<<<<<< HEAD
  GEOSX_MARK_FUNCTION;

=======
  GEOSX_LOG_RANK_0("Creating HypreMatrix from local csr matrix.");
>>>>>>> 66a9d3ea
  RAJA::ReduceMax< ReducePolicy< hypre::execPolicy >, localIndex > maxRowEntries( 0 );
  forAll< hypre::execPolicy >( localMatrix.numRows(),
                               [localMatrix, maxRowEntries] GEOSX_HYPRE_DEVICE ( localIndex const row )
  {
    maxRowEntries.max( localMatrix.numNonZeros( row ) );
  } );

  GEOSX_LOG_RANK_0("Allocating HypreMatrix from local size information.");
  createWithLocalSize( localMatrix.numRows(), numLocalColumns, maxRowEntries.get(), comm );
  globalIndex const rankOffset = ilower();

  GEOSX_LOG_RANK_0( "Allocating row information.");
  array1d< HYPRE_BigInt > rows;
  rows.resizeWithoutInitializationOrDestruction( hypre::memorySpace, localMatrix.numRows() );


  GEOSX_LOG_RANK_0( "Allocating size information.");
  array1d< HYPRE_Int > sizes;
  sizes.resizeWithoutInitializationOrDestruction( hypre::memorySpace, localMatrix.numRows() );

  GEOSX_LOG_RANK_0( "Allocating offset information.");
  array1d< HYPRE_Int > offsets;
  offsets.resizeWithoutInitializationOrDestruction( hypre::memorySpace, localMatrix.numRows() );

  GEOSX_LOG_RANK_0( "Moving row information to Hypre's configured execution space.");
  forAll< hypre::execPolicy >( localMatrix.numRows(),
                               [localMatrix, rankOffset,
                                rowsView = rows.toView(),
                                sizesView = sizes.toView(),
                                offsetsView = offsets.toView()] GEOSX_HYPRE_DEVICE ( localIndex const row )
  {
    rowsView[row] = LvArray::integerConversion< HYPRE_BigInt >( row + rankOffset );
    sizesView[row] = LvArray::integerConversion< HYPRE_Int >( localMatrix.numNonZeros( row ) );
    offsetsView[row] = LvArray::integerConversion< HYPRE_Int >( localMatrix.getOffsets()[row] );
  } );

  // This is necessary so that localMatrix.getColumns() and localMatrix.getEntries() return device pointers
  localMatrix.move( hypre::memorySpace, false );
  GEOSX_LOG_RANK_0("Inserting values into HypreMatrix.");
  open();
  GEOSX_HYPRE_CHECK_DEVICE_ERRORS( "before HYPRE_IJMatrixAddToValues2" );
  GEOSX_LAI_CHECK_ERROR( HYPRE_IJMatrixAddToValues2( m_ij_mat,
                                                     localMatrix.numRows(),
                                                     sizes.data(),
                                                     rows.data(),
                                                     offsets.data(),
                                                     localMatrix.getColumns(),
                                                     localMatrix.getEntries() ) );
  close();
  GEOSX_LOG_RANK_0("Finished inserting values into HypreMatrix.");
}

void HypreMatrix::createWithLocalSize( localIndex const localRows,
                                       localIndex const localCols,
                                       localIndex const maxEntriesPerRow,
                                       MPI_Comm const & comm )
{
  GEOSX_LAI_ASSERT_GE( localRows, 0 );
  GEOSX_LAI_ASSERT_GE( localCols, 0 );
  GEOSX_LAI_ASSERT_GE( maxEntriesPerRow, 0 );

  GEOSX_LOG_RANK_0("Resetting matrix.");
  reset();
  GEOSX_LOG_RANK_0("Matrix reset.");

  HYPRE_BigInt const ilower = MpiWrapper::prefixSum< HYPRE_BigInt >( localRows );
  HYPRE_BigInt const iupper = ilower + localRows - 1;

  HYPRE_BigInt const jlower = MpiWrapper::prefixSum< HYPRE_BigInt >( localCols );
  HYPRE_BigInt const jupper = jlower + localCols - 1;

  GEOSX_LOG_RANK_0("Matrix bounds calculated.");
  array1d< HYPRE_Int > row_sizes;
  row_sizes.resizeDefault( localRows, LvArray::integerConversion< HYPRE_Int >( maxEntriesPerRow ) );

  GEOSX_LOG_RANK_0("Initialize the matrix.");
  initialize( comm,
              ilower,
              iupper,
              jlower,
              jupper,
              row_sizes,
              m_ij_mat );
  GEOSX_LOG_RANK_0("Matrix initialized.");
}

void HypreMatrix::set( real64 const value )
{
  GEOSX_LAI_ASSERT( ready() );
  open();
  GEOSX_LAI_CHECK_ERROR( HYPRE_IJMatrixSetConstantValues( m_ij_mat, value ) );
  close();
}

void HypreMatrix::reset()
{
  MatrixBase::reset();
  if( m_ij_mat )
  {
    GEOSX_LAI_CHECK_ERROR( HYPRE_IJMatrixDestroy( m_ij_mat ) );
    m_ij_mat = nullptr;
    m_parcsr_mat = nullptr;
  }
}

void HypreMatrix::zero()
{
  set( 0.0 );
}

void HypreMatrix::open()
{
  GEOSX_LAI_ASSERT( created() && closed() );
  if( m_assembled )
  {
    GEOSX_LAI_CHECK_ERROR( HYPRE_IJMatrixInitialize( m_ij_mat ) );
  }
  m_closed = false;
}

void HypreMatrix::close()
{
  GEOSX_MARK_FUNCTION;

  GEOSX_LAI_ASSERT( !closed() );

  GEOSX_LAI_CHECK_ERROR( HYPRE_IJMatrixAssemble( m_ij_mat ) );

  // Get a reference to the constructed matrix object. Done only on the first
  // assembly call when the sparsity pattern of the matrix is defined.
  if( !m_assembled )
  {
    GEOSX_LAI_CHECK_ERROR( HYPRE_IJMatrixGetObject( m_ij_mat, (void * *) &m_parcsr_mat ) );
    if( !hypre_ParCSRMatrixCommPkg( m_parcsr_mat ) )
    {
      GEOSX_LAI_CHECK_ERROR( hypre_MatvecCommPkgCreate( m_parcsr_mat ) );
    }
  }

  m_closed = true;
  m_assembled = true;
}

bool HypreMatrix::created() const
{
  return m_ij_mat != nullptr;
}

void HypreMatrix::add( globalIndex const rowIndex,
                       globalIndex const colIndex,
                       real64 const value )
{
  GEOSX_LAI_ASSERT( modifiable() );

  HYPRE_Int ncols = 1;
  GEOSX_LAI_CHECK_ERROR( HYPRE_IJMatrixAddToValues( m_ij_mat,
                                                    1,
                                                    &ncols,
                                                    hypre::toHypreBigInt( &rowIndex ),
                                                    hypre::toHypreBigInt( &colIndex ),
                                                    &value ) );
}

void HypreMatrix::set( globalIndex const rowIndex,
                       globalIndex const colIndex,
                       real64 const value )
{
  GEOSX_LAI_ASSERT( modifiable() );
  GEOSX_LAI_ASSERT_GE( rowIndex, ilower() );
  GEOSX_LAI_ASSERT_GT( iupper(), rowIndex );

  HYPRE_Int ncols = 1;
  GEOSX_LAI_CHECK_ERROR( HYPRE_IJMatrixSetValues( m_ij_mat,
                                                  1,
                                                  &ncols,
                                                  hypre::toHypreBigInt( &rowIndex ),
                                                  hypre::toHypreBigInt( &colIndex ),
                                                  &value ) );

}

void HypreMatrix::insert( globalIndex const rowIndex0,
                          globalIndex const colIndex0,
                          real64 const value0 )
{
  GEOSX_MARK_FUNCTION;

  GEOSX_LAI_ASSERT( insertable() );

#if GEOSX_HYPRE_USE_DEVICE == GEOSX_HYPRE_USE_CUDA || GEOSX_HYPRE_USE_DEVICE == GEOSX_HYPRE_USE_HIP
  array1d< HYPRE_BigInt > rowIndexDevice( 1 );
  array1d< HYPRE_BigInt > colIndexDevice( 1 );
  array1d< HYPRE_Int > ncolsDevice( 1 );
  array1d< real64 > valueDevice( 1 );

  rowIndexDevice[0] = rowIndex0;
  colIndexDevice[0] = colIndex0;
  ncolsDevice[0] = 1;
  valueDevice[0] = value0;

  rowIndexDevice.move( parallelDeviceMemorySpace, false );
  colIndexDevice.move( parallelDeviceMemorySpace, false );
  ncolsDevice.move( parallelDeviceMemorySpace, false );
  valueDevice.move( parallelDeviceMemorySpace, false );

  HYPRE_Int * const ncols = ncolsDevice.data();
  HYPRE_BigInt const * const rowIndex = rowIndexDevice.data();
  HYPRE_BigInt const * const colIndex = colIndexDevice.data();
  real64 * const value = valueDevice.data();
#else
  HYPRE_Int one = 1;
  HYPRE_Int * const ncols = &one;
  HYPRE_BigInt const rowIndexData = rowIndex0;
  HYPRE_BigInt const colIndexData = colIndex0;
  HYPRE_BigInt const * const rowIndex = &rowIndexData;
  HYPRE_BigInt const * const colIndex = &colIndexData;
  real64 const * const value = &value0;
#endif

  GEOSX_LAI_CHECK_ERROR( HYPRE_IJMatrixAddToValues( m_ij_mat,
                                                    1,
                                                    ncols,
                                                    rowIndex,
                                                    colIndex,
                                                    value ) );


}

void HypreMatrix::add( globalIndex const rowIndex,
                       globalIndex const * colIndices,
                       real64 const * values,
                       localIndex size )
{
  GEOSX_LAI_ASSERT( modifiable() );

  HYPRE_Int ncols = LvArray::integerConversion< HYPRE_Int >( size );
  GEOSX_LAI_CHECK_ERROR( HYPRE_IJMatrixAddToValues( m_ij_mat,
                                                    1,
                                                    &ncols,
                                                    hypre::toHypreBigInt( &rowIndex ),
                                                    hypre::toHypreBigInt( colIndices ),
                                                    values ) );
}

void HypreMatrix::set( globalIndex const rowIndex,
                       globalIndex const * colIndices,
                       real64 const * values,
                       localIndex size )
{
  GEOSX_LAI_ASSERT( modifiable() );
  GEOSX_LAI_ASSERT_GE( rowIndex, ilower() );
  GEOSX_LAI_ASSERT_GT( iupper(), rowIndex );

  HYPRE_Int ncols = LvArray::integerConversion< HYPRE_Int >( size );
  GEOSX_LAI_CHECK_ERROR( HYPRE_IJMatrixSetValues( m_ij_mat,
                                                  1,
                                                  &ncols,
                                                  hypre::toHypreBigInt( &rowIndex ),
                                                  hypre::toHypreBigInt( colIndices ),
                                                  values ) );
}

void HypreMatrix::insert( globalIndex const rowIndex0,
                          globalIndex const * colIndices,
                          real64 const * values,
                          localIndex size )
{
  GEOSX_LAI_ASSERT( insertable() );

#if GEOSX_HYPRE_USE_DEVICE == GEOSX_HYPRE_USE_CUDA || GEOSX_HYPRE_USE_DEVICE == GEOSX_HYPRE_USE_HIP
  array1d< globalIndex > rowIndexDevice( 1 );
  array1d< HYPRE_Int > ncolsDevice( 1 );

  rowIndexDevice[0] = rowIndex0;
  ncolsDevice[0] = LvArray::integerConversion< HYPRE_Int >( size );

  rowIndexDevice.move( parallelDeviceMemorySpace, false );
  ncolsDevice.move( parallelDeviceMemorySpace, false );

  globalIndex const * const rowIndex = rowIndexDevice.data();
  HYPRE_Int * const ncols = ncolsDevice.data();
#else
  globalIndex const * const rowIndex = &rowIndex0;
  HYPRE_Int hypreSize = size;
  HYPRE_Int * const ncols = &hypreSize;
#endif

  GEOSX_LAI_CHECK_ERROR( HYPRE_IJMatrixAddToValues( m_ij_mat,
                                                    1,
                                                    ncols,
                                                    rowIndex,
                                                    hypre::toHypreBigInt( colIndices ),
                                                    values ) );
}

void HypreMatrix::add( globalIndex const rowIndex,
                       arraySlice1d< globalIndex const > const & colIndices,
                       arraySlice1d< real64 const > const & values )
{
  GEOSX_LAI_ASSERT( modifiable() );

  HYPRE_Int ncols = LvArray::integerConversion< HYPRE_Int >( colIndices.size() );
  GEOSX_LAI_CHECK_ERROR( HYPRE_IJMatrixAddToValues( m_ij_mat,
                                                    1,
                                                    &ncols,
                                                    hypre::toHypreBigInt( &rowIndex ),
                                                    hypre::toHypreBigInt( colIndices ),
                                                    values ) );
}

void HypreMatrix::set( globalIndex const rowIndex,
                       arraySlice1d< globalIndex const > const & colIndices,
                       arraySlice1d< real64 const > const & values )
{
  GEOSX_LAI_ASSERT( modifiable() );
  GEOSX_LAI_ASSERT_GE( rowIndex, ilower() );
  GEOSX_LAI_ASSERT_GT( iupper(), rowIndex );

  HYPRE_Int ncols = LvArray::integerConversion< HYPRE_Int >( colIndices.size() );
  GEOSX_LAI_CHECK_ERROR( HYPRE_IJMatrixSetValues( m_ij_mat,
                                                  1,
                                                  &ncols,
                                                  hypre::toHypreBigInt( &rowIndex ),
                                                  hypre::toHypreBigInt( colIndices ),
                                                  values ) );
}

void HypreMatrix::insert( globalIndex const rowIndex,
                          arraySlice1d< globalIndex const > const & colIndices,
                          arraySlice1d< real64 const > const & values )
{
  GEOSX_LAI_ASSERT( insertable() );

  HYPRE_Int ncols = LvArray::integerConversion< HYPRE_Int >( colIndices.size() );
  GEOSX_LAI_CHECK_ERROR( HYPRE_IJMatrixAddToValues( m_ij_mat,
                                                    1,
                                                    &ncols,
                                                    hypre::toHypreBigInt( &rowIndex ),
                                                    hypre::toHypreBigInt( colIndices ),
                                                    values ) );
}

void HypreMatrix::add( arraySlice1d< globalIndex const > const & rowIndices,
                       arraySlice1d< globalIndex const > const & colIndices,
                       arraySlice2d< real64 const > const & values )
{
  for( localIndex i = 0; i < rowIndices.size(); ++i )
  {
    add( rowIndices[i], colIndices, values[i] );
  }
}

void HypreMatrix::set( arraySlice1d< globalIndex const > const & rowIndices,
                       arraySlice1d< globalIndex const > const & colIndices,
                       arraySlice2d< real64 const > const & values )
{
  for( localIndex i = 0; i < LvArray::integerConversion< localIndex >( rowIndices.size() ); ++i )
  {
    set( rowIndices[i], colIndices, values[i] );
  }
}

void HypreMatrix::insert( arraySlice1d< globalIndex const > const & rowIndices,
                          arraySlice1d< globalIndex const > const & colIndices,
                          arraySlice2d< real64 const > const & values )
{
  for( localIndex i = 0; i < rowIndices.size(); ++i )
  {
    insert( rowIndices[i], colIndices, values[i] );
  }
}

void HypreMatrix::add( globalIndex const * rowIndices,
                       globalIndex const * colIndices,
                       real64 const * values,
                       localIndex const numRows,
                       localIndex const numCols )
{
  for( localIndex i = 0; i < numRows; ++i )
  {
    add( rowIndices[i], colIndices, values + numCols * i, numCols );
  }
}

void HypreMatrix::set( globalIndex const * rowIndices,
                       globalIndex const * colIndices,
                       real64 const * values,
                       localIndex const numRows,
                       localIndex const numCols )
{
  for( localIndex i = 0; i < numRows; ++i )
  {
    set( rowIndices[i], colIndices, values + numCols * i, numCols );
  }
}

void HypreMatrix::insert( globalIndex const * rowIndices,
                          globalIndex const * colIndices,
                          real64 const * values,
                          localIndex const numRows,
                          localIndex const numCols )
{
  for( localIndex i = 0; i < numRows; ++i )
  {
    insert( rowIndices[i], colIndices, values + numCols * i, numCols );
  }
}

void HypreMatrix::insert( arrayView1d< globalIndex const > const & rowIndices,
                          arrayView1d< globalIndex const > const & colIndices,
                          arrayView1d< real64 const > const & values )
{
  GEOSX_LAI_ASSERT_EQ( rowIndices.size(), colIndices.size() );
  GEOSX_LAI_ASSERT_GE( rowIndices.size(), values.size() );

  HYPRE_BigInt const numRows = rowIndices.size();

  array1d< HYPRE_Int > nCols( numRows );
  for( int i=0; i<numRows; ++i )
  {
    nCols[i] = 1;
  }
#if GEOSX_HYPRE_USE_DEVICE == GEOSX_HYPRE_USE_CUDA || GEOSX_HYPRE_USE_DEVICE == GEOSX_HYPRE_USE_HIP
  rowIndices.move( parallelDeviceMemorySpace, false );
  colIndices.move( parallelDeviceMemorySpace, false );
  values.move( parallelDeviceMemorySpace, false );
  nCols.move( parallelDeviceMemorySpace, false );
#endif
  GEOSX_LAI_CHECK_ERROR( HYPRE_IJMatrixAddToValues( m_ij_mat,
                                                    numRows,
                                                    nCols.data(),
                                                    hypre::toHypreBigInt( rowIndices.data() ),
                                                    hypre::toHypreBigInt( colIndices.data() ),
                                                    values.data()
                                                    ) );
}


void HypreMatrix::apply( HypreVector const & src,
                         HypreVector & dst ) const
{
  GEOSX_LAI_ASSERT( ready() );
  GEOSX_LAI_ASSERT( src.ready() );
  GEOSX_LAI_ASSERT( dst.ready() );
  GEOSX_LAI_ASSERT_EQ( numLocalRows(), dst.localSize() );
  GEOSX_LAI_ASSERT_EQ( numLocalCols(), src.localSize() );

  GEOSX_LAI_CHECK_ERROR( hypre_ParCSRMatrixMatvec( 1.0,
                                                   m_parcsr_mat,
                                                   src.unwrapped(),
                                                   0.0,
                                                   dst.unwrapped() ) );
  dst.touch();
}

void HypreMatrix::applyTranspose( HypreVector const & src,
                                  HypreVector & dst ) const
{
  GEOSX_LAI_ASSERT( ready() );
  GEOSX_LAI_ASSERT( src.ready() );
  GEOSX_LAI_ASSERT( dst.ready() );
  GEOSX_LAI_ASSERT_EQ( numLocalCols(), dst.localSize() );
  GEOSX_LAI_ASSERT_EQ( numLocalRows(), src.localSize() );

  GEOSX_LAI_CHECK_ERROR( hypre_ParCSRMatrixMatvecT( 1.0,
                                                    m_parcsr_mat,
                                                    src.unwrapped(),
                                                    0.0,
                                                    dst.unwrapped() ) );
  dst.touch();
}

void HypreMatrix::multiply( HypreMatrix const & src,
                            HypreMatrix & dst ) const
{
  GEOSX_LAI_ASSERT( ready() );
  GEOSX_LAI_ASSERT( src.ready() );
  GEOSX_LAI_ASSERT_EQ( numLocalCols(), src.numLocalRows() );

  // Compute product
  HYPRE_ParCSRMatrix const dst_parcsr = hypre_ParMatmul( m_parcsr_mat, src.m_parcsr_mat );

  // Create IJ layer (with matrix closed)
  dst.parCSRtoIJ( dst_parcsr );
}

void HypreMatrix::leftMultiplyTranspose( HypreMatrix const & src,
                                         HypreMatrix & dst ) const
{
  GEOSX_LAI_ASSERT( ready() );
  GEOSX_LAI_ASSERT( src.ready() );
  GEOSX_LAI_ASSERT_EQ( numLocalRows(), src.numLocalRows() );

  // Compute product
  HYPRE_ParCSRMatrix const dst_parcsr = hypre_ParTMatmul( m_parcsr_mat, src.m_parcsr_mat );

  // Create IJ layer (with matrix closed)
  dst.parCSRtoIJ( dst_parcsr );
}

void HypreMatrix::rightMultiplyTranspose( HypreMatrix const & src,
                                          HypreMatrix & dst ) const
{
  GEOSX_LAI_ASSERT( ready() );
  GEOSX_LAI_ASSERT( src.ready() );
  GEOSX_LAI_ASSERT_EQ( numLocalCols(), src.numLocalCols() );

  // Transpose this
  HypreMatrix tmp;
  transpose( tmp );

  // Compute product
  src.multiply( tmp, dst );
}

void HypreMatrix::multiplyRAP( HypreMatrix const & R,
                               HypreMatrix const & P,
                               HypreMatrix & dst ) const
{
  GEOSX_LAI_ASSERT( ready() );
  GEOSX_LAI_ASSERT( R.ready() );
  GEOSX_LAI_ASSERT( P.ready() );
  GEOSX_LAI_ASSERT_EQ( numLocalRows(), R.numLocalCols() );
  GEOSX_LAI_ASSERT_EQ( numLocalCols(), P.numLocalRows() );

  HypreMatrix Rt;
  R.transpose( Rt );

  HYPRE_ParCSRMatrix const dst_parcsr = hypre_ParCSRMatrixRAP( Rt.unwrapped(),
                                                               m_parcsr_mat,
                                                               P.unwrapped() );
  dst.parCSRtoIJ( dst_parcsr );
}

void HypreMatrix::multiplyPtAP( HypreMatrix const & P,
                                HypreMatrix & dst ) const
{
  GEOSX_LAI_ASSERT( ready() );
  GEOSX_LAI_ASSERT( P.ready() );
  GEOSX_LAI_ASSERT_EQ( numLocalRows(), P.numLocalRows() );
  GEOSX_LAI_ASSERT_EQ( numLocalCols(), P.numLocalRows() );

  HYPRE_ParCSRMatrix const dst_parcsr = hypre_ParCSRMatrixRAPKT( P.unwrapped(),
                                                                 m_parcsr_mat,
                                                                 P.unwrapped(),
                                                                 0 );

  dst.parCSRtoIJ( dst_parcsr );
}

void HypreMatrix::parCSRtoIJ( HYPRE_ParCSRMatrix const & parCSRMatrix )
{
  reset();
  m_closed = false;

  hypre_IJMatrix * const ijmatrix = hypre_CTAlloc( hypre_IJMatrix, 1, HYPRE_MEMORY_HOST );

  hypre_IJMatrixComm( ijmatrix ) = hypre_ParCSRMatrixComm( parCSRMatrix );
  hypre_IJMatrixObject( ijmatrix ) = parCSRMatrix;
  hypre_IJMatrixTranslator( ijmatrix ) = nullptr;
  hypre_IJMatrixAssumedPart( ijmatrix ) = hypre_ParCSRMatrixAssumedPartition( parCSRMatrix );
  hypre_ParCSRMatrixOwnsAssumedPartition( parCSRMatrix ) = 0;

  hypre_IJMatrixAssembleFlag( ijmatrix ) = 1;

  hypre_IJMatrixObjectType( ijmatrix ) = HYPRE_PARCSR;
#ifdef HYPRE_USING_OPENMP
  hypre_IJMatrixOMPFlag( ijmatrix ) = 1;
#else
  hypre_IJMatrixOMPFlag( ijmatrix ) = 0;
#endif
  hypre_IJMatrixPrintLevel( ijmatrix ) = 0;

  array1d< HYPRE_BigInt > info( 2 );
  if( MpiWrapper::commRank( hypre_IJMatrixComm( ijmatrix ) ) == 0 )
  {
    info( 0 ) = hypre_ParCSRMatrixFirstRowIndex( parCSRMatrix );
    info( 1 ) = hypre_ParCSRMatrixFirstColDiag( parCSRMatrix );
  }
  MpiWrapper::bcast( info.data(), 2, 0, hypre_IJMatrixComm( ijmatrix ) );
  hypre_IJMatrixGlobalFirstRow( ijmatrix ) = info( 0 );
  hypre_IJMatrixGlobalFirstCol( ijmatrix ) = info( 1 );

  hypre_IJMatrixGlobalNumRows( ijmatrix ) = hypre_ParCSRMatrixGlobalNumRows( parCSRMatrix );
  hypre_IJMatrixGlobalNumCols( ijmatrix ) = hypre_ParCSRMatrixGlobalNumCols( parCSRMatrix );

  // Set row partitioning
  hypre_IJMatrixRowPartitioning( ijmatrix )[0] = hypre_ParCSRMatrixRowStarts( parCSRMatrix )[0];
  hypre_IJMatrixRowPartitioning( ijmatrix )[1] = hypre_ParCSRMatrixRowStarts( parCSRMatrix )[1];

  // Set column partitioning
  if( hypre_IJMatrixGlobalNumRows( ijmatrix ) != hypre_IJMatrixGlobalNumCols( ijmatrix ) )
  {
    // Rectangular matrix
    hypre_IJMatrixColPartitioning( ijmatrix )[0] = hypre_ParCSRMatrixColStarts( parCSRMatrix )[0];
    hypre_IJMatrixColPartitioning( ijmatrix )[1] = hypre_ParCSRMatrixColStarts( parCSRMatrix )[1];
  }
  else
  {
    // Square matrix
    hypre_IJMatrixColPartitioning( ijmatrix )[0] = hypre_IJMatrixRowPartitioning( ijmatrix )[0];
    hypre_IJMatrixColPartitioning( ijmatrix )[1] = hypre_IJMatrixRowPartitioning( ijmatrix )[1];
  }

  m_ij_mat = (HYPRE_IJMatrix) ijmatrix;
  close();
}

void HypreMatrix::gemv( real64 const alpha,
                        HypreVector const & x,
                        real64 const beta,
                        HypreVector & y,
                        bool useTranspose ) const
{
  GEOSX_LAI_ASSERT( ready() );

  if( !useTranspose )
  {
    GEOSX_LAI_CHECK_ERROR( hypre_ParCSRMatrixMatvec( alpha,
                                                     m_parcsr_mat,
                                                     x.unwrapped(),
                                                     beta,
                                                     y.unwrapped() ) );
  }
  else
  {
    GEOSX_LAI_CHECK_ERROR( hypre_ParCSRMatrixMatvecT( alpha,
                                                      m_parcsr_mat,
                                                      x.unwrapped(),
                                                      beta,
                                                      y.unwrapped() ) );
  }
  y.touch();
}

void HypreMatrix::scale( real64 const scalingFactor )
{
  GEOSX_LAI_ASSERT( ready() );
  hypre::scaleMatrixValues( hypre_ParCSRMatrixDiag( m_parcsr_mat ), scalingFactor );
  hypre::scaleMatrixValues( hypre_ParCSRMatrixOffd( m_parcsr_mat ), scalingFactor );
}

void HypreMatrix::leftScale( HypreVector const & vec )
{
  GEOSX_LAI_ASSERT( ready() );
  GEOSX_LAI_ASSERT( vec.ready() );
  GEOSX_LAI_ASSERT_EQ( vec.localSize(), numLocalRows() );
  hypre::scaleMatrixRows( hypre_ParCSRMatrixDiag( m_parcsr_mat ), hypre_ParVectorLocalVector( vec.unwrapped() ) );
  hypre::scaleMatrixRows( hypre_ParCSRMatrixOffd( m_parcsr_mat ), hypre_ParVectorLocalVector( vec.unwrapped() ) );
}

void HypreMatrix::rescaleRows( arrayView1d< globalIndex const > const & rowIndices,
                               RowSumType const rowSumType )
{
  GEOSX_LAI_ASSERT( ready() );

  switch( rowSumType )
  {
    case RowSumType::SumValues:
    {
      hypre::rescaleMatrixRows( unwrapped(), rowIndices, hypre::ops::identity< HYPRE_Real >, hypre::ops::plus< HYPRE_Real > );
      break;
    }
    case RowSumType::SumAbsValues:
    {
      hypre::rescaleMatrixRows( unwrapped(), rowIndices, LvArray::math::abs< HYPRE_Real >, hypre::ops::plus< HYPRE_Real > );
      break;
    }
    case RowSumType::SumSqrValues:
    {
      hypre::rescaleMatrixRows( unwrapped(), rowIndices, LvArray::math::square< HYPRE_Real >, hypre::ops::plus< HYPRE_Real > );
      break;
    }
    case RowSumType::MaxAbsValues:
    {
      hypre::rescaleMatrixRows( unwrapped(), rowIndices, LvArray::math::abs< HYPRE_Real >, LvArray::math::max< HYPRE_Real > );
      break;
    }
  }
}

void HypreMatrix::separateComponentFilter( HypreMatrix & dst,
                                           integer const dofsPerNode ) const
{

  GEOSX_LOG_RANK_0("Calculating max row lenght.");
  localIndex const maxRowEntries = maxRowLength();
  integer const temp = maxRowEntries % dofsPerNode;
  GEOSX_LAI_ASSERT_EQ( temp, 0 );

  CRSMatrix< real64 > tempMat;

  GEOSX_LOG_RANK_0("Resize temp mat, " << numLocalRows() << ", " << numLocalCols() << ", " << maxRowEntries / dofsPerNode);
  tempMat.resize( numLocalRows(), numGlobalCols(), maxRowEntries / dofsPerNode );
  CRSMatrixView< real64 > const tempMatView = tempMat.toView();

  globalIndex const firstLocalRow = ilower();
  globalIndex const firstLocalCol = jlower();

  GEOSX_LOG_RANK_0("Retrieve temp diag.");
  hypre::CSRData< true > const diag{ hypre_ParCSRMatrixDiag( unwrapped() ) };

  GEOSX_LOG_RANK_0("Retrieve temp offdiag.");
  hypre::CSRData< true > const offd{ hypre_ParCSRMatrixOffd( unwrapped() ) };

  GEOSX_LOG_RANK_0("Retrieve temp colMap.");
  HYPRE_BigInt const * const colMap = hypre::getOffdColumnMap( unwrapped() );

  auto const getComponent = [dofsPerNode] GEOSX_HYPRE_DEVICE ( auto const i )
  {
    return LvArray::integerConversion< integer >( i % dofsPerNode );
  };

  GEOSX_LOG_RANK_0("Populating temp matrix.");
  forAll< hypre::execPolicy >( numLocalRows(), [diag, offd, tempMatView, getComponent,
                                                firstLocalRow, firstLocalCol, colMap] GEOSX_HYPRE_DEVICE ( localIndex const localRow )
  {
    integer const rowComponent = getComponent( firstLocalRow + localRow );
    for( HYPRE_Int k = diag.rowptr[localRow]; k < diag.rowptr[localRow + 1]; ++k )
    {
      HYPRE_BigInt const globalCol = firstLocalCol + diag.colind[k];
      if( getComponent( globalCol ) == rowComponent )
      {
        tempMatView.insertNonZero( localRow, globalCol, diag.values[k] );
      }
    }
    if( offd.ncol > 0 )
    {
      for( HYPRE_Int k = offd.rowptr[localRow]; k < offd.rowptr[localRow + 1]; ++k )
      {
        HYPRE_BigInt const globalCol = colMap[offd.colind[k]];
        if( getComponent( globalCol ) == rowComponent )
        {
          tempMatView.insertNonZero( localRow, globalCol, offd.values[k] );
        }
      }
    }
  } );

  GEOSX_LOG_RANK_0("Finished populating temp diag, creating HypreMatrix from local matrix.");
  dst.create( tempMatView.toViewConst(), numLocalCols(), comm() );

  GEOSX_LOG_RANK_0("Setting temp matrix dofmanager.");
  dst.setDofManager( dofManager() );
}

void HypreMatrix::addEntries( HypreMatrix const & src,
                              MatrixPatternOp const op,
                              real64 const scale )
{
  GEOSX_LAI_ASSERT( ready() );
  GEOSX_LAI_ASSERT( src.ready() );
  GEOSX_LAI_ASSERT( numLocalRows() == src.numLocalRows() );
  GEOSX_LAI_ASSERT( numLocalCols() == src.numLocalCols() );

  switch( op )
  {
    case MatrixPatternOp::Restrict:
    {
      hypre::addEntriesRestricted( hypre_ParCSRMatrixDiag( src.unwrapped() ),
                                   hypre::ops::identity< HYPRE_Int >,
                                   hypre_ParCSRMatrixDiag( unwrapped() ),
                                   hypre::ops::identity< HYPRE_Int >,
                                   scale );
      if( hypre_CSRMatrixNumCols( hypre_ParCSRMatrixOffd( unwrapped() ) ) > 0 )
      {
        HYPRE_BigInt const * const src_colmap = hypre::getOffdColumnMap( src.unwrapped() );
        HYPRE_BigInt const * const dst_colmap = hypre::getOffdColumnMap( unwrapped() );
        hypre::addEntriesRestricted( hypre_ParCSRMatrixOffd( src.unwrapped() ),
                                     [src_colmap] GEOSX_HYPRE_DEVICE ( auto i ) { return src_colmap[i]; },
                                     hypre_ParCSRMatrixOffd( unwrapped() ),
                                     [dst_colmap] GEOSX_HYPRE_DEVICE ( auto i ) { return dst_colmap[i]; },
                                     scale );
      }
      break;
    }
    case MatrixPatternOp::Same:
    case MatrixPatternOp::Subset:
    case MatrixPatternOp::Extend:
    {
      HYPRE_ParCSRMatrix sumMat;
      GEOSX_LAI_CHECK_ERROR( hypre_ParCSRMatrixAdd( 1.0, unwrapped(), scale, src.unwrapped(), &sumMat ) );
      parCSRtoIJ( sumMat );
      break;
    }
  }
}

void HypreMatrix::addDiagonal( HypreVector const & src,
                               real64 const scale )
{
  GEOSX_LAI_ASSERT( ready() );
  GEOSX_LAI_ASSERT( src.ready() );
  GEOSX_LAI_ASSERT( numGlobalRows() == numGlobalCols() );
  GEOSX_LAI_ASSERT( numLocalRows() == src.localSize() );

  hypre::CSRData< false > const csr{ hypre_ParCSRMatrixDiag( m_parcsr_mat ) };
  arrayView1d< real64 const > const values = src.values();

  if( isEqual( scale, 1.0 ) )
  {
    forAll< hypre::execPolicy >( numLocalRows(), [=] GEOSX_HYPRE_DEVICE ( localIndex const localRow )
    {
      // Hypre stores diagonal element at the beginning of each row, we assume it's always present
      csr.values[csr.rowptr[localRow]] += values[localRow];
    } );
  }
  else
  {
    forAll< hypre::execPolicy >( numLocalRows(), [=] GEOSX_HYPRE_DEVICE ( localIndex const localRow )
    {
      // Hypre stores diagonal element at the beginning of each row, we assume it's always present
      csr.values[csr.rowptr[localRow]] += scale * values[localRow];
    } );
  }
}

void HypreMatrix::clampEntries( real64 const lo,
                                real64 const hi,
                                bool const excludeDiag )
{
  GEOSX_LAI_ASSERT( ready() );
  GEOSX_ERROR_IF( excludeDiag && numGlobalRows() != numGlobalCols(), "excludeDiag = true, but matrix is not square" );

  hypre::clampMatrixEntries( hypre_ParCSRMatrixDiag( m_parcsr_mat ), lo, hi, excludeDiag );
  hypre::clampMatrixEntries( hypre_ParCSRMatrixOffd( m_parcsr_mat ), lo, hi, false );
}

localIndex HypreMatrix::maxRowLength() const
{
  GEOSX_LAI_ASSERT( assembled() );

  GEOSX_LOG_RANK_0("Retrieve hypre parcsr diag.");
  HYPRE_Int const * const ia_diag = hypre_CSRMatrixI( hypre_ParCSRMatrixDiag( m_parcsr_mat ) );
  // HYPRE_Int dnnz = hypre_CSRMatrixNumNonzeros( hypre_ParCSRMatrixDiag( m_parcsr_mat ) );
  // HYPRE_Int * ia_diag_dev = hypre_TAlloc(HYPRE_Int, dnnz, HYPRE_MEMORY_DEVICE );
  // hypre_TMemcpy( ia_diag_dev, ia_diag, HYPRE_Int, dnnz, HYPRE_MEMORY_DEVICE, HYPRE_MEMORY_HOST );

  GEOSX_LOG_RANK_0("Retrieve hypre parcsr offdiag.");
  HYPRE_Int const * const ia_offd = hypre_CSRMatrixI( hypre_ParCSRMatrixOffd( m_parcsr_mat ) );
  // HYPRE_Int onnz = hypre_CSRMatrixNumNonzeros( hypre_ParCSRMatrixDiag( m_parcsr_mat ) );
  // HYPRE_Int * ia_offd_dev = hypre_TAlloc(HYPRE_Int, onnz, HYPRE_MEMORY_DEVICE );
  // hypre_TMemcpy( ia_offd_dev, ia_offd, HYPRE_Int, onnz, HYPRE_MEMORY_DEVICE, HYPRE_MEMORY_HOST );

  GEOSX_LOG_RANK_0("forAll max row length.");
  RAJA::ReduceMax< ReducePolicy< hypre::execPolicy >, localIndex > localMaxRowLength( 0 );
  GEOSX_LOG_RANK_0( numLocalRows() );
  forAll< hypre::execPolicy >( numLocalRows(), [=] GEOSX_HYPRE_DEVICE ( localIndex const localRow )
  {
    localMaxRowLength.max( (ia_diag[localRow + 1] - ia_diag[localRow]) + (ia_offd[localRow + 1] - ia_offd[localRow] ) );
  } );

  // hypre_TFree( ia_diag_dev, HYPRE_MEMORY_DEVICE );
  // hypre_TFree( ia_offd_dev, HYPRE_MEMORY_DEVICE );

  GEOSX_LOG_RANK_0("Local max " << localMaxRowLength.get() );
  GEOSX_LOG_RANK_0("Return MPI max.");
  return MpiWrapper::max( localMaxRowLength.get(), comm() );
}

localIndex HypreMatrix::rowLength( globalIndex const globalRowIndex ) const
{
  GEOSX_LAI_ASSERT( assembled() );

  localIndex const localRow = LvArray::integerConversion< localIndex >( globalRowIndex - ilower() );
  GEOSX_ASSERT( 0 <= localRow && localRow < numLocalRows() );

  HYPRE_Int const * const ia_diag = hypre_CSRMatrixI( hypre_ParCSRMatrixDiag( unwrapped() ) );
  HYPRE_Int const * const ia_offd = hypre_CSRMatrixI( hypre_ParCSRMatrixOffd( unwrapped() ) );
  HYPRE_Int ia_diag_h[2];
  HYPRE_Int ia_offd_h[2];

#if GEOSX_USE_HYPRE_DEVICE == GEOSX_USE_HYPRE_CUDA
  // Don't know if this is faster or slower than launching a kernel. We should deprecate this function in any case.
  cudaMemcpy( ia_diag_h, ia_diag + localRow, 2 * sizeof( HYPRE_Int ), cudaMemcpyDeviceToHost );
  cudaMemcpy( ia_offd_h, ia_offd + localRow, 2 * sizeof( HYPRE_Int ), cudaMemcpyDeviceToHost );
#elif GEOSX_USE_HYPRE_DEVICE == GEOSX_USE_HYPRE_HIP
  // Don't know if this is faster or slower than launching a kernel. We should deprecate this function in any case.
  hipMemcpy( ia_diag_h, ia_diag + localRow, 2 * sizeof( HYPRE_Int ), hipMemcpyDeviceToHost );
  hipMemcpy( ia_offd_h, ia_offd + localRow, 2 * sizeof( HYPRE_Int ), hipMemcpyDeviceToHost );
#else
  ia_diag_h[0] = ia_diag[localRow]; ia_diag_h[1] = ia_diag[localRow + 1];
  ia_offd_h[0] = ia_offd[localRow]; ia_offd_h[1] = ia_offd[localRow + 1];
#endif

  return LvArray::integerConversion< localIndex >( ( ia_diag_h[1] - ia_diag_h[0] ) + ( ia_offd_h[1] - ia_offd_h[0] ) );
}

void HypreMatrix::getRowLengths( arrayView1d< localIndex > const & lengths ) const
{
  GEOSX_LAI_ASSERT( assembled() );
  HYPRE_Int const * const ia_diag = hypre_CSRMatrixI( hypre_ParCSRMatrixDiag( m_parcsr_mat ) );
  HYPRE_Int const * const ia_offd = hypre_CSRMatrixI( hypre_ParCSRMatrixOffd( m_parcsr_mat ) );
  forAll< hypre::execPolicy >( numLocalRows(), [=] GEOSX_HYPRE_DEVICE ( localIndex const localRow )
  {
    lengths[localRow] = (ia_diag[localRow + 1] - ia_diag[localRow]) + (ia_offd[localRow + 1] - ia_offd[localRow]);
  } );
}

void HypreMatrix::getRowCopy( globalIndex const globalRowIndex,
                              arraySlice1d< globalIndex > const & colIndices,
                              arraySlice1d< real64 > const & values ) const
{
  GEOSX_LAI_ASSERT( ready() );
  GEOSX_LAI_ASSERT_GE( globalRowIndex, ilower() );
  GEOSX_LAI_ASSERT_GT( iupper(), globalRowIndex );

  HYPRE_BigInt row = LvArray::integerConversion< HYPRE_BigInt >( globalRowIndex );
  HYPRE_Int numEntries = LvArray::integerConversion< HYPRE_Int >( rowLength( globalRowIndex ) );

  GEOSX_LAI_ASSERT_GE( colIndices.size(), numEntries );
  GEOSX_LAI_ASSERT_GE( values.size(), numEntries );

  // XXX: this is only correct on host! We should deprecate row-wise functions.
  GEOSX_LAI_CHECK_ERROR( hypre_IJMatrixGetValuesParCSR( m_ij_mat,
                                                        -1,
                                                        &numEntries,
                                                        &row,
                                                        hypre::toHypreBigInt( colIndices ),
                                                        values ) );
}

void HypreMatrix::extractDiagonal( HypreVector & dst ) const
{
  GEOSX_LAI_ASSERT( ready() );
  GEOSX_LAI_ASSERT( dst.ready() );
  GEOSX_LAI_ASSERT_EQ( dst.localSize(), numLocalRows() );

  HYPRE_Real * const data = hypre_VectorData( hypre_ParVectorLocalVector( dst.unwrapped() ) );
  hypre_CSRMatrixExtractDiagonal( hypre_ParCSRMatrixDiag( m_parcsr_mat ), data, 0 );
  dst.touch();
}

namespace
{

constexpr HYPRE_Int getHypreRowSumType( RowSumType const rowSumType )
{
  switch( rowSumType )
  {
    case RowSumType::SumValues: return 0;
    case RowSumType::SumAbsValues: return 1;
    case RowSumType::SumSqrValues: return 2;
    default: return -1;
  }
}

}

void HypreMatrix::getRowSums( HypreVector & dst,
                              RowSumType const rowSumType ) const
{
  GEOSX_LAI_ASSERT( ready() );
  GEOSX_LAI_ASSERT( dst.ready() );
  GEOSX_LAI_ASSERT_EQ( dst.localSize(), numLocalRows() );

  switch( rowSumType )
  {
    case RowSumType::SumValues:
    case RowSumType::SumAbsValues:
    case RowSumType::SumSqrValues:
    {
      HYPRE_Real * const values = hypre_VectorData( hypre_ParVectorLocalVector( dst.unwrapped() ) );
      HYPRE_Int const type = getHypreRowSumType( rowSumType );
      hypre_CSRMatrixComputeRowSum( hypre_ParCSRMatrixDiag( m_parcsr_mat ), nullptr, nullptr, values, type, 1.0, "set" );
      if( hypre_CSRMatrixNumCols( hypre_ParCSRMatrixOffd( m_parcsr_mat ) ) > 0 )
      {
        hypre_CSRMatrixComputeRowSum( hypre_ParCSRMatrixOffd( m_parcsr_mat ), nullptr, nullptr, values, type, 1.0, "add" );
      }
      break;
    }
    case RowSumType::MaxAbsValues:
    {
      hypre::computeRowsSums( m_parcsr_mat, dst.unwrapped(), LvArray::math::abs< HYPRE_Real >, LvArray::math::max< HYPRE_Real > );
      break;
    }
  }
  dst.touch();
}

real64 HypreMatrix::clearRow( globalIndex const globalRow,
                              bool const keepDiag,
                              real64 const diagValue )
{
  GEOSX_LAI_ASSERT( modifiable() );
  GEOSX_LAI_ASSERT_GE( globalRow, ilower() );
  GEOSX_LAI_ASSERT_GT( iupper(), globalRow );

  // Get local row index
  HYPRE_Int const localRow = LvArray::integerConversion< HYPRE_Int >( getLocalRowID( globalRow ) );

  // Clear row in diagonal block
  hypre::CSRData< false > const diag{ hypre_ParCSRMatrixDiag( m_parcsr_mat ) };
  bool const square = numGlobalRows() == numGlobalCols();
  real64 oldDiag = 0.0;

  for( HYPRE_Int j = diag.rowptr[localRow]; j < diag.rowptr[localRow + 1]; ++j )
  {
    if( square && diag.colind[j] == localRow )
    {
      oldDiag = diag.values[j];
    }
    diag.values[j] = 0.0;
  }

  // Clear row in off-diagonal block
  hypre::CSRData< false > const offd{ hypre_ParCSRMatrixOffd( m_parcsr_mat ) };
  for( HYPRE_Int j = offd.rowptr[localRow]; j < offd.rowptr[localRow + 1]; ++j )
  {
    offd.values[j] = 0.0;
  }

  // Set diagonal value
  real64 const newDiag = keepDiag ? oldDiag : diagValue;
  if( square && std::fabs( newDiag ) > 0.0 )
  {
    set( globalRow, globalRow, newDiag );
  }
  return oldDiag;
}

HYPRE_ParCSRMatrix const & HypreMatrix::unwrapped() const
{
  return m_parcsr_mat;
}

HYPRE_IJMatrix const & HypreMatrix::unwrappedIJ() const
{
  return m_ij_mat;
}

localIndex HypreMatrix::getLocalRowID( globalIndex const index ) const
{
  GEOSX_LAI_ASSERT( created() );
  HYPRE_BigInt ilower, iupper, jlower, jupper;
  GEOSX_LAI_CHECK_ERROR( HYPRE_IJMatrixGetLocalRange( m_ij_mat, &ilower, &iupper, &jlower, &jupper ) );
  return (index >= ilower && index <= iupper ) ? LvArray::integerConversion< localIndex >( index - ilower ) : -1;
}

globalIndex HypreMatrix::getGlobalRowID( localIndex const index ) const
{
  GEOSX_LAI_ASSERT( created() );
  GEOSX_LAI_ASSERT_GE( index, 0 );
  GEOSX_LAI_ASSERT_GT( numLocalRows(), index );
  return ilower() + index;
}

globalIndex HypreMatrix::numGlobalRows() const
{
  GEOSX_LAI_ASSERT( created() );
  return hypre_IJMatrixGlobalNumRows( m_ij_mat );
}

globalIndex HypreMatrix::numGlobalCols() const
{
  GEOSX_LAI_ASSERT( created() );
  return hypre_IJMatrixGlobalNumCols( m_ij_mat );
}

localIndex HypreMatrix::numLocalRows() const
{
  GEOSX_LAI_ASSERT( created() );
  return LvArray::integerConversion< localIndex >( iupper() - ilower() );
}

localIndex HypreMatrix::numLocalCols() const
{
  GEOSX_LAI_ASSERT( created() );
  return LvArray::integerConversion< localIndex >( jupper() - jlower() );
}

globalIndex HypreMatrix::ilower() const
{
  GEOSX_LAI_ASSERT( created() );
  return LvArray::integerConversion< globalIndex >( hypre_IJMatrixRowPartitioning( m_ij_mat )[0] );
}

globalIndex HypreMatrix::iupper() const
{
  GEOSX_LAI_ASSERT( created() );
  return LvArray::integerConversion< globalIndex >( hypre_IJMatrixRowPartitioning( m_ij_mat )[1] );
}

globalIndex HypreMatrix::jlower() const
{
  GEOSX_LAI_ASSERT( created() );
  return LvArray::integerConversion< globalIndex >( hypre_IJMatrixColPartitioning( m_ij_mat )[0] );
}

globalIndex HypreMatrix::jupper() const
{
  GEOSX_LAI_ASSERT( created() );
  return LvArray::integerConversion< globalIndex >( hypre_IJMatrixColPartitioning( m_ij_mat )[1] );
}

localIndex HypreMatrix::numLocalNonzeros() const
{
  GEOSX_LAI_ASSERT( assembled() );
  HYPRE_Int const nnz_diag = hypre_CSRMatrixNumNonzeros( hypre_ParCSRMatrixDiag( m_parcsr_mat ) );
  HYPRE_Int const nnz_offd = hypre_CSRMatrixNumNonzeros( hypre_ParCSRMatrixOffd( m_parcsr_mat ) );
  return LvArray::integerConversion< localIndex >( nnz_diag + nnz_offd );
}

globalIndex HypreMatrix::numGlobalNonzeros() const
{
  return MpiWrapper::sum( LvArray::integerConversion< globalIndex >( numLocalNonzeros() ), comm() );
}

void HypreMatrix::print( std::ostream & os ) const
{
  GEOSX_LAI_ASSERT( ready() );

  int const myRank = MpiWrapper::commRank( comm() );
  int const numProcs = MpiWrapper::commSize( comm() );
  char str[77];

  constexpr char const lineFormat[] = "{:>11}{:>18}{:>18}{:>28.16e}\n";
  constexpr char const headFormat[] = "{:>11}{:>18}{:>18}{:>28}\n";

  if( myRank == 0 )
  {
    GEOSX_FMT_TO( str, sizeof( str ), headFormat, "MPI_Process", "GlobalRowID", "GlobalColID", "Value" );
    os << str;
  }

  for( int rank = 0; rank < numProcs; ++rank )
  {
    MpiWrapper::barrier( comm() );
    if( rank == myRank )
    {
      globalIndex const firstRowID = ilower();
      globalIndex const firstDiagColID = jlower();

      hypre::CSRData< true > diag{ hypre_ParCSRMatrixDiag( m_parcsr_mat ) };
      hypre::CSRData< true > offd{ hypre_ParCSRMatrixOffd( m_parcsr_mat ) };
      HYPRE_BigInt const * const colMapOffd = hypre_ParCSRMatrixColMapOffd( m_parcsr_mat );

      for( HYPRE_Int i = 0; i < diag.nrow; ++i )
      {
        for( HYPRE_Int k = diag.rowptr[i]; k < diag.rowptr[i + 1]; ++k )
        {
          GEOSX_FMT_TO( str, sizeof( str ), lineFormat,
                        rank,
                        firstRowID + i,
                        firstDiagColID + diag.colind[k],
                        diag.values[k] );
          os << str;
        }
        if( offd.ncol > 0 )
        {
          for( HYPRE_Int k = offd.rowptr[i]; k < offd.rowptr[i + 1]; ++k )
          {
            GEOSX_FMT_TO( str, sizeof( str ), lineFormat,
                          rank,
                          firstRowID + i,
                          colMapOffd[offd.colind[k]],
                          offd.values[k] );
            os << str;
          }
        }
      }
    }
  }
}

void HypreMatrix::write( string const & filename,
                         LAIOutputFormat const format ) const
{
  GEOSX_LAI_ASSERT( ready() );

  switch( format )
  {
    case LAIOutputFormat::NATIVE_ASCII:
    {
      GEOSX_LAI_CHECK_ERROR( hypre_ParCSRMatrixPrintIJ( m_parcsr_mat, 1, 1, filename.c_str() ) );
      break;
    }
    case LAIOutputFormat::MATRIX_MARKET:
    {
      int const rank = MpiWrapper::commRank( comm() );

      // Write MatrixMarket header
      if( rank == 0 )
      {
        std::ofstream os( filename );
        GEOSX_ERROR_IF( !os, GEOSX_FMT( "Unable to open file for writing: {}", filename ) );
        os << "%%MatrixMarket matrix coordinate real general\n";
        os << GEOSX_FMT( "{} {} {}\n", numGlobalRows(), numGlobalCols(), numGlobalNonzeros() );
      }

      // Write matrix values
      if( numGlobalRows() > 0 && numGlobalCols() > 0 )
      {
        // Copy distributed parcsr matrix in a local CSR matrix on every process with at least one row
        // Warning: works for a parcsr matrix that is smaller than 2^31-1
        hypre_CSRMatrix * const fullMatrix = hypre_ParCSRMatrixToCSRMatrixAll( m_parcsr_mat );

        // Identify the smallest process where CSRmatrix exists
        int const printRank = MpiWrapper::min( fullMatrix ? rank : MpiWrapper::commSize( comm() ), comm() );

        // Write to file CSRmatrix on one rank
        if( rank == printRank )
        {
          hypre::CSRData< true > csr{ fullMatrix };
          std::ofstream os( filename, std::ios_base::app );
          GEOSX_ERROR_IF( !os, GEOSX_FMT( "Unable to open file for writing on rank {}: {}", rank, filename ) );
          char str[64];

          for( HYPRE_Int i = 0; i < csr.nrow; i++ )
          {
            for( HYPRE_Int k = csr.rowptr[i]; k < csr.rowptr[i + 1]; k++ )
            {
              // MatrixMarket row/col indices are 1-based
              GEOSX_FMT_TO( str, sizeof( str ), "{} {} {:>28.16e}\n", i + 1, csr.colind[k] + 1, csr.values[k] );
              os << str;
            }
          }
        }

        // Destroy temporary matrix
        GEOSX_LAI_CHECK_ERROR( hypre_CSRMatrixDestroy( fullMatrix ) );
      }
      break;
    }
    default:
    {
      GEOSX_ERROR( "Unsupported matrix output format" );
    }
  }
}

real64 HypreMatrix::norm1() const
{
  GEOSX_LAI_ASSERT( ready() );

  HypreMatrix matT;
  transpose( matT );
  return matT.normInf();
}

real64 HypreMatrix::normInf() const
{
  GEOSX_LAI_ASSERT( ready() );

  hypre::CSRData< true > diag{ hypre_ParCSRMatrixDiag( m_parcsr_mat ) };
  hypre::CSRData< true > offd{ hypre_ParCSRMatrixOffd( m_parcsr_mat ) };

  RAJA::ReduceMax< ReducePolicy< hypre::execPolicy >, HYPRE_Real > maxRowAbsSum( 0.0 );
  forAll< hypre::execPolicy >( numLocalRows(), [=] GEOSX_HYPRE_DEVICE ( localIndex const localRow )
  {
    HYPRE_Real rowAbsSum = 0.0;
    for( HYPRE_Int j = diag.rowptr[localRow]; j < diag.rowptr[localRow + 1]; ++j )
    {
      rowAbsSum += LvArray::math::abs( diag.values[j] );
    }
    for( HYPRE_Int j = offd.rowptr[localRow]; j < offd.rowptr[localRow + 1]; ++j )
    {
      rowAbsSum += LvArray::math::abs( offd.values[j] );
    }
    maxRowAbsSum.max( rowAbsSum );
  } );

  return MpiWrapper::max( maxRowAbsSum.get(), comm() );

}

real64 HypreMatrix::normFrobenius() const
{
  GEOSX_LAI_ASSERT( ready() );
  return hypre_ParCSRMatrixFnorm( m_parcsr_mat );
}

real64 HypreMatrix::normMax() const
{
  GEOSX_LAI_ASSERT( ready() );
  real64 const maxNorm = std::max( hypre::computeMaxNorm( hypre_ParCSRMatrixDiag( m_parcsr_mat ) ),
                                   hypre::computeMaxNorm( hypre_ParCSRMatrixOffd( m_parcsr_mat ) ) );
  return MpiWrapper::max( maxNorm, comm() );
}

real64 HypreMatrix::normMax( arrayView1d< globalIndex const > const & rowIndices ) const
{
  GEOSX_LAI_ASSERT( ready() );
  real64 const maxNorm = std::max( hypre::computeMaxNorm( hypre_ParCSRMatrixDiag( m_parcsr_mat ), rowIndices, ilower() ),
                                   hypre::computeMaxNorm( hypre_ParCSRMatrixOffd( m_parcsr_mat ), rowIndices, ilower() ) );
  return MpiWrapper::max( maxNorm, comm() );
}

void HypreMatrix::rightScale( HypreVector const & vec )
{
  GEOSX_LAI_ASSERT( ready() );
  HypreMatrix t;
  transpose( t );
  t.leftScale( vec );
  t.transpose( *this );
}

void HypreMatrix::leftRightScale( HypreVector const & vecLeft,
                                  HypreVector const & vecRight )
{
  leftScale( vecLeft );
  rightScale( vecRight );
}

void HypreMatrix::transpose( HypreMatrix & dst ) const
{
  GEOSX_LAI_ASSERT( ready() );

  // Transpose this->m_parcsr_mat
  HYPRE_ParCSRMatrix dst_parcsr;
  GEOSX_LAI_CHECK_ERROR( hypre_ParCSRMatrixTranspose( m_parcsr_mat, &dst_parcsr, 1 ) );

  // Create IJ layer (with matrix closed)
  dst.parCSRtoIJ( dst_parcsr );
}

MPI_Comm HypreMatrix::comm() const
{
  GEOSX_LAI_ASSERT( created() );
  return hypre_IJMatrixComm( m_ij_mat );
}

}// end namespace geosx<|MERGE_RESOLUTION|>--- conflicted
+++ resolved
@@ -150,12 +150,9 @@
                           localIndex const numLocalColumns,
                           MPI_Comm const & comm )
 {
-<<<<<<< HEAD
   GEOSX_MARK_FUNCTION;
-
-=======
-  GEOSX_LOG_RANK_0("Creating HypreMatrix from local csr matrix.");
->>>>>>> 66a9d3ea
+  GEOSX_LOG_RANK_0("Creating HypreMatrix from local CSR matrix.");
+
   RAJA::ReduceMax< ReducePolicy< hypre::execPolicy >, localIndex > maxRowEntries( 0 );
   forAll< hypre::execPolicy >( localMatrix.numRows(),
                                [localMatrix, maxRowEntries] GEOSX_HYPRE_DEVICE ( localIndex const row )
