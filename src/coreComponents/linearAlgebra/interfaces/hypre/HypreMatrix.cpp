/*
 * ------------------------------------------------------------------------------------------------------------
 * SPDX-License-Identifier: LGPL-2.1-only
 *
 * Copyright (c) 2018-2020 Lawrence Livermore National Security LLC
 * Copyright (c) 2018-2020 The Board of Trustees of the Leland Stanford Junior University
 * Copyright (c) 2018-2020 TotalEnergies
 * Copyright (c) 2019-     GEOSX Contributors
 * All rights reserved
 *
 * See top level LICENSE, COPYRIGHT, CONTRIBUTORS, NOTICE, and ACKNOWLEDGEMENTS files for details.
 * ------------------------------------------------------------------------------------------------------------
 */

/**
 * @file HypreMatrix.cpp
 */

#include "HypreMatrix.hpp"

#include "common/TimingMacros.hpp"
#include "codingUtilities/Utilities.hpp"
#include "linearAlgebra/interfaces/hypre/HypreKernels.hpp"
#include "linearAlgebra/interfaces/hypre/HypreUtils.hpp"
#include "LvArray/src/output.hpp"

#include "HYPRE.h"
#include "_hypre_IJ_mv.h"
#include "_hypre_parcsr_mv.h"

#include <iomanip>
#include <numeric>

namespace geos
{

// Helper function that performs the following sequence of IJMatrix
// call: Create, SetObjectType, Initialize.
static void initialize( MPI_Comm const & comm,
                        HYPRE_BigInt const & ilower,
                        HYPRE_BigInt const & iupper,
                        HYPRE_BigInt const & jlower,
                        HYPRE_BigInt const & jupper,
                        arrayView1d< HYPRE_Int const > const & ncols,
                        HYPRE_IJMatrix & ij_matrix )
{
  GEOS_LAI_CHECK_ERROR( HYPRE_IJMatrixCreate( comm,
                                              ilower,
                                              iupper,
                                              jlower,
                                              jupper,
                                              &ij_matrix ) );

  GEOS_LAI_CHECK_ERROR( HYPRE_IJMatrixSetObjectType( ij_matrix, HYPRE_PARCSR ) );
  GEOS_LAI_CHECK_ERROR( HYPRE_IJMatrixSetRowSizes( ij_matrix, ncols.data() ) );
  GEOS_LAI_CHECK_ERROR( HYPRE_IJMatrixInitialize( ij_matrix ) );
}

HypreMatrix::HypreMatrix()
  : LinearOperator(),
  MatrixBase()
{}

HypreMatrix::HypreMatrix( HypreMatrix const & src )
  : HypreMatrix()
{
  *this = src;
}

HypreMatrix::HypreMatrix( HypreMatrix && src ) noexcept
  : HypreMatrix()
{
  *this = std::move( src );
}

HypreMatrix & HypreMatrix::operator=( HypreMatrix const & src )
{
  if( &src != this )
  {
    reset();
    if( src.ready() )
    {
      // Copy parcsr matrix
      HYPRE_ParCSRMatrix const dst_parcsr = hypre_ParCSRMatrixClone( src.m_parcsr_mat, 1 );
      // Create IJ layer (with matrix closed)
      parCSRtoIJ( dst_parcsr );
    }
    m_dofManager = src.dofManager();
  }
  return *this;
}

HypreMatrix & HypreMatrix::operator=( HypreMatrix && src ) noexcept
{
  if( &src != this )
  {
    std::swap( m_ij_mat, src.m_ij_mat );
    std::swap( m_parcsr_mat, src.m_parcsr_mat );
    MatrixBase::operator=( std::move( src ) );
  }
  return *this;
}

HypreMatrix::~HypreMatrix()
{
  reset();
}

void HypreMatrix::createWithGlobalSize( globalIndex const globalRows,
                                        globalIndex const globalCols,
                                        localIndex const maxEntriesPerRow,
                                        MPI_Comm const & comm )
{
  GEOS_LAI_ASSERT( closed() );
  GEOS_LAI_ASSERT_GE( globalRows, 0 );
  GEOS_LAI_ASSERT_GE( globalCols, 0 );
  GEOS_LAI_ASSERT_GE( maxEntriesPerRow, 0 );

  reset();

  HYPRE_Int const rank  = LvArray::integerConversion< HYPRE_Int >( MpiWrapper::commRank( comm ) );
  HYPRE_Int const nproc = LvArray::integerConversion< HYPRE_Int >( MpiWrapper::commSize( comm ) );

  HYPRE_Int const localRowSize = LvArray::integerConversion< HYPRE_Int >( globalRows / nproc );
  HYPRE_Int const rowResidual = LvArray::integerConversion< HYPRE_Int >( globalRows % nproc );

  HYPRE_Int const localColSize = LvArray::integerConversion< HYPRE_Int >( globalCols / nproc );
  HYPRE_Int const colResidual = LvArray::integerConversion< HYPRE_Int >( globalCols % nproc );

  HYPRE_BigInt const ilower = rank * localRowSize + ( rank == 0 ? 0 : rowResidual );
  HYPRE_BigInt const iupper = ilower + localRowSize + ( rank == 0 ? rowResidual : 0 ) - 1;
  HYPRE_BigInt const jlower = rank * localColSize + ( rank == 0 ? 0 : colResidual );
  HYPRE_BigInt const jupper = jlower + localColSize + ( rank == 0 ? colResidual : 0 ) - 1;

  array1d< HYPRE_Int > row_sizes;
  row_sizes.resizeDefault( LvArray::integerConversion< localIndex >( iupper - ilower + 1 ),
                           LvArray::integerConversion< HYPRE_Int >( maxEntriesPerRow ) );

  initialize( comm,
              ilower,
              iupper,
              jlower,
              jupper,
              row_sizes,
              m_ij_mat );
}

void HypreMatrix::create( CRSMatrixView< real64 const, globalIndex const > const & localMatrix,
                          localIndex const numLocalColumns,
                          MPI_Comm const & comm )
{
  GEOSX_MARK_FUNCTION;

  RAJA::ReduceMax< ReducePolicy< hypre::execPolicy >, localIndex > maxRowEntries( 0 );
  forAll< hypre::execPolicy >( localMatrix.numRows(),
                               [localMatrix, maxRowEntries] GEOS_HYPRE_DEVICE ( localIndex const row )
  {
    maxRowEntries.max( localMatrix.numNonZeros( row ) );
  } );

  createWithLocalSize( localMatrix.numRows(), numLocalColumns, maxRowEntries.get(), comm );
  globalIndex const rankOffset = ilower();

  array1d< HYPRE_BigInt > rows;
  rows.resizeWithoutInitializationOrDestruction( hypre::memorySpace, localMatrix.numRows() );

  array1d< HYPRE_Int > sizes;
  sizes.resizeWithoutInitializationOrDestruction( hypre::memorySpace, localMatrix.numRows() );

  array1d< HYPRE_Int > offsets;
  offsets.resizeWithoutInitializationOrDestruction( hypre::memorySpace, localMatrix.numRows() );

  forAll< hypre::execPolicy >( localMatrix.numRows(),
                               [localMatrix, rankOffset,
                                rowsView = rows.toView(),
                                sizesView = sizes.toView(),
                                offsetsView = offsets.toView()] GEOS_HYPRE_DEVICE ( localIndex const row )
  {
    rowsView[row] = LvArray::integerConversion< HYPRE_BigInt >( row + rankOffset );
    sizesView[row] = LvArray::integerConversion< HYPRE_Int >( localMatrix.numNonZeros( row ) );
    offsetsView[row] = LvArray::integerConversion< HYPRE_Int >( localMatrix.getOffsets()[row] );
  } );

  // This is necessary so that localMatrix.getColumns() and localMatrix.getEntries() return device pointers
  localMatrix.move( hypre::memorySpace, false );

  open();
  GEOS_HYPRE_CHECK_DEVICE_ERRORS( "before HYPRE_IJMatrixAddToValues2" );
  GEOS_LAI_CHECK_ERROR( HYPRE_IJMatrixAddToValues2( m_ij_mat,
                                                    localMatrix.numRows(),
                                                    sizes.data(),
                                                    rows.data(),
                                                    offsets.data(),
                                                    localMatrix.getColumns(),
                                                    localMatrix.getEntries() ) );
  close();
}

void HypreMatrix::createWithLocalSize( localIndex const localRows,
                                       localIndex const localCols,
                                       localIndex const maxEntriesPerRow,
                                       MPI_Comm const & comm )
{
  GEOS_LAI_ASSERT_GE( localRows, 0 );
  GEOS_LAI_ASSERT_GE( localCols, 0 );
  GEOS_LAI_ASSERT_GE( maxEntriesPerRow, 0 );

  reset();

  HYPRE_BigInt const ilower = MpiWrapper::prefixSum< HYPRE_BigInt >( localRows );
  HYPRE_BigInt const iupper = ilower + localRows - 1;

  HYPRE_BigInt const jlower = MpiWrapper::prefixSum< HYPRE_BigInt >( localCols );
  HYPRE_BigInt const jupper = jlower + localCols - 1;

  array1d< HYPRE_Int > row_sizes;
  row_sizes.resizeDefault( localRows, LvArray::integerConversion< HYPRE_Int >( maxEntriesPerRow ) );

  initialize( comm,
              ilower,
              iupper,
              jlower,
              jupper,
              row_sizes,
              m_ij_mat );
}

void HypreMatrix::set( real64 const value )
{
  GEOS_LAI_ASSERT( ready() );
  open();
  GEOS_LAI_CHECK_ERROR( HYPRE_IJMatrixSetConstantValues( m_ij_mat, value ) );
  close();
}

void HypreMatrix::reset()
{
  MatrixBase::reset();
  if( m_ij_mat )
  {
    GEOS_LAI_CHECK_ERROR( HYPRE_IJMatrixDestroy( m_ij_mat ) );
    m_ij_mat = nullptr;
    m_parcsr_mat = nullptr;
  }
}

void HypreMatrix::zero()
{
  set( 0.0 );
}

void HypreMatrix::open()
{
  GEOS_LAI_ASSERT( created() && closed() );
  if( m_assembled )
  {
    GEOS_LAI_CHECK_ERROR( HYPRE_IJMatrixInitialize( m_ij_mat ) );
  }
  m_closed = false;
}

void HypreMatrix::close()
{
<<<<<<< HEAD
  GEOSX_MARK_FUNCTION;

  GEOSX_LAI_ASSERT( !closed() );
=======
  GEOS_LAI_ASSERT( !closed() );
>>>>>>> f72a0dad

  GEOS_LAI_CHECK_ERROR( HYPRE_IJMatrixAssemble( m_ij_mat ) );

  // Get a reference to the constructed matrix object. Done only on the first
  // assembly call when the sparsity pattern of the matrix is defined.
  if( !m_assembled )
  {
    GEOS_LAI_CHECK_ERROR( HYPRE_IJMatrixGetObject( m_ij_mat, (void * *) &m_parcsr_mat ) );
    if( !hypre_ParCSRMatrixCommPkg( m_parcsr_mat ) )
    {
      GEOS_LAI_CHECK_ERROR( hypre_MatvecCommPkgCreate( m_parcsr_mat ) );
    }
  }

  m_closed = true;
  m_assembled = true;
}

bool HypreMatrix::created() const
{
  return m_ij_mat != nullptr;
}

void HypreMatrix::add( globalIndex const rowIndex,
                       globalIndex const colIndex,
                       real64 const value )
{
  GEOS_LAI_ASSERT( modifiable() );

  HYPRE_Int ncols = 1;
  GEOS_LAI_CHECK_ERROR( HYPRE_IJMatrixAddToValues( m_ij_mat,
                                                   1,
                                                   &ncols,
                                                   hypre::toHypreBigInt( &rowIndex ),
                                                   hypre::toHypreBigInt( &colIndex ),
                                                   &value ) );
}

void HypreMatrix::set( globalIndex const rowIndex,
                       globalIndex const colIndex,
                       real64 const value )
{
  GEOS_LAI_ASSERT( modifiable() );
  GEOS_LAI_ASSERT_GE( rowIndex, ilower() );
  GEOS_LAI_ASSERT_GT( iupper(), rowIndex );

  HYPRE_Int ncols = 1;
  GEOS_LAI_CHECK_ERROR( HYPRE_IJMatrixSetValues( m_ij_mat,
                                                 1,
                                                 &ncols,
                                                 hypre::toHypreBigInt( &rowIndex ),
                                                 hypre::toHypreBigInt( &colIndex ),
                                                 &value ) );

}

void HypreMatrix::insert( globalIndex const rowIndex0,
                          globalIndex const colIndex0,
                          real64 const value0 )
{
<<<<<<< HEAD
  GEOSX_MARK_FUNCTION;

  GEOSX_LAI_ASSERT( insertable() );
=======
  GEOS_LAI_ASSERT( insertable() );
>>>>>>> f72a0dad

#if defined(GEOSX_USE_HYPRE_CUDA)
  array1d< HYPRE_BigInt > rowIndexDevice( 1 );
  array1d< HYPRE_BigInt > colIndexDevice( 1 );
  array1d< HYPRE_Int > ncolsDevice( 1 );
  array1d< real64 > valueDevice( 1 );

  rowIndexDevice[0] = rowIndex0;
  colIndexDevice[0] = colIndex0;
  ncolsDevice[0] = 1;
  valueDevice[0] = value0;

  rowIndexDevice.move( LvArray::MemorySpace::cuda, false );
  colIndexDevice.move( LvArray::MemorySpace::cuda, false );
  ncolsDevice.move( LvArray::MemorySpace::cuda, false );
  valueDevice.move( LvArray::MemorySpace::cuda, false );

  HYPRE_Int * const ncols = ncolsDevice.data();
  HYPRE_BigInt const * const rowIndex = rowIndexDevice.data();
  HYPRE_BigInt const * const colIndex = colIndexDevice.data();
  real64 * const value = valueDevice.data();
#else
  HYPRE_Int one = 1;
  HYPRE_Int * const ncols = &one;
  HYPRE_BigInt const rowIndexData = rowIndex0;
  HYPRE_BigInt const colIndexData = colIndex0;
  HYPRE_BigInt const * const rowIndex = &rowIndexData;
  HYPRE_BigInt const * const colIndex = &colIndexData;
  real64 const * const value = &value0;
#endif

  GEOS_LAI_CHECK_ERROR( HYPRE_IJMatrixAddToValues( m_ij_mat,
                                                   1,
                                                   ncols,
                                                   rowIndex,
                                                   colIndex,
                                                   value ) );


}

void HypreMatrix::add( globalIndex const rowIndex,
                       globalIndex const * colIndices,
                       real64 const * values,
                       localIndex size )
{
<<<<<<< HEAD
  GEOSX_MARK_FUNCTION;

  GEOSX_LAI_ASSERT( modifiable() );
=======
  GEOS_LAI_ASSERT( modifiable() );
>>>>>>> f72a0dad

  HYPRE_Int ncols = LvArray::integerConversion< HYPRE_Int >( size );
  GEOS_LAI_CHECK_ERROR( HYPRE_IJMatrixAddToValues( m_ij_mat,
                                                   1,
                                                   &ncols,
                                                   hypre::toHypreBigInt( &rowIndex ),
                                                   hypre::toHypreBigInt( colIndices ),
                                                   values ) );
}

void HypreMatrix::set( globalIndex const rowIndex,
                       globalIndex const * colIndices,
                       real64 const * values,
                       localIndex size )
{
<<<<<<< HEAD
  GEOSX_MARK_FUNCTION;

  GEOSX_LAI_ASSERT( modifiable() );
  GEOSX_LAI_ASSERT_GE( rowIndex, ilower() );
  GEOSX_LAI_ASSERT_GT( iupper(), rowIndex );
=======
  GEOS_LAI_ASSERT( modifiable() );
  GEOS_LAI_ASSERT_GE( rowIndex, ilower() );
  GEOS_LAI_ASSERT_GT( iupper(), rowIndex );
>>>>>>> f72a0dad

  HYPRE_Int ncols = LvArray::integerConversion< HYPRE_Int >( size );
  GEOS_LAI_CHECK_ERROR( HYPRE_IJMatrixSetValues( m_ij_mat,
                                                 1,
                                                 &ncols,
                                                 hypre::toHypreBigInt( &rowIndex ),
                                                 hypre::toHypreBigInt( colIndices ),
                                                 values ) );
}

void HypreMatrix::insert( globalIndex const rowIndex0,
                          globalIndex const * colIndices,
                          real64 const * values,
                          localIndex size )
{
<<<<<<< HEAD
  GEOSX_MARK_FUNCTION;

  GEOSX_LAI_ASSERT( insertable() );
=======
  GEOS_LAI_ASSERT( insertable() );
>>>>>>> f72a0dad

#if defined(GEOSX_USE_HYPRE_CUDA)
  array1d< globalIndex > rowIndexDevice( 1 );
  array1d< HYPRE_Int > ncolsDevice( 1 );

  rowIndexDevice[0] = rowIndex0;
  ncolsDevice[0] = LvArray::integerConversion< HYPRE_Int >( size );

  rowIndexDevice.move( LvArray::MemorySpace::cuda, false );
  ncolsDevice.move( LvArray::MemorySpace::cuda, false );

  globalIndex const * const rowIndex = rowIndexDevice.data();
  HYPRE_Int * const ncols = ncolsDevice.data();
#else
  globalIndex const * const rowIndex = &rowIndex0;
  HYPRE_Int hypreSize = size;
  HYPRE_Int * const ncols = &hypreSize;
#endif

  GEOS_LAI_CHECK_ERROR( HYPRE_IJMatrixAddToValues( m_ij_mat,
                                                   1,
                                                   ncols,
                                                   rowIndex,
                                                   hypre::toHypreBigInt( colIndices ),
                                                   values ) );
}

void HypreMatrix::add( globalIndex const rowIndex,
                       arraySlice1d< globalIndex const > const & colIndices,
                       arraySlice1d< real64 const > const & values )
{
<<<<<<< HEAD
  GEOSX_MARK_FUNCTION;

  GEOSX_LAI_ASSERT( modifiable() );
=======
  GEOS_LAI_ASSERT( modifiable() );
>>>>>>> f72a0dad

  HYPRE_Int ncols = LvArray::integerConversion< HYPRE_Int >( colIndices.size() );
  GEOS_LAI_CHECK_ERROR( HYPRE_IJMatrixAddToValues( m_ij_mat,
                                                   1,
                                                   &ncols,
                                                   hypre::toHypreBigInt( &rowIndex ),
                                                   hypre::toHypreBigInt( colIndices ),
                                                   values ) );
}

void HypreMatrix::set( globalIndex const rowIndex,
                       arraySlice1d< globalIndex const > const & colIndices,
                       arraySlice1d< real64 const > const & values )
{
<<<<<<< HEAD
  GEOSX_MARK_FUNCTION;

  GEOSX_LAI_ASSERT( modifiable() );
  GEOSX_LAI_ASSERT_GE( rowIndex, ilower() );
  GEOSX_LAI_ASSERT_GT( iupper(), rowIndex );
=======
  GEOS_LAI_ASSERT( modifiable() );
  GEOS_LAI_ASSERT_GE( rowIndex, ilower() );
  GEOS_LAI_ASSERT_GT( iupper(), rowIndex );
>>>>>>> f72a0dad

  HYPRE_Int ncols = LvArray::integerConversion< HYPRE_Int >( colIndices.size() );
  GEOS_LAI_CHECK_ERROR( HYPRE_IJMatrixSetValues( m_ij_mat,
                                                 1,
                                                 &ncols,
                                                 hypre::toHypreBigInt( &rowIndex ),
                                                 hypre::toHypreBigInt( colIndices ),
                                                 values ) );
}

void HypreMatrix::insert( globalIndex const rowIndex,
                          arraySlice1d< globalIndex const > const & colIndices,
                          arraySlice1d< real64 const > const & values )
{
<<<<<<< HEAD
  GEOSX_MARK_FUNCTION;

  GEOSX_LAI_ASSERT( insertable() );
=======
  GEOS_LAI_ASSERT( insertable() );
>>>>>>> f72a0dad

  HYPRE_Int ncols = LvArray::integerConversion< HYPRE_Int >( colIndices.size() );
  GEOS_LAI_CHECK_ERROR( HYPRE_IJMatrixAddToValues( m_ij_mat,
                                                   1,
                                                   &ncols,
                                                   hypre::toHypreBigInt( &rowIndex ),
                                                   hypre::toHypreBigInt( colIndices ),
                                                   values ) );
}

void HypreMatrix::add( arraySlice1d< globalIndex const > const & rowIndices,
                       arraySlice1d< globalIndex const > const & colIndices,
                       arraySlice2d< real64 const > const & values )
{
  for( localIndex i = 0; i < rowIndices.size(); ++i )
  {
    add( rowIndices[i], colIndices, values[i] );
  }
}

void HypreMatrix::set( arraySlice1d< globalIndex const > const & rowIndices,
                       arraySlice1d< globalIndex const > const & colIndices,
                       arraySlice2d< real64 const > const & values )
{
  for( localIndex i = 0; i < LvArray::integerConversion< localIndex >( rowIndices.size() ); ++i )
  {
    set( rowIndices[i], colIndices, values[i] );
  }
}

void HypreMatrix::insert( arraySlice1d< globalIndex const > const & rowIndices,
                          arraySlice1d< globalIndex const > const & colIndices,
                          arraySlice2d< real64 const > const & values )
{
  for( localIndex i = 0; i < rowIndices.size(); ++i )
  {
    insert( rowIndices[i], colIndices, values[i] );
  }
}

void HypreMatrix::add( globalIndex const * rowIndices,
                       globalIndex const * colIndices,
                       real64 const * values,
                       localIndex const numRows,
                       localIndex const numCols )
{
  for( localIndex i = 0; i < numRows; ++i )
  {
    add( rowIndices[i], colIndices, values + numCols * i, numCols );
  }
}

void HypreMatrix::set( globalIndex const * rowIndices,
                       globalIndex const * colIndices,
                       real64 const * values,
                       localIndex const numRows,
                       localIndex const numCols )
{
  for( localIndex i = 0; i < numRows; ++i )
  {
    set( rowIndices[i], colIndices, values + numCols * i, numCols );
  }
}

void HypreMatrix::insert( globalIndex const * rowIndices,
                          globalIndex const * colIndices,
                          real64 const * values,
                          localIndex const numRows,
                          localIndex const numCols )
{
  for( localIndex i = 0; i < numRows; ++i )
  {
    insert( rowIndices[i], colIndices, values + numCols * i, numCols );
  }
}

void HypreMatrix::insert( arrayView1d< globalIndex const > const & rowIndices,
                          arrayView1d< globalIndex const > const & colIndices,
                          arrayView1d< real64 const > const & values )
{
<<<<<<< HEAD
  GEOSX_MARK_FUNCTION;

  GEOSX_LAI_ASSERT_EQ( rowIndices.size(), colIndices.size() );
  GEOSX_LAI_ASSERT_GE( rowIndices.size(), values.size() );
=======
  GEOS_LAI_ASSERT_EQ( rowIndices.size(), colIndices.size() );
  GEOS_LAI_ASSERT_GE( rowIndices.size(), values.size() );
>>>>>>> f72a0dad

  HYPRE_BigInt const numRows = rowIndices.size();

  array1d< HYPRE_Int > nCols( numRows );
  for( int i=0; i<numRows; ++i )
  {
    nCols[i] = 1;
  }
#if defined(GEOSX_USE_HYPRE_CUDA)
  rowIndices.move( LvArray::MemorySpace::cuda, false );
  colIndices.move( LvArray::MemorySpace::cuda, false );
  values.move( LvArray::MemorySpace::cuda, false );
  nCols.move( LvArray::MemorySpace::cuda, false );
#endif
  GEOS_LAI_CHECK_ERROR( HYPRE_IJMatrixAddToValues( m_ij_mat,
                                                   numRows,
                                                   nCols.data(),
                                                   hypre::toHypreBigInt( rowIndices.data() ),
                                                   hypre::toHypreBigInt( colIndices.data() ),
                                                   values.data()
                                                   ) );
}


void HypreMatrix::apply( HypreVector const & src,
                         HypreVector & dst ) const
{
  GEOS_LAI_ASSERT( ready() );
  GEOS_LAI_ASSERT( src.ready() );
  GEOS_LAI_ASSERT( dst.ready() );
  GEOS_LAI_ASSERT_EQ( numLocalRows(), dst.localSize() );
  GEOS_LAI_ASSERT_EQ( numLocalCols(), src.localSize() );

  GEOS_LAI_CHECK_ERROR( hypre_ParCSRMatrixMatvec( 1.0,
                                                  m_parcsr_mat,
                                                  src.unwrapped(),
                                                  0.0,
                                                  dst.unwrapped() ) );
  dst.touch();
}

void HypreMatrix::applyTranspose( HypreVector const & src,
                                  HypreVector & dst ) const
{
  GEOS_LAI_ASSERT( ready() );
  GEOS_LAI_ASSERT( src.ready() );
  GEOS_LAI_ASSERT( dst.ready() );
  GEOS_LAI_ASSERT_EQ( numLocalCols(), dst.localSize() );
  GEOS_LAI_ASSERT_EQ( numLocalRows(), src.localSize() );

  GEOS_LAI_CHECK_ERROR( hypre_ParCSRMatrixMatvecT( 1.0,
                                                   m_parcsr_mat,
                                                   src.unwrapped(),
                                                   0.0,
                                                   dst.unwrapped() ) );
  dst.touch();
}

void HypreMatrix::multiply( HypreMatrix const & src,
                            HypreMatrix & dst ) const
{
  GEOS_LAI_ASSERT( ready() );
  GEOS_LAI_ASSERT( src.ready() );
  GEOS_LAI_ASSERT_EQ( numLocalCols(), src.numLocalRows() );

  // Compute product
  HYPRE_ParCSRMatrix const dst_parcsr = hypre_ParMatmul( m_parcsr_mat, src.m_parcsr_mat );

  // Create IJ layer (with matrix closed)
  dst.parCSRtoIJ( dst_parcsr );
}

void HypreMatrix::leftMultiplyTranspose( HypreMatrix const & src,
                                         HypreMatrix & dst ) const
{
  GEOS_LAI_ASSERT( ready() );
  GEOS_LAI_ASSERT( src.ready() );
  GEOS_LAI_ASSERT_EQ( numLocalRows(), src.numLocalRows() );

  // Compute product
  HYPRE_ParCSRMatrix const dst_parcsr = hypre_ParTMatmul( m_parcsr_mat, src.m_parcsr_mat );

  // Create IJ layer (with matrix closed)
  dst.parCSRtoIJ( dst_parcsr );
}

void HypreMatrix::rightMultiplyTranspose( HypreMatrix const & src,
                                          HypreMatrix & dst ) const
{
  GEOS_LAI_ASSERT( ready() );
  GEOS_LAI_ASSERT( src.ready() );
  GEOS_LAI_ASSERT_EQ( numLocalCols(), src.numLocalCols() );

  // Transpose this
  HypreMatrix tmp;
  transpose( tmp );

  // Compute product
  src.multiply( tmp, dst );
}

void HypreMatrix::multiplyRAP( HypreMatrix const & R,
                               HypreMatrix const & P,
                               HypreMatrix & dst ) const
{
  GEOS_LAI_ASSERT( ready() );
  GEOS_LAI_ASSERT( R.ready() );
  GEOS_LAI_ASSERT( P.ready() );
  GEOS_LAI_ASSERT_EQ( numLocalRows(), R.numLocalCols() );
  GEOS_LAI_ASSERT_EQ( numLocalCols(), P.numLocalRows() );

  HypreMatrix Rt;
  R.transpose( Rt );

  HYPRE_ParCSRMatrix const dst_parcsr = hypre_ParCSRMatrixRAP( Rt.unwrapped(),
                                                               m_parcsr_mat,
                                                               P.unwrapped() );
  dst.parCSRtoIJ( dst_parcsr );
}

void HypreMatrix::multiplyPtAP( HypreMatrix const & P,
                                HypreMatrix & dst ) const
{
  GEOS_LAI_ASSERT( ready() );
  GEOS_LAI_ASSERT( P.ready() );
  GEOS_LAI_ASSERT_EQ( numLocalRows(), P.numLocalRows() );
  GEOS_LAI_ASSERT_EQ( numLocalCols(), P.numLocalRows() );

  HYPRE_ParCSRMatrix const dst_parcsr = hypre_ParCSRMatrixRAPKT( P.unwrapped(),
                                                                 m_parcsr_mat,
                                                                 P.unwrapped(),
                                                                 0 );

  dst.parCSRtoIJ( dst_parcsr );
}

void HypreMatrix::parCSRtoIJ( HYPRE_ParCSRMatrix const & parCSRMatrix )
{
  reset();
  m_closed = false;

  hypre_IJMatrix * const ijmatrix = hypre_CTAlloc( hypre_IJMatrix, 1, HYPRE_MEMORY_HOST );

  hypre_IJMatrixComm( ijmatrix ) = hypre_ParCSRMatrixComm( parCSRMatrix );
  hypre_IJMatrixObject( ijmatrix ) = parCSRMatrix;
  hypre_IJMatrixTranslator( ijmatrix ) = nullptr;
  hypre_IJMatrixAssumedPart( ijmatrix ) = hypre_ParCSRMatrixAssumedPartition( parCSRMatrix );
  hypre_ParCSRMatrixOwnsAssumedPartition( parCSRMatrix ) = 0;

  hypre_IJMatrixAssembleFlag( ijmatrix ) = 1;

  hypre_IJMatrixObjectType( ijmatrix ) = HYPRE_PARCSR;
#ifdef HYPRE_USING_OPENMP
  hypre_IJMatrixOMPFlag( ijmatrix ) = 1;
#else
  hypre_IJMatrixOMPFlag( ijmatrix ) = 0;
#endif
  hypre_IJMatrixPrintLevel( ijmatrix ) = 0;

  array1d< HYPRE_BigInt > info( 2 );
  if( MpiWrapper::commRank( hypre_IJMatrixComm( ijmatrix ) ) == 0 )
  {
    info( 0 ) = hypre_ParCSRMatrixFirstRowIndex( parCSRMatrix );
    info( 1 ) = hypre_ParCSRMatrixFirstColDiag( parCSRMatrix );
  }
  MpiWrapper::bcast( info.data(), 2, 0, hypre_IJMatrixComm( ijmatrix ) );
  hypre_IJMatrixGlobalFirstRow( ijmatrix ) = info( 0 );
  hypre_IJMatrixGlobalFirstCol( ijmatrix ) = info( 1 );

  hypre_IJMatrixGlobalNumRows( ijmatrix ) = hypre_ParCSRMatrixGlobalNumRows( parCSRMatrix );
  hypre_IJMatrixGlobalNumCols( ijmatrix ) = hypre_ParCSRMatrixGlobalNumCols( parCSRMatrix );

  // Set row partitioning
  hypre_IJMatrixRowPartitioning( ijmatrix )[0] = hypre_ParCSRMatrixRowStarts( parCSRMatrix )[0];
  hypre_IJMatrixRowPartitioning( ijmatrix )[1] = hypre_ParCSRMatrixRowStarts( parCSRMatrix )[1];

  // Set column partitioning
  if( hypre_IJMatrixGlobalNumRows( ijmatrix ) != hypre_IJMatrixGlobalNumCols( ijmatrix ) )
  {
    // Rectangular matrix
    hypre_IJMatrixColPartitioning( ijmatrix )[0] = hypre_ParCSRMatrixColStarts( parCSRMatrix )[0];
    hypre_IJMatrixColPartitioning( ijmatrix )[1] = hypre_ParCSRMatrixColStarts( parCSRMatrix )[1];
  }
  else
  {
    // Square matrix
    hypre_IJMatrixColPartitioning( ijmatrix )[0] = hypre_IJMatrixRowPartitioning( ijmatrix )[0];
    hypre_IJMatrixColPartitioning( ijmatrix )[1] = hypre_IJMatrixRowPartitioning( ijmatrix )[1];
  }

  m_ij_mat = (HYPRE_IJMatrix) ijmatrix;
  close();
}

void HypreMatrix::gemv( real64 const alpha,
                        HypreVector const & x,
                        real64 const beta,
                        HypreVector & y,
                        bool useTranspose ) const
{
  GEOS_LAI_ASSERT( ready() );

  if( !useTranspose )
  {
    GEOS_LAI_CHECK_ERROR( hypre_ParCSRMatrixMatvec( alpha,
                                                    m_parcsr_mat,
                                                    x.unwrapped(),
                                                    beta,
                                                    y.unwrapped() ) );
  }
  else
  {
    GEOS_LAI_CHECK_ERROR( hypre_ParCSRMatrixMatvecT( alpha,
                                                     m_parcsr_mat,
                                                     x.unwrapped(),
                                                     beta,
                                                     y.unwrapped() ) );
  }
  y.touch();
}

void HypreMatrix::scale( real64 const scalingFactor )
{
  GEOS_LAI_ASSERT( ready() );
  hypre::scaleMatrixValues( hypre_ParCSRMatrixDiag( m_parcsr_mat ), scalingFactor );
  hypre::scaleMatrixValues( hypre_ParCSRMatrixOffd( m_parcsr_mat ), scalingFactor );
}

void HypreMatrix::leftScale( HypreVector const & vec )
{
  GEOS_LAI_ASSERT( ready() );
  GEOS_LAI_ASSERT( vec.ready() );
  GEOS_LAI_ASSERT_EQ( vec.localSize(), numLocalRows() );
  hypre::scaleMatrixRows( hypre_ParCSRMatrixDiag( m_parcsr_mat ), hypre_ParVectorLocalVector( vec.unwrapped() ) );
  hypre::scaleMatrixRows( hypre_ParCSRMatrixOffd( m_parcsr_mat ), hypre_ParVectorLocalVector( vec.unwrapped() ) );
}

void HypreMatrix::rescaleRows( arrayView1d< globalIndex const > const & rowIndices,
                               RowSumType const rowSumType )
{
  GEOS_LAI_ASSERT( ready() );

  switch( rowSumType )
  {
    case RowSumType::SumValues:
    {
      hypre::rescaleMatrixRows( unwrapped(), rowIndices, hypre::ops::identity< HYPRE_Real >, hypre::ops::plus< HYPRE_Real > );
      break;
    }
    case RowSumType::SumAbsValues:
    {
      hypre::rescaleMatrixRows( unwrapped(), rowIndices, LvArray::math::abs< HYPRE_Real >, hypre::ops::plus< HYPRE_Real > );
      break;
    }
    case RowSumType::SumSqrValues:
    {
      hypre::rescaleMatrixRows( unwrapped(), rowIndices, LvArray::math::square< HYPRE_Real >, hypre::ops::plus< HYPRE_Real > );
      break;
    }
    case RowSumType::MaxAbsValues:
    {
      hypre::rescaleMatrixRows( unwrapped(), rowIndices, LvArray::math::abs< HYPRE_Real >, LvArray::math::max< HYPRE_Real > );
      break;
    }
  }
}

void HypreMatrix::separateComponentFilter( HypreMatrix & dst,
                                           integer const dofsPerNode ) const
{
  GEOSX_MARK_FUNCTION;

  localIndex const maxRowEntries = maxRowLength();
  integer const temp = maxRowEntries % dofsPerNode;
  GEOS_LAI_ASSERT_EQ( temp, 0 );

  CRSMatrix< real64 > tempMat;
  tempMat.resize( numLocalRows(), numGlobalCols(), maxRowEntries / dofsPerNode );
  CRSMatrixView< real64 > const tempMatView = tempMat.toView();

  globalIndex const firstLocalRow = ilower();
  globalIndex const firstLocalCol = jlower();
  hypre::CSRData< true > const diag{ hypre_ParCSRMatrixDiag( unwrapped() ) };
  hypre::CSRData< true > const offd{ hypre_ParCSRMatrixOffd( unwrapped() ) };
  HYPRE_BigInt const * const colMap = hypre::getOffdColumnMap( unwrapped() );

  auto const getComponent = [dofsPerNode] GEOS_HYPRE_DEVICE ( auto const i )
  {
    return LvArray::integerConversion< integer >( i % dofsPerNode );
  };

  forAll< hypre::execPolicy >( numLocalRows(), [diag, offd, tempMatView, getComponent,
                                                firstLocalRow, firstLocalCol, colMap] GEOS_HYPRE_DEVICE ( localIndex const localRow )
  {
    integer const rowComponent = getComponent( firstLocalRow + localRow );
    for( HYPRE_Int k = diag.rowptr[localRow]; k < diag.rowptr[localRow + 1]; ++k )
    {
      HYPRE_BigInt const globalCol = firstLocalCol + diag.colind[k];
      if( getComponent( globalCol ) == rowComponent )
      {
        tempMatView.insertNonZero( localRow, globalCol, diag.values[k] );
      }
    }
    if( offd.ncol > 0 )
    {
      for( HYPRE_Int k = offd.rowptr[localRow]; k < offd.rowptr[localRow + 1]; ++k )
      {
        HYPRE_BigInt const globalCol = colMap[offd.colind[k]];
        if( getComponent( globalCol ) == rowComponent )
        {
          tempMatView.insertNonZero( localRow, globalCol, offd.values[k] );
        }
      }
    }
  } );

  dst.create( tempMatView.toViewConst(), numLocalCols(), comm() );
  dst.setDofManager( dofManager() );
}

void HypreMatrix::addEntries( HypreMatrix const & src,
                              MatrixPatternOp const op,
                              real64 const scale )
{
  GEOS_LAI_ASSERT( ready() );
  GEOS_LAI_ASSERT( src.ready() );
  GEOS_LAI_ASSERT( numLocalRows() == src.numLocalRows() );
  GEOS_LAI_ASSERT( numLocalCols() == src.numLocalCols() );

  switch( op )
  {
    case MatrixPatternOp::Restrict:
    {
      hypre::addEntriesRestricted( hypre_ParCSRMatrixDiag( src.unwrapped() ),
                                   hypre::ops::identity< HYPRE_Int >,
                                   hypre_ParCSRMatrixDiag( unwrapped() ),
                                   hypre::ops::identity< HYPRE_Int >,
                                   scale );
      if( hypre_CSRMatrixNumCols( hypre_ParCSRMatrixOffd( unwrapped() ) ) > 0 )
      {
        HYPRE_BigInt const * const src_colmap = hypre::getOffdColumnMap( src.unwrapped() );
        HYPRE_BigInt const * const dst_colmap = hypre::getOffdColumnMap( unwrapped() );
        hypre::addEntriesRestricted( hypre_ParCSRMatrixOffd( src.unwrapped() ),
                                     [src_colmap] GEOS_HYPRE_DEVICE ( auto i ) { return src_colmap[i]; },
                                     hypre_ParCSRMatrixOffd( unwrapped() ),
                                     [dst_colmap] GEOS_HYPRE_DEVICE ( auto i ) { return dst_colmap[i]; },
                                     scale );
      }
      break;
    }
    case MatrixPatternOp::Same:
    case MatrixPatternOp::Subset:
    case MatrixPatternOp::Extend:
    {
      HYPRE_ParCSRMatrix sumMat;
      GEOS_LAI_CHECK_ERROR( hypre_ParCSRMatrixAdd( 1.0, unwrapped(), scale, src.unwrapped(), &sumMat ) );
      parCSRtoIJ( sumMat );
      break;
    }
  }
}

void HypreMatrix::addDiagonal( HypreVector const & src,
                               real64 const scale )
{
  GEOS_LAI_ASSERT( ready() );
  GEOS_LAI_ASSERT( src.ready() );
  GEOS_LAI_ASSERT( numGlobalRows() == numGlobalCols() );
  GEOS_LAI_ASSERT( numLocalRows() == src.localSize() );

  hypre::CSRData< false > const csr{ hypre_ParCSRMatrixDiag( m_parcsr_mat ) };
  arrayView1d< real64 const > const values = src.values();

  if( isEqual( scale, 1.0 ) )
  {
    forAll< hypre::execPolicy >( numLocalRows(), [=] GEOS_HYPRE_DEVICE ( localIndex const localRow )
    {
      // Hypre stores diagonal element at the beginning of each row, we assume it's always present
      csr.values[csr.rowptr[localRow]] += values[localRow];
    } );
  }
  else
  {
    forAll< hypre::execPolicy >( numLocalRows(), [=] GEOS_HYPRE_DEVICE ( localIndex const localRow )
    {
      // Hypre stores diagonal element at the beginning of each row, we assume it's always present
      csr.values[csr.rowptr[localRow]] += scale * values[localRow];
    } );
  }
}

void HypreMatrix::clampEntries( real64 const lo,
                                real64 const hi,
                                bool const excludeDiag )
{
  GEOS_LAI_ASSERT( ready() );
  GEOS_ERROR_IF( excludeDiag && numGlobalRows() != numGlobalCols(), "excludeDiag = true, but matrix is not square" );

  hypre::clampMatrixEntries( hypre_ParCSRMatrixDiag( m_parcsr_mat ), lo, hi, excludeDiag );
  hypre::clampMatrixEntries( hypre_ParCSRMatrixOffd( m_parcsr_mat ), lo, hi, false );
}

localIndex HypreMatrix::maxRowLength() const
{
  GEOS_LAI_ASSERT( assembled() );

  HYPRE_Int const * const ia_diag = hypre_CSRMatrixI( hypre_ParCSRMatrixDiag( m_parcsr_mat ) );
  HYPRE_Int const * const ia_offd = hypre_CSRMatrixI( hypre_ParCSRMatrixOffd( m_parcsr_mat ) );

  RAJA::ReduceMax< ReducePolicy< hypre::execPolicy >, localIndex > localMaxRowLength( 0 );
  forAll< hypre::execPolicy >( numLocalRows(), [=] GEOS_HYPRE_DEVICE ( localIndex const localRow )
  {
    localMaxRowLength.max( (ia_diag[localRow + 1] - ia_diag[localRow]) + (ia_offd[localRow + 1] - ia_offd[localRow] ) );
  } );

  return MpiWrapper::max( localMaxRowLength.get(), comm() );
}

localIndex HypreMatrix::rowLength( globalIndex const globalRowIndex ) const
{
  GEOS_LAI_ASSERT( assembled() );

  localIndex const localRow = LvArray::integerConversion< localIndex >( globalRowIndex - ilower() );
  GEOS_ASSERT( 0 <= localRow && localRow < numLocalRows() );

  HYPRE_Int const * const ia_diag = hypre_CSRMatrixI( hypre_ParCSRMatrixDiag( unwrapped() ) );
  HYPRE_Int const * const ia_offd = hypre_CSRMatrixI( hypre_ParCSRMatrixOffd( unwrapped() ) );
  HYPRE_Int ia_diag_h[2];
  HYPRE_Int ia_offd_h[2];

#if defined(GEOSX_USE_HYPRE_CUDA)
  // Don't know if this is faster or slower than launching a kernel. We should deprecate this function in any case.
  cudaMemcpy( ia_diag_h, ia_diag + localRow, 2 * sizeof( HYPRE_Int ), cudaMemcpyDeviceToHost );
  cudaMemcpy( ia_offd_h, ia_offd + localRow, 2 * sizeof( HYPRE_Int ), cudaMemcpyDeviceToHost );
#else
  ia_diag_h[0] = ia_diag[localRow]; ia_diag_h[1] = ia_diag[localRow + 1];
  ia_offd_h[0] = ia_offd[localRow]; ia_offd_h[1] = ia_offd[localRow + 1];
#endif

  return LvArray::integerConversion< localIndex >( ( ia_diag_h[1] - ia_diag_h[0] ) + ( ia_offd_h[1] - ia_offd_h[0] ) );
}

void HypreMatrix::getRowLengths( arrayView1d< localIndex > const & lengths ) const
{
  GEOS_LAI_ASSERT( assembled() );
  HYPRE_Int const * const ia_diag = hypre_CSRMatrixI( hypre_ParCSRMatrixDiag( m_parcsr_mat ) );
  HYPRE_Int const * const ia_offd = hypre_CSRMatrixI( hypre_ParCSRMatrixOffd( m_parcsr_mat ) );
  forAll< hypre::execPolicy >( numLocalRows(), [=] GEOS_HYPRE_DEVICE ( localIndex const localRow )
  {
    lengths[localRow] = (ia_diag[localRow + 1] - ia_diag[localRow]) + (ia_offd[localRow + 1] - ia_offd[localRow]);
  } );
}

void HypreMatrix::getRowCopy( globalIndex const globalRowIndex,
                              arraySlice1d< globalIndex > const & colIndices,
                              arraySlice1d< real64 > const & values ) const
{
  GEOS_LAI_ASSERT( ready() );
  GEOS_LAI_ASSERT_GE( globalRowIndex, ilower() );
  GEOS_LAI_ASSERT_GT( iupper(), globalRowIndex );

  HYPRE_BigInt row = LvArray::integerConversion< HYPRE_BigInt >( globalRowIndex );
  HYPRE_Int numEntries = LvArray::integerConversion< HYPRE_Int >( rowLength( globalRowIndex ) );

  GEOS_LAI_ASSERT_GE( colIndices.size(), numEntries );
  GEOS_LAI_ASSERT_GE( values.size(), numEntries );

  // XXX: this is only correct on host! We should deprecate row-wise functions.
  GEOS_LAI_CHECK_ERROR( hypre_IJMatrixGetValuesParCSR( m_ij_mat,
                                                       -1,
                                                       &numEntries,
                                                       &row,
                                                       hypre::toHypreBigInt( colIndices ),
                                                       values ) );
}

void HypreMatrix::extractDiagonal( HypreVector & dst ) const
{
  GEOS_LAI_ASSERT( ready() );
  GEOS_LAI_ASSERT( dst.ready() );
  GEOS_LAI_ASSERT_EQ( dst.localSize(), numLocalRows() );

  HYPRE_Real * const data = hypre_VectorData( hypre_ParVectorLocalVector( dst.unwrapped() ) );
  hypre_CSRMatrixExtractDiagonal( hypre_ParCSRMatrixDiag( m_parcsr_mat ), data, 0 );
  dst.touch();
}

namespace
{

constexpr HYPRE_Int getHypreRowSumType( RowSumType const rowSumType )
{
  switch( rowSumType )
  {
    case RowSumType::SumValues: return 0;
    case RowSumType::SumAbsValues: return 1;
    case RowSumType::SumSqrValues: return 2;
    default: return -1;
  }
}

}

void HypreMatrix::getRowSums( HypreVector & dst,
                              RowSumType const rowSumType ) const
{
  GEOS_LAI_ASSERT( ready() );
  GEOS_LAI_ASSERT( dst.ready() );
  GEOS_LAI_ASSERT_EQ( dst.localSize(), numLocalRows() );

  switch( rowSumType )
  {
    case RowSumType::SumValues:
    case RowSumType::SumAbsValues:
    case RowSumType::SumSqrValues:
    {
      HYPRE_Real * const values = hypre_VectorData( hypre_ParVectorLocalVector( dst.unwrapped() ) );
      HYPRE_Int const type = getHypreRowSumType( rowSumType );
      hypre_CSRMatrixComputeRowSum( hypre_ParCSRMatrixDiag( m_parcsr_mat ), nullptr, nullptr, values, type, 1.0, "set" );
      if( hypre_CSRMatrixNumCols( hypre_ParCSRMatrixOffd( m_parcsr_mat ) ) > 0 )
      {
        hypre_CSRMatrixComputeRowSum( hypre_ParCSRMatrixOffd( m_parcsr_mat ), nullptr, nullptr, values, type, 1.0, "add" );
      }
      break;
    }
    case RowSumType::MaxAbsValues:
    {
      hypre::computeRowsSums( m_parcsr_mat, dst.unwrapped(), LvArray::math::abs< HYPRE_Real >, LvArray::math::max< HYPRE_Real > );
      break;
    }
  }
  dst.touch();
}

real64 HypreMatrix::clearRow( globalIndex const globalRow,
                              bool const keepDiag,
                              real64 const diagValue )
{
  GEOS_LAI_ASSERT( modifiable() );
  GEOS_LAI_ASSERT_GE( globalRow, ilower() );
  GEOS_LAI_ASSERT_GT( iupper(), globalRow );

  // Get local row index
  HYPRE_Int const localRow = LvArray::integerConversion< HYPRE_Int >( getLocalRowID( globalRow ) );

  // Clear row in diagonal block
  hypre::CSRData< false > const diag{ hypre_ParCSRMatrixDiag( m_parcsr_mat ) };
  bool const square = numGlobalRows() == numGlobalCols();
  real64 oldDiag = 0.0;

  for( HYPRE_Int j = diag.rowptr[localRow]; j < diag.rowptr[localRow + 1]; ++j )
  {
    if( square && diag.colind[j] == localRow )
    {
      oldDiag = diag.values[j];
    }
    diag.values[j] = 0.0;
  }

  // Clear row in off-diagonal block
  hypre::CSRData< false > const offd{ hypre_ParCSRMatrixOffd( m_parcsr_mat ) };
  for( HYPRE_Int j = offd.rowptr[localRow]; j < offd.rowptr[localRow + 1]; ++j )
  {
    offd.values[j] = 0.0;
  }

  // Set diagonal value
  real64 const newDiag = keepDiag ? oldDiag : diagValue;
  if( square && std::fabs( newDiag ) > 0.0 )
  {
    set( globalRow, globalRow, newDiag );
  }
  return oldDiag;
}

HYPRE_ParCSRMatrix const & HypreMatrix::unwrapped() const
{
  return m_parcsr_mat;
}

HYPRE_IJMatrix const & HypreMatrix::unwrappedIJ() const
{
  return m_ij_mat;
}

localIndex HypreMatrix::getLocalRowID( globalIndex const index ) const
{
  GEOS_LAI_ASSERT( created() );
  HYPRE_BigInt ilower, iupper, jlower, jupper;
  GEOS_LAI_CHECK_ERROR( HYPRE_IJMatrixGetLocalRange( m_ij_mat, &ilower, &iupper, &jlower, &jupper ) );
  return (index >= ilower && index <= iupper ) ? LvArray::integerConversion< localIndex >( index - ilower ) : -1;
}

globalIndex HypreMatrix::getGlobalRowID( localIndex const index ) const
{
  GEOS_LAI_ASSERT( created() );
  GEOS_LAI_ASSERT_GE( index, 0 );
  GEOS_LAI_ASSERT_GT( numLocalRows(), index );
  return ilower() + index;
}

globalIndex HypreMatrix::numGlobalRows() const
{
  GEOS_LAI_ASSERT( created() );
  return hypre_IJMatrixGlobalNumRows( m_ij_mat );
}

globalIndex HypreMatrix::numGlobalCols() const
{
  GEOS_LAI_ASSERT( created() );
  return hypre_IJMatrixGlobalNumCols( m_ij_mat );
}

localIndex HypreMatrix::numLocalRows() const
{
  GEOS_LAI_ASSERT( created() );
  return LvArray::integerConversion< localIndex >( iupper() - ilower() );
}

localIndex HypreMatrix::numLocalCols() const
{
  GEOS_LAI_ASSERT( created() );
  return LvArray::integerConversion< localIndex >( jupper() - jlower() );
}

globalIndex HypreMatrix::ilower() const
{
  GEOS_LAI_ASSERT( created() );
  return LvArray::integerConversion< globalIndex >( hypre_IJMatrixRowPartitioning( m_ij_mat )[0] );
}

globalIndex HypreMatrix::iupper() const
{
  GEOS_LAI_ASSERT( created() );
  return LvArray::integerConversion< globalIndex >( hypre_IJMatrixRowPartitioning( m_ij_mat )[1] );
}

globalIndex HypreMatrix::jlower() const
{
  GEOS_LAI_ASSERT( created() );
  return LvArray::integerConversion< globalIndex >( hypre_IJMatrixColPartitioning( m_ij_mat )[0] );
}

globalIndex HypreMatrix::jupper() const
{
  GEOS_LAI_ASSERT( created() );
  return LvArray::integerConversion< globalIndex >( hypre_IJMatrixColPartitioning( m_ij_mat )[1] );
}

localIndex HypreMatrix::numLocalNonzeros() const
{
  GEOS_LAI_ASSERT( assembled() );
  HYPRE_Int const nnz_diag = hypre_CSRMatrixNumNonzeros( hypre_ParCSRMatrixDiag( m_parcsr_mat ) );
  HYPRE_Int const nnz_offd = hypre_CSRMatrixNumNonzeros( hypre_ParCSRMatrixOffd( m_parcsr_mat ) );
  return LvArray::integerConversion< localIndex >( nnz_diag + nnz_offd );
}

globalIndex HypreMatrix::numGlobalNonzeros() const
{
  return MpiWrapper::sum( LvArray::integerConversion< globalIndex >( numLocalNonzeros() ), comm() );
}

void HypreMatrix::print( std::ostream & os ) const
{
  GEOS_LAI_ASSERT( ready() );

  int const myRank = MpiWrapper::commRank( comm() );
  int const numProcs = MpiWrapper::commSize( comm() );
  char str[77];

  constexpr char const lineFormat[] = "{:>11}{:>18}{:>18}{:>28.16e}\n";
  constexpr char const headFormat[] = "{:>11}{:>18}{:>18}{:>28}\n";

  if( myRank == 0 )
  {
    GEOS_FMT_TO( str, sizeof( str ), headFormat, "MPI_Process", "GlobalRowID", "GlobalColID", "Value" );
    os << str;
  }

  for( int rank = 0; rank < numProcs; ++rank )
  {
    MpiWrapper::barrier( comm() );
    if( rank == myRank )
    {
      globalIndex const firstRowID = ilower();
      globalIndex const firstDiagColID = jlower();

      hypre::CSRData< true > diag{ hypre_ParCSRMatrixDiag( m_parcsr_mat ) };
      hypre::CSRData< true > offd{ hypre_ParCSRMatrixOffd( m_parcsr_mat ) };
      HYPRE_BigInt const * const colMapOffd = hypre_ParCSRMatrixColMapOffd( m_parcsr_mat );

      for( HYPRE_Int i = 0; i < diag.nrow; ++i )
      {
        for( HYPRE_Int k = diag.rowptr[i]; k < diag.rowptr[i + 1]; ++k )
        {
          GEOS_FMT_TO( str, sizeof( str ), lineFormat,
                       rank,
                       firstRowID + i,
                       firstDiagColID + diag.colind[k],
                       diag.values[k] );
          os << str;
        }
        if( offd.ncol > 0 )
        {
          for( HYPRE_Int k = offd.rowptr[i]; k < offd.rowptr[i + 1]; ++k )
          {
            GEOS_FMT_TO( str, sizeof( str ), lineFormat,
                         rank,
                         firstRowID + i,
                         colMapOffd[offd.colind[k]],
                         offd.values[k] );
            os << str;
          }
        }
      }
    }
  }
}

void HypreMatrix::write( string const & filename,
                         LAIOutputFormat const format ) const
{
  GEOS_LAI_ASSERT( ready() );

  switch( format )
  {
    case LAIOutputFormat::NATIVE_ASCII:
    {
      GEOS_LAI_CHECK_ERROR( hypre_ParCSRMatrixPrintIJ( m_parcsr_mat, 1, 1, filename.c_str() ) );
      break;
    }
    case LAIOutputFormat::MATRIX_MARKET:
    {
      int const rank = MpiWrapper::commRank( comm() );

      // Write MatrixMarket header
      if( rank == 0 )
      {
        std::ofstream os( filename );
        GEOS_ERROR_IF( !os, GEOS_FMT( "Unable to open file for writing: {}", filename ) );
        os << "%%MatrixMarket matrix coordinate real general\n";
        os << GEOS_FMT( "{} {} {}\n", numGlobalRows(), numGlobalCols(), numGlobalNonzeros() );
      }

      // Write matrix values
      if( numGlobalRows() > 0 && numGlobalCols() > 0 )
      {
        // Copy distributed parcsr matrix in a local CSR matrix on every process with at least one row
        // Warning: works for a parcsr matrix that is smaller than 2^31-1
        hypre_CSRMatrix * const fullMatrix = hypre_ParCSRMatrixToCSRMatrixAll( m_parcsr_mat );

        // Identify the smallest process where CSRmatrix exists
        int const printRank = MpiWrapper::min( fullMatrix ? rank : MpiWrapper::commSize( comm() ), comm() );

        // Write to file CSRmatrix on one rank
        if( rank == printRank )
        {
          hypre::CSRData< true > csr{ fullMatrix };
          std::ofstream os( filename, std::ios_base::app );
          GEOS_ERROR_IF( !os, GEOS_FMT( "Unable to open file for writing on rank {}: {}", rank, filename ) );
          char str[64];

          for( HYPRE_Int i = 0; i < csr.nrow; i++ )
          {
            for( HYPRE_Int k = csr.rowptr[i]; k < csr.rowptr[i + 1]; k++ )
            {
              // MatrixMarket row/col indices are 1-based
              GEOS_FMT_TO( str, sizeof( str ), "{} {} {:>28.16e}\n", i + 1, csr.colind[k] + 1, csr.values[k] );
              os << str;
            }
          }
        }

        // Destroy temporary matrix
        GEOS_LAI_CHECK_ERROR( hypre_CSRMatrixDestroy( fullMatrix ) );
      }
      break;
    }
    default:
    {
      GEOS_ERROR( "Unsupported matrix output format" );
    }
  }
}

real64 HypreMatrix::norm1() const
{
  GEOS_LAI_ASSERT( ready() );

  HypreMatrix matT;
  transpose( matT );
  return matT.normInf();
}

real64 HypreMatrix::normInf() const
{
  GEOS_LAI_ASSERT( ready() );

  hypre::CSRData< true > diag{ hypre_ParCSRMatrixDiag( m_parcsr_mat ) };
  hypre::CSRData< true > offd{ hypre_ParCSRMatrixOffd( m_parcsr_mat ) };

  RAJA::ReduceMax< ReducePolicy< hypre::execPolicy >, HYPRE_Real > maxRowAbsSum( 0.0 );
  forAll< hypre::execPolicy >( numLocalRows(), [=] GEOS_HYPRE_DEVICE ( localIndex const localRow )
  {
    HYPRE_Real rowAbsSum = 0.0;
    for( HYPRE_Int j = diag.rowptr[localRow]; j < diag.rowptr[localRow + 1]; ++j )
    {
      rowAbsSum += LvArray::math::abs( diag.values[j] );
    }
    for( HYPRE_Int j = offd.rowptr[localRow]; j < offd.rowptr[localRow + 1]; ++j )
    {
      rowAbsSum += LvArray::math::abs( offd.values[j] );
    }
    maxRowAbsSum.max( rowAbsSum );
  } );

  return MpiWrapper::max( maxRowAbsSum.get(), comm() );

}

real64 HypreMatrix::normFrobenius() const
{
  GEOS_LAI_ASSERT( ready() );
  return hypre_ParCSRMatrixFnorm( m_parcsr_mat );
}

real64 HypreMatrix::normMax() const
{
  GEOS_LAI_ASSERT( ready() );
  real64 const maxNorm = std::max( hypre::computeMaxNorm( hypre_ParCSRMatrixDiag( m_parcsr_mat ) ),
                                   hypre::computeMaxNorm( hypre_ParCSRMatrixOffd( m_parcsr_mat ) ) );
  return MpiWrapper::max( maxNorm, comm() );
}

real64 HypreMatrix::normMax( arrayView1d< globalIndex const > const & rowIndices ) const
{
  GEOS_LAI_ASSERT( ready() );
  real64 const maxNorm = std::max( hypre::computeMaxNorm( hypre_ParCSRMatrixDiag( m_parcsr_mat ), rowIndices, ilower() ),
                                   hypre::computeMaxNorm( hypre_ParCSRMatrixOffd( m_parcsr_mat ), rowIndices, ilower() ) );
  return MpiWrapper::max( maxNorm, comm() );
}

void HypreMatrix::rightScale( HypreVector const & vec )
{
  GEOS_LAI_ASSERT( ready() );
  HypreMatrix t;
  transpose( t );
  t.leftScale( vec );
  t.transpose( *this );
}

void HypreMatrix::leftRightScale( HypreVector const & vecLeft,
                                  HypreVector const & vecRight )
{
  leftScale( vecLeft );
  rightScale( vecRight );
}

void HypreMatrix::transpose( HypreMatrix & dst ) const
{
  GEOS_LAI_ASSERT( ready() );

  // Transpose this->m_parcsr_mat
  HYPRE_ParCSRMatrix dst_parcsr;
  GEOS_LAI_CHECK_ERROR( hypre_ParCSRMatrixTranspose( m_parcsr_mat, &dst_parcsr, 1 ) );

  // Create IJ layer (with matrix closed)
  dst.parCSRtoIJ( dst_parcsr );
}

MPI_Comm HypreMatrix::comm() const
{
  GEOS_LAI_ASSERT( created() );
  return hypre_IJMatrixComm( m_ij_mat );
}

}// end namespace geos<|MERGE_RESOLUTION|>--- conflicted
+++ resolved
@@ -261,13 +261,9 @@
 
 void HypreMatrix::close()
 {
-<<<<<<< HEAD
   GEOSX_MARK_FUNCTION;
 
-  GEOSX_LAI_ASSERT( !closed() );
-=======
   GEOS_LAI_ASSERT( !closed() );
->>>>>>> f72a0dad
 
   GEOS_LAI_CHECK_ERROR( HYPRE_IJMatrixAssemble( m_ij_mat ) );
 
@@ -328,13 +324,9 @@
                           globalIndex const colIndex0,
                           real64 const value0 )
 {
-<<<<<<< HEAD
   GEOSX_MARK_FUNCTION;
 
-  GEOSX_LAI_ASSERT( insertable() );
-=======
   GEOS_LAI_ASSERT( insertable() );
->>>>>>> f72a0dad
 
 #if defined(GEOSX_USE_HYPRE_CUDA)
   array1d< HYPRE_BigInt > rowIndexDevice( 1 );
@@ -381,13 +373,9 @@
                        real64 const * values,
                        localIndex size )
 {
-<<<<<<< HEAD
   GEOSX_MARK_FUNCTION;
 
-  GEOSX_LAI_ASSERT( modifiable() );
-=======
   GEOS_LAI_ASSERT( modifiable() );
->>>>>>> f72a0dad
 
   HYPRE_Int ncols = LvArray::integerConversion< HYPRE_Int >( size );
   GEOS_LAI_CHECK_ERROR( HYPRE_IJMatrixAddToValues( m_ij_mat,
@@ -403,17 +391,11 @@
                        real64 const * values,
                        localIndex size )
 {
-<<<<<<< HEAD
   GEOSX_MARK_FUNCTION;
 
-  GEOSX_LAI_ASSERT( modifiable() );
-  GEOSX_LAI_ASSERT_GE( rowIndex, ilower() );
-  GEOSX_LAI_ASSERT_GT( iupper(), rowIndex );
-=======
   GEOS_LAI_ASSERT( modifiable() );
   GEOS_LAI_ASSERT_GE( rowIndex, ilower() );
   GEOS_LAI_ASSERT_GT( iupper(), rowIndex );
->>>>>>> f72a0dad
 
   HYPRE_Int ncols = LvArray::integerConversion< HYPRE_Int >( size );
   GEOS_LAI_CHECK_ERROR( HYPRE_IJMatrixSetValues( m_ij_mat,
@@ -429,13 +411,9 @@
                           real64 const * values,
                           localIndex size )
 {
-<<<<<<< HEAD
   GEOSX_MARK_FUNCTION;
 
-  GEOSX_LAI_ASSERT( insertable() );
-=======
   GEOS_LAI_ASSERT( insertable() );
->>>>>>> f72a0dad
 
 #if defined(GEOSX_USE_HYPRE_CUDA)
   array1d< globalIndex > rowIndexDevice( 1 );
@@ -467,13 +445,9 @@
                        arraySlice1d< globalIndex const > const & colIndices,
                        arraySlice1d< real64 const > const & values )
 {
-<<<<<<< HEAD
   GEOSX_MARK_FUNCTION;
 
-  GEOSX_LAI_ASSERT( modifiable() );
-=======
   GEOS_LAI_ASSERT( modifiable() );
->>>>>>> f72a0dad
 
   HYPRE_Int ncols = LvArray::integerConversion< HYPRE_Int >( colIndices.size() );
   GEOS_LAI_CHECK_ERROR( HYPRE_IJMatrixAddToValues( m_ij_mat,
@@ -488,17 +462,11 @@
                        arraySlice1d< globalIndex const > const & colIndices,
                        arraySlice1d< real64 const > const & values )
 {
-<<<<<<< HEAD
   GEOSX_MARK_FUNCTION;
 
-  GEOSX_LAI_ASSERT( modifiable() );
-  GEOSX_LAI_ASSERT_GE( rowIndex, ilower() );
-  GEOSX_LAI_ASSERT_GT( iupper(), rowIndex );
-=======
   GEOS_LAI_ASSERT( modifiable() );
   GEOS_LAI_ASSERT_GE( rowIndex, ilower() );
   GEOS_LAI_ASSERT_GT( iupper(), rowIndex );
->>>>>>> f72a0dad
 
   HYPRE_Int ncols = LvArray::integerConversion< HYPRE_Int >( colIndices.size() );
   GEOS_LAI_CHECK_ERROR( HYPRE_IJMatrixSetValues( m_ij_mat,
@@ -513,13 +481,9 @@
                           arraySlice1d< globalIndex const > const & colIndices,
                           arraySlice1d< real64 const > const & values )
 {
-<<<<<<< HEAD
   GEOSX_MARK_FUNCTION;
 
-  GEOSX_LAI_ASSERT( insertable() );
-=======
   GEOS_LAI_ASSERT( insertable() );
->>>>>>> f72a0dad
 
   HYPRE_Int ncols = LvArray::integerConversion< HYPRE_Int >( colIndices.size() );
   GEOS_LAI_CHECK_ERROR( HYPRE_IJMatrixAddToValues( m_ij_mat,
@@ -600,15 +564,10 @@
                           arrayView1d< globalIndex const > const & colIndices,
                           arrayView1d< real64 const > const & values )
 {
-<<<<<<< HEAD
   GEOSX_MARK_FUNCTION;
 
-  GEOSX_LAI_ASSERT_EQ( rowIndices.size(), colIndices.size() );
-  GEOSX_LAI_ASSERT_GE( rowIndices.size(), values.size() );
-=======
   GEOS_LAI_ASSERT_EQ( rowIndices.size(), colIndices.size() );
   GEOS_LAI_ASSERT_GE( rowIndices.size(), values.size() );
->>>>>>> f72a0dad
 
   HYPRE_BigInt const numRows = rowIndices.size();
 
