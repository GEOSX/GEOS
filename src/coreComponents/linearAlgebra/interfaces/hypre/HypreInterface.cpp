/*
 * ------------------------------------------------------------------------------------------------------------
 * SPDX-License-Identifier: LGPL-2.1-only
 *
 * Copyright (c) 2016-2024 Lawrence Livermore National Security LLC
 * Copyright (c) 2018-2024 Total, S.A
 * Copyright (c) 2018-2024 The Board of Trustees of the Leland Stanford Junior University
<<<<<<< HEAD
 * Copyright (c) 2018-2024 Chevron
=======
 * Copyright (c) 2023-2024 Chevron
>>>>>>> fe987d81
 * Copyright (c) 2019-     GEOS/GEOSX Contributors
 * All rights reserved
 *
 * See top level LICENSE, COPYRIGHT, CONTRIBUTORS, NOTICE, and ACKNOWLEDGEMENTS files for details.
 * ------------------------------------------------------------------------------------------------------------
 */

/**
 * @file HypreInterface.cpp
 */

#include "HypreInterface.hpp"

#include "linearAlgebra/interfaces/direct/SuiteSparse.hpp"
#include "linearAlgebra/interfaces/hypre/HypreMatrix.hpp"
#include "linearAlgebra/interfaces/hypre/HyprePreconditioner.hpp"
#include "linearAlgebra/interfaces/hypre/HypreSolver.hpp"
#include "linearAlgebra/interfaces/hypre/HypreUtils.hpp"

#if defined(GEOS_USE_SUPERLU_DIST)
#include "linearAlgebra/interfaces/direct/SuperLUDist.hpp"
#endif

#include "HYPRE_utilities.h"
#if GEOS_USE_HYPRE_DEVICE == GEOS_USE_HYPRE_CUDA || GEOS_USE_HYPRE_DEVICE == GEOS_USE_HYPRE_HIP
#include "_hypre_utilities.h"
#include "_hypre_utilities.hpp"
#endif

namespace geos
{

void HypreInterface::initialize()
{
#if defined(GEOS_USE_OPENMP) && defined(HYPRE_USING_OPENMP)
  GEOS_LOG_RANK_0_IF( omp_get_max_threads() > 1,
                      "\n"
                      "********************************************************************\n"
                      "*                                                                  *\n"
                      "*    WARNING: OMP_NUM_THREADS > 1 MAY NOT BE OPTIMAL FOR CERTAIN   *\n"
                      "*             HYPRE PRECONDITIONING OPTIONS!                       *\n"
                      "*                                                                  *\n"
                      "********************************************************************\n"
                      );
#endif

  HYPRE_Initialize();
#if GEOS_USE_HYPRE_DEVICE == GEOS_USE_HYPRE_CUDA || GEOS_USE_HYPRE_DEVICE == GEOS_USE_HYPRE_HIP
  HYPRE_SetExecutionPolicy( HYPRE_EXEC_DEVICE );
  HYPRE_SetSpGemmUseVendor( 0 );
  HYPRE_DeviceInitialize();
#endif
  HYPRE_SetMemoryLocation( hypre::memoryLocation );
  HYPRE_SetPrintErrorMode( 1 );
<<<<<<< HEAD
=======

#if defined(HYPRE_USING_UMPIRE)
  HYPRE_SetUmpireUMPoolName( "HYPRE_UM" );
  HYPRE_SetUmpireHostPoolName( "HYPRE_HOST" );
  HYPRE_SetUmpireDevicePoolName( "HYPRE_DEVICE" );
  HYPRE_SetUmpirePinnedPoolName( "HYPRE_PINNED" );
#endif

  HYPRE_SetLogLevel( getenv( "HYPRE_LOG_LEVEL" ) ? atoi( getenv( "HYPRE_LOG_LEVEL" ) ) : 0 );
>>>>>>> fe987d81
}

void HypreInterface::finalize()
{
  HYPRE_Finalize();
}

std::unique_ptr< LinearSolverBase< HypreInterface > >
HypreInterface::createSolver( LinearSolverParameters params )
{
  if( params.solverType == LinearSolverParameters::SolverType::direct )
  {
    if( params.direct.parallel )
    {
#if defined(GEOS_USE_SUPERLU_DIST)
      return std::make_unique< SuperLUDist< HypreInterface > >( std::move( params ) );
#else
      GEOS_ERROR( "GEOSX is configured without support for SuperLU_dist." );
      return std::unique_ptr< LinearSolverBase< HypreInterface > >( nullptr );
#endif
    }
    else
    {
      return std::make_unique< SuiteSparse< HypreInterface > >( std::move( params ) );
    }
  }
  else
  {
    return std::make_unique< HypreSolver >( std::move( params ) );
  }
}

std::unique_ptr< PreconditionerBase< HypreInterface > >
geos::HypreInterface::createPreconditioner( LinearSolverParameters params )
{
  return std::make_unique< HyprePreconditioner >( std::move( params ) );
}

std::unique_ptr< PreconditionerBase< HypreInterface > >
geos::HypreInterface::createPreconditioner( LinearSolverParameters params,
                                            array1d< HypreVector > const & nearNullKernel )
{
  return std::make_unique< HyprePreconditioner >( std::move( params ), nearNullKernel );
}

}<|MERGE_RESOLUTION|>--- conflicted
+++ resolved
@@ -5,11 +5,7 @@
  * Copyright (c) 2016-2024 Lawrence Livermore National Security LLC
  * Copyright (c) 2018-2024 Total, S.A
  * Copyright (c) 2018-2024 The Board of Trustees of the Leland Stanford Junior University
-<<<<<<< HEAD
- * Copyright (c) 2018-2024 Chevron
-=======
  * Copyright (c) 2023-2024 Chevron
->>>>>>> fe987d81
  * Copyright (c) 2019-     GEOS/GEOSX Contributors
  * All rights reserved
  *
@@ -64,8 +60,6 @@
 #endif
   HYPRE_SetMemoryLocation( hypre::memoryLocation );
   HYPRE_SetPrintErrorMode( 1 );
-<<<<<<< HEAD
-=======
 
 #if defined(HYPRE_USING_UMPIRE)
   HYPRE_SetUmpireUMPoolName( "HYPRE_UM" );
@@ -75,7 +69,6 @@
 #endif
 
   HYPRE_SetLogLevel( getenv( "HYPRE_LOG_LEVEL" ) ? atoi( getenv( "HYPRE_LOG_LEVEL" ) ) : 0 );
->>>>>>> fe987d81
 }
 
 void HypreInterface::finalize()
