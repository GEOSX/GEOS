/*
 * ------------------------------------------------------------------------------------------------------------
 * SPDX-License-Identifier: LGPL-2.1-only
 *
 * Copyright (c) 2018-2020 Lawrence Livermore National Security LLC
 * Copyright (c) 2018-2020 The Board of Trustees of the Leland Stanford Junior University
 * Copyright (c) 2018-2020 TotalEnergies
 * Copyright (c) 2019-     GEOSX Contributors
 * All rights reserved
 *
 * See top level LICENSE, COPYRIGHT, CONTRIBUTORS, NOTICE, and ACKNOWLEDGEMENTS files for details.
 * ------------------------------------------------------------------------------------------------------------
 */

/**
 * @file HypreSolver.cpp
 */

#include "HypreSolver.hpp"

#include "common/Stopwatch.hpp"
#include "linearAlgebra/interfaces/hypre/HypreUtils.hpp"
#include "linearAlgebra/utilities/LAIHelperFunctions.hpp"

#include <_hypre_utilities.h>
#include <_hypre_parcsr_ls.h>
#include <_hypre_IJ_mv.h>
#include <krylov.h>

namespace geosx
{

/**
 * @brief Container for hypre Krylov solver function pointers.
 */
struct HypreSolverWrapper : public HyprePrecWrapper
{
  /// Alias for set preconditioner function type
  using SetPrecondFunc = HYPRE_Int ( * )( HYPRE_Solver,
                                          HYPRE_PtrToParSolverFcn,
                                          HYPRE_PtrToParSolverFcn,
                                          HYPRE_Solver );

  /// Alias for get number of iterations function type
  using GetNumIter = HYPRE_Int ( * )( HYPRE_Solver solver,
                                      HYPRE_Int * num_iterations );

  /// Alias for get final residual norm function type
  using GetFinalNorm = HYPRE_Int ( * )( HYPRE_Solver solver,
                                        HYPRE_Real * norm );

  SetPrecondFunc setPrecond{}; ///< pointer to set preconditioner function
  GetNumIter getNumIter{};     ///< pointer to get number of iterations function
  GetFinalNorm getFinalNorm{}; ///< pointer to get final residual norm function
};

HypreSolver::HypreSolver( LinearSolverParameters parameters )
  : Base( std::move( parameters ) ),
  m_precond( m_params )
{ }

HypreSolver::~HypreSolver()
{
  HypreSolver::clear();
}

namespace
{

void createHypreGMRES( LinearSolverParameters const & params,
                       MPI_Comm const comm,
                       HypreSolverWrapper & solver )
{
  GEOSX_LAI_CHECK_ERROR( HYPRE_ParCSRGMRESCreate( comm, &solver.ptr ) );
  GEOSX_LAI_CHECK_ERROR( HYPRE_ParCSRGMRESSetMaxIter( solver.ptr, params.krylov.maxIterations ) );
  GEOSX_LAI_CHECK_ERROR( HYPRE_ParCSRGMRESSetKDim( solver.ptr, params.krylov.maxRestart ) );
  GEOSX_LAI_CHECK_ERROR( HYPRE_ParCSRGMRESSetTol( solver.ptr, params.krylov.relTolerance ) );

  // Default for now
  GEOSX_LAI_CHECK_ERROR( HYPRE_ParCSRGMRESSetPrintLevel( solver.ptr, params.logLevel ) ); // print iteration info
  //GEOSX_LAI_CHECK_ERROR( HYPRE_ParCSRGMRESSetPrintLevel( solver, 0 ) ); // print iteration info
  GEOSX_LAI_CHECK_ERROR( HYPRE_ParCSRGMRESSetLogging( solver.ptr, 1 ) ); /* needed to get run info later */

  solver.setPrecond = HYPRE_ParCSRGMRESSetPrecond;
  solver.setup = HYPRE_ParCSRGMRESSetup;
  solver.solve = HYPRE_ParCSRGMRESSolve;
  solver.getNumIter = HYPRE_GMRESGetNumIterations;
  solver.getFinalNorm = HYPRE_GMRESGetFinalRelativeResidualNorm;
  solver.destroy = HYPRE_ParCSRGMRESDestroy;
}

void createHypreFlexGMRES( LinearSolverParameters const & params,
                           MPI_Comm const comm,
                           HypreSolverWrapper & solver )
{
  GEOSX_LAI_CHECK_ERROR( HYPRE_ParCSRFlexGMRESCreate( comm, &solver.ptr ) );
  GEOSX_LAI_CHECK_ERROR( HYPRE_ParCSRFlexGMRESSetMaxIter( solver.ptr, params.krylov.maxIterations ) );
  GEOSX_LAI_CHECK_ERROR( HYPRE_ParCSRFlexGMRESSetKDim( solver.ptr, params.krylov.maxRestart ) );
  GEOSX_LAI_CHECK_ERROR( HYPRE_ParCSRFlexGMRESSetTol( solver.ptr, params.krylov.relTolerance ) );

  // Default for now
  GEOSX_LAI_CHECK_ERROR( HYPRE_ParCSRFlexGMRESSetPrintLevel( solver.ptr, params.logLevel ) ); // print iteration info
  //GEOSX_LAI_CHECK_ERROR( HYPRE_ParCSRFlexGMRESSetPrintLevel( solver, 0 ) ); // print iteration info
  GEOSX_LAI_CHECK_ERROR( HYPRE_ParCSRFlexGMRESSetLogging( solver.ptr, 1 ) ); /* needed to get run info later */

  solver.setPrecond = HYPRE_ParCSRFlexGMRESSetPrecond;
  solver.setup = HYPRE_ParCSRFlexGMRESSetup;
  solver.solve = HYPRE_ParCSRFlexGMRESSolve;
  solver.getNumIter = HYPRE_FlexGMRESGetNumIterations;
  solver.getFinalNorm = HYPRE_FlexGMRESGetFinalRelativeResidualNorm;
  solver.destroy = HYPRE_ParCSRFlexGMRESDestroy;
}

void createHypreBiCGSTAB( LinearSolverParameters const & params,
                          MPI_Comm const comm,
                          HypreSolverWrapper & solver )
{
  GEOSX_LAI_CHECK_ERROR( HYPRE_ParCSRBiCGSTABCreate( comm, &solver.ptr ) );
  GEOSX_LAI_CHECK_ERROR( HYPRE_ParCSRBiCGSTABSetMaxIter( solver.ptr, params.krylov.maxIterations ) );
  GEOSX_LAI_CHECK_ERROR( HYPRE_ParCSRBiCGSTABSetTol( solver.ptr, params.krylov.relTolerance ) );

  // Default for now
  GEOSX_LAI_CHECK_ERROR( HYPRE_ParCSRBiCGSTABSetPrintLevel( solver.ptr, params.logLevel ) ); // print iteration info
  GEOSX_LAI_CHECK_ERROR( HYPRE_ParCSRBiCGSTABSetLogging( solver.ptr, 1 ) ); // needed to get run info later

  solver.setPrecond = HYPRE_ParCSRBiCGSTABSetPrecond;
  solver.setup = HYPRE_ParCSRBiCGSTABSetup;
  solver.solve = HYPRE_ParCSRBiCGSTABSolve;
  solver.getNumIter = HYPRE_BiCGSTABGetNumIterations;
  solver.getFinalNorm = HYPRE_BiCGSTABGetFinalRelativeResidualNorm;
  solver.destroy = HYPRE_ParCSRBiCGSTABDestroy;
}

void createHypreCG( LinearSolverParameters const & params,
                    MPI_Comm const comm,
                    HypreSolverWrapper & solver )
{
  GEOSX_LAI_CHECK_ERROR( HYPRE_ParCSRPCGCreate( comm, &solver.ptr ) );
  GEOSX_LAI_CHECK_ERROR( HYPRE_PCGSetMaxIter( solver.ptr, params.krylov.maxIterations ) );
  GEOSX_LAI_CHECK_ERROR( HYPRE_PCGSetTol( solver.ptr, params.krylov.relTolerance ) );

  // Default for now
  GEOSX_LAI_CHECK_ERROR( HYPRE_PCGSetPrintLevel( solver.ptr, params.logLevel ) ); /* print the iteration info */
  GEOSX_LAI_CHECK_ERROR( HYPRE_PCGSetLogging( solver.ptr, 1 ) );    /* needed to get run info later */
  GEOSX_LAI_CHECK_ERROR( HYPRE_PCGSetTwoNorm( solver.ptr, 1 ) );    /* use the two norm as the stopping criteria */

  solver.setPrecond = HYPRE_ParCSRPCGSetPrecond;
  solver.setup = HYPRE_ParCSRPCGSetup;
  solver.solve = HYPRE_ParCSRPCGSolve;
  solver.getNumIter = HYPRE_PCGGetNumIterations;
  solver.getFinalNorm = HYPRE_PCGGetFinalRelativeResidualNorm;
  solver.destroy = HYPRE_ParCSRPCGDestroy;
}

void createHypreKrylovSolver( LinearSolverParameters const & params,
                              MPI_Comm const comm,
                              HypreSolverWrapper & solver )
{
  switch( params.solverType )
  {
    case LinearSolverParameters::SolverType::gmres:
    {
      createHypreGMRES( params, comm, solver );
      break;
    }
    case LinearSolverParameters::SolverType::fgmres:
    {
      createHypreFlexGMRES( params, comm, solver );
      break;
    }
    case LinearSolverParameters::SolverType::bicgstab:
    {
      createHypreBiCGSTAB( params, comm, solver );
      break;
    }
    case LinearSolverParameters::SolverType::cg:
    {
      createHypreCG( params, comm, solver );
      break;
    }
    default:
    {
      GEOSX_ERROR( "Solver type not supported in hypre interface: " << params.solverType );
    }
  }
}

} // namespace

void HypreSolver::setup( HypreMatrix const & mat )
{
<<<<<<< HEAD
  GEOSX_MARK_FUNCTION;

=======
  GEOSX_LOG_RANK_0("Clearing the solver.");
>>>>>>> 66a9d3ea
  clear();
  Base::setup( mat );
  Stopwatch timer( m_result.setupTime );

  GEOSX_LOG_RANK_0("Setting up the preconditioner.");
  m_precond.setup( mat );
  m_componentFilterTime = m_precond.componentFilterTime();
  m_makeRestrictorTime = m_precond.makeRestrictorTime();
  m_computeAuuTime = m_precond.computeAuuTime();

  GEOSX_LOG_RANK_0("Creating HypreKrylov solver.");
  m_solver = std::make_unique< HypreSolverWrapper >();
  createHypreKrylovSolver( m_params, mat.comm(), *m_solver );

  GEOSX_LOG_RANK_0("Set preconditioner settings.");
  // Set the preconditioner
  GEOSX_LAI_CHECK_ERROR( m_solver->setPrecond( m_solver->ptr,
                                               m_precond.unwrapped().solve,
                                               hypre::dummySetup,
                                               m_precond.unwrapped().ptr ) );

  GEOSX_LOG_RANK_0("Setting up the solver.");
  // Setup the solver (need a dummy vector for rhs/sol to avoid hypre segfaulting in setup)
  HypreVector dummy;
  dummy.create( mat.numLocalRows(), mat.comm() );
  GEOSX_LAI_CHECK_ERROR( m_solver->setup( m_solver->ptr,
                                          mat.unwrapped(),
                                          dummy.unwrapped(),
                                          dummy.unwrapped() ) );
  GEOSX_LOG_RANK_0("Finished setup for the solver.");
}

int HypreSolver::doSolve( HypreVector const & rhs,
                          HypreVector & sol ) const
{
  GEOSX_LAI_ASSERT( ready() );
  GEOSX_LAI_ASSERT( sol.ready() );
  GEOSX_LAI_ASSERT( rhs.ready() );
  HYPRE_Int const result = m_solver->solve( m_solver->ptr, matrix().unwrapped(), rhs.unwrapped(), sol.unwrapped() );
  sol.touch();
  return result;
}

void HypreSolver::apply( HypreVector const & rhs,
                         HypreVector & sol ) const
{
  doSolve( rhs, sol );
}

void HypreSolver::solve( HypreVector const & rhs,
                         HypreVector & sol ) const
{
  GEOSX_MARK_FUNCTION;

  if( isZero( rhs.norm2(), 0.0 ) )
  {
    sol.zero();
    m_result.numIterations = 0;
    m_result.residualReduction = 0.0;
    m_result.solveTime = 0.0;
    m_result.status = LinearSolverResult::Status::Success;
    return;
  }

  {
    Stopwatch timer( m_result.solveTime );
    int const result = doSolve( rhs, sol );
    m_result.status = result ? LinearSolverResult::Status::NotConverged : LinearSolverResult::Status::Success;
  }

  // Clear error code to avoid GEOSX from crashing if Krylov method did not converge
  GEOSX_LAI_CHECK_ERROR( HYPRE_ClearAllErrors() );

  // Get final residual norm
  GEOSX_LAI_CHECK_ERROR( m_solver->getFinalNorm( m_solver->ptr, &m_result.residualReduction ) );

  // Get number of iterations
  HYPRE_Int numIter;
  GEOSX_LAI_CHECK_ERROR( m_solver->getNumIter( m_solver->ptr, &numIter ) );
  m_result.numIterations = numIter;

  if( m_params.logLevel >= 1 )
  {
    GEOSX_LOG_RANK_0( "\t\tLinear Solver | " << m_result.status <<
                      " | Iterations: " << m_result.numIterations <<
                      " | Final Rel Res: " << m_result.residualReduction <<
                      " | Make Restrictor Time: " << m_makeRestrictorTime <<
                      " | Compute Auu Time: " << m_computeAuuTime <<
                      " | SC Filter Time: " << m_componentFilterTime <<
                      " | Setup Time: " << m_result.setupTime << " s" <<
                      " | Solve Time: " << m_result.solveTime << " s" );
  }
}

void HypreSolver::clear()
{
  Base::clear();
  if( m_solver )
  {
    GEOSX_LAI_CHECK_ERROR( m_solver->destroy( m_solver->ptr ) );
    m_solver = nullptr;
  }
  m_solver.reset();
}

} // end geosx namespace<|MERGE_RESOLUTION|>--- conflicted
+++ resolved
@@ -189,12 +189,9 @@
 
 void HypreSolver::setup( HypreMatrix const & mat )
 {
-<<<<<<< HEAD
   GEOSX_MARK_FUNCTION;
 
-=======
   GEOSX_LOG_RANK_0("Clearing the solver.");
->>>>>>> 66a9d3ea
   clear();
   Base::setup( mat );
   Stopwatch timer( m_result.setupTime );
