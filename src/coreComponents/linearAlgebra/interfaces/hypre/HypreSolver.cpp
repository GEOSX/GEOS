/*
 * ------------------------------------------------------------------------------------------------------------
 * SPDX-License-Identifier: LGPL-2.1-only
 *
 * Copyright (c) 2016-2024 Lawrence Livermore National Security LLC
 * Copyright (c) 2018-2024 Total, S.A
 * Copyright (c) 2018-2024 The Board of Trustees of the Leland Stanford Junior University
<<<<<<< HEAD
 * Copyright (c) 2018-2024 Chevron
=======
 * Copyright (c) 2023-2024 Chevron
>>>>>>> fe987d81
 * Copyright (c) 2019-     GEOS/GEOSX Contributors
 * All rights reserved
 *
 * See top level LICENSE, COPYRIGHT, CONTRIBUTORS, NOTICE, and ACKNOWLEDGEMENTS files for details.
 * ------------------------------------------------------------------------------------------------------------
 */

/**
 * @file HypreSolver.cpp
 */

#include "HypreSolver.hpp"

#include "common/Stopwatch.hpp"
#include "linearAlgebra/interfaces/hypre/HypreUtils.hpp"
#include "linearAlgebra/utilities/LAIHelperFunctions.hpp"

#include <_hypre_utilities.h>
#include <_hypre_parcsr_ls.h>
#include <_hypre_IJ_mv.h>
#include <krylov.h>

namespace geos
{

/**
 * @brief Container for hypre Krylov solver function pointers.
 */
struct HypreSolverWrapper : public HyprePrecWrapper
{
  /// Alias for set preconditioner function type
  using SetPrecondFunc = HYPRE_Int ( * )( HYPRE_Solver,
                                          HYPRE_PtrToParSolverFcn,
                                          HYPRE_PtrToParSolverFcn,
                                          HYPRE_Solver );

  /// Alias for get number of iterations function type
  using GetNumIter = HYPRE_Int ( * )( HYPRE_Solver solver,
                                      HYPRE_Int * num_iterations );

  /// Alias for get final residual norm function type
  using GetFinalNorm = HYPRE_Int ( * )( HYPRE_Solver solver,
                                        HYPRE_Real * norm );

  SetPrecondFunc setPrecond{}; ///< pointer to set preconditioner function
  GetNumIter getNumIter{};     ///< pointer to get number of iterations function
  GetFinalNorm getFinalNorm{}; ///< pointer to get final residual norm function
};

HypreSolver::HypreSolver( LinearSolverParameters parameters )
  : Base( std::move( parameters ) ),
  m_precond( m_params )
{ }

HypreSolver::~HypreSolver()
{
  HypreSolver::clear();
}

namespace
{

void createHypreGMRES( LinearSolverParameters const & params,
                       MPI_Comm const comm,
                       HypreSolverWrapper & solver )
{
  GEOS_LAI_CHECK_ERROR( HYPRE_ParCSRGMRESCreate( comm, &solver.ptr ) );
  GEOS_LAI_CHECK_ERROR( HYPRE_ParCSRGMRESSetMaxIter( solver.ptr, params.krylov.maxIterations ) );
  GEOS_LAI_CHECK_ERROR( HYPRE_ParCSRGMRESSetKDim( solver.ptr, params.krylov.maxRestart ) );
  GEOS_LAI_CHECK_ERROR( HYPRE_ParCSRGMRESSetTol( solver.ptr, params.krylov.relTolerance ) );

  // Default for now
  HYPRE_Int logLevel = (params.logLevel >= 3) ? 2 : 0;

  GEOS_LAI_CHECK_ERROR( HYPRE_ParCSRGMRESSetPrintLevel( solver.ptr, logLevel ) ); // print iteration info
  GEOS_LAI_CHECK_ERROR( HYPRE_ParCSRGMRESSetLogging( solver.ptr, 1 ) ); /* needed to get run info later */

  solver.setPrecond = HYPRE_ParCSRGMRESSetPrecond;
  solver.setup = HYPRE_ParCSRGMRESSetup;
  solver.solve = HYPRE_ParCSRGMRESSolve;
  solver.getNumIter = HYPRE_GMRESGetNumIterations;
  solver.getFinalNorm = HYPRE_GMRESGetFinalRelativeResidualNorm;
  solver.destroy = HYPRE_ParCSRGMRESDestroy;
}

void createHypreFlexGMRES( LinearSolverParameters const & params,
                           MPI_Comm const comm,
                           HypreSolverWrapper & solver )
{
  GEOS_LAI_CHECK_ERROR( HYPRE_ParCSRFlexGMRESCreate( comm, &solver.ptr ) );
  GEOS_LAI_CHECK_ERROR( HYPRE_ParCSRFlexGMRESSetMaxIter( solver.ptr, params.krylov.maxIterations ) );
  GEOS_LAI_CHECK_ERROR( HYPRE_ParCSRFlexGMRESSetKDim( solver.ptr, params.krylov.maxRestart ) );
  GEOS_LAI_CHECK_ERROR( HYPRE_ParCSRFlexGMRESSetTol( solver.ptr, params.krylov.relTolerance ) );

  // Default for now
  HYPRE_Int logLevel = (params.logLevel >= 3) ? 2 : 0;

  GEOS_LAI_CHECK_ERROR( HYPRE_ParCSRFlexGMRESSetPrintLevel( solver.ptr, logLevel ) ); // print iteration info
  GEOS_LAI_CHECK_ERROR( HYPRE_ParCSRFlexGMRESSetLogging( solver.ptr, 1 ) ); /* needed to get run info later */

  solver.setPrecond = HYPRE_ParCSRFlexGMRESSetPrecond;
  solver.setup = HYPRE_ParCSRFlexGMRESSetup;
  solver.solve = HYPRE_ParCSRFlexGMRESSolve;
  solver.getNumIter = HYPRE_FlexGMRESGetNumIterations;
  solver.getFinalNorm = HYPRE_FlexGMRESGetFinalRelativeResidualNorm;
  solver.destroy = HYPRE_ParCSRFlexGMRESDestroy;
}

void createHypreBiCGSTAB( LinearSolverParameters const & params,
                          MPI_Comm const comm,
                          HypreSolverWrapper & solver )
{
  GEOS_LAI_CHECK_ERROR( HYPRE_ParCSRBiCGSTABCreate( comm, &solver.ptr ) );
  GEOS_LAI_CHECK_ERROR( HYPRE_ParCSRBiCGSTABSetMaxIter( solver.ptr, params.krylov.maxIterations ) );
  GEOS_LAI_CHECK_ERROR( HYPRE_ParCSRBiCGSTABSetTol( solver.ptr, params.krylov.relTolerance ) );

  // Default for now
  HYPRE_Int logLevel = (params.logLevel >= 3) ? 1 : 0;

  GEOS_LAI_CHECK_ERROR( HYPRE_ParCSRBiCGSTABSetPrintLevel( solver.ptr, logLevel ) ); // print iteration info
  GEOS_LAI_CHECK_ERROR( HYPRE_ParCSRBiCGSTABSetLogging( solver.ptr, 1 ) ); // needed to get run info later

  solver.setPrecond = HYPRE_ParCSRBiCGSTABSetPrecond;
  solver.setup = HYPRE_ParCSRBiCGSTABSetup;
  solver.solve = HYPRE_ParCSRBiCGSTABSolve;
  solver.getNumIter = HYPRE_BiCGSTABGetNumIterations;
  solver.getFinalNorm = HYPRE_BiCGSTABGetFinalRelativeResidualNorm;
  solver.destroy = HYPRE_ParCSRBiCGSTABDestroy;
}

void createHypreCG( LinearSolverParameters const & params,
                    MPI_Comm const comm,
                    HypreSolverWrapper & solver )
{
  GEOS_LAI_CHECK_ERROR( HYPRE_ParCSRPCGCreate( comm, &solver.ptr ) );
  GEOS_LAI_CHECK_ERROR( HYPRE_PCGSetMaxIter( solver.ptr, params.krylov.maxIterations ) );
  GEOS_LAI_CHECK_ERROR( HYPRE_PCGSetTol( solver.ptr, params.krylov.relTolerance ) );

  // Default for now
  HYPRE_Int logLevel = (params.logLevel >= 3) ? 1 : 0;

  GEOS_LAI_CHECK_ERROR( HYPRE_PCGSetPrintLevel( solver.ptr, logLevel ) ); /* print the iteration info */
  GEOS_LAI_CHECK_ERROR( HYPRE_PCGSetLogging( solver.ptr, 1 ) );    /* needed to get run info later */
  GEOS_LAI_CHECK_ERROR( HYPRE_PCGSetTwoNorm( solver.ptr, 1 ) );    /* use the two norm as the stopping criteria */

  solver.setPrecond = HYPRE_ParCSRPCGSetPrecond;
  solver.setup = HYPRE_ParCSRPCGSetup;
  solver.solve = HYPRE_ParCSRPCGSolve;
  solver.getNumIter = HYPRE_PCGGetNumIterations;
  solver.getFinalNorm = HYPRE_PCGGetFinalRelativeResidualNorm;
  solver.destroy = HYPRE_ParCSRPCGDestroy;
}

void createHypreKrylovSolver( LinearSolverParameters const & params,
                              MPI_Comm const comm,
                              HypreSolverWrapper & solver )
{
  switch( params.solverType )
  {
    case LinearSolverParameters::SolverType::gmres:
    {
      createHypreGMRES( params, comm, solver );
      break;
    }
    case LinearSolverParameters::SolverType::fgmres:
    {
      createHypreFlexGMRES( params, comm, solver );
      break;
    }
    case LinearSolverParameters::SolverType::bicgstab:
    {
      createHypreBiCGSTAB( params, comm, solver );
      break;
    }
    case LinearSolverParameters::SolverType::cg:
    {
      createHypreCG( params, comm, solver );
      break;
    }
    default:
    {
      GEOS_ERROR( "Solver type not supported in hypre interface: " << params.solverType );
    }
  }
}

} // namespace

void HypreSolver::setup( HypreMatrix const & mat )
{
  GEOS_MARK_FUNCTION;

  clear();
  Base::setup( mat );
  Stopwatch timer( m_result.setupTime );
  m_precond.setup( mat );

  m_solver = std::make_unique< HypreSolverWrapper >();
  createHypreKrylovSolver( m_params, mat.comm(), *m_solver );

  // Set the preconditioner
  GEOS_LAI_CHECK_ERROR( m_solver->setPrecond( m_solver->ptr,
                                              m_precond.unwrapped().solve,
                                              hypre::dummySetup,
                                              m_precond.unwrapped().ptr ) );

  // Setup the solver (need a dummy vector for rhs/sol to avoid hypre segfaulting in setup)
  HypreVector dummy;
  dummy.create( mat.numLocalRows(), mat.comm() );
  GEOS_LAI_CHECK_ERROR( m_solver->setup( m_solver->ptr,
                                         mat.unwrapped(),
                                         dummy.unwrapped(),
                                         dummy.unwrapped() ) );
}

int HypreSolver::doSolve( HypreVector const & rhs,
                          HypreVector & sol ) const
{
  GEOS_LAI_ASSERT( ready() );
  GEOS_LAI_ASSERT( sol.ready() );
  GEOS_LAI_ASSERT( rhs.ready() );
  HYPRE_Int const result = m_solver->solve( m_solver->ptr, matrix().unwrapped(), rhs.unwrapped(), sol.unwrapped() );
  sol.touch();
  return result;
}

void HypreSolver::apply( HypreVector const & rhs,
                         HypreVector & sol ) const
{
  doSolve( rhs, sol );
}

void HypreSolver::solve( HypreVector const & rhs,
                         HypreVector & sol ) const
{
  GEOS_MARK_FUNCTION;

  if( isZero( rhs.norm2(), 0.0 ) )
  {
    sol.zero();
    m_result.numIterations = 0;
    m_result.residualReduction = 0.0;
    m_result.solveTime = 0.0;
    m_result.status = LinearSolverResult::Status::Success;
    return;
  }

  {
    Stopwatch timer( m_result.solveTime );
    int const result = doSolve( rhs, sol );
    m_result.status = result ? LinearSolverResult::Status::NotConverged : LinearSolverResult::Status::Success;
  }

  // Clear error code to avoid GEOSX from crashing if Krylov method did not converge
  GEOS_LAI_CHECK_ERROR( HYPRE_ClearAllErrors() );

  // Get final residual norm
  GEOS_LAI_CHECK_ERROR( m_solver->getFinalNorm( m_solver->ptr, &m_result.residualReduction ) );

  // Get number of iterations
  HYPRE_Int numIter;
  GEOS_LAI_CHECK_ERROR( m_solver->getNumIter( m_solver->ptr, &numIter ) );
  m_result.numIterations = numIter;

  if( m_params.logLevel >= 1 )
  {
<<<<<<< HEAD
    GEOS_LOG_RANK_0( "        Linear Solver | " << m_result.status <<
                     " | Iterations: " << m_result.numIterations <<
                     " | Final Rel Res: " << m_result.residualReduction <<
                     " | Make Restrictor Time: " << m_makeRestrictorTime <<
                     " | Compute Auu Time: " << m_computeAuuTime <<
                     " | SC Filter Time: " << m_componentFilterTime <<
                     " | Setup Time: " << m_result.setupTime << " s" <<
                     " | Solve Time: " << m_result.solveTime << " s" );
=======
    HYPRE_BigInt global_num_rows, global_num_nonzeros;

    // This involves an MPI collective call, and therefore we call it only when necessary
    GEOS_LAI_CHECK_ERROR( HYPRE_IJMatrixGetGlobalInfo( matrix().unwrappedIJ(),
                                                       &global_num_rows,
                                                       &global_num_rows, // This is intentional and assuming the matrix is square
                                                       &global_num_nonzeros ) );

    GEOS_LOG_RANK_0( GEOS_FMT( "        Linear Solver | {} | Unknowns: {} | Nonzeros: {} | Iterations: {} | Final Rel Res: {:.4e} | Setup Time: {:.3f} s | Solve Time: {:.3f} s",
                               m_result.status, stringutilities::addCommaSeparators( global_num_rows ),
                               stringutilities::addCommaSeparators( global_num_nonzeros ), m_result.numIterations,
                               m_result.residualReduction, m_result.setupTime, m_result.solveTime ) );
>>>>>>> fe987d81
  }
}

void HypreSolver::clear()
{
  Base::clear();
  if( m_solver )
  {
    GEOS_LAI_CHECK_ERROR( m_solver->destroy( m_solver->ptr ) );
    m_solver = nullptr;
  }
  m_solver.reset();
}

} // end geos namespace<|MERGE_RESOLUTION|>--- conflicted
+++ resolved
@@ -5,11 +5,7 @@
  * Copyright (c) 2016-2024 Lawrence Livermore National Security LLC
  * Copyright (c) 2018-2024 Total, S.A
  * Copyright (c) 2018-2024 The Board of Trustees of the Leland Stanford Junior University
-<<<<<<< HEAD
- * Copyright (c) 2018-2024 Chevron
-=======
  * Copyright (c) 2023-2024 Chevron
->>>>>>> fe987d81
  * Copyright (c) 2019-     GEOS/GEOSX Contributors
  * All rights reserved
  *
@@ -276,16 +272,6 @@
 
   if( m_params.logLevel >= 1 )
   {
-<<<<<<< HEAD
-    GEOS_LOG_RANK_0( "        Linear Solver | " << m_result.status <<
-                     " | Iterations: " << m_result.numIterations <<
-                     " | Final Rel Res: " << m_result.residualReduction <<
-                     " | Make Restrictor Time: " << m_makeRestrictorTime <<
-                     " | Compute Auu Time: " << m_computeAuuTime <<
-                     " | SC Filter Time: " << m_componentFilterTime <<
-                     " | Setup Time: " << m_result.setupTime << " s" <<
-                     " | Solve Time: " << m_result.solveTime << " s" );
-=======
     HYPRE_BigInt global_num_rows, global_num_nonzeros;
 
     // This involves an MPI collective call, and therefore we call it only when necessary
@@ -298,7 +284,6 @@
                                m_result.status, stringutilities::addCommaSeparators( global_num_rows ),
                                stringutilities::addCommaSeparators( global_num_nonzeros ), m_result.numIterations,
                                m_result.residualReduction, m_result.setupTime, m_result.solveTime ) );
->>>>>>> fe987d81
   }
 }
 
