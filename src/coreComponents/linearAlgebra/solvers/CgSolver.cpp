/*
 * ------------------------------------------------------------------------------------------------------------
 * SPDX-License-Identifier: LGPL-2.1-only
 *
 * Copyright (c) 2018-2020 Lawrence Livermore National Security LLC
 * Copyright (c) 2018-2020 The Board of Trustees of the Leland Stanford Junior University
 * Copyright (c) 2018-2020 TotalEnergies
 * Copyright (c) 2019-     GEOSX Contributors
 * All rights reserved
 *
 * See top level LICENSE, COPYRIGHT, CONTRIBUTORS, NOTICE, and ACKNOWLEDGEMENTS files for details.
 * ------------------------------------------------------------------------------------------------------------
 */

/**
 * @file CGsolver.cpp
 *
 */


#include "CgSolver.hpp"

#include "common/Stopwatch.hpp"
#include "common/TimingMacros.hpp"
#include "linearAlgebra/interfaces/InterfaceTypes.hpp"
#include "common/LinearOperator.hpp"
#include "linearAlgebra/utilities/BlockVectorView.hpp"
#include "linearAlgebra/solvers/KrylovUtils.hpp"

namespace geos
{

// BEGIN_RST_NARRATIVE CGsolver.rst
// ==============================
// CG Solver
// ==============================
// Implementation of the Preconditioned Conjugate Gradient (CG) algorithm.
// The notation is consistent with "Iterative Methods for
// Linear and Non-Linear Equations" from C.T. Kelley (1995)
// and "Iterative Methods for Sparse Linear Systems" from Y. Saad (2003).


// ----------------------------
// Constructor
// ----------------------------
template< typename VECTOR >
CgSolver< VECTOR >::CgSolver( LinearSolverParameters params,
                              LinearOperator< Vector > const & A,
                              LinearOperator< Vector > const & M )
  : KrylovSolver< VECTOR >( std::move( params ), A, M )
{
  GEOS_ERROR_IF( !m_params.isSymmetric, "Cannot use CG solver with a non-symmetric system" );
}

// ----------------------------
// Solve method
// ----------------------------
template< typename VECTOR >
void CgSolver< VECTOR >::solve( Vector const & b, Vector & x ) const
{
  GEOSX_MARK_FUNCTION;

  Stopwatch watch;

  // Define residual vector
  VectorTemp r = createTempVector( b );

//  std::cout << "son qui\n\n\n\n" << std::endl;

  // Compute initial rk =  b - Ax
  m_operator.residual( x, b, r );

  // std::cout << "x0: \n" << x << std::endl;
  // std::cout << "b: \n" << b << std::endl;

  // std::cout << "residual: \n" << r << std::endl;

  // Compute the target absolute tolerance
  real64 const rnorm0 = r.norm2();
  real64 const absTol = rnorm0 * m_params.krylov.relTolerance;

  // Preconditioning
  VectorTemp z = createTempVector( x );

  // Search direction
  VectorTemp p = createTempVector( z );
  VectorTemp Ap = createTempVector( z );
  p.zero();

  // Keep old value of preconditioned residual norm
  real64 tau_old = 0.0;

  // Initialize iteration state
  m_result.status = LinearSolverResult::Status::NotConverged;
  m_residualNorms.clear();
  watch.zero();

  integer & k = m_result.numIterations;
  for( k = 0; k <= m_params.krylov.maxIterations; ++k )
  {
    real64 const rnorm = r.norm2();
    m_residualNorms.emplace_back( rnorm );
    logProgress();

    // Convergence check on ||rk||/||b||
    if( rnorm <= absTol )
    {
      m_result.status = LinearSolverResult::Status::Success;
      break;
    }

    // Update z = Mr
    m_precond.apply( r, z );

    // Compute beta
    real64 const tau = z.dot( r );
    real64 const beta = k > 0 ? tau / tau_old : 0.0;

    // Update p = z + beta*p
    p.axpby( 1.0, z, beta );
//    std::cout << "p("<<k<<"): \n" << p << std::endl;

    // Compute Ap
    m_operator.apply( p, Ap );
//    std::cout << "Ap("<<k<<"): \n" << Ap << std::endl;

    // compute alpha
    real64 const pAp = p.dot( Ap );
    GEOSX_KRYLOV_BREAKDOWN_IF_ZERO( pAp )
    real64 const alpha = tau / pAp;

    // Update x = x + alpha*p
    x.axpby( alpha, p, 1.0 );
//    std::cout << "x("<<k<<"+1): \n" << x << std::endl;

    // Update rk = rk - alpha*Ap
    r.axpby( -alpha, Ap, 1.0 );

//    std::cout << "r("<<k<<"+1): \n" << r << std::endl;


    // Keep the old value of tau
    tau_old = tau;
  }
  // std::cout << "iter: " << k << std::endl;
  // std::cout << "solution: \n" << x << std::endl;

  m_result.residualReduction = rnorm0 > 0.0 ? m_residualNorms.back() / rnorm0 : 0.0;
  m_result.solveTime = watch.elapsedTime();
  logResult();
}

// END_RST_NARRATIVE

// -----------------------
// Explicit Instantiations
// -----------------------
#ifdef GEOSX_USE_TRILINOS
template class CgSolver< TrilinosInterface::ParallelVector >;
template class CgSolver< BlockVectorView< TrilinosInterface::ParallelVector > >;
#endif

#ifdef GEOSX_USE_HYPRE
template class CgSolver< HypreInterface::ParallelVector >;
template class CgSolver< BlockVectorView< HypreInterface::ParallelVector > >;
#endif

#ifdef GEOSX_USE_PETSC
template class CgSolver< PetscInterface::ParallelVector >;
template class CgSolver< BlockVectorView< PetscInterface::ParallelVector > >;
#endif

<<<<<<< HEAD
// ----------------------------
// Constructor
// ----------------------------
template< typename VECTOR >
UnprecCgSolver< VECTOR >::UnprecCgSolver( LinearSolverParameters params,
                                          LinearOperator< Vector > const & A )
  : KrylovSolver< VECTOR >( std::move( params ), A, A )
{
  GEOSX_ERROR_IF( !m_params.isSymmetric, "Cannot use CG solver with a non-symmetric system" );
}

template < typename Vector >
void axpby( real64 alpha, const Vector & x, real64 beta, const Vector & y, Vector & res )
{
  arrayView1d< real64 const > const localX = x.values();
  arrayView1d< real64 const > const localY = y.values();
  arrayView1d< real64 > const localRes = res.open();
  GEOSX_ERROR_IF(
    localX.size() != localY.size() || localX.size() != localRes.size(),
    "Cannot use CG solver with a non-symmetric system" );

  using POLICY = parallelDeviceAsyncPolicy<>;
  forAll< POLICY >( localX.size(), [alpha, beta, localX, localY, localRes] GEOSX_HOST_DEVICE ( localIndex const i )
  {
    localRes[ i ] = alpha * localX[ i ] + beta * localY[ i ];
  } );
  res.close();
}

template < typename Vector >
real64 dot( const Vector & x, const Vector & y )
{
  RAJA::ReduceSum< parallelDeviceReduce, real64 > vsum(0.0);
  arrayView1d< real64 const > const localX = x.values();
  arrayView1d< real64 const > const localY = y.values();

  using POLICY = parallelDeviceAsyncPolicy<>;
  forAll< POLICY >( localX.size(), [vsum, localX, localY] GEOSX_HOST_DEVICE ( localIndex const i )
  {
    vsum += localX[ i ] * localY[ i ];
  } );
  return static_cast<real64>(vsum.get());
}

template< typename VECTOR >
void UnprecCgSolver< VECTOR >::solve( Vector const & b, Vector & x ) const
{
  GEOSX_MARK_FUNCTION;

  Stopwatch watch;

  // Define residual vector
  VectorTemp r = createTempVector( b );

//  std::cout << "son qui\n\n\n\n" << std::endl;

  // Compute initial rk =  b - Ax
  m_operator.residual( x, b, r );

  // std::cout << "x0: \n" << x << std::endl;
  // std::cout << "b: \n" << b << std::endl;

  // std::cout << "residual: \n" << r << std::endl;

  // Compute the target absolute tolerance
  real64 const rnorm0 = r.norm2();
  real64 const absTol = rnorm0 * m_params.krylov.relTolerance;

  // Preconditioning
  // VectorTemp z = createTempVector( x );

  // Search direction
  VectorTemp p = createTempVector( r );
  VectorTemp Ap = createTempVector( r );
  p.zero();

  // Keep old value of preconditioned residual norm
  real64 tau_old = 0.0;

  // Initialize iteration state
  m_result.status = LinearSolverResult::Status::NotConverged;
  m_residualNorms.clear();
  watch.zero();

  integer & k = m_result.numIterations;
  for( k = 0; k <= m_params.krylov.maxIterations; ++k )
  {
    // real64 const rnorm = r.norm2();
    real64 const tau = dot( r, r );
    real64 const rnorm = std::sqrt( tau );
    m_residualNorms.emplace_back( rnorm );
    logProgress();

    // Convergence check on ||rk||/||b||
    if( rnorm <= absTol )
    {
      m_result.status = LinearSolverResult::Status::Success;
      break;
    }

    // Update z = Mr
    // m_precond.apply( r, z );

    // Compute beta
    // real64 const tau = r.dot( r );
    // real64 const tau = dot( r, r );
    real64 const beta = k > 0 ? tau / tau_old : 0.0;

    // Update p = r + beta*p
    // p.axpby( 1.0, r, beta );
    axpby( 1.0, r, beta, p, p );
//    std::cout << "p("<<k<<"): \n" << p << std::endl;

    // Compute Ap
    m_operator.apply( p, Ap );
//    std::cout << "Ap("<<k<<"): \n" << Ap << std::endl;

    // compute alpha
    // real64 const pAp = p.dot( Ap );
    real64 const pAp = dot( p, Ap );
    GEOSX_KRYLOV_BREAKDOWN_IF_ZERO( pAp )
    real64 const alpha = tau / pAp;

    // Update x = x + alpha*p
    // x.axpby( alpha, p, 1.0 );
    axpby( alpha, p, 1.0, x, x );
//    std::cout << "x("<<k<<"+1): \n" << x << std::endl;

    // Update rk = rk - alpha*Ap
    // r.axpby( -alpha, Ap, 1.0 );
    axpby( -alpha, Ap, 1.0, r, r );

//    std::cout << "r("<<k<<"+1): \n" << r << std::endl;


    // Keep the old value of tau
    tau_old = tau;
  }
  // std::cout << "iter: " << k << std::endl;
  // std::cout << "solution: \n" << x << std::endl;

  m_result.residualReduction = rnorm0 > 0.0 ? m_residualNorms.back() / rnorm0 : 0.0;
  m_result.solveTime = watch.elapsedTime();
  logResult();
}

// END_RST_NARRATIVE

// -----------------------
// Explicit Instantiations
// -----------------------

#ifdef GEOSX_USE_HYPRE
template class UnprecCgSolver< HypreInterface::ParallelVector >;
#endif

} //namespace geosx
=======
} //namespace geos
>>>>>>> f12d9c93
<|MERGE_RESOLUTION|>--- conflicted
+++ resolved
@@ -170,7 +170,6 @@
 template class CgSolver< BlockVectorView< PetscInterface::ParallelVector > >;
 #endif
 
-<<<<<<< HEAD
 // ----------------------------
 // Constructor
 // ----------------------------
@@ -327,7 +326,160 @@
 template class UnprecCgSolver< HypreInterface::ParallelVector >;
 #endif
 
-} //namespace geosx
-=======
-} //namespace geos
->>>>>>> f12d9c93
+// ----------------------------
+// Constructor
+// ----------------------------
+template< typename VECTOR >
+UnprecCgSolver< VECTOR >::UnprecCgSolver( LinearSolverParameters params,
+                                          LinearOperator< Vector > const & A )
+  : KrylovSolver< VECTOR >( std::move( params ), A, A )
+{
+  GEOSX_ERROR_IF( !m_params.isSymmetric, "Cannot use CG solver with a non-symmetric system" );
+}
+
+template < typename Vector >
+void axpby( real64 alpha, const Vector & x, real64 beta, const Vector & y, Vector & res )
+{
+  arrayView1d< real64 const > const localX = x.values();
+  arrayView1d< real64 const > const localY = y.values();
+  arrayView1d< real64 > const localRes = res.open();
+  GEOSX_ERROR_IF(
+    localX.size() != localY.size() || localX.size() != localRes.size(),
+    "Cannot use CG solver with a non-symmetric system" );
+
+  using POLICY = parallelDeviceAsyncPolicy<>;
+  forAll< POLICY >( localX.size(), [alpha, beta, localX, localY, localRes] GEOSX_HOST_DEVICE ( localIndex const i )
+  {
+    localRes[ i ] = alpha * localX[ i ] + beta * localY[ i ];
+  } );
+  res.close();
+}
+
+template < typename Vector >
+real64 dot( const Vector & x, const Vector & y )
+{
+  RAJA::ReduceSum< parallelDeviceReduce, real64 > vsum(0.0);
+  arrayView1d< real64 const > const localX = x.values();
+  arrayView1d< real64 const > const localY = y.values();
+
+  using POLICY = parallelDeviceAsyncPolicy<>;
+  forAll< POLICY >( localX.size(), [vsum, localX, localY] GEOSX_HOST_DEVICE ( localIndex const i )
+  {
+    vsum += localX[ i ] * localY[ i ];
+  } );
+  return static_cast<real64>(vsum.get());
+}
+
+template< typename VECTOR >
+void UnprecCgSolver< VECTOR >::solve( Vector const & b, Vector & x ) const
+{
+  GEOSX_MARK_FUNCTION;
+
+  Stopwatch watch;
+
+  // Define residual vector
+  VectorTemp r = createTempVector( b );
+
+//  std::cout << "son qui\n\n\n\n" << std::endl;
+
+  // Compute initial rk =  b - Ax
+  m_operator.residual( x, b, r );
+
+  // std::cout << "x0: \n" << x << std::endl;
+  // std::cout << "b: \n" << b << std::endl;
+
+  // std::cout << "residual: \n" << r << std::endl;
+
+  // Compute the target absolute tolerance
+  real64 const rnorm0 = r.norm2();
+  real64 const absTol = rnorm0 * m_params.krylov.relTolerance;
+
+  // Preconditioning
+  // VectorTemp z = createTempVector( x );
+
+  // Search direction
+  VectorTemp p = createTempVector( r );
+  VectorTemp Ap = createTempVector( r );
+  p.zero();
+
+  // Keep old value of preconditioned residual norm
+  real64 tau_old = 0.0;
+
+  // Initialize iteration state
+  m_result.status = LinearSolverResult::Status::NotConverged;
+  m_residualNorms.clear();
+  watch.zero();
+
+  integer & k = m_result.numIterations;
+  for( k = 0; k <= m_params.krylov.maxIterations; ++k )
+  {
+    // real64 const rnorm = r.norm2();
+    real64 const tau = dot( r, r );
+    real64 const rnorm = std::sqrt( tau );
+    m_residualNorms.emplace_back( rnorm );
+    logProgress();
+
+    // Convergence check on ||rk||/||b||
+    if( rnorm <= absTol )
+    {
+      m_result.status = LinearSolverResult::Status::Success;
+      break;
+    }
+
+    // Update z = Mr
+    // m_precond.apply( r, z );
+
+    // Compute beta
+    // real64 const tau = r.dot( r );
+    // real64 const tau = dot( r, r );
+    real64 const beta = k > 0 ? tau / tau_old : 0.0;
+
+    // Update p = r + beta*p
+    // p.axpby( 1.0, r, beta );
+    axpby( 1.0, r, beta, p, p );
+//    std::cout << "p("<<k<<"): \n" << p << std::endl;
+
+    // Compute Ap
+    m_operator.apply( p, Ap );
+//    std::cout << "Ap("<<k<<"): \n" << Ap << std::endl;
+
+    // compute alpha
+    // real64 const pAp = p.dot( Ap );
+    real64 const pAp = dot( p, Ap );
+    GEOSX_KRYLOV_BREAKDOWN_IF_ZERO( pAp )
+    real64 const alpha = tau / pAp;
+
+    // Update x = x + alpha*p
+    // x.axpby( alpha, p, 1.0 );
+    axpby( alpha, p, 1.0, x, x );
+//    std::cout << "x("<<k<<"+1): \n" << x << std::endl;
+
+    // Update rk = rk - alpha*Ap
+    // r.axpby( -alpha, Ap, 1.0 );
+    axpby( -alpha, Ap, 1.0, r, r );
+
+//    std::cout << "r("<<k<<"+1): \n" << r << std::endl;
+
+
+    // Keep the old value of tau
+    tau_old = tau;
+  }
+  // std::cout << "iter: " << k << std::endl;
+  // std::cout << "solution: \n" << x << std::endl;
+
+  m_result.residualReduction = rnorm0 > 0.0 ? m_residualNorms.back() / rnorm0 : 0.0;
+  m_result.solveTime = watch.elapsedTime();
+  logResult();
+}
+
+// END_RST_NARRATIVE
+
+// -----------------------
+// Explicit Instantiations
+// -----------------------
+
+#ifdef GEOSX_USE_HYPRE
+template class UnprecCgSolver< HypreInterface::ParallelVector >;
+#endif
+
+} //namespace geos