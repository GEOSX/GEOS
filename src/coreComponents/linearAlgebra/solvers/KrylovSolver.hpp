/*
 *~~~~~~~~~~~~~~~~~~~~~~~~~~~~~~~~~~~~~~~~~~~~~~~~~~~~~~~~~~~~~~~~~~~~~~~~~~~
 * Copyright (c) 2019, Lawrence Livermore National Security, LLC.
 *
 * Produced at the Lawrence Livermore National Laboratory
 *
 * LLNL-CODE-746361
 *
 * All rights reserved. See COPYRIGHT for details.
 *
 * This file is part of the GEOSX Simulation Framework.
 *
 * GEOSX is a free software; you can redistribute it and/or modify it under
 * the terms of the GNU Lesser General Public License (as published by the
 * Free Software Foundation) version 2.1 dated February 1999.
 *~~~~~~~~~~~~~~~~~~~~~~~~~~~~~~~~~~~~~~~~~~~~~~~~~~~~~~~~~~~~~~~~~~~~~~~~~~~
 */

#ifndef GEOSX_LINEARALGEBRA_SOLVERS_KRYLOVSOLVER_HPP_
#define GEOSX_LINEARALGEBRA_SOLVERS_KRYLOVSOLVER_HPP_

#include "linearAlgebra/utilities/BlockVectorView.hpp"
#include "linearAlgebra/utilities/BlockVector.hpp"
#include "linearAlgebra/utilities/BlockOperatorView.hpp"
#include "linearAlgebra/utilities/LinearSolverParameters.hpp"
#include "linearAlgebra/utilities/LinearSolverResult.hpp"

namespace geosx
{

/**
 * @brief Base class for Krylov solvers
 * @tparam VECTOR type of vector handled by this solver
 */
template< typename VECTOR >
class KrylovSolver : public LinearOperator< VECTOR >
{
public:

  /// Base type
  using Base = LinearOperator< VECTOR >;

  /// Alias for template parameter
  using Vector = typename Base::Vector;

  /**
   * @brief Factory method for instantiating Krylov solver objects.
   * @param parameters solver parameters
   * @param matrix linear operator to solve (can be a matrix or a matrix-free operator)
   * @param precond preconditioning operator (must be set up by the user prior to calling solve()/apply())
   * @return an owning pointer to the newly instantiated solver
   */
  static std::unique_ptr< KrylovSolver< VECTOR > > create( LinearSolverParameters const & parameters,
                                                           LinearOperator< VECTOR > const & matrix,
                                                           LinearOperator< VECTOR > const & precond );

  /**
   * @brief Constructor.
   * @param [in] params parameters solver parameters
   * @param [in] matrix reference to the system matrix
   * @param [in] precond reference to the preconditioning operator
   */
  KrylovSolver( LinearSolverParameters params,
                LinearOperator< Vector > const & matrix,
                LinearOperator< Vector > const & precond );

  /**
   * @brief Virtual destructor
   */
  virtual ~KrylovSolver() override = default;

  /**
   * @brief Solve preconditioned system
   * @param [in] b system right hand side.
   * @param [inout] x system solution (input = initial guess, output = solution).
   */
  virtual void solve( Vector const & b, Vector & x ) const = 0;


  /**
   * @brief Apply operator to a vector.
   *
   * @param src Input vector (src).
   * @param dst Output vector (dst).
   */
  virtual void apply( Vector const & src, Vector & dst ) const override final
  {
    solve( src, dst );
  }

  virtual globalIndex numGlobalRows() const override final
  {
    return m_operator.numGlobalRows();
  }

  virtual globalIndex numGlobalCols() const override final
  {
    return m_operator.numGlobalCols();
  }

  virtual localIndex numLocalRows() const override final
  {
    return m_operator.numLocalRows();
  }

  virtual localIndex numLocalCols() const override final
  {
    return m_operator.numLocalCols();
  }

  virtual MPI_Comm getComm() const override final
  {
    return m_operator.getComm();
  }

  /**
   * @brief @return parameters of the solver.
   */
  LinearSolverParameters const & parameters() const
  {
    return m_params;
  }

  /**
   * @brief @return the result of a linear solve.
   */
  LinearSolverResult const & result() const
  {
    return m_result;
  }

  /**
   * @brief Get convergence history of a linear solve.
   * @return array containing residual norms of every iteration (including initial)
   */
  arrayView1d< real64 const > history() const
  {
    return m_residualNorms;
  }

  /**
   * @brief Get name of the Krylov subspace method.
   * @return the abbreviated name of the method
   */
  virtual string methodName() const = 0;

private:

  ///@cond DO_NOT_DOCUMENT

  template< typename VEC >
  struct VectorStorageHelper
  {
    using type = VEC;

    static VEC createFrom( VEC const & src )
    {
      VEC v;
      v.createWithLocalSize( src.localSize(), src.getComm() );
      return v;
    }
  };

  template< typename VEC >
  struct VectorStorageHelper< BlockVectorView< VEC > >
  {
    using type = BlockVector< VEC >;

    static BlockVector< VEC > createFrom( BlockVectorView< VEC > const & src )
    {
      BlockVector< VEC > v( src.blockSize() );
      for( localIndex i = 0; i < src.blockSize(); ++i )
      {
        v.block( i ).createWithLocalSize( src.block( i ).localSize(), src.block( i ).getComm() );
      }
      return v;
    }
  };

  ///@endcond DO_NOT_DOCUMENT

protected:

  /// Alias for vector type that can be used for temporaries
  using VectorTemp = typename VectorStorageHelper< VECTOR >::type;

  /**
   * @brief Helper function to create temporary vectors based on a source vector.
   * @param src the source vector, whose size and parallel distribution will be used
   * @return the new vector
   *
   * The main purpose is to deal with BlockVector/View/Wrapper hierarchy.
   */
  static VectorTemp createTempVector( Vector const & src )
  {
    return VectorStorageHelper< VECTOR >::createFrom( src );
  }

  /**
   * @brief Output iteration progress (called by implementations).
   * @param iter  current iteration number
   * @param rnorm current residual norm
   */
  void logProgress( localIndex const iter, real64 const rnorm ) const
  {
    m_residualNorms[iter] = rnorm;
<<<<<<< HEAD

    char output[43] = {0};
    sprintf( output, " iteration %3i: residual = %15.6e", LvArray::integerConversion< int >( iter ), rnorm );
    GEOSX_LOG_LEVEL_RANK_0( 2, methodName() << output );
=======
    if( m_params.logLevel >= 2 )
    {
      GEOSX_LOG_RANK_0( methodName() << " iteration " << iter << ": residual = " << rnorm );
    }
>>>>>>> 3da629ea
  }

  /**
   * @brief Output convergence result (called by implementations).
   */
  void logResult() const
  {
    if( m_params.logLevel >= 1 )
    {
      GEOSX_LOG_RANK_0( methodName() << ' ' <<
                        ( m_result.success() ? "converged" : "failed to converge" ) <<
                        " in " << m_result.numIterations << " iterations " <<
                        "(" << m_result.solveTime << " s)" );
    }
  }

  /// parameters of the solver
  LinearSolverParameters m_params;

  /// reference to the operator to be solved
  LinearOperator< Vector > const & m_operator;

  /// reference to the preconditioning operator
  LinearOperator< Vector > const & m_precond;

  /// results of a solve
  mutable LinearSolverResult m_result;

  /// Absolute residual norms at each iteration (if available)
  mutable array1d< real64 > m_residualNorms;
};

} //namespace geosx

#endif //GEOSX_LINEARALGEBRA_SOLVERS_KRYLOVSOLVER_HPP_<|MERGE_RESOLUTION|>--- conflicted
+++ resolved
@@ -204,17 +204,13 @@
   void logProgress( localIndex const iter, real64 const rnorm ) const
   {
     m_residualNorms[iter] = rnorm;
-<<<<<<< HEAD
-
-    char output[43] = {0};
-    sprintf( output, " iteration %3i: residual = %15.6e", LvArray::integerConversion< int >( iter ), rnorm );
-    GEOSX_LOG_LEVEL_RANK_0( 2, methodName() << output );
-=======
+
     if( m_params.logLevel >= 2 )
     {
-      GEOSX_LOG_RANK_0( methodName() << " iteration " << iter << ": residual = " << rnorm );
-    }
->>>>>>> 3da629ea
+      char output[43] = {0};
+      sprintf( output, " iteration %3i: residual = %15.6e", LvArray::integerConversion< int >( iter ), rnorm );
+      GEOSX_LOG_RANK_0( methodName() << output );
+    }
   }
 
   /**
