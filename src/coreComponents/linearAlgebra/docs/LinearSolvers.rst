.. _LinearSolvers:

################################################################################
Linear Solvers
################################################################################

************
Introduction
************

Any physics solver relying on standard finite element and finite volume techniques requires the solution of algebraic linear systems, which are obtained upon linearization and discretization of the governing equations, of the form:

.. math::

  \mathsf{A} \mathsf{x} = \mathsf{b}

with a :math:`\mathsf{A}` a square sparse matrix, :math:`\mathsf{x}` the solution vector, and :math:`\mathsf{b}` the right-hand side.
For example, in a classical linear elastostatics problem :math:`\mathsf{A}` is the stiffness matrix, and :math:`\mathsf{x}` and :math:`\mathsf{b}` are the displacement and nodal force vectors, respectively.


This solution stage represents the most computationally expensive portion of a typical simulation.
Solution algorithms generally belong to two families of methods: direct methods and iterative methods.
In GEOSX both options are made available wrapping around well-established open-source linear algebra libraries, namely
`HYPRE <https://computation.llnl.gov/projects/hypre-scalable-linear-solvers-multigrid-methods>`__,
`PETSc <https://www.mcs.anl.gov/petsc/>`__,
`SuperLU <http://crd-legacy.lbl.gov/~xiaoye/SuperLU/>`__, and
`Trilinos <https://trilinos.github.io/>`__.

**************
Direct methods
**************

The major advantages are their reliability, robustness, and ease of use.
However, they have large memory requirements and exhibit poor scalability.  Direct methods should be used in a prototyping stage, for example when developing a new formulation or algorithm, when the dimension of the problem, namely the size of matrix :math:`\mathsf{A}`, is small.
Irrespective of the selected direct solver implementation, three stages can be idenitified:

(1) **Setup Stage**: the matrix is first analyzed and then factorized
(#) **Solve Stage**: the solution to the linear systems involving the factorized matrix is computed
(#) **Finalize Stage**: the systems involving the factorized matrix have been solved and the direct solver lifetime ends

The default option in GEOSX relies on `SuperLU <http://crd-legacy.lbl.gov/~xiaoye/SuperLU/>`__, a general purpose library for the direct solution of large, sparse, nonsymmetric systems of linear equations, that is called taking advantage of the interface provided in `HYPRE <https://computation.llnl.gov/projects/hypre-scalable-linear-solvers-multigrid-methods>`__.

******************
Iterative  methods
******************

As the problem size (number of computational cells) increases, global iterative solution strategies are the method of choice---typically nonsymmetric Krylov solvers.
Because of the possible poor conditioning of :math:`\mathsf{A}`, preconditioning is essential to solve such systems efficiently.
*''Preconditioning is simply a means of transforming the original linear system into one which has the same solution, but which is likely to be easier to solve with an iterative solver''* [Saad (2003)].

The design of a robust and efficient preconditioner is based on a trade-off between two competing objectives:

* **Robustness**: reducing the number of iterations needed by the preconditioned solver to achieve convergence;
* **Efficiency**: limiting the time required to construct and apply the preconditioner.

Assuming a preconditioning matrix :math:`\mathsf{M}` is available, three standard approaches are used to apply the preconditioner:

(1) **Left preconditioning**: the preconditioned system is :math:`\mathsf{M}^{-1} \mathsf{A} \mathsf{x} = \mathsf{M}^{-1} \mathsf{b}`
(#) **Right preconditioning**: the preconditioned system is :math:`\mathsf{A} \mathsf{M}^{-1} \mathsf{y} = \mathsf{b}`, with :math:`\mathsf{x} = \mathsf{M}^{-1} \mathsf{y}`
(#) **Split preconditioning**: the preconditioned system is :math:`\mathsf{M}^{-1}_L \mathsf{A} \mathsf{M}^{-1}_R \mathsf{y} = \mathsf{M}^{-1}_L \mathsf{b}`, with :math:`\mathsf{x} = \mathsf{M}^{-1}_R \mathsf{y}`


*******
Summary
*******

The following table summarizes the available input parameters for the linear solver.

.. include:: ../../fileIO/schema/docs/LinearSolverParameters.rst

<<<<<<< HEAD
***************************
Preconditioner descriptions
***************************

This section provides a brief description of the available preconditioners.

* **None**: no preconditioning is used, i.e., :math:`\mathsf{M}^{-1} = \mathsf{I}`.
* **Jacobi**: diagonal scaling preconditioning, with :math:`\mathsf{M}^{-1} = \mathsf{D}^{-1}`, with :math:`\mathsf{D}` the matrix diagonal.
  Further details can be found in:

  - `HYPRE documentation <https://hypre.readthedocs.io/en/latest/api-sol-parcsr.html>`__,
  - `PETSc documentation <https://www.mcs.anl.gov/petsc/petsc-current/docs/manualpages/PC/PCJACOBI.html>`__,
  - `Trilinos documentation <https://docs.trilinos.org/dev/packages/ifpack/doc/html/classIfpack__PointRelaxation.html>`__.

* **ILUK**: incomplete LU factorization with fill level k of the original matrix: :math:`\mathsf{M}^{-1} = \mathsf{U}^{-1} \mathsf{L}^{-1}`.
  Further details can be found in:

  - `HYPRE documentation <https://hypre.readthedocs.io/en/latest/solvers-hypre-ilu.html>`__,
  - `PETSc documentation <https://www.mcs.anl.gov/petsc/petsc-current/docs/manualpages/PC/PCILU.html>`__,
  - `Trilinos documentation <https://docs.trilinos.org/dev/packages/ifpack/doc/html/classIfpack__ILU.html>`__.

* **ILUT**: a dual threshold incomplete LU factorization: :math:`\mathsf{M}^{-1} = \mathsf{U}^{-1} \mathsf{L}^{-1}`.
  Further details can be found in:

  - `HYPRE documentation <https://hypre.readthedocs.io/en/latest/solvers-hypre-ilu.html>`__,
  - not yet available through PETSc interface,
  - `Trilinos documentation <https://docs.trilinos.org/dev/packages/ifpack/doc/html/classIfpack__ILUT.html>`__.

* **ICC**: incomplete Cholesky factorization of a symmetric positive definite matrix: :math:`\mathsf{M}^{-1} = \mathsf{L}^{-T} \mathsf{L}^{-1}`.
  Further details can be found in:

  - not yet available through *hypre* interface,
  - `PETSc documentation <https://www.mcs.anl.gov/petsc/petsc-current/docs/manualpages/PC/PCICC.html>`__,
  - `Trilinos documentation <https://docs.trilinos.org/dev/packages/ifpack/doc/html/classIfpack__IC.html>`__.

* **AMG**: algebraic multigrid (can be classical or aggregation-based according to the specific package).
  Further details can be found in:

  - `HYPRE documentation <https://hypre.readthedocs.io/en/latest/solvers-boomeramg.html>`__,
  - `PETSc documentation <https://www.mcs.anl.gov/petsc/petsc-current/docs/manualpages/PC/PCGAMG.html>`__,
  - `Trilinos documentation <https://docs.trilinos.org/dev/packages/ml/doc/html/index.html>`__.

* **MGR**: multigrid reduction. Available through *hypre* interface only. Specific documentation coming soon.
  Further details can be found in `MGR documentation <https://hypre.readthedocs.io/en/latest/solvers-mgr.html>`__.

* **Block**: custom preconditioner designed for a 2 x 2 block matrix.

********************
Block preconditioner
********************

This framework allows the user to design a block preconditioner for a 2 x 2 block matrix. The key component is the Schur complement
:math:`\mathsf{S} = \mathsf{A}^{11} - \mathsf{A}^{10} \mathsf{\widetilde{A}}_{00}^{-1} \mathsf{A}_{01}` computation, that requires
an approximation of the leading block. Currently, available options for :math:`\mathsf{\widetilde{A}}_{00}^{-1}` are:

* diagonal with diagonal values (essentially, a Jacobi preconditioner);
* diagonal with row sums as values (e.g., used for CPR-like preconditioners).

Once the Schur complement is computed, to properly define the block preconditioner we need:

* the preconditioner for :math:`\mathsf{A}_{00}` (any of the above listed single-matrix preconditioner);
* the preconditioner for :math:`\mathsf{S}` (any of the above listed single-matrix preconditioner);
* the application strategy. This can be:

  * diagonal: none of the coupling terms is used;
  * upper triangular: only the upper triangular coupling term is used;
  * lower-upper triangular: both coupling terms are used.

Moreover, a block scaling is available. Feasible options are:

* none: keep the original scaling;
* Frobenius norm: equilibrate Frobenius norm of the diagonal blocks;
* user provided.
=======

************************
HYPRE MGR Preconditioner
************************

MGR stands for multigrid reduction, a multigrid method that uses the interpolation, restriction operators, and the Galerkin triple product, to reduce a linear system to a smaller one, similar to a Schur complement approach. As such, it is designed to target block linear systems resulting from discretizations of multiphysics problems. GEOSX uses MGR through an implementation in `HYPRE <https://computation.llnl.gov/projects/hypre-scalable-linear-solvers-multigrid-methods>`__. More information regarding MGR can be found `here <https://hypre.readthedocs.io/en/latest/solvers-mgr.html>`__. Currently, MGR strategies are implemented for hydralic fracturing, poroelastic, compositional flow with and without wells. More multiphysics solvers with MGR will be enabled in the future.

To use MGR for a specific block system, several components need to be specified.

(1) **The number of reduction levels and the coarse points (corresponding to fields) for each level**. For example, for single-phase hydraulic fracturing, there are two fields, i.e. displacement and fluid pressure, a two-level MGR strategy can be used with the fluid pressure being the coarse degrees of freedom.
(#) **Interpolation/restriction operators and the coarse-grid computation strategy**. A simple but effective strategy is to use Jacobi diagonalization for interpolation and injection for restriction. For most cases, a Galerkin coarse grid strategy can be used, but for special cases such as poroelastic, a non-Galerkin approach is preferrable.
(#) **Global smoother**. Depending on the problem, a global relaxation step could be beneficial. Some options include ILU(k), (block) Jacobi, (block) Gauss-Seidel.
(#) **Solvers for F-relaxation and coarse-grid correction**. These solvers should be chosen carefully for MGR to be effective. The choice of these solvers should correspond to the properties of the blocks specified by the C- and F-points. For example, if the :math:`\mathsf{A}_{FF}` block is hyperbolic, a Jacobi smoother is sufficient while for an elliptic operator an AMG V-cycle might be required. For the single-phase hydraulic fracturing case, an AMG V-cycle is needed for both F-relaxation and coarse-grid correction.


Note that these are only general guidelines for designing a working MGR recipe. For complicated multiphysics problems, experimentation with different numbers of levels, choices of C- and F-points, and smoothers/solvers, etc., is typically needed to find the best strategy. Currently, these options are only available to developers. We are working on exposing these functionalities to the users in future releases.
>>>>>>> a4932b1b
<|MERGE_RESOLUTION|>--- conflicted
+++ resolved
@@ -68,7 +68,6 @@
 
 .. include:: ../../fileIO/schema/docs/LinearSolverParameters.rst
 
-<<<<<<< HEAD
 ***************************
 Preconditioner descriptions
 ***************************
@@ -116,6 +115,22 @@
 
 * **Block**: custom preconditioner designed for a 2 x 2 block matrix.
 
+************************
+HYPRE MGR Preconditioner
+************************
+
+MGR stands for multigrid reduction, a multigrid method that uses the interpolation, restriction operators, and the Galerkin triple product, to reduce a linear system to a smaller one, similar to a Schur complement approach. As such, it is designed to target block linear systems resulting from discretizations of multiphysics problems. GEOSX uses MGR through an implementation in `HYPRE <https://computation.llnl.gov/projects/hypre-scalable-linear-solvers-multigrid-methods>`__. More information regarding MGR can be found `here <https://hypre.readthedocs.io/en/latest/solvers-mgr.html>`__. Currently, MGR strategies are implemented for hydralic fracturing, poroelastic, compositional flow with and without wells. More multiphysics solvers with MGR will be enabled in the future.
+
+To use MGR for a specific block system, several components need to be specified.
+
+(1) **The number of reduction levels and the coarse points (corresponding to fields) for each level**. For example, for single-phase hydraulic fracturing, there are two fields, i.e. displacement and fluid pressure, a two-level MGR strategy can be used with the fluid pressure being the coarse degrees of freedom.
+(#) **Interpolation/restriction operators and the coarse-grid computation strategy**. A simple but effective strategy is to use Jacobi diagonalization for interpolation and injection for restriction. For most cases, a Galerkin coarse grid strategy can be used, but for special cases such as poroelastic, a non-Galerkin approach is preferrable.
+(#) **Global smoother**. Depending on the problem, a global relaxation step could be beneficial. Some options include ILU(k), (block) Jacobi, (block) Gauss-Seidel.
+(#) **Solvers for F-relaxation and coarse-grid correction**. These solvers should be chosen carefully for MGR to be effective. The choice of these solvers should correspond to the properties of the blocks specified by the C- and F-points. For example, if the :math:`\mathsf{A}_{FF}` block is hyperbolic, a Jacobi smoother is sufficient while for an elliptic operator an AMG V-cycle might be required. For the single-phase hydraulic fracturing case, an AMG V-cycle is needed for both F-relaxation and coarse-grid correction.
+
+
+Note that these are only general guidelines for designing a working MGR recipe. For complicated multiphysics problems, experimentation with different numbers of levels, choices of C- and F-points, and smoothers/solvers, etc., is typically needed to find the best strategy. Currently, these options are only available to developers. We are working on exposing these functionalities to the users in future releases.
+
 ********************
 Block preconditioner
 ********************
@@ -141,22 +156,4 @@
 
 * none: keep the original scaling;
 * Frobenius norm: equilibrate Frobenius norm of the diagonal blocks;
-* user provided.
-=======
-
-************************
-HYPRE MGR Preconditioner
-************************
-
-MGR stands for multigrid reduction, a multigrid method that uses the interpolation, restriction operators, and the Galerkin triple product, to reduce a linear system to a smaller one, similar to a Schur complement approach. As such, it is designed to target block linear systems resulting from discretizations of multiphysics problems. GEOSX uses MGR through an implementation in `HYPRE <https://computation.llnl.gov/projects/hypre-scalable-linear-solvers-multigrid-methods>`__. More information regarding MGR can be found `here <https://hypre.readthedocs.io/en/latest/solvers-mgr.html>`__. Currently, MGR strategies are implemented for hydralic fracturing, poroelastic, compositional flow with and without wells. More multiphysics solvers with MGR will be enabled in the future.
-
-To use MGR for a specific block system, several components need to be specified.
-
-(1) **The number of reduction levels and the coarse points (corresponding to fields) for each level**. For example, for single-phase hydraulic fracturing, there are two fields, i.e. displacement and fluid pressure, a two-level MGR strategy can be used with the fluid pressure being the coarse degrees of freedom.
-(#) **Interpolation/restriction operators and the coarse-grid computation strategy**. A simple but effective strategy is to use Jacobi diagonalization for interpolation and injection for restriction. For most cases, a Galerkin coarse grid strategy can be used, but for special cases such as poroelastic, a non-Galerkin approach is preferrable.
-(#) **Global smoother**. Depending on the problem, a global relaxation step could be beneficial. Some options include ILU(k), (block) Jacobi, (block) Gauss-Seidel.
-(#) **Solvers for F-relaxation and coarse-grid correction**. These solvers should be chosen carefully for MGR to be effective. The choice of these solvers should correspond to the properties of the blocks specified by the C- and F-points. For example, if the :math:`\mathsf{A}_{FF}` block is hyperbolic, a Jacobi smoother is sufficient while for an elliptic operator an AMG V-cycle might be required. For the single-phase hydraulic fracturing case, an AMG V-cycle is needed for both F-relaxation and coarse-grid correction.
-
-
-Note that these are only general guidelines for designing a working MGR recipe. For complicated multiphysics problems, experimentation with different numbers of levels, choices of C- and F-points, and smoothers/solvers, etc., is typically needed to find the best strategy. Currently, these options are only available to developers. We are working on exposing these functionalities to the users in future releases.
->>>>>>> a4932b1b
+* user provided.