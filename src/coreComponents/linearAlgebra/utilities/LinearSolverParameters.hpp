/*
 * ------------------------------------------------------------------------------------------------------------
 * SPDX-License-Identifier: LGPL-2.1-only
 *
 * Copyright (c) 2016-2024 Lawrence Livermore National Security LLC
 * Copyright (c) 2018-2024 Total, S.A
 * Copyright (c) 2018-2024 The Board of Trustees of the Leland Stanford Junior University
<<<<<<< HEAD
 * Copyright (c) 2018-2024 Chevron
=======
 * Copyright (c) 2023-2024 Chevron
>>>>>>> fe987d81
 * Copyright (c) 2019-     GEOS/GEOSX Contributors
 * All rights reserved
 *
 * See top level LICENSE, COPYRIGHT, CONTRIBUTORS, NOTICE, and ACKNOWLEDGEMENTS files for details.
 * ------------------------------------------------------------------------------------------------------------
 */

/**
 * @file LinearSolverParameters.hpp
 */

#ifndef GEOS_LINEARALGEBRA_UTILITIES_LINEARSOLVERPARAMETERS_HPP_
#define GEOS_LINEARALGEBRA_UTILITIES_LINEARSOLVERPARAMETERS_HPP_

#include "common/format/EnumStrings.hpp"

namespace geos
{

/**
 * @brief Set of parameters for a linear solver or preconditioner.
 *
 * This class holds a simple tree of linear solver options.
 * They are set to default values, but can be overwritten as needed.
 */
struct LinearSolverParameters
{
  /**
   * @brief Linear solver type.
   */
  enum class SolverType : integer
  {
    direct,        ///< Direct solver
    cg,            ///< CG
    gmres,         ///< GMRES
    fgmres,        ///< Flexible GMRES
    bicgstab,      ///< BiCGStab
    preconditioner ///< Preconditioner only
  };

  /**
   * @brief Preconditioner type.
   */
  enum class PreconditionerType : integer
  {
    none,      ///< No preconditioner
    jacobi,    ///< Jacobi smoothing
    l1jacobi,  ///< l1-Jacobi smoothing
    fgs,       ///< Gauss-Seidel smoothing (forward sweep)
    sgs,       ///< Symmetric Gauss-Seidel smoothing
    l1sgs,     ///< l1-Symmetric Gauss-Seidel smoothing
    chebyshev, ///< Chebyshev polynomial smoothing
    iluk,      ///< Incomplete LU with k-level of fill
    ilut,      ///< Incomplete LU with thresholding
    ic,        ///< Incomplete Cholesky
    ict,       ///< Incomplete Cholesky with thresholding
    amg,       ///< Algebraic Multigrid
    mgr,       ///< Multigrid reduction (Hypre only)
    block,     ///< Block preconditioner
    direct,    ///< Direct solver as preconditioner
    bgs,       ///< Gauss-Seidel smoothing (backward sweep)
  };

  integer logLevel = 0;     ///< Output level [0=none, 1=basic, 2=everything]
  integer dofsPerNode = 1;  ///< Dofs per node (or support location) for non-scalar problems
  bool isSymmetric = false; ///< Whether input matrix is symmetric (may affect choice of scheme)
  integer stopIfError = 1;  ///< Whether to stop the simulation if the linear solver reports an error

  SolverType solverType = SolverType::direct;          ///< Solver type
  PreconditionerType preconditionerType = PreconditionerType::iluk;  ///< Preconditioner type

  /// Direct solver parameters: used for SuperLU_Dist interface through hypre and PETSc
  struct Direct
  {
    /**
     * @brief How to permute the columns
     */
    enum class ColPerm : integer
    {
      none,        ///< natural
      MMD_AtplusA, ///< multiple minimum degree on At+A
      MMD_AtA,     ///< multiple minimum degree on At*A (heavy)
      colAMD,      ///< approximate minimum degree on columns
      metis,       ///< using METIS
      parmetis     ///< using ParMETIS
    };

    /**
     * @brief How to permute the rows
     */
    enum class RowPerm : integer
    {
      none, ///< natural
      mc64  ///< using HSL routine MC64
    };

    integer checkResidual = 0;        ///< Whether to check the linear system solution residual
    integer equilibrate = 1;          ///< Whether to scale the rows and columns of the matrix
    ColPerm colPerm = ColPerm::metis; ///< Columns permutation
    RowPerm rowPerm = RowPerm::mc64;  ///< Rows permutation
    integer replaceTinyPivot = 1;     ///< Whether to replace tiny pivots by sqrt(epsilon)*norm(A)
    integer iterativeRefine = 1;      ///< Whether to perform iterative refinement
    integer parallel = 1;             ///< Whether to use a parallel solver (instead of a serial one)
  }
  direct;                             ///< direct solver parameter struct

  /// Krylov-method parameters
  struct Krylov
  {
    real64 relTolerance = 1e-6;       ///< Relative convergence tolerance for iterative solvers
    integer maxIterations = 200;      ///< Max iterations before declaring convergence failure
#if GEOS_USE_HYPRE_DEVICE == GEOS_USE_HYPRE_CUDA || GEOS_USE_HYPRE_DEVICE == GEOS_USE_HYPRE_HIP
<<<<<<< HEAD
    integer maxRestart = 50;          ///< Max number of vectors in Krylov basis before restarting (GPUs)
=======
    integer maxRestart = 100;         ///< Max number of vectors in Krylov basis before restarting (GPUs)
>>>>>>> fe987d81
#else
    integer maxRestart = 200;         ///< Max number of vectors in Krylov basis before restarting (CPUs)
#endif
    integer useAdaptiveTol = false;   ///< Use Eisenstat-Walker adaptive tolerance
    real64 weakestTol = 1e-3;         ///< Weakest allowed tolerance when using adaptive method
    real64 strongestTol = 1e-8;       ///< Strongest allowed tolerance when using adaptive method
    real64 adaptiveGamma = 0.1;       ///< Gamma parameter for adaptive method
    real64 adaptiveExponent = 1.0;    ///< Exponent parameter for adaptive method
  }
  krylov;                             ///< Krylov-method parameter struct

  /// Matrix-scaling parameters
  struct Scaling
  {
    integer useRowScaling = false;    ///< Apply row scaling
    integer useRowColScaling = false; ///< Apply row and column scaling (not yet implemented)
  }
  scaling;                            ///< Matrix-scaling parameter struct

  /// Algebraic multigrid parameters
  struct AMG
  {
    /// AMG cycle type
    enum class CycleType : integer
    {
      V,                  ///< V-cycle
      W                   ///< W-cycle
    };

    /// AMG pre/post smoothing option
    enum class PreOrPost : integer
    {
      pre,                ///< pre-smoothing only
      post,               ///< post-smoothing only
      both                ///< pre- and post-smoothing
    };

    /// AMG smoother type
    enum class SmootherType : integer
    {
      default_,           ///< Use LAI's default option
      jacobi,             ///< Jacobi smoothing
      l1jacobi,           ///< l1-Jacobi smoothing
      fgs,                ///< Gauss-Seidel smoothing (forward sweep)
      bgs,                ///< Gauss-Seidel smoothing (backward sweep)
      sgs,                ///< Symmetric Gauss-Seidel smoothing
      l1sgs,              ///< l1-Symmetric Gauss-Seidel smoothing
      chebyshev,          ///< Chebyshev polynomial smoothing
      ilu0,               ///< ILU(0)
      ilut,               ///< Incomplete LU with thresholding
      ic0,                ///< Incomplete Cholesky
      ict                 ///< Incomplete Cholesky with thresholding
    };

    /// AMG coarse solver type
    enum class CoarseType : integer
    {
      default_,           ///< Use LAI's default option
      jacobi,             ///< Jacobi (GPU support in hypre)
      l1jacobi,           ///< l1-Jacobi (GPU support in hypre)
      fgs,                ///< Gauss-Seidel (forward sweep)
      sgs,                ///< Symmetric Gauss-Seidel
      l1sgs,              ///< l1-Symmetric Gauss-Seidel
      chebyshev,          ///< Chebyshev polynomial (GPU support in hypre)
      direct,             ///< Direct solver as preconditioner
      bgs,                ///< Gauss-Seidel smoothing (backward sweep)
      gsElimWPivoting,    ///< Gaussian Elimination with pivoting direct solver
      gsElimWInverse      ///< Direct inverse with Gaussian Elimination
    };

    /// AMG coarsening types (HYPRE only)
    enum class CoarseningType : integer
    {
      default_,           ///< Use LAI's default option
      CLJP,               ///< A parallel coarsening algorithm using independent sets
      RugeStueben,        ///< Classical Ruge-Stueben on each processor, followed by a third pass
      Falgout,            ///< Ruge-Stueben followed by CLJP
      PMIS,               ///< Parallel coarsening as CLJP but with lower complexities (GPU support)
      HMIS                ///< Hybrid PMIS coarsening
    };

    /// AMG interpolation type (HYPRE only)
    enum class InterpType : integer
    {
      default_,           ///< Use LAI's default option
      modifiedClassical,  ///< Modified classical
      direct,             ///< Direct (GPU support)
      multipass,          ///< Multipass (GPU support)
      extendedI,          ///< Extended+i (GPU support)
      standard,           ///< Standard
      extended,           ///< Extended classical (GPU support)
      directBAMG,         ///< Direct with separation of weights (GPU support)
      modifiedExtended,   ///< Modularized extended classical (GPU support)
      modifiedExtendedI,  ///< Modularized extended+i (GPU support)
      modifiedExtendedE   ///< Modularized extended+e (GPU support)
    };

    /// AMG interpolation type for aggressive coarsening levels (HYPRE only)
    enum class AggInterpType : integer
    {
      default_,           ///< Use LAI's default option
      extendedIStage2,    ///< Extended+i 2-stage (GPU support)
      standardStage2,     ///< Standard 2-stage
      extendedStage2,     ///< Extended 2-stage (GPU support)
      multipass,          ///< Multipass (GPU support)
      modifiedExtended,   ///< Modularized Extended (GPU support)
      modifiedExtendedI,  ///< Modularized Extended+i (GPU support)
      modifiedExtendedE,  ///< Modularized Extended+e (GPU support)
      modifiedMultipass   ///< Modularized Multipass (GPU support)
    };

    /// Null space type
    enum class NullSpaceType : integer
    {
      constantModes,      ///< Constant modes
      rigidBodyModes      ///< Rigid body modes
    };

#if GEOS_USE_HYPRE_DEVICE == GEOS_USE_HYPRE_CUDA || GEOS_USE_HYPRE_DEVICE == GEOS_USE_HYPRE_HIP
    CoarseningType coarseningType = CoarseningType::PMIS;           ///< Coarsening algorithm (GPUs)
    SmootherType smootherType = SmootherType::l1jacobi;             ///< Smoother type (GPUs)
#else
    CoarseningType coarseningType = CoarseningType::HMIS;           ///< Coarsening algorithm (CPUs)
    SmootherType smootherType = SmootherType::l1sgs;                ///< Smoother type (CPUs)
#endif

    integer maxLevels = 20;                                         ///< Maximum number of coarsening levels
    CycleType cycleType = CycleType::V;                             ///< AMG cycle type
    CoarseType coarseType = CoarseType::direct;                     ///< Coarse-level solver/smoother
    InterpType interpolationType = InterpType::extendedI;           ///< Interpolation algorithm
    integer interpolationMaxNonZeros = 4;                           ///< Interpolation - Max. nonzeros/row
    real64 relaxWeight = 1.0;                                       ///< Relaxation weight
    integer numSweeps = 1;                                          ///< Number of smoother sweeps
    integer numFunctions = 1;                                       ///< Number of amg functions
    integer aggressiveNumPaths = 1;                                 ///< Number of paths agg. coarsening.
    integer aggressiveNumLevels = 0;                                ///< Number of levels for aggressive coarsening.
    AggInterpType aggressiveInterpType = AggInterpType::multipass;  ///< Interp. type for agg. coarsening.
    integer aggressiveInterpMaxNonZeros = 16;                       ///< Aggressive Interpolation - Max. nonzeros/row.
    PreOrPost preOrPostSmoothing = PreOrPost::both;                 ///< Pre and/or post smoothing
    real64 threshold = 0.0;                                         ///< Threshold for "strong connections" (for classical
                                                                    ///< and smoothed-aggregation AMG)
    integer separateComponents = false;                             ///< Apply a separate component filter before AMG construction
    NullSpaceType nullSpaceType = NullSpaceType::constantModes;     ///< Null space type [constantModes,rigidBodyModes]
  }
  amg;                                                              ///< Algebraic Multigrid (AMG) parameters

  /// Multigrid reduction parameters
  struct MGR
  {
    /**
     * @brief MGR available strategies
     */
    enum class StrategyType : integer
    {
<<<<<<< HEAD
      invalid,                                     ///< default value, to ensure solver sets something
      singlePhaseReservoirFVM,                     ///< finite volume single-phase flow with wells
      singlePhaseHybridFVM,                        ///< hybrid finite volume single-phase flow
      singlePhaseReservoirHybridFVM,               ///< hybrid finite volume single-phase flow with wells
      singlePhasePoromechanics,                    ///< single phase poromechanics with finite volume single phase flow
      thermalSinglePhasePoromechanics,             ///< thermal single phase poromechanics with finite volume single phase flow
      hybridSinglePhasePoromechanics,              ///< single phase poromechanics with hybrid finite volume single phase flow
      singlePhasePoromechanicsEmbeddedFractures,   ///< single phase poromechanics with FV embedded fractures
      singlePhasePoromechanicsConformingFractures, ///< single phase poromechanics with FV conforming  fractures
      singlePhasePoromechanicsReservoirFVM,        ///< single phase poromechanics with finite volume single phase flow with wells
      compositionalMultiphaseFVM,                  ///< finite volume compositional multiphase flow
      compositionalMultiphaseHybridFVM,            ///< hybrid finite volume compositional multiphase flow
      compositionalMultiphaseReservoirFVM,         ///< finite volume compositional multiphase flow with wells
      compositionalMultiphaseReservoirHybridFVM,   ///< hybrid finite volume compositional multiphase flow with wells
      reactiveCompositionalMultiphaseOBL,          ///< finite volume reactive compositional flow with OBL
      thermalCompositionalMultiphaseFVM,           ///< finite volume thermal compositional multiphase flow
      multiphasePoromechanics,                     ///< multiphase poromechanics with finite volume compositional multiphase flow
      multiphasePoromechanicsReservoirFVM,         ///< multiphase poromechanics with finite volume compositional multiphase flow with wells
      thermalMultiphasePoromechanics,              ///< thermal multiphase poromechanics with finite volume compositional multiphase flow
      hydrofracture,                               ///< hydrofracture
      lagrangianContactMechanics,                  ///< Lagrangian contact mechanics
      solidMechanicsEmbeddedFractures              ///< Embedded fractures mechanics
=======
      invalid,                                   ///< default value, to ensure solver sets something
      singlePhaseReservoirFVM,                   ///< finite volume single-phase flow with wells
      singlePhaseHybridFVM,                      ///< hybrid finite volume single-phase flow
      singlePhaseReservoirHybridFVM,             ///< hybrid finite volume single-phase flow with wells
      singlePhasePoromechanics,                  ///< single phase poromechanics with finite volume single phase flow
      thermalSinglePhasePoromechanics,           ///< thermal single phase poromechanics with finite volume single phase flow
      hybridSinglePhasePoromechanics,            ///< single phase poromechanics with hybrid finite volume single phase flow
      singlePhasePoromechanicsEmbeddedFractures, ///< single phase poromechanics with FV embedded fractures
      singlePhasePoromechanicsConformingFractures, ///< single phase poromechanics with FV embedded fractures
      singlePhasePoromechanicsReservoirFVM,      ///< single phase poromechanics with finite volume single phase flow with wells
      compositionalMultiphaseFVM,                ///< finite volume compositional multiphase flow
      compositionalMultiphaseHybridFVM,          ///< hybrid finite volume compositional multiphase flow
      compositionalMultiphaseReservoirFVM,       ///< finite volume compositional multiphase flow with wells
      compositionalMultiphaseReservoirHybridFVM, ///< hybrid finite volume compositional multiphase flow with wells
      reactiveCompositionalMultiphaseOBL,        ///< finite volume reactive compositional flow with OBL
      thermalCompositionalMultiphaseFVM,         ///< finite volume thermal compositional multiphase flow
      thermalCompositionalMultiphaseReservoirFVM,///< finite volume thermal compositional multiphase flow
      multiphasePoromechanics,                   ///< multiphase poromechanics with finite volume compositional multiphase flow
      multiphasePoromechanicsReservoirFVM,       ///< multiphase poromechanics with finite volume compositional multiphase flow with wells
      thermalMultiphasePoromechanics,            ///< thermal multiphase poromechanics with finite volume compositional multiphase flow
      hydrofracture,                             ///< hydrofracture
      lagrangianContactMechanics,                ///< Lagrangian contact mechanics
      solidMechanicsEmbeddedFractures            ///< Embedded fractures mechanics
>>>>>>> fe987d81
    };

    StrategyType strategy = StrategyType::invalid; ///< Predefined MGR solution strategy (solver specific)
    integer separateComponents = false;            ///< Apply a separate displacement component (SDC) filter before AMG construction
    integer areWellsShut = false;                  ///< Flag to let MGR know that wells are shut, and that jacobi can be applied to the
                                                   ///< well block
  }
  mgr;                                             ///< Multigrid reduction (MGR) parameters

  /// Incomplete factorization parameters
  struct IFact
  {
    integer fill = 0;        ///< Fill level
    real64 threshold = 0.0;  ///< Dropping threshold
  }
  ifact;                       ///< Incomplete factorization parameter struct

  /// Domain decomposition parameters
  struct DD
  {
    integer overlap = 0;   ///< Ghost overlap
  }
  dd;                      ///< Domain decomposition parameter struct
};

/// Declare strings associated with enumeration values.
ENUM_STRINGS( LinearSolverParameters::SolverType,
              "direct",
              "cg",
              "gmres",
              "fgmres",
              "bicgstab",
              "preconditioner" );

/// Declare strings associated with enumeration values.
ENUM_STRINGS( LinearSolverParameters::PreconditionerType,
              "none",
              "jacobi",
              "l1jacobi",
              "fgs",
              "sgs",
              "l1sgs",
              "chebyshev",
              "iluk",
              "ilut",
              "icc",
              "ict",
              "amg",
              "mgr",
              "block",
              "direct",
              "bgs" );

/// Declare strings associated with enumeration values.
ENUM_STRINGS( LinearSolverParameters::Direct::ColPerm,
              "none",
              "MMD_AtplusA",
              "MMD_AtA",
              "colAMD",
              "metis",
              "parmetis" );

/// Declare strings associated with enumeration values.
ENUM_STRINGS( LinearSolverParameters::Direct::RowPerm,
              "none",
              "mc64" );

/// Declare strings associated with enumeration values.
ENUM_STRINGS( LinearSolverParameters::MGR::StrategyType,
              "invalid",
              "singlePhaseReservoirFVM",
              "singlePhaseHybridFVM",
              "singlePhaseReservoirHybridFVM",
              "singlePhasePoromechanics",
              "thermalSinglePhasePoromechanics",
              "hybridSinglePhasePoromechanics",
              "singlePhasePoromechanicsEmbeddedFractures",
              "singlePhasePoromechanicsConformingFractures",
              "singlePhasePoromechanicsReservoirFVM",
              "compositionalMultiphaseFVM",
              "compositionalMultiphaseHybridFVM",
              "compositionalMultiphaseReservoirFVM",
              "compositionalMultiphaseReservoirHybridFVM",
              "reactiveCompositionalMultiphaseOBL",
              "thermalCompositionalMultiphaseFVM",
              "thermalCompositionalMultiphaseReservoirFVM",
              "multiphasePoromechanics",
              "multiphasePoromechanicsReservoirFVM",
              "thermalMultiphasePoromechanics",
              "hydrofracture",
              "lagrangianContactMechanics",
              "solidMechanicsEmbeddedFractures" );

/// Declare strings associated with enumeration values.
ENUM_STRINGS( LinearSolverParameters::AMG::CycleType,
              "V",
              "W" );

/// Declare strings associated with enumeration values.
ENUM_STRINGS( LinearSolverParameters::AMG::PreOrPost,
              "pre",
              "post",
              "both" );

/// Declare strings associated with enumeration values.
ENUM_STRINGS( LinearSolverParameters::AMG::SmootherType,
              "default",
              "jacobi",
              "l1jacobi",
              "fgs",
              "bgs",
              "sgs",
              "l1sgs",
              "chebyshev",
              "ilu0",
              "ilut",
              "ic0",
              "ict" );

/// Declare strings associated with enumeration values.
ENUM_STRINGS( LinearSolverParameters::AMG::CoarseType,
              "default",
              "jacobi",
              "l1jacobi",
              "fgs",
              "sgs",
              "l1sgs",
              "chebyshev",
              "direct",
              "bgs",
              "gsElimWPivoting",
              "gsElimWInverse" );

/// Declare strings associated with enumeration values.
ENUM_STRINGS( LinearSolverParameters::AMG::CoarseningType,
              "default",
              "CLJP",
              "RugeStueben",
              "Falgout",
              "PMIS",
              "HMIS" );

/// Declare strings associated with enumeration values.
ENUM_STRINGS( LinearSolverParameters::AMG::InterpType,
              "default",
              "modifiedClassical",
              "direct",
              "multipass",
              "extendedI",
              "standard",
              "extended",
              "directBAMG",
              "modifiedExtended",
              "modifiedExtendedI",
              "modifiedExtendedE" );

/// Declare strings associated with enumeration values.
ENUM_STRINGS( LinearSolverParameters::AMG::AggInterpType,
              "default",
              "extendedIStage2",
              "standardStage2",
              "extendedStage2",
              "multipass",
              "modifiedExtended",
              "modifiedExtendedI",
              "modifiedExtendedE",
              "modifiedMultipass" );

/// Declare strings associated with enumeration values.
ENUM_STRINGS( LinearSolverParameters::AMG::NullSpaceType,
              "constantModes",
              "rigidBodyModes" );

} /* namespace geos */

#endif /*GEOS_LINEARALGEBRA_UTILITIES_LINEARSOLVERPARAMETERS_HPP_ */<|MERGE_RESOLUTION|>--- conflicted
+++ resolved
@@ -5,11 +5,7 @@
  * Copyright (c) 2016-2024 Lawrence Livermore National Security LLC
  * Copyright (c) 2018-2024 Total, S.A
  * Copyright (c) 2018-2024 The Board of Trustees of the Leland Stanford Junior University
-<<<<<<< HEAD
- * Copyright (c) 2018-2024 Chevron
-=======
  * Copyright (c) 2023-2024 Chevron
->>>>>>> fe987d81
  * Copyright (c) 2019-     GEOS/GEOSX Contributors
  * All rights reserved
  *
@@ -122,11 +118,7 @@
     real64 relTolerance = 1e-6;       ///< Relative convergence tolerance for iterative solvers
     integer maxIterations = 200;      ///< Max iterations before declaring convergence failure
 #if GEOS_USE_HYPRE_DEVICE == GEOS_USE_HYPRE_CUDA || GEOS_USE_HYPRE_DEVICE == GEOS_USE_HYPRE_HIP
-<<<<<<< HEAD
-    integer maxRestart = 50;          ///< Max number of vectors in Krylov basis before restarting (GPUs)
-=======
     integer maxRestart = 100;         ///< Max number of vectors in Krylov basis before restarting (GPUs)
->>>>>>> fe987d81
 #else
     integer maxRestart = 200;         ///< Max number of vectors in Krylov basis before restarting (CPUs)
 #endif
@@ -281,30 +273,6 @@
      */
     enum class StrategyType : integer
     {
-<<<<<<< HEAD
-      invalid,                                     ///< default value, to ensure solver sets something
-      singlePhaseReservoirFVM,                     ///< finite volume single-phase flow with wells
-      singlePhaseHybridFVM,                        ///< hybrid finite volume single-phase flow
-      singlePhaseReservoirHybridFVM,               ///< hybrid finite volume single-phase flow with wells
-      singlePhasePoromechanics,                    ///< single phase poromechanics with finite volume single phase flow
-      thermalSinglePhasePoromechanics,             ///< thermal single phase poromechanics with finite volume single phase flow
-      hybridSinglePhasePoromechanics,              ///< single phase poromechanics with hybrid finite volume single phase flow
-      singlePhasePoromechanicsEmbeddedFractures,   ///< single phase poromechanics with FV embedded fractures
-      singlePhasePoromechanicsConformingFractures, ///< single phase poromechanics with FV conforming  fractures
-      singlePhasePoromechanicsReservoirFVM,        ///< single phase poromechanics with finite volume single phase flow with wells
-      compositionalMultiphaseFVM,                  ///< finite volume compositional multiphase flow
-      compositionalMultiphaseHybridFVM,            ///< hybrid finite volume compositional multiphase flow
-      compositionalMultiphaseReservoirFVM,         ///< finite volume compositional multiphase flow with wells
-      compositionalMultiphaseReservoirHybridFVM,   ///< hybrid finite volume compositional multiphase flow with wells
-      reactiveCompositionalMultiphaseOBL,          ///< finite volume reactive compositional flow with OBL
-      thermalCompositionalMultiphaseFVM,           ///< finite volume thermal compositional multiphase flow
-      multiphasePoromechanics,                     ///< multiphase poromechanics with finite volume compositional multiphase flow
-      multiphasePoromechanicsReservoirFVM,         ///< multiphase poromechanics with finite volume compositional multiphase flow with wells
-      thermalMultiphasePoromechanics,              ///< thermal multiphase poromechanics with finite volume compositional multiphase flow
-      hydrofracture,                               ///< hydrofracture
-      lagrangianContactMechanics,                  ///< Lagrangian contact mechanics
-      solidMechanicsEmbeddedFractures              ///< Embedded fractures mechanics
-=======
       invalid,                                   ///< default value, to ensure solver sets something
       singlePhaseReservoirFVM,                   ///< finite volume single-phase flow with wells
       singlePhaseHybridFVM,                      ///< hybrid finite volume single-phase flow
@@ -328,7 +296,6 @@
       hydrofracture,                             ///< hydrofracture
       lagrangianContactMechanics,                ///< Lagrangian contact mechanics
       solidMechanicsEmbeddedFractures            ///< Embedded fractures mechanics
->>>>>>> fe987d81
     };
 
     StrategyType strategy = StrategyType::invalid; ///< Predefined MGR solution strategy (solver specific)
