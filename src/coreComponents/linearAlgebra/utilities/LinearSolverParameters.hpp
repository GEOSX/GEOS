--- conflicted
+++ resolved
@@ -271,31 +271,6 @@
      */
     enum class StrategyType : integer
     {
-<<<<<<< HEAD
-      invalid,                                     ///< default value, to ensure solver sets something
-      singlePhaseReservoirFVM,                     ///< finite volume single-phase flow with wells
-      singlePhaseHybridFVM,                        ///< hybrid finite volume single-phase flow
-      singlePhaseReservoirHybridFVM,               ///< hybrid finite volume single-phase flow with wells
-      singlePhasePoromechanics,                    ///< single phase poromechanics with finite volume single phase flow
-      thermalSinglePhasePoromechanics,             ///< thermal single phase poromechanics with finite volume single phase flow
-      hybridSinglePhasePoromechanics,              ///< single phase poromechanics with hybrid finite volume single phase flow
-      singlePhasePoromechanicsEmbeddedFractures,   ///< single phase poromechanics with FV embedded fractures
-      singlePhasePoromechanicsConformingFractures, ///< single phase poromechanics with FV conforming  fractures
-      singlePhasePoromechanicsReservoirFVM,        ///< single phase poromechanics with finite volume single phase flow with wells
-      compositionalMultiphaseFVM,                  ///< finite volume compositional multiphase flow
-      compositionalMultiphaseHybridFVM,            ///< hybrid finite volume compositional multiphase flow
-      compositionalMultiphaseReservoirFVM,         ///< finite volume compositional multiphase flow with wells
-      compositionalMultiphaseReservoirHybridFVM,   ///< hybrid finite volume compositional multiphase flow with wells
-      immiscibleMultiphaseFVM,                     ///< finite volume immiscible multiphase flow
-      reactiveCompositionalMultiphaseOBL,          ///< finite volume reactive compositional flow with OBL
-      thermalCompositionalMultiphaseFVM,           ///< finite volume thermal compositional multiphase flow
-      multiphasePoromechanics,                     ///< multiphase poromechanics with finite volume compositional multiphase flow
-      multiphasePoromechanicsReservoirFVM,         ///< multiphase poromechanics with finite volume compositional multiphase flow with wells
-      thermalMultiphasePoromechanics,              ///< thermal multiphase poromechanics with finite volume compositional multiphase flow
-      hydrofracture,                               ///< hydrofracture
-      lagrangianContactMechanics,                  ///< Lagrangian contact mechanics
-      solidMechanicsEmbeddedFractures              ///< Embedded fractures mechanics
-=======
       invalid,                                   ///< default value, to ensure solver sets something
       singlePhaseReservoirFVM,                   ///< finite volume single-phase flow with wells
       singlePhaseHybridFVM,                      ///< hybrid finite volume single-phase flow
@@ -310,6 +285,7 @@
       compositionalMultiphaseHybridFVM,          ///< hybrid finite volume compositional multiphase flow
       compositionalMultiphaseReservoirFVM,       ///< finite volume compositional multiphase flow with wells
       compositionalMultiphaseReservoirHybridFVM, ///< hybrid finite volume compositional multiphase flow with wells
+      immiscibleMultiphaseFVM,                     ///< finite volume immiscible multiphase flow
       reactiveCompositionalMultiphaseOBL,        ///< finite volume reactive compositional flow with OBL
       thermalCompositionalMultiphaseFVM,         ///< finite volume thermal compositional multiphase flow
       thermalCompositionalMultiphaseReservoirFVM,///< finite volume thermal compositional multiphase flow
@@ -319,7 +295,6 @@
       hydrofracture,                             ///< hydrofracture
       lagrangianContactMechanics,                ///< Lagrangian contact mechanics
       solidMechanicsEmbeddedFractures            ///< Embedded fractures mechanics
->>>>>>> 73d86e86
     };
 
     StrategyType strategy = StrategyType::invalid; ///< Predefined MGR solution strategy (solver specific)
