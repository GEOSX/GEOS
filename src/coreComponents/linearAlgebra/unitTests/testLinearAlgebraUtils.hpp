/*
 * ------------------------------------------------------------------------------------------------------------
 * SPDX-License-Identifier: LGPL-2.1-only
 *
 * Copyright (c) 2018-2020 Lawrence Livermore National Security LLC
 * Copyright (c) 2018-2020 The Board of Trustees of the Leland Stanford Junior University
 * Copyright (c) 2018-2020 TotalEnergies
 * Copyright (c) 2019-     GEOSX Contributors
 * All rights reserved
 *
 * See top level LICENSE, COPYRIGHT, CONTRIBUTORS, NOTICE, and ACKNOWLEDGEMENTS files for details.
 * ------------------------------------------------------------------------------------------------------------
 */

/**
 * @file testLinearAlgebraUtils.hpp
 */

#ifndef GEOSX_LINEARALGEBRA_UNITTESTS_TESTLINEARALGEBRAUTILS_HPP_
#define GEOSX_LINEARALGEBRA_UNITTESTS_TESTLINEARALGEBRAUTILS_HPP_

#include "common/DataTypes.hpp"
#include "common/initializeEnvironment.hpp"
#include "common/MpiWrapper.hpp"
#include "linearAlgebra/interfaces/InterfaceTypes.hpp"
#include "mainInterface/ProblemManager.hpp"
#include "mesh/MeshManager.hpp"


#include <gtest/gtest.h>

namespace geosx
{
namespace testing
{

/**
 * @brief Simple scope-based manager for initialization/finalization in tests.
 */
class LinearAlgebraTestScope
{
public:

  LinearAlgebraTestScope( int argc, char * * argv )
  {
    ::testing::InitGoogleTest( &argc, argv );
    geosx::setupEnvironment( argc, argv );
    setupLAI();
  }

  ~LinearAlgebraTestScope()
  {
    finalizeLAI();
    geosx::cleanupEnvironment();
  }
};

/**
 * @name Utility functions for linear algebra unit tests.
 * @brief Functions used to construct useful matrices in the test files.
 */
///@{

/**
 * @brief Compute an identity matrix
 * @tparam MATRIX type of matrix
 * @param comm MPI communicator
 * @param N global size of the square identity matrix
 * @param I the output matrix
 *
 * This function computes the identity matrix. It can be used to generate a dummy
 * preconditioner.
 */
template< typename MATRIX >
void computeIdentity( MPI_Comm comm,
                      globalIndex N,
                      MATRIX & I )
{
  // Create a matrix of size N with 1 non-zero per row
  I.createWithGlobalSize( N, 1, comm );

  I.open();

  // Loop over rows to fill the matrix
  for( globalIndex i = I.ilower(); i < I.iupper(); i++ )
  {
    // Set the value for element (i,i) to 1
    I.insert( i, i, 1.0 );
  }

  // Close the matrix (make data contiguous in memory)
  I.close();
}

/**
 * @brief Construct a square zero matrix.
 * @tparam MATRIX type of matrix
 * @param comm MPI communicator
 * @param N global size of the natrix
 * @param Z the output matrix
 */
template< typename MATRIX >
void computeZero( MPI_Comm comm,
                  globalIndex N,
                  MATRIX & Z )
{
  Z.createWithGlobalSize( N, 0, comm );
  Z.open();
  Z.close();
}

/**
 * @brief Compute the 2D Laplace operator
 * @tparam MATRIX type of matrix
 * @param comm      MPI communicator.
 * @param n         size of the nxn mesh for the square 2D Laplace operator matrix. Matrix size will be N=n^2.
 * @param laplace2D the output matrix
 *
 * This function computes the matrix corresponding to a 2D Laplace operator. These
 * matrices arise from a classical finite volume formulation on a cartesian mesh
 * (5-point stencil).
 */
template< typename MATRIX >
void compute2DLaplaceOperator( MPI_Comm comm,
                               globalIndex n,
                               MATRIX & laplace2D )
{
  // total dofs = n^2
  globalIndex N = n * n;

  // Construct a local CRSMatrix
  localIndex const rank = LvArray::integerConversion< localIndex >( MpiWrapper::commRank( comm ) );
  localIndex const nproc = LvArray::integerConversion< localIndex >( MpiWrapper::commSize( comm ) );

  localIndex const localRowSize = LvArray::integerConversion< localIndex >( N / nproc );
  localIndex const rowResidual = LvArray::integerConversion< localIndex >( N % nproc );

  CRSMatrix< real64, globalIndex > matrix( rank == 0 ? localRowSize + rowResidual : localRowSize, N, 5 );
  CRSMatrixView< real64, globalIndex > matrixView = matrix.toView();

  globalIndex const ilower = rank * localRowSize + ( rank == 0 ? 0 : rowResidual );
  globalIndex const iupper = ilower + localRowSize + ( rank == 0 ? rowResidual : 0 );


  // Loop over rows to fill the matrix
  forAll< parallelDevicePolicy<> >( iupper - ilower, [=] GEOSX_HOST_DEVICE ( globalIndex const iRow )
  {

    // Allocate arrays to fill the matrix (values and columns)
    real64 values[5];
    globalIndex cols[5];

    globalIndex const i = iRow + ilower;

    // Re-set the number of non-zeros for row i to 0.
    localIndex nnz = 0;

    // The left -n: position i-n
    if( i - n >= 0 )
    {
      cols[nnz] = i - n;
      values[nnz] = -1.0;
      nnz++;
    }

    // The left -1: position i-1
    if( i - 1 >= 0 )
    {
      cols[nnz] = i - 1;
      values[nnz] = -1.0;
      nnz++;
    }

    // Set the diagonal: position i
    cols[nnz] = i;
    values[nnz] = 4.0;
    nnz++;

    // The right +1: position i+1
    if( i + 1 < N )
    {
      cols[nnz] = i + 1;
      values[nnz] = -1.0;
      nnz++;
    }

    // The right +n: position i+n
    if( i + n < N )
    {
      cols[nnz] = i + n;
      values[nnz] = -1.0;
      nnz++;
    }

    // Set the values for row i
<<<<<<< HEAD
    matrixView.insertNonZeros( LvArray::integerConversion< localIndex >( i - ilower ), cols, values, nnz );
  } );
=======
    matrix.insertNonZeros( LvArray::integerConversion< localIndex >( i - ilower ), cols, values, nnz );
  }
>>>>>>> f34c12ab

  // Construct the 2D Laplace matrix
  laplace2D.create( matrix.toViewConst(), comm );
}

/**
 * @brief Compute a 1st order FEM local stiffness matrix for a quad element.
 * @param hx element width
 * @param hy element height
 * @param E Young's modulus
 * @param nu Poisson ratio
 * @param Ke the output stiffness matrix
 */
GEOSX_HOST_DEVICE
inline void Q12d_local( real64 const & hx,
                        real64 const & hy,
                        real64 const & E,
                        real64 const & nu,
                        real64 (& Ke)[8][8] )
{
  real64 fac = E / ( 1. - 2. * nu ) / ( 1. + nu );

  // Populate stiffness matrix

  // --- Fill diagonal entries
  real64 Dxx = ( fac * hx * ( 1. - 2. * nu ) ) / ( 6. * hy )
               - ( fac * hy * ( -1. + nu ) ) / ( 3. * hx );
  real64 Dyy = ( fac * hy * ( 1. - 2. * nu ) ) / ( 6. * hx )
               - ( fac * hx * ( -1. + nu ) ) / ( 3. * hy );
  for( localIndex i = 0; i < 8; i += 2 )
  {
    Ke[i][i] = Dxx;
    Ke[i+1][i+1] = Dyy;
  }

  // --- Fill upper triangular part
  // --- --- Ke( 0, 1:7 )
  Ke[0][1] = fac / 8.;
  Ke[0][2] = ( fac * hx * ( 1. - 2. * nu ) ) / ( 12. * hy )
             + ( fac * hy * ( -1. + nu ) ) / ( 3. * hx );
  Ke[0][3] = ( fac * ( -1 + 4. * nu ) ) / 8.;
  Ke[0][4] = -( fac * hy * ( -1. + nu ) ) / ( 6. * hx )
             + ( fac * hx * ( -1. + 2. * nu ) ) / ( 6. * hy );
  Ke[0][5] = -( fac * ( -1. + 4. * nu ) ) / 8.;
  Ke[0][6] = ( fac * hy * ( -1. + nu ) ) / ( 6. * hx )
             + ( fac * hx * ( -1. + 2. * nu ) ) / ( 12. * hy );
  Ke[0][7] = -Ke[0][1];

  // --- --- Ke( 1, 2:7 )
  Ke[1][2] = Ke[0][5];
  Ke[1][3] = -( fac * ( hy * hy * ( 1. - 2. * nu ) + hx * hx * ( -1. + nu ) ) ) / ( 6. * hx * hy );
  Ke[1][4] = Ke[0][3];
  Ke[1][5] = ( fac * hy * ( 1. - 2. * nu ) ) / ( 12. * hx )
             + ( fac * hx * ( -1. + nu ) ) / ( 3. * hy );
  Ke[1][6] = Ke[0][7];
  Ke[1][7] = ( fac * hx * ( -1. + nu ) ) / ( 6. * hy ) + ( fac * hy * ( -1. + 2. * nu ) ) / ( 12. * hx );

  // --- --- Ke( 2, 3:7 )
  Ke[2][3] = Ke[0][7];
  Ke[2][6] = Ke[0][4];
  Ke[2][7] = Ke[1][4];
  Ke[2][4] = ( fac * hy * ( -1 + nu ) ) / ( 6. * hx ) + ( fac * hx * ( -1. + 2. * nu ) ) / ( 12. * hy );
  Ke[2][5] = Ke[0][1];

  // --- --- Ke( 3, 4:7 )
  Ke[3][4] = Ke[0][1];
  Ke[3][5] = Ke[1][7];
  Ke[3][6] = Ke[1][2];
  Ke[3][7] = Ke[1][5];

  // --- --- Ke( 4, 5:7 )
  Ke[4][5] = Ke[0][7];
  Ke[4][6] = Ke[0][2];
  Ke[4][7] = Ke[0][5];

  // --- --- Ke( 5, 6:7 )
  Ke[5][6] = Ke[0][3];
  Ke[5][7] = Ke[1][3];

  // --- --- Ke( 6, 7 )
  Ke[6][7] = Ke[0][1];

  // --- Fill lower triangular part
  for( localIndex i = 1; i < 8; ++i )
  {
    for( localIndex j = 0; j < i; ++j )
    {
      Ke[i][j] = Ke[j][i];
    }
  }
}

/**
 * @brief Compute cell dof indices for a quad element.
 * @param iCell global cell index
 * @param nCellsX number of cells in the X-direction
 * @param localDofIndex indices of local degrees of freedom
 */
GEOSX_HOST_DEVICE
inline void computeQuadElementDofIndices( globalIndex const & iCell,
                                          globalIndex const & nCellsX,
                                          globalIndex (& localDofIndex)[8] )
{
  globalIndex cellNodes[4];
  cellNodes[0] = iCell / nCellsX + iCell;
  cellNodes[1] = cellNodes[0] + 1;
  cellNodes[2] = cellNodes[1] + nCellsX;
  cellNodes[3] = cellNodes[2] + 1;

  for( integer i = 0; i < 4; ++i )
  {
    localDofIndex[2*i] = cellNodes[i] * 2;
    localDofIndex[2*i+1] = localDofIndex[2*i] + 1;
  }
}

/**
 * @brief Compute the 2D elasticity (plane strain) operator.
 * @tparam MATRIX type of output matrix
 * @param comm MPI communicator
 * @param domainSizeX domain size in the X-direction
 * @param domainSizeY domain size in the Y-direction
 * @param nCellsX number of cells in the X-direction
 * @param nCellsY number of cells in the Y-direction
 * @param youngModulus Young's modulus value (same for all cells)
 * @param poissonRatio Poisson's ratio value (same for all cells)
 * @param elasticity2D the output matrix
 *
 * This function computes the matrix corresponding to a 2D elasticity operator,
 * assuming plane strain conditions, based on a Q1 finite element discretization.
 * The discretized domain has dimensions domainSizeX * domainSizeY.  A regular grid
 * consting of nCellsX * nCellsY cells is used. The medium is characterized by
 * homogeneous Young's modulus and Poisson's ratio. The assembled matrix is
 * singular, meaning that Dirichlet boundary conditions have not been enforced.
 */
template< typename MATRIX >
void compute2DElasticityOperator( MPI_Comm const comm,
                                  real64 const domainSizeX,
                                  real64 const domainSizeY,
                                  globalIndex const nCellsX,
                                  globalIndex const nCellsY,
                                  real64 const youngModulus,
                                  real64 const poissonRatio,
                                  MATRIX & elasticity2D )
{
  localIndex const rank = LvArray::integerConversion< localIndex >( MpiWrapper::commRank( comm ) );
  localIndex const nproc = LvArray::integerConversion< localIndex >( MpiWrapper::commSize( comm ) );

  GEOSX_ERROR_IF( nCellsY < nproc, "Less than one cell row per processor is not supported" );

  real64 const hx = domainSizeX / nCellsX;
  real64 const hy = domainSizeY / nCellsY;

  // Compute cell partitioning
  globalIndex const nCells = nCellsX * nCellsY;
  localIndex const nLocalCells = LvArray::integerConversion< localIndex >( nCellsY / nproc * nCellsX );
  localIndex const nExtraCells = LvArray::integerConversion< localIndex >( nCells ) - nLocalCells * nproc;
  globalIndex const iCellLower = rank * nLocalCells + ( rank == 0 ? 0 : nExtraCells );
  globalIndex const iCellUpper = iCellLower + nLocalCells + ( rank == 0 ? nExtraCells : 0 );

  // Compute node partitioning
  globalIndex const iNodeLower = iCellLower / nCellsX + iCellLower;
  globalIndex const iNodeUpper = iCellUpper / nCellsX + iCellUpper + ( rank == nproc - 1 ? nCellsX + 1 : 0 );
  localIndex const nLocalNodes = iNodeUpper - iNodeLower;

  // Construct a local CRSMatrix
  SparsityPattern< globalIndex > sparsity( nLocalNodes * 2,
                                           ( nCellsX + 1 ) * ( nCellsY + 1 ) * 2,
                                           18 );


  // Construct local stiffness matrix (same for all cells)
  real64 Ke[8][8];
  Q12d_local( hx, hy, youngModulus, poissonRatio, Ke );

  globalIndex iStart = LvArray::math::max( iCellLower - nCellsX, globalIndex( 0 ) );
  globalIndex iEnd   = LvArray::math::min( iCellUpper + nCellsX, nCells );

  globalIndex minGlobalDof = iNodeLower*2;
  globalIndex maxGlobalDof = iNodeUpper*2 - 1;

#if 1
  for( globalIndex iCell = iStart; iCell < iEnd-iStart; ++iCell )
  {
    // Loop over grid cells
    globalIndex localDofIndex[8];

    computeQuadElementDofIndices( iCell, nCellsX, localDofIndex );

    // Element matrix assembly into the local matrix

    for( integer i = 0; i < 8; ++i )
    {
      globalIndex ind = localDofIndex[i] - minGlobalDof;
      if( ( 0 <= ind ) && ( localDofIndex[i] <= maxGlobalDof )  )
      {
        sparsity.insertNonZeros( LvArray::integerConversion< localIndex >( ind ),
                                 localDofIndex,
                                 localDofIndex + 8 );
      }
    }
  }
#else // not working on Lassen
  SparsityPatternView< globalIndex > sparsityView = sparsity.toView();
  forAll< parallelDevicePolicy<> >( iEnd-iStart, [=] GEOSX_HOST_DEVICE ( localIndex const iCell )
  {
    // Loop over grid cells
    globalIndex localDofIndex[8];

    computeQuadElementDofIndices( iCell + iStart, nCellsX, localDofIndex );

    // Element matrix assembly into the local matrix

    for( integer i = 0; i < 8; ++i )
    {
      globalIndex ind = localDofIndex[i] - minGlobalDof;
      if( ( 0 <= ind ) && ( localDofIndex[i] <= maxGlobalDof )  )
      {
        sparsityView.insertNonZeros( LvArray::integerConversion< localIndex >( ind ),
                                     localDofIndex,
                                     localDofIndex + 8 );
      }
    }
  } );
#endif

  sparsity.compress();

  CRSMatrix< real64, globalIndex > matrix;
  matrix.assimilate< parallelDevicePolicy<> >( std::move( sparsity ) );
  CRSMatrixView< real64, globalIndex > matrixView = matrix.toView();

  forAll< parallelDevicePolicy<> >( iEnd-iStart, [=] GEOSX_HOST_DEVICE ( localIndex const iCell )
  {
    // Loop over grid cells
    globalIndex localDofIndex[8];
    computeQuadElementDofIndices( iCell + iStart, nCellsX, localDofIndex );

    // Element matrix assembly into the local matrix
    for( integer i = 0; i < 8; ++i )
    {
      globalIndex ind = localDofIndex[i] - minGlobalDof;
      if( ( 0 <= ind ) && ( localDofIndex[i] <= maxGlobalDof )  )
      {
        matrixView.addToRowBinarySearch< parallelDeviceAtomic >( LvArray::integerConversion< localIndex >( ind ),
                                                                 localDofIndex,
                                                                 Ke[i],
                                                                 8 );
      }
    }
  } );

  // Impose Dirichlet boundary conditions: fix domain bottom (first 2*(nCellsX + 1) rows of matrix)
  if( rank == 0 )
  {
    forAll< parallelDevicePolicy<> >( 2 * (nCellsX + 1), [=] GEOSX_HOST_DEVICE ( localIndex const localRow )
    {
      arraySlice1d< globalIndex const > const columns = matrixView.getColumns( localRow );
      arraySlice1d< real64 > const entries = matrixView.getEntries( localRow );
      localIndex const numEntries = matrixView.numNonZeros( localRow );

      for( localIndex j = 0; j < numEntries; ++j )
      {
        if( columns[ j ] != localRow )
        {
          entries[ j ] = 0;
        }
      }
    } );
  }

//  //////////////////
//  if( rank == 0 )
//  {
//    for( localIndex iRow = 0; iRow < matrix.numRows(); ++iRow )
//    {
//      arraySlice1d< globalIndex const > const columns = matrix.getColumns( iRow );
//      arraySlice1d< real64 > const entries = matrix.getEntries( iRow );
//      localIndex const numEntries = matrix.numNonZeros( iRow );
//      GEOSX_LOG_RANK_VAR( iRow );
//      GEOSX_LOG_RANK_VAR( numEntries );
//      GEOSX_LOG_RANK_VAR( columns );
//      GEOSX_LOG_RANK_VAR( entries );
//    }
//  }
//  //////////////////
  // Construct the 2D elasticity (plane strain) operator
  elasticity2D.create( matrix.toViewConst(), comm );

//  //////////////////////////
//  elasticity2D.write("mat.mtx");
//  GEOSX_ERROR("Stop here");
//  //////////////////////////
}

///@}

} // namespace testing
} // namespace geosx


#define TYPED_TEST_P2( SuiteName, TestName )                             \
  namespace GTEST_SUITE_NAMESPACE_( SuiteName ) {                       \
    template< typename gtest_TypeParam_ >                              \
    class TestName : public SuiteName< gtest_TypeParam_ > {             \
private:                                                         \
      typedef SuiteName< gtest_TypeParam_ > TestFixture;                \
      typedef gtest_TypeParam_ TypeParam;                             \
      void TestBody() override;                                       \
public:                                                           \
      void TestBody2();                                               \
    };                                                                \
    static bool gtest_ ## TestName ## _defined_ GTEST_ATTRIBUTE_UNUSED_ = \
      GTEST_TYPED_TEST_SUITE_P_STATE_( SuiteName ).AddTestName(       \
        __FILE__, __LINE__, GTEST_STRINGIFY_( SuiteName ),          \
        GTEST_STRINGIFY_( TestName ));                              \
  }                                                                   \
  template< typename gtest_TypeParam_ >                                \
  void GTEST_SUITE_NAMESPACE_(                                        \
    SuiteName ) ::TestName< gtest_TypeParam_ >::TestBody() {            \
    TestBody2(); }                                                    \
  template< typename gtest_TypeParam_ >                                \
  void GTEST_SUITE_NAMESPACE_(                                        \
    SuiteName ) ::TestName< gtest_TypeParam_ >::TestBody2()

#endif //GEOSX_LINEARALGEBRA_UNITTESTS_TESTLINEARALGEBRAUTILS_HPP_<|MERGE_RESOLUTION|>--- conflicted
+++ resolved
@@ -193,13 +193,8 @@
     }
 
     // Set the values for row i
-<<<<<<< HEAD
     matrixView.insertNonZeros( LvArray::integerConversion< localIndex >( i - ilower ), cols, values, nnz );
   } );
-=======
-    matrix.insertNonZeros( LvArray::integerConversion< localIndex >( i - ilower ), cols, values, nnz );
-  }
->>>>>>> f34c12ab
 
   // Construct the 2D Laplace matrix
   laplace2D.create( matrix.toViewConst(), comm );
