set( serial_tests
     BlasLapack
     ComponentMask )

set( parallel_tests
     Matrices
     Vectors
     ExternalSolvers
     KrylovSolvers )

set( nranks 2 )

set( dependencyList gtest linearAlgebra )

if ( ENABLE_CUDA )
  set( dependencyList ${dependencyList} cuda )
endif()

if( ENABLE_PYGEOSX )
<<<<<<< HEAD
  set( dependencyList ${dependencyList} pygroup pyfileIO pysolver )
=======
  set( dependencyList ${dependencyList} pygeosx )
>>>>>>> aefcc415
endif()

foreach(test_name ${serial_tests})
  set( exec_name test${test_name} )
  blt_add_executable( NAME ${exec_name}
                      SOURCES ${exec_name}.cpp
                      OUTPUT_DIR ${TEST_OUTPUT_DIRECTORY}
                      DEPENDS_ON ${dependencyList} )
  blt_add_test( NAME testLinearAlgebra_${test_name}
                COMMAND ${exec_name} )
endforeach()

foreach(test_name ${parallel_tests})
  set( exec_name test${test_name} )
  blt_add_executable( NAME ${exec_name}
                      SOURCES ${exec_name}.cpp
                      OUTPUT_DIR ${TEST_OUTPUT_DIRECTORY}
                      DEPENDS_ON ${dependencyList} )
  if ( ENABLE_MPI )
    blt_add_test( NAME testLinearAlgebra_${test_name}
                  COMMAND ${exec_name} -x ${nranks}
                  NUM_MPI_TASKS ${nranks} )
  else()
    blt_add_test( NAME testLinearAlgebra_${test_name}
                  COMMAND ${exec_name} )
  endif()
endforeach()<|MERGE_RESOLUTION|>--- conflicted
+++ resolved
@@ -17,11 +17,7 @@
 endif()
 
 if( ENABLE_PYGEOSX )
-<<<<<<< HEAD
-  set( dependencyList ${dependencyList} pygroup pyfileIO pysolver )
-=======
   set( dependencyList ${dependencyList} pygeosx )
->>>>>>> aefcc415
 endif()
 
 foreach(test_name ${serial_tests})
