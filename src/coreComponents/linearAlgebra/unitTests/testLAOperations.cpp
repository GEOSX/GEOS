/*
 * ------------------------------------------------------------------------------------------------------------
 * SPDX-License-Identifier: LGPL-2.1-only
 *
 * Copyright (c) 2018-2019 Lawrence Livermore National Security LLC
 * Copyright (c) 2018-2019 The Board of Trustees of the Leland Stanford Junior University
 * Copyright (c) 2018-2019 Total, S.A
 * Copyright (c) 2019-     GEOSX Contributors
 * All right reserved
 *
 * See top level LICENSE, COPYRIGHT, CONTRIBUTORS, NOTICE, and ACKNOWLEDGEMENTS files for details.
 * ------------------------------------------------------------------------------------------------------------
 */

/**
 * @file testLAOperations.cpp
 */

#include <gtest/gtest.h>
#include "codingUtilities/UnitTestUtilities.hpp"
#include "testLinearAlgebraUtils.hpp"
#include "common/DataTypes.hpp"
#include "managers/initialization.hpp"
#include "linearAlgebra/interfaces/InterfaceTypes.hpp"
#include "linearAlgebra/utilities/LinearSolverParameters.hpp"

#include "linearAlgebra/interfaces/BlasLapackLA.hpp"

using namespace geosx;

<<<<<<< HEAD
=======
static real64 const machinePrecision = 20.0 * std::numeric_limits< real64 >::epsilon();

// BEGIN_RST_NARRATIVE testLAOperations.rst

/**
 * @brief Test case class for LA operations tests
 * @tparam LAI Linear Algebra Interface
 */
template< typename LAI >
class LAOperationsTest : public ::testing::Test
{};

TYPED_TEST_SUITE_P( LAOperationsTest );

/*! @name Test functions.
 * @brief Templated functions to test the linear solvers.
 */
//@{

// ==============================
// Test Linear Algebra Operations
// ==============================
// In these functions we test the linear algebra (vector and matrix) operations

/**
 * @function testVectorFunction
 *
 * @brief Test vector functions including create, add/set, accessors,
 * and linear algebra operations.
 */
>>>>>>> 9a0019eb
// -----------------------------------------
// Test vector functions
// -----------------------------------------
TYPED_TEST_P( LAOperationsTest, VectorFunctions )
{
  // Define alias
  using Vector = typename TypeParam::ParallelVector;

  // Get the MPI rank
  int const rank = MpiWrapper::Comm_rank( MPI_COMM_GEOSX );
  int const numRanks = MpiWrapper::Comm_size( MPI_COMM_GEOSX );

  Vector x;
  localIndex const localSize = 3;
  globalIndex const globalSize = localSize * numRanks;
  globalIndex const offset = rank * localSize;

  // Testing createWithLocalSize
  x.createWithLocalSize( localSize, MPI_COMM_GEOSX );
  EXPECT_EQ( x.localSize(), localSize );
  EXPECT_EQ( x.globalSize(), globalSize );

  // Testing iupper/ilower
  EXPECT_EQ( x.ilower(), offset );
  EXPECT_EQ( x.iupper(), offset + localSize );

  // Testing setting/getting values locally
  x.open();
  for( globalIndex i = x.ilower(); i < x.iupper(); ++i )
  {
    x.set( i, 2 * i );
  }
  x.close();
  for( globalIndex i = x.ilower(); i < x.iupper(); ++i )
  {
    EXPECT_DOUBLE_EQ( x.get( i ), 2 * i );
  }

  // Testing createWithGlobalSize
  x.createWithGlobalSize( globalSize, MPI_COMM_GEOSX );
  EXPECT_EQ( x.localSize(), localSize );
  EXPECT_EQ( x.globalSize(), globalSize );

  // Testing adding global values on rank 0 and getting locally
  x.open();
  if( rank == 0 )
  {
    for( globalIndex i = 0; i < x.globalSize(); ++i )
    {
      x.add( i, 2 * i );
    }
  }
  x.close();
  for( globalIndex i = x.ilower(); i < x.iupper(); ++i )
  {
    EXPECT_EQ( x.get( i ), 2 * i );
  }

  // Testing getLocalRowID
  for( globalIndex i = x.ilower(); i < x.iupper(); ++i )
  {
    EXPECT_EQ( x.getLocalRowID( i ), i % localSize );
  }

  // Testing create with array1d
  array1d< real64 > localVals( localSize );
  for( localIndex i = 0; i < localSize; ++i )
  {
    localVals[i] = real64( i + rank * localSize );
  }

  Vector v;
  v.create( localVals, MPI_COMM_GEOSX );
  for( globalIndex i = v.ilower(); i < v.iupper(); ++i )
  {
    EXPECT_EQ( v.get( i ), localVals[v.getLocalRowID( i )] );
  }

  // Testing copy constructor, assignment, get element
  Vector y( x );
  Vector z;
  z = x;
  for( globalIndex i = x.ilower(); i < x.iupper(); ++i )
  {
    EXPECT_EQ( x.get( i ), y.get( i ) );
    EXPECT_EQ( x.get( i ), z.get( i ) );
  }

  // Testing zero
  z.zero();
  for( globalIndex i = y.ilower(); i < y.iupper(); ++i )
  {
    EXPECT_EQ( z.get( i ), 0 );
  }

  // Testing copy
  z.copy( x );
  for( globalIndex i = y.ilower(); i < y.iupper(); ++i )
  {
    EXPECT_EQ( x.get( i ), z.get( i ) );
  }

  // Testing scale, z = x
  z.scale( 4.0 );
  for( globalIndex i = y.ilower(); i < y.iupper(); ++i )
  {
    EXPECT_EQ( 4.0 * x.get( i ), z.get( i ) );
  }

  // Testing add/set single element
  x.open();
  x.set( offset, -1 );
  x.close(); // set/add can't be interchanged
  x.open();
  x.add( offset + 1, 10 );
  x.close();
  EXPECT_DOUBLE_EQ( x.get( offset ), -1 );
  EXPECT_DOUBLE_EQ( x.get( offset + 1 ), offset * 2 + 12 );

  // Testing add/set c-style
  {
    globalIndex const inds[3] = { offset, offset + 1, offset + 2 };
    real64 const vals[3] = { -5.0, -6.0, 0.0 };
    y.zero();
    y.open();
    y.set( inds, vals, 2 );
    y.close();
    z.set( 1.0 );
    z.open();
    z.add( inds, vals, 2 );
    z.close();
    for( localIndex i = 0; i < 3; ++i )
    {
      EXPECT_DOUBLE_EQ( y.get( inds[i] ), vals[i] );
      EXPECT_DOUBLE_EQ( z.get( inds[i] ), vals[i] + 1.0 );
    }
  }

  // Testing add/set array1d-style
  {
    array1d< globalIndex > inds( 3 );
    inds[0] = offset;
    inds[1] = offset + 1;
    inds[2] = offset + 2;
    array1d< real64 > vals( 3 );
    vals[0] = -5.0;
    vals[1] = -6.0;
    vals[2] = 0.0;
    y.zero();
    y.open();
    y.set( inds, vals );
    y.close();
    z.set( 1.0 );
    z.open();
    z.add( inds, vals );
    z.close();
    for( localIndex i = 0; i < 3; ++i )
    {
      EXPECT_DOUBLE_EQ( y.get( inds[i] ), vals[i] );
      EXPECT_DOUBLE_EQ( z.get( inds[i] ), vals[i] + 1.0 );
    }
  }

  // Testing dot, axpy, axpby
  x.set( 1.0 );
  y.set( 2.0 );
  z.set( 3.0 );

  real64 const dotprod = x.dot( y );
  EXPECT_EQ( dotprod, 2 * y.globalSize() ); // sum_size 2

  y.axpy( 2.0, x );
  for( globalIndex i = y.ilower(); i < y.iupper(); ++i )
  {
    EXPECT_EQ( y.get( i ), 4.0 ); // 2*1 + 2
  }

  z.axpby( 2.0, x, 3.0 );
  for( globalIndex i = z.ilower(); i < z.iupper(); ++i )
  {
    EXPECT_EQ( z.get( i ), 11.0 ); // 2*1 + 3*3
  }

  // Testing norms
  x.zero();
  x.open();
  if( rank == 0 )
  {
    globalIndex const inds2[2] = { 0, 1 };
    real64 const vals2[2] = { 3.0, -4.0 };
    x.set( inds2, vals2, 2 ); // 3, -4, 0
  }
  x.close();
  EXPECT_EQ( x.norm1(), 7.0 );
  EXPECT_EQ( x.norm2(), 5.0 );
  EXPECT_EQ( x.normInf(), 4.0 );

  // Testing extractLocalVector
  real64 const * localVec = x.extractLocalVector();
  for( globalIndex i = x.ilower(); i < x.iupper(); ++i )
  {
    EXPECT_EQ( localVec[x.getLocalRowID( i )], x.get( i ) );
  }
}

#if 0
/**
 * @function testMatrixFunctions
 *
 * @brief Test matrix functions including create, add/set, accessors,
 * and linear algebra operations.
 */
// -----------------------------------------
// Test matrix functions
// -----------------------------------------
TYPED_TEST_P( LAOperationsTest, MatrixFunctions )
{
  // Define aliases
  using Vector = typename TypeParam::ParallelVector;
  using Matrix = typename TypeParam::ParallelMatrix;

  // Get the MPI rank
  int numranks = MpiWrapper::Comm_size( MPI_COMM_GEOSX );
  int rank = MpiWrapper::Comm_rank( MPI_COMM_GEOSX );

  std::cout << "*** Rank: " << rank << std::endl;

  // Dummy vector and Matrix
  Matrix C;
  Matrix D;
  {
    // Test matrix-matrix product: C = A*B
    Matrix A;
    compute2DLaplaceOperator( MPI_COMM_GEOSX, 2 * numranks, A );
    Matrix B( A );

    A.multiply( B, C );
    A.leftMultiplyTranspose( A, D );
  }

  // Define some vectors, matrices
  Vector vec1, vec2, vec3;
  Matrix mat1, mat2, mat3, mat4;
  mat1.createWithLocalSize( 2, 2, MPI_COMM_GEOSX ); // 2*numranks x 2*numranks
  mat2.createWithGlobalSize( 2, 2, MPI_COMM_GEOSX ); // 2x2
  mat3.createWithLocalSize( 2, 3, 3, MPI_COMM_GEOSX ); // 2*numranks x 3*numranks
  mat4.createWithGlobalSize( 3, 4, 3, MPI_COMM_GEOSX ); // 3x4

  mat3.close();

  // Testing create, globalRows, globalCols
<<<<<<< HEAD
  globalIndex rows1 = mat1.globalRows();
  globalIndex cols1 = mat1.globalCols();
  globalIndex rows2 = mat2.globalRows();
  globalIndex cols2 = mat2.globalCols();
  globalIndex rows3 = mat3.globalRows();
  globalIndex cols3 = mat3.globalCols();
//  globalIndex rows4 = mat4.globalRows();
//  globalIndex cols4 = mat4.globalCols();
  EXPECT_EQ( rows1, 2*numranks );
  EXPECT_EQ( cols1, 2*numranks );
  EXPECT_EQ( rows2, 2 );
  EXPECT_EQ( cols2, 2 );
  EXPECT_EQ( rows3, 2*numranks );
  EXPECT_EQ( cols3, 3*numranks );
//  EXPECT_EQ( rows4, 3 );
//  EXPECT_EQ( cols4, 4 );

  // Testing add/set/insert element
  globalIndex row_ID = 1;
  if ( mat1.ilower() <= row_ID && row_ID < mat1.iupper() )
  {
    mat1.insert( row_ID, 0, .5 );
  }
  mat1.close();
  if ( mat1.ilower() <= row_ID && row_ID < mat1.iupper() )
  {
    mat1.set( row_ID, 0, 5 );
  }
  mat1.close();
  if ( mat1.ilower() <= row_ID && row_ID < mat1.iupper() )
  {
    mat1.add( row_ID, 0, 1 );
    mat1.add( row_ID, 0, 2 );
  }
  mat1.close();

  // Testing add/set/insert c-style, getRowCopy
  globalIndex inds1[2] = {0, 2};
  globalIndex inds2[1] = {0};
  globalIndex inds3[3] = {0, 1, 2};
  real64 vals1[2] = {5, 10};
  real64 vals2[1] = {1};
  real64 vals3[3] = {.5, 1, 2};

  row_ID = 1;
  if ( mat4.ilower() <= row_ID && row_ID < mat4.iupper() )
  {
    mat4.insert( row_ID, inds3, vals3, 3 );
    mat4.set( row_ID, inds1, vals1, 2 );
    mat4.add( row_ID, inds2, vals2, 1 );
  }
  mat4.close();

  array1d<real64> colvals;
  array1d<globalIndex> colinds;
  if ( mat4.ilower() <= row_ID && row_ID < mat4.iupper() )
  {
    mat4.getRowCopy( 1, colinds, colvals );
    EXPECT_EQ( colinds.size(), 3 );
    EXPECT_DOUBLE_EQ( colvals[0], 6.0 );
    EXPECT_DOUBLE_EQ( colvals[1], 1.0 );
    EXPECT_DOUBLE_EQ( colvals[2], 10.0 );
  }
=======
  EXPECT_EQ( mat1.numGlobalRows(), 2 * numranks );
  EXPECT_EQ( mat1.numGlobalCols(), 2 * numranks );
  EXPECT_EQ( mat2.numGlobalRows(), 2 );
  EXPECT_EQ( mat2.numGlobalCols(), 2 );
  EXPECT_EQ( mat3.numGlobalRows(), 2 * numranks );
  EXPECT_EQ( mat3.numGlobalCols(), 3 * numranks );
  EXPECT_EQ( mat4.numGlobalRows(), 3 );
  EXPECT_EQ( mat4.numGlobalCols(), 4 );

  // Testing add/set/insert element
  //  mat1.insert( 1, 0, .5 );
  //  mat1.close();
  //  mat1.set( 1, 0, 5 );
  //  mat1.close();
  mat1.open();
  mat1.add( 1, 0, 1 );
  mat1.add( 1, 0, 2 );
  mat1.close();

  // Testing add/set/insert c-style, getRowCopy
  globalIndex inds1[2] = { 0, 2 };
  globalIndex inds2[1] = { 0 };
  globalIndex inds3[3] = { 0, 1, 2 };
  real64 vals1[2] = { 5, 10 };
  real64 vals2[1] = { 1 };
  real64 vals3[3] = { .5, 1, 2 };

  globalIndex iRow = 1;

  if( ( mat4.ilower() <= iRow ) && ( iRow < mat4.iupper() ) )
  {
    mat4.insert( iRow, inds3, vals3, 3 );
    //    mat4.close();
    //    mat4.open();
    mat4.set( iRow, inds1, vals1, 2 );
    //    mat4.close();
    //    mat4.open();
    mat4.add( iRow, inds2, vals2, 1 );
    //    mat4.close();
  }
  mat4.close();

  array1d< real64 > colvals_CHECK( 3 );
  colvals_CHECK( 0 ) = 6;
  colvals_CHECK( 1 ) = 1;
  colvals_CHECK( 2 ) = 10;
>>>>>>> 9a0019eb

  if( ( mat4.ilower() <= iRow ) && ( iRow < mat4.iupper() ) )
  {
    localIndex const rowLength = mat.getGlobalRowLength( iRow );
    EXPECT_EQ( rowLength, colvals_CHECK.size() );
    array1d< real64 > colvals( rowLength );
    array1d< globalIndex > colinds( rowLength );
    mat4.getRowCopy( iRow, colinds, colvals );
    for( int i = 0; i < 3; ++i )
    {
      EXPECT_DOUBLE_EQ( colvals( colinds[i] ), colvals_CHECK( i ) ); //HYPRE does not return sorted cols!
    }
  }
  // Testing add/set/insert array1d
  Matrix mat6;
  mat6.createWithGlobalSize( 4, 4, MPI_COMM_GEOSX );
  array1d< real64 > vals6( 3 );
  array1d< real64 > vals7( 3 );
  array1d< globalIndex > inds6( 3 );
  vals6[0] = 1;
  vals6[1] = .5;
  vals6[2] = -3;
  vals7[0] = 1;
  vals7[1] = 1;
  vals7[2] = 1;
  inds6[0] = 0;
  inds6[1] = 1;
  inds6[2] = 3;

<<<<<<< HEAD
  row_ID = 0;
  if ( mat6.ilower() <= row_ID && row_ID < mat6.iupper() )
  {
    mat6.insert(row_ID, inds6, vals6);
    mat6.set(row_ID, inds6, vals7);
    mat6.add(row_ID, inds6, vals6);
=======
  iRow = 0;
  if( ( mat6.ilower() <= iRow ) && ( iRow < mat6.iupper() ) )
  {
    mat6.insert( iRow, inds6, vals6 );
    //	  mat6.close();
    mat6.set( iRow, inds6, vals7 );
    //	  mat6.close();
    mat6.add( iRow, inds6, vals6 );
>>>>>>> 9a0019eb
  }
  mat6.close();

  // Testing add/set/insert array2d
  Matrix mat7;
  mat7.createWithGlobalSize( 4, 4, MPI_COMM_GEOSX );
  array1d< globalIndex > rows( 2 );
  array1d< globalIndex > cols( 2 );
  array2d< real64 > vals8( 2, 2 );
  rows[0] = 0;
  rows[1] = 2;
  cols[0] = 1;
  cols[1] = 3;
  vals8[0][0] = 1;
  vals8[0][1] = 2;
  vals8[1][0] = 3;
  vals8[1][1] = 4;
<<<<<<< HEAD

  globalIndex *row_ID_min = std::min_element(rows.begin(), rows.end());
  globalIndex *row_ID_max = std::max_element(rows.begin(), rows.end());
  if(mat7.ilower() <= *row_ID_min && *row_ID_max < mat7.iupper() )
  {
    mat7.insert( rows, cols, vals8 );
    mat7.add( rows, cols, vals8 );
=======
  if( ( mat7.ilower() <= *std::min_element( rows.data(), rows.data() + rows.size() ) ) &&
      ( *std::max_element( rows.data(), rows.data() + rows.size() ) < mat7.iupper() ) )
  {
    mat7.insert( rows, cols, vals8 );
    //    mat7.close();
    mat7.add( rows, cols, vals8 );
    //    mat7.close();
>>>>>>> 9a0019eb
  }
  mat7.close();

  // Testing set and zero
  mat7.open();
  mat7.set( 2 );
  mat7.close();

  mat7.open();
  mat1.zero();
  mat1.close();

  // Testing vector multiply, matrix multiply, MatrixMatrixMultiply
<<<<<<< HEAD
  globalIndex inds4[2] = {0, 1};
  real64 vals4[2] = {1, 3};
  real64 vals5[2] = {2, 1};

  if(mat2.ilower() <= 0 && 0 < mat2.iupper() )
  {
    mat2.insert( 0, inds4, vals4, 2 );
  }
  if(mat2.ilower() <= 1 && 1 < mat2.iupper() )
=======
  vec1.createWithGlobalSize( 2, MPI_COMM_GEOSX );
  vec2.createWithGlobalSize( 2, MPI_COMM_GEOSX );
  vec1.set( 1 );
  vec1.close();
  globalIndex inds4[2] = { 0, 1 };
  real64 vals4[2] = { 1, 3 };
  real64 vals5[2] = { 2, 1 };

  if( ( mat2.ilower() <= 0 ) && ( 0 < mat2.iupper() ) )
  {
    mat2.insert( 0, inds4, vals4, 2 );
  }
  if( ( mat2.ilower() <= 1 ) && ( 1 < mat2.iupper() ) )
>>>>>>> 9a0019eb
  {
    mat2.insert( 1, inds4, vals5, 2 );
  }
  mat2.close();

<<<<<<< HEAD
  vec1.createWithGlobalSize( mat2.globalCols(), MPI_COMM_WORLD );
  vec2.createWithGlobalSize( mat2.globalRows(), MPI_COMM_WORLD );
  vec1.set( 1 );
  vec1.close();

  mat2.print();
  vec1.print();

  mat2.multiply(vec1, vec2);
  if(vec2.ilower() <= 0 && 0 < vec2.iupper() )
  {
    EXPECT_DOUBLE_EQ( vec2.get(0), 4 );
  }
  if(vec2.ilower() <= 1 && 1 < vec2.iupper() )
  {
    EXPECT_DOUBLE_EQ( vec2.get(1), 3 );
  }

  mat2.multiply(mat2, mat1);
  array1d<real64> colvals2;
  array1d<globalIndex> colinds2;
  mat1.getRowCopy( 0, colinds2, colvals2 );
  EXPECT_DOUBLE_EQ( colvals2[0], 7 );
  EXPECT_DOUBLE_EQ( colvals2[1], 6 );
//  Matrix mat8;
//  mat8.createWithGlobalSize( 2, 2, MPI_COMM_WORLD );
//  mat1.multiply( mat2, mat8 );
//  mat1.multiply( mat2, mat8 );
//  mat1.multiply( mat2, mat8 );
//
//  // Testing residual, gemv
//  vec3.createWithGlobalSize( 2, MPI_COMM_WORLD );
//  mat2.residual(vec1, vec2, vec3);
//  EXPECT_DOUBLE_EQ( vec3.get(0), 0 ); // mat2*vec1 = vec2
//  EXPECT_DOUBLE_EQ( vec3.get(1), 0 );
//  vec3.copy(vec2);
//  mat2.gemv( 2, vec1, .5, vec2 );
//  EXPECT_DOUBLE_EQ( vec2.get(0), 10 );
//  EXPECT_DOUBLE_EQ( vec2.get(1), 7.5 );
//  mat2.gemv( 2, vec1, .5, vec3, true );
//  EXPECT_DOUBLE_EQ( vec3.get(0), 8 );
//  EXPECT_DOUBLE_EQ( vec3.get(1), 9.5 );
//
//  // Testing scale, left/right scaling
//  mat2.scale( 2 );
//  array1d<real64> colvals4;
//  array1d<globalIndex> colinds4;
//  mat2.getRowCopy( 0, colinds4, colvals4 );
//  EXPECT_DOUBLE_EQ( colvals4[0], 2 );
//  EXPECT_DOUBLE_EQ( colvals4[1], 6 );
//  vec1.set( 0, 2 );
//  vec1.set( 1, 0.5 );
//  vec1.close();
//  vec2.set( 0, .5 );
//  vec2.set( 1, 3 );
//  vec2.close();
//  mat2.leftScale( vec1 );
//  mat2.rightScale( vec2 );
//  mat2.leftRightScale( vec2, vec1 );
//  array1d<real64> colvals5;
//  array1d<globalIndex> colinds5;
//  mat2.getRowCopy( 1, colinds5, colvals5 );
//  EXPECT_DOUBLE_EQ( colvals5[0], 6 );
//  EXPECT_DOUBLE_EQ( colvals5[1], 4.5 );
//
//  // Testing clearRow
//  Matrix mat5 = compute2DLaplaceOperator<LAI>( MPI_COMM_WORLD, 2 );
//  mat5.clearRow(0, 5);
//  array1d<real64> colvals3;
//  array1d<globalIndex> colinds3;
//  mat5.getRowCopy( 0, colinds3, colvals3 );
//  EXPECT_DOUBLE_EQ( colvals3[0], 5 );
//
//  // Testing print, write, printParallelMatrix
//  // mat5.print();
//  // mat5.write("matout.mtx", true);
//  // mat5.write("matout.m", false);
//  // mat5.printParallelMatrix("matout2.mtx");
//
//  // Testing ilower, iupper, getLocalRowID, getGlobalRowID, numMyCols
//  if (numranks == 1) {
//    EXPECT_EQ( mat5.ilower(), 0 );
//    EXPECT_EQ( mat5.iupper(), 4 );
//  }
//  EXPECT_EQ( mat5.globalRows(), 4 );
//  EXPECT_EQ( mat5.globalCols(), 4 );
//  EXPECT_EQ( mat5.getLocalRowID( 0 ), 0 );
//  EXPECT_EQ( mat5.getLocalRowID( 2 ), 2 );
//  EXPECT_EQ( mat5.getGlobalRowID( 1 ), 1 );
//  EXPECT_EQ( mat5.getGlobalRowID( 3 ), 3 );
//  // EXPECT_EQ( mat5.numMyCols(), 4 );
=======
  mat2.multiply( vec1, vec2 );

  if( ( vec2.ilower() <= 0 ) && ( 0 < vec2.iupper() ) )
  {
    EXPECT_DOUBLE_EQ( vec2.get( 0 ), 4 );
  }
  if( ( vec2.ilower() <= 1 ) && ( 1 < vec2.iupper() ) )
  {
    EXPECT_DOUBLE_EQ( vec2.get( 1 ), 3 );
  }

  // Matrix-Matrix multiply
  Matrix mat2mat2;

  {
    Matrix mat22( mat2 );
>>>>>>> 9a0019eb

    mat22.multiply( mat22, mat2mat2 );
  }
}
#endif

// -------------------------------------
// Test libraries operations and solvers
// -------------------------------------
// We start by testing the linear algebra operations. We fill two matrices (one will be a
// preconditioner) and make sure the sparse storage is behaving properly. We then test the
// iterative and direct solvers available.

/**
 * @function testInterfaceSolvers
 *
 * @brief Test the packaged solvers from the LAI as well as basic linear algebra operations,
 * such as matrix-vector products, dot products, norms and residuals.
 */
TYPED_TEST_P( LAOperationsTest, InterfaceSolvers )
{
  // Define aliases templated on the Linear Algebra Interface (LAI).
  using Matrix = typename TypeParam::ParallelMatrix;
  using Vector = typename TypeParam::ParallelVector;
  using Solver = typename TypeParam::LinearSolver;

  // Use an nxn cartesian mesh to generate the Laplace 2D operator.
  globalIndex n = 100;
  globalIndex N = n * n;

  // Compute a 2D Laplace operator
  Matrix matrix;
  compute2DLaplaceOperator( MPI_COMM_GEOSX, n, matrix );

  // Condition number for the Laplacian matrix estimate
  // cond_estimate = 4 * n^2 / pi^2
  real64 matrix_condition_number = static_cast< real64 >( 4.0 * n * n / pow( M_PI, 2 ) );

  // Define some vectors
  Vector x_true;
  Vector x_comp;
  Vector b;

  x_true.createWithGlobalSize( N, MPI_COMM_GEOSX );
  x_comp.createWithGlobalSize( N, MPI_COMM_GEOSX );
  b.createWithGlobalSize( N, MPI_COMM_GEOSX );

  // We have some simple initialization options for vectors:
  x_true.rand(); // random
  x_comp.zero(); // zero
  b.set( 1.0 ); // ones

  // Also define a residual vector, this time using the copy constructor
  Vector r( b );

  // Test dot product: r.b = b.b = N
  real64 dotTest = r.dot( b );
  EXPECT_DOUBLE_EQ( dotTest, N );

  // Test various norms
  real64 norm1 = b.norm1();
  real64 norm2 = b.norm2();
  real64 normInf = b.normInf();

  EXPECT_NEAR( norm1, N, N * machinePrecision );
  EXPECT_NEAR( norm2, n, n * machinePrecision );
  EXPECT_NEAR( normInf, 1., machinePrecision );

  // Compute the matrix/vector multiplication. We compute b as Ax and will aim to get x
  // back from the solvers.
  matrix.apply( x_true, b );

  // Test the residual function by computing r = b - Ax = 0
  matrix.residual( x_true, b, r );
  real64 normRes = r.normInf();
  EXPECT_NEAR( normRes, 0., machinePrecision );

  // Now create a solver parameter list and solver
  LinearSolverParameters parameters;
  Solver solver( parameters );

  // We now do the same using a direct solver.
  // Again the norm should be the norm of x. We use a tougher tolerance on the test
  // compared to the iterative solution. This should be accurate to machine precision
  // and some round off error. We (arbitrarily) chose 1e-12 as a good guess.
  x_comp.zero();
  parameters.solverType = "direct";
  solver.solve( matrix, x_comp, b );
  real64 norm_comp = x_comp.norm2();
  real64 norm_true = x_true.norm2();
  EXPECT_LT( std::fabs( norm_comp / norm_true - 1. ),
             matrix_condition_number * machinePrecision );

  // We now switch to Krylov solvers
  parameters.logLevel = 0;
  parameters.krylov.tolerance = 1e-8;
  parameters.krylov.maxIterations = 300;
  // We now do the same using ILU(k) preconditioned GMRES
  // Again the norm should be the norm of x.
  parameters.solverType = "gmres";
  parameters.preconditionerType = "iluk";
  parameters.ilu.fill = 1;
  x_comp.zero();
  solver.solve( matrix, x_comp, b );

  norm_comp = x_comp.norm2();

  EXPECT_LT( std::fabs( norm_comp / norm_true - 1. ),
             matrix_condition_number * parameters.krylov.tolerance );

  // Set basic options
  parameters.solverType = "cg";
  parameters.preconditionerType = "amg"; // for PETSc default options only
  parameters.amg.smootherType = "gaussSeidel";
  parameters.amg.coarseType = "direct";
  norm_comp = x_comp.norm2();
  // Solve using the iterative solver and compare norms with true solution
  x_comp.zero();
  solver.solve( matrix, x_comp, b );

  EXPECT_LT( std::fabs( norm_comp / norm_true - 1. ),
             matrix_condition_number * parameters.krylov.tolerance );
}


//------------------------------
// Test matrix-matrix operations
//------------------------------
// Currently just test matrix-matrix multiply, but eventually
// should include add and other level-III operations
TYPED_TEST_P( LAOperationsTest, MatrixMatrixOperations )
{
  using Matrix = typename TypeParam::ParallelMatrix;

  globalIndex const n = 100;
  Matrix A;
  compute2DLaplaceOperator( MPI_COMM_GEOSX, n, A );

  Matrix A_squared;
  A.multiply( A, A_squared );

  real64 const a = A.normInf();
  real64 const b = A_squared.normInf();

  EXPECT_DOUBLE_EQ( a, 8.0 );
  EXPECT_DOUBLE_EQ( b, 64.0 );
}

//-----------------------------------
// Test rectangular matrix operations
//-----------------------------------
// Create a rectangular matrix and check its sizes and norms
TYPED_TEST_P( LAOperationsTest, RectangularMatrixOperations )
{
  using Matrix = typename TypeParam::ParallelMatrix;

  int mpiSize = MpiWrapper::Comm_size( MPI_COMM_GEOSX );

  // Set a size that allows to run with arbitrary number of processes
  globalIndex const nRows = std::max( 100, mpiSize );
  globalIndex const nCols = 2 * nRows;

  Matrix A;
  A.createWithGlobalSize( nRows, nCols, 2, MPI_COMM_GEOSX );

  A.open();
  for( globalIndex i = A.ilower(); i < A.iupper(); ++i )
  {
    real64 const entry = static_cast< real64 >( i + 1 );
    A.insert( i, 2 * i, entry );
    A.insert( i, 2 * i + 1, -entry );
  }
  A.close();

  // Check on sizes
  EXPECT_EQ( A.numGlobalRows(), nRows );
  EXPECT_EQ( A.numGlobalCols(), nCols );

  // Check on norms
  real64 const a = A.norm1();
  real64 const b = A.normInf();
  real64 const c = A.normFrobenius();

  EXPECT_DOUBLE_EQ( a, static_cast< real64 >( nRows ) );
  EXPECT_DOUBLE_EQ( b, static_cast< real64 >( nCols ) );
  EXPECT_DOUBLE_EQ( c, std::sqrt( static_cast< real64 >( nRows * ( nRows + 1 ) * ( 2 * nRows + 1 ) ) / 3.0 ) );
}

// END_RST_NARRATIVE

//@}

REGISTER_TYPED_TEST_SUITE_P( LAOperationsTest,
                             VectorFunctions,
                             //MatrixFunctions,
                             InterfaceSolvers,
                             MatrixMatrixOperations,
                             RectangularMatrixOperations );

///////////////////////////////////////////////////////////////////////////////////////
//
//template<typename LAI>
//void parallel_vector_copy_constructor()
//{
//
//  int const rank = MpiWrapper::Comm_rank( MPI_COMM_WORLD );
//  typename LAI::ParallelVector x;
//  typename LAI::ParallelVector y;
//  localIndex const localSize = rank*10 + 1;
//
//  array1d<real64> vec(localSize);
//
//  // Populate vector with random coefficients
//  BlasLapackLA::vectorRand( vec,
//                            BlasLapackLA::RandomNumberDistribution::UNIFORM_m1p1 );
//
//  x.create( vec, MPI_COMM_WORLD );
//  x.close();
//
//  y.create(x);
//
//  for( globalIndex i = x.ilower(); i < x.iupper(); ++i )
//  {
//    EXPECT_EQ( x.get( i ), y.get( i ) );
//  }
//}
//
//template<typename LAI>
//void parallel_vector_create_with_local_size()
//{
//  int const rank = MpiWrapper::Comm_rank( MPI_COMM_WORLD );
//  typename LAI::ParallelVector x;
//  localIndex const localSize = rank*10;
//  globalIndex const globalSize = MpiWrapper::Sum( localSize );
//
//  x.createWithLocalSize( localSize, MPI_COMM_WORLD );
//
//  EXPECT_EQ( x.localSize(), localSize );
//  EXPECT_EQ( x.globalSize(), globalSize );
//}
//
//template<typename LAI>
//void parallel_vector_create_with_global_size()
//{
//  int const numRanks = MpiWrapper::Comm_size( MPI_COMM_WORLD );
//  typename LAI::ParallelVector x;
//  localIndex const localSize = integer_conversion< localIndex >( numRanks );
//  globalIndex const globalSize = integer_conversion< globalIndex >( localSize * localSize );
//
//  // Testing createWithGlobalSize
//  x.createWithGlobalSize( globalSize, MPI_COMM_WORLD );
//  EXPECT_EQ( x.localSize(), localSize );
//  EXPECT_EQ( x.globalSize(), globalSize );
//}
//
//#ifdef GEOSX_USE_TRILINOS
//
//TEST( EpetraVector, EpetraVector )
//{
//  parallel_vector_copy_constructor< TrilinosInterface >();
//}
//
//TEST( EpetraVector, createWithLocalSize )
//{
//  parallel_vector_create_with_local_size< TrilinosInterface >();
//}
//
//TEST( EpetraVector, createWithGlobalSize )
//{
//  parallel_vector_create_with_global_size< TrilinosInterface >();
//}
//
//#endif
///////////////////////////////////////////////////////////////////////////////////////





#ifdef GEOSX_USE_TRILINOS
<<<<<<< HEAD
TEST( testLAOperations, testEpetraLAOperations )
{
  testVectorFunctions< TrilinosInterface >();
  testMatrixFunctions< TrilinosInterface >();
//  testInterfaceSolvers< TrilinosInterface >();
//  testMatrixMatrixOperations< TrilinosInterface >();
//  testRectangularMatrixOperations< TrilinosInterface >();
}
#endif

//#ifdef GEOSX_USE_HYPRE
////TEST( testLAOperations, testHypreLAOperations )
////{
////  testVectorFunctions< HypreInterface >();
////  testMatrixFunctions< HypreInterface >();
////  testInterfaceSolvers< HypreInterface >();
////  testMatrixMatrixOperations< HypreInterface >();
////  testRectangularMatrixOperations< HypreInterface >();
////}
//#endif
//
//#ifdef GEOSX_USE_PETSC
////TEST( testLAOperations, testPETScLAOperations )
////{
////  testVectorFunctions< PetscInterface >();
////  // testMatrixFunctions< PetscInterface >();
////  testInterfaceSolvers< PetscInterface >();
////  testMatrixMatrixOperations< PetscInterface >();
////  testRectangularMatrixOperations< PetscInterface >();
////}
//#endif
=======
INSTANTIATE_TYPED_TEST_SUITE_P( Trilinos, LAOperationsTest, TrilinosInterface, );
#endif

#ifdef GEOSX_USE_HYPRE
INSTANTIATE_TYPED_TEST_SUITE_P( Hypre, LAOperationsTest, HypreInterface, );
#endif

#ifdef GEOSX_USE_PETSC
INSTANTIATE_TYPED_TEST_SUITE_P( Petsc, LAOperationsTest, PetscInterface, );
#endif
>>>>>>> 9a0019eb

int main( int argc, char * * argv )
{
//  ::testing::InitGoogleTest( &argc, argv );
//
//  // Avoid setting up signal handlers, due to mysterious ML FPE crashes
//  //geosx::basicSetup( argc, argv );
//
//  setupMPI( argc, argv );
//  setupOpenMP();
//  setupMKL();
//#ifdef GEOSX_USE_MPI
//  logger::InitializeLogger( MPI_COMM_GEOSX );
//#else
//  logger::InitializeLogger( );
//#endif
//  // Don't pass real cmd parameters from ctest, PETSc goes crazy otherwise
//  int dummy_argc = 0;
//  char ** dummy_argv = nullptr;
//  setupLAI( dummy_argc, dummy_argv );
//
//  int const result = RUN_ALL_TESTS();
//
//  std::cout << "YES - made it!\n";
//
//  geosx::basicCleanup();
//
//  return result;

  ::testing::InitGoogleTest( &argc, argv );

  // Avoid setting up signal handlers, due to mysterious ML FPE crashes on Mac
<<<<<<< HEAD
#if defined(__APPLE__) && defined(__MACH__)
=======
  //geosx::basicSetup( argc, argv );
>>>>>>> 9a0019eb
  setupMPI( argc, argv );
  setupLogger();
  setupOpenMP();
  setupMKL();
<<<<<<< HEAD
#ifdef GEOSX_USE_MPI
  logger::InitializeLogger( MPI_COMM_GEOSX );
#else
  logger::InitializeLogger( );
#endif
  setupLAI( argc, argv );
#else
  geosx::basicSetup( argc, argv );
#endif
=======
  setupLogger();
  setupLAI( argc, argv );
>>>>>>> 9a0019eb

  int const result = RUN_ALL_TESTS();
  geosx::basicCleanup();
  return result;

}<|MERGE_RESOLUTION|>--- conflicted
+++ resolved
@@ -28,8 +28,6 @@
 
 using namespace geosx;
 
-<<<<<<< HEAD
-=======
 static real64 const machinePrecision = 20.0 * std::numeric_limits< real64 >::epsilon();
 
 // BEGIN_RST_NARRATIVE testLAOperations.rst
@@ -60,7 +58,6 @@
  * @brief Test vector functions including create, add/set, accessors,
  * and linear algebra operations.
  */
->>>>>>> 9a0019eb
 // -----------------------------------------
 // Test vector functions
 // -----------------------------------------
@@ -312,71 +309,6 @@
   mat3.close();
 
   // Testing create, globalRows, globalCols
-<<<<<<< HEAD
-  globalIndex rows1 = mat1.globalRows();
-  globalIndex cols1 = mat1.globalCols();
-  globalIndex rows2 = mat2.globalRows();
-  globalIndex cols2 = mat2.globalCols();
-  globalIndex rows3 = mat3.globalRows();
-  globalIndex cols3 = mat3.globalCols();
-//  globalIndex rows4 = mat4.globalRows();
-//  globalIndex cols4 = mat4.globalCols();
-  EXPECT_EQ( rows1, 2*numranks );
-  EXPECT_EQ( cols1, 2*numranks );
-  EXPECT_EQ( rows2, 2 );
-  EXPECT_EQ( cols2, 2 );
-  EXPECT_EQ( rows3, 2*numranks );
-  EXPECT_EQ( cols3, 3*numranks );
-//  EXPECT_EQ( rows4, 3 );
-//  EXPECT_EQ( cols4, 4 );
-
-  // Testing add/set/insert element
-  globalIndex row_ID = 1;
-  if ( mat1.ilower() <= row_ID && row_ID < mat1.iupper() )
-  {
-    mat1.insert( row_ID, 0, .5 );
-  }
-  mat1.close();
-  if ( mat1.ilower() <= row_ID && row_ID < mat1.iupper() )
-  {
-    mat1.set( row_ID, 0, 5 );
-  }
-  mat1.close();
-  if ( mat1.ilower() <= row_ID && row_ID < mat1.iupper() )
-  {
-    mat1.add( row_ID, 0, 1 );
-    mat1.add( row_ID, 0, 2 );
-  }
-  mat1.close();
-
-  // Testing add/set/insert c-style, getRowCopy
-  globalIndex inds1[2] = {0, 2};
-  globalIndex inds2[1] = {0};
-  globalIndex inds3[3] = {0, 1, 2};
-  real64 vals1[2] = {5, 10};
-  real64 vals2[1] = {1};
-  real64 vals3[3] = {.5, 1, 2};
-
-  row_ID = 1;
-  if ( mat4.ilower() <= row_ID && row_ID < mat4.iupper() )
-  {
-    mat4.insert( row_ID, inds3, vals3, 3 );
-    mat4.set( row_ID, inds1, vals1, 2 );
-    mat4.add( row_ID, inds2, vals2, 1 );
-  }
-  mat4.close();
-
-  array1d<real64> colvals;
-  array1d<globalIndex> colinds;
-  if ( mat4.ilower() <= row_ID && row_ID < mat4.iupper() )
-  {
-    mat4.getRowCopy( 1, colinds, colvals );
-    EXPECT_EQ( colinds.size(), 3 );
-    EXPECT_DOUBLE_EQ( colvals[0], 6.0 );
-    EXPECT_DOUBLE_EQ( colvals[1], 1.0 );
-    EXPECT_DOUBLE_EQ( colvals[2], 10.0 );
-  }
-=======
   EXPECT_EQ( mat1.numGlobalRows(), 2 * numranks );
   EXPECT_EQ( mat1.numGlobalCols(), 2 * numranks );
   EXPECT_EQ( mat2.numGlobalRows(), 2 );
@@ -423,7 +355,6 @@
   colvals_CHECK( 0 ) = 6;
   colvals_CHECK( 1 ) = 1;
   colvals_CHECK( 2 ) = 10;
->>>>>>> 9a0019eb
 
   if( ( mat4.ilower() <= iRow ) && ( iRow < mat4.iupper() ) )
   {
@@ -453,14 +384,6 @@
   inds6[1] = 1;
   inds6[2] = 3;
 
-<<<<<<< HEAD
-  row_ID = 0;
-  if ( mat6.ilower() <= row_ID && row_ID < mat6.iupper() )
-  {
-    mat6.insert(row_ID, inds6, vals6);
-    mat6.set(row_ID, inds6, vals7);
-    mat6.add(row_ID, inds6, vals6);
-=======
   iRow = 0;
   if( ( mat6.ilower() <= iRow ) && ( iRow < mat6.iupper() ) )
   {
@@ -469,7 +392,6 @@
     mat6.set( iRow, inds6, vals7 );
     //	  mat6.close();
     mat6.add( iRow, inds6, vals6 );
->>>>>>> 9a0019eb
   }
   mat6.close();
 
@@ -487,15 +409,6 @@
   vals8[0][1] = 2;
   vals8[1][0] = 3;
   vals8[1][1] = 4;
-<<<<<<< HEAD
-
-  globalIndex *row_ID_min = std::min_element(rows.begin(), rows.end());
-  globalIndex *row_ID_max = std::max_element(rows.begin(), rows.end());
-  if(mat7.ilower() <= *row_ID_min && *row_ID_max < mat7.iupper() )
-  {
-    mat7.insert( rows, cols, vals8 );
-    mat7.add( rows, cols, vals8 );
-=======
   if( ( mat7.ilower() <= *std::min_element( rows.data(), rows.data() + rows.size() ) ) &&
       ( *std::max_element( rows.data(), rows.data() + rows.size() ) < mat7.iupper() ) )
   {
@@ -503,7 +416,6 @@
     //    mat7.close();
     mat7.add( rows, cols, vals8 );
     //    mat7.close();
->>>>>>> 9a0019eb
   }
   mat7.close();
 
@@ -517,17 +429,6 @@
   mat1.close();
 
   // Testing vector multiply, matrix multiply, MatrixMatrixMultiply
-<<<<<<< HEAD
-  globalIndex inds4[2] = {0, 1};
-  real64 vals4[2] = {1, 3};
-  real64 vals5[2] = {2, 1};
-
-  if(mat2.ilower() <= 0 && 0 < mat2.iupper() )
-  {
-    mat2.insert( 0, inds4, vals4, 2 );
-  }
-  if(mat2.ilower() <= 1 && 1 < mat2.iupper() )
-=======
   vec1.createWithGlobalSize( 2, MPI_COMM_GEOSX );
   vec2.createWithGlobalSize( 2, MPI_COMM_GEOSX );
   vec1.set( 1 );
@@ -541,105 +442,11 @@
     mat2.insert( 0, inds4, vals4, 2 );
   }
   if( ( mat2.ilower() <= 1 ) && ( 1 < mat2.iupper() ) )
->>>>>>> 9a0019eb
   {
     mat2.insert( 1, inds4, vals5, 2 );
   }
   mat2.close();
 
-<<<<<<< HEAD
-  vec1.createWithGlobalSize( mat2.globalCols(), MPI_COMM_WORLD );
-  vec2.createWithGlobalSize( mat2.globalRows(), MPI_COMM_WORLD );
-  vec1.set( 1 );
-  vec1.close();
-
-  mat2.print();
-  vec1.print();
-
-  mat2.multiply(vec1, vec2);
-  if(vec2.ilower() <= 0 && 0 < vec2.iupper() )
-  {
-    EXPECT_DOUBLE_EQ( vec2.get(0), 4 );
-  }
-  if(vec2.ilower() <= 1 && 1 < vec2.iupper() )
-  {
-    EXPECT_DOUBLE_EQ( vec2.get(1), 3 );
-  }
-
-  mat2.multiply(mat2, mat1);
-  array1d<real64> colvals2;
-  array1d<globalIndex> colinds2;
-  mat1.getRowCopy( 0, colinds2, colvals2 );
-  EXPECT_DOUBLE_EQ( colvals2[0], 7 );
-  EXPECT_DOUBLE_EQ( colvals2[1], 6 );
-//  Matrix mat8;
-//  mat8.createWithGlobalSize( 2, 2, MPI_COMM_WORLD );
-//  mat1.multiply( mat2, mat8 );
-//  mat1.multiply( mat2, mat8 );
-//  mat1.multiply( mat2, mat8 );
-//
-//  // Testing residual, gemv
-//  vec3.createWithGlobalSize( 2, MPI_COMM_WORLD );
-//  mat2.residual(vec1, vec2, vec3);
-//  EXPECT_DOUBLE_EQ( vec3.get(0), 0 ); // mat2*vec1 = vec2
-//  EXPECT_DOUBLE_EQ( vec3.get(1), 0 );
-//  vec3.copy(vec2);
-//  mat2.gemv( 2, vec1, .5, vec2 );
-//  EXPECT_DOUBLE_EQ( vec2.get(0), 10 );
-//  EXPECT_DOUBLE_EQ( vec2.get(1), 7.5 );
-//  mat2.gemv( 2, vec1, .5, vec3, true );
-//  EXPECT_DOUBLE_EQ( vec3.get(0), 8 );
-//  EXPECT_DOUBLE_EQ( vec3.get(1), 9.5 );
-//
-//  // Testing scale, left/right scaling
-//  mat2.scale( 2 );
-//  array1d<real64> colvals4;
-//  array1d<globalIndex> colinds4;
-//  mat2.getRowCopy( 0, colinds4, colvals4 );
-//  EXPECT_DOUBLE_EQ( colvals4[0], 2 );
-//  EXPECT_DOUBLE_EQ( colvals4[1], 6 );
-//  vec1.set( 0, 2 );
-//  vec1.set( 1, 0.5 );
-//  vec1.close();
-//  vec2.set( 0, .5 );
-//  vec2.set( 1, 3 );
-//  vec2.close();
-//  mat2.leftScale( vec1 );
-//  mat2.rightScale( vec2 );
-//  mat2.leftRightScale( vec2, vec1 );
-//  array1d<real64> colvals5;
-//  array1d<globalIndex> colinds5;
-//  mat2.getRowCopy( 1, colinds5, colvals5 );
-//  EXPECT_DOUBLE_EQ( colvals5[0], 6 );
-//  EXPECT_DOUBLE_EQ( colvals5[1], 4.5 );
-//
-//  // Testing clearRow
-//  Matrix mat5 = compute2DLaplaceOperator<LAI>( MPI_COMM_WORLD, 2 );
-//  mat5.clearRow(0, 5);
-//  array1d<real64> colvals3;
-//  array1d<globalIndex> colinds3;
-//  mat5.getRowCopy( 0, colinds3, colvals3 );
-//  EXPECT_DOUBLE_EQ( colvals3[0], 5 );
-//
-//  // Testing print, write, printParallelMatrix
-//  // mat5.print();
-//  // mat5.write("matout.mtx", true);
-//  // mat5.write("matout.m", false);
-//  // mat5.printParallelMatrix("matout2.mtx");
-//
-//  // Testing ilower, iupper, getLocalRowID, getGlobalRowID, numMyCols
-//  if (numranks == 1) {
-//    EXPECT_EQ( mat5.ilower(), 0 );
-//    EXPECT_EQ( mat5.iupper(), 4 );
-//  }
-//  EXPECT_EQ( mat5.globalRows(), 4 );
-//  EXPECT_EQ( mat5.globalCols(), 4 );
-//  EXPECT_EQ( mat5.getLocalRowID( 0 ), 0 );
-//  EXPECT_EQ( mat5.getLocalRowID( 2 ), 2 );
-//  EXPECT_EQ( mat5.getGlobalRowID( 1 ), 1 );
-//  EXPECT_EQ( mat5.getGlobalRowID( 3 ), 3 );
-//  // EXPECT_EQ( mat5.numMyCols(), 4 );
-=======
   mat2.multiply( vec1, vec2 );
 
   if( ( vec2.ilower() <= 0 ) && ( 0 < vec2.iupper() ) )
@@ -656,7 +463,6 @@
 
   {
     Matrix mat22( mat2 );
->>>>>>> 9a0019eb
 
     mat22.multiply( mat22, mat2mat2 );
   }
@@ -937,39 +743,6 @@
 
 
 #ifdef GEOSX_USE_TRILINOS
-<<<<<<< HEAD
-TEST( testLAOperations, testEpetraLAOperations )
-{
-  testVectorFunctions< TrilinosInterface >();
-  testMatrixFunctions< TrilinosInterface >();
-//  testInterfaceSolvers< TrilinosInterface >();
-//  testMatrixMatrixOperations< TrilinosInterface >();
-//  testRectangularMatrixOperations< TrilinosInterface >();
-}
-#endif
-
-//#ifdef GEOSX_USE_HYPRE
-////TEST( testLAOperations, testHypreLAOperations )
-////{
-////  testVectorFunctions< HypreInterface >();
-////  testMatrixFunctions< HypreInterface >();
-////  testInterfaceSolvers< HypreInterface >();
-////  testMatrixMatrixOperations< HypreInterface >();
-////  testRectangularMatrixOperations< HypreInterface >();
-////}
-//#endif
-//
-//#ifdef GEOSX_USE_PETSC
-////TEST( testLAOperations, testPETScLAOperations )
-////{
-////  testVectorFunctions< PetscInterface >();
-////  // testMatrixFunctions< PetscInterface >();
-////  testInterfaceSolvers< PetscInterface >();
-////  testMatrixMatrixOperations< PetscInterface >();
-////  testRectangularMatrixOperations< PetscInterface >();
-////}
-//#endif
-=======
 INSTANTIATE_TYPED_TEST_SUITE_P( Trilinos, LAOperationsTest, TrilinosInterface, );
 #endif
 
@@ -980,7 +753,6 @@
 #ifdef GEOSX_USE_PETSC
 INSTANTIATE_TYPED_TEST_SUITE_P( Petsc, LAOperationsTest, PetscInterface, );
 #endif
->>>>>>> 9a0019eb
 
 int main( int argc, char * * argv )
 {
@@ -1013,29 +785,13 @@
   ::testing::InitGoogleTest( &argc, argv );
 
   // Avoid setting up signal handlers, due to mysterious ML FPE crashes on Mac
-<<<<<<< HEAD
-#if defined(__APPLE__) && defined(__MACH__)
-=======
   //geosx::basicSetup( argc, argv );
->>>>>>> 9a0019eb
   setupMPI( argc, argv );
   setupLogger();
   setupOpenMP();
   setupMKL();
-<<<<<<< HEAD
-#ifdef GEOSX_USE_MPI
-  logger::InitializeLogger( MPI_COMM_GEOSX );
-#else
-  logger::InitializeLogger( );
-#endif
-  setupLAI( argc, argv );
-#else
-  geosx::basicSetup( argc, argv );
-#endif
-=======
   setupLogger();
   setupLAI( argc, argv );
->>>>>>> 9a0019eb
 
   int const result = RUN_ALL_TESTS();
   geosx::basicCleanup();
