--- conflicted
+++ resolved
@@ -205,20 +205,12 @@
  * @param numComp number of components per cell
  * @param sparsity the matrix to be populated, must be properly sized.
  */
-<<<<<<< HEAD
 template<typename MATRIX>
-=======
-template<typename LAI>
->>>>>>> 2ab226c0
 void makeSparsityTPFA( MeshLevel const * const mesh,
                        string const & dofIndexKey,
                        string_array const & regions,
                        localIndex const numComp,
-<<<<<<< HEAD
                        MATRIX & sparsity )
-=======
-                       typename LAI::ParallelMatrix & sparsity )
->>>>>>> 2ab226c0
 {
   ElementRegionManager const * const elemManager = mesh->getElemManager();
   FaceManager const * const faceManager = mesh->getFaceManager();
@@ -273,20 +265,12 @@
  * @param numComp number of components per cell
  * @param sparsity the matrix to be populated, must be properly sized.
  */
-<<<<<<< HEAD
 template<typename MATRIX>
-=======
-template<typename LAI>
->>>>>>> 2ab226c0
 void makeSparsityFEM( MeshLevel const * const mesh,
                       string const & dofIndexKey,
                       string_array const & regions,
                       localIndex const numComp,
-<<<<<<< HEAD
                       MATRIX & sparsity )
-=======
-                      typename LAI::ParallelMatrix & sparsity )
->>>>>>> 2ab226c0
 {
   ElementRegionManager const * const elemManager = mesh->getElemManager();
   NodeManager const * const nodeManager = mesh->getNodeManager();
@@ -329,22 +313,14 @@
  * @param numCompNode number of components per cell
  * @param sparsity the matrix to be populated, must be properly sized.
  */
-<<<<<<< HEAD
 template<typename MATRIX>
-=======
-template<typename LAI>
->>>>>>> 2ab226c0
 void makeSparsityFEM_FVM( MeshLevel const * const mesh,
                           string const & dofIndexKeyNode,
                           string const & dofIndexKeyElem,
                           string_array const & regions,
                           localIndex const numCompNode,
                           localIndex const numCompElem,
-<<<<<<< HEAD
                           MATRIX & sparsity )
-=======
-                          typename LAI::ParallelMatrix & sparsity )
->>>>>>> 2ab226c0
 {
   ElementRegionManager const * const elemManager = mesh->getElemManager();
   NodeManager const * const nodeManager = mesh->getNodeManager();
@@ -399,20 +375,12 @@
  * @param numComp number of components per cell
  * @param sparsity the matrix to be populated
  */
-<<<<<<< HEAD
 template<typename MATRIX>
-=======
-template<typename LAI>
->>>>>>> 2ab226c0
 void makeSparsityMass( MeshLevel const * const mesh,
                        string const & dofIndexKey,
                        string_array const & regions,
                        localIndex const numComp,
-<<<<<<< HEAD
                        MATRIX & sparsity )
-=======
-                       typename LAI::ParallelMatrix & sparsity )
->>>>>>> 2ab226c0
 {
   ElementRegionManager const * const elemManager = mesh->getElemManager();
 
@@ -441,20 +409,12 @@
  * @param numComp number of components per cell
  * @param sparsity the matrix to be populated
  */
-<<<<<<< HEAD
 template<typename MATRIX>
-=======
-template<typename LAI>
->>>>>>> 2ab226c0
 void makeSparsityFlux( MeshLevel const * const mesh,
                        string const & dofIndexKey,
                        string_array const & regions,
                        localIndex const numComp,
-<<<<<<< HEAD
                        MATRIX & sparsity )
-=======
-                       typename LAI::ParallelMatrix & sparsity )
->>>>>>> 2ab226c0
 {
   ElementRegionManager const * const elemManager = mesh->getElemManager();
   FaceManager const * const faceManager = mesh->getFaceManager();
