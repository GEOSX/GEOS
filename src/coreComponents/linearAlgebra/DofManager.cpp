/*
 * ------------------------------------------------------------------------------------------------------------
 * SPDX-License-Identifier: LGPL-2.1-only
 *
 * Copyright (c) 2018-2019 Lawrence Livermore National Security LLC
 * Copyright (c) 2018-2019 The Board of Trustees of the Leland Stanford Junior University
 * Copyright (c) 2018-2019 Total, S.A
 * Copyright (c) 2019-     GEOSX Contributors
 * All right reserved
 *
 * See top level LICENSE, COPYRIGHT, CONTRIBUTORS, NOTICE, and ACKNOWLEDGEMENTS files for details.
 * ------------------------------------------------------------------------------------------------------------
 */

/**
 * @file DofManager.cpp
 */

#include "DofManager.hpp"

#include "finiteVolume/FluxApproximationBase.hpp"
#include "linearAlgebra/interfaces/InterfaceTypes.hpp"
#include "mpiCommunications/CommunicationTools.hpp"
#include "mpiCommunications/NeighborCommunicator.hpp"
#include "managers/DomainPartition.hpp"
#include "managers/FieldSpecification/FieldSpecificationOps.hpp"
#include "mesh/MeshLevel.hpp"

#include "DofManagerHelpers.hpp"

#include <numeric>

namespace geosx
{

using namespace dataRepository;

DofManager::DofManager( string name )
  : m_name( std::move( name ) ),
  m_domain( nullptr ),
  m_mesh( nullptr ),
  m_reordered( false )
{
  initializeDataStructure();
}

void DofManager::initializeDataStructure()
{
  // we pre-allocate an oversized array to store connectivity type
  // instead of resizing it dynamically as fields are added.
  m_coupling.clear();
  m_coupling.resize( MAX_FIELDS, std::vector< CouplingDescription >( MAX_FIELDS ) );
}

void DofManager::clear()
{
  // deallocate index arrays from the mesh
  for( FieldDescription const & field : m_fields )
  {
    removeIndexArray( field );
  }

  // delete internal data
  m_fields.clear();
  m_coupling.clear();

  initializeDataStructure();

  m_reordered = false;
}

void DofManager::setMesh( DomainPartition * const domain,
                          localIndex const meshLevelIndex,
                          localIndex const meshBodyIndex )
{
  // TODO: this should be m_domain != domain
  if( m_domain != nullptr )
  {
    // Domain is changed! Delete old data structure and create new
    clear();
  }
  m_domain = domain;
  m_mesh = m_domain->getMeshBody( meshBodyIndex )->getMeshLevel( meshLevelIndex );
}

localIndex DofManager::getFieldIndex( string const & name ) const
{
  GEOSX_ASSERT_MSG( fieldExists( name ), "DofManager: field does not exist: " << name );
  auto const it = std::find_if( m_fields.begin(), m_fields.end(),
                                [&]( FieldDescription const & f ) { return f.name == name; } );
  return std::distance( m_fields.begin(), it );
}

bool DofManager::fieldExists( string const & name ) const
{
  auto const it = std::find_if( m_fields.begin(), m_fields.end(),
                                [&]( FieldDescription const & f ) { return f.name == name; } );
  return it != m_fields.end();
}

string DofManager::getKey( string const & fieldName ) const
{
  return m_fields[getFieldIndex( fieldName )].key;
}

globalIndex DofManager::numGlobalDofs( string const & fieldName ) const
{
  if( !fieldName.empty() )
  {
    return m_fields[getFieldIndex( fieldName )].numGlobalDof;
  }
  else
  {
    return std::accumulate( m_fields.begin(), m_fields.end(), 0,
                            []( globalIndex const & n, FieldDescription const & f ) { return n + f.numGlobalDof; } );
  }
}

localIndex DofManager::numLocalDofs( string const & fieldName ) const
{
  if( !fieldName.empty() )
  {
    return m_fields[getFieldIndex( fieldName )].numLocalDof;
  }
  else
  {
    return std::accumulate( m_fields.begin(), m_fields.end(), 0,
                            []( globalIndex const & n, FieldDescription const & f ) { return n + f.numLocalDof; } );
  }
}

localIndex DofManager::rankOffset( string const & fieldName ) const
{
  if( !fieldName.empty() )
  {
    return m_fields[getFieldIndex( fieldName )].rankOffset;
  }
  else
  {
    return std::accumulate( m_fields.begin(), m_fields.end(), 0,
                            []( globalIndex const & n, FieldDescription const & f ) { return n + f.rankOffset; } );
  }
}

localIndex DofManager::numComponents( string const & fieldName ) const
{
  if( !fieldName.empty() )
  {
    return m_fields[getFieldIndex( fieldName )].numComponents;
  }
  else
  {
    return std::accumulate( m_fields.begin(), m_fields.end(), 0,
                            []( globalIndex const & n, FieldDescription const & f ) { return n + f.numComponents; } );
  }
}

void DofManager::createIndexArray( FieldDescription & field )
{
  bool const success =
    LocationSwitch( field.location, [&]( auto const loc )
  {
    Location constexpr LOC = decltype(loc)::value;
    using helper = IndexArrayHelper< globalIndex, LOC >;

    // 0. register index arrays
    helper::template create<>( m_mesh, field.key, field.docstring, field.regions );
    typename helper::Accessor & indexArray = helper::get( m_mesh, field.key );

    // step 1. loop over all active regions, determine number of local mesh objects
    localIndex numLocalNodes = 0;
    forMeshLocation< LOC, false >( m_mesh, field.regions, [&]( auto const locIdx )
    {
      helper::reference( indexArray, locIdx ) = field.numComponents * numLocalNodes++;
    } );
    field.numLocalDof = field.numComponents * numLocalNodes;

    // step 2. gather row counts across ranks
    field.rankOffset = MpiWrapper::PrefixSum< globalIndex >( field.numLocalDof );

    field.numGlobalDof = field.rankOffset + field.numLocalDof;
    MpiWrapper::Broadcast( field.numGlobalDof, MpiWrapper::Comm_size() - 1 );

    // step 3. adjust local dof offsets to reflect processor offset
    forMeshLocation< LOC, false >( m_mesh, field.regions, [&]( auto const locIdx )
    {
      helper::reference( indexArray, locIdx ) += field.rankOffset;
    } );

    // step 4. synchronize across ranks
    std::map< string, string_array > fieldNames;
    fieldNames[ MeshHelper< LOC >::syncObjName ].push_back( field.key );

    CommunicationTools::
      SynchronizeFields( fieldNames, m_mesh,
                         m_domain->getNeighbors() );
  } );
  GEOSX_ERROR_IF( !success, "Invalid location type: " << static_cast< int >(field.location) );
}

void DofManager::removeIndexArray( FieldDescription const & field )
{
  LocationSwitch( field.location, [&]( auto const loc )
  {
    Location constexpr LOC = decltype(loc)::value;
    IndexArrayHelper< globalIndex, LOC >::template remove<>( m_mesh, field.key, field.regions );
  } );
}

// Just an interface to allow only three parameters
void DofManager::addField( string const & fieldName,
                           Location const location )
{
  addField( fieldName, location, 1, array1d< string >() );
}

// Just another interface to allow four parameters (no regions)
void DofManager::addField( string const & fieldName,
                           Location const location,
                           localIndex const components )
{
  addField( fieldName, location, components, array1d< string >() );
}

// Just another interface to allow four parameters (no components)
void DofManager::addField( string const & fieldName,
                           Location const location,
                           arrayView1d< string const > const & regions )
{
  addField( fieldName, location, 1, regions );
}

// The real function, allowing the creation of self-connected blocks
void DofManager::addField( string const & fieldName,
                           Location const location,
                           localIndex const components,
                           arrayView1d< string const > const & regions )
{
  GEOSX_ERROR_IF( m_reordered, "Cannot add fields after reorderByRank() has been called." );
  GEOSX_ERROR_IF( fieldExists( fieldName ), "Requested field name '" << fieldName << "' already exists." );
  GEOSX_ERROR_IF( m_fields.size() >= MAX_FIELDS, "Limit on DofManager's MAX_NUM_FIELDS exceeded." );

  localIndex fieldIndex = m_fields.size();
  m_fields.resize( fieldIndex + 1 );

  string suffix;
  for( string const & regionName : regions )
  {
    suffix.append( "_" + regionName );
  }

  FieldDescription & field = m_fields.back();

  field.name = fieldName;
  field.location = location;
  field.regions.resize( regions.size() );
  std::copy( regions.begin(), regions.end(), field.regions.begin() );
  field.numComponents = components;
  field.key = m_name + '_' + fieldName + "_dofIndex" + suffix;
  field.docstring = fieldName + " DoF indices";

  if( components > 1 )
  {
    field.docstring += " (with " + std::to_string( components ) + "-component blocks)";
  }

  ElementRegionManager * const elemManager = m_mesh->getElemManager();
  if( field.regions.empty() )
  {
    elemManager->forElementRegions( [&]( ElementRegionBase const & region )
    {
      field.regions.push_back( region.getName() );
    } );
  }
  else
  {
    for( string const & regionName : field.regions )
    {
      GEOSX_ERROR_IF( elemManager->GetRegion( regionName ) == nullptr, "Element region not found: " << regionName );
    }
  }

  // sort and remove duplicates
  std::sort( field.regions.begin(), field.regions.end() );
  auto const end_it = std::unique( field.regions.begin(), field.regions.end() );
  field.regions.resize( std::distance( field.regions.begin(), end_it ) );

  m_coupling[fieldIndex][fieldIndex].regions = field.regions;

  // based on location, allocate an index array for this field
  createIndexArray( field );

  // determine field's global offset
  if( fieldIndex > 0 )
  {
    FieldDescription & prev = m_fields[fieldIndex - 1];
    field.blockOffset = prev.blockOffset + prev.numGlobalDof;
  }
  else
  {
    field.blockOffset = 0;
  }
  field.globalOffset = -1; // to be calculated in reorderByRank()
}

namespace
{

/**
 * @brief Implements a mesh loop that populates a local connector-to-location pattern.
 * @tparam LOC type of mesh locations
 * @tparam CONN type of mesh connector
 * @tparam SUBREGIONTYPES types of subregions to loop over
 *
 * The algorithm used requires that a connector-to-location map is present and populated in
 * the mesh data structure. We loop over connectors first, then visit adjacent locations from
 * each connector and thus populate sparsity pattern row-by-row. The numbering of connectors
 * is implicit, i.e. implied by the looping order, thus we don't have to compute/store it.
 *
 * The sparsity pattern thus constructed should only be contracted with another sparsity pattern that
 * was built with the same type of connectors and list of region names and types, otherwise connector
 * numbering will be incompatible between the two.
 */
template< DofManager::Location LOC, DofManager::Location CONN, typename ... SUBREGIONTYPES >
struct ConnLocPatternBuilder
{
  static void build( MeshLevel * const mesh,
                     DofManager::FieldDescription const & field,
                     std::vector< std::string > const & regions,
                     localIndex const rowOffset,
                     LvArray::SparsityPattern< globalIndex > & connLocPattern )
  {
    using ArrayHelper = IndexArrayHelper< globalIndex const, LOC >;
    typename ArrayHelper::Accessor dofIndexArray = ArrayHelper::get( mesh, field.key );
    auto connIdxPrev = MeshHelper< CONN >::invalid_local_index;

    localIndex connectorCount = -1;

    forMeshLocation< CONN, LOC, true, SUBREGIONTYPES... >( mesh, regions,
                                                           [&]( auto const & connIdx,
                                                                auto const & locIdx,
                                                                localIndex const GEOSX_UNUSED_PARAM( k ) )
    {
      if( connIdx != connIdxPrev )
      {
        ++connectorCount;
        connIdxPrev = connIdx;
      }

      globalIndex const dofOffset = ArrayHelper::value( dofIndexArray, locIdx );
      if( dofOffset >= 0 )
      {
        for( localIndex c = 0; c < field.numComponents; ++c )
        {
          connLocPattern.insertNonZero( rowOffset + connectorCount, dofOffset + c );
        }
      }
    } );
  }
};

/**
 * @brief A specialization of ConnLocPatternBuilder for elements connected through edges.
 * @tparam SUBREGIONTYPES types of subregions to loop over
 *
 * This is required because edge-to-element map does not exist in the mesh. Therefore, we have
 * to invert the loop order and go through elements first. This requires us to create a unique
 * connector numbering for edges in the regions of interest first - which comes with a memory
 * and runtime overhead, so we only use this method when absolutely have to, i.e. in this case.
 */
template< typename ... SUBREGIONTYPES >
struct ConnLocPatternBuilder< DofManager::Location::Elem, DofManager::Location::Edge, SUBREGIONTYPES... >
{
  static void build( MeshLevel * const mesh,
                     DofManager::FieldDescription const & field,
                     std::vector< std::string > const & regions,
                     localIndex const rowOffset,
                     LvArray::SparsityPattern< globalIndex > & connLocPattern )
  {
    DofManager::Location constexpr ELEM  = DofManager::Location::Elem;
    DofManager::Location constexpr EDGE = DofManager::Location::Edge;

    EdgeManager const * const edgeManager = mesh->getEdgeManager();
    ElementRegionManager const * const elemManager = mesh->getElemManager();

    ElementRegionManager::ElementViewAccessor< arrayView1d< globalIndex const > > dofIndex =
      elemManager->ConstructViewAccessor< array1d< globalIndex >, arrayView1d< globalIndex const > >( field.key );

    array1d< localIndex > edgeConnectorIndex( edgeManager->size() );
    edgeConnectorIndex = -1;

    localIndex edgeCount = 0;
    forMeshLocation< EDGE, true, SUBREGIONTYPES... >( mesh, regions, [&] ( localIndex const edgeIdx )
    {
      edgeConnectorIndex[edgeIdx] = edgeCount++;
    } );

    forMeshLocation< ELEM, EDGE, true, SUBREGIONTYPES... >( mesh, regions,
                                                            [&]( auto const & elemIdx,
                                                                 auto const & edgeIdx,
                                                                 localIndex const GEOSX_UNUSED_PARAM( k ) )
    {
      globalIndex const dofOffset = dofIndex[elemIdx[0]][elemIdx[1]][elemIdx[2]];
      if( dofOffset >= 0 )
      {
        for( localIndex c = 0; c < field.numComponents; ++c )
        {
          connLocPattern.insertNonZero( rowOffset + edgeConnectorIndex[edgeIdx], dofOffset + c );
        }
      }
    } );
  }
};

template< DofManager::Location LOC, DofManager::Location CONN >
void makeConnLocPattern( MeshLevel * const mesh,
                         DofManager::FieldDescription const & field,
                         std::vector< std::string > const & regions,
                         LvArray::SparsityPattern< globalIndex > & connLocPattern )
{
  using Loc = DofManager::Location;

  // 1. Count number of connectors in order to size the sparsity pattern
  localIndex const numConnectors = countMeshObjects< CONN, true >( mesh, regions );
  localIndex numConnectorsTotal = numConnectors;

  // TPFA+fracture special case
  if( LOC == Loc::Elem && CONN == Loc::Face )
  {
    numConnectorsTotal += countMeshObjects< Loc::Edge, true, FaceElementSubRegion >( mesh, regions );
  }

  // 2. Resize the pattern appropriately
  localIndex const numEntriesPerRow = MeshIncidence< CONN, LOC >::max * field.numComponents;
  connLocPattern.resize( numConnectorsTotal,
                         field.numGlobalDof,
                         numEntriesPerRow < field.numGlobalDof ? numEntriesPerRow : field.numGlobalDof );

  // 3. Populate the local CL pattern
  ConnLocPatternBuilder< LOC, CONN >::build( mesh, field, regions, 0, connLocPattern );

  // TPFA+fracture special case
  if( LOC == Loc::Elem && CONN == Loc::Face )
  {
    ConnLocPatternBuilder< Loc::Elem, Loc::Edge, FaceElementSubRegion >::build( mesh, field, regions, numConnectors, connLocPattern );
  }
}

} // namespace

template< typename MATRIX >
void DofManager::setSparsityPatternFromStencil( MATRIX & pattern,
                                                localIndex const fieldIndex ) const
{
  FieldDescription const & field = m_fields[fieldIndex];
  CouplingDescription const & coupling = m_coupling[fieldIndex][fieldIndex];
  localIndex const NC = field.numComponents;

  ElementRegionManager::ElementViewAccessor< arrayView1d< globalIndex const > > dofNumber =
    m_mesh->getElemManager()->ConstructViewAccessor< array1d< globalIndex >, arrayView1d< globalIndex const > >( field.key );

  array1d< globalIndex > rowIndices( NC );
  array1d< globalIndex > colIndices( NC );
  array2d< real64 > values( NC, NC );
  values = 1.0;

  // 1. Insert diagonal blocks, in case there are elements not included in stencil
  // (e.g. a single fracture element not connected to any other)
  forMeshLocation< Location::Elem, false >( m_mesh, field.regions,
                                            [&]( auto const & elemIdx )
  {
    for( localIndex c = 0; c < NC; ++c )
    {
      rowIndices[c] = dofNumber[elemIdx[0]][elemIdx[1]][elemIdx[2]] + c;
    }
    pattern.insert( rowIndices, rowIndices, values );
  } );

  // 2. Assemble diagonal and off-diagonal blocks for elements in stencil
  MATRIX * const pattern_ptr = &pattern;
  coupling.stencils->forAllStencils( [&]( auto const & stencil )
  {
    using StenciType = typename std::decay< decltype( stencil ) >::type;
    constexpr localIndex maxNumFluxElems = StenciType::NUM_POINT_IN_FLUX;
    constexpr localIndex maxStencilSize = StenciType::MAX_STENCIL_SIZE;

    typename StenciType::IndexContainerViewConstType const & seri = stencil.getElementRegionIndices();
    typename StenciType::IndexContainerViewConstType const & sesri = stencil.getElementSubRegionIndices();
    typename StenciType::IndexContainerViewConstType const & sei = stencil.getElementIndices();

    rowIndices.reserve( maxNumFluxElems * NC );
    colIndices.reserve( maxStencilSize * NC );
    values.reserve( maxNumFluxElems * NC * maxStencilSize * NC );

    forAll< serialPolicy >( stencil.size(), [&]( localIndex iconn )
    {
      localIndex const numFluxElems = stencil.stencilSize( iconn );
      localIndex const stencilSize  = numFluxElems;

      rowIndices.resize( numFluxElems * NC );
      for( localIndex i = 0; i < numFluxElems; ++i )
      {
        for( localIndex c = 0; c < NC; ++c )
        {
          rowIndices[i * NC + c] = dofNumber[seri( iconn, i )][sesri( iconn, i )][sei( iconn, i )] + c;
        }
      }

      colIndices.resize( stencilSize * NC );
      for( localIndex i = 0; i < stencilSize; ++i )
      {
        for( localIndex c = 0; c < NC; ++c )
        {
          colIndices[i * NC + c] = dofNumber[seri( iconn, i )][sesri( iconn, i )][sei( iconn, i )] + c;
        }
      }

      values.resize( numFluxElems * NC, stencilSize * NC );
      values = 1.0;

      pattern_ptr->insert( rowIndices, colIndices, values );
    } );
  } );
}

template< typename MATRIX >
void DofManager::setSparsityPatternOneBlock( MATRIX & pattern,
                                             localIndex const rowFieldIndex,
                                             localIndex const colFieldIndex ) const
{
  GEOSX_ASSERT( rowFieldIndex >= 0 );
  GEOSX_ASSERT( colFieldIndex >= 0 );

  FieldDescription const & rowField = m_fields[rowFieldIndex];
  FieldDescription const & colField = m_fields[colFieldIndex];

  Connector conn = m_coupling[rowFieldIndex][colFieldIndex].connector;
  if( rowFieldIndex == colFieldIndex && conn == Connector::Stencil )
  {
    setSparsityPatternFromStencil( pattern, rowFieldIndex );
    return;
  }

  LvArray::SparsityPattern< globalIndex > connLocRow( 0, 0, 0 ), connLocCol( 0, 0, 0 );

  localIndex maxDofRow = 0;
  LocationSwitch( rowField.location, static_cast< Location >( conn ),
                  [&]( auto const locType, auto const connType )
  {
    Location constexpr LOC  = decltype(locType)::value;
    Location constexpr CONN = decltype(connType)::value;

    makeConnLocPattern< LOC, CONN >( m_mesh,
                                     rowField,
                                     m_coupling[rowFieldIndex][colFieldIndex].regions,
                                     connLocRow );

    maxDofRow = MeshIncidence< CONN, LOC >::max * rowField.numComponents;
  } );

  localIndex maxDofCol = 0;
  if( colFieldIndex == rowFieldIndex )
  {
    connLocCol = connLocRow; // TODO avoid copying
    maxDofCol = maxDofRow;
  }
  else
  {
    LocationSwitch( colField.location, static_cast< Location >( conn ),
                    [&]( auto const locType, auto const connType )
    {
      Location constexpr LOC = decltype(locType)::value;
      Location constexpr CONN = decltype(connType)::value;

      makeConnLocPattern< LOC, CONN >( m_mesh,
                                       colField,
                                       m_coupling[rowFieldIndex][colFieldIndex].regions,
                                       connLocCol );

      maxDofCol = MeshIncidence< CONN, LOC >::max * colField.numComponents;
    } );
  }
  GEOSX_ASSERT_EQ( connLocRow.numRows(), connLocCol.numRows() );

  array1d< globalIndex > dofIndicesRow( maxDofRow );
  array1d< globalIndex > dofIndicesCol( maxDofCol );
  array2d< real64 > values( maxDofRow, maxDofCol );

  // Perform assembly/multiply patterns
  for( localIndex irow = 0; irow < connLocRow.numRows(); ++irow )
  {
    localIndex const numDofRow = connLocRow.numNonZeros( irow );
    dofIndicesRow.resize( numDofRow );
    for( localIndex j = 0; j < numDofRow; ++j )
    {
      dofIndicesRow[j] = connLocRow.getColumns( irow )[j];
    }

    localIndex const numDofCol = connLocCol.numNonZeros( irow );
    dofIndicesCol.resize( numDofCol );
    for( localIndex j = 0; j < numDofCol; ++j )
    {
      dofIndicesCol[j] = connLocCol.getColumns( irow )[j];
    }

    values.resize( numDofRow, numDofCol );
    values = 1.0;
    pattern.insert( dofIndicesRow, dofIndicesCol, values );
  }
}

// Create the sparsity pattern (location-location). Low level interface
template< typename MATRIX >
void DofManager::setSparsityPattern( MATRIX & matrix,
                                     bool const closePattern ) const
{
  GEOSX_ERROR_IF( !m_reordered, "Cannot set monolithic sparsity pattern before reorderByRank() has been called." );

  matrix.open();
<<<<<<< HEAD
  for( localIndex blockRow = 0; blockRow < localIndex( m_fields.size() ); ++blockRow )
  {
    for( localIndex blockCol = 0; blockCol < localIndex( m_fields.size() ); ++blockCol )
=======
  localIndex const numFields = LvArray::integerConversion< localIndex >( m_fields.size() );
  for( localIndex blockRow = 0; blockRow < numFields; ++blockRow )
  {
    for( localIndex blockCol = 0; blockCol < numFields; ++blockCol )
>>>>>>> e473c0e5
    {
      setSparsityPatternOneBlock( matrix, blockRow, blockCol );
    }
  }
  if( closePattern )
  {
    matrix.close();
  }
}

// Create the sparsity pattern (location-location). High level interface
template< typename MATRIX >
void DofManager::setSparsityPattern( MATRIX & matrix,
                                     string const & rowFieldName,
                                     string const & colFieldName,
                                     bool const closePattern ) const
{
  GEOSX_ERROR_IF( m_reordered, "Cannot set single block sparsity pattern after reorderByRank() has been called." );
  setSparsityPatternOneBlock( matrix, getFieldIndex( rowFieldName ), getFieldIndex( colFieldName ) );
  if( closePattern )
  {
    matrix.close();
  }
}

namespace
{

template< typename FIELD_OP, typename POLICY, typename VECTOR >
void vectorToFieldImpl( VECTOR const & vector,
                        ObjectManagerBase & manager,
                        string const & dofKey,
                        string const & fieldName,
                        real64 const scalingFactor,
                        localIndex const dofOffset,
                        localIndex const loComp,
                        localIndex const hiComp )
{
  arrayView1d< globalIndex const > const & indexArray = manager.getReference< array1d< globalIndex > >( dofKey );
  arrayView1d< integer const > const & ghostRank = manager.ghostRank();

  real64 const * localVector = vector.extractLocalVector();

  WrapperBase * const wrapper = manager.getWrapperBase( fieldName );
  GEOSX_ASSERT( wrapper != nullptr );

  rtTypes::ApplyArrayTypeLambda2( rtTypes::typeID( std::type_index( wrapper->get_typeid() ) ),
                                  false,
                                  [&]( auto arrayInstance,
                                       auto GEOSX_UNUSED_PARAM( dataTypeInstance ) )
  {
    using ArrayType = decltype( arrayInstance );
    Wrapper< ArrayType > & view = Wrapper< ArrayType >::cast( *wrapper );
    traits::ViewType< ArrayType > field = view.reference();

    forAll< POLICY >( indexArray.size(), [=] ( localIndex const i )
    {
      if( ghostRank[i] < 0 && indexArray[i] >= 0 )
      {
        localIndex const lid = indexArray[i] - dofOffset;
        GEOSX_ASSERT( lid >= 0 );
        for( localIndex c = loComp; c < hiComp; ++c )
        {
          FIELD_OP::template SpecifyFieldValue( field,
                                                i,
                                                LvArray::integerConversion< integer >( c - loComp ),
                                                scalingFactor * localVector[lid + c] );
        }
      }
    } );
  } );
}

template< typename FIELD_OP, typename POLICY, typename VECTOR >
void fieldToVectorImpl( VECTOR & vector,
                        ObjectManagerBase const & manager,
                        string const & dofKey,
                        string const & fieldName,
                        real64 const GEOSX_UNUSED_PARAM( scalingFactor ),
                        localIndex const dofOffset,
                        localIndex const loComp,
                        localIndex const hiComp )
{
  arrayView1d< globalIndex const > const & indexArray = manager.getReference< array1d< globalIndex > >( dofKey );
  arrayView1d< integer const > const & ghostRank = manager.ghostRank();

  real64 * localVector = vector.extractLocalVector();

  WrapperBase const * const wrapper = manager.getWrapperBase( fieldName );
  GEOSX_ASSERT( wrapper != nullptr );

  rtTypes::ApplyArrayTypeLambda2( rtTypes::typeID( std::type_index( wrapper->get_typeid() ) ),
                                  false,
                                  [&]( auto arrayInstance,
                                       auto GEOSX_UNUSED_PARAM( dataTypeInstance ) )
  {
    using ArrayType = decltype( arrayInstance );
    Wrapper< ArrayType > const & view = Wrapper< ArrayType >::cast( *wrapper );
    traits::ViewTypeConst< ArrayType > field = view.reference();

    forAll< POLICY >( indexArray.size(), [=] ( localIndex const i )
    {
      if( ghostRank[i] < 0 && indexArray[i] >= 0 )
      {
        localIndex const lid = indexArray[i] - dofOffset;
        GEOSX_ASSERT( lid >= 0 );
        for( localIndex c = loComp; c < hiComp; ++c )
        {
          FIELD_OP::template ReadFieldValue( field,
                                             i,
                                             LvArray::integerConversion< integer >( c - loComp ),
                                             localVector[lid + c] );
        }
      }
    } );
  } );
}

}

template< typename FIELD_OP, typename POLICY, typename VECTOR >
void DofManager::vectorToField( VECTOR const & vector,
                                string const & srcFieldName,
                                string const & dstFieldName,
                                real64 const scalingFactor,
                                localIndex const loCompIndex,
                                localIndex const hiCompIndex ) const
{
  FieldDescription const & fieldDesc = m_fields[getFieldIndex( srcFieldName )];

  localIndex const loComp = loCompIndex;
  localIndex const hiComp = (hiCompIndex >= 0) ? hiCompIndex : fieldDesc.numComponents;
  GEOSX_ASSERT( loComp >= 0 && hiComp <= fieldDesc.numComponents && loComp < hiComp );

  if( fieldDesc.location == Location::Elem )
  {
    m_mesh->getElemManager()->forElementSubRegions< ElementSubRegionBase >( fieldDesc.regions,
                                                                            [&]( localIndex const,
                                                                                 ElementSubRegionBase & subRegion )
    {
      vectorToFieldImpl< FIELD_OP, POLICY >( vector,
                                             subRegion,
                                             fieldDesc.key,
                                             dstFieldName,
                                             scalingFactor,
                                             rankOffset(),
                                             loComp,
                                             hiComp );
    } );
  }
  else
  {
    vectorToFieldImpl< FIELD_OP, POLICY >( vector,
                                           getObjectManager( fieldDesc.location, m_mesh ),
                                           fieldDesc.key,
                                           dstFieldName,
                                           scalingFactor,
                                           rankOffset(),
                                           loComp,
                                           hiComp );
  }
}

// Copy values from DOFs to nodes
template< typename VECTOR >
void DofManager::copyVectorToField( VECTOR const & vector,
                                    string const & srcFieldName,
                                    string const & dstFieldName,
                                    real64 const scalingFactor,
                                    localIndex const loCompIndex,
                                    localIndex const hiCompIndex ) const
{
  vectorToField< FieldSpecificationEqual, parallelHostPolicy >( vector,
                                                                srcFieldName,
                                                                dstFieldName,
                                                                scalingFactor,
                                                                loCompIndex,
                                                                hiCompIndex );
}

// Copy values from DOFs to nodes
template< typename VECTOR >
void DofManager::addVectorToField( VECTOR const & vector,
                                   string const & srcFieldName,
                                   string const & dstFieldName,
                                   real64 const scalingFactor,
                                   localIndex const loCompIndex,
                                   localIndex const hiCompIndex ) const
{
  vectorToField< FieldSpecificationAdd, parallelHostPolicy >( vector,
                                                              srcFieldName,
                                                              dstFieldName,
                                                              scalingFactor,
                                                              loCompIndex,
                                                              hiCompIndex );
}

template< typename FIELD_OP, typename POLICY, typename VECTOR >
void DofManager::fieldToVector( VECTOR & vector,
                                string const & srcFieldName,
                                string const & dstFieldName,
                                real64 const scalingFactor,
                                localIndex const loCompIndex,
                                localIndex const hiCompIndex ) const
{
  FieldDescription const & fieldDesc = m_fields[getFieldIndex( srcFieldName )];

  localIndex const loComp = loCompIndex;
  localIndex const hiComp = (hiCompIndex >= 0) ? hiCompIndex : fieldDesc.numComponents;
  GEOSX_ASSERT( loComp >= 0 && hiComp <= fieldDesc.numComponents && loComp < hiComp );

  if( fieldDesc.location == Location::Elem )
  {
    m_mesh->getElemManager()->forElementSubRegions< ElementSubRegionBase >( fieldDesc.regions,
                                                                            [&]( localIndex const,
                                                                                 ElementSubRegionBase const & subRegion )
    {
      fieldToVectorImpl< FIELD_OP, POLICY >( vector,
                                             subRegion,
                                             fieldDesc.key,
                                             dstFieldName,
                                             scalingFactor,
                                             rankOffset(),
                                             loComp,
                                             hiComp );
    } );
  }
  else
  {
    fieldToVectorImpl< FIELD_OP, POLICY >( vector,
                                           getObjectManager( fieldDesc.location, m_mesh ),
                                           fieldDesc.key,
                                           dstFieldName,
                                           scalingFactor,
                                           rankOffset(),
                                           loComp,
                                           hiComp );
  }
}

// Copy values from nodes to DOFs
template< typename VECTOR >
void DofManager::copyFieldToVector( VECTOR & vector,
                                    string const & srcFieldName,
                                    string const & dstFieldName,
                                    real64 const scalingFactor,
                                    localIndex const loCompIndex,
                                    localIndex const hiCompIndex ) const
{
  fieldToVector< FieldSpecificationEqual, parallelHostPolicy >( vector,
                                                                srcFieldName,
                                                                dstFieldName,
                                                                scalingFactor,
                                                                loCompIndex,
                                                                hiCompIndex );
}

// Copy values from nodes to DOFs
template< typename VECTOR >
void DofManager::addFieldToVector( VECTOR & vector,
                                   string const & srcFieldName,
                                   string const & dstFieldName,
                                   real64 const scalingFactor,
                                   localIndex const loCompIndex,
                                   localIndex const hiCompIndex ) const
{
  fieldToVector< FieldSpecificationAdd, parallelHostPolicy >( vector,
                                                              srcFieldName,
                                                              dstFieldName,
                                                              scalingFactor,
                                                              loCompIndex,
                                                              hiCompIndex );
}

// Just an interface to allow only three parameters
void DofManager::addCoupling( string const & rowFieldName,
                              string const & colFieldName,
                              Connector const connectivity )
{
  addCoupling( rowFieldName, colFieldName, connectivity, {}, true );
}

// Just another interface to allow four parameters (no symmetry)
void DofManager::addCoupling( string const & rowFieldName,
                              string const & colFieldName,
                              Connector const connectivity,
                              arrayView1d< string const > const & regions )
{
  addCoupling( rowFieldName, colFieldName, connectivity, regions, true );
}

// Just another interface to allow four parameters (no regions)
void DofManager::addCoupling( string const & rowFieldName,
                              string const & colFieldName,
                              Connector const connectivity,
                              bool const symmetric )
{
  addCoupling( rowFieldName, colFieldName, connectivity, {}, symmetric );
}

// The real function, allowing the creation of coupling blocks
void DofManager::addCoupling( string const & rowFieldName,
                              string const & colFieldName,
                              Connector const connectivity,
                              arrayView1d< string const > const & regions,
                              bool const symmetric )
{
  localIndex const rowFieldIndex = getFieldIndex( rowFieldName );
  localIndex const colFieldIndex = getFieldIndex( colFieldName );

  // Check if already defined
  if( m_coupling[rowFieldIndex][colFieldIndex].connector != Connector::None )
  {
    GEOSX_ERROR( "addCoupling: coupling already defined with another connectivity" );
    return;
  }

  // get row/col field regions
  std::vector< std::string > const & rowRegions = m_fields[rowFieldIndex].regions;
  std::vector< std::string > const & colRegions = m_fields[colFieldIndex].regions;
  std::vector< std::string > & regionList = m_coupling[rowFieldIndex][colFieldIndex].regions;

  if( regions.empty() )
  {
    // Populate with regions common between two fields
    regionList.resize( std::min( rowRegions.size(), colRegions.size() ) );
    auto it = std::set_intersection( rowRegions.begin(), rowRegions.end(),
                                     colRegions.begin(), colRegions.end(),
                                     regionList.begin() );
    regionList.resize( std::distance( regionList.begin(), it ) );
  }
  else
  {
    // Sort alphabetically and remove possible duplicates in user input
    regionList.resize( regions.size() );
    std::copy( regions.begin(), regions.end(), regionList.begin() );
    std::sort( regionList.begin(), regionList.end() );
    regionList.resize( std::distance( regionList.begin(), std::unique( regionList.begin(), regionList.end() ) ) );

    // Check that both fields exist on all regions in the list
    for( string const & regionName : regionList )
    {
      GEOSX_ERROR_IF( std::find( rowRegions.begin(), rowRegions.end(), regionName ) == rowRegions.end(),
                      "Region '" << regionName << "' does not belong to the domain of field '" << rowFieldName << "'" );
      GEOSX_ERROR_IF( std::find( colRegions.begin(), colRegions.end(), regionName ) == colRegions.end(),
                      "Region '" << regionName << "' does not belong to the domain of field '" << colFieldName << "'" );
    }
  }

  // save field's connectivity type (rowField to colField)
  m_coupling[rowFieldIndex][colFieldIndex].connector = connectivity;

  if( connectivity == Connector::None && rowFieldIndex == colFieldIndex )
  {
    m_coupling[rowFieldIndex][colFieldIndex].connector = static_cast< Connector >( m_fields[rowFieldIndex].location );
  }

  // Set connectivity with active symmetry flag
  if( symmetric && colFieldIndex != rowFieldIndex )
  {
    m_coupling[colFieldIndex][rowFieldIndex].connector = connectivity;
    m_coupling[colFieldIndex][rowFieldIndex].regions = regionList;
  }
}

void DofManager::addCoupling( string const & fieldName,
                              FluxApproximationBase const * stencils )
{
  localIndex const fieldIndex = getFieldIndex( fieldName );
  FieldDescription const & field = m_fields[fieldIndex];

  GEOSX_ERROR_IF( field.location != Location::Elem, "Field must be supported on elements in order to use stencil sparsity" );
  GEOSX_ERROR_IF( stencils == nullptr, "Must pass a valid pointer to a flux approximation object" );

  CouplingDescription & coupling = m_coupling[fieldIndex][fieldIndex];
  coupling.connector = Connector::Stencil;
  coupling.regions = field.regions;
  coupling.stencils = stencils;
}

void DofManager::reorderByRank()
{
  GEOSX_LAI_ASSERT( !m_reordered );

  // update field offsets to account for renumbering
  globalIndex dofOffset = rankOffset();
  for( FieldDescription & field : m_fields )
  {
    field.globalOffset = dofOffset;
    dofOffset += field.numLocalDof;
  }

  std::map< string, string_array > fieldToSync;

  // adjust index arrays for owned locations
  for( FieldDescription const & field : m_fields )
  {
    globalIndex const adjustment = field.globalOffset - field.rankOffset;

    LocationSwitch( field.location, [&]( auto const loc )
    {
      Location constexpr LOC = decltype(loc)::value;
      using ArrayHelper = IndexArrayHelper< globalIndex, LOC >;

      typename ArrayHelper::Accessor indexArray = ArrayHelper::get( m_mesh, field.key );

      forMeshLocation< LOC, false >( m_mesh, field.regions, [&]( auto const locIdx )
      {
        ArrayHelper::reference( indexArray, locIdx ) += adjustment;
      } );

      fieldToSync[MeshHelper< LOC >::syncObjName].push_back( field.key );
    } );
  }

  // synchronize index arrays for all fields across ranks
  CommunicationTools::
    SynchronizeFields( fieldToSync, m_mesh,
                       m_domain->getNeighbors() );

  m_reordered = true;
}

template< typename MATRIX >
void DofManager::makeRestrictor( string const & fieldName,
                                 MATRIX & restrictor,
                                 MPI_Comm const comm,
                                 bool const transpose,
                                 localIndex const loCompIndex,
                                 localIndex const hiCompIndex ) const
{
  GEOSX_ERROR_IF( !m_reordered, "Cannot make restrictors before reorderByRank() has been called." );

  FieldDescription const & field = m_fields[getFieldIndex( fieldName )];

  localIndex const loComp = loCompIndex;
  localIndex const hiComp = (hiCompIndex >= 0) ? hiCompIndex : field.numComponents;
  GEOSX_ASSERT( loComp >= 0 && hiComp <= field.numComponents && loComp < hiComp );

  localIndex const numComp = hiComp - loComp;
  localIndex const numLoc = field.numLocalDof / field.numComponents;

  globalIndex rowOffset = field.rankOffset / field.numComponents * numComp - loComp;
  globalIndex colOffset = field.globalOffset;
  localIndex rowStride = numComp;
  localIndex colStride = field.numComponents;
  localIndex rowSize = field.numLocalDof / field.numComponents * numComp;
  localIndex colSize = numLocalDofs();

  if( transpose )
  {
    std::swap( rowOffset, colOffset );
    std::swap( rowStride, colStride );
    std::swap( rowSize, colSize );
  }

  restrictor.createWithLocalSize( rowSize, colSize, 1, comm );
  restrictor.open();
  for( localIndex i = 0; i < numLoc; ++i )
  {
    for( localIndex c = loComp; c < hiComp; ++c )
    {
      restrictor.insert( rowOffset + i * rowStride + c, colOffset + i * colStride + c, 1.0 );
    }
  }
  restrictor.close();
}

// Print the coupling table on screen
void DofManager::printFieldInfo( std::ostream & os ) const
{
  if( MpiWrapper::Comm_rank( MPI_COMM_GEOSX ) == 0 )
  {
    localIndex numFields = m_fields.size();

    os << "Fields:" << std::endl;
    os << " # | " << std::setw( 20 ) << "name" << " | " << "comp" << " | " << "N global DOF" << std::endl;
    os << "---+----------------------+------+-------------" << std::endl;
    for( localIndex i = 0; i < numFields; ++i )
    {
      FieldDescription const & f = m_fields[i];
      os << ' ' << i << " | "
         << std::setw( 20 ) << f.name << " | "
         << std::setw( 4 ) << f.numComponents << " | "
         << std::setw( 12 ) << f.numGlobalDof << std::endl;
    }
    os << "---+----------------------+------+-------------" << std::endl;

    os << std::endl << "Connectivity:" << std::endl;
    for( localIndex i = 0; i < numFields; ++i )
    {
      for( localIndex j = 0; j < numFields; ++j )
      {
        switch( m_coupling[i][j].connector )
        {
          case Connector::Elem:
          {
            os << " E ";
          }
          break;
          case Connector::Face:
          {
            os << " F ";
          }
          break;
          case Connector::Edge:
          {
            os << " G ";
          }
          break;
          case Connector::Node:
          {
            os << " N ";
          }
          break;
          case Connector::None:
          {
            os << "   ";
          }
          break;
          case Connector::Stencil:
          {
            os << " S ";
          }
          break;
          default:
            GEOSX_ERROR( "Invalid connector type: " << static_cast< int >( m_coupling[i][j].connector ) );
        }
        if( j < numFields - 1 )
        {
          os << "|";
        }
      }
      os << std::endl;
      if( i < numFields - 1 )
      {
        for( localIndex j = 0; j < numFields - 1; ++j )
        {
          os << "---|";
        }
        os << "---";
      }
      os << std::endl;
    }
  }
}

#define MAKE_DOFMANAGER_METHOD_INST( LAI ) \
  template void DofManager::setSparsityPattern( LAI::ParallelMatrix &, \
                                                bool const ) const; \
  template void DofManager::setSparsityPattern( LAI::ParallelMatrix &, \
                                                string const &, \
                                                string const &, \
                                                bool const ) const; \
  template void DofManager::copyVectorToField( LAI::ParallelVector const &, \
                                               string const &, \
                                               string const &, \
                                               real64 const, \
                                               localIndex const, \
                                               localIndex const ) const; \
  template void DofManager::addVectorToField( LAI::ParallelVector const &, \
                                              string const &, \
                                              string const &, \
                                              real64 const, \
                                              localIndex const, \
                                              localIndex const ) const; \
  template void DofManager::copyFieldToVector( LAI::ParallelVector &, \
                                               string const &, \
                                               string const &, \
                                               real64 const, \
                                               localIndex const, \
                                               localIndex const ) const; \
  template void DofManager::addFieldToVector( LAI::ParallelVector &, \
                                              string const &, \
                                              string const &, \
                                              real64 const, \
                                              localIndex const, \
                                              localIndex const ) const; \
  template void DofManager::makeRestrictor( string const &, \
                                            LAI::ParallelMatrix &, \
                                            MPI_Comm const, \
                                            bool const, \
                                            localIndex const, \
                                            localIndex const ) const;

#ifdef GEOSX_USE_TRILINOS
MAKE_DOFMANAGER_METHOD_INST( TrilinosInterface )
#endif

#ifdef GEOSX_USE_HYPRE
MAKE_DOFMANAGER_METHOD_INST( HypreInterface )
#endif

#ifdef GEOSX_USE_PETSC
MAKE_DOFMANAGER_METHOD_INST( PetscInterface )
#endif

} // namespace geosx<|MERGE_RESOLUTION|>--- conflicted
+++ resolved
@@ -617,16 +617,10 @@
   GEOSX_ERROR_IF( !m_reordered, "Cannot set monolithic sparsity pattern before reorderByRank() has been called." );
 
   matrix.open();
-<<<<<<< HEAD
-  for( localIndex blockRow = 0; blockRow < localIndex( m_fields.size() ); ++blockRow )
-  {
-    for( localIndex blockCol = 0; blockCol < localIndex( m_fields.size() ); ++blockCol )
-=======
   localIndex const numFields = LvArray::integerConversion< localIndex >( m_fields.size() );
   for( localIndex blockRow = 0; blockRow < numFields; ++blockRow )
   {
     for( localIndex blockCol = 0; blockCol < numFields; ++blockCol )
->>>>>>> e473c0e5
     {
       setSparsityPatternOneBlock( matrix, blockRow, blockCol );
     }
