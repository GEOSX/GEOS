--- conflicted
+++ resolved
@@ -297,53 +297,18 @@
   /// @copydoc WrapperBase::unpack
   virtual
   localIndex
-  unpack( buffer_unit_type const * & buffer, bool withMetadata, parallelDeviceEvents & events ) override final
-  {
-    return unpackImpl( buffer, withMetadata, events );
+  unpack( buffer_unit_type const * & buffer, bool withMetadata, parallelDeviceEvents & events, MPI_Op op ) override final
+  {
+    return unpackImpl( buffer, withMetadata, events, op );
   }
 
   ///////////////////////////////////////////////////////////////////////////////////////////////////
   /// @copydoc WrapperBase::unpackByIndex
   virtual
-<<<<<<< HEAD
   localIndex
-  unpackByIndex( buffer_unit_type const * & buffer, arrayView1d< localIndex const > const & unpackIndices, bool withMetadata, parallelDeviceEvents & events ) override final
-  {
-    return unpackByIndexImpl( buffer, unpackIndices, withMetadata, events );
-=======
-  localIndex unpackByIndex( buffer_unit_type const * & buffer,
-                            arrayView1d< localIndex const > const & unpackIndices,
-                            bool withMetadata,
-                            bool onDevice,
-                            parallelDeviceEvents & events,
-                            MPI_Op op ) override final
-  {
-    localIndex unpackedSize = 0;
-
-    if( withMetadata )
-    {
-      string name;
-      unpackedSize += bufferOps::Unpack( buffer, name );
-      GEOS_ERROR_IF( name != getName(), "buffer unpack leads to wrapper names that don't match" );
-    }
-    if( onDevice )
-    {
-      if( withMetadata )
-      {
-        unpackedSize += wrapperHelpers::UnpackByIndexDevice( buffer, referenceAsView(), unpackIndices, events, op );
-      }
-      else
-      {
-        unpackedSize += wrapperHelpers::UnpackDataByIndexDevice( buffer, referenceAsView(), unpackIndices, events, op );
-      }
-    }
-    else
-    {
-      unpackedSize += wrapperHelpers::UnpackByIndex( buffer, *m_data, unpackIndices );
-    }
-
-    return unpackedSize;
->>>>>>> 2bf2c4a0
+  unpackByIndex( buffer_unit_type const * & buffer, arrayView1d< localIndex const > const & unpackIndices, bool withMetadata, parallelDeviceEvents & events, MPI_Op op ) override final
+  {
+    return unpackByIndexImpl( buffer, unpackIndices, withMetadata, events, op );
   }
 
   ///@}
@@ -972,104 +937,104 @@
     if( withMetadata )
     {
       string name;
-      unpackedSize += bufferOps::Unpack( buffer, name );
+      unpackedSize += bufferOps::Unpack( buffer, name, MPI_REPLACE );
       GEOS_ERROR_IF( name != getName(), "buffer unpack leads to wrapper names that don't match" );
-      unpackedSize += wrapperHelpers::UnpackDevice( buffer, referenceAsView(), events );
+      unpackedSize += wrapperHelpers::UnpackDevice( buffer, referenceAsView(), events, MPI_REPLACE );
     }
     else
     {
-      unpackedSize += wrapperHelpers::UnpackDataDevice( buffer, referenceAsView(), events );
+      unpackedSize += wrapperHelpers::UnpackDataDevice( buffer, referenceAsView(), events, MPI_REPLACE );
     }
     return unpackedSize;
   }
 
-  localIndex unpackHostImpl( buffer_unit_type const * & buffer, bool withMetadata, parallelDeviceEvents & )
+  localIndex unpackHostImpl( buffer_unit_type const * & buffer, bool withMetadata, parallelDeviceEvents &, MPI_Op op )
   {
     localIndex unpackedSize = 0;
     if( withMetadata )
     {
       string name;
-      unpackedSize += bufferOps::Unpack( buffer, name );
+      unpackedSize += bufferOps::Unpack( buffer, name, MPI_REPLACE );
       GEOS_ERROR_IF( name != getName(), "buffer unpack leads to wrapper names that don't match" );
     }
-    unpackedSize += bufferOps::Unpack( buffer, *m_data );
+    unpackedSize += bufferOps::Unpack( buffer, *m_data, op );
     return unpackedSize;
   }
 
   template< typename U = T >
   typename std::enable_if_t< traits::HasMemorySpaceFunctions< U >, localIndex >
-  unpackImpl( buffer_unit_type const * & buffer, bool withMetadata, parallelDeviceEvents & events )
+  unpackImpl( buffer_unit_type const * & buffer, bool withMetadata, parallelDeviceEvents & events, MPI_Op op )
   {
     static_assert( std::is_same< T, U >::value, "should only be instantiated for the wrapped type!" );
     if( reference().getPreviousSpace() == LvArray::MemorySpace::host )
     {
-      return unpackHostImpl( buffer, withMetadata, events );
+      return unpackHostImpl( buffer, withMetadata, events, op );
     }
     else
     {
-      return unpackDeviceImpl( buffer, withMetadata, events );
+      return unpackDeviceImpl( buffer, withMetadata, events, op );
     }
   }
 
   template< typename U = T >
   typename std::enable_if_t< !traits::HasMemorySpaceFunctions< U >, localIndex >
-  unpackImpl( buffer_unit_type const * & buffer, bool withMetadata, parallelDeviceEvents & events )
+  unpackImpl( buffer_unit_type const * & buffer, bool withMetadata, parallelDeviceEvents & events, MPI_Op op )
   {
     static_assert( std::is_same< T, U >::value, "should only be instantiated for the wrapped type!" );
-    return unpackHostImpl( buffer, withMetadata, events );
-  }
-
-  localIndex unpackByIndexHostImpl( buffer_unit_type const * & buffer, arrayView1d< localIndex const > const & unpackIndices, bool withMetadata, parallelDeviceEvents & )
+    return unpackHostImpl( buffer, withMetadata, events, op );
+  }
+
+  localIndex unpackByIndexHostImpl( buffer_unit_type const * & buffer, arrayView1d< localIndex const > const & unpackIndices, bool withMetadata, parallelDeviceEvents &, MPI_Op op )
   {
     localIndex unpackedSize = 0;
     if( withMetadata )
     {
       string name;
-      unpackedSize += bufferOps::Unpack( buffer, name );
+      unpackedSize += bufferOps::Unpack( buffer, name, MPI_REPLACE );
       GEOS_ERROR_IF( name != getName(), "buffer unpack leads to wrapper names that don't match" );
     }
-    unpackedSize += wrapperHelpers::UnpackByIndex( buffer, *m_data, unpackIndices );
+    unpackedSize += wrapperHelpers::UnpackByIndex( buffer, *m_data, unpackIndices, op );
     return unpackedSize;
   }
 
-  localIndex unpackByIndexDeviceImpl( buffer_unit_type const * & buffer, arrayView1d< localIndex const > const & unpackIndices, bool withMetadata, parallelDeviceEvents & events )
+  localIndex unpackByIndexDeviceImpl( buffer_unit_type const * & buffer, arrayView1d< localIndex const > const & unpackIndices, bool withMetadata, parallelDeviceEvents & events, MPI_Op op )
   {
     localIndex unpackedSize = 0;
     if( withMetadata )
     {
       string name;
-      unpackedSize += bufferOps::Unpack( buffer, name );
+      unpackedSize += bufferOps::Unpack( buffer, name, MPI_REPLACE );
       GEOS_ERROR_IF( name != getName(), "buffer unpack leads to wrapper names that don't match" );
-      unpackedSize += wrapperHelpers::UnpackByIndexDevice( buffer, referenceAsView(), unpackIndices, events );
+      unpackedSize += wrapperHelpers::UnpackByIndexDevice( buffer, referenceAsView(), unpackIndices, events, op );
     }
     else
     {
-      unpackedSize += wrapperHelpers::UnpackDataByIndexDevice( buffer, referenceAsView(), unpackIndices, events );
+      unpackedSize += wrapperHelpers::UnpackDataByIndexDevice( buffer, referenceAsView(), unpackIndices, events, op );
     }
     return unpackedSize;
   }
 
   template< typename U = T >
   typename std::enable_if_t< traits::HasMemorySpaceFunctions< U >, localIndex >
-  unpackByIndexImpl( buffer_unit_type const * & buffer, arrayView1d< localIndex const > const & unpackIndices, bool withMetadata, parallelDeviceEvents & events )
+  unpackByIndexImpl( buffer_unit_type const * & buffer, arrayView1d< localIndex const > const & unpackIndices, bool withMetadata, parallelDeviceEvents & events, MPI_Op op )
   {
     static_assert( std::is_same< T, U >::value, "should only be instantiated for the wrapped type!" );
     if( reference().getPreviousSpace() == LvArray::MemorySpace::host )
     {
-      return unpackByIndexHostImpl( buffer, unpackIndices, withMetadata, events );
+      return unpackByIndexHostImpl( buffer, unpackIndices, withMetadata, events, op );
     }
     else
     {
-      return unpackByIndexDeviceImpl( buffer, unpackIndices, withMetadata, events );
+      return unpackByIndexDeviceImpl( buffer, unpackIndices, withMetadata, events, op );
     }
   }
 
   template< typename U = T >
   typename std::enable_if_t< !traits::HasMemorySpaceFunctions< U >, localIndex >
-  unpackByIndexImpl( buffer_unit_type const * & buffer, arrayView1d< localIndex const > const & unpackIndices, bool withMetadata, parallelDeviceEvents & events )
+  unpackByIndexImpl( buffer_unit_type const * & buffer, arrayView1d< localIndex const > const & unpackIndices, bool withMetadata, parallelDeviceEvents & events, MPI_Op op )
   {
     static_assert( std::is_same< T, U >::value, "should only be instantiated for the wrapped type!" );
-    return unpackByIndexHostImpl( buffer, unpackIndices, withMetadata, events );
+    return unpackByIndexHostImpl( buffer, unpackIndices, withMetadata, events, op );
   }
 
 
