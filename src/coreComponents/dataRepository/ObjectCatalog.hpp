--- conflicted
+++ resolved
@@ -697,28 +697,12 @@
  * generation of a CatalogEntry<BaseType,ClassName,...> prior to main().
  */
 #define REGISTER_CATALOG_ENTRY( BaseType, DerivedType, ... ) \
-<<<<<<< HEAD
-  namespace \
-  { \
-    [[maybe_unused]] \
-    geos::dataRepository::CatalogEntryConstructor< BaseType, DerivedType, __VA_ARGS__ > catEntry_ ## DerivedType; \
-  }
-=======
   namespace { [[maybe_unused]] geos::dataRepository::CatalogEntryConstructor< BaseType, DerivedType, __VA_ARGS__ > catEntry_ ## DerivedType; }
->>>>>>> 991327d9
 
 /**
  * @brief Same as REGISTER_CATALOG_ENTRY, but for classes with no-argument constructors.
  */
 #define REGISTER_CATALOG_ENTRY0( BaseType, DerivedType ) \
-<<<<<<< HEAD
-  namespace \
-  { \
-    [[maybe_unused]] \
-    geos::dataRepository::CatalogEntryConstructor< BaseType, DerivedType > catEntry_ ## DerivedType; \
-  }
-=======
   namespace { [[maybe_unused]] geos::dataRepository::CatalogEntryConstructor< BaseType, DerivedType > catEntry_ ## DerivedType; }
->>>>>>> 991327d9
 
 #endif /* GEOS_DATAREPOSITORY_OBJECTCATALOG_HPP_ */