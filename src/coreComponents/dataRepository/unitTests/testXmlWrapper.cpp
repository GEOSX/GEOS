/*
 * ------------------------------------------------------------------------------------------------------------
 * SPDX-License-Identifier: LGPL-2.1-only
 *
 * Copyright (c) 2018-2020 Lawrence Livermore National Security LLC
 * Copyright (c) 2018-2020 The Board of Trustees of the Leland Stanford Junior University
 * Copyright (c) 2018-2020 TotalEnergies
 * Copyright (c) 2019-     GEOSX Contributors
 * All rights reserved
 *
 * See top level LICENSE, COPYRIGHT, CONTRIBUTORS, NOTICE, and ACKNOWLEDGEMENTS files for details.
 * ------------------------------------------------------------------------------------------------------------
 */

#include <gtest/gtest.h>

#include "dataRepository/xmlWrapper.hpp"

<<<<<<< HEAD
const char IGNORE_OUTPUT[] = ".*";

using namespace geosx;
=======
using namespace geos;
>>>>>>> ef0b1314

TEST( testXmlWrapper, array3d_errors )
{
  string input;

  // This should work
  {
    input = " { { {0,1,2},{3,4,5} }, { {6,7,8},{9,10,11} }, { {12,13,14},{15,16,17} } , { {18,19,20},{21,22,23} } }";
    array3d< int > array;
    xmlWrapper::stringToInputVariable( array, input );
  }
  // This should fail the num('{')==num('}') test
  {
    input = " { { {0,1,2},{3,4,5} }, { {6,7,8},{9,10,11} }, { {12,13,14},{15,16,17} } , { {18,19,20},{21,22,23} } ";
    array3d< int > array;
    EXPECT_DEATH_IF_SUPPORTED( xmlWrapper::stringToInputVariable( array, input ), IGNORE_OUTPUT );
  }
  {
    input = " { { {0,1,2},{3,4,5} }, { {6,7,8},{9,10,11} }, { {12,13,14},{15,16,17}  , { {18,19,20},{21,22,23} } }";
    array3d< int > array;
    EXPECT_DEATH_IF_SUPPORTED( xmlWrapper::stringToInputVariable( array, input ), IGNORE_OUTPUT );
  }
  {
    input = " { { {0,1,2},{3,4,5} }, { {6,7,8},{9,10,11} }, { {12,13,14,{15,16,17} } , { {18,19,20},{21,22,23} } }";
    array3d< int > array;
    EXPECT_DEATH_IF_SUPPORTED( xmlWrapper::stringToInputVariable( array, input ), IGNORE_OUTPUT );
  }
  {
    input = " { { {0,1,2},{3,4,5} }, { {6,7,8,{9,10,11} }, { {12,13,14},{15,16,17} } , { {18,19,20},{21,22,23} } }";
    array3d< int > array;
    EXPECT_DEATH_IF_SUPPORTED( xmlWrapper::stringToInputVariable( array, input ), IGNORE_OUTPUT );
  }
  {
    input = " { { 0,1,2},{3,4,5} }, { {6,7,8},{9,10,11} }, { {12,13,14},{15,16,17} } , { {18,19,20},{21,22,23} } }";
    array3d< int > array;
    EXPECT_DEATH_IF_SUPPORTED( xmlWrapper::stringToInputVariable( array, input ), IGNORE_OUTPUT );
  }
  {
    input = "  { {0,1,2},{3,4,5} }, { {6,7,8},{9,10,11} }, { {12,13,14},{15,16,17} } , { {18,19,20},{21,22,23} } ";
    array3d< int > array;
    EXPECT_DEATH_IF_SUPPORTED( xmlWrapper::stringToInputVariable( array, input ), IGNORE_OUTPUT );
  }

  {
    input = " { { {,1,2},{3,4,5} }, { {6,7,8},{9,10,11} }, { {12,13,14},{15,16,17} } , { {18,19,20},{21,22,23} } }";
    array3d< int > array;
    EXPECT_DEATH_IF_SUPPORTED( xmlWrapper::stringToInputVariable( array, input ), IGNORE_OUTPUT );
  }

  {
    input = " { { {},{3,4,5} }, { {6,7,8},{9,10,11} }, { {12,13,14},{15,16,17} } , { {18,19,20},{21,22,23} } }";
    array3d< int > array;
    EXPECT_DEATH_IF_SUPPORTED( xmlWrapper::stringToInputVariable( array, input ), IGNORE_OUTPUT );
  }
  {
    input = " { { {0,1,2}}{ } }";
    array3d< int > array;
    EXPECT_DEATH_IF_SUPPORTED( xmlWrapper::stringToInputVariable( array, input ), IGNORE_OUTPUT );
  }


}

TEST( testXmlWrapper, array3d )
{
//  string input = " { { {0,1,2},{3,4,5} }, { {6,7,8},{9,10,11} }, { {12,13,14},{15,16,17} } , { {18,19,20},{21,22,23} }
// }";
  string input;
  input += "{ ";
  localIndex numI = 4;
  localIndex numJ = 5;
  localIndex numK = 3;
  for( localIndex i=0; i<4; ++i )
  {
    input += "{ ";
    for( localIndex j=0; j<5; ++j )
    {
      input += "{ ";
      for( localIndex k=0; k<3; ++k )
      {
        input += std::to_string( i*2+j*3+k*4 );
        if( k<(numK-1) )
        {
          input += " , ";
        }
      }
      input += " }";
      if( j<(numJ-1) )
      {
        input += " , ";
      }
    }
    input += " }";
    if( i<(numI-1) )
    {
      input += " , ";
    }
  }
  input += " }";

  array3d< int > array;
  xmlWrapper::stringToInputVariable( array, input );

  ASSERT_EQ( array.size( 0 ), numI );
  ASSERT_EQ( array.size( 1 ), numJ );
  ASSERT_EQ( array.size( 2 ), numK );

  for( localIndex i=0; i<array.size( 0 ); ++i )
  {
    for( localIndex j=0; j<array.size( 1 ); ++j )
    {
      for( localIndex k=0; k<array.size( 2 ); ++k )
      {
        ASSERT_EQ( array[i][j][k], i*2+j*3+k*4 );
      }
    }
  }
}

template< typename T, int N >
void testTensorWellFormed( string const & input, Tensor< T, N > const expected )
{
  Tensor< T, N > output;
  xmlWrapper::stringToInputVariable( output, input );
  EXPECT_EQ( output, expected );
}

template< typename T, int N >
void testTensorIllFormed( string const & input )
{
  Tensor< T, N > output;
  EXPECT_THROW( xmlWrapper::stringToInputVariable( output, input ), InputError );
}

TEST( testXmlWrapper, TensorWellFormed )
{
  testTensorWellFormed< real64, 3 >( "{1.0,2.0,3.0}", { 1.0, 2.0, 3.0 } );
  testTensorWellFormed< real64, 3 >( "{ 1.0, 2.0, 3.0 }", { 1.0, 2.0, 3.0 } );
  testTensorWellFormed< real64, 3 >( "  {  1.0  , 2.0,3.0  }    ", { 1.0, 2.0, 3.0 } );
  testTensorWellFormed< real64, 6 >( "{1.0,2.0,3.0,4.0,5.0,6.0}", { 1.0, 2.0, 3.0, 4.0, 5.0, 6.0 } );
  testTensorWellFormed< real64, 6 >( "{ 1.0, 2.0, 3.0, 4.0, 5.0, 6.0 }", { 1.0, 2.0, 3.0, 4.0, 5.0, 6.0 } );
  testTensorWellFormed< real64, 6 >( "  { 1.0 ,  2.0 ,3.0 , 4.0,   5.0,6.0}  ", { 1.0, 2.0, 3.0, 4.0, 5.0, 6.0 } );
}

TEST( testXmlWrapper, TensorIllFormed )
{
  testTensorIllFormed< real64, 3 >( "1.0, 2.0, 3.0 }" ); // missing opening brance
  testTensorIllFormed< real64, 3 >( "{ 1.0, 2.0, 3.0" ); // missing closing brace
  testTensorIllFormed< real64, 3 >( "{1.0 2.0, 3.0 }" ); // missing a comma
  testTensorIllFormed< real64, 3 >( "{ 1.0, 2.0 }" ); // too few values
  testTensorIllFormed< real64, 3 >( "{ 1.0, 2.0, 3.0, 4.0 }" ); // too many values
  testTensorIllFormed< real64, 3 >( "{ 1.0, 2.0, 3.0 }  ,4.0" ); // extra characters
  testTensorIllFormed< real64, 3 >( "{ 1.0, O.1, 3.0 }" ); // invalid floating point value
  testTensorIllFormed< real64, 3 >( "{ 1.0, 2.O, 3.0 }" ); // invalid floating point value
}


// Templated attribute test
template< typename T >
class AttributeReadTestFixture : public ::testing::TestWithParam< std::tuple< string, T, bool > >
{
public:

  std::tuple< string, T, bool > testParams;
  string attributeString;
  T expectedValue;
  T parsedValue;
  bool failureFlag;

  void compareValues()
  {
    EXPECT_EQ( expectedValue, parsedValue );
  }

  void parseString()
  {
    SCOPED_TRACE( "Parsing string: " + attributeString );
    xmlWrapper::stringToInputVariable< T >( parsedValue, attributeString );
    compareValues();
  }

  void test()
  {
    attributeString = std::get< 0 >( testParams );
    expectedValue = std::get< 1 >( testParams );
    failureFlag = std::get< 2 >( testParams );

    if( failureFlag )
    {
      EXPECT_THROW( parseString(), InputError );
    }
    else
    {
      parseString();
    }
  }
};


class real64AttributeTestFixture : public AttributeReadTestFixture< real64 >
{
  void compareValues()
  {
    EXPECT_DOUBLE_EQ( expectedValue, parsedValue );
  }
};

TEST_P( real64AttributeTestFixture, testParsing )
{
  testParams = GetParam();
  this->test();
}

INSTANTIATE_TEST_SUITE_P(
  real64AttributeTests,
  real64AttributeTestFixture,
  ::testing::Values( std::make_tuple( "1", 1, false ),
                     std::make_tuple( "-23", -23, false ),
                     std::make_tuple( "4.5", 4.5, false ),
                     std::make_tuple( "4.", 4.0, false ),
                     std::make_tuple( "6e1", 6e1, false ),
                     std::make_tuple( "7e-2", 7e-2, false ),
                     std::make_tuple( "8.765e0", 8.765, false ),
                     std::make_tuple( "-1.2e-3", -1.2e-3, false ),
                     std::make_tuple( "3.5E+4", 3.5e+4, false ),
                     std::make_tuple( "6.1E05", 6.1e05, false ),
                     std::make_tuple( "-7.1e06", -7.1e06, false ),
                     std::make_tuple( "8.1e+02", 8.1e+02, false ),
                     std::make_tuple( "9.1e-01", 9.1e-01, false ),
                     std::make_tuple( "alpha", 0, true ),
                     std::make_tuple( "1beta234", 0, true ),
                     std::make_tuple( "1.234gamma", 0, true ),
                     std::make_tuple( "1.2.3", 0, true ),
                     std::make_tuple( "1e2.3 ", 0, true ),
                     std::make_tuple( "1 ", 0, true ),
                     std::make_tuple( "1e", 0, true ),
                     std::make_tuple( "1e-", 0, true ),
                     std::make_tuple( "1e+", 0, true )));


class real32AttributeTestFixture : public AttributeReadTestFixture< real32 >
{
  void compareValues()
  {
    EXPECT_FLOAT_EQ( expectedValue, parsedValue );
  }
};

TEST_P( real32AttributeTestFixture, testParsing )
{
  testParams = GetParam();
  this->test();
}

INSTANTIATE_TEST_SUITE_P(
  real32AttributeTests,
  real32AttributeTestFixture,
  ::testing::Values( std::make_tuple( "1", 1, false ),
                     std::make_tuple( "-23", -23, false ),
                     std::make_tuple( "4.5", 4.5, false ),
                     std::make_tuple( "4.", 4.0, false ),
                     std::make_tuple( "6e1", 6e1, false ),
                     std::make_tuple( "7e-2", 7e-2, false ),
                     std::make_tuple( "8.765e0", 8.765, false ),
                     std::make_tuple( "-1.2e-3", -1.2e-3, false ),
                     std::make_tuple( "3.5E+4", 3.5e+4, false ),
                     std::make_tuple( "6.1E05", 6.1e05, false ),
                     std::make_tuple( "-7.1e06", -7.1e06, false ),
                     std::make_tuple( "8.1e+02", 8.1e+02, false ),
                     std::make_tuple( "9.1e-01", 9.1e-01, false ),
                     std::make_tuple( "alpha", 0, true ),
                     std::make_tuple( "1beta234", 0, true ),
                     std::make_tuple( "1.234gamma", 0, true ),
                     std::make_tuple( "1.2.3", 0, true ),
                     std::make_tuple( "1e2.3 ", 0, true ),
                     std::make_tuple( "1 ", 0, true ),
                     std::make_tuple( "1e", 0, true ),
                     std::make_tuple( "1e-", 0, true ),
                     std::make_tuple( "1e+", 0, true )));


class integerAttributeTestFixture : public AttributeReadTestFixture< integer > {};

TEST_P( integerAttributeTestFixture, testParsing )
{
  testParams = GetParam();
  this->test();
}

INSTANTIATE_TEST_SUITE_P(
  integerAttributeTests,
  integerAttributeTestFixture,
  ::testing::Values( std::make_tuple( "1", 1, false ),
                     std::make_tuple( "-23", -23, false ),
                     std::make_tuple( "4.5", 0, true ),
                     std::make_tuple( "4.", 0, true ),
                     std::make_tuple( "alpha", 0, true ),
                     std::make_tuple( "1beta234", 0, true ),
                     std::make_tuple( "1234gamma", 0, true ),
                     std::make_tuple( "1 ", 0, true ),
                     std::make_tuple( "1 2", 0, true )));



int main( int argc, char * argv[] )
{
  logger::InitializeLogger();

  int result = 0;
  testing::InitGoogleTest( &argc, argv );
  result = RUN_ALL_TESTS();

  logger::FinalizeLogger();

  return result;
}<|MERGE_RESOLUTION|>--- conflicted
+++ resolved
@@ -16,13 +16,7 @@
 
 #include "dataRepository/xmlWrapper.hpp"
 
-<<<<<<< HEAD
-const char IGNORE_OUTPUT[] = ".*";
-
-using namespace geosx;
-=======
 using namespace geos;
->>>>>>> ef0b1314
 
 TEST( testXmlWrapper, array3d_errors )
 {
@@ -38,49 +32,49 @@
   {
     input = " { { {0,1,2},{3,4,5} }, { {6,7,8},{9,10,11} }, { {12,13,14},{15,16,17} } , { {18,19,20},{21,22,23} } ";
     array3d< int > array;
-    EXPECT_DEATH_IF_SUPPORTED( xmlWrapper::stringToInputVariable( array, input ), IGNORE_OUTPUT );
+    ASSERT_THROW( xmlWrapper::stringToInputVariable( array, input ), std::invalid_argument );
   }
   {
     input = " { { {0,1,2},{3,4,5} }, { {6,7,8},{9,10,11} }, { {12,13,14},{15,16,17}  , { {18,19,20},{21,22,23} } }";
     array3d< int > array;
-    EXPECT_DEATH_IF_SUPPORTED( xmlWrapper::stringToInputVariable( array, input ), IGNORE_OUTPUT );
+    ASSERT_THROW( xmlWrapper::stringToInputVariable( array, input ), std::invalid_argument );
   }
   {
     input = " { { {0,1,2},{3,4,5} }, { {6,7,8},{9,10,11} }, { {12,13,14,{15,16,17} } , { {18,19,20},{21,22,23} } }";
     array3d< int > array;
-    EXPECT_DEATH_IF_SUPPORTED( xmlWrapper::stringToInputVariable( array, input ), IGNORE_OUTPUT );
+    ASSERT_THROW( xmlWrapper::stringToInputVariable( array, input ), std::invalid_argument );
   }
   {
     input = " { { {0,1,2},{3,4,5} }, { {6,7,8,{9,10,11} }, { {12,13,14},{15,16,17} } , { {18,19,20},{21,22,23} } }";
     array3d< int > array;
-    EXPECT_DEATH_IF_SUPPORTED( xmlWrapper::stringToInputVariable( array, input ), IGNORE_OUTPUT );
+    ASSERT_THROW( xmlWrapper::stringToInputVariable( array, input ), std::invalid_argument );
   }
   {
     input = " { { 0,1,2},{3,4,5} }, { {6,7,8},{9,10,11} }, { {12,13,14},{15,16,17} } , { {18,19,20},{21,22,23} } }";
     array3d< int > array;
-    EXPECT_DEATH_IF_SUPPORTED( xmlWrapper::stringToInputVariable( array, input ), IGNORE_OUTPUT );
+    ASSERT_THROW( xmlWrapper::stringToInputVariable( array, input ), std::invalid_argument );
   }
   {
     input = "  { {0,1,2},{3,4,5} }, { {6,7,8},{9,10,11} }, { {12,13,14},{15,16,17} } , { {18,19,20},{21,22,23} } ";
     array3d< int > array;
-    EXPECT_DEATH_IF_SUPPORTED( xmlWrapper::stringToInputVariable( array, input ), IGNORE_OUTPUT );
+    ASSERT_THROW( xmlWrapper::stringToInputVariable( array, input ), std::invalid_argument );
   }
 
   {
     input = " { { {,1,2},{3,4,5} }, { {6,7,8},{9,10,11} }, { {12,13,14},{15,16,17} } , { {18,19,20},{21,22,23} } }";
     array3d< int > array;
-    EXPECT_DEATH_IF_SUPPORTED( xmlWrapper::stringToInputVariable( array, input ), IGNORE_OUTPUT );
+    ASSERT_THROW( xmlWrapper::stringToInputVariable( array, input ), std::invalid_argument );
   }
 
   {
     input = " { { {},{3,4,5} }, { {6,7,8},{9,10,11} }, { {12,13,14},{15,16,17} } , { {18,19,20},{21,22,23} } }";
     array3d< int > array;
-    EXPECT_DEATH_IF_SUPPORTED( xmlWrapper::stringToInputVariable( array, input ), IGNORE_OUTPUT );
+    ASSERT_THROW( xmlWrapper::stringToInputVariable( array, input ), std::invalid_argument );
   }
   {
     input = " { { {0,1,2}}{ } }";
     array3d< int > array;
-    EXPECT_DEATH_IF_SUPPORTED( xmlWrapper::stringToInputVariable( array, input ), IGNORE_OUTPUT );
+    ASSERT_THROW( xmlWrapper::stringToInputVariable( array, input ), std::invalid_argument );
   }
 
 
