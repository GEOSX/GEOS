--- conflicted
+++ resolved
@@ -325,19 +325,11 @@
       packedSize += bufferOps::PackSize( wrapperName );
       if( packList.empty() )
       {
-<<<<<<< HEAD
-        packedSize += wrapper->packSize( true, onDevice, events );
+        packedSize += wrapper.packSize( true, onDevice, events );
       }
       else
       {
-        packedSize += wrapper->packByIndexSize( packList, true, onDevice, events );
-=======
-        packedSize += wrapper.packSize( true, on_device );
-      }
-      else
-      {
-        packedSize += wrapper.packByIndexSize( packList, true, on_device );
->>>>>>> 31787b73
+        packedSize += wrapper.packByIndexSize( packList, true, onDevice, events );
       }
     }
   }
@@ -403,19 +395,11 @@
       packedSize += bufferOps::Pack< true >( buffer, wrapperName );
       if( packList.empty() )
       {
-<<<<<<< HEAD
-        packedSize += wrapper->pack( buffer, true, onDevice, events );
+        packedSize += wrapper.pack( buffer, true, onDevice, events );
       }
       else
       {
-        packedSize += wrapper->packByIndex( buffer, packList, true, onDevice, events );
-=======
-        packedSize += wrapper.pack( buffer, true, on_device );
-      }
-      else
-      {
-        packedSize += wrapper.packByIndex( buffer, packList, true, on_device );
->>>>>>> 31787b73
+        packedSize += wrapper.packByIndex( buffer, packList, true, onDevice, events );
       }
     }
   }
@@ -465,12 +449,7 @@
   {
     string wrapperName;
     unpackedSize += bufferOps::Unpack( buffer, wrapperName );
-<<<<<<< HEAD
-    WrapperBase * const wrapper = this->getWrapperBase( wrapperName );
-    wrapper->unpackByIndex( buffer, packList, true, onDevice, events );
-=======
-    getWrapperBase( wrapperName ).unpackByIndex( buffer, packList, true, on_device );
->>>>>>> 31787b73
+    getWrapperBase( wrapperName ).unpackByIndex( buffer, packList, true, onDevice, events );
   }
 
 
@@ -489,11 +468,7 @@
       GEOSX_UNUSED_VAR( index );
       string subGroupName;
       unpackedSize += bufferOps::Unpack( buffer, subGroupName );
-<<<<<<< HEAD
-      unpackedSize += this->getGroup( subGroupName )->unpack( buffer, packList, recursive, onDevice, events );
-=======
-      unpackedSize += getGroup( subGroupName ).unpack( buffer, packList, recursive, on_device );
->>>>>>> 31787b73
+      unpackedSize += getGroup( subGroupName ).unpack( buffer, packList, recursive, onDevice, events );
     }
   }
 
