--- conflicted
+++ resolved
@@ -23,11 +23,8 @@
      wrapperHelpers.hpp
      xmlWrapper.hpp
      DataContext.hpp
-<<<<<<< HEAD
-=======
      GroupContext.hpp
      WrapperContext.hpp
->>>>>>> 071b10cf
      )
 
 #
@@ -42,11 +39,8 @@
      WrapperBase.cpp
      xmlWrapper.cpp
      DataContext.cpp
-<<<<<<< HEAD
-=======
      GroupContext.cpp
      WrapperContext.cpp
->>>>>>> 071b10cf
      )
 
 set( dependencyList ${parallelDeps} codingUtilities pugixml )
