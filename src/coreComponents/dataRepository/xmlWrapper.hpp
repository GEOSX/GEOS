/*
 * ------------------------------------------------------------------------------------------------------------
 * SPDX-License-Identifier: LGPL-2.1-only
 *
 * Copyright (c) 2018-2020 Lawrence Livermore National Security LLC
 * Copyright (c) 2018-2020 The Board of Trustees of the Leland Stanford Junior University
 * Copyright (c) 2018-2020 TotalEnergies
 * Copyright (c) 2019-     GEOSX Contributors
 * All rights reserved
 *
 * See top level LICENSE, COPYRIGHT, CONTRIBUTORS, NOTICE, and ACKNOWLEDGEMENTS files for details.
 * ------------------------------------------------------------------------------------------------------------
 */

/**
 * @file xmlWrapper.hpp
 */

#ifndef GEOSX_DATAREPOSITORY_XMLWRAPPER_HPP_
#define GEOSX_DATAREPOSITORY_XMLWRAPPER_HPP_

// Source includes
#include "common/DataTypes.hpp"
#include "DefaultValue.hpp"
#include "common/GEOS_RAJA_Interface.hpp"
#include "LvArray/src/output.hpp"
#include "LvArray/src/input.hpp"

// TPL includes
#include <pugixml.hpp>

// System includes
#include <algorithm>
#include <sstream>

namespace geosx
{


/**
 * Wraps/provides facilities to process entries from an xml file into the appropriate
 * data types. xmlWrapper provides some aliases that will wrap the underlying xml package being
 * used to extract data from the xml file, and a set of functions that facilitate
 * the parsing of string data from the xml into the variables that will hold those values in the
 * code.
 */
namespace xmlWrapper
{
/// Alias for the type of xml document.
using xmlDocument = pugi::xml_document;

/// Alias for the type of the result from an xml parse attempt.
using xmlResult = pugi::xml_parse_result;

/// Alias for the type of an xml node.
using xmlNode = pugi::xml_node;

/// Alias for the type of an xml attribute.
using xmlAttribute = pugi::xml_attribute;

/// Alias for the type variant of an xml node.
using xmlTypes = pugi::xml_node_type;

/**
 * @brief constexpr variable to hold name for inserting the file path into the xml file.
 *
 * This is used because we would like the option to hold the file path in the xml structure.
 * The name is uglified with underscores to avoid collisions with real attribute names.
 */
constexpr char const filePathString[] = "__filePath__";

/// XML tag name for included sections
constexpr char const includedListTag[] = "Included";

/// XML tag name for included files
constexpr char const includedFileTag[] = "File";

/**
 * @brief Function to add xml nodes from included files.
 * @param targetNode the node for which to look for included children specifications
 * @param level include tree level used to detect circular includes
 *
 * This function looks for a "Included" node under the targetNode, loops over all subnodes under the "Included"
 * node, and then parses the file specified in those subnodes taking all the nodes in the file and adding them to
 * the targetNode.
 */
void addIncludedXML( xmlNode & targetNode, int level = 0 );

/**
 * @brief Function to handle multiple input xml files.
 * @param inputFileList the list of input xml files
 * @param outputDir the output directory to place the composite input file in
 * @return inputFileName the input xml file name
 *
 * This function checks for multiple xml files, and will build
 * a new input xml file with an included block if neccesary
 */
string buildMultipleInputXML( string_array const & inputFileList,
                              string const & outputDir = {} );

/**
 * @name String to variable parsing.
 *
 * These functions take in @p value and parse that string based on the type of
 * @p target. The function implementation should provide sufficient error checking
 * in the case that @p value is formatted incorrectly for the type specified in @p target.
 */
///@{

/**
 * @brief Parse a string and fill a variable with the value(s) in the string.
 * @tparam T the type of variable fill with string value
 * @param[out] target the object to read values into
 * @param[in]  value  the string that contains the data to be parsed into target
 * @return void.
 */
template< typename T >
std::enable_if_t< traits::CanStreamInto< std::istringstream, T > >
stringToInputVariable( T & target, string const & value )
{
  std::istringstream ss( value );
  ss >> target;
}

/**
 * @brief Parse a string and fill a R1Tensor with the value(s) in the string.
 * @param[out] target the object to read values into
 * @param[in]  value  the string that contains the data to be parsed into target
 */
template< typename T, int SIZE >
void
stringToInputVariable( Tensor< T, SIZE > & target, string const & value );

/**
 * @brief Parse a string and fill an Array with the value(s) in the string.
 * @tparam T    data type of the array
 * @tparam NDIM number of dimensions of the array
 * @tparam PERMUTATION the permutation of the array
 * @param[out] array the array to read values into
 * @param[in]  value the string that contains the data to be parsed into target
 * @return void.
 */
template< typename T, int NDIM, typename PERMUTATION >
std::enable_if_t< traits::CanStreamInto< std::istringstream, T > >
stringToInputVariable( Array< T, NDIM, PERMUTATION > & array, string const & value )
{
  LvArray::input::stringToArray( array, value );
}

///@}

namespace internal
{

/// Defines a static constexpr bool canParseVariable that is true iff the template parameter T
/// is a valid argument to StringToInputVariable.
IS_VALID_EXPRESSION( canParseVariable, T, stringToInputVariable( std::declval< T & >(), string() ) );

/**
 * @brief Set @p lhs equal to @p rhs.
 * @tparam T The type of @p lhs and @p rhs.
 * @param lhs The value to set to @p rhs.
 * @param rhs The value to set @p lhs to.
 */
template< typename T >
static void equate( T & lhs, T const & rhs )
{ lhs = rhs; }

/**
 * @brief Set the entries of @p lhs equal to @p rhs.
 * @tparam T The type of the values in @p lhs and @p rhs.
 * @tparam NDIM The dimension of @p lhs.
 * @tparam PERM The permutation of @p rhs.
 * @param lhs The array of value to set to @p rhs.
 * @param rhs The value to set @p lhs to.
 */
template< typename T, int NDIM, typename PERM >
static void equate( Array< T, NDIM, PERM > const & lhs, T const & rhs )
{ lhs.template setValues< serialPolicy >( rhs ); }

}   // namespace internal

/**
 * @name Attribute extraction from XML nodes.
 */
///@{

/**
<<<<<<< HEAD
 * @brief Stub that for unreadable types that errors out.
 * @tparam T the type of variable fill with xml attribute.
 * @tparam U the type of the default value.
 * @param name the name of the xml attribute hat cannot be parsed.
 * @return false.
=======
 * @brief Extract attribute in an xml tree, and translate its value into a typed variable.
 *        This SFINAE implementation is used if the value is not parsable.
 * @tparam T             the type of variable fill with xml attribute.
 * @tparam U             type of the default value for @p rval
 * @param[in] name       the name of the xml attribute to process
 * @return false
>>>>>>> 3f0e7e3b
 */
template< typename T, typename U >
std::enable_if_t< !internal::canParseVariable< T >, bool >
readAttributeAsType( T &, string const & name, xmlNode const &, U const & )
{
  GEOSX_THROW( "Cannot parse key with name ("<<name<<") with the given type " << LvArray::system::demangleType< T >(), InputError );
}

/**
 * @brief Extract attribute in an xml tree, and translate its value into a typed variable.
 * @tparam T             the type of variable fill with xml attribute.
 * @tparam T_DEF         type of the default value for @p rval
 * @param[out] rval      the variable to fill with value
 * @param[in] name       the name of the xml attribute to process
 * @param[in] targetNode the xml node that should contain the attribute
 * @param[in] defVal     default value of @p rval (or entries of @p rval, if it is an array)
 * @return true
 */
template< typename T, typename T_DEF = T >
std::enable_if_t< internal::canParseVariable< T >, bool >
readAttributeAsType( T & rval,
                     string const & name,
                     xmlNode const & targetNode,
                     T_DEF const & defVal )
{
  xmlAttribute const xmlatt = targetNode.attribute( name.c_str() );
  if( !xmlatt.empty() )
  {
    // parse the string/attribute into a value
    stringToInputVariable( rval, xmlatt.value() );
    return true;
  }
  else
  {
    // set the value to the default value
    internal::equate( rval, defVal );
    return false;
  }
}

/**
 * @brief Extract attribute in an xml tree, and translate its value into a typed variable.
 * @tparam T             the type of variable fill with xml attribute.
 * @param[out] rval      the variable to fill with value
 * @param[in] name       the name of the xml attribute to process
 * @param[in] targetNode the xml node that should contain the attribute
 * @param[in] required   whether or not the value is required
 * @return boolean value indicating whether the value was successfully read from XML.
 */
template< typename T >
std::enable_if_t< internal::canParseVariable< T >, bool >
readAttributeAsType( T & rval,
                     string const & name,
                     xmlNode const & targetNode,
                     bool const required )
{
  xmlAttribute const xmlatt = targetNode.attribute( name.c_str() );

  bool const success = !(xmlatt.empty() && required);

  if( success )
  {
    // parse the string/attribute into a value
    stringToInputVariable( rval, xmlatt.value() );
  }
  return success;
}

/**
 * @brief Extract attribute in an xml tree, and translate its value into a typed variable.
 * @tparam T             the type of variable fill with xml attribute.
 * @param[out] rval      the variable to fill with value
 * @param[in] name       the name of the xml attribute to process
 * @param[in] targetNode the xml node that should contain the attribute
 * @return boolean value indicating whether the value was successfully read from XML.
 */
template< typename T >
std::enable_if_t< !dataRepository::DefaultValue< T >::has_default_value, bool >
readAttributeAsType( T & rval,
                     string const & name,
                     xmlNode const & targetNode,
                     dataRepository::DefaultValue< T > const & )
{
  return readAttributeAsType( rval, name, targetNode, false );
}

/**
 * @brief Extract attribute in an xml tree, and translate its value into a typed variable.
 * @tparam T             the type of variable fill with xml attribute.
 * @param[out] rval      the variable to fill with value
 * @param[in] name       the name of the xml attribute to process
 * @param[in] targetNode the xml node that should contain the attribute
 * @param[in] defVal     default value of @p rval (or entries of @p rval, if it is an array)
 * @return boolean value indicating whether the value was successfully read from XML.
 */
template< typename T >
typename std::enable_if_t< dataRepository::DefaultValue< T >::has_default_value, bool >
readAttributeAsType( T & rval,
                     string const & name,
                     xmlNode const & targetNode,
                     dataRepository::DefaultValue< T > const & defVal )
{
  return readAttributeAsType( rval, name, targetNode, defVal.value );
}

///@}

}

} /* namespace geosx */

#endif /*GEOSX_DATAREPOSITORY_XMLWRAPPER_HPP_ */<|MERGE_RESOLUTION|>--- conflicted
+++ resolved
@@ -186,20 +186,12 @@
 ///@{
 
 /**
-<<<<<<< HEAD
- * @brief Stub that for unreadable types that errors out.
- * @tparam T the type of variable fill with xml attribute.
- * @tparam U the type of the default value.
- * @param name the name of the xml attribute hat cannot be parsed.
- * @return false.
-=======
  * @brief Extract attribute in an xml tree, and translate its value into a typed variable.
  *        This SFINAE implementation is used if the value is not parsable.
  * @tparam T             the type of variable fill with xml attribute.
  * @tparam U             type of the default value for @p rval
  * @param[in] name       the name of the xml attribute to process
  * @return false
->>>>>>> 3f0e7e3b
  */
 template< typename T, typename U >
 std::enable_if_t< !internal::canParseVariable< T >, bool >
