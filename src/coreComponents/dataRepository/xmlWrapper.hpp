/*
 * ------------------------------------------------------------------------------------------------------------
 * SPDX-License-Identifier: LGPL-2.1-only
 *
 * Copyright (c) 2016-2024 Lawrence Livermore National Security LLC
 * Copyright (c) 2018-2024 Total, S.A
 * Copyright (c) 2018-2024 The Board of Trustees of the Leland Stanford Junior University
<<<<<<< HEAD
 * Copyright (c) 2018-2024 Chevron
=======
 * Copyright (c) 2023-2024 Chevron
>>>>>>> fe987d81
 * Copyright (c) 2019-     GEOS/GEOSX Contributors
 * All rights reserved
 *
 * See top level LICENSE, COPYRIGHT, CONTRIBUTORS, NOTICE, and ACKNOWLEDGEMENTS files for details.
 * ------------------------------------------------------------------------------------------------------------
 */

/**
 * @file xmlWrapper.hpp
 */

#ifndef GEOS_DATAREPOSITORY_XMLWRAPPER_HPP_
#define GEOS_DATAREPOSITORY_XMLWRAPPER_HPP_

// Source includes
#include "common/DataTypes.hpp"
#include "DefaultValue.hpp"
#include "common/GEOS_RAJA_Interface.hpp"
#include "LvArray/src/output.hpp"
#include "LvArray/src/input.hpp"
<<<<<<< HEAD
#include "codingUtilities/StringUtilities.hpp"
=======
#include "common/format/StringUtilities.hpp"
#include "codingUtilities/RTTypes.hpp"
>>>>>>> fe987d81

// TPL includes
#include <pugixml.hpp>

// System includes
#include <algorithm>
#include <sstream>

namespace geos
{


/**
 * Wraps/provides facilities to process entries from an xml file into the appropriate
 * data types. xmlWrapper provides some aliases that will wrap the underlying xml package being
 * used to extract data from the xml file, and a set of functions that facilitate
 * the parsing of string data from the xml into the variables that will hold those values in the
 * code.
 */
namespace xmlWrapper
{

/// Alias for the type of the result from an xml parse attempt.
using xmlResult = pugi::xml_parse_result;

/// Alias for the type of an xml node.
/// An xmlNode behave as a pointer object: passing it by value to a function which modify it
/// will modify the original xmlNode object.
using xmlNode = pugi::xml_node;

/// Alias for the type of an xml attribute.
/// An xmlAttribute behave as a pointer object: passing it by value to a function which modify it
/// will modify the original xmlAttribute object.
using xmlAttribute = pugi::xml_attribute;

/// Alias for the type variant of an xml node.
using xmlNodeType = pugi::xml_node_type;

class xmlDocument;

/**
 * @struct xmlAttributePos
 *
 * Stores the source file path, and position in the file of a xml attribute.
 */
struct xmlAttributePos
{
  /// Path of the file containing this element
  string filePath;
  /// Line where the element is defined. Start at 1.
  /// Default value is xmlDocument::npos
  size_t const line;
  /// Character offset of this element in the line that contains it (starting from 1)
  /// Equals to xmlDocument::npos if it couldn't be determined.
  size_t const offsetInLine;
  /// Character offset of this element in the file that contains it (starting from 0)
  /// Equals to xmlDocument::npos if it couldn't be determined.
  size_t const offset;

  /**
   * @brief Constructor of this struct.
   * @param filePath the path of the original xml file containing this attribute
   * @param line Line where the element is defined. Start at 1.
   * @param offsetInLine Character offset of this element in the line that contains it (starting from 1)
   * @param offset Character offset of this element in the file that contains it (starting from 0)
   */
  xmlAttributePos( string const & filePath, size_t line, size_t offsetInLine, size_t offset );
  /**
   * @return false if the position is undefined.
   */
  bool isFound() const;
  /**
   * @return a string containing the file name and position in the file.
   */
  string toString() const;
};

/**
 * @struct xmlNodePos
 *
 * Used to retrieve the position of dataRepository::Wrapper in XML
 */
struct xmlNodePos : xmlAttributePos
{
  /// Reference of the main xmlDocument that contains all original file buffers.
  xmlDocument const & document;

  /**
   * @brief Constructor of this struct.
   * @param document an xml document containing this node, or including a file which includes it
   * @param filePath the path of the original xml file containing this node
   * @param line Line where the node is defined. Start at 1.
   * @param offsetInLine Character offset of this node in the line that contains it (starting from 1)
   * @param offset Character offset of this node in the file that contains it (starting from 0)
   */
  xmlNodePos( xmlDocument const & document, string const & filePath, size_t line, size_t offsetInLine, size_t offset );
  /**
   * @return false if the position is undefined.
   */
  bool isFound() const;
  /**
   * @brief Compute the xmlAttributePos of an xml attribute
   * @param attName the name of the attribute to locate
   * @return an xmlAttributePos object that represents the position of the target node.
   */
  xmlAttributePos getAttributeLine( string const & attName ) const;
};

/**
 * @class xmlDocument
 *
 * Wrapper class for the type of xml document.
 * This class exists to intercept file / string loading methods, and to keep the loaded buffers,
 * in order to retrieve the source file and line of nodes and attributes.
 */
class xmlDocument
{
public:
  /// Error value for when an offset / line position is undefined.
  static constexpr size_t npos = string::npos;

  /**
   * @brief Construct an empty xmlDocument that waits to load something.
   */
  xmlDocument();
  /**
   * @brief non-copyable
   */
  xmlDocument( const xmlDocument & ) = delete;
  /**
   * @brief move constructor
   */
  xmlDocument( xmlDocument && ) = default;

  /**
   * @return the first child of this document (typically in GEOS, the Problem node)
   */
  xmlNode getFirstChild() const;
  /**
   * @return a child with the specified name
   * @param name the tag name of the node to find
   */
  xmlNode getChild( string const & name ) const;
  /**
   * @return the original file buffer loaded during the last load_X() call on this object.
   */
  string const & getOriginalBuffer() const;
  /**
   * @return If the specified file at the "filePath" is the loaded document of the instance,
   * or one of its includes, returns its original buffer as a string.
   * Returns nullptr if filePath is not a loaded and available document.
   * @param filePath the path of the file which buffer must be returned.
   */
  string const * getOriginalBuffer( string const & filePath ) const;
  /**
   * @return a map containing the original buffers of the document and its includes, indexed by file path.
   */
  map< string, string > const & getOriginalBuffers() const;
  /**
   * @return If loadFile() has been loaded, returns the path of the source file.
   * If another load method has been called, it returns a generated unique value.
   */
  string const & getFilePath() const;
  /**
   * @brief If the node file information are loaded, compute the position of a node.
   * @param node the node to locate
   * @return an xmlNodePos object that represents the position of the target node.
   * @throws an InputError if the node position is not found and source file is loaded.
   */
  xmlNodePos getNodePosition( xmlWrapper::xmlNode const & node ) const;

  /**
   * @brief Load document from zero-terminated string. No encoding conversions are applied.
   * Free any previously loaded xml tree.
   * Wrapper of pugi::xml_document::loadBuffer() method.
   * @param content the string containing the document content
   * @param loadNodeFileInfo Load the node source file info, allowing getNodePosition() to work.
   * @return an xmlResult object representing the parsing resulting status.
   */
  xmlResult loadString( string_view content, bool loadNodeFileInfo = false );

  /**
   * @brief Load document from file. Free any previously loaded xml tree.
   * Wrapper of pugi::xml_document::loadBuffer() method.
   * @param path the path of an xml file to load.
   * @param loadNodeFileInfo Load the node source file info, allowing getNodePosition() to work.
   * @return an xmlResult object representing the parsing resulting status.
   */
  xmlResult loadFile( string const & path, bool loadNodeFileInfo = false );

  /**
<<<<<<< HEAD
   * @brief Reset document
   */
  void reset( );

  /**
=======
>>>>>>> fe987d81
   * @brief Add a root element to the document
   * @param name the tag name of the node to add
   * @return the added node
   */
  xmlNode appendChild( string const & name );
<<<<<<< HEAD

=======
>>>>>>> fe987d81
  /**
   * @brief Add a root element to the document
   * @param type the type of the node to add to the root of the document.
   * As an exemple, node_declaration is useful to add the "<?xml ?>" node.
   * @return the added node
   */
  xmlNode appendChild( xmlNodeType type = xmlNodeType::node_element );

  /**
   * @brief Save the XML to a file
   * @param path the file path
   * @return true if the file has successfuly been saved
   * @return false otherwise
   */
  bool saveFile( string const & path ) const;

  /**
   * @brief Function to add xml nodes from included files.
   * @param targetNode the node for which to look for included children specifications
   * @param level include tree level used to detect circular includes
   *
   * This function looks for a "Included" node under the targetNode, loops over all subnodes under the "Included"
   * node, and then parses the file specified in those subnodes taking all the nodes in the file and adding them to
   * the targetNode.
   * Each found includes are added to xmlDocument::m_originalBuffers.
   */
  void addIncludedXML( xmlNode & targetNode, int level = 0 );

  /**
   * @return True if loadNodeFileInfo was true during the last load_X call.
   */
  bool hasNodeFileInfo() const;

private:
  /// original xml_document object that this class aims to wrap
  pugi::xml_document pugiDocument;

  /// Used to retrieve node positions as pugixml buffer is private and processed.
  map< string, string > m_originalBuffers;
  /// @see getFilePath()
  string m_rootFilePath;
};

/**
 * @brief constexpr variable to hold name for inserting the file path into the xml file.
 *
 * This is used because we would like the option to hold the file path in the xml structure.
 * The name is uglified with underscores to avoid collisions with real attribute names.
 */
constexpr char const filePathString[] = "__filePath__";

/**
 * @brief constexpr variable to hold node character offset from the start of the xml file.
 *
 * This is used because we would like the option to hold the offset in the xml structure.
 * The name is uglified with underscores to avoid collisions with real attribute names.
 */
constexpr char const charOffsetString[] = "__charOffset__";

/// XML tag name for included sections
constexpr char const includedListTag[] = "Included";

/// XML tag name for included files
constexpr char const includedFileTag[] = "File";

/**
 * @brief Function to handle multiple input xml files.
 * @param inputFileList the list of input xml files
 * @param outputDir the output directory to place the composite input file in
 * @return inputFilePath the input xml file name
 *
 * This function checks for multiple xml files, and will build
 * a new input xml file with an included block if neccesary
 */
string buildMultipleInputXML( string_array const & inputFileList,
                              string const & outputDir = {} );

/**
 * @return true if the attribute with the specified name declares metadata relative to the xml
 * @param name the name of an attribute
 */
bool isFileMetadataAttribute( string const & name );

/**
 * @name String to variable parsing.
 *
 * These functions take in @p value and parse that string based on the type of
 * @p target. The function implementation should provide sufficient error checking
 * in the case that @p value is formatted incorrectly for the type specified in @p target.
 */
///@{

/**
 * @throw An InputError if the string value could not be validated with the provided regular expression.
 * In the context of xml parsing, use processInputException to format this error with the proper xml line.
 * @param value The string to validate
 * @param regex The regular expression used for validating the string value.
 */
void validateString( string const & value, Regex const & regex );

/**
 * @brief Helper method to process an exception that has been thrown during xml parsing.
 * @param ex The caught exception.
 * @param targetAttributeName The name of the attribute in which an input exception occured.
 * @param targetNode The node from which this Group is interpreted.
 * @param nodePos the target node position.
 * @throw An InputError with the node & attribut info, including the nearest xml line possible.
 */
void processInputException( std::exception const & ex, string const & targetAttributeName,
                            xmlWrapper::xmlNode const & targetNode,
                            xmlWrapper::xmlNodePos const & nodePos );

/**
 * @brief Parse a string and fill a variable with the value(s) in the string.
 * @tparam T the type of variable fill with string value
 * @param[out] target the object to read values into
 * @param[in]  value  the string that contains the data to be parsed into target
 * @param[in]  regex  the regular expression used for validating the string value.
 * @throw An InputError if the string value could not be validated by the type regex or parsed to the destination type.
 * In the context of xml parsing, use processInputException to format this error with the proper xml line.
 * @return
 */
template< typename T >
std::enable_if_t< traits::CanStreamInto< std::istringstream, T > >
stringToInputVariable( T & target, string const & value, Regex const & regex )
{
  validateString( value, regex );

  std::istringstream ss( value );
  ss >> target;
  GEOS_THROW_IF( ss.fail() || !ss.eof(),
                 "Error detected while parsing string \"" << value <<
                 "\" to type " << LvArray::system::demangleType< T >(),
                 InputError );
}

/**
 * @brief Parse a string and fill a R1Tensor with the value(s) in the string.
 * @param[out] target the object to read values into
 * @param[in]  value  the string that contains the data to be parsed into target
 * @param[in]  regex  the regular expression used for validating the string value.
 * @throw An InputError if the string value could not be validated by the type regex or parsed to the destination type.
 * In the context of xml parsing, use processInputException to format this error with the proper xml line.
 */
template< typename T, int SIZE >
void
stringToInputVariable( Tensor< T, SIZE > & target, string const & value, Regex const & regex );

/**
 * @brief Parse a string and fill an Array with the value(s) in the string.
 * @tparam T    data type of the array
 * @tparam NDIM number of dimensions of the array
 * @tparam PERMUTATION the permutation of the array
 * @param[out] array the array to read values into
 * @param[in]  value the string that contains the data to be parsed into target
 * @param[in]  regex the regular expression used for validating the string value.
 * @throw An InputError if the string value could not be validated by the type regex or parsed to the destination type.
 * In the context of xml parsing, use processInputException to format this error with the proper xml line.
 * @return
 */
template< typename T, int NDIM, typename PERMUTATION >
std::enable_if_t< traits::CanStreamInto< std::istringstream, T > >
stringToInputVariable( Array< T, NDIM, PERMUTATION > & array, string const & value, Regex const & regex )
{
  validateString( value, regex );

  LvArray::input::stringToArray( array, string( stringutilities::trimSpaces( value ) ) );
}

///@}

namespace internal
{

/// Defines a static constexpr bool canParseVariable that is true iff the template parameter T
/// is a valid argument to StringToInputVariable.
IS_VALID_EXPRESSION( canParseVariable, T, stringToInputVariable( std::declval< T & >(), string(), Regex() ) );

/**
 * @brief Set @p lhs equal to @p rhs.
 * @tparam T The type of @p lhs and @p rhs.
 * @param lhs The value to set to @p rhs.
 * @param rhs The value to set @p lhs to.
 */
template< typename T >
static void equate( T & lhs, T const & rhs )
{ lhs = rhs; }

/**
 * @brief Set the entries of @p lhs equal to @p rhs.
 * @tparam T The type of the values in @p lhs and @p rhs.
 * @tparam NDIM The dimension of @p lhs.
 * @tparam PERM The permutation of @p rhs.
 * @param lhs The array of value to set to @p rhs.
 * @param rhs The value to set @p lhs to.
 */
template< typename T, int NDIM, typename PERM >
static void equate( Array< T, NDIM, PERM > const & lhs, T const & rhs )
{ lhs.template setValues< serialPolicy >( rhs ); }

}   // namespace internal

/**
 * @name Attribute extraction from XML nodes.
 */
///@{

/**
 * @brief Extract attribute in an xml tree, and translate its value into a typed variable.
 *        This SFINAE implementation is used if the value is not parsable.
 * @tparam T             the type of variable fill with xml attribute.
 * @tparam U             type of the default value for @p rval
 * @param[in] name       the name of the xml attribute to process
 * @return false
 * @throw An InputError if the string value could not be validated by the type regex or parsed to the destination type.
 * In the context of xml parsing, use processInputException to format this error with the proper xml line.
 */
template< typename T, typename U >
std::enable_if_t< !internal::canParseVariable< T >, bool >
readAttributeAsType( T &, string const & name, Regex const &, xmlNode const &, U const & )
{
  GEOS_THROW( "Cannot parse key with name ("<<name<<") with the given type " << LvArray::system::demangleType< T >(), InputError );
}

/**
 * @brief Extract attribute in an xml tree, and translate its value into a typed variable.
 * @tparam T             the type of variable fill with xml attribute.
 * @tparam T_DEF         type of the default value for @p rval
 * @param[out] rval      the variable to fill with value
 * @param[in] name       the name of the xml attribute to process
 * @param[in] regex      the regular expression used for validating the string value.
 * @param[in] targetNode the xml node that should contain the attribute
 * @param[in] defVal     default value of @p rval (or entries of @p rval, if it is an array)
 * @return true
 * @throw An InputError if the string value could not be validated by the type regex or parsed to the destination type.
 * In the context of xml parsing, use processInputException to format this error with the proper xml line.
 */
template< typename T, typename T_DEF = T >
std::enable_if_t< internal::canParseVariable< T >, bool >
readAttributeAsType( T & rval,
                     string const & name,
                     Regex const & regex,
                     xmlNode const & targetNode,
                     T_DEF const & defVal )
{
  xmlAttribute const xmlatt = targetNode.attribute( name.c_str() );
  if( !xmlatt.empty() )
  {
    // parse the string/attribute into a value
    stringToInputVariable( rval, xmlatt.value(), regex );
    return true;
  }
  else
  {
    // set the value to the default value
    internal::equate( rval, defVal );
    return false;
  }
}

/**
 * @brief Extract attribute in an xml tree, and translate its value into a typed variable.
 * @tparam T             the type of variable fill with xml attribute.
 * @param[out] rval      the variable to fill with value
 * @param[in] name       the name of the xml attribute to process
 * @param[in] regex      the regular expression used for validating the string value.
 * @param[in] targetNode the xml node that should contain the attribute
 * @param[in] required   whether or not the value is required
 * @return boolean value indicating whether the value was successfully read from XML.
 * @throw An InputError if the string value could not be validated by the type regex or parsed to the destination type.
 * In the context of xml parsing, use processInputException to format this error with the proper xml line.
 */
template< typename T >
std::enable_if_t< internal::canParseVariable< T >, bool >
readAttributeAsType( T & rval,
                     string const & name,
                     Regex const & regex,
                     xmlNode const & targetNode,
                     bool const required )
{
  xmlAttribute const xmlatt = targetNode.attribute( name.c_str() );

  bool const success = !(xmlatt.empty() && required);

  if( success )
  {
    // parse the string/attribute into a value
    stringToInputVariable( rval, xmlatt.value(), regex );
  }
  return success;
}

/**
 * @brief Extract attribute in an xml tree, and translate its value into a typed variable.
 * @tparam T             the type of variable fill with xml attribute.
 * @param[out] rval      the variable to fill with value
 * @param[in] name       the name of the xml attribute to process
 * @param[in] regex      the regular expression used for validating the string value.
 * @param[in] targetNode the xml node that should contain the attribute
 * @return boolean value indicating whether the value was successfully read from XML.
 * @throw An InputError if the string value could not be validated by the type regex or parsed to the destination type.
 * In the context of xml parsing, use processInputException to format this error with the proper xml line.
 */
template< typename T >
std::enable_if_t< !dataRepository::DefaultValue< T >::has_default_value, bool >
readAttributeAsType( T & rval,
                     string const & name,
                     Regex const & regex,
                     xmlNode const & targetNode,
                     dataRepository::DefaultValue< T > const & )
{
  return readAttributeAsType( rval, name, regex, targetNode, false );
}

/**
 * @brief Extract attribute in an xml tree, and translate its value into a typed variable.
 * @tparam T             the type of variable fill with xml attribute.
 * @param[out] rval      the variable to fill with value
 * @param[in] name       the name of the xml attribute to process
 * @param[in] regex      the regular expression used for validating the string value.
 * @param[in] targetNode the xml node that should contain the attribute
 * @param[in] defVal     default value of @p rval (or entries of @p rval, if it is an array)
 * @return boolean value indicating whether the value was successfully read from XML.
 * @throw An InputError if the string value could not be validated by the type regex or parsed to the destination type.
 * In the context of xml parsing, use processInputException to format this error with the proper xml line.
 */
template< typename T >
typename std::enable_if_t< dataRepository::DefaultValue< T >::has_default_value, bool >
readAttributeAsType( T & rval,
                     string const & name,
                     Regex const & regex,
                     xmlNode const & targetNode,
                     dataRepository::DefaultValue< T > const & defVal )
{
  return readAttributeAsType( rval, name, regex, targetNode, defVal.value );
}

///@}

}

} /* namespace geos */

#endif /*GEOS_DATAREPOSITORY_XMLWRAPPER_HPP_ */<|MERGE_RESOLUTION|>--- conflicted
+++ resolved
@@ -5,11 +5,7 @@
  * Copyright (c) 2016-2024 Lawrence Livermore National Security LLC
  * Copyright (c) 2018-2024 Total, S.A
  * Copyright (c) 2018-2024 The Board of Trustees of the Leland Stanford Junior University
-<<<<<<< HEAD
- * Copyright (c) 2018-2024 Chevron
-=======
  * Copyright (c) 2023-2024 Chevron
->>>>>>> fe987d81
  * Copyright (c) 2019-     GEOS/GEOSX Contributors
  * All rights reserved
  *
@@ -30,12 +26,8 @@
 #include "common/GEOS_RAJA_Interface.hpp"
 #include "LvArray/src/output.hpp"
 #include "LvArray/src/input.hpp"
-<<<<<<< HEAD
-#include "codingUtilities/StringUtilities.hpp"
-=======
 #include "common/format/StringUtilities.hpp"
 #include "codingUtilities/RTTypes.hpp"
->>>>>>> fe987d81
 
 // TPL includes
 #include <pugixml.hpp>
@@ -227,23 +219,11 @@
   xmlResult loadFile( string const & path, bool loadNodeFileInfo = false );
 
   /**
-<<<<<<< HEAD
-   * @brief Reset document
-   */
-  void reset( );
-
-  /**
-=======
->>>>>>> fe987d81
    * @brief Add a root element to the document
    * @param name the tag name of the node to add
    * @return the added node
    */
   xmlNode appendChild( string const & name );
-<<<<<<< HEAD
-
-=======
->>>>>>> fe987d81
   /**
    * @brief Add a root element to the document
    * @param type the type of the node to add to the root of the document.
