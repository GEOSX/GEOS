--- conflicted
+++ resolved
@@ -333,15 +333,11 @@
   T & getGroup( KEY const & key )
   {
     Group * const child = m_subGroups[ key ];
-<<<<<<< HEAD
-    GEOSX_THROW_IF( child == nullptr,
-                    "Group " << getPath() << " has no child named " << key << std::endl
-                             << dumpSubGroupsNames(),
-                    std::domain_error );
-
-=======
-    GEOS_THROW_IF( child == nullptr, "Group " << getPath() << " doesn't have a child " << key, std::domain_error );
->>>>>>> bbf2bef6
+    GEOS_THROW_IF( child == nullptr,
+                   "Group " << getPath() << " has no child named " << key << std::endl
+                            << dumpSubGroupsNames(),
+                   std::domain_error );
+
     return dynamicCast< T & >( *child );
   }
 
@@ -352,15 +348,11 @@
   T const & getGroup( KEY const & key ) const
   {
     Group const * const child = m_subGroups[ key ];
-<<<<<<< HEAD
-    GEOSX_THROW_IF( child == nullptr,
-                    "Group " << getPath() << " has no child named " << key << std::endl
-                             << dumpSubGroupsNames(),
-                    std::domain_error );
-
-=======
-    GEOS_THROW_IF( child == nullptr, "Group " << getPath() << " doesn't have a child " << key, std::domain_error );
->>>>>>> bbf2bef6
+    GEOS_THROW_IF( child == nullptr,
+                   "Group " << getPath() << " has no child named " << key << std::endl
+                            << dumpSubGroupsNames(),
+                   std::domain_error );
+
     return dynamicCast< T const & >( *child );
   }
 
@@ -1078,15 +1070,11 @@
   WrapperBase const & getWrapperBase( KEY const & key ) const
   {
     WrapperBase const * const wrapper = m_wrappers[ key ];
-<<<<<<< HEAD
-    GEOSX_THROW_IF( wrapper == nullptr,
-                    "Group " << getPath() << " has no wrapper named " << key << std::endl
-                             << dumpWrappersNames(),
-                    std::domain_error );
-
-=======
-    GEOS_THROW_IF( wrapper == nullptr, "Group " << getPath() << " doesn't have a child " << key, std::domain_error );
->>>>>>> bbf2bef6
+    GEOS_THROW_IF( wrapper == nullptr,
+                   "Group " << getPath() << " has no wrapper named " << key << std::endl
+                            << dumpWrappersNames(),
+                   std::domain_error );
+
     return *wrapper;
   }
 
@@ -1097,15 +1085,11 @@
   WrapperBase & getWrapperBase( KEY const & key )
   {
     WrapperBase * const wrapper = m_wrappers[ key ];
-<<<<<<< HEAD
-    GEOSX_THROW_IF( wrapper == nullptr,
-                    "Group " << getPath() << " has no wrapper named " << key << std::endl
-                             << dumpWrappersNames(),
-                    std::domain_error );
-
-=======
-    GEOS_THROW_IF( wrapper == nullptr, "Group " << getPath() << " doesn't have a child " << key, std::domain_error );
->>>>>>> bbf2bef6
+    GEOS_THROW_IF( wrapper == nullptr,
+                   "Group " << getPath() << " has no wrapper named " << key << std::endl
+                            << dumpWrappersNames(),
+                   std::domain_error );
+
     return *wrapper;
   }
 
