--- conflicted
+++ resolved
@@ -1041,14 +1041,8 @@
   virtual localIndex unpack( buffer_unit_type const * & buffer,
                              arrayView1d< localIndex > & packList,
                              integer const recursive,
-<<<<<<< HEAD
-                             parallelDeviceEvents & events );
-=======
-                             bool onDevice,
                              parallelDeviceEvents & events,
-                             MPI_Op op=MPI_REPLACE );
->>>>>>> 2bf2c4a0
-
+                             MPI_Op op );
   ///@}
 
   //***********************************************************************************************
