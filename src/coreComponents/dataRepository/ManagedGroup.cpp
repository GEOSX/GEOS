--- conflicted
+++ resolved
@@ -475,26 +475,14 @@
 
 void ManagedGroup::FinalInitializationRecursive( ManagedGroup * const rootGroup)
 {
-<<<<<<< HEAD
-  FinalInitialization(rootGroup);
-//  for( auto&& subGroup : m_subGroups )
-//  {
-//    subGroup.second->FinalInitializationRecursive(rootGroup);
-//  }
-=======
   FinalInitializationPreSubGroups(rootGroup);
->>>>>>> d6ee63c7
 
   string_array initOrder;
   InitializationOrder( initOrder );
 
   for( auto const & groupName : initOrder )
   {
-<<<<<<< HEAD
-    this->GetGroup(groupName)->FinalInitializationRecursive(rootGroup);
-=======
     this->GetGroup(groupName)->FinalInitializationRecursive( rootGroup );
->>>>>>> d6ee63c7
   }
 
   FinalInitializationPostSubGroups( rootGroup );
