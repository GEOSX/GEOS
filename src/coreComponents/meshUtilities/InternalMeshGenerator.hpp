/*
 * ------------------------------------------------------------------------------------------------------------
 * SPDX-License-Identifier: LGPL-2.1-only
 *
 * Copyright (c) 2018-2019 Lawrence Livermore National Security LLC
 * Copyright (c) 2018-2019 The Board of Trustees of the Leland Stanford Junior University
 * Copyright (c) 2018-2019 Total, S.A
 * Copyright (c) 2019-     GEOSX Contributors
 * All right reserved
 *
 * See top level LICENSE, COPYRIGHT, CONTRIBUTORS, NOTICE, and ACKNOWLEDGEMENTS files for details.
 * ------------------------------------------------------------------------------------------------------------
 */

/**
 * @file InternalMeshGenerator.hpp
 */

#ifndef GEOSX_MESHUTILITIES_INTERNALMESHGENERATOR_HPP
#define GEOSX_MESHUTILITIES_INTERNALMESHGENERATOR_HPP

#include <stdlib.h>     /* srand, rand */
#include <time.h>       /* time */

#include "dataRepository/Group.hpp"
#include "codingUtilities/Utilities.hpp"
#include "MeshGeneratorBase.hpp"

namespace geosx
{

namespace dataRepository
{

/*
 * @name keys for InternalMesh object
 */
///@{
namespace keys
{
/// key for x coordinates
string const xCoords = "xCoords";
/// key for y coordinates
string const yCoords = "yCoords";
/// key for z coordinates
string const zCoords = "zCoords";
/// key for number of element in x-direction
string const xElems  = "nx";
/// key for number of element in y-direction
string const yElems  = "ny";
/// key for number of elemnt in z-direction
string const zElems  = "nz";
/// key for x bias
string const xBias  = "xBias";
/// key for y bias
string const yBias  = "yBias";
/// key for z bias
string const zBias  = "zBias";
/// key for cellBlock names
string const cellBlockNames = "cellBlockNames";
/// key for element type
string const elementTypes = "elementTypes";
/// key for triangle pattern identifier
string const trianglePattern = "trianglePattern";
}
///@}

}

class NodeManager;
class DomainPartition;
/**
 * @class InternalMeshGenerator
 * @brief The InternalMeshGenerator class is a class handling GEOSX generated meshes.
 */
class InternalMeshGenerator : public MeshGeneratorBase
{
public:

  /**
   * @brief Main constructor for InternalMeshGenerator.
   * @param[in] name of the InternalMeshGenerator
   * @param[in] parent point to the parent Group of the InternalMeshGenerator
   */
  InternalMeshGenerator( const std::string & name,
                         Group * const parent );

  virtual ~InternalMeshGenerator() override;

  /**
   * @brief Return the name of the InternalMeshGenerator in object Catalog.
   * @return string that contains the key name to InternalMeshGenerator in the Catalog
   */
  static string CatalogName() { return "InternalMesh"; }

//  void ProcessInputFile( xmlWrapper::xmlNode const & targetNode ) override;
//
//

  virtual void GenerateElementRegions( DomainPartition & domain ) override;

  /**
   * @brief Create a new geometric object (box, plane, etc) as a child of this group.
   * @param childKey the catalog key of the new geometric object to create
   * @param childName the name of the new geometric object in the repository
   * @return the group child
   */
  virtual Group * CreateChild( string const & childKey, string const & childName ) override;

  virtual void GenerateMesh( DomainPartition * const domain ) override;

  // virtual void GenerateNodesets( xmlWrapper::xmlNode const & targetNode,
  //                                NodeManager * nodeManager ) override;

  virtual void GetElemToNodesRelationInBox ( const std::string & elementType,
                                             const int index[],
                                             const int & iEle,
                                             int nodeIDInBox[],
                                             const int size ) override;

  virtual void RemapMesh ( dataRepository::Group * const domain ) override;

//  int m_delayMeshDeformation;

protected:

<<<<<<< HEAD
=======
  /**
   * @brief This function provides capability to post process input values prior to
   * any other initialization operations.
   */
>>>>>>> 3cab3568
  void PostProcessInput() override final;

private:

  /// Mesh number of dimension
  int m_dim;
  /// Array of vertex coordinates
  array1d< real64 > m_vertices[3];
  /// Ndim x nElem spatialized for element indexes
  integer_array m_nElems[3];
  /// Ndim x nElem spatialized array of element scaling factors
  array1d< real64 > m_nElemScaling[3];

  //bool m_useBias = false;
  /// Ndim x nElem spatialized array of element bias
  array1d< real64 > m_nElemBias[3];

  /// String array of region names
  string_array m_regionNames;

  /// Minimum extent of mesh dimensions
  realT m_min[3];
  /// Maximum extent of mesh dimensions
  realT m_max[3];

  //int m_numElems[3];
  /// Ndim x nBlock spatialized array of first elemnt index in the cellBlock
  integer_array m_firstElemIndexForBlock[3];
  /// Ndim x nBlock spatialized array of last elemnt index in the cellBlock
  integer_array m_lastElemIndexForBlock[3];



//  realT m_wExtensionMin[3];
//  realT m_wExtensionMax[3];
//  int m_nExtensionLayersMin[3];
//  int m_nExtensionLayersMax[3];
//  realT m_extendedMin[3];
//  realT m_extendedMax[3]; // This is the domain size after we apply n layers
// of elements which are of the same size as the core elements.  We will move
// these nodes to where they should be later when we finish the meshing.

  /// Array of number of elements per direction
  int m_numElemsTotal[3];

//  realT m_commonRatioMin[3];
//  realT m_commonRatioMax[3];

  // String array listing the element type present
  string_array m_elementType;

  /// Array of number of element per box
  array1d< integer > m_numElePerBox;

  /**
   * @brief Member variable for triangle pattern seletion.
   * @note In pattern 0, half nodes have 4 edges and the other half have 8; for Pattern 1, every node has 6.
   */
  int m_trianglePattern;

  /// Node perturbation amplitude value
  realT m_fPerturb=0.0;
  /// Random seed for generation of the node perturbation field
  int m_randSeed;

  /**
   * @brief Knob to map onto a radial mesh.
   * @note if 0 mesh is not radial, if positive mesh is, it larger than 1
   */
  int m_mapToRadial = 0;
  ///@cond DO_NOT_DOCUMENT
  /// axis index for cartesian to radial coordinates mapping
  // internal temp var
  int m_meshAxis;
  realT m_meshTheta;
  realT m_meshPhi;
  realT m_meshRout;
  realT m_meshRact;
/// @endcond

  /// skew angle in radians for skewed mesh generation
  realT m_skewAngle = 0;
  /// skew center for skew mesh generation
  R1Tensor m_skewCenter = {0, 0, 0};


  ///@cond DO_NOT_DOCUMENT
  //unused
  std::string m_meshDx, m_meshDy, m_meshDz;
  ///@endcond

/**
 * @brief Convert ndim node spatialized index to node global index.
 * @param[in] node ndim spatialized array index
 */
  inline globalIndex NodeGlobalIndex( const int index[3] )
  {
    globalIndex rval = 0;

    rval = index[0]*(m_numElemsTotal[1]+1)*(m_numElemsTotal[2]+1) + index[1]*(m_numElemsTotal[2]+1) + index[2];
    return rval;
  }

/**
 * @brief Convert ndim element spatialized index to element global index.
 * @param[in] element ndim spatialized array index
 */
  inline globalIndex ElemGlobalIndex( const int index[3] )
  {
    globalIndex rval = 0;

    rval = index[0]*m_numElemsTotal[1]*m_numElemsTotal[2] + index[1]*m_numElemsTotal[2] + index[2];
    return rval;
  }

  /**
   * @brief Construct the node position for a spatially indexed node.
   * @param[in] a ndim spatial index for the considered node
   * @param[in] trianglePattern triangle pattern identifier
   * @return coordinate of the input node
   *
   * @note In pattern 0, half nodes have 4 edges and the other half have 8; for Pattern 1, every node has 6.
   */
  inline R1Tensor NodePosition( const int a[3], int trianglePattern )
  {
    R1Tensor X;
    realT xInterval( 0 );

    int xPosIndex = 0;
    if( trianglePattern == 1 )
    {
      int startingIndex = 0;
      int endingIndex = 0;
      int block = 0;
      for( block=0; block<m_nElems[0].size(); ++block )
      {
        startingIndex = endingIndex;
        endingIndex = startingIndex + m_nElems[0][block];
      }
      xPosIndex = endingIndex;
    }

    for( int i=0; i<3; ++i )
    {

      int startingIndex = 0;
      int endingIndex = 0;
      int block = 0;
      for( block=0; block<m_nElems[i].size(); ++block )
      {
        startingIndex = endingIndex;
        endingIndex = startingIndex + m_nElems[i][block];
        if( a[i]>=startingIndex && a[i]<=endingIndex )
        {
          break;
        }
      }
      realT min = m_vertices[i][block];
      realT max = m_vertices[i][block+1];


      X[i] = min + (max-min) * ( double( a[i] - startingIndex ) / m_nElems[i][block] );

      // First check if m_nElemBias contains values
      // Otherwise the next test will cause a segfault when looking for "block"
      if( m_nElemBias[i].size()>0 )
      {
        // Verify that the bias is non-zero and applied to more than one block:
        if( ( !isZero( m_nElemBias[i][block] ) ) && (m_nElems[i][block]>1))
        {
          GEOSX_ERROR_IF( fabs( m_nElemBias[i][block] ) >= 1, "Mesh bias must between -1 and 1!" );

          realT len = max -  min;
          realT xmean = len / m_nElems[i][block];
          realT x0 = xmean * double( a[i] - startingIndex );
          realT chi = m_nElemBias[i][block]/(xmean/len - 1.0);
          realT dx = -x0*chi + x0*x0*chi/len;
          X[i] += dx;
        }
      }

      // This is for creating regular triangle pattern
      if( i==0 ) xInterval = (max-min) / m_nElems[i][block];
      if( trianglePattern == 1 && i == 1 && a[1] % 2 == 1 && a[0] != 0 && a[0] != xPosIndex )
        X[0] -= xInterval * 0.5;
    }

    return X;
  }

  /**
   * @brief
   * @param[in]
   * @return an array of the element center coordinates
   */
  inline R1Tensor ElemCenterPosition( const int k[3] )
  {
    R1Tensor X;

    for( int i=0; i<3; ++i )
    {
      X[i] = m_min[i] + (m_max[i]-m_min[i]) * ( ( k[i] + 0.5 ) / m_numElemsTotal[i] );
    }

    return X;
  }

public:
  /**
   * @brief Check if the mesh is a radial mesh.
   * @return true if the Internal mesh is radial, false else
   */
  inline bool isRadial()
  {
    bool rval = (m_mapToRadial > 0);
    return rval;
  }

};
}

#endif /* GEOSX_MESHUTILITIES_INTERNALMESHGENERATOR_HPP */<|MERGE_RESOLUTION|>--- conflicted
+++ resolved
@@ -124,13 +124,6 @@
 
 protected:
 
-<<<<<<< HEAD
-=======
-  /**
-   * @brief This function provides capability to post process input values prior to
-   * any other initialization operations.
-   */
->>>>>>> 3cab3568
   void PostProcessInput() override final;
 
 private:
