--- conflicted
+++ resolved
@@ -89,6 +89,7 @@
 
 void PAMELAMeshGenerator::GenerateMesh( dataRepository::ManagedGroup * const domain )
 {
+  std::cout << "begin mesh reading" << std::endl;
   int nranks = 1;
 #ifdef GEOSX_USE_MPI
   MPI_Comm_size( MPI_COMM_GEOSX, &nranks );
@@ -144,16 +145,8 @@
         auto cellBlockType = cellBlockPAMELA->ElementType;
         auto cellBlockName = ElementToLabel.at( cellBlockType );
         CellBlock * cellBlock =
-<<<<<<< HEAD
-          cellBlockManager->GetGroup( keys::cellBlocks )->RegisterGroup<CellBlock>( regionName + "_" + cellBlockName );
-        cellBlock->SetDocumentationNodes();
-        cellBlock->RegisterDocumentationNodes();
-        cellBlock->ReadXML_PostProcess();
-=======
           cellBlockManager->GetGroup( keys::cellBlocks )->RegisterGroup<CellBlock>( cellBlockName );
-//        cellBlock->PostProcessInput();
->>>>>>> 81f8bb17
-
+        //cellBlock->PostProcessInputRecursive();
         if( cellBlockName == "HEX" )
         {
           cellBlock -> SetElementType("C3D8");
@@ -291,6 +284,7 @@
       }
     }
   }
+  std::cout << "Mesh was read" << std::endl;
 }
 
 void PAMELAMeshGenerator::GetElemToNodesRelationInBox( const std::string& elementType,
