--- conflicted
+++ resolved
@@ -9,13 +9,9 @@
      testMultiFluidDeadOil.cpp
      testMultiFluidLiveOil.cpp
      testRelPerm.cpp
-<<<<<<< HEAD
      testRelPermHysteresis.cpp
      testCapillaryPressure.cpp
-        )
-=======
-     testRelPermHysteresis.cpp )
->>>>>>> d7bb7a59
+   )
 
 set( gtest_triaxial_xmls
      testTriaxial_druckerPragerExtended.xml
