#
# Specify list of tests
#

set( gtest_geosx_tests
     testDamage.cpp
     testRelPerm.cpp
     testRelPermHysteresis.cpp
     testCapillaryPressure.cpp
   )

set( gtest_triaxial_xmls
     testTriaxial_druckerPragerExtended.xml
     testTriaxial_elasticIsotropic.xml
     testTriaxial_elasticIsotropicPressureDependent.xml
     testTriaxial_modifiedCamClay.xml
     testTriaxial_delftEggUseLinear.xml
     testTriaxial_modifiedCamClayVolumetric.xml
     testTriaxial_delftEggLoadPathDryUseLinear.xml
     testTriaxial_delftEggLoadPathWetUseLinear.xml
     testTriaxial_delftEggCase1.xml
     testTriaxial_delftEggCase2.xml
   )

set( gtest_pvt_xmls
     testPVT.xml
   )

set( dependencyList ${commonDeps} gtest )

if ( GEOSX_BUILD_SHARED_LIBS )
  set (dependencyList ${dependencyList} geosx_core )
else()
  set (dependencyList ${dependencyList} ${geosx_core_libs} )
endif()

if( ENABLE_PVTPackage )
    list( APPEND gtest_geosx_tests
          testMultiFluid.cpp
          testCO2BrinePVTModels.cpp )

    set( dependencyList ${dependencyList} PVTPackage )
endif()

<<<<<<< HEAD
=======
if( ENABLE_CUDA )
  set( dependencyList ${dependencyList} cuda )
endif()

>>>>>>> 1ee6af42
#
# Add gtest C++ based tests
#
foreach(test ${gtest_geosx_tests})
    get_filename_component( test_name ${test} NAME_WE )
    blt_add_executable( NAME ${test_name}
            SOURCES ${test}
            OUTPUT_DIR ${TEST_OUTPUT_DIRECTORY}
            DEPENDS_ON ${dependencyList}
            )

    blt_add_test( NAME ${test_name}
                  COMMAND ${test_name}
                )

endforeach()

#
# Add triaxial xml based tests
#

blt_add_executable( NAME testTriaxial
                    SOURCES testTriaxial.cpp
                    OUTPUT_DIR ${TEST_OUTPUT_DIRECTORY}
                    DEPENDS_ON ${dependencyList} "-lz"
                  )

foreach(test ${gtest_triaxial_xmls})
    get_filename_component( test_name ${test} NAME_WE )
    blt_add_test( NAME ${test_name}
                  COMMAND testTriaxial -i ${CMAKE_CURRENT_LIST_DIR}/${test}
                  )
endforeach()

#
# Add pvtdriver xml based tests
#

blt_add_executable( NAME testPVT
                    SOURCES testPVT.cpp
                    OUTPUT_DIR ${TEST_OUTPUT_DIRECTORY}
                    DEPENDS_ON ${dependencyList} "-lz"
                  )

foreach(test ${gtest_pvt_xmls})
    get_filename_component( test_name ${test} NAME_WE )
    blt_add_test( NAME ${test_name}
                  COMMAND testPVT -i ${CMAKE_CURRENT_LIST_DIR}/${test}
                  )
endforeach()<|MERGE_RESOLUTION|>--- conflicted
+++ resolved
@@ -42,13 +42,10 @@
     set( dependencyList ${dependencyList} PVTPackage )
 endif()
 
-<<<<<<< HEAD
-=======
 if( ENABLE_CUDA )
   set( dependencyList ${dependencyList} cuda )
 endif()
 
->>>>>>> 1ee6af42
 #
 # Add gtest C++ based tests
 #
