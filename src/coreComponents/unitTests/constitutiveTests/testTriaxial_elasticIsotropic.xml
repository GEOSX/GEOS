--- conflicted
+++ resolved
@@ -55,7 +55,6 @@
       nz="{ 1 }"
       cellBlockNames="{ cellBlock01 }"/>
   </Mesh>
-<<<<<<< HEAD
 
   <ElementRegions>
     <CellElementRegion
@@ -64,6 +63,4 @@
       materialList="{ dummy }"/>
   </ElementRegions>
 
-=======
->>>>>>> 0e475f84
 </Problem>