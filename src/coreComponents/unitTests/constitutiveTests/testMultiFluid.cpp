--- conflicted
+++ resolved
@@ -313,36 +313,6 @@
   }
   arraySlice1d< real64 const, compflow::USD_COMP - 1 > const composition = compositionValues[0];
 
-<<<<<<< HEAD
-  StackArray< real64, 3, 2, LAYOUT_PHASE > phaseFraction( 1, 1, 2 );
-  StackArray< real64, 3, 2, LAYOUT_PHASE > dPhaseFraction_dPressure( 1, 1, 2 );
-  StackArray< real64, 3, 2, LAYOUT_PHASE > dPhaseFraction_dTemperature( 1, 1, 2 );
-  StackArray< real64, 4, 4, LAYOUT_PHASE_DC > dPhaseFraction_dGlobalCompFraction( 1, 1, 2, 2 );
-  StackArray< real64, 3, 2, LAYOUT_PHASE > phaseDensity( 1, 1, 2 );
-  StackArray< real64, 3, 2, LAYOUT_PHASE > dPhaseDensity_dPressure( 1, 1, 2 );
-  StackArray< real64, 3, 2, LAYOUT_PHASE > dPhaseDensity_dTemperature( 1, 1, 2 );
-  StackArray< real64, 4, 4, LAYOUT_PHASE_DC > dPhaseDensity_dGlobalCompFraction( 1, 1, 2, 2 );
-  StackArray< real64, 3, 2, LAYOUT_PHASE > phaseMassDensity( 1, 1, 2 );
-  StackArray< real64, 3, 2, LAYOUT_PHASE > dPhaseMassDensity_dPressure( 1, 1, 2 );
-  StackArray< real64, 3, 2, LAYOUT_PHASE > dPhaseMassDensity_dTemperature( 1, 1, 2 );
-  StackArray< real64, 4, 4, LAYOUT_PHASE_DC > dPhaseMassDensity_dGlobalCompFraction( 1, 1, 2, 2 );
-  StackArray< real64, 3, 2, LAYOUT_PHASE > phaseViscosity( 1, 1, 2 );
-  StackArray< real64, 3, 2, LAYOUT_PHASE > dPhaseViscosity_dPressure( 1, 1, 2 );
-  StackArray< real64, 3, 2, LAYOUT_PHASE > dPhaseViscosity_dTemperature( 1, 1, 2 );
-  StackArray< real64, 4, 4, LAYOUT_PHASE_DC > dPhaseViscosity_dGlobalCompFraction( 1, 1, 2, 2 );
-  StackArray< real64, 3, 2, LAYOUT_PHASE > phaseEnthalpy( 1, 1, 2 );
-  StackArray< real64, 3, 2, LAYOUT_PHASE > dPhaseEnthalpy_dPressure( 1, 1, 2 );
-  StackArray< real64, 3, 2, LAYOUT_PHASE > dPhaseEnthalpy_dTemperature( 1, 1, 2 );
-  StackArray< real64, 4, 4, LAYOUT_PHASE_DC > dPhaseEnthalpy_dGlobalCompFraction( 1, 1, 2, 2 );
-  StackArray< real64, 3, 2, LAYOUT_PHASE > phaseInternalEnergy( 1, 1, 2 );
-  StackArray< real64, 3, 2, LAYOUT_PHASE > dPhaseInternalEnergy_dPressure( 1, 1, 2 );
-  StackArray< real64, 3, 2, LAYOUT_PHASE > dPhaseInternalEnergy_dTemperature( 1, 1, 2 );
-  StackArray< real64, 4, 4, LAYOUT_PHASE_DC > dPhaseInternalEnergy_dGlobalCompFraction( 1, 1, 2, 2 );
-  StackArray< real64, 4, 4, LAYOUT_PHASE_COMP > phaseCompFraction( 1, 1, 2, 2 );
-  StackArray< real64, 4, 4, LAYOUT_PHASE_COMP > dPhaseCompFraction_dPressure( 1, 1, 2, 2 );
-  StackArray< real64, 4, 4, LAYOUT_PHASE_COMP > dPhaseCompFraction_dTemperature( 1, 1, 2, 2 );
-  StackArray< real64, 5, 8, LAYOUT_PHASE_COMP_DC > dPhaseCompFraction_dGlobalCompFraction( 1, 1, 2, 2, 2 );
-=======
   StackArray< real64, 3, numPhase, LAYOUT_PHASE > phaseFraction( 1, 1, numPhase );
   StackArray< real64, 4, numDof *numPhase, LAYOUT_PHASE_DC > dPhaseFraction( 1, 1, numPhase, numDof );
   StackArray< real64, 3, numPhase, LAYOUT_PHASE > phaseDensity( 1, 1, numPhase );
@@ -351,9 +321,12 @@
   StackArray< real64, 4, numDof *numPhase, LAYOUT_PHASE_DC > dPhaseMassDensity( 1, 1, numPhase, numDof );
   StackArray< real64, 3, numPhase, LAYOUT_PHASE > phaseViscosity( 1, 1, numPhase );
   StackArray< real64, 4, numDof *numPhase, LAYOUT_PHASE_DC > dPhaseViscosity( 1, 1, numPhase, numDof );
+  StackArray< real64, 3, numPhase, LAYOUT_PHASE > phaseEnthalpy( 1, 1, numPhase );
+  StackArray< real64, 4, numDof *numPhase, LAYOUT_PHASE_DC > dPhaseEnthalpy( 1, 1, numPhase, numDof );
+  StackArray< real64, 3, numPhase, LAYOUT_PHASE > phaseInternalEnergy( 1, 1, numPhase );
+  StackArray< real64, 4, numDof *numPhase, LAYOUT_PHASE_DC > dPhaseInternalEnergy( 1, 1, numPhase, numDof );
   StackArray< real64, 4, numComp *numPhase, LAYOUT_PHASE_COMP > phaseCompFraction( 1, 1, numPhase, numComp );
   StackArray< real64, 5, numDof *numComp *numPhase, LAYOUT_PHASE_COMP_DC > dPhaseCompFraction( 1, 1, numPhase, numComp, numDof );
->>>>>>> 1414a7dc
   StackArray< real64, 2, 1, LAYOUT_FLUID > totalDensity( 1, 1 );
   StackArray< real64, 3, numDof, LAYOUT_FLUID_DC >  dTotalDensity( 1, 1, numDof );
 
@@ -376,15 +349,11 @@
   },
   {
     phaseEnthalpy[0][0],
-    dPhaseEnthalpy_dPressure[0][0],
-    dPhaseEnthalpy_dTemperature[0][0],
-    dPhaseEnthalpy_dGlobalCompFraction[0][0]
+    dPhaseEnthalpy[0][0]
   },
   {
     phaseInternalEnergy[0][0],
-    dPhaseInternalEnergy_dPressure[0][0],
-    dPhaseInternalEnergy_dTemperature[0][0],
-    dPhaseInternalEnergy_dGlobalCompFraction[0][0]
+    dPhaseInternalEnergy[0][0]
   },
   {
     phaseCompFraction[0][0],
