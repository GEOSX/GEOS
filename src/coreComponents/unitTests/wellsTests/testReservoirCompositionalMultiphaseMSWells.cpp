--- conflicted
+++ resolved
@@ -55,7 +55,6 @@
   "                                solidNames=\"{rock}\"\n"
   "                                permeabilityNames=\"{rockPerm}\"\n"
   "                                relPermNames=\"{relperm}\"\n"
-  "                                 permeabilityNames=\"{permeabilityModel}\"\n"
   "                                temperature=\"297.15\"\n"
   "                                useMass=\"0\">\n"
   "    </CompositionalMultiphaseFVM>\n"
@@ -128,11 +127,7 @@
   "  <ElementRegions>\n"
   "    <CellElementRegion name=\"Region1\"\n"
   "                       cellBlocks=\"{cb1}\"\n"
-<<<<<<< HEAD
-  "                       materialList=\"{fluid1, rock, relperm, permeabilityModel}\"/>\n"
-=======
   "                       materialList=\"{fluid1, rock, relperm, rockPerm}\"/>\n"
->>>>>>> 496f5b28
   "    <WellElementRegion name=\"wellRegion1\"\n"
   "                       materialList=\"{fluid1, relperm}\"/> \n"
   "    <WellElementRegion name=\"wellRegion2\"\n"
@@ -152,12 +147,9 @@
   "                                                          {0, 0, 0, 0},\n"
   "                                                          {0, 0, 0, 0},\n"
   "                                                          {0, 0, 0, 0} }\"/>\n"
-  "    <CompressibleRock name=\"rock\"\n"
-  "                      referencePressure=\"0.0\"\n"
-  "                      defaultReferencePorosity=\"0.05\"\n"
-  "                      compressibility=\"1e-9\"/>\n"
-  "    <ConstantPermeability name=\"permeabilityModel\"\n"
-  "                          permeabilityComponents=\"{ 2e-16, 2e-16, 2e-16}\"/>\n"
+  "    <PoreVolumeCompressibleSolid name=\"rock\"\n"
+  "                                 referencePressure=\"0.0\"\n"
+  "                                 compressibility=\"1e-9\"/>\n"
   "    <BrooksCoreyRelativePermeability name=\"relperm\"\n"
   "                                     phaseNames=\"{oil, gas}\"\n"
   "                                     phaseMinVolumeFraction=\"{0.1, 0.15}\"\n"
@@ -167,15 +159,12 @@
   "                        permeabilityComponents=\"{2.0e-16, 2.0e-16, 2.0e-16}\"/> \n"
   "  </Constitutive>\n"
   "  <FieldSpecifications>\n"
-<<<<<<< HEAD
-=======
   "    <FieldSpecification name=\"referencePorosity\"\n"
   "               initialCondition=\"1\"\n"
   "               setNames=\"{all}\"\n"
   "               objectPath=\"ElementRegions/Region1/cb1\"\n"
   "               fieldName=\"referencePorosity\"\n"
   "               scale=\"0.05\"/>\n"
->>>>>>> 496f5b28
   "    <FieldSpecification name=\"initialPressure\"\n"
   "               initialCondition=\"1\"\n"
   "               setNames=\"{all}\"\n"
@@ -303,12 +292,12 @@
           flowSolver.forTargetSubRegions( mesh, [&]( localIndex const targetIndex2,
                                                      ElementSubRegionBase & subRegion2 )
           {
-            flowSolver.updateFluidState( subRegion2, targetIndex2 );
+            flowSolver.updateState( subRegion2, targetIndex2 );
           } );
           wellSolver.forTargetSubRegions< WellElementSubRegion >( mesh, [&]( localIndex const targetIndex3,
                                                                              WellElementSubRegion & subRegion3 )
           {
-            wellSolver.updateSubRegionState( subRegion3, targetIndex3 );
+            wellSolver.updateState( subRegion3, targetIndex3 );
           } );
 
 
@@ -334,7 +323,7 @@
           flowSolver.forTargetSubRegions( mesh, [&]( localIndex const targetIndex2,
                                                      ElementSubRegionBase & subRegion2 )
           {
-            flowSolver.updateFluidState( subRegion2, targetIndex2 );
+            flowSolver.updateState( subRegion2, targetIndex2 );
           } );
 
           residual.zero();
@@ -400,7 +389,7 @@
         dWellElemPressure[iwelem] = dP;
 
         // after perturbing, update the pressure-dependent quantities in the well
-        wellSolver.updateSubRegionState( subRegion, targetIndex );
+        wellSolver.updateState( subRegion, targetIndex );
 
         residual.zero();
         jacobian.zero();
@@ -421,7 +410,7 @@
         dWellElemCompDens.move( LvArray::MemorySpace::host, true );
         dWellElemCompDens[iwelem][jc] = dRho;
 
-        wellSolver.updateSubRegionState( subRegion, targetIndex );
+        wellSolver.updateState( subRegion, targetIndex );
 
         residual.zero();
         jacobian.zero();
@@ -446,7 +435,7 @@
         dConnRate.move( LvArray::MemorySpace::host, true );
         dConnRate[iwelem] = dRate;
 
-        wellSolver.updateSubRegionState( subRegion, targetIndex );
+        wellSolver.updateState( subRegion, targetIndex );
 
         residual.zero();
         jacobian.zero();
