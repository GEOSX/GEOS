--- conflicted
+++ resolved
@@ -1,22 +1,12 @@
 # Specify list of tests
 set( geosx_fileio_tests testHDFFile.cpp )
 
-<<<<<<< HEAD
-set( dependencyList ${parallelDeps} gtest HDF5::HDF5 )
-
-if ( GEOS_BUILD_SHARED_LIBS )
-  list( APPEND dependencyList geosx_core )
-else()
-  list( APPEND dependencyList ${geosx_core_libs} )
-endif()
-=======
 set( tplDependencyList ${parallelDeps} gtest )
 
 set( dependencyList mainInterface )
 
 geos_decorate_link_dependencies( LIST decoratedDependencies
                                  DEPENDENCIES ${dependencyList} )
->>>>>>> fe987d81
 
 # Add gtest C++ based tests
 foreach(test ${geosx_fileio_tests})
@@ -24,11 +14,7 @@
     blt_add_executable( NAME ${test_name}
                         SOURCES ${test}
                         OUTPUT_DIR ${TEST_OUTPUT_DIRECTORY}
-<<<<<<< HEAD
-                        DEPENDS_ON ${dependencyList} )
-=======
                         DEPENDS_ON ${decoratedDependencies} ${tplDependencyList} )
->>>>>>> fe987d81
 
     geos_add_test( NAME ${test_name}
                    COMMAND ${test_name} )
@@ -45,11 +31,7 @@
     blt_add_executable( NAME ${test_name}
                         SOURCES ${test}
                         OUTPUT_DIR ${TEST_OUTPUT_DIRECTORY}
-<<<<<<< HEAD
-                        DEPENDS_ON ${dependencyList} )
-=======
                         DEPENDS_ON ${decoratedDependencies} ${tplDependencyList} )
->>>>>>> fe987d81
 
     geos_add_test( NAME ${test_name}
                    COMMAND ${test_name}
