/*
 * ------------------------------------------------------------------------------------------------------------
 * SPDX-License-Identifier: LGPL-2.1-only
 *
 * Copyright (c) 2018-2020 Lawrence Livermore National Security LLC
 * Copyright (c) 2018-2020 The Board of Trustees of the Leland Stanford Junior University
 * Copyright (c) 2018-2020 TotalEnergies
 * Copyright (c) 2019-     GEOSX Contributors
 * All rights reserved
 *
 * See top level LICENSE, COPYRIGHT, CONTRIBUTORS, NOTICE, and ACKNOWLEDGEMENTS files for details.
 * ------------------------------------------------------------------------------------------------------------
 */

// Source includes
#include "mainInterface/initialization.hpp"
#include "mainInterface/ProblemManager.hpp"
#include "finiteElement/elementFormulations/ConformingVirtualElementOrder1.hpp"
#include "mesh/DomainPartition.hpp"
#include "mainInterface/GeosxState.hpp"
#include "mesh/MeshManager.hpp"
#include "codingUtilities/UnitTestUtilities.hpp"

#include "unitTests/dataRepositoryTests/utils.hpp"

// TPL includes
#include "gtest/gtest.h"

using namespace geos;
using namespace finiteElement;
using namespace geos::testing;

CommandLineOptions g_commandLineOptions;
constexpr real64 absTol = geos::testing::DEFAULT_ABS_TOL;
constexpr real64 relTol = geos::testing::DEFAULT_REL_TOL*10;

template< typename VEM >
GEOS_HOST_DEVICE
static void checkIntegralMeanConsistency( FiniteElementBase const & feBase,
                                          typename VEM::StackVariables const & stack,
                                          real64 & sumBasisFunctions )
{
  static constexpr localIndex
    maxSupportPoints = VEM::maxSupportPoints;
  real64 basisFunctionsIntegralMean[maxSupportPoints];
  VEM::calcN( 0, stack, basisFunctionsIntegralMean );
  sumBasisFunctions = 0;
  for( localIndex iBasisFun = 0;
       iBasisFun < feBase.template numSupportPoints< VEM >( stack ); ++iBasisFun )
  {
    sumBasisFunctions += basisFunctionsIntegralMean[iBasisFun];
  }
}

template< typename VEM >
GEOS_HOST_DEVICE
static void
checkIntegralMeanDerivativesConsistency( FiniteElementBase const & feBase,
                                         typename VEM::StackVariables const & stack,
                                         real64 & sumXDerivatives,
                                         real64 & sumYDerivatives,
                                         real64 & sumZDerivatives )
{
  static constexpr localIndex
    maxSupportPoints = VEM::maxSupportPoints;
  real64 const dummy[VEM::numNodes][3] { { 0.0 } };
  localIndex const k = 0;
  for( localIndex q = 0; q < VEM::numQuadraturePoints; ++q )
  {
    real64 basisDerivativesIntegralMean[maxSupportPoints][3]{};
    feBase.template getGradN< VEM >( k, q, dummy, stack, basisDerivativesIntegralMean );
    sumXDerivatives = 0; sumYDerivatives = 0; sumZDerivatives = 0;
    for( localIndex iBasisFun = 0;
         iBasisFun < feBase.template numSupportPoints< VEM >( stack );
         ++iBasisFun )
    {
      sumXDerivatives += basisDerivativesIntegralMean[iBasisFun][0];
      sumYDerivatives += basisDerivativesIntegralMean[iBasisFun][1];
      sumZDerivatives += basisDerivativesIntegralMean[iBasisFun][2];
    }
  }
}

template< typename VEM >
GEOS_HOST_DEVICE
static void
checkStabilizationMatrixConsistency ( arrayView2d< real64 const,
                                                   nodes::REFERENCE_POSITION_USD > const & nodesCoords,
                                      localIndex const & cellIndex,
                                      traits::ViewTypeConst< CellElementSubRegion::NodeMapType > const & cellToNodes,
                                      arrayView2d< real64 const > const & cellCenters,
                                      FiniteElementBase const & feBase,
                                      typename VEM::StackVariables const & stack,
                                      arraySlice1d< real64 > & stabTimeMonomialDofsNorm )
{
  static constexpr localIndex
    maxSupportPoints = VEM::maxSupportPoints;
  localIndex const numCellPoints = cellToNodes[cellIndex].size();

  real64 cellDiameter = 0;
  for( localIndex numVertex = 0; numVertex < numCellPoints; ++numVertex )
  {
    for( localIndex numOthVertex = 0; numOthVertex < numVertex; ++numOthVertex )
    {
      real64 vertDiff[ 3 ]{};
      LvArray::tensorOps::copy< 3 >( vertDiff, nodesCoords[cellToNodes( cellIndex, numVertex )] );
      LvArray::tensorOps::subtract< 3 >( vertDiff,
                                         nodesCoords[cellToNodes( cellIndex, numOthVertex )] );
      real64 const candidateDiameter = LvArray::tensorOps::l2NormSquared< 3 >( vertDiff );
      if( cellDiameter < candidateDiameter )
      {
        cellDiameter = candidateDiameter;
      }
    }
  }
  cellDiameter = LvArray::math::sqrt< real64 >( cellDiameter );
  real64 const invCellDiameter = 1.0/cellDiameter;

  stackArray2d< real64, 3*VEM::numNodes > monomialVemDofs( 3, numCellPoints );
  for( localIndex numVertex = 0; numVertex < numCellPoints; ++numVertex )
  {
    for( localIndex pos = 0; pos < 3; ++pos )
      monomialVemDofs[ pos ][ numVertex ] = invCellDiameter*
                                            (nodesCoords( cellToNodes( cellIndex, numVertex ), pos ) - cellCenters( cellIndex, pos ));
  }

  stackArray1d< real64, VEM::numNodes > stabTimeMonomialDofs( numCellPoints );
  real64 stabilizationMatrix[maxSupportPoints][maxSupportPoints]{};
  feBase.template addGradGradStabilizationMatrix< VEM, 1, false >( stack,

                                                                   stabilizationMatrix );
  stabTimeMonomialDofsNorm( 0 ) = 0.0;
  for( localIndex i = 0; i < numCellPoints; ++i )
  {
    stabTimeMonomialDofs( i ) = 0.0;
    stabTimeMonomialDofsNorm( 0 ) = 0.0;
    for( localIndex j = 0; j < numCellPoints; ++j )
    {
      stabTimeMonomialDofs( i ) += stabilizationMatrix[ i ][ j ];
    }
    stabTimeMonomialDofsNorm( 0 ) += stabTimeMonomialDofs( i ) * stabTimeMonomialDofs( i );
  }

  for( localIndex monomInd = 0; monomInd < 3; ++monomInd )
  {
    stabTimeMonomialDofsNorm( monomInd+1 ) = 0;
    for( localIndex i = 0; i < numCellPoints; ++i )
    {
      stabTimeMonomialDofs( i ) = 0.0;
      for( localIndex j = 0; j < numCellPoints; ++j )
      {
        stabTimeMonomialDofs( i ) += stabilizationMatrix[ i ][ j ] * monomialVemDofs( monomInd, j );
      }
      stabTimeMonomialDofsNorm( monomInd+1 ) += stabTimeMonomialDofs( i ) * stabTimeMonomialDofs( i );
    }
  }

}

template< typename VEM >
GEOS_HOST_DEVICE
static void checkSumOfQuadratureWeights( typename VEM::StackVariables stack,
                                         real64 & sumOfQuadratureWeights )
{
  static constexpr localIndex
    maxSupportPoints = VEM::maxSupportPoints;
  sumOfQuadratureWeights = 0.0;
  real64 const dummy[maxSupportPoints][3]{};
  for( localIndex q = 0; q < VEM::numQuadraturePoints; ++q )
  {
    real64 const weight = VEM::transformedQuadratureWeight( q, dummy, stack );
    sumOfQuadratureWeights += weight;
  }
}

template< localIndex MAXCELLNODES, localIndex MAXFACENODES >
static void testCellsInMeshLevel( MeshLevel const & mesh )
{
  // Get managers.
  ElementRegionManager const & elementManager = mesh.getElemManager();
  CellElementRegion const & cellRegion =
    elementManager.getRegion< CellElementRegion >( 0 );
  CellElementSubRegion const & cellSubRegion =
    cellRegion.getSubRegion< CellElementSubRegion >( 0 );
  NodeManager const & nodeManager = mesh.getNodeManager();
  FaceManager const & faceManager = mesh.getFaceManager();
  EdgeManager const & edgeManager = mesh.getEdgeManager();

  // Get geometric properties to be passed as inputs.
  arrayView2d< real64 const, nodes::REFERENCE_POSITION_USD > nodesCoords =
    nodeManager.referencePosition();
  traits::ViewTypeConst< CellElementSubRegion::NodeMapType > const & cellToNodeMap = cellSubRegion.nodeList();
  arrayView2d< real64 const > cellCenters = cellSubRegion.getElementCenter();
  arrayView1d< real64 const > cellVolumes = cellSubRegion.getElementVolume();

  // Allocate and fill a VEM::MeshData struct.
  using VEM = ConformingVirtualElementOrder1< MAXCELLNODES, MAXFACENODES >;
  typename VEM::template MeshData< CellElementSubRegion > meshData;
  FiniteElementBase::initialize< VEM >( nodeManager, edgeManager,
                                        faceManager, cellSubRegion,
                                        meshData );

  // Arrays that store quantities to be tested.
  localIndex const numCells = cellSubRegion.getElementVolume().size();
  array1d< real64 > sumBasisFunctions( numCells ), sumXDerivatives( numCells ),
  sumYDerivatives( numCells ), sumZDerivatives( numCells ), sumOfQuadWeights( numCells );
  array2d< real64 > stabTimeMonomialDofsNorm( numCells, 4 );

  // Get views of test arrays
  arrayView1d< real64 > sumBasisFunctionsView = sumBasisFunctions.toView(),
                        sumXDerivativesView = sumXDerivatives.toView(),
                        sumYDerivativesView = sumYDerivatives.toView(),
                        sumZDerivativesView = sumZDerivatives.toView(),
                        sumOfQuadWeightsView = sumOfQuadWeights.toView();
  arrayView2d< real64 > stabTimeMonomialDofsNormView = stabTimeMonomialDofsNorm.toView();

  // Loop over cells on the device.
  forAll< geos::parallelDevicePolicy< > >( numCells, [=] GEOS_HOST_DEVICE
                                             ( localIndex const cellIndex )
  {
    typename VEM::StackVariables stack;
    VEM virtualElement;
    virtualElement.template setup< VEM >( cellIndex, meshData, stack );

    checkIntegralMeanConsistency< VEM >( virtualElement, stack,
                                         sumBasisFunctionsView( cellIndex ) );
    checkIntegralMeanDerivativesConsistency< VEM >( virtualElement, stack,
                                                    sumXDerivativesView( cellIndex ),
                                                    sumYDerivativesView( cellIndex ),
                                                    sumZDerivativesView( cellIndex )
                                                    );
    arraySlice1d< real64 > thisCellStabTimeMonomialDofs = stabTimeMonomialDofsNormView[cellIndex];
    checkStabilizationMatrixConsistency< VEM >( nodesCoords, cellIndex, cellToNodeMap,
                                                cellCenters, virtualElement, stack,
                                                thisCellStabTimeMonomialDofs );
    checkSumOfQuadratureWeights< VEM >( stack, sumOfQuadWeightsView( cellIndex ) );
  } );

  // Perform checks.
  forAll< serialPolicy >( numCells, [=] ( localIndex const cellIndex )
  {
    checkRelativeError( sumXDerivativesView( cellIndex ), 0.0, relTol, absTol,
                        "Sum of integral means of x-derivatives of basis functions" );
    checkRelativeError( sumYDerivativesView( cellIndex ), 0.0, relTol, absTol,
                        "Sum of integral means of y-derivatives of basis functions" );
    checkRelativeError( sumZDerivativesView( cellIndex ), 0.0, relTol, absTol,
                        "Sum of integral means of z-derivatives of basis functions" );
    checkRelativeError( sumBasisFunctionsView( cellIndex ), 1.0, relTol, absTol,
                        "Sum of integral means of basis functions" );
    for( localIndex monomInd = 0; monomInd < 4; ++monomInd )
    {
      string const name = "Product of stabilization matrix and degrees of freedom of monomial " + std::to_string( monomInd );
      checkRelativeError( stabTimeMonomialDofsNormView( cellIndex, monomInd ), 0.0, relTol, absTol,
                          name );
    }
    checkRelativeError( sumOfQuadWeightsView( cellIndex ), cellVolumes( cellIndex ), relTol, absTol,
                        "Sum of quadrature weights" );
  } );
}

TEST( ConformingVirtualElementOrder1, hexahedra )
{
  string const inputStream=
    "<Problem>"
    "  <Mesh>"
    "    <InternalMesh"
    "      name=\"cube\""
    "      elementTypes=\"{C3D8}\""
    "      xCoords=\"{0.0, 1.0}\""
    "      yCoords=\"{0.0, 1.0}\""
    "      zCoords=\"{0.0, 1.0}\""
    "      nx=\"{1}\""
    "      ny=\"{1}\""
    "      nz=\"{1}\""
    "      cellBlockNames=\"{cb1}\""
    "    />"
    "  </Mesh>"
    "  <ElementRegions>"
    "    <CellElementRegion name=\"region1\" cellBlocks=\"{cb1}\""
    "                       materialList=\"{dummy_material}\" />"
    "  </ElementRegions>"
    "</Problem>";

  xmlWrapper::xmlDocument inputFile;
  xmlWrapper::xmlResult xmlResult = inputFile.loadString( inputStream );
  if( !xmlResult )
  {
    GEOS_LOG_RANK_0( "XML parsed with errors!" );
    GEOS_LOG_RANK_0( "Error description: " << xmlResult.description());
    GEOS_LOG_RANK_0( "Error offset: " << xmlResult.offset );
  }

  GeosxState state( std::make_unique< CommandLineOptions >( g_commandLineOptions ) );
  ProblemManager & problemManager = state.getProblemManager();
  dataRepository::testing::setupProblemFromXML( &problemManager, inputStream.c_str() );

<<<<<<< HEAD
  // xmlWrapper::xmlNode xmlProblemNode = inputFile.getChild( dataRepository::keys::ProblemManager );
  // problemManager.processInputFileRecursive( inputFile, xmlProblemNode );

  // // Open mesh levels
  // MeshManager & meshManager = problemManager.getGroup< MeshManager >( problemManager.groupKeys
  //                                                                       .meshManager );
  // meshManager.generateMeshLevels( domain );
  // ElementRegionManager & elementManager = mesh.getElemManager();
  // xmlWrapper::xmlNode topLevelNode = xmlProblemNode.child( elementManager.getName().c_str() );
  // elementManager.processInputFileRecursive( inputFile, topLevelNode );
  // elementManager.postInputInitializationRecursive();
  // problemManager.problemSetup();
=======
  // Open mesh levels
  DomainPartition & domain  = problemManager.getDomainPartition();
  MeshManager & meshManager = problemManager.getGroup< MeshManager >( problemManager.groupKeys
                                                                        .meshManager );
  meshManager.generateMeshLevels( domain );
  MeshLevel & mesh = domain.getMeshBody( 0 ).getBaseDiscretization();
  ElementRegionManager & elementManager = mesh.getElemManager();
  xmlWrapper::xmlNode topLevelNode = xmlProblemNode.child( elementManager.getName().c_str() );
  elementManager.processInputFileRecursive( inputFile, topLevelNode );
  elementManager.postInputInitializationRecursive();
  problemManager.problemSetup();
>>>>>>> 9a144b87

  // Test computed projectors for all cells in MeshLevel
  DomainPartition & domain  = problemManager.getDomainPartition();
  MeshLevel & mesh = domain.getMeshBody( 0 ).getBaseDiscretization();
  testCellsInMeshLevel< 10, 6 >( mesh );
}

TEST( ConformingVirtualElementOrder1, wedges )
{
  string const inputStream=
    "<Problem>"
    "  <Mesh>"
    "    <InternalMesh"
    "      name=\"wedges\""
    "      elementTypes=\"{C3D6}\""
    "      xCoords=\"{0.0, 1.0}\""
    "      yCoords=\"{0.0, 1.0}\""
    "      zCoords=\"{0.0, 1.0}\""
    "      nx=\"{1}\""
    "      ny=\"{1}\""
    "      nz=\"{1}\""
    "      cellBlockNames=\"{cb1}\""
    "    />"
    "  </Mesh>"
    "  <ElementRegions>"
    "    <CellElementRegion name=\"region1\" cellBlocks=\"{cb1}\""
    "                       materialList=\"{dummy_material}\" />"
    "  </ElementRegions>"
    "</Problem>";
  xmlWrapper::xmlDocument inputFile;
  xmlWrapper::xmlResult xmlResult = inputFile.loadString( inputStream );
  if( !xmlResult )
  {
    GEOS_LOG_RANK_0( "XML parsed with errors!" );
    GEOS_LOG_RANK_0( "Error description: " << xmlResult.description());
    GEOS_LOG_RANK_0( "Error offset: " << xmlResult.offset );
  }
  // xmlWrapper::xmlNode xmlProblemNode = inputFile.getChild( dataRepository::keys::ProblemManager );

  GeosxState state( std::make_unique< CommandLineOptions >( g_commandLineOptions ) );

  ProblemManager & problemManager = state.getProblemManager();
  dataRepository::testing::setupProblemFromXML( &problemManager, inputStream.c_str() );

  // problemManager.processInputFileRecursive( inputFile, xmlProblemNode );

  // // Open mesh levels
  // MeshManager & meshManager = problemManager.getGroup< MeshManager >
  //                               ( problemManager.groupKeys.meshManager );
  // meshManager.generateMeshLevels( domain );
  // ElementRegionManager & elementManager = mesh.getElemManager();
  // xmlWrapper::xmlNode topLevelNode = xmlProblemNode.child( elementManager.getName().c_str() );
  // elementManager.processInputFileRecursive( inputFile, topLevelNode );
  // elementManager.postInputInitializationRecursive();
  // problemManager.problemSetup();

  DomainPartition & domain  = problemManager.getDomainPartition();
  MeshLevel & mesh = domain.getMeshBody( 0 ).getBaseDiscretization();
<<<<<<< HEAD
=======
  ElementRegionManager & elementManager = mesh.getElemManager();
  xmlWrapper::xmlNode topLevelNode = xmlProblemNode.child( elementManager.getName().c_str() );
  elementManager.processInputFileRecursive( inputFile, topLevelNode );
  elementManager.postInputInitializationRecursive();
  problemManager.problemSetup();

>>>>>>> 9a144b87
  // Test computed projectors for all cells in MeshLevel
  testCellsInMeshLevel< 8, 9 >( mesh );
}

int main( int argc, char * * argv )
{
  ::testing::InitGoogleTest( &argc, argv );
  g_commandLineOptions = *geos::basicSetup( argc, argv );
  int const result = RUN_ALL_TESTS();
  geos::basicCleanup();
  return result;
}<|MERGE_RESOLUTION|>--- conflicted
+++ resolved
@@ -294,7 +294,6 @@
   ProblemManager & problemManager = state.getProblemManager();
   dataRepository::testing::setupProblemFromXML( &problemManager, inputStream.c_str() );
 
-<<<<<<< HEAD
   // xmlWrapper::xmlNode xmlProblemNode = inputFile.getChild( dataRepository::keys::ProblemManager );
   // problemManager.processInputFileRecursive( inputFile, xmlProblemNode );
 
@@ -307,19 +306,6 @@
   // elementManager.processInputFileRecursive( inputFile, topLevelNode );
   // elementManager.postInputInitializationRecursive();
   // problemManager.problemSetup();
-=======
-  // Open mesh levels
-  DomainPartition & domain  = problemManager.getDomainPartition();
-  MeshManager & meshManager = problemManager.getGroup< MeshManager >( problemManager.groupKeys
-                                                                        .meshManager );
-  meshManager.generateMeshLevels( domain );
-  MeshLevel & mesh = domain.getMeshBody( 0 ).getBaseDiscretization();
-  ElementRegionManager & elementManager = mesh.getElemManager();
-  xmlWrapper::xmlNode topLevelNode = xmlProblemNode.child( elementManager.getName().c_str() );
-  elementManager.processInputFileRecursive( inputFile, topLevelNode );
-  elementManager.postInputInitializationRecursive();
-  problemManager.problemSetup();
->>>>>>> 9a144b87
 
   // Test computed projectors for all cells in MeshLevel
   DomainPartition & domain  = problemManager.getDomainPartition();
@@ -378,15 +364,7 @@
 
   DomainPartition & domain  = problemManager.getDomainPartition();
   MeshLevel & mesh = domain.getMeshBody( 0 ).getBaseDiscretization();
-<<<<<<< HEAD
-=======
-  ElementRegionManager & elementManager = mesh.getElemManager();
-  xmlWrapper::xmlNode topLevelNode = xmlProblemNode.child( elementManager.getName().c_str() );
-  elementManager.processInputFileRecursive( inputFile, topLevelNode );
-  elementManager.postInputInitializationRecursive();
-  problemManager.problemSetup();
-
->>>>>>> 9a144b87
+
   // Test computed projectors for all cells in MeshLevel
   testCellsInMeshLevel< 8, 9 >( mesh );
 }
