# Specify list of tests
set( gtest_geosx_tests
<<<<<<< HEAD
     testSinglePhaseBaseKernels.cpp
     testThermalCompMultiphaseFlow.cpp
     testThermalSinglePhaseFlow.cpp
     testFlowStatistics.cpp )

set( dependencyList ${parallelDeps} gtest )

if ( GEOS_BUILD_SHARED_LIBS )
  list( APPEND dependencyList geosx_core HDF5::HDF5 )
else()
  list( APPEND dependencyList ${geosx_core_libs} HDF5::HDF5 )
  list( APPEND dependencyList ${geosx_core_libs} HDF5::HDF5 )
endif()

set( dependencyList testingUtilities )
=======
     testSinglePhaseMobilityKernel.cpp
     testThermalCompMultiphaseFlow.cpp
     testThermalSinglePhaseFlow.cpp
     testFlowStatistics.cpp
     testTransmissibility.cpp )
>>>>>>> fe987d81

if( ENABLE_PVTPackage )
    list( APPEND gtest_geosx_tests
          testCompMultiphaseFlow.cpp
          testCompMultiphaseFlowHybrid.cpp
          testReactiveCompositionalMultiphaseOBL.cpp )
<<<<<<< HEAD

    list( APPEND dependencyList PVTPackage )
endif()

if (TARGET pugixml::pugixml)
  list( APPEND dependencyList pugixml::pugixml )
endif()

if (TARGET pugixml)
  list( APPEND dependencyList pugixml )
endif()

if (TARGET fmt::fmt-header-only)
  list( APPEND dependencyList fmt::fmt-header-only )
endif()

if (TARGET fmt)
  list( APPEND dependencyList fmt )
endif()

=======
endif()

set( tplDependencyList ${parallelDeps} gtest )

set( dependencyList mainInterface testingUtilities )

geos_decorate_link_dependencies( LIST decoratedDependencies
                                 DEPENDENCIES ${dependencyList} )

>>>>>>> fe987d81
# Add gtest C++ based tests
foreach(test ${gtest_geosx_tests})
  get_filename_component( test_name ${test} NAME_WE )

  blt_add_executable( NAME ${test_name}
                      SOURCES ${test}
                      OUTPUT_DIR ${TEST_OUTPUT_DIRECTORY}
                      DEPENDS_ON ${decoratedDependencies} ${tplDependencyList} )

  geos_add_test( NAME ${test_name}
                 COMMAND ${test_name} )
endforeach()

# For some reason, BLT is not setting CUDA language for these source files
if ( ENABLE_CUDA )
  set_source_files_properties( ${gtest_geosx_tests} PROPERTIES LANGUAGE CUDA )
endif()<|MERGE_RESOLUTION|>--- conflicted
+++ resolved
@@ -1,56 +1,16 @@
 # Specify list of tests
 set( gtest_geosx_tests
-<<<<<<< HEAD
-     testSinglePhaseBaseKernels.cpp
-     testThermalCompMultiphaseFlow.cpp
-     testThermalSinglePhaseFlow.cpp
-     testFlowStatistics.cpp )
-
-set( dependencyList ${parallelDeps} gtest )
-
-if ( GEOS_BUILD_SHARED_LIBS )
-  list( APPEND dependencyList geosx_core HDF5::HDF5 )
-else()
-  list( APPEND dependencyList ${geosx_core_libs} HDF5::HDF5 )
-  list( APPEND dependencyList ${geosx_core_libs} HDF5::HDF5 )
-endif()
-
-set( dependencyList testingUtilities )
-=======
      testSinglePhaseMobilityKernel.cpp
      testThermalCompMultiphaseFlow.cpp
      testThermalSinglePhaseFlow.cpp
      testFlowStatistics.cpp
      testTransmissibility.cpp )
->>>>>>> fe987d81
 
 if( ENABLE_PVTPackage )
     list( APPEND gtest_geosx_tests
           testCompMultiphaseFlow.cpp
           testCompMultiphaseFlowHybrid.cpp
           testReactiveCompositionalMultiphaseOBL.cpp )
-<<<<<<< HEAD
-
-    list( APPEND dependencyList PVTPackage )
-endif()
-
-if (TARGET pugixml::pugixml)
-  list( APPEND dependencyList pugixml::pugixml )
-endif()
-
-if (TARGET pugixml)
-  list( APPEND dependencyList pugixml )
-endif()
-
-if (TARGET fmt::fmt-header-only)
-  list( APPEND dependencyList fmt::fmt-header-only )
-endif()
-
-if (TARGET fmt)
-  list( APPEND dependencyList fmt )
-endif()
-
-=======
 endif()
 
 set( tplDependencyList ${parallelDeps} gtest )
@@ -60,7 +20,6 @@
 geos_decorate_link_dependencies( LIST decoratedDependencies
                                  DEPENDENCIES ${dependencyList} )
 
->>>>>>> fe987d81
 # Add gtest C++ based tests
 foreach(test ${gtest_geosx_tests})
   get_filename_component( test_name ${test} NAME_WE )
