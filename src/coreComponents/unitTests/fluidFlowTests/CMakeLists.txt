--- conflicted
+++ resolved
@@ -17,13 +17,10 @@
   set (dependencyList ${dependencyList} ${geosx_core_libs} )
 endif()
 
-<<<<<<< HEAD
-=======
 if ( ENABLE_CUDA )
   set( dependencyList ${dependencyList} cuda )
 endif()
 
->>>>>>> 1ee6af42
 if( ENABLE_PVTPackage )
     list( APPEND gtest_geosx_tests
           testCompMultiphaseFlow.cpp
