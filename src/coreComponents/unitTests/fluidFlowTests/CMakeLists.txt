#
# Specify list of tests
#

<<<<<<< HEAD
set(gtest_geosx_tests
        testSinglePhaseBaseKernels.cpp
        testSinglePhaseFVMKernels.cpp
        testThermalCompMultiphaseFlow.cpp
        testThermalSinglePhaseFlow.cpp
        testCompFlowUpwind.cpp
        )
=======
set( gtest_geosx_tests
     testSinglePhaseBaseKernels.cpp
     testThermalCompMultiphaseFlow.cpp
     testThermalSinglePhaseFlow.cpp
   )
>>>>>>> f45f8942

set( dependencyList ${parallelDeps} gtest )

if ( GEOSX_BUILD_SHARED_LIBS )
  set (dependencyList ${dependencyList} geosx_core )
else()
  set (dependencyList ${dependencyList} ${geosx_core_libs} )
endif()


if( ENABLE_PVTPackage )
    list( APPEND gtest_geosx_tests
          testCompMultiphaseFlow.cpp
          testCompMultiphaseFlowHybrid.cpp
          testReactiveCompositionalMultiphaseOBL.cpp )

    set( dependencyList ${dependencyList} PVTPackage )
endif()

#
# Add gtest C++ based tests
#
foreach(test ${gtest_geosx_tests})
  get_filename_component( test_name ${test} NAME_WE )

  blt_add_executable( NAME ${test_name}
                      SOURCES ${test}
                      OUTPUT_DIR ${TEST_OUTPUT_DIRECTORY}
                      DEPENDS_ON ${dependencyList} )

  blt_add_test( NAME ${test_name}
                COMMAND ${test_name} )
endforeach()

# For some reason, BLT is not setting CUDA language for these source files
if ( ENABLE_CUDA )
  set_source_files_properties( ${gtest_geosx_tests} PROPERTIES LANGUAGE CUDA )
endif()<|MERGE_RESOLUTION|>--- conflicted
+++ resolved
@@ -2,21 +2,12 @@
 # Specify list of tests
 #
 
-<<<<<<< HEAD
 set(gtest_geosx_tests
         testSinglePhaseBaseKernels.cpp
-        testSinglePhaseFVMKernels.cpp
         testThermalCompMultiphaseFlow.cpp
         testThermalSinglePhaseFlow.cpp
         testCompFlowUpwind.cpp
         )
-=======
-set( gtest_geosx_tests
-     testSinglePhaseBaseKernels.cpp
-     testThermalCompMultiphaseFlow.cpp
-     testThermalSinglePhaseFlow.cpp
-   )
->>>>>>> f45f8942
 
 set( dependencyList ${parallelDeps} gtest )
 
