--- conflicted
+++ resolved
@@ -7,13 +7,10 @@
 
 set( dependencyList ${parallelDeps} gtest )
 
-<<<<<<< HEAD
 if ( GEOS_BUILD_SHARED_LIBS )
-=======
-if ( GEOSX_BUILD_SHARED_LIBS )
->>>>>>> 5fe43d6a
   list( APPEND dependencyList geosx_core HDF5::HDF5 )
 else()
+  list( APPEND dependencyList ${geosx_core_libs} HDF5::HDF5 )
   list( APPEND dependencyList ${geosx_core_libs} HDF5::HDF5 )
 endif()
 
