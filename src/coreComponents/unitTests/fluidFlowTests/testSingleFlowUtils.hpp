/*
 * ------------------------------------------------------------------------------------------------------------
 * SPDX-License-Identifier: LGPL-2.1-only
 *
 * Copyright (c) 2018-2020 Lawrence Livermore National Security LLC
 * Copyright (c) 2018-2020 The Board of Trustees of the Leland Stanford Junior University
 * Copyright (c) 2018-2020 TotalEnergies
 * Copyright (c) 2019-     GEOSX Contributors
 * All rights reserved
 *
 * See top level LICENSE, COPYRIGHT, CONTRIBUTORS, NOTICE, and ACKNOWLEDGEMENTS files for details.
 * ------------------------------------------------------------------------------------------------------------
 */

#ifndef GEOS_TESTSINGLEFLOWUTILS_HPP
#define GEOS_TESTSINGLEFLOWUTILS_HPP

#include "codingUtilities/UnitTestUtilities.hpp"
#include "constitutive/ConstitutiveManager.hpp"
#include "constitutive/fluid/singlefluid/SingleFluidBase.hpp"
#include "mesh/MeshManager.hpp"
#include "mainInterface/ProblemManager.hpp"
#include "physicsSolvers/fluidFlow/SinglePhaseBase.hpp"
#include "physicsSolvers/fluidFlow/SinglePhaseBaseFields.hpp"
#include "physicsSolvers/fluidFlow/SinglePhaseFVM.hpp"
#include "physicsSolvers/fluidFlow/FlowSolverBaseFields.hpp"
#include "testFlowUtils.hpp"

namespace geos
{

namespace testing
{

using namespace geos::constitutive;

void fillNumericalJacobian( arrayView1d< real64 const > const & residual,
                            arrayView1d< real64 const > const & residualOrig,
                            globalIndex const dofIndex,
                            real64 const eps,
                            CRSMatrixView< real64, globalIndex const > const & jacobian )
{
  forAll< parallelDevicePolicy<> >( residual.size(), [=] GEOS_HOST_DEVICE ( localIndex const row )
  {
    real64 const dRdX = ( residual[row] - residualOrig[row] ) / eps;
    if( fabs( dRdX ) > 0.0 )
    {
      jacobian.addToRow< parallelDeviceAtomic >( row, &dofIndex, &dRdX, 1 );
    }
  } );
}

<<<<<<< HEAD
void testMobilityNumericalDerivatives( SinglePhaseFVM< SinglePhaseBase > & solver,
=======
void setupProblemFromXML( ProblemManager & problemManager, char const * const xmlInput )
{
  xmlWrapper::xmlDocument xmlDocument;
  xmlWrapper::xmlResult xmlResult = xmlDocument.loadString( xmlInput );
  if( !xmlResult )
  {
    GEOS_LOG_RANK_0( "XML parsed with errors!" );
    GEOS_LOG_RANK_0( "Error description: " << xmlResult.description());
    GEOS_LOG_RANK_0( "Error offset: " << xmlResult.offset );
  }

  int mpiSize = MpiWrapper::commSize( MPI_COMM_GEOSX );

  dataRepository::Group & commandLine =
    problemManager.getGroup< dataRepository::Group >( problemManager.groupKeys.commandLine );

  commandLine.registerWrapper< integer >( problemManager.viewKeys.xPartitionsOverride.key() ).
    setApplyDefaultValue( mpiSize );

  xmlWrapper::xmlNode xmlProblemNode = xmlDocument.getChild( dataRepository::keys::ProblemManager );
  problemManager.processInputFileRecursive( xmlDocument, xmlProblemNode );

  DomainPartition & domain = problemManager.getDomainPartition();

  constitutive::ConstitutiveManager & constitutiveManager = domain.getConstitutiveManager();
  xmlWrapper::xmlNode topLevelNode = xmlProblemNode.child( constitutiveManager.getName().c_str());
  constitutiveManager.processInputFileRecursive( xmlDocument, topLevelNode );

  MeshManager & meshManager = problemManager.getGroup< MeshManager >( problemManager.groupKeys.meshManager );
  meshManager.generateMeshLevels( domain );

  ElementRegionManager & elementManager = domain.getMeshBody( 0 ).getBaseDiscretization().getElemManager();
  topLevelNode = xmlProblemNode.child( elementManager.getName().c_str());
  elementManager.processInputFileRecursive( xmlDocument, topLevelNode );

  problemManager.problemSetup();
  problemManager.applyInitialConditions();
}

void testMobilityNumericalDerivatives( SinglePhaseFVM<> & solver,
>>>>>>> 9a144b87
                                       DomainPartition & domain,
                                       bool const isThermal,
                                       real64 const perturbParameter,
                                       real64 const relTol )
{
  solver.forDiscretizationOnMeshTargets( domain.getMeshBodies(),
                                         [&]( string const,
                                              MeshLevel & mesh,
                                              arrayView1d< string const > const & regionNames )
  {
    ElementRegionManager & elementRegionManager = mesh.getElemManager();
    elementRegionManager.forElementSubRegions( regionNames,
                                               [&]( localIndex const,
                                                    ElementSubRegionBase & subRegion )
    {
      SCOPED_TRACE( subRegion.getParent().getParent().getName() + "/" + subRegion.getName() );

      arrayView1d< real64 > const pres =
        subRegion.getField< fields::flow::pressure >();
      arrayView1d< real64 const > const pres_n =
        subRegion.getField< fields::flow::pressure_n >();

      arrayView1d< real64 > const mob =
        subRegion.getField< fields::flow::mobility >();

      arrayView1d< real64 > const dMob_dPres =
        subRegion.getField< fields::flow::dMobility_dPressure >();

      // reset the solver state to zero out variable updates
      solver.resetStateToBeginningOfStep( domain );

      // make a copy of unperturbed values of component fractions
      array1d< real64 > mobOrig( subRegion.size() );
      mobOrig.setValues< serialPolicy >( mob );

      // Step 1: update pressure and check derivatives

      {
        // perturb pressure in each cell
        forAll< serialPolicy >( subRegion.size(), [=] ( localIndex const ei )
        {
          real64 const dP = perturbParameter * ( pres[ei] + perturbParameter );
          pres[ei] += dP;
        } );

        solver.updateFluidState( subRegion );

        // check values in each cell
        forAll< serialPolicy >( subRegion.size(), [=, &mobOrig] ( localIndex const ei )
        {
          SCOPED_TRACE( "Element " + std::to_string( ei ) );

          real64 const delta = pres[ei] - pres_n[ei];
          checkDerivative( mob[ei],
                           mobOrig[ei],
                           dMob_dPres[ei],
                           delta,
                           relTol,
                           "mob",
                           "Pres" );
        } );
      }

      // Step 2: update temperature and check derivatives

      if( isThermal )
      {
        arrayView1d< real64 > const temp =
          subRegion.getField< fields::flow::temperature >();
        arrayView1d< real64 const > const temp_n =
          subRegion.getField< fields::flow::temperature_n >();

        arrayView1d< real64 > const dMob_dTemp =
          subRegion.getField< fields::flow::dMobility_dTemperature >();

        // reset the solver state to zero out variable updates (resetting the whole domain is overkill...)
        solver.resetStateToBeginningOfStep( domain );

        // perturb temperature in each cell
        forAll< serialPolicy >( subRegion.size(), [=] ( localIndex const ei )
        {
          real64 const dT = perturbParameter * ( temp[ei] + perturbParameter );
          temp[ei] += dT;
        } );

        solver.updateFluidState( subRegion );

        // check values in each cell
        forAll< serialPolicy >( subRegion.size(), [=, &mobOrig] ( localIndex const ei )
        {
          SCOPED_TRACE( "Element " + std::to_string( ei ) );

          real64 const delta = temp[ei] - temp_n[ei];
          checkDerivative( mob[ei],
                           mobOrig[ei],
                           dMob_dTemp[ei],
                           delta,
                           relTol,
                           "mob",
                           "Temp" );
        } );
      }

    } );
  } );
}

template< typename SINGLE_PHASE_SOLVER, typename LAMBDA >
void fillCellCenteredNumericalJacobian( SINGLE_PHASE_SOLVER & solver,
                                        DomainPartition & domain,
                                        bool const isThermal,
                                        real64 const perturbParameter,
                                        arrayView1d< real64 > residual,
                                        arrayView1d< real64 > residualOrig,
                                        CRSMatrixView< real64, globalIndex > jacobian,
                                        CRSMatrixView< real64, globalIndex > jacobianFD,
                                        LAMBDA assembleFunction )
{
  DofManager const & dofManager = solver.getDofManager();
  string const elemDofKey = dofManager.getKey( SINGLE_PHASE_SOLVER::viewKeyStruct::elemDofFieldString() );

  solver.forDiscretizationOnMeshTargets( domain.getMeshBodies(), [&] ( string const &,
                                                                       MeshLevel & mesh,
                                                                       arrayView1d< string const > const & regionNames )
  {
    mesh.getElemManager().forElementSubRegions( regionNames,
                                                [&]( localIndex const,
                                                     ElementSubRegionBase & subRegion )
    {
      arrayView1d< integer const > const & elemGhostRank = subRegion.ghostRank();
      arrayView1d< globalIndex const > const & elemDofNumber =
        subRegion.getReference< array1d< globalIndex > >( elemDofKey );

      arrayView1d< real64 > const pres =
        subRegion.getField< fields::flow::pressure >();

      for( localIndex ei = 0; ei < subRegion.size(); ++ei )
      {
        if( elemGhostRank[ei] >= 0 )
        {
          continue;
        }

        solver.resetStateToBeginningOfStep( domain );

        // Step 1: compute numerical derivatives wrt pressure

        {
          pres.move( hostMemorySpace, true ); // to get the correct pres after reset
          real64 const dP = perturbParameter * ( pres[ei] + perturbParameter );
          pres[ei] += dP;
#if defined(GEOS_USE_CUDA)
          pres.move( parallelDeviceMemorySpace, false );
#endif

          solver.updateState( domain );

          residual.zero();
          jacobian.zero();
          assembleFunction( jacobian.toViewConstSizes(), residual.toView() );

          fillNumericalJacobian( residual.toViewConst(),
                                 residualOrig.toViewConst(),
                                 elemDofNumber[ei],
                                 dP,
                                 jacobianFD.toViewConstSizes() );
        }

        // Step 2: compute numerical derivatives wrt temperature

        if( isThermal )
        {
          arrayView1d< real64 > const temp =
            subRegion.getField< fields::flow::temperature >();
          temp.move( hostMemorySpace, false );

          solver.resetStateToBeginningOfStep( domain );

          temp.move( hostMemorySpace, true );
          real64 const dT = perturbParameter * ( temp[ei] + perturbParameter );
          temp[ei] += dT;
#if defined(GEOS_USE_CUDA)
          temp.move( parallelDeviceMemorySpace, false );
#endif

          // here, we make sure that rock internal energy is updated
          // in other words, a call to updateFluidState would not work
          solver.updateState( domain );

          residual.zero();
          jacobian.zero();
          assembleFunction( jacobian.toViewConstSizes(), residual.toView() );

          fillNumericalJacobian( residual.toViewConst(),
                                 residualOrig.toViewConst(),
                                 elemDofNumber[ei] + 1,
                                 dT,
                                 jacobianFD.toViewConstSizes() );
        }

      }
    } );
  } );
}


} // namespace testing

} // namespace geos

#endif //GEOS_TESTSINGLEFLOWUTILS_HPP<|MERGE_RESOLUTION|>--- conflicted
+++ resolved
@@ -50,50 +50,46 @@
   } );
 }
 
-<<<<<<< HEAD
-void testMobilityNumericalDerivatives( SinglePhaseFVM< SinglePhaseBase > & solver,
-=======
-void setupProblemFromXML( ProblemManager & problemManager, char const * const xmlInput )
-{
-  xmlWrapper::xmlDocument xmlDocument;
-  xmlWrapper::xmlResult xmlResult = xmlDocument.loadString( xmlInput );
-  if( !xmlResult )
-  {
-    GEOS_LOG_RANK_0( "XML parsed with errors!" );
-    GEOS_LOG_RANK_0( "Error description: " << xmlResult.description());
-    GEOS_LOG_RANK_0( "Error offset: " << xmlResult.offset );
-  }
-
-  int mpiSize = MpiWrapper::commSize( MPI_COMM_GEOSX );
-
-  dataRepository::Group & commandLine =
-    problemManager.getGroup< dataRepository::Group >( problemManager.groupKeys.commandLine );
-
-  commandLine.registerWrapper< integer >( problemManager.viewKeys.xPartitionsOverride.key() ).
-    setApplyDefaultValue( mpiSize );
-
-  xmlWrapper::xmlNode xmlProblemNode = xmlDocument.getChild( dataRepository::keys::ProblemManager );
-  problemManager.processInputFileRecursive( xmlDocument, xmlProblemNode );
-
-  DomainPartition & domain = problemManager.getDomainPartition();
-
-  constitutive::ConstitutiveManager & constitutiveManager = domain.getConstitutiveManager();
-  xmlWrapper::xmlNode topLevelNode = xmlProblemNode.child( constitutiveManager.getName().c_str());
-  constitutiveManager.processInputFileRecursive( xmlDocument, topLevelNode );
-
-  MeshManager & meshManager = problemManager.getGroup< MeshManager >( problemManager.groupKeys.meshManager );
-  meshManager.generateMeshLevels( domain );
-
-  ElementRegionManager & elementManager = domain.getMeshBody( 0 ).getBaseDiscretization().getElemManager();
-  topLevelNode = xmlProblemNode.child( elementManager.getName().c_str());
-  elementManager.processInputFileRecursive( xmlDocument, topLevelNode );
-
-  problemManager.problemSetup();
-  problemManager.applyInitialConditions();
-}
+// void setupProblemFromXML( ProblemManager & problemManager, char const * const xmlInput )
+// {
+//   xmlWrapper::xmlDocument xmlDocument;
+//   xmlWrapper::xmlResult xmlResult = xmlDocument.loadString( xmlInput );
+//   if( !xmlResult )
+//   {
+//     GEOS_LOG_RANK_0( "XML parsed with errors!" );
+//     GEOS_LOG_RANK_0( "Error description: " << xmlResult.description());
+//     GEOS_LOG_RANK_0( "Error offset: " << xmlResult.offset );
+//   }
+
+//   int mpiSize = MpiWrapper::commSize( MPI_COMM_GEOSX );
+
+//   dataRepository::Group & commandLine =
+//     problemManager.getGroup< dataRepository::Group >( problemManager.groupKeys.commandLine );
+
+//   commandLine.registerWrapper< integer >( problemManager.viewKeys.xPartitionsOverride.key() ).
+//     setApplyDefaultValue( mpiSize );
+
+//   xmlWrapper::xmlNode xmlProblemNode = xmlDocument.getChild( dataRepository::keys::ProblemManager );
+//   problemManager.processInputFileRecursive( xmlDocument, xmlProblemNode );
+
+//   DomainPartition & domain = problemManager.getDomainPartition();
+
+//   constitutive::ConstitutiveManager & constitutiveManager = domain.getConstitutiveManager();
+//   xmlWrapper::xmlNode topLevelNode = xmlProblemNode.child( constitutiveManager.getName().c_str());
+//   constitutiveManager.processInputFileRecursive( xmlDocument, topLevelNode );
+
+//   MeshManager & meshManager = problemManager.getGroup< MeshManager >( problemManager.groupKeys.meshManager );
+//   meshManager.generateMeshLevels( domain );
+
+//   ElementRegionManager & elementManager = domain.getMeshBody( 0 ).getBaseDiscretization().getElemManager();
+//   topLevelNode = xmlProblemNode.child( elementManager.getName().c_str());
+//   elementManager.processInputFileRecursive( xmlDocument, topLevelNode );
+
+//   problemManager.problemSetup();
+//   problemManager.applyInitialConditions();
+// }
 
 void testMobilityNumericalDerivatives( SinglePhaseFVM<> & solver,
->>>>>>> 9a144b87
                                        DomainPartition & domain,
                                        bool const isThermal,
                                        real64 const perturbParameter,
