/*
 * ------------------------------------------------------------------------------------------------------------
 * SPDX-License-Identifier: LGPL-2.1-only
 *
 * Copyright (c) 2018-2020 Lawrence Livermore National Security LLC
 * Copyright (c) 2018-2020 The Board of Trustees of the Leland Stanford Junior University
 * Copyright (c) 2018-2020 Total, S.A
 * Copyright (c) 2019-     GEOSX Contributors
 * All rights reserved
 *
 * See top level LICENSE, COPYRIGHT, CONTRIBUTORS, NOTICE, and ACKNOWLEDGEMENTS files for details.
 * ------------------------------------------------------------------------------------------------------------
 */

#include "constitutive/fluid/MultiFluidBase.hpp"
#include "finiteVolume/FiniteVolumeManager.hpp"
#include "finiteVolume/FluxApproximationBase.hpp"
#include "mainInterface/initialization.hpp"
#include "mainInterface/GeosxState.hpp"
#include "physicsSolvers/PhysicsSolverManager.hpp"
#include "physicsSolvers/fluidFlow/CompositionalMultiphaseFVM.hpp"
#include "unitTests/fluidFlowTests/testCompFlowUtils.hpp"

using namespace geosx;
using namespace geosx::dataRepository;
using namespace geosx::constitutive;
using namespace geosx::constitutive::multifluid;
using namespace geosx::testing;

CommandLineOptions g_commandLineOptions;

// Sphinx start after input XML

char const * xmlInput =
  "<Problem>\n"
  "  <Solvers gravityVector=\"0.0, 0.0, -9.81\">\n"
  "    <CompositionalMultiphaseFVM name=\"compflow\"\n"
  "                                 logLevel=\"0\"\n"
  "                                 discretization=\"fluidTPFA\"\n"
  "                                 targetRegions=\"{Region2}\"\n"
  "                                 fluidNames=\"{fluid1}\"\n"
  "                                 solidNames=\"{rock}\"\n"
  "                                 permeabilityNames=\"{rockPerm}\"\n"
  "                                 relPermNames=\"{relperm}\"\n"
  "                                 permeabilityNames=\"{permeabilityModel}\"\n"
  "                                 capPressureNames=\"{cappressure}\"\n"
  "                                 temperature=\"297.15\"\n"
  "                                 useMass=\"1\">\n"
  "                                 \n"
  "      <NonlinearSolverParameters newtonTol=\"1.0e-6\"\n"
  "                                 newtonMaxIter=\"2\"/>\n"
  "      <LinearSolverParameters solverType=\"gmres\"\n"
  "                              krylovTol=\"1.0e-10\"/>\n"
  "    </CompositionalMultiphaseFVM>\n"
  "  </Solvers>\n"
  "  <Mesh>\n"
  "    <InternalMesh name=\"mesh1\"\n"
  "                  elementTypes=\"{C3D8}\" \n"
  "                  xCoords=\"{0, 3}\"\n"
  "                  yCoords=\"{0, 1}\"\n"
  "                  zCoords=\"{0, 1}\"\n"
  "                  nx=\"{3}\"\n"
  "                  ny=\"{1}\"\n"
  "                  nz=\"{1}\"\n"
  "                  cellBlockNames=\"{cb1}\"/>\n"
  "  </Mesh>\n"
  "  <Geometry>\n"
  "    <Box name=\"source\" xMin=\"-0.01, -0.01, -0.01\" xMax=\"1.01, 1.01, 1.01\"/>\n"
  "    <Box name=\"sink\"   xMin=\"1.99, -0.01, -0.01\" xMax=\"3.01, 1.01, 1.01\"/>\n"
  "  </Geometry>\n"
  "  <NumericalMethods>\n"
  "    <FiniteVolume>\n"
  "      <TwoPointFluxApproximation name=\"fluidTPFA\"\n"
  "                                 fieldName=\"pressure\"\n"
  "                                 coefficientName=\"permeability\"\n"
  "                                 coefficientModelNames=\"{rockPerm}\"/>\n"
  "    </FiniteVolume>\n"
  "  </NumericalMethods>\n"
  "  <ElementRegions>\n"
<<<<<<< HEAD
  "    <CellElementRegion name=\"Region2\" cellBlocks=\"{cb1}\" materialList=\"{fluid1, rock, relperm, cappressure, permeabilityModel}\" />\n"
=======
  "    <CellElementRegion name=\"Region2\" cellBlocks=\"{cb1}\" materialList=\"{fluid1, rock, relperm, cappressure, rockPerm}\" />\n"
>>>>>>> 496f5b28
  "  </ElementRegions>\n"
  "  <Constitutive>\n"
  "    <CompositionalMultiphaseFluid name=\"fluid1\"\n"
  "                                  phaseNames=\"{oil, gas}\"\n"
  "                                  equationsOfState=\"{PR, PR}\"\n"
  "                                  componentNames=\"{N2, C10, C20, H2O}\"\n"
  "                                  componentCriticalPressure=\"{34e5, 25.3e5, 14.6e5, 220.5e5}\"\n"
  "                                  componentCriticalTemperature=\"{126.2, 622.0, 782.0, 647.0}\"\n"
  "                                  componentAcentricFactor=\"{0.04, 0.443, 0.816, 0.344}\"\n"
  "                                  componentMolarWeight=\"{28e-3, 134e-3, 275e-3, 18e-3}\"\n"
  "                                  componentVolumeShift=\"{0, 0, 0, 0}\"\n"
  "                                  componentBinaryCoeff=\"{ {0, 0, 0, 0},\n"
  "                                                          {0, 0, 0, 0},\n"
  "                                                          {0, 0, 0, 0},\n"
  "                                                          {0, 0, 0, 0} }\"/>\n"
  "    <CompressibleRock name=\"rock\"\n"
  "                      referencePressure=\"0.0\"\n"
  "                      defaultReferencePorosity=\"0.05\"\n"
  "                      compressibility=\"1e-9\"/>\n"
  "    <ConstantPermeability name=\"permeabilityModel\"\n"
  "                          permeabilityComponents=\"{ 2e-16, 2e-16, 2e-16}\"/>\n"
  "    <BrooksCoreyRelativePermeability name=\"relperm\"\n"
  "                                     phaseNames=\"{oil, gas}\"\n"
  "                                     phaseMinVolumeFraction=\"{0.1, 0.15}\"\n"
  "                                     phaseRelPermExponent=\"{2.0, 2.0}\"\n"
  "                                     phaseRelPermMaxValue=\"{0.8, 0.9}\"/>\n"
  "    <BrooksCoreyCapillaryPressure name=\"cappressure\"\n"
  "                                  phaseNames=\"{oil, gas}\"\n"
  "                                  phaseMinVolumeFraction=\"{0.2, 0.05}\"\n"
  "                                  phaseCapPressureExponentInv=\"{4.25, 3.5}\"\n"
  "                                  phaseEntryPressure=\"{0., 1e8}\"\n"
  "                                  capPressureEpsilon=\"0.0\"/> \n"
  "  <ConstantPermeability name=\"rockPerm\"\n"
  "                        permeabilityComponents=\"{2.0e-16, 2.0e-16, 2.0e-16}\"/> \n"
  "  </Constitutive>\n"
  "  <FieldSpecifications>\n"
<<<<<<< HEAD
=======
  "    <FieldSpecification name=\"referencePorosity\"\n"
  "               initialCondition=\"1\"\n"
  "               setNames=\"{all}\"\n"
  "               objectPath=\"ElementRegions/Region2/cb1\"\n"
  "               fieldName=\"referencePorosity\"\n"
  "               scale=\"0.05\"/>\n"
>>>>>>> 496f5b28
  "    <FieldSpecification name=\"initialPressure\"\n"
  "               initialCondition=\"1\"\n"
  "               setNames=\"{all}\"\n"
  "               objectPath=\"ElementRegions/Region2/cb1\"\n"
  "               fieldName=\"pressure\"\n"
  "               functionName=\"initialPressureFunc\"\n"
  "               scale=\"5e6\"/>\n"
  "    <FieldSpecification name=\"initialComposition_N2\"\n"
  "               initialCondition=\"1\"\n"
  "               setNames=\"{all}\"\n"
  "               objectPath=\"ElementRegions/Region2/cb1\"\n"
  "               fieldName=\"globalCompFraction\"\n"
  "               component=\"0\"\n"
  "               scale=\"0.099\"/>\n"
  "    <FieldSpecification name=\"initialComposition_C10\"\n"
  "               initialCondition=\"1\"\n"
  "               setNames=\"{all}\"\n"
  "               objectPath=\"ElementRegions/Region2/cb1\"\n"
  "               fieldName=\"globalCompFraction\"\n"
  "               component=\"1\"\n"
  "               scale=\"0.3\"/>\n"
  "    <FieldSpecification name=\"initialComposition_C20\"\n"
  "               initialCondition=\"1\"\n"
  "               setNames=\"{all}\"\n"
  "               objectPath=\"ElementRegions/Region2/cb1\"\n"
  "               fieldName=\"globalCompFraction\"\n"
  "               component=\"2\"\n"
  "               scale=\"0.6\"/>\n"
  "    <FieldSpecification name=\"initialComposition_H20\"\n"
  "               initialCondition=\"1\"\n"
  "               setNames=\"{all}\"\n"
  "               objectPath=\"ElementRegions/Region2/cb1\"\n"
  "               fieldName=\"globalCompFraction\"\n"
  "               component=\"3\"\n"
  "               scale=\"0.001\"/>\n"
  "  </FieldSpecifications>\n"
  "  <Functions>\n"
  "    <TableFunction name=\"initialPressureFunc\"\n"
  "                   inputVarNames=\"{elementCenter}\"\n"
  "                   coordinates=\"{0.0, 3.0}\"\n"
  "                   values=\"{1.0, 0.5}\"/>\n"
  "  </Functions>"
  "</Problem>";

// Sphinx end before input XML

void testCompositionNumericalDerivatives( CompositionalMultiphaseFVM & solver,
                                          DomainPartition & domain,
                                          real64 const perturbParameter,
                                          real64 const relTol )
{
  localIndex const NC = solver.numFluidComponents();

  MeshLevel & mesh = domain.getMeshBody( 0 ).getMeshLevel( 0 );

  solver.forTargetSubRegions( mesh, [&]( localIndex const targetIndex,
                                         ElementSubRegionBase & subRegion )
  {
    SCOPED_TRACE( subRegion.getParent().getParent().getName() + "/" + subRegion.getName() );

    string const & fluidName = solver.fluidModelNames()[targetIndex];
    MultiFluidBase const & fluid = subRegion.getConstitutiveModel< MultiFluidBase >( fluidName );
    arrayView1d< string const > const & components = fluid.componentNames();

    arrayView2d< real64, compflow::USD_COMP > & compDens =
      subRegion.getReference< array2d< real64, compflow::LAYOUT_COMP > >( CompositionalMultiphaseFVM::viewKeyStruct::globalCompDensityString() );

    arrayView2d< real64, compflow::USD_COMP > & dCompDens =
      subRegion.getReference< array2d< real64, compflow::LAYOUT_COMP > >( CompositionalMultiphaseFVM::viewKeyStruct::deltaGlobalCompDensityString() );

    arrayView2d< real64, compflow::USD_COMP > & compFrac =
      subRegion.getReference< array2d< real64, compflow::LAYOUT_COMP > >( CompositionalMultiphaseFVM::viewKeyStruct::globalCompFractionString() );

    arrayView3d< real64, compflow::USD_COMP_DC > & dCompFrac_dCompDens =
      subRegion.getReference< array3d< real64, compflow::LAYOUT_COMP_DC > >( CompositionalMultiphaseFVM::viewKeyStruct::dGlobalCompFraction_dGlobalCompDensityString() );

    // reset the solver state to zero out variable updates
    solver.resetStateToBeginningOfStep( domain );

    // make a copy of unperturbed values of component fractions
    array2d< real64, compflow::LAYOUT_COMP > compFracOrig( subRegion.size(), NC );
    compFracOrig.setValues< serialPolicy >( compFrac );

    // update component density and check derivatives
    for( localIndex jc = 0; jc < NC; ++jc )
    {
      // reset the solver state to zero out variable updates (resetting the whole domain is overkill...)
      solver.resetStateToBeginningOfStep( domain );

      // perturb a single component density in each cell
      forAll< serialPolicy >( subRegion.size(), [=] ( localIndex const ei )
      {
        real64 const dRho = perturbParameter * ( compDens[ei][jc] + perturbParameter );
        dCompDens[ei][jc] = dRho;
      } );

      // recompute component fractions
      solver.updateComponentFraction( subRegion );

      // check values in each cell
      forAll< serialPolicy >( subRegion.size(), [=] ( localIndex const ei )
      {
        SCOPED_TRACE( "Element " + std::to_string( ei ) );

        auto dZ_dRho = invertLayout( dCompFrac_dCompDens[ei].toSliceConst(), NC, NC );
        string var = "compDens[" + components[jc] + "]";

        checkDerivative( compFrac[ei].toSliceConst(),
                         compFracOrig[ei].toSliceConst(),
                         dZ_dRho[jc].toSliceConst(),
                         dCompDens[ei][jc],
                         relTol,
                         "compFrac",
                         var,
                         components );
      } );
    }
  } );
}


void testPhaseVolumeFractionNumericalDerivatives( CompositionalMultiphaseFVM & solver,
                                                  DomainPartition & domain,
                                                  real64 const perturbParameter,
                                                  real64 const relTol )
{
  localIndex const NC = solver.numFluidComponents();
  localIndex const NP = solver.numFluidPhases();

  MeshLevel & mesh = domain.getMeshBody( 0 ).getMeshLevel( 0 );

  solver.forTargetSubRegions( mesh, [&]( localIndex const targetIndex,
                                         ElementSubRegionBase & subRegion )
  {
    SCOPED_TRACE( subRegion.getParent().getParent().getName() + "/" + subRegion.getName() );

    string const & fluidName = solver.fluidModelNames()[targetIndex];
    MultiFluidBase const & fluid = subRegion.getConstitutiveModel< MultiFluidBase >( fluidName );
    arrayView1d< string const > const & components = fluid.componentNames();
    arrayView1d< string const > const & phases = fluid.phaseNames();

    arrayView1d< real64 > & pres =
      subRegion.getReference< array1d< real64 > >( CompositionalMultiphaseFVM::viewKeyStruct::pressureString() );

    arrayView1d< real64 > & dPres =
      subRegion.getReference< array1d< real64 > >( CompositionalMultiphaseFVM::viewKeyStruct::deltaPressureString() );

    arrayView2d< real64, compflow::USD_COMP > & compDens =
      subRegion.getReference< array2d< real64, compflow::LAYOUT_COMP > >( CompositionalMultiphaseFVM::viewKeyStruct::globalCompDensityString() );

    arrayView2d< real64, compflow::USD_COMP > & dCompDens =
      subRegion.getReference< array2d< real64, compflow::LAYOUT_COMP > >( CompositionalMultiphaseFVM::viewKeyStruct::deltaGlobalCompDensityString() );

    arrayView2d< real64, compflow::USD_PHASE > & phaseVolFrac =
      subRegion.getReference< array2d< real64, compflow::LAYOUT_PHASE > >( CompositionalMultiphaseFVM::viewKeyStruct::phaseVolumeFractionString() );

    arrayView2d< real64, compflow::USD_PHASE > & dPhaseVolFrac_dPres =
      subRegion.getReference< array2d< real64, compflow::LAYOUT_PHASE > >( CompositionalMultiphaseFVM::viewKeyStruct::dPhaseVolumeFraction_dPressureString() );

    arrayView3d< real64, compflow::USD_PHASE_DC > & dPhaseVolFrac_dCompDens =
      subRegion.getReference< array3d< real64, compflow::LAYOUT_PHASE_DC > >( CompositionalMultiphaseFVM::viewKeyStruct::dPhaseVolumeFraction_dGlobalCompDensityString() );

    // reset the solver state to zero out variable updates
    solver.resetStateToBeginningOfStep( domain );

    // make a copy of unperturbed values of component fractions
    array2d< real64, compflow::LAYOUT_PHASE > phaseVolFracOrig( subRegion.size(), NP );
    phaseVolFracOrig.setValues< serialPolicy >( phaseVolFrac );

    // update pressure and check derivatives
    {
      // perturb pressure in each cell
      forAll< serialPolicy >( subRegion.size(), [=] ( localIndex const ei )
      {
        real64 const dP = perturbParameter * ( pres[ei] + perturbParameter );
        dPres[ei] = dP;
      } );

      // recompute component fractions
      solver.updateFluidState( subRegion, targetIndex );

      // check values in each cell
      forAll< serialPolicy >( subRegion.size(), [=, &phaseVolFracOrig] ( localIndex const ei )
      {
        SCOPED_TRACE( "Element " + std::to_string( ei ) );

        checkDerivative( phaseVolFrac[ei].toSliceConst(),
                         phaseVolFracOrig[ei].toSliceConst(),
                         dPhaseVolFrac_dPres[ei].toSliceConst(),
                         dPres[ei],
                         relTol,
                         "phaseVolFrac",
                         "Pres",
                         phases );
      } );
    }

    // update component density and check derivatives
    for( localIndex jc = 0; jc < NC; ++jc )
    {
      // reset the solver state to zero out variable updates (resetting the whole domain is overkill...)
      solver.resetStateToBeginningOfStep( domain );

      // perturb a single component density in each cell
      forAll< serialPolicy >( subRegion.size(), [=] ( localIndex const ei )
      {
        real64 const dRho = perturbParameter * ( compDens[ei][jc] + perturbParameter );
        dCompDens[ei][jc] = dRho;
      } );

      // recompute component fractions
      solver.updateFluidState( subRegion, targetIndex );

      // check values in each cell
      forAll< serialPolicy >( subRegion.size(), [=, &phaseVolFracOrig] ( localIndex const ei )
      {
        SCOPED_TRACE( "Element " + std::to_string( ei ) );

        auto dS_dRho = invertLayout( dPhaseVolFrac_dCompDens[ei].toSliceConst(), NP, NC );
        string var = "compDens[" + components[jc] + "]";

        checkDerivative( phaseVolFrac[ei].toSliceConst(),
                         phaseVolFracOrig[ei].toSliceConst(),
                         dS_dRho[jc].toSliceConst(),
                         dCompDens[ei][jc],
                         relTol,
                         "phaseVolFrac",
                         var,
                         phases );
      } );
    }
  } );
}

void testPhaseMobilityNumericalDerivatives( CompositionalMultiphaseFVM & solver,
                                            DomainPartition & domain,
                                            real64 const perturbParameter,
                                            real64 const relTol )
{
  localIndex const NC = solver.numFluidComponents();
  localIndex const NP = solver.numFluidPhases();

  MeshLevel & mesh = domain.getMeshBody( 0 ).getMeshLevel( 0 );

  solver.forTargetSubRegions( mesh, [&]( localIndex const targetIndex,
                                         ElementSubRegionBase & subRegion )
  {
    SCOPED_TRACE( subRegion.getParent().getName() + "/" + subRegion.getName() );

    string const & fluidName = solver.fluidModelNames()[targetIndex];
    MultiFluidBase const & fluid = subRegion.getConstitutiveModel< MultiFluidBase >( fluidName );
    arrayView1d< string const > const & components = fluid.componentNames();
    arrayView1d< string const > const & phases = fluid.phaseNames();

    arrayView1d< real64 > & pres =
      subRegion.getReference< array1d< real64 > >( CompositionalMultiphaseFVM::viewKeyStruct::pressureString() );

    arrayView1d< real64 > & dPres =
      subRegion.getReference< array1d< real64 > >( CompositionalMultiphaseFVM::viewKeyStruct::deltaPressureString() );

    arrayView2d< real64, compflow::USD_COMP > & compDens =
      subRegion.getReference< array2d< real64, compflow::LAYOUT_COMP > >( CompositionalMultiphaseFVM::viewKeyStruct::globalCompDensityString() );

    arrayView2d< real64, compflow::USD_COMP > & dCompDens =
      subRegion.getReference< array2d< real64, compflow::LAYOUT_COMP > >( CompositionalMultiphaseFVM::viewKeyStruct::deltaGlobalCompDensityString() );

    arrayView2d< real64, compflow::USD_PHASE > & phaseMob =
      subRegion.getReference< array2d< real64, compflow::LAYOUT_PHASE > >( CompositionalMultiphaseFVM::viewKeyStruct::phaseMobilityString() );

    arrayView2d< real64, compflow::USD_PHASE > & dPhaseMob_dPres =
      subRegion.getReference< array2d< real64, compflow::LAYOUT_PHASE > >( CompositionalMultiphaseFVM::viewKeyStruct::dPhaseMobility_dPressureString() );

    arrayView3d< real64, compflow::USD_PHASE_DC > & dPhaseMob_dCompDens =
      subRegion.getReference< array3d< real64, compflow::LAYOUT_PHASE_DC > >( CompositionalMultiphaseFVM::viewKeyStruct::dPhaseMobility_dGlobalCompDensityString() );

    // reset the solver state to zero out variable updates
    solver.resetStateToBeginningOfStep( domain );

    // make a copy of unperturbed values of component fractions
    array2d< real64, compflow::LAYOUT_PHASE > phaseVolFracOrig( subRegion.size(), NP );
    phaseVolFracOrig.setValues< serialPolicy >( phaseMob );

    // update pressure and check derivatives
    {
      // perturb pressure in each cell
      forAll< serialPolicy >( subRegion.size(), [=] ( localIndex const ei )
      {
        real64 const dP = perturbParameter * ( pres[ei] + perturbParameter );
        dPres[ei] = dP;
      } );

      // recompute component fractions
      solver.updateFluidState( subRegion, targetIndex );

      // check values in each cell
      forAll< serialPolicy >( subRegion.size(), [=, &phaseVolFracOrig] ( localIndex const ei )
      {
        SCOPED_TRACE( "Element " + std::to_string( ei ) );

        checkDerivative( phaseMob[ei].toSliceConst(),
                         phaseVolFracOrig[ei].toSliceConst(),
                         dPhaseMob_dPres[ei].toSliceConst(),
                         dPres[ei],
                         relTol,
                         "phaseVolFrac",
                         "Pres",
                         phases );
      } );
    }

    // update component density and check derivatives
    for( localIndex jc = 0; jc < NC; ++jc )
    {
      // reset the solver state to zero out variable updates (resetting the whole domain is overkill...)
      solver.resetStateToBeginningOfStep( domain );

      // perturb a single component density in each cell
      forAll< serialPolicy >( subRegion.size(), [=] ( localIndex const ei )
      {
        real64 const dRho = perturbParameter * ( compDens[ei][jc] + perturbParameter );
        dCompDens[ei][jc] = dRho;
      } );

      // recompute component fractions
      solver.updateFluidState( subRegion, targetIndex );

      // check values in each cell
      forAll< serialPolicy >( subRegion.size(), [=, &phaseVolFracOrig] ( localIndex const ei )
      {
        SCOPED_TRACE( "Element " + std::to_string( ei ) );

        auto dS_dRho = invertLayout( dPhaseMob_dCompDens[ei].toSliceConst(), NP, NC );
        string var = "compDens[" + components[jc] + "]";

        checkDerivative( phaseMob[ei].toSliceConst(),
                         phaseVolFracOrig[ei].toSliceConst(),
                         dS_dRho[jc].toSliceConst(),
                         dCompDens[ei][jc],
                         relTol,
                         "phaseMob",
                         var,
                         phases );
      } );
    }
  } );
}

template< typename LAMBDA >
void testNumericalJacobian( CompositionalMultiphaseFVM & solver,
                            DomainPartition & domain,
                            real64 const perturbParameter,
                            real64 const relTol,
                            LAMBDA assembleFunction )
{
  localIndex const NC = solver.numFluidComponents();

  CRSMatrix< real64, globalIndex > const & jacobian = solver.getLocalMatrix();
  array1d< real64 > const & residual = solver.getLocalRhs();
  DofManager const & dofManager = solver.getDofManager();

  MeshLevel & mesh = domain.getMeshBody( 0 ).getMeshLevel( 0 );

  // assemble the analytical residual
  solver.resetStateToBeginningOfStep( domain );

  residual.zero();
  jacobian.zero();

  assembleFunction( jacobian.toViewConstSizes(), residual.toView() );
  residual.move( LvArray::MemorySpace::host, false );

  // copy the analytical residual
  array1d< real64 > residualOrig( residual );

  // create the numerical jacobian
  jacobian.move( LvArray::MemorySpace::host );
  CRSMatrix< real64, globalIndex > jacobianFD( jacobian );
  jacobianFD.zero();

  string const dofKey = dofManager.getKey( CompositionalMultiphaseFVM::viewKeyStruct::elemDofFieldString() );

  solver.forTargetSubRegions( mesh, [&]( localIndex const,
                                         ElementSubRegionBase & subRegion )
  {
    arrayView1d< integer const > const & elemGhostRank = subRegion.ghostRank();

    arrayView1d< globalIndex const > const & dofNumber =
      subRegion.getReference< array1d< globalIndex > >( dofKey );

    arrayView1d< real64 const > const & pres =
      subRegion.getReference< array1d< real64 > >( CompositionalMultiphaseFVM::viewKeyStruct::pressureString() );
    pres.move( LvArray::MemorySpace::host, false );

    arrayView1d< real64 > const & dPres =
      subRegion.getReference< array1d< real64 > >( CompositionalMultiphaseFVM::viewKeyStruct::deltaPressureString() );

    arrayView2d< real64 const, compflow::USD_COMP > const & compDens =
      subRegion.getReference< array2d< real64, compflow::LAYOUT_COMP > >( CompositionalMultiphaseFVM::viewKeyStruct::globalCompDensityString() );
    compDens.move( LvArray::MemorySpace::host, false );

    arrayView2d< real64, compflow::USD_COMP > const & dCompDens =
      subRegion.getReference< array2d< real64, compflow::LAYOUT_COMP > >( CompositionalMultiphaseFVM::viewKeyStruct::deltaGlobalCompDensityString() );

    for( localIndex ei = 0; ei < subRegion.size(); ++ei )
    {
      if( elemGhostRank[ei] >= 0 )
      {
        continue;
      }

      real64 totalDensity = 0.0;
      for( localIndex ic = 0; ic < NC; ++ic )
      {
        totalDensity += compDens[ei][ic];
      }

      {
        solver.resetStateToBeginningOfStep( domain );

        real64 const dP = perturbParameter * ( pres[ei] + perturbParameter );
        dPres.move( LvArray::MemorySpace::host, true );
        dPres[ei] = dP;

        solver.forTargetSubRegions( mesh, [&]( localIndex const targetIndex2,
                                               ElementSubRegionBase & subRegion2 )
        {
          solver.updateFluidState( subRegion2, targetIndex2 );
        } );

        residual.zero();
        jacobian.zero();
        assembleFunction( jacobian.toViewConstSizes(), residual.toView() );

        fillNumericalJacobian( residual.toViewConst(),
                               residualOrig.toViewConst(),
                               dofNumber[ei],
                               dP,
                               jacobianFD.toViewConstSizes() );
      }

      for( localIndex jc = 0; jc < NC; ++jc )
      {
        solver.resetStateToBeginningOfStep( domain );

        real64 const dRho = perturbParameter * totalDensity;
        dCompDens.move( LvArray::MemorySpace::host, true );
        dCompDens[ei][jc] = dRho;

        solver.forTargetSubRegions( mesh, [&]( localIndex const targetIndex2,
                                               ElementSubRegionBase & subRegion2 )
        {
          solver.updateFluidState( subRegion2, targetIndex2 );
        } );

        residual.zero();
        jacobian.zero();
        assembleFunction( jacobian.toViewConstSizes(), residual.toView() );

        fillNumericalJacobian( residual.toViewConst(),
                               residualOrig.toViewConst(),
                               dofNumber[ei] + jc + 1,
                               dRho,
                               jacobianFD.toViewConstSizes() );
      }
    }
  } );

  // assemble the analytical jacobian
  solver.resetStateToBeginningOfStep( domain );

  residual.zero();
  jacobian.zero();
  assembleFunction( jacobian.toViewConstSizes(), residual.toView() );

  compareLocalMatrices( jacobian.toViewConst(), jacobianFD.toViewConst(), relTol );
}

class CompositionalMultiphaseFlowTest : public ::testing::Test
{
public:

  CompositionalMultiphaseFlowTest():
    state( std::make_unique< CommandLineOptions >( g_commandLineOptions ) )
  {}

protected:

  void SetUp() override
  {
    setupProblemFromXML( state.getProblemManager(), xmlInput );
    solver = &state.getProblemManager().getPhysicsSolverManager().getGroup< CompositionalMultiphaseFVM >( "compflow" );

    DomainPartition & domain = state.getProblemManager().getDomainPartition();

    solver->setupSystem( domain,
                         solver->getDofManager(),
                         solver->getLocalMatrix(),
                         solver->getLocalRhs(),
                         solver->getLocalSolution() );

    solver->implicitStepSetup( time, dt, domain );
  }

  static real64 constexpr time = 0.0;
  static real64 constexpr dt = 1e4;
  static real64 constexpr eps = std::numeric_limits< real64 >::epsilon();

  GeosxState state;
  CompositionalMultiphaseFVM * solver;
};

real64 constexpr CompositionalMultiphaseFlowTest::time;
real64 constexpr CompositionalMultiphaseFlowTest::dt;
real64 constexpr CompositionalMultiphaseFlowTest::eps;

TEST_F( CompositionalMultiphaseFlowTest, derivativeNumericalCheck_composition )
{
  real64 const perturb = std::sqrt( eps );
  real64 const tol = 1e-4;

  DomainPartition & domain = state.getProblemManager().getDomainPartition();

  testCompositionNumericalDerivatives( *solver, domain, perturb, tol );
}

TEST_F( CompositionalMultiphaseFlowTest, derivativeNumericalCheck_phaseVolumeFraction )
{
  real64 const perturb = std::sqrt( eps );
  real64 const tol = 5e-2; // 5% error margin

  DomainPartition & domain = state.getProblemManager().getDomainPartition();
  testPhaseVolumeFractionNumericalDerivatives( *solver, domain, perturb, tol );
}

TEST_F( CompositionalMultiphaseFlowTest, derivativeNumericalCheck_phaseMobility )
{
  real64 const perturb = std::sqrt( eps );
  real64 const tol = 5e-2; // 5% error margin

  DomainPartition & domain = state.getProblemManager().getDomainPartition();

  testPhaseMobilityNumericalDerivatives( *solver, domain, perturb, tol );
}

/*
 * Accumulation numerical test not passing due to some numerical catastrophic cancellation
 * happenning in the kernel for the particular set of initial conditions we're running.
 * The test should be re-enabled and fixed at some point.
 */
#if 0
TEST_F( CompositionalMultiphaseFlowTest, jacobianNumericalCheck_accumulation )
{
  real64 const perturb = std::sqrt( eps );
  real64 const tol = 1e-1; // 10% error margin

  DomainPartition & domain = state.getProblemManager().getDomainPartition();

  testNumericalJacobian( *solver, domain, perturb, tol,
                         [&] ( CRSMatrixView< real64, globalIndex const > const & localMatrix,
                               arrayView1d< real64 > const & localRhs )
  {
    solver->AssembleAccumulationTerms( domain, solver->getDofManager(), localMatrix, localRhs );
  } );
}
#endif

TEST_F( CompositionalMultiphaseFlowTest, jacobianNumericalCheck_flux )
{
  real64 const perturb = std::sqrt( eps );
  real64 const tol = 1e-1; // 10% error margin

  DomainPartition & domain = state.getProblemManager().getDomainPartition();

  testNumericalJacobian( *solver, domain, perturb, tol,
                         [&] ( CRSMatrixView< real64, globalIndex const > const & localMatrix,
                               arrayView1d< real64 > const & localRhs )
  {
    solver->assembleFluxTerms( dt, domain, solver->getDofManager(), localMatrix, localRhs );
  } );
}


TEST_F( CompositionalMultiphaseFlowTest, jacobianNumericalCheck_volumeBalance )
{
  real64 const perturb = sqrt( eps );
  real64 const tol = 1e-1; // 10% error margin

  DomainPartition & domain = state.getProblemManager().getDomainPartition();

  testNumericalJacobian( *solver, domain, perturb, tol,
                         [&] ( CRSMatrixView< real64, globalIndex const > const & localMatrix,
                               arrayView1d< real64 > const & localRhs )
  {
    solver->assembleVolumeBalanceTerms( domain, solver->getDofManager(), localMatrix, localRhs );
  } );
}

int main( int argc, char * * argv )
{
  ::testing::InitGoogleTest( &argc, argv );
  g_commandLineOptions = *geosx::basicSetup( argc, argv );
  int const result = RUN_ALL_TESTS();
  geosx::basicCleanup();
  return result;
}<|MERGE_RESOLUTION|>--- conflicted
+++ resolved
@@ -42,7 +42,6 @@
   "                                 solidNames=\"{rock}\"\n"
   "                                 permeabilityNames=\"{rockPerm}\"\n"
   "                                 relPermNames=\"{relperm}\"\n"
-  "                                 permeabilityNames=\"{permeabilityModel}\"\n"
   "                                 capPressureNames=\"{cappressure}\"\n"
   "                                 temperature=\"297.15\"\n"
   "                                 useMass=\"1\">\n"
@@ -77,11 +76,7 @@
   "    </FiniteVolume>\n"
   "  </NumericalMethods>\n"
   "  <ElementRegions>\n"
-<<<<<<< HEAD
-  "    <CellElementRegion name=\"Region2\" cellBlocks=\"{cb1}\" materialList=\"{fluid1, rock, relperm, cappressure, permeabilityModel}\" />\n"
-=======
   "    <CellElementRegion name=\"Region2\" cellBlocks=\"{cb1}\" materialList=\"{fluid1, rock, relperm, cappressure, rockPerm}\" />\n"
->>>>>>> 496f5b28
   "  </ElementRegions>\n"
   "  <Constitutive>\n"
   "    <CompositionalMultiphaseFluid name=\"fluid1\"\n"
@@ -97,12 +92,9 @@
   "                                                          {0, 0, 0, 0},\n"
   "                                                          {0, 0, 0, 0},\n"
   "                                                          {0, 0, 0, 0} }\"/>\n"
-  "    <CompressibleRock name=\"rock\"\n"
-  "                      referencePressure=\"0.0\"\n"
-  "                      defaultReferencePorosity=\"0.05\"\n"
-  "                      compressibility=\"1e-9\"/>\n"
-  "    <ConstantPermeability name=\"permeabilityModel\"\n"
-  "                          permeabilityComponents=\"{ 2e-16, 2e-16, 2e-16}\"/>\n"
+  "    <PoreVolumeCompressibleSolid name=\"rock\"\n"
+  "                                 referencePressure=\"0.0\"\n"
+  "                                 compressibility=\"1e-9\"/>\n"
   "    <BrooksCoreyRelativePermeability name=\"relperm\"\n"
   "                                     phaseNames=\"{oil, gas}\"\n"
   "                                     phaseMinVolumeFraction=\"{0.1, 0.15}\"\n"
@@ -118,15 +110,6 @@
   "                        permeabilityComponents=\"{2.0e-16, 2.0e-16, 2.0e-16}\"/> \n"
   "  </Constitutive>\n"
   "  <FieldSpecifications>\n"
-<<<<<<< HEAD
-=======
-  "    <FieldSpecification name=\"referencePorosity\"\n"
-  "               initialCondition=\"1\"\n"
-  "               setNames=\"{all}\"\n"
-  "               objectPath=\"ElementRegions/Region2/cb1\"\n"
-  "               fieldName=\"referencePorosity\"\n"
-  "               scale=\"0.05\"/>\n"
->>>>>>> 496f5b28
   "    <FieldSpecification name=\"initialPressure\"\n"
   "               initialCondition=\"1\"\n"
   "               setNames=\"{all}\"\n"
@@ -306,7 +289,7 @@
       } );
 
       // recompute component fractions
-      solver.updateFluidState( subRegion, targetIndex );
+      solver.updateState( subRegion, targetIndex );
 
       // check values in each cell
       forAll< serialPolicy >( subRegion.size(), [=, &phaseVolFracOrig] ( localIndex const ei )
@@ -338,7 +321,7 @@
       } );
 
       // recompute component fractions
-      solver.updateFluidState( subRegion, targetIndex );
+      solver.updateState( subRegion, targetIndex );
 
       // check values in each cell
       forAll< serialPolicy >( subRegion.size(), [=, &phaseVolFracOrig] ( localIndex const ei )
@@ -419,7 +402,7 @@
       } );
 
       // recompute component fractions
-      solver.updateFluidState( subRegion, targetIndex );
+      solver.updateState( subRegion, targetIndex );
 
       // check values in each cell
       forAll< serialPolicy >( subRegion.size(), [=, &phaseVolFracOrig] ( localIndex const ei )
@@ -451,7 +434,7 @@
       } );
 
       // recompute component fractions
-      solver.updateFluidState( subRegion, targetIndex );
+      solver.updateState( subRegion, targetIndex );
 
       // check values in each cell
       forAll< serialPolicy >( subRegion.size(), [=, &phaseVolFracOrig] ( localIndex const ei )
@@ -553,7 +536,7 @@
         solver.forTargetSubRegions( mesh, [&]( localIndex const targetIndex2,
                                                ElementSubRegionBase & subRegion2 )
         {
-          solver.updateFluidState( subRegion2, targetIndex2 );
+          solver.updateState( subRegion2, targetIndex2 );
         } );
 
         residual.zero();
@@ -578,7 +561,7 @@
         solver.forTargetSubRegions( mesh, [&]( localIndex const targetIndex2,
                                                ElementSubRegionBase & subRegion2 )
         {
-          solver.updateFluidState( subRegion2, targetIndex2 );
+          solver.updateState( subRegion2, targetIndex2 );
         } );
 
         residual.zero();
