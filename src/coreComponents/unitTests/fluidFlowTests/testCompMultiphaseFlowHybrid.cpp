/*
 * ------------------------------------------------------------------------------------------------------------
 * SPDX-License-Identifier: LGPL-2.1-only
 *
 * Copyright (c) 2018-2020 Lawrence Livermore National Security LLC
 * Copyright (c) 2018-2020 The Board of Trustees of the Leland Stanford Junior University
 * Copyright (c) 2018-2020 Total, S.A
 * Copyright (c) 2019-     GEOSX Contributors
 * All rights reserved
 *
 * See top level LICENSE, COPYRIGHT, CONTRIBUTORS, NOTICE, and ACKNOWLEDGEMENTS files for details.
 * ------------------------------------------------------------------------------------------------------------
 */

#include "constitutive/fluid/MultiFluidBase.hpp"
#include "finiteVolume/FiniteVolumeManager.hpp"
#include "mainInterface/initialization.hpp"
#include "discretizationMethods/NumericalMethodsManager.hpp"
#include "mainInterface/ProblemManager.hpp"
#include "mainInterface/GeosxState.hpp"
#include "physicsSolvers/PhysicsSolverManager.hpp"
#include "physicsSolvers/fluidFlow/CompositionalMultiphaseHybridFVM.hpp"
#include "unitTests/fluidFlowTests/testCompFlowUtils.hpp"

using namespace geosx;
using namespace geosx::dataRepository;
using namespace geosx::constitutive;
using namespace geosx::testing;

CommandLineOptions g_commandLineOptions;

char const * xmlInput =
  "<Problem>\n"
  "  <Solvers gravityVector=\"0.0, 0.0, -9.81\">\n"
  "    <CompositionalMultiphaseHybridFVM name=\"compflow\"\n"
  "                                 logLevel=\"0\"\n"
  "                                 discretization=\"fluidHM\"\n"
  "                                 targetRegions=\"{Region}\"\n"
  "                                 fluidNames=\"{fluid1}\"\n"
  "                                 solidNames=\"{rock}\"\n"
  "                                 permeabilityNames=\"{rockPerm}\"\n"
  "                                 relPermNames=\"{relperm}\"\n"
  "                                 permeabilityNames=\"{permeabilityModel}\"\n"
  "                                 temperature=\"297.15\"\n"
  "                                 useMass=\"1\">\n"
  "                                 \n"
  "      <NonlinearSolverParameters newtonTol=\"1.0e-6\"\n"
  "                                 newtonMaxIter=\"2\"/>\n"
  "      <LinearSolverParameters solverType=\"gmres\"\n"
  "                              krylovTol=\"1.0e-10\"/>\n"
  "    </CompositionalMultiphaseHybridFVM>\n"
  "  </Solvers>\n"
  "  <Mesh>\n"
  "    <InternalMesh name=\"mesh1\"\n"
  "                  elementTypes=\"{C3D8}\" \n"
  "                  xCoords=\"{0, 1}\"\n"
  "                  yCoords=\"{0, 1}\"\n"
  "                  zCoords=\"{0, 10}\"\n"
  "                  nx=\"{1}\"\n"
  "                  ny=\"{1}\"\n"
  "                  nz=\"{4}\"\n"
  "                  cellBlockNames=\"{cb1}\"/>\n"
  "  </Mesh>\n"
  "  <NumericalMethods>\n"
  "    <FiniteVolume>\n"
  "      <HybridMimeticDiscretization name=\"fluidHM\"\n"
  "                                   innerProductType=\"beiraoDaVeigaLipnikovManzini\"\n"
  "                                   coefficientName=\"permeability\"/>\n"
  "    </FiniteVolume>\n"
  "  </NumericalMethods>\n"
  "  <ElementRegions>\n"
<<<<<<< HEAD
  "    <CellElementRegion name=\"Region\" cellBlocks=\"{cb1}\" materialList=\"{fluid1, rock, relperm, permeabilityModel}\" />\n"
=======
  "    <CellElementRegion name=\"Region\" cellBlocks=\"{cb1}\" materialList=\"{fluid1, rock, relperm, rockPerm}\" />\n"
>>>>>>> 496f5b28
  "  </ElementRegions>\n"
  "  <Constitutive>\n"
  "    <CompositionalMultiphaseFluid name=\"fluid1\"\n"
  "                                  phaseNames=\"{oil, gas}\"\n"
  "                                  equationsOfState=\"{PR, PR}\"\n"
  "                                  componentNames=\"{N2, C10, C20, H2O}\"\n"
  "                                  componentCriticalPressure=\"{34e5, 25.3e5, 14.6e5, 220.5e5}\"\n"
  "                                  componentCriticalTemperature=\"{126.2, 622.0, 782.0, 647.0}\"\n"
  "                                  componentAcentricFactor=\"{0.04, 0.443, 0.816, 0.344}\"\n"
  "                                  componentMolarWeight=\"{28e-3, 134e-3, 275e-3, 18e-3}\"\n"
  "                                  componentVolumeShift=\"{0, 0, 0, 0}\"\n"
  "                                  componentBinaryCoeff=\"{ {0, 0, 0, 0},\n"
  "                                                          {0, 0, 0, 0},\n"
  "                                                          {0, 0, 0, 0},\n"
  "                                                          {0, 0, 0, 0} }\"/>\n"
  "    <CompressibleRock name=\"rock\"\n"
  "                      referencePressure=\"0.0\"\n"
  "                      defaultReferencePorosity=\"0.05\"\n"
  "                      compressibility=\"1e-9\"/>\n"
  "    <ConstantPermeability name=\"permeabilityModel\"\n"
  "                          permeabilityComponents=\"{ 2e-16, 2e-16, 2e-16}\"/>\n"
  "    <BrooksCoreyRelativePermeability name=\"relperm\"\n"
  "                                     phaseNames=\"{oil, gas}\"\n"
  "                                     phaseMinVolumeFraction=\"{0.1, 0.15}\"\n"
  "                                     phaseRelPermExponent=\"{2.0, 2.0}\"\n"
  "                                     phaseRelPermMaxValue=\"{0.8, 0.9}\"/>\n"
  "  <ConstantPermeability name=\"rockPerm\"\n"
  "                      permeabilityComponents=\"{2.0e-16, 2.0e-16, 2.0e-16}\"/> \n"
  "  </Constitutive>\n"
  "  <FieldSpecifications>\n"
<<<<<<< HEAD
=======
  "    <FieldSpecification name=\"referencePorosity\"\n"
  "               initialCondition=\"1\"\n"
  "               setNames=\"{all}\"\n"
  "               objectPath=\"ElementRegions/Region/cb1\"\n"
  "               fieldName=\"referencePorosity\"\n"
  "               scale=\"0.05\"/>\n"
>>>>>>> 496f5b28
  "    <FieldSpecification name=\"initialPressure\"\n"
  "               initialCondition=\"1\"\n"
  "               setNames=\"{all}\"\n"
  "               objectPath=\"ElementRegions/Region/cb1\"\n"
  "               fieldName=\"pressure\"\n"
  "               functionName=\"initialPressureFunc\"\n"
  "               scale=\"5e6\"/>\n"
  "    <FieldSpecification name=\"initialFacePressure\"\n"
  "               initialCondition=\"1\"\n"
  "               setNames=\"{all}\"\n"
  "               objectPath=\"faceManager\"\n"
  "               fieldName=\"facePressure\"\n"
  "               functionName=\"initialFacePressureFunc\"\n"
  "               scale=\"5e6\"/>\n"
  "    <FieldSpecification name=\"initialComposition_N2\"\n"
  "               initialCondition=\"1\"\n"
  "               setNames=\"{all}\"\n"
  "               objectPath=\"ElementRegions/Region/cb1\"\n"
  "               fieldName=\"globalCompFraction\"\n"
  "               component=\"0\"\n"
  "               scale=\"0.099\"/>\n"
  "    <FieldSpecification name=\"initialComposition_C10\"\n"
  "               initialCondition=\"1\"\n"
  "               setNames=\"{all}\"\n"
  "               objectPath=\"ElementRegions/Region/cb1\"\n"
  "               fieldName=\"globalCompFraction\"\n"
  "               component=\"1\"\n"
  "               scale=\"0.3\"/>\n"
  "    <FieldSpecification name=\"initialComposition_C20\"\n"
  "               initialCondition=\"1\"\n"
  "               setNames=\"{all}\"\n"
  "               objectPath=\"ElementRegions/Region/cb1\"\n"
  "               fieldName=\"globalCompFraction\"\n"
  "               component=\"2\"\n"
  "               scale=\"0.6\"/>\n"
  "    <FieldSpecification name=\"initialComposition_H20\"\n"
  "               initialCondition=\"1\"\n"
  "               setNames=\"{all}\"\n"
  "               objectPath=\"ElementRegions/Region/cb1\"\n"
  "               fieldName=\"globalCompFraction\"\n"
  "               component=\"3\"\n"
  "               scale=\"0.001\"/>\n"
  "  </FieldSpecifications>\n"
  "  <Functions>\n"
  "    <TableFunction name=\"initialPressureFunc\"\n"
  "                   inputVarNames=\"{elementCenter}\"\n"
  "                   coordinates=\"{0.0, 2.0, 4.0, 6.0, 8.0, 10.0 }\"\n"
  "                   values=\"{ 1.0, 0.5, 0.2, 3.0, 2.1, 1.0 }\"/>\n"
  "    <TableFunction name=\"initialFacePressureFunc\"\n"
  "                   inputVarNames=\"{faceCenter}\"\n"
  "                   coordinates=\"{0.0, 2.0, 4.0, 6.0, 8.0, 10.0 }\"\n"
  "                   values=\"{ 2.0, 0.1, 0.2, 2.1, 2.1, 0.1 }\"/>\n"
  "  </Functions>"
  "</Problem>";

template< typename LAMBDA >
void testNumericalJacobian( CompositionalMultiphaseHybridFVM & solver,
                            DomainPartition & domain,
                            real64 const perturbParameter,
                            real64 const relTol,
                            LAMBDA assembleFunction )
{
  localIndex const NC = solver.numFluidComponents();

  CRSMatrix< real64, globalIndex > const & jacobian = solver.getLocalMatrix();
  array1d< real64 > const & residual = solver.getLocalRhs();
  DofManager const & dofManager = solver.getDofManager();

  MeshLevel & mesh = domain.getMeshBody( 0 ).getMeshLevel( 0 );

  // assemble the analytical residual
  solver.resetStateToBeginningOfStep( domain );

  residual.zero();
  jacobian.zero();

  assembleFunction( jacobian.toViewConstSizes(), residual.toView() );
  residual.move( LvArray::MemorySpace::host, false );

  // copy the analytical residual
  array1d< real64 > residualOrig( residual );

  // create the numerical jacobian
  jacobian.move( LvArray::MemorySpace::host );
  CRSMatrix< real64, globalIndex > jacobianFD( jacobian );
  jacobianFD.zero();

  string const elemDofKey = dofManager.getKey( CompositionalMultiphaseHybridFVM::viewKeyStruct::elemDofFieldString() );

  solver.forTargetSubRegions( mesh, [&]( localIndex const,
                                         ElementSubRegionBase & subRegion )
  {
    arrayView1d< integer const > const & elemGhostRank = subRegion.ghostRank();
    arrayView1d< globalIndex const > const & elemDofNumber =
      subRegion.getReference< array1d< globalIndex > >( elemDofKey );

    arrayView1d< real64 const > const & pres =
      subRegion.getReference< array1d< real64 > >( CompositionalMultiphaseHybridFVM::viewKeyStruct::pressureString() );
    pres.move( LvArray::MemorySpace::host, false );

    arrayView1d< real64 > const & dPres =
      subRegion.getReference< array1d< real64 > >( CompositionalMultiphaseHybridFVM::viewKeyStruct::deltaPressureString() );

    arrayView2d< real64 const, compflow::USD_COMP > const & compDens =
      subRegion.getReference< array2d< real64, compflow::LAYOUT_COMP > >( CompositionalMultiphaseHybridFVM::viewKeyStruct::globalCompDensityString() );
    compDens.move( LvArray::MemorySpace::host, false );

    arrayView2d< real64, compflow::USD_COMP > const & dCompDens =
      subRegion.getReference< array2d< real64, compflow::LAYOUT_COMP > >( CompositionalMultiphaseHybridFVM::viewKeyStruct::deltaGlobalCompDensityString() );

    for( localIndex ei = 0; ei < subRegion.size(); ++ei )
    {
      if( elemGhostRank[ei] >= 0 )
      {
        continue;
      }

      real64 totalDensity = 0.0;
      for( localIndex ic = 0; ic < NC; ++ic )
      {
        totalDensity += compDens[ei][ic];
      }

      {
        solver.resetStateToBeginningOfStep( domain );

        real64 const dP = perturbParameter * ( pres[ei] + perturbParameter );
        dPres.move( LvArray::MemorySpace::host, true );
        dPres[ei] = dP;

        solver.forTargetSubRegions( mesh, [&]( localIndex const targetIndex2,
                                               ElementSubRegionBase & subRegion2 )
        {
          solver.updateFluidState( subRegion2, targetIndex2 );
        } );

        residual.zero();
        jacobian.zero();
        assembleFunction( jacobian.toViewConstSizes(), residual.toView() );

        fillNumericalJacobian( residual.toViewConst(),
                               residualOrig.toViewConst(),
                               elemDofNumber[ei],
                               dP,
                               jacobianFD.toViewConstSizes() );
      }

      for( localIndex jc = 0; jc < NC; ++jc )
      {
        solver.resetStateToBeginningOfStep( domain );

        real64 const dRho = perturbParameter * totalDensity;
        dCompDens.move( LvArray::MemorySpace::host, true );
        dCompDens[ei][jc] = dRho;

        solver.forTargetSubRegions( mesh, [&]( localIndex const targetIndex2,
                                               ElementSubRegionBase & subRegion2 )
        {
          solver.updateFluidState( subRegion2, targetIndex2 );
        } );

        residual.zero();
        jacobian.zero();
        assembleFunction( jacobian.toViewConstSizes(), residual.toView() );

        fillNumericalJacobian( residual.toViewConst(),
                               residualOrig.toViewConst(),
                               elemDofNumber[ei] + jc + 1,
                               dRho,
                               jacobianFD.toViewConstSizes() );
      }
    }
  } );

  FaceManager & faceManager = mesh.getFaceManager();

  // get the face-based pressure
  arrayView1d< real64 > const & facePres =
    faceManager.getReference< array1d< real64 > >( CompositionalMultiphaseHybridFVM::viewKeyStruct::facePressureString() );
  facePres.move( LvArray::MemorySpace::host, false );
  arrayView1d< real64 > const & dFacePres =
    faceManager.getReference< array1d< real64 > >( CompositionalMultiphaseHybridFVM::viewKeyStruct::deltaFacePressureString() );

  string const faceDofKey = dofManager.getKey( CompositionalMultiphaseHybridFVM::viewKeyStruct::faceDofFieldString() );

  arrayView1d< globalIndex const > const & faceDofNumber =
    faceManager.getReference< array1d< globalIndex > >( faceDofKey );
  faceDofNumber.move( LvArray::MemorySpace::host );

  arrayView1d< integer const > const & faceGhostRank = faceManager.ghostRank();
  faceGhostRank.move( LvArray::MemorySpace::host );

  for( localIndex iface = 0; iface < faceManager.size(); ++iface )
  {
    if( faceGhostRank[iface] >= 0 )
    {
      continue;
    }

    solver.resetStateToBeginningOfStep( domain );

    real64 const dFP = perturbParameter * ( facePres[iface] + perturbParameter );
    dFacePres.move( LvArray::MemorySpace::host, true );
    dFacePres[iface] = dFP;

    residual.zero();
    jacobian.zero();
    assembleFunction( jacobian.toViewConstSizes(), residual.toView() );

    fillNumericalJacobian( residual.toViewConst(),
                           residualOrig.toViewConst(),
                           faceDofNumber[iface],
                           dFP,
                           jacobianFD.toViewConstSizes() );
  }

  // assemble the analytical jacobian
  solver.resetStateToBeginningOfStep( domain );

  residual.zero();
  jacobian.zero();
  assembleFunction( jacobian.toViewConstSizes(), residual.toView() );

  compareLocalMatrices( jacobian.toViewConst(), jacobianFD.toViewConst(), relTol );
}

class CompositionalMultiphaseHybridFlowTest : public ::testing::Test
{
public:

  CompositionalMultiphaseHybridFlowTest():
    state( std::make_unique< CommandLineOptions >( g_commandLineOptions ) )
  {}

protected:

  void SetUp() override
  {
    setupProblemFromXML( state.getProblemManager(), xmlInput );
    solver = &state.getProblemManager().getPhysicsSolverManager().getGroup< CompositionalMultiphaseHybridFVM >( "compflow" );

    DomainPartition & domain = state.getProblemManager().getDomainPartition();

    solver->setupSystem( domain,
                         solver->getDofManager(),
                         solver->getLocalMatrix(),
                         solver->getLocalRhs(),
                         solver->getLocalSolution() );

    solver->implicitStepSetup( time, dt, domain );
  }

  static real64 constexpr time = 0.0;
  static real64 constexpr dt = 1e4;
  static real64 constexpr eps = std::numeric_limits< real64 >::epsilon();

  GeosxState state;
  CompositionalMultiphaseHybridFVM * solver;
};

real64 constexpr CompositionalMultiphaseHybridFlowTest::time;
real64 constexpr CompositionalMultiphaseHybridFlowTest::dt;
real64 constexpr CompositionalMultiphaseHybridFlowTest::eps;


TEST_F( CompositionalMultiphaseHybridFlowTest, jacobianNumericalCheck_flux )
{
  real64 const perturb = std::sqrt( eps );
  real64 const tol = 5e-3; // 10% error margin

  DomainPartition & domain = state.getProblemManager().getDomainPartition();

  testNumericalJacobian( *solver, domain, perturb, tol,
                         [&] ( CRSMatrixView< real64, globalIndex const > const & localMatrix,
                               arrayView1d< real64 > const & localRhs )
  {
    solver->assembleFluxTerms( dt, domain, solver->getDofManager(), localMatrix, localRhs );
  } );
}


int main( int argc, char * * argv )
{
  ::testing::InitGoogleTest( &argc, argv );
  g_commandLineOptions = *geosx::basicSetup( argc, argv );
  int const result = RUN_ALL_TESTS();
  geosx::basicCleanup();
  return result;
}<|MERGE_RESOLUTION|>--- conflicted
+++ resolved
@@ -40,7 +40,6 @@
   "                                 solidNames=\"{rock}\"\n"
   "                                 permeabilityNames=\"{rockPerm}\"\n"
   "                                 relPermNames=\"{relperm}\"\n"
-  "                                 permeabilityNames=\"{permeabilityModel}\"\n"
   "                                 temperature=\"297.15\"\n"
   "                                 useMass=\"1\">\n"
   "                                 \n"
@@ -69,11 +68,7 @@
   "    </FiniteVolume>\n"
   "  </NumericalMethods>\n"
   "  <ElementRegions>\n"
-<<<<<<< HEAD
-  "    <CellElementRegion name=\"Region\" cellBlocks=\"{cb1}\" materialList=\"{fluid1, rock, relperm, permeabilityModel}\" />\n"
-=======
   "    <CellElementRegion name=\"Region\" cellBlocks=\"{cb1}\" materialList=\"{fluid1, rock, relperm, rockPerm}\" />\n"
->>>>>>> 496f5b28
   "  </ElementRegions>\n"
   "  <Constitutive>\n"
   "    <CompositionalMultiphaseFluid name=\"fluid1\"\n"
@@ -89,12 +84,9 @@
   "                                                          {0, 0, 0, 0},\n"
   "                                                          {0, 0, 0, 0},\n"
   "                                                          {0, 0, 0, 0} }\"/>\n"
-  "    <CompressibleRock name=\"rock\"\n"
-  "                      referencePressure=\"0.0\"\n"
-  "                      defaultReferencePorosity=\"0.05\"\n"
-  "                      compressibility=\"1e-9\"/>\n"
-  "    <ConstantPermeability name=\"permeabilityModel\"\n"
-  "                          permeabilityComponents=\"{ 2e-16, 2e-16, 2e-16}\"/>\n"
+  "    <PoreVolumeCompressibleSolid name=\"rock\"\n"
+  "                                 referencePressure=\"0.0\"\n"
+  "                                 compressibility=\"1e-9\"/>\n"
   "    <BrooksCoreyRelativePermeability name=\"relperm\"\n"
   "                                     phaseNames=\"{oil, gas}\"\n"
   "                                     phaseMinVolumeFraction=\"{0.1, 0.15}\"\n"
@@ -104,15 +96,6 @@
   "                      permeabilityComponents=\"{2.0e-16, 2.0e-16, 2.0e-16}\"/> \n"
   "  </Constitutive>\n"
   "  <FieldSpecifications>\n"
-<<<<<<< HEAD
-=======
-  "    <FieldSpecification name=\"referencePorosity\"\n"
-  "               initialCondition=\"1\"\n"
-  "               setNames=\"{all}\"\n"
-  "               objectPath=\"ElementRegions/Region/cb1\"\n"
-  "               fieldName=\"referencePorosity\"\n"
-  "               scale=\"0.05\"/>\n"
->>>>>>> 496f5b28
   "    <FieldSpecification name=\"initialPressure\"\n"
   "               initialCondition=\"1\"\n"
   "               setNames=\"{all}\"\n"
@@ -246,7 +229,7 @@
         solver.forTargetSubRegions( mesh, [&]( localIndex const targetIndex2,
                                                ElementSubRegionBase & subRegion2 )
         {
-          solver.updateFluidState( subRegion2, targetIndex2 );
+          solver.updateState( subRegion2, targetIndex2 );
         } );
 
         residual.zero();
@@ -271,7 +254,7 @@
         solver.forTargetSubRegions( mesh, [&]( localIndex const targetIndex2,
                                                ElementSubRegionBase & subRegion2 )
         {
-          solver.updateFluidState( subRegion2, targetIndex2 );
+          solver.updateState( subRegion2, targetIndex2 );
         } );
 
         residual.zero();
