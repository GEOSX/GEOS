--- conflicted
+++ resolved
@@ -1,18 +1,6 @@
 # Specify list of tests
 set( gtest_geosx_tests
      testMimeticInnerProducts.cpp )
-<<<<<<< HEAD
-
-set( dependencyList ${parallelDeps} gtest )
-
-if ( GEOS_BUILD_SHARED_LIBS )
-  list( APPEND dependencyList geosx_core HDF5::HDF5 )
-else()
-  list( APPEND dependencyList ${geosx_core_libs} HDF5::HDF5 )
-  list( APPEND dependencyList ${geosx_core_libs} HDF5::HDF5 )
-endif()
-
-=======
 
 set( tplDependencyList ${parallelDeps} gtest )
 
@@ -21,18 +9,13 @@
 geos_decorate_link_dependencies( LIST decoratedDependencies
                                  DEPENDENCIES ${dependencyList} )
      
->>>>>>> fe987d81
 # Add gtest C++ based tests
 foreach(test ${gtest_geosx_tests})
     get_filename_component( test_name ${test} NAME_WE )
     blt_add_executable( NAME ${test_name}
                         SOURCES ${test}
                         OUTPUT_DIR ${TEST_OUTPUT_DIRECTORY}
-<<<<<<< HEAD
-                        DEPENDS_ON ${dependencyList} )
-=======
                         DEPENDS_ON ${decoratedDependencies} ${tplDependencyList} )
->>>>>>> fe987d81
 
     # Guard to prevent GCC (version 8) from giving warnings due
     # to some sort of possible conversion from int to long unsigned.
