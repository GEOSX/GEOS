--- conflicted
+++ resolved
@@ -51,13 +51,8 @@
   DomainPartition domain( "domain", &root );
   meshManager.generateMeshes( domain );
 
-<<<<<<< HEAD
-  MeshBody & meshBody = domain->getMeshBody( 0 );
+  MeshBody & meshBody = domain.getMeshBody( meshBodyName );
   MeshLevel & meshLevel = meshBody.getMeshLevel( MeshLevel::groupStructKeys::baseDiscretizationString() );
-=======
-  MeshBody & meshBody = domain.getMeshBody( meshBodyName );
-  MeshLevel & meshLevel = meshBody.getMeshLevel( 0 );
->>>>>>> ddd7cb9c
   NodeManager & nodeManager = meshLevel.getNodeManager();
   FaceManager const & faceManager = meshLevel.getFaceManager();
   ElementRegionManager & elemManager = meshLevel.getElemManager();
