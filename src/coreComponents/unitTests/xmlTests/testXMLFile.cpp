/*
 * ------------------------------------------------------------------------------------------------------------
 * SPDX-License-Identifier: LGPL-2.1-only
 *
 * Copyright (c) 2018-2020 Lawrence Livermore National Security LLC
 * Copyright (c) 2018-2020 The Board of Trustees of the Leland Stanford Junior University
 * Copyright (c) 2018-2020 TotalEnergies
 * Copyright (c) 2019-     GEOSX Contributors
 * All rights reserved
 *
 * See top level LICENSE, COPYRIGHT, CONTRIBUTORS, NOTICE, and ACKNOWLEDGEMENTS files for details.
 * ------------------------------------------------------------------------------------------------------------
 */

// Source includes
#include "mainInterface/ProblemManager.hpp"
#include "mainInterface/initialization.hpp"
#include "mainInterface/GeosxState.hpp"
#include "fieldSpecification/FieldSpecificationManager.hpp"
#include "fieldSpecification/FieldSpecificationBase.hpp"
#include "dataRepository/Group.hpp"
#include "dataRepository/DataContext.hpp"

// TPL includes
#include <gtest/gtest.h>
#include <conduit.hpp>
#include <algorithm>

using namespace geos;
using namespace geos::dataRepository;
using namespace xmlWrapper;

// Tests if the xml file parsing works with one file, one file with nested includes, and multiple files
TEST( testXML, testXMLFile )
{
  geos::ProblemManager & problemManager = geos::getGlobalState().getProblemManager();
  problemManager.parseCommandLineInput();
  problemManager.parseInputFile();

  // Check that we've read the full XML with all nested includes by inspecting boundary conditions
  EXPECT_TRUE( problemManager.getFieldSpecificationManager().hasGroup< FieldSpecificationBase >( "v0" ) );
}

/**
 * @brief Returns the xml nodes and attribute in hierarchy that GEOS is supposed to read in
 * the Group hierarchy.
 * @param document root xml document (which potentially contains includes).
 * @param targetNode the function will be called on this node and its children.
 * @param elementNames the list of xml elements names with the form "GroupName" or
 * "GroupName/WrapperName". The node name is supposed to be the name attribute value, it it exists,
 * or the tag name.
 */
void getElementsRecursive( xmlDocument const & document, xmlNode const & targetNode,
                           std::set< string > & elementNames )
{
  // Store here every node name that only exist in the xml (and not in the Group hierarchy).
  static const std::set< string > xmlOnlyNodes {
    "ElementRegions"
  };

  // The Group name will be the name attribute value, or the node tag name if the name attribute
  // doesn't exist.
  string groupName = [&]() {
    xmlAttribute nameAtt = targetNode.attribute( "name" );
    return nameAtt ? string( nameAtt.value() ) : string( targetNode.name() );
  }();

  if( xmlOnlyNodes.find( groupName ) == xmlOnlyNodes.end() )
  {
    elementNames.emplace( groupName );

    for( xmlAttribute att : targetNode.attributes() )
    {
      if( !isFileMetadataAttribute( att.name() ) )
      {
        elementNames.emplace( groupName + '/' + att.name() );
      }
    }
  }

  for( xmlNode subNode : targetNode.children() )
  {
    getElementsRecursive( document, subNode, elementNames );
  }
}
/**
 * @brief Verify if the DataFileContext data correctly locates from where the object comes from (in the
 * correct document/include, at the correct line and at the correct character offset).
 * @param document root xml document (which potentially contains includes).
 * @param fileContext the DataFileContext to verify.
 */
void verifyDataFileContext( DataFileContext const & fileContext,
                            xmlDocument const & document )
{
  string const & strToVerify = fileContext.getTypeName();
  string const & errInfo = "Verifying " + strToVerify + " in " + fileContext.toString();

  // verifying if all DataFileContext data have been found
  EXPECT_FALSE( fileContext.getFilePath().empty() ) << errInfo;
  EXPECT_FALSE( fileContext.getObjectName().empty() ) << errInfo;
  EXPECT_FALSE( fileContext.getTypeName().empty() ) << errInfo;
  EXPECT_NE( fileContext.getOffset(), xmlDocument::npos ) << errInfo;
  EXPECT_NE( fileContext.getLine(), xmlDocument::npos ) << errInfo;
  EXPECT_NE( fileContext.getOffsetInLine(), xmlDocument::npos ) << errInfo;

  // will crash if the source buffer specified by fileContext.getFilePath() isn't available
  string const * buffer = document.getOriginalBuffer( fileContext.getFilePath() );
  EXPECT_NE( buffer, nullptr ) << errInfo;

  size_t curLine = 1;
  bool lineFound = false;

  // Does fileContext.getOffset() locates the object?
  EXPECT_LT( fileContext.getOffset() + strToVerify.size(), buffer->size() ) << errInfo;
  EXPECT_EQ( strToVerify, buffer->substr( fileContext.getOffset(), strToVerify.size() ) ) << errInfo;

  // Were trying to reach the line return by DataFileContext::getLine()
  for( size_t offset=0;
       offset < buffer->size() && curLine < fileContext.getLine();
       ++offset )
  {
    if( (*buffer)[offset] == '\n' )
    {
      curLine++;
    }

    // the theorical line has been reach!
    if( curLine == fileContext.getLine() )
    {
      // Does fileContext.getLine() and fileContext.getOffsetInLine() locates the object?
      EXPECT_LT( offset + fileContext.getOffsetInLine() + strToVerify.size(),
                 buffer->size() ) << errInfo;
      EXPECT_EQ( strToVerify,
                 buffer->substr( offset + fileContext.getOffsetInLine(), strToVerify.size() ) ) << errInfo;
      lineFound = true;
    }
  }
  // does the fileContext line has been reached?
  EXPECT_TRUE( lineFound );
}
/**
 * @brief Verifies if the specified group, its children, and the associated wrappers have a
 * DataFileContext object that correctly locate from where the objects where declared in the
 * source file.
 * @param document root xml document (which potentially contains includes).
 * @param group The group to (recursively) verify.
 * @param verifCount a set that will be filled with the names, with the form
 * "GroupName" or "GroupName/WrapperName".
 */
void verifyGroupDataFileContextRecursive( xmlDocument const & document, Group const & group,
                                          std::set< string > & verifications )
{
  // GEOS_LOG( "Verifying "<< group.getName());
  if( group.getDataContext().isDataFileContext() )
  {
    verifyDataFileContext( dynamic_cast< DataFileContext const & >( group.getDataContext() ),
                           document );
    verifications.emplace( group.getName() );
  }

  for( auto const & wrapperIterator : group.wrappers() )
  {
    WrapperBase const * wrapper = wrapperIterator.second;
    if( wrapper->getDataContext().isDataFileContext() )
    {
      verifyDataFileContext( dynamic_cast< DataFileContext const & >( wrapper->getDataContext() ),
                             document );
      verifications.emplace( group.getName() + '/' + wrapper->getName() );
    }
  }

  for( auto subGroup : group.getSubGroups() )
  {
    verifyGroupDataFileContextRecursive( document, *subGroup.second, verifications );
  }
}

/**
 * @brief Returns the element that exists in setB but not in setA.
 */
<<<<<<< HEAD
std::set< string > getDifference( std::set< string > & setA,
                                  std::set< string > & setB )
{
  std::vector< string > result( setA.size() + setB.size() );

  auto it = std::set_difference( setA.begin(), setA.end(),
                                 setB.begin(), setB.end(),
                                 result.begin() );
  result.resize( it - result.begin() );

  return std::set< string >( result.begin(), result.end() );
=======
std::set< string > getDifference( std::set< string > const & setA,
                                  std::set< string > const & setB )
{
  std::set< string > result;
  std::set_difference( setA.cbegin(), setA.cend(),
                       setB.cbegin(), setB.cend(),
                       std::inserter( result, result.begin() ) );
  return result;
>>>>>>> 7ab56416
}

// Tests
// - if the line information of each nodes and attributes can be all retrieved,
// - if the resulting Group & Wrapper hierarchy matches with the input xml documents and includes hierarchy.
TEST( testXML, testXMLFileLines )
{
  xmlDocument xmlDocument;
  ProblemManager & problemManager = getGlobalState().getProblemManager();

  {
    problemManager.parseCommandLineInput();
    Group & commandLine = problemManager.getGroup( problemManager.groupKeys.commandLine );
    string const & inputFileName = commandLine.getReference< string >( problemManager.viewKeys.inputFileName );
    xmlDocument.load_file( inputFileName.c_str(), true );
    problemManager.parseXMLDocument( xmlDocument );
  }

  GEOS_LOG( "Loaded files : " );
  for( auto const & buffer: xmlDocument.getOriginalBuffers() )
  {
    GEOS_LOG( "    " << buffer.first << " (" << buffer.second.size() << " chars)" );
  }

  std::set< string > expectedElements;
  getElementsRecursive( xmlDocument, xmlDocument.root().child( "Problem" ), expectedElements );

  std::set< string > verifiedElements;
  verifyGroupDataFileContextRecursive( xmlDocument, problemManager, verifiedElements );

<<<<<<< HEAD
  std::set< string > notFound = getDifference( expectedElements, verifiedElements );
  EXPECT_TRUE( notFound.empty() ) << "Info : There should not exist xml element that were not in "
                                     "the Group hierarchy.\nNot in Group hierarchy : {"
                                  << stringutilities::join( notFound, "," ) << "}";

  std::set< string > notExpected = getDifference( verifiedElements, expectedElements );
  EXPECT_TRUE( notExpected.empty() ) << "Info : There should not exist an object in the Group "
                                        "hierarchy that contains a DataFileContext but which were not "
                                        "declared in the Xml.\nNot in XML hierarchy : {"
=======
  std::set< string > const notFound = getDifference( expectedElements, verifiedElements );
  EXPECT_TRUE( notFound.empty() ) << "Info : There should not exist xml element that were not in "
                                     "the Group hierarchy.\nElements not found in Group hierarchy : {"
                                  << stringutilities::join( notFound, "," ) << "}";

  std::set< string > const notExpected = getDifference( verifiedElements, expectedElements );
  EXPECT_TRUE( notExpected.empty() ) << "Info : There should not exist an object in the Group "
                                        "hierarchy that contains a DataFileContext but which were not "
                                        "declared in the Xml.\nElements not found in XML hierarchy : {"
>>>>>>> 7ab56416
                                     << stringutilities::join( notExpected, "," ) << "}";
}


int main( int argc, char * * argv )
{
  ::testing::InitGoogleTest( &argc, argv );

  GeosxState state( basicSetup( argc, argv, true ) );

  int const result = RUN_ALL_TESTS();

  basicCleanup();

  return result;
}<|MERGE_RESOLUTION|>--- conflicted
+++ resolved
@@ -178,19 +178,6 @@
 /**
  * @brief Returns the element that exists in setB but not in setA.
  */
-<<<<<<< HEAD
-std::set< string > getDifference( std::set< string > & setA,
-                                  std::set< string > & setB )
-{
-  std::vector< string > result( setA.size() + setB.size() );
-
-  auto it = std::set_difference( setA.begin(), setA.end(),
-                                 setB.begin(), setB.end(),
-                                 result.begin() );
-  result.resize( it - result.begin() );
-
-  return std::set< string >( result.begin(), result.end() );
-=======
 std::set< string > getDifference( std::set< string > const & setA,
                                   std::set< string > const & setB )
 {
@@ -199,7 +186,6 @@
                        setB.cbegin(), setB.cend(),
                        std::inserter( result, result.begin() ) );
   return result;
->>>>>>> 7ab56416
 }
 
 // Tests
@@ -230,17 +216,6 @@
   std::set< string > verifiedElements;
   verifyGroupDataFileContextRecursive( xmlDocument, problemManager, verifiedElements );
 
-<<<<<<< HEAD
-  std::set< string > notFound = getDifference( expectedElements, verifiedElements );
-  EXPECT_TRUE( notFound.empty() ) << "Info : There should not exist xml element that were not in "
-                                     "the Group hierarchy.\nNot in Group hierarchy : {"
-                                  << stringutilities::join( notFound, "," ) << "}";
-
-  std::set< string > notExpected = getDifference( verifiedElements, expectedElements );
-  EXPECT_TRUE( notExpected.empty() ) << "Info : There should not exist an object in the Group "
-                                        "hierarchy that contains a DataFileContext but which were not "
-                                        "declared in the Xml.\nNot in XML hierarchy : {"
-=======
   std::set< string > const notFound = getDifference( expectedElements, verifiedElements );
   EXPECT_TRUE( notFound.empty() ) << "Info : There should not exist xml element that were not in "
                                      "the Group hierarchy.\nElements not found in Group hierarchy : {"
@@ -250,7 +225,6 @@
   EXPECT_TRUE( notExpected.empty() ) << "Info : There should not exist an object in the Group "
                                         "hierarchy that contains a DataFileContext but which were not "
                                         "declared in the Xml.\nElements not found in XML hierarchy : {"
->>>>>>> 7ab56416
                                      << stringutilities::join( notExpected, "," ) << "}";
 }
 
