/*
 * ------------------------------------------------------------------------------------------------------------
 * SPDX-License-Identifier: LGPL-2.1-only
 *
 * Copyright (c) 2018-2019 Lawrence Livermore National Security LLC
 * Copyright (c) 2018-2019 The Board of Trustees of the Leland Stanford Junior University
 * Copyright (c) 2018-2019 Total, S.A
 * Copyright (c) 2019-     GEOSX Contributors
 * All right reserved
 *
 * See top level LICENSE, COPYRIGHT, CONTRIBUTORS, NOTICE, and ACKNOWLEDGEMENTS files for details.
 * ------------------------------------------------------------------------------------------------------------
 */

#include "WellElementSubRegion.hpp"
#include "WellElementRegion.hpp"


#include "mesh/MeshLevel.hpp"
#include "mesh/NodeManager.hpp"
#include "mesh/MeshForLoopInterface.hpp"
#include "mpiCommunications/MpiWrapper.hpp"
#include "cxx-utilities/src/ArrayUtilities.hpp"

namespace geosx
{

WellElementSubRegion::WellElementSubRegion( string const & name, Group * const parent ):
  ElementSubRegionBase( name, parent ),
  m_wellControlsName(""),
  m_toNodesRelation(),
  m_topWellElementIndex( -1 ),
  m_perforationData( groupKeyStruct::perforationDataString, this ),
  m_topRank( -1 )
{

  registerWrapper( viewKeyStruct::wellControlsString, &m_wellControlsName, false );
  registerWrapper( viewKeyStruct::wellNodeListString, &m_toNodesRelation, false );
  registerWrapper( viewKeyStruct::nextWellElementIndexString, &m_nextWellElementIndex, false );
  registerWrapper( viewKeyStruct::nextWellElementIndexGlobalString, &m_nextWellElementIndexGlobal, false );
  registerWrapper( viewKeyStruct::topWellElementIndexString, &m_topWellElementIndex, false );
  registerWrapper( viewKeyStruct::topRankString, &m_topRank, false );
  registerWrapper( viewKeyStruct::radiusString, &m_radius, false );

  registerWrapper( ElementSubRegionBase::viewKeyStruct::elementCenterString, &m_elementCenter, false );
  registerWrapper( ElementSubRegionBase::viewKeyStruct::elementVolumeString, &m_elementVolume, false );

  RegisterGroup( groupKeyStruct::perforationDataString, &m_perforationData, false );

  this->numNodesPerElement() = 2;
  this->numFacesPerElement() = 0;
  m_toNodesRelation.resizeDimension<1>( this->numNodesPerElement() );
  m_elementTypeString = "BEAM";
}


WellElementSubRegion::~WellElementSubRegion()
{}


void WellElementSubRegion::setupRelatedObjectsInRelations( MeshLevel const * const mesh )
{
  m_toNodesRelation.SetRelatedObject( mesh->getNodeManager() );
}

void WellElementSubRegion::Generate( MeshLevel                        & mesh, 
                                     InternalWellGenerator      const & wellGeometry,
                                     arrayView1d<integer>             & elemStatusGlobal, 
                                     globalIndex                        nodeOffsetGlobal,
                                     globalIndex                        elemOffsetGlobal )
{

  map< integer, SortedArray<globalIndex> > elemSetsByStatus;
 
  // convert elemStatus list into sets of indices
  for (localIndex iwelemGlobal = 0; iwelemGlobal < elemStatusGlobal.size(); ++iwelemGlobal)
  {
    elemSetsByStatus[elemStatusGlobal[iwelemGlobal]].insert( iwelemGlobal );
  }

  // initialize the sets using the classification of well elems
  // localElems will be enlarged once boundary elements ownership is determined
  SortedArray<globalIndex> & localElems   = elemSetsByStatus[WellElemStatus::LOCAL];
  SortedArray<globalIndex> & sharedElems  = elemSetsByStatus[WellElemStatus::SHARED];
  SortedArray<globalIndex> & unownedElems = elemSetsByStatus[WellElemStatus::UNOWNED];

  // here we make sure that there are no shared elements
  // this is enforced in the InternalWellGenerator that currently merges two perforations 
  // if they belong to the same well element. This is a temporary solution.
  // TODO: split the well elements that contain multiple perforations, so that no element is shared
  GEOSX_ERROR_IF( sharedElems.size() > 0,
                 "Well " << getName() << " contains shared well elements");


  // In Steps 1 and 2 we determine the local objects on this rank (elems and nodes)
  // Once this is done, in Steps 3, 4, and 5, we update the nodeManager and wellElementSubRegion (size, maps)

  
  // 1) First assign the unowned elements to a rank
  // this is done in two steps

  // 1.a) First assign unowned elements in the reservoir based on location
  //      ie., if the center of the well element falls in the domain owned by rank k
  //      then the well element is assigned to rank k
  AssignUnownedElementsInReservoir( mesh, 
                                    wellGeometry,
                                    unownedElems,
                                    localElems,
                                    elemStatusGlobal );
  // 1.b) Then we check that all the well elements have been assigned (and assigned once)
  //      This is needed because if the center of the well element falls on the boundary of 
  //      a reservoir element, the assignment algorithm of 1.a) can assign the same well element
  //      to two ranks, or to no rank at all (which will break the solver).
  //      In this function we also check that the resulting well partitioning is valid, that is,
  //      we make sure that if two ranks are neighbors in the well, that are also neighbors in the
  //      reservoir mesh
  CheckPartitioningValidity( wellGeometry, 
                             localElems,
                             elemStatusGlobal );

  SortedArray<globalIndex> localNodes;
  SortedArray<globalIndex> boundaryNodes;

  // 2) collect the local nodes and tag the boundary nodes using element info
  // now that all the elements have been assigned, we collected the local nodes
  // and tag the boundary nodes (i.e., the nodes in contact with both local and remote elems)
  CollectLocalAndBoundaryNodes( wellGeometry, 
                                localElems,
                                localNodes,
                                boundaryNodes );  

  //DebugNodeManager( mesh );

  // 3) size update in the nodeManager
  // this is necessary to later use the node matching procedure
  // to place ghosts in DomainPartition::SetupCommunications
  UpdateNodeManagerSize( mesh,
                         wellGeometry,
                         localNodes,
                         boundaryNodes,
                         nodeOffsetGlobal );

  //DebugNodeManager( mesh );

  // 4) resize the well element subregion 
  // and construct local to global, global to local, maps, etc
  ConstructSubRegionLocalElementMaps( mesh,
                                      wellGeometry,
                                      localElems,
                                      nodeOffsetGlobal,
                                      elemOffsetGlobal );

  //DebugWellElementSubRegions( elemStatusGlobal, elemOffsetGlobal );

  // 5) node-to-elem map update in the nodeManager
  // This map will be used by MeshLevel::GenerateAdjacencyLists
  // this assumes that the elemToNodes maps has been filled at Step 5)
  UpdateNodeManagerNodeToElementMap( mesh );

}


void WellElementSubRegion::AssignUnownedElementsInReservoir( MeshLevel                   & mesh,
                                                             InternalWellGenerator const & wellGeometry,
                                                             SortedArray<globalIndex>      const & unownedElems,
                                                             SortedArray<globalIndex>            & localElems,
                                                             arrayView1d<integer>        & elemStatusGlobal ) const
{
  NodeManager const * const nodeManager          = mesh.getNodeManager();
  ElementRegionManager const * const elemManager = mesh.getElemManager();

  // get the well and reservoir element coordinates
  ElementRegionManager::ElementViewAccessor<arrayView1d<R1Tensor const>> 
  resElemCoords = elemManager->ConstructViewAccessor<array1d<R1Tensor>, arrayView1d<R1Tensor const>>( ElementSubRegionBase::
                                                                                                      viewKeyStruct::
                                                                                                      elementCenterString );
  arrayView1d<R1Tensor const> const & wellElemCoordsGlobal = wellGeometry.GetElemCoords();

  // assign the well elements based on location wrt the reservoir elements
  // if the center of the well element falls in the domain owned by rank k
  // then the well element is assigned to rank k
  for (globalIndex currGlobal : unownedElems)
  {
    R1Tensor const & wellElemCoords = wellElemCoordsGlobal[currGlobal];



    // find the closest reservoir element
    auto ret = minLocOverElemsInMesh( &mesh, [&] ( localIndex const er,
                                                   localIndex const esr,
                                                   localIndex const ei ) -> real64
    {
      R1Tensor v = wellElemCoords;
      v -= resElemCoords[er][esr][ei];
      return v.L2_Norm();
    } );

    // save the region, subregion and index
    localIndex const er  = std::get<0>(ret.second);
    localIndex const esr = std::get<1>(ret.second);
    localIndex const ei  = std::get<2>(ret.second);

    // check if well element center location is indeed inside the element
    CellBlock const * const cellBlock = elemManager->GetRegion( er )->GetSubRegion<CellElementSubRegion>( esr );
    array1d<array1d<localIndex>> faceNodes( cellBlock->numFacesPerElement() );

    for (localIndex kf = 0; kf < cellBlock->numFacesPerElement(); ++kf)
    {
      cellBlock->GetFaceNodes( ei, kf, faceNodes[kf] );
    }

    if (! computationalGeometry::IsPointInsidePolyhedron( nodeManager->referencePosition(), faceNodes, wellElemCoords ))
    {
      continue;
    }

    // the well element is in the reservoir element (er,esr,ei), so tag it as local
    localElems.insert( currGlobal );
    elemStatusGlobal[currGlobal] = WellElemStatus::LOCAL;
  }
}


void WellElementSubRegion::CheckPartitioningValidity( InternalWellGenerator const & wellGeometry,
                                                      SortedArray<globalIndex>            & localElems,
                                                      arrayView1d<integer>        & elemStatusGlobal ) const
{
  arrayView1d< arrayView1d< globalIndex const > const > const & prevElemIdsGlobal = wellGeometry.GetPrevElemIndices();

  // we are going to make sure that the partitioning is good, 
  // well element per well element, starting from the bottom of the well
  for (globalIndex iwelemGlobal = wellGeometry.GetNumElements()-1; iwelemGlobal >= 0; --iwelemGlobal)
  {

    // communicate the status of this element
    array1d<integer> thisElemStatusGlobal;
    MpiWrapper::allGather( elemStatusGlobal[iwelemGlobal],
                                   thisElemStatusGlobal );
    // group the ranks by well element status
    map< integer, SortedArray<globalIndex> > rankSetsByStatus;
    for (globalIndex irank = 0; irank < thisElemStatusGlobal.size(); ++irank)
    {
      rankSetsByStatus[thisElemStatusGlobal[irank]].insert( irank );
    }
    globalIndex const numLocalRanks = rankSetsByStatus[WellElemStatus::LOCAL].size();

    // in this case, this element has not been assigned
    //    => we assign it to the rank that owns 
    //       the well element below iwelemGlobal (prevGlobal, already assigned and checked)
    if (numLocalRanks == 0)
    { 
      globalIndex const numBranches = prevElemIdsGlobal[iwelemGlobal].size();
      globalIndex const prevGlobal  = prevElemIdsGlobal[iwelemGlobal][numBranches-1];

      GEOSX_ERROR_IF( prevGlobal <= iwelemGlobal || prevGlobal < 0,
                    "Invalid partitioning in well " << getName() );

      if (elemStatusGlobal[prevGlobal] == WellElemStatus::LOCAL)
      { 
        localElems.insert(iwelemGlobal);
        elemStatusGlobal[iwelemGlobal] = WellElemStatus::LOCAL;
      }
      else
      {
        elemStatusGlobal[iwelemGlobal] = WellElemStatus::REMOTE;
      }
    }  

    // in this case, everything is fine, 
    // we just update the elemStatusGlobal array for all ranks
    else if (numLocalRanks == 1)
    {

      for (globalIndex iownerRank : rankSetsByStatus[WellElemStatus::LOCAL])
      {
        if (MpiWrapper::Comm_rank( MPI_COMM_GEOSX ) != iownerRank)
        {
          elemStatusGlobal[iwelemGlobal] = WellElemStatus::REMOTE;
        }
      }

    }     

    // in this case, this element has been assigned to more than rank
    //    => the smallest rank keeps it
    else // (numLocalRanks > 1)
    {

      localIndex rankCount = 0;
      for (globalIndex iownerRank : rankSetsByStatus[WellElemStatus::LOCAL])
      {
        if (rankCount == 0)
        {
          // update the elemStatusGlobal array for all ranks
          if (MpiWrapper::Comm_rank( MPI_COMM_GEOSX ) != iownerRank)
          {
            elemStatusGlobal[iwelemGlobal] = WellElemStatus::REMOTE;
          }
        }
        else // (rankCount > 0)
        {
          // remove the duplicate elements
          if (MpiWrapper::Comm_rank( MPI_COMM_GEOSX ) == iownerRank)
          {
            localElems.erase(iwelemGlobal);
          }
        } 
        rankCount++;
      }

    }

    // TODO: check neighbor rank
  }
}


void WellElementSubRegion::CollectLocalAndBoundaryNodes( InternalWellGenerator const & wellGeometry, 
                                                         SortedArray<globalIndex>      const & localElems,
                                                         SortedArray<globalIndex>            & localNodes,
                                                         SortedArray<globalIndex>            & boundaryNodes ) const
{
  // get the well connectivity
  arrayView1d< globalIndex const >                      const & nextElemIdGlobal  = wellGeometry.GetNextElemIndex();
  arrayView1d< arrayView1d< globalIndex const > const > const & prevElemIdsGlobal = wellGeometry.GetPrevElemIndices();
  arrayView2d< globalIndex const >                      const & elemToNodesGlobal = wellGeometry.GetElemToNodesMap();

  // loop over the local elements and collect the local and boundary nodes
  for (globalIndex currGlobal : localElems)
  {

    // if the element is local, its two nodes are also local
    globalIndex const inodeTopGlobal    = elemToNodesGlobal[currGlobal][InternalWellGenerator::NodeLocation::TOP];
    globalIndex const inodeBottomGlobal = elemToNodesGlobal[currGlobal][InternalWellGenerator::NodeLocation::BOTTOM];
    localNodes.insert( inodeTopGlobal );
    localNodes.insert( inodeBottomGlobal );

    localIndex const nextGlobal = 
      integer_conversion<localIndex>( nextElemIdGlobal[ integer_conversion<localIndex>(currGlobal) ] );

    // if the next well elem is not local, add the node in between curr and next to boundaryNodes
    if (nextGlobal >= 0 && !localElems.contains( nextGlobal ))
    {
      boundaryNodes.insert( inodeTopGlobal );
    } 

    // if the prev well elem is not local, add the node in between curr and prev to boundaryNodes (relevant for branches)
    for (localIndex iwelem = 0; iwelem < prevElemIdsGlobal[currGlobal].size(); ++iwelem)
    {
      globalIndex const prevGlobal = prevElemIdsGlobal[currGlobal][iwelem];
      if (prevGlobal >= 0 && !localElems.contains( prevGlobal ))
      {
        boundaryNodes.insert( inodeBottomGlobal );
      } 
    }
  }
}

void WellElementSubRegion::UpdateNodeManagerSize( MeshLevel                   & mesh,
                                                  InternalWellGenerator const & wellGeometry,
                                                  SortedArray<globalIndex>      const & localNodes,
                                                  SortedArray<globalIndex>      const & boundaryNodes, 
                                                  globalIndex                   nodeOffsetGlobal )
{

 // get the node manager to compute the total number of mesh nodes
  NodeManager * const nodeManager       = mesh.getNodeManager();
  localIndex    const numWellNodesLocal = localNodes.size();
  localIndex    const oldNumNodesLocal  = nodeManager->size();

  // resize nodeManager to account for the new well nodes and update the properties
  nodeManager->resize( oldNumNodesLocal + numWellNodesLocal );

  array1d<integer> & 
  isDomainBoundary = nodeManager->getReference<integer_array>(m_ObjectManagerBaseViewKeys.domainBoundaryIndicator);
  arrayView1d<R1Tensor const> const & nodeCoordsGlobal = wellGeometry.GetNodeCoords();

  // local *well* index
  localIndex iwellNodeLocal = 0; 
  // loop over global *well* indices

  arrayView2d< real64,nodes::REFERENCE_POSITION_USD > const & X = nodeManager->referencePosition();
  for ( globalIndex iwellNodeGlobal : localNodes ) 
  {
    // local *nodeManager* index
    localIndex const inodeLocal = oldNumNodesLocal + iwellNodeLocal; 
 
    // update node manager maps and position 
    nodeManager->m_localToGlobalMap[inodeLocal]  = nodeOffsetGlobal + iwellNodeGlobal; // global *nodeManager* index
    for ( localIndex i = 0; i < 3; ++i )
    {
      X( inodeLocal, i ) = nodeCoordsGlobal[ iwellNodeGlobal ][ i ];
    }

    // mark the boundary nodes for ghosting in DomainPartition::SetupCommunications
    if ( boundaryNodes.contains( iwellNodeGlobal ) )
    {
      isDomainBoundary[inodeLocal] = 1;
    } 

    iwellNodeLocal++;
  }

  // now with update the relevant node indices in nodeManager->globalToLocalMap
  // this is to avoid a call to nodeManager->ConstructGlobalToLocalMap everytime we add a well
  for (iwellNodeLocal = 0; iwellNodeLocal < numWellNodesLocal; ++iwellNodeLocal)
  {
    // local *nodeManager* index
    localIndex const inodeLocal = oldNumNodesLocal + iwellNodeLocal; 

    nodeManager->m_globalToLocalMap[nodeManager->m_localToGlobalMap[inodeLocal]] = inodeLocal;
  }
}

void WellElementSubRegion::ConstructSubRegionLocalElementMaps( MeshLevel                   & mesh,
                                                               InternalWellGenerator const & wellGeometry,
<<<<<<< HEAD
                                                               set<globalIndex>      const & localElems, 
=======
                                                               SortedArray<globalIndex>      const & localElems, 
                                                               SortedArray<globalIndex>      const & GEOSX_UNUSED_PARAM( localNodes ),
>>>>>>> 48a51b14
                                                               globalIndex                   nodeOffsetGlobal,
                                                               globalIndex                   elemOffsetGlobal )
{
  // get the well geometry
  arrayView1d<globalIndex const> const & nextElemIdGlobal  = wellGeometry.GetNextElemIndex();
  arrayView1d<R1Tensor const>    const & elemCoordsGlobal  = wellGeometry.GetElemCoords();
  arrayView2d<globalIndex const> const & elemToNodesGlobal = wellGeometry.GetElemToNodesMap();
  arrayView1d<real64 const>      const & elemVolumeGlobal  = wellGeometry.GetElemVolume();

  NodeManager const * const nodeManager = mesh.getNodeManager();

  resize( localElems.size() );

  // create local elem numbering

  // local well elem ordering
  localIndex iwelemLocal = 0;
  // loop over global well elem indices
  for ( globalIndex iwelemGlobal : localElems )
  {
    // create a global *elemManager* index
    m_localToGlobalMap[iwelemLocal++] = elemOffsetGlobal + iwelemGlobal; 
  }  
  ConstructGlobalToLocalMap();
  
  // recreate local wellbore tree by connecting locally relevant elems
  for (iwelemLocal = 0; iwelemLocal < size(); ++iwelemLocal)
  {
    globalIndex const ielemGlobal      = m_localToGlobalMap[iwelemLocal];     // global index in elemManager ordering
    globalIndex const iwelemGlobal     = ielemGlobal - elemOffsetGlobal;      // global index in well ordering
    globalIndex const iwelemNextGlobal = nextElemIdGlobal[iwelemGlobal];      // global index in well ordering
    globalIndex const ielemNextGlobal  = elemOffsetGlobal + iwelemNextGlobal; // global index in elemManager ordering

    if (iwelemNextGlobal < 0)
    {
      m_nextWellElementIndexGlobal[iwelemLocal] = -1; // wellhead
      m_nextWellElementIndex[iwelemLocal]       = -1;
      m_topWellElementIndex = iwelemLocal;
    }
    else 
    {
      m_nextWellElementIndexGlobal[iwelemLocal] = ielemNextGlobal; // wellhead
      
      if (m_globalToLocalMap.count( ielemNextGlobal ) > 0)
      {
        m_nextWellElementIndex[iwelemLocal] = m_globalToLocalMap.at( ielemNextGlobal );
      }
      else
      {
        m_nextWellElementIndex[iwelemLocal] = -2; // remote elem
      }
    }
    m_elementCenter[iwelemLocal] = elemCoordsGlobal[iwelemGlobal];
    m_elementVolume[iwelemLocal] = elemVolumeGlobal[iwelemGlobal];
    m_radius[iwelemLocal] = wellGeometry.GetElementRadius();

    // update local well elem to node map (note: nodes are in nodeManager ordering)

    // first get the global node indices in nodeManager ordering
    globalIndex const inodeTopGlobal    = nodeOffsetGlobal + elemToNodesGlobal[iwelemGlobal][InternalWellGenerator::NodeLocation::TOP];
    globalIndex const inodeBottomGlobal = nodeOffsetGlobal + elemToNodesGlobal[iwelemGlobal][InternalWellGenerator::NodeLocation::BOTTOM];

    // then get the local node indices in nodeManager ordering
    localIndex const inodeTopLocal    = nodeManager->m_globalToLocalMap.at( inodeTopGlobal );
    localIndex const inodeBottomLocal = nodeManager->m_globalToLocalMap.at( inodeBottomGlobal );

    m_toNodesRelation[iwelemLocal][InternalWellGenerator::NodeLocation::TOP]    = inodeTopLocal;
    m_toNodesRelation[iwelemLocal][InternalWellGenerator::NodeLocation::BOTTOM] = inodeBottomLocal;
  }

}

void WellElementSubRegion::UpdateNodeManagerNodeToElementMap( MeshLevel & mesh ) 
{
  ElementRegionManager const * const elemManager = mesh.getElemManager();
  NodeManager * const nodeManager = mesh.getNodeManager();

  // at this point, NodeManager::SetElementMaps has already been called for the mesh nodes
  // we have to update the following maps for the well nodes
  ArrayOfArrays<localIndex> & toElementRegionList    = nodeManager->elementRegionList();
  ArrayOfArrays<localIndex> & toElementSubRegionList = nodeManager->elementSubRegionList();
  ArrayOfArrays<localIndex> & toElementList          = nodeManager->elementList();

  // we get the region and subregion indices in the elemManager
  WellElementRegion const * const elemRegion = this->getParent()->getParent()->group_cast<WellElementRegion*>();
  string const elemRegionName = elemRegion->getName();
      
  localIndex const iregion    = elemManager->GetRegions().getIndex( elemRegionName );
  localIndex const isubRegion = elemRegion->GetSubRegions().getIndex( getName() );

  // for each (new) well element
  for(localIndex iwelemLocal = 0;  iwelemLocal < size() ; ++iwelemLocal)
  {
     for(localIndex a=0; a < numNodesPerElement(); ++a)
     { 
       // get the local node index (in nodeManager ordering) using the elem-to-nodes maps constructed above
       localIndex const inodeLocal = m_toNodesRelation[iwelemLocal][a];

       // update the reverse map from well node to well element
       // this is needed to generate the adjacency list in communication setup phase
       toElementRegionList.appendToArray( inodeLocal, iregion );
       toElementSubRegionList.appendToArray( inodeLocal, isubRegion );
       toElementList.appendToArray( inodeLocal, iwelemLocal );
     }
  }
  setupRelatedObjectsInRelations( &mesh );
}


void WellElementSubRegion::ReconstructLocalConnectivity()
{
  // here we reconstruct the array m_nextWellElementIndexGlobal
  // this is needed after the addition of ghost well elements

  for (localIndex iwelemLocal = 0; iwelemLocal < size(); ++iwelemLocal)
  {
    globalIndex const nextGlobal = m_nextWellElementIndexGlobal[iwelemLocal];

    if ( nextGlobal < 0 ) // well head
    {
      m_nextWellElementIndex[iwelemLocal] = -1;
      m_topWellElementIndex = iwelemLocal; // reset this is case top element was added as ghost
    }
    else if ( m_globalToLocalMap.count( nextGlobal ) == 0 ) // next is remote
    {
      m_nextWellElementIndex[iwelemLocal] = -2;
    }
    else // local
    {
      m_nextWellElementIndex[iwelemLocal] = this->m_globalToLocalMap[nextGlobal];
    }
  }
}


bool WellElementSubRegion::IsLocallyOwned() const
{
  return m_topRank == MpiWrapper::Comm_rank( MPI_COMM_GEOSX );
}

void WellElementSubRegion::ViewPackingExclusionList( SortedArray<localIndex> & exclusionList ) const
{ 
  ObjectManagerBase::ViewPackingExclusionList(exclusionList);
  exclusionList.insert(this->getWrapperIndex(viewKeyStruct::nodeListString));
}

localIndex WellElementSubRegion::PackUpDownMapsSize( arrayView1d<localIndex const> const & packList ) const
{ 
  buffer_unit_type * junk = nullptr;
  return PackUpDownMapsPrivate<false>( junk, packList );
}

localIndex WellElementSubRegion::PackUpDownMaps( buffer_unit_type * & buffer,
                                                 arrayView1d<localIndex const> const & packList ) const
{ 
  return PackUpDownMapsPrivate<true>( buffer, packList );
}

template< bool DOPACK >
localIndex WellElementSubRegion::PackUpDownMapsPrivate( buffer_unit_type * & buffer,
                                                        arrayView1d<localIndex const> const & packList ) const
{
  localIndex packedSize = 0;

  packedSize += bufferOps::Pack<DOPACK>( buffer,
                                         nodeList().Base().toViewConst(),
                                         m_unmappedGlobalIndicesInNodelist,
                                         packList,
                                         this->m_localToGlobalMap,
                                         nodeList().RelatedObjectLocalToGlobal() );

  return packedSize;
}

localIndex WellElementSubRegion::UnpackUpDownMaps( buffer_unit_type const * & buffer,
                                                   localIndex_array & packList,
                                                   bool const GEOSX_UNUSED_PARAM( overwriteUpMaps ),
                                                   bool const GEOSX_UNUSED_PARAM( overwriteDownMaps ) )
{ 
  localIndex unPackedSize = 0;

  unPackedSize += bufferOps::Unpack( buffer,
                                     nodeList().Base().toView(),
                                     packList,
                                     m_unmappedGlobalIndicesInNodelist,
                                     this->m_globalToLocalMap,
                                     nodeList().RelatedObjectGlobalToLocal() );

  return unPackedSize;
}

void WellElementSubRegion::FixUpDownMaps( bool const clearIfUnmapped )
{ 
  ObjectManagerBase::FixUpDownMaps( nodeList(),
                                    m_unmappedGlobalIndicesInNodelist,
                                    clearIfUnmapped );
}

void WellElementSubRegion::DebugNodeManager( MeshLevel const & mesh ) const
{
  NodeManager const * const nodeManager = mesh.getNodeManager();
  // arrayView2d< real64 const > const & X = nodeManager->referencePosition();

  if ( MpiWrapper::Comm_rank( MPI_COMM_GEOSX ) != 1)
  {
    return;
  } 
  
  std::cout << std::endl;
  std::cout << "++++++++++++++++++++++++++" << std::endl;
  std::cout << "Node manager from = " << getName() << std::endl;
  std::cout << "MPI rank = " << MpiWrapper::Comm_rank( MPI_COMM_GEOSX ) << std::endl;
  std::cout << "Number of local node elements = " << nodeManager->size() << std::endl;

  if (nodeManager->size() > 0)
  {
    return;
  }

  for (localIndex inodeLocal = 0; inodeLocal < nodeManager->size(); ++inodeLocal)
  {
    std::cout << "nodeManager->localToGlobalMap["    << inodeLocal << "] = " << nodeManager->m_localToGlobalMap[inodeLocal]  << std::endl;
    // std::cout << "nodeManager->referencePosition()[" << inodeLocal << "] = " << X[inodeLocal] << std::endl;
  }
}
 
void WellElementSubRegion::DebugWellElementSubRegions( arrayView1d<integer const> const & elemStatusGlobal, globalIndex elemOffsetGlobal ) const 
{
  if (size() == 0)
  {
    return;
  } 

  if ( MpiWrapper::Comm_rank( MPI_COMM_GEOSX ) < 1)
  {
    return;
  } 

  std::cout << std::endl;
  std::cout << "++++++++++++++++++++++++++" << std::endl;
  std::cout << "WellElementSubRegion = " << getName() << std::endl;
  std::cout << "MPI rank = " << MpiWrapper::Comm_rank( MPI_COMM_GEOSX ) << std::endl;
  std::cout << "Number of local well elements = " << size() << std::endl;
  
  for (localIndex iwelem = 0; iwelem < size(); ++iwelem) 
  {

    std::cout << "m_nextWellElementIndex[" << iwelem << "] = " 
              << m_nextWellElementIndex[iwelem] 
              << std::endl;

    std::cout << "m_nextWellElementIndexGlobal[" << iwelem << "] = " 
              << m_nextWellElementIndexGlobal[iwelem] 
              << std::endl;

    std::cout << "m_elementCenter[" << iwelem << "] = " 
              << m_elementCenter[iwelem]
              << std::endl;

    std::cout << "m_localToGlobalMap[" << iwelem << "] = " 
              << m_localToGlobalMap[iwelem]
              << std::endl;

    std::cout << "elemStatusGlobal[" << m_localToGlobalMap[iwelem] << "] = " 
              << elemStatusGlobal[m_localToGlobalMap[iwelem] - elemOffsetGlobal] 
              << std::endl;
     
    std::cout << "m_topElementIndex = " << m_topWellElementIndex << std::endl;          
 
  }
}

void WellElementSubRegion::DebugWellElementSubRegionsAfterSetupCommunications() const 
{
  if (size() == 0)
  {
    return;
  } 

  if ( MpiWrapper::Comm_rank( MPI_COMM_GEOSX ) != 1)
  {
    return;
  } 

  std::cout << std::endl;
  std::cout << "++++++++++++++++++++++++++" << std::endl;
  std::cout << "WellElementSubRegion = " << getName() << std::endl;
  std::cout << "MPI rank = " << MpiWrapper::Comm_rank( MPI_COMM_GEOSX ) << std::endl;
  std::cout << "Number of local well elements = " << size() << std::endl;
  std::cout << "Number of ghost well elements = " << this->GetNumberOfGhosts() << std::endl;
  
  for (localIndex iwelem = 0; iwelem < size(); ++iwelem) 
  {

    std::cout << "m_nextWellElementIndex[" << iwelem << "] = " 
              << m_nextWellElementIndex[iwelem] 
              << std::endl;

    std::cout << "m_nextWellElementIndexGlobal[" << iwelem << "] = " 
              << m_nextWellElementIndexGlobal[iwelem] 
              << std::endl;

    std::cout << "m_elementCenter[" << iwelem << "] = " 
              << m_elementCenter[iwelem]
              << std::endl;

    std::cout << "m_localToGlobalMap[" << iwelem << "] = " 
              << m_localToGlobalMap[iwelem]
              << std::endl;

    std::cout << "m_ghostRank[" << iwelem << "] = " 
              << m_ghostRank[iwelem] 
              << std::endl;
     
    std::cout << "m_topElementIndex = " << m_topWellElementIndex << std::endl;          
 
  }
}

}<|MERGE_RESOLUTION|>--- conflicted
+++ resolved
@@ -412,16 +412,11 @@
   }
 }
 
-void WellElementSubRegion::ConstructSubRegionLocalElementMaps( MeshLevel                   & mesh,
-                                                               InternalWellGenerator const & wellGeometry,
-<<<<<<< HEAD
-                                                               set<globalIndex>      const & localElems, 
-=======
-                                                               SortedArray<globalIndex>      const & localElems, 
-                                                               SortedArray<globalIndex>      const & GEOSX_UNUSED_PARAM( localNodes ),
->>>>>>> 48a51b14
-                                                               globalIndex                   nodeOffsetGlobal,
-                                                               globalIndex                   elemOffsetGlobal )
+void WellElementSubRegion::ConstructSubRegionLocalElementMaps( MeshLevel                      & mesh,
+                                                               InternalWellGenerator const    & wellGeometry,
+                                                               SortedArray<globalIndex> const & localElems, 
+                                                               globalIndex                      nodeOffsetGlobal,
+                                                               globalIndex                      elemOffsetGlobal )
 {
   // get the well geometry
   arrayView1d<globalIndex const> const & nextElemIdGlobal  = wellGeometry.GetNextElemIndex();
