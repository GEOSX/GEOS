--- conflicted
+++ resolved
@@ -160,37 +160,20 @@
 }
 
 
-<<<<<<< HEAD
-void WellElementSubRegion::AssignUnownedElementsInReservoir( MeshLevel                      & mesh,
-                                                             InternalWellGenerator const    & wellGeometry,
-                                                             SortedArray<globalIndex> const & unownedElems,
-                                                             SortedArray<globalIndex>       & localElems,
-                                                             arrayView1d<integer>           & elemStatusGlobal ) const
-=======
 void WellElementSubRegion::AssignUnownedElementsInReservoir( MeshLevel & mesh,
                                                              InternalWellGenerator const & wellGeometry,
                                                              SortedArray< globalIndex >      const & unownedElems,
                                                              SortedArray< globalIndex > & localElems,
                                                              arrayView1d< integer > & elemStatusGlobal ) const
->>>>>>> 667f3b51
 {
   // get the well and reservoir element coordinates
-<<<<<<< HEAD
   arrayView1d<R1Tensor const> const & wellElemCoordsGlobal = wellGeometry.GetElemCoords();
-=======
-  ElementRegionManager::ElementViewAccessor< arrayView1d< R1Tensor const > >
-  resElemCoords = elemManager->ConstructViewAccessor< array1d< R1Tensor >, arrayView1d< R1Tensor const > >( ElementSubRegionBase::
-                                                                                                              viewKeyStruct::
-                                                                                                              elementCenterString );
-  arrayView1d< R1Tensor const > const & wellElemCoordsGlobal = wellGeometry.GetElemCoords();
->>>>>>> 667f3b51
 
   // assign the well elements based on location wrt the reservoir elements
   // if the center of the well element falls in the domain owned by rank k
   // then the well element is assigned to rank k
   for( globalIndex currGlobal : unownedElems )
   {
-<<<<<<< HEAD
     R1Tensor const & location = wellElemCoordsGlobal[currGlobal];
 
     // this will contain the indices of the reservoir element
@@ -220,61 +203,18 @@
     
     // if the element was found
     if (resElemFound)
-=======
-    R1Tensor const & wellElemCoords = wellElemCoordsGlobal[currGlobal];
-
-
-
-    // find the closest reservoir element
-    auto ret = minLocOverElemsInMesh( &mesh, [&] ( localIndex const er,
-                                                   localIndex const esr,
-                                                   localIndex const ei )
-    {
-      R1Tensor v = wellElemCoords;
-      v -= resElemCoords[er][esr][ei];
-      return v.L2_Norm();
-    } );
-
-    // save the region, subregion and index
-    localIndex const er  = std::get< 0 >( ret.second );
-    localIndex const esr = std::get< 1 >( ret.second );
-    localIndex const ei  = std::get< 2 >( ret.second );
-
-    // check if well element center location is indeed inside the element
-    CellBlock const * const cellBlock = elemManager->GetRegion( er )->GetSubRegion< CellElementSubRegion >( esr );
-    array1d< array1d< localIndex > > faceNodes( cellBlock->numFacesPerElement() );
-
-    for( localIndex kf = 0; kf < cellBlock->numFacesPerElement(); ++kf )
->>>>>>> 667f3b51
     {
       // the well element is in the reservoir element (erMatched,esrMatched,eiMatched), so tag it as local
       localElems.insert( currGlobal );
       elemStatusGlobal[currGlobal] = WellElemStatus::LOCAL;
     }
-<<<<<<< HEAD
-=======
-
-    if( !computationalGeometry::IsPointInsidePolyhedron( nodeManager->referencePosition(), faceNodes, wellElemCoords ))
-    {
-      continue;
-    }
-
-    // the well element is in the reservoir element (er,esr,ei), so tag it as local
-    localElems.insert( currGlobal );
-    elemStatusGlobal[currGlobal] = WellElemStatus::LOCAL;
->>>>>>> 667f3b51
   }
 }
 
 
 void WellElementSubRegion::CheckPartitioningValidity( InternalWellGenerator const & wellGeometry,
-<<<<<<< HEAD
-                                                      SortedArray<globalIndex>    & localElems,
-                                                      arrayView1d<integer>        & elemStatusGlobal ) const
-=======
                                                       SortedArray< globalIndex > & localElems,
                                                       arrayView1d< integer > & elemStatusGlobal ) const
->>>>>>> 667f3b51
 {
   arrayView1d< arrayView1d< globalIndex const > const > const & prevElemIdsGlobal = wellGeometry.GetPrevElemIndices();
 
@@ -364,17 +304,10 @@
 }
 
 
-<<<<<<< HEAD
-void WellElementSubRegion::CollectLocalAndBoundaryNodes( InternalWellGenerator    const & wellGeometry, 
-                                                         SortedArray<globalIndex> const & localElems,
-                                                         SortedArray<globalIndex>       & localNodes,
-                                                         SortedArray<globalIndex>       & boundaryNodes ) const
-=======
 void WellElementSubRegion::CollectLocalAndBoundaryNodes( InternalWellGenerator const & wellGeometry,
                                                          SortedArray< globalIndex >      const & localElems,
                                                          SortedArray< globalIndex > & localNodes,
                                                          SortedArray< globalIndex > & boundaryNodes ) const
->>>>>>> 667f3b51
 {
   // get the well connectivity
   arrayView1d< globalIndex const >                      const & nextElemIdGlobal  = wellGeometry.GetNextElemIndex();
@@ -413,19 +346,11 @@
   }
 }
 
-<<<<<<< HEAD
-void WellElementSubRegion::UpdateNodeManagerSize( MeshLevel                      & mesh,
-                                                  InternalWellGenerator const    & wellGeometry,
-                                                  SortedArray<globalIndex> const & localNodes,
-                                                  SortedArray<globalIndex> const & boundaryNodes, 
-                                                  globalIndex                      nodeOffsetGlobal )
-=======
 void WellElementSubRegion::UpdateNodeManagerSize( MeshLevel & mesh,
                                                   InternalWellGenerator const & wellGeometry,
                                                   SortedArray< globalIndex >      const & localNodes,
                                                   SortedArray< globalIndex >      const & boundaryNodes,
                                                   globalIndex nodeOffsetGlobal )
->>>>>>> 667f3b51
 {
 
   // get the node manager to compute the total number of mesh nodes
@@ -479,20 +404,11 @@
   }
 }
 
-<<<<<<< HEAD
-void WellElementSubRegion::ConstructSubRegionLocalElementMaps( MeshLevel                      & mesh,
-                                                               InternalWellGenerator const    & wellGeometry,
-                                                               SortedArray<globalIndex> const & localElems, 
-                                                               globalIndex                      nodeOffsetGlobal,
-                                                               globalIndex                      elemOffsetGlobal )
-=======
 void WellElementSubRegion::ConstructSubRegionLocalElementMaps( MeshLevel & mesh,
                                                                InternalWellGenerator const & wellGeometry,
                                                                SortedArray< globalIndex >      const & localElems,
-                                                               SortedArray< globalIndex >      const & GEOSX_UNUSED_PARAM( localNodes ),
                                                                globalIndex nodeOffsetGlobal,
                                                                globalIndex elemOffsetGlobal )
->>>>>>> 667f3b51
 {
   // get the well geometry
   arrayView1d< globalIndex const > const & nextElemIdGlobal  = wellGeometry.GetNextElemIndex();
@@ -659,7 +575,7 @@
       m_perforationData.GetLocation()[iperfLocal] = location;
 
       // increment the local to global map
-      m_perforationData.m_localToGlobalMap[iperfLocal++] = iperfGlobal;
+      m_perforationData.localToGlobalMap()[iperfLocal++] = iperfGlobal;
     }
   }
 
@@ -785,7 +701,7 @@
 
       CellElementRegion const * const region    = Group::group_cast<CellElementRegion const *>(elemManager->GetRegion(er));
       CellBlock         const * const subRegion = Group::group_cast<CellElementSubRegion const *>(region->GetSubRegion(esr));
-      globalIndex               const eiGlobal  = subRegion->m_localToGlobalMap[eiLocal];
+      globalIndex               const eiGlobal  = subRegion->localToGlobalMap()[eiLocal];
 
       // if this element has not been visited yet, save it
       if (!elements.contains(eiGlobal))
@@ -987,42 +903,12 @@
   if( size() == 0 )
   {
     return;
-<<<<<<< HEAD
-  } 
-  
-  if ( MpiWrapper::Comm_rank( MPI_COMM_GEOSX ) < 1)
+  }
+
+  if( MpiWrapper::Comm_rank( MPI_COMM_GEOSX ) < 1 )
   {
     return;
-  } 
-  
-  std::cout << std::endl;
-  std::cout << "++++++++++++++++++++++++++" << std::endl;
-  std::cout << "WellElementSubRegion = " << getName() << std::endl;
-  std::cout << "MPI rank = " << MpiWrapper::Comm_rank( MPI_COMM_GEOSX ) << std::endl;
-  std::cout << "Number of local well elements = " << size() << std::endl;
-  
-  for (localIndex iwelem = 0; iwelem < size(); ++iwelem) 
-  {
-
-    std::cout << "m_nextWellElementIndex[" << iwelem << "] = " 
-              << m_nextWellElementIndex[iwelem] 
-              << std::endl;
-
-    std::cout << "m_nextWellElementIndexGlobal[" << iwelem << "] = " 
-              << m_nextWellElementIndexGlobal[iwelem] 
-              << std::endl;
-
-    std::cout << "m_elementCenter[" << iwelem << "] = " 
-              << m_elementCenter[iwelem]
-              << std::endl;
-=======
-  }
-
-  if( MpiWrapper::Comm_rank( MPI_COMM_GEOSX ) < 1 )
-  {
-    return;
-  }
->>>>>>> 667f3b51
+  }
 
   GEOSX_LOG_RANK( "++++++++++++++++++++++++++" );
   GEOSX_LOG_RANK( "WellElementSubRegion = " << getName() );
