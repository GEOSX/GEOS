--- conflicted
+++ resolved
@@ -169,11 +169,7 @@
    * @brief Getter for the well Peaceman index at the perforations
    * @return list of well Peaceman index at all the perforations on the well
    */
-<<<<<<< HEAD
-  arrayView1d<real64 const> const & GetPerfPeacemanIndex() const { return m_perfPeacemanIndex; }
-=======
-  arrayView1d< real64 const > const & GetPerfTransmissibility() const { return m_perfTrans; }
->>>>>>> 667f3b51
+  arrayView1d< real64 const > const & GetPerfPeacemanIndex() const { return m_perfPeacemanIndex; }
 
   /**
    * @brief Getter for the global indices of the well elements connected to each perforation
@@ -289,13 +285,8 @@
   /// Absolute physical location of the perforation
   array1d< R1Tensor >    m_perfCoords;
 
-<<<<<<< HEAD
   /// Well Peaceman index at the perforation
   array1d<real64>      m_perfPeacemanIndex;
-=======
-  /// Transmissibility at the perforation
-  array1d< real64 >      m_perfTrans;
->>>>>>> 667f3b51
 
   /// Global index of the well element
   array1d< globalIndex > m_perfElemId;
