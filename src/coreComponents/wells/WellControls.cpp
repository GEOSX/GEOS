/*
 * ------------------------------------------------------------------------------------------------------------
 * SPDX-License-Identifier: LGPL-2.1-only
 *
 * Copyright (c) 2018-2019 Lawrence Livermore National Security LLC
 * Copyright (c) 2018-2019 The Board of Trustees of the Leland Stanford Junior University
 * Copyright (c) 2018-2019 Total, S.A
 * Copyright (c) 2019-     GEOSX Contributors
 * All right reserved
 *
 * See top level LICENSE, COPYRIGHT, CONTRIBUTORS, NOTICE, and ACKNOWLEDGEMENTS files for details.
 * ------------------------------------------------------------------------------------------------------------
 */

/*
 * @file WellControls.cpp
 *
 */

#include "WellControls.hpp"

#include "dataRepository/InputFlags.hpp"

namespace geosx
{


using namespace dataRepository;

<<<<<<< HEAD
WellControls::WellControls(string const & name, Group * const parent)
  : Group(name, parent),
    m_typeString(""),
    m_type( Type::PRODUCER ),
    m_refWellElemIndex( -1 ),
    m_inputControlString(""),
    m_currentControl( Control::BHP ),
    m_targetBHP( 0.0 ),
    m_targetRate( 0.0 )
=======
WellControls::WellControls( string const & name, Group * const parent )
  : Group( name, parent ),
  m_typeString( "" ),
  m_type( Type::PRODUCER ),
  m_refWellElemDepth( 0.0 ),
  m_refWellElemIndex( -1 ),
  m_inputControlString( "" ),
  m_currentControl( Control::BHP ),
  m_targetBHP( 0.0 ),
  m_targetRate( 0.0 )
>>>>>>> 667f3b51
{
  setInputFlags( InputFlags::OPTIONAL_NONUNIQUE );

  registerWrapper( viewKeyStruct::typeString, &m_typeString, false )->
    setInputFlag( InputFlags::REQUIRED )->
    setDescription( "Well type (producer/injector)" );

  registerWrapper( viewKeyStruct::controlString, &m_inputControlString, false )->
    setInputFlag( InputFlags::REQUIRED )->
    setDescription( "Well control (BHP/gasRate/oilRate/waterRate)" );

  registerWrapper( viewKeyStruct::targetBHPString, &m_targetBHP, false )->
    setDefaultValue( -1 )->
    setInputFlag( InputFlags::REQUIRED )->
    setDescription( "Target bottom-hole pressure" );

  registerWrapper( viewKeyStruct::targetRateString, &m_targetRate, false )->
    setDefaultValue( -1 )->
    setInputFlag( InputFlags::REQUIRED )->
    setDescription( "Target rate" );

<<<<<<< HEAD
=======
  registerWrapper( viewKeyStruct::refWellElemDepthString, &m_refWellElemDepth, false )->
    setDefaultValue( 0.0 )->
    setInputFlag( InputFlags::OPTIONAL )->
    setDescription( "Reference depth for well bottom hole pressure" );

>>>>>>> 667f3b51
  registerWrapper( viewKeyStruct::injectionStreamString, &m_injectionStream, false )->
    setDefaultValue( -1 )->
    setSizedFromParent( 0 )->
    setInputFlag( InputFlags::OPTIONAL )->
    setDescription( "Global component densities for the injection stream" );

}

WellControls::~WellControls()
{}

real64 WellControls::GetInjectionStream( localIndex ic ) const
{
  real64 compFrac = -1;
  if( ic < m_injectionStream.size())
  {
    compFrac = m_injectionStream[ic];
  }
  return compFrac;
}

void WellControls::SetControl( Control control,
                               real64 const & val )
{
  m_currentControl = control;
  if( control == Control::BHP )
  {
    m_targetBHP = val;
  }
  else
  {
    m_targetRate = val;
  }
}


void WellControls::PostProcessInput()
{
  // 1) set well type

  if( m_typeString == "producer" )
  {
    m_type = Type::PRODUCER;
  }
  else if( m_typeString == "injector" )
  {
    m_type = Type::INJECTOR;
  }
  else
  {
    GEOSX_ERROR( "Invalid well type: " << m_typeString );
  }

  // 2) set initial control type

  if( m_inputControlString == "BHP" )
  {
    m_currentControl = Control::BHP;
  }
  else if( m_inputControlString == "gasRate" )
  {
    m_currentControl = Control::GASRATE;
    GEOSX_ERROR( "This control is not implemented yet" );
  }
  else if( m_inputControlString == "oilRate" )
  {
    m_currentControl = Control::OILRATE;
    GEOSX_ERROR( "This control is not implemented yet" );
  }
  else if( m_inputControlString == "waterRate" )
  {
    m_currentControl = Control::WATERRATE;
    GEOSX_ERROR( "This control is not implemented yet" );
  }
  else if( m_inputControlString == "liquidRate" )
  {
    m_currentControl = Control::LIQUIDRATE;
  }
  else
  {
    GEOSX_ERROR( "Invalid initial well control: " << m_inputControlString );
  }

  // 3.a) check target BHP
  if( m_targetBHP < 0 )
  {
    GEOSX_ERROR( "Target bottom-hole pressure for well "<< getName() << " is negative" );
  }

  // 3.b) check target rate
  if( m_targetRate < 0 ) // choose a default value if negative
  {
    GEOSX_ERROR( "Target rate for well "<< getName() << " is negative" );
  }

  // 4) check injection stream
  if( !m_injectionStream.empty())
  {
    real64 sum = 0.0;
    for( localIndex ic = 0; ic < m_injectionStream.size(); ++ic )
    {
      GEOSX_ERROR_IF( m_injectionStream[ic] < 0.0 || m_injectionStream[ic] > 1.0,
                      "Invalid injection stream for well " << getName() );
      sum += m_injectionStream[ic];
    }
    GEOSX_ERROR_IF( std::abs( 1.0 - sum ) > std::numeric_limits< real64 >::epsilon(),
                    "Invalid injection stream for well " << getName() );
  }
}

void WellControls::InitializePostInitialConditions_PreSubGroups( Group * const GEOSX_UNUSED_PARAM( rootGroup ) )
{
  // for a producer, the solvers compute negative rates, so we adjust the input here
  if( GetType() == Type::PRODUCER && m_targetRate > 0.0 )
  {
    m_targetRate *= -1;
  }

}

void WellControls::Debug() const
{
  std::cout << "Name = " << getName() << std::endl;
  std::cout << "Type = " << static_cast< integer >(m_type) << std::endl;
  std::cout << "Current control = " << static_cast< integer >(m_currentControl) << std::endl;
  std::cout << "Target BHP = " << m_targetBHP << std::endl;
  std::cout << "Target rate = " << m_targetRate << std::endl;
  for( localIndex ic = 0; ic < m_injectionStream.size(); ++ic )
  {
    std::cout << "Injection composition: injectionStream[" << ic << "] = " << m_injectionStream[ic] << std::endl;
  }
}

} //namespace geosx<|MERGE_RESOLUTION|>--- conflicted
+++ resolved
@@ -27,28 +27,15 @@
 
 using namespace dataRepository;
 
-<<<<<<< HEAD
-WellControls::WellControls(string const & name, Group * const parent)
-  : Group(name, parent),
-    m_typeString(""),
-    m_type( Type::PRODUCER ),
-    m_refWellElemIndex( -1 ),
-    m_inputControlString(""),
-    m_currentControl( Control::BHP ),
-    m_targetBHP( 0.0 ),
-    m_targetRate( 0.0 )
-=======
 WellControls::WellControls( string const & name, Group * const parent )
   : Group( name, parent ),
   m_typeString( "" ),
   m_type( Type::PRODUCER ),
-  m_refWellElemDepth( 0.0 ),
   m_refWellElemIndex( -1 ),
   m_inputControlString( "" ),
   m_currentControl( Control::BHP ),
   m_targetBHP( 0.0 ),
   m_targetRate( 0.0 )
->>>>>>> 667f3b51
 {
   setInputFlags( InputFlags::OPTIONAL_NONUNIQUE );
 
@@ -70,14 +57,6 @@
     setInputFlag( InputFlags::REQUIRED )->
     setDescription( "Target rate" );
 
-<<<<<<< HEAD
-=======
-  registerWrapper( viewKeyStruct::refWellElemDepthString, &m_refWellElemDepth, false )->
-    setDefaultValue( 0.0 )->
-    setInputFlag( InputFlags::OPTIONAL )->
-    setDescription( "Reference depth for well bottom hole pressure" );
-
->>>>>>> 667f3b51
   registerWrapper( viewKeyStruct::injectionStreamString, &m_injectionStream, false )->
     setDefaultValue( -1 )->
     setSizedFromParent( 0 )->
