--- conflicted
+++ resolved
@@ -132,10 +132,7 @@
    * @brief Getter for perforation well indices
    * @return list of perforation well indices
    */
-<<<<<<< HEAD
   arrayView1d< real64 > & GetWellTransmissibility() { return m_wellTransmissibility; }
-=======
-  arrayView1d< real64 const > const & getTransmissibility() const { return m_transmissibility; }
 
   /**
    * @brief Computes the well transmissibility for each local perforation on this well
@@ -154,7 +151,6 @@
    */
   void ConnectToMeshElements( MeshLevel const & mesh,
                               InternalWellGenerator const & wellGeometry );
->>>>>>> 7144ba31
 
   /**
    * @brief Connects each perforation to a local wellbore element
