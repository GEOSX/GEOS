--- conflicted
+++ resolved
@@ -238,12 +238,8 @@
     static constexpr auto nextWellElementIndexGlobalString = "nextWellElementIndexGlobal";
     static constexpr auto topWellElementIndexString        = "topWellElementIndex";
     static constexpr auto topRankString                    = "topRank";
-<<<<<<< HEAD
     static constexpr auto radiusString                     = "radius";
-  
-=======
-
->>>>>>> 667f3b51
+
     dataRepository::ViewKey wellControlsName     = { wellControlsString };
     dataRepository::ViewKey wellNodeList         = { wellNodeListString };
     dataRepository::ViewKey nextWellElementIndex = { nextWellElementIndexString };
@@ -335,22 +331,12 @@
    * @param[in] localElems set of local well elems. At this point all the well elems have been assigned
    * @param[in] nodeOffsetGlobal the offset of the first global well node ( = offset of last global mesh node + 1 )
    * @param[in] elemOffsetGlobal the offset of the first global well element ( = offset of last global mesh elem + 1 )
-<<<<<<< HEAD
-   */ 
-  void ConstructSubRegionLocalElementMaps( MeshLevel                      & mesh, 
-                                           InternalWellGenerator const    & wellGeometry,
-                                           SortedArray<globalIndex> const & localElems,
-                                           globalIndex                      nodeOffsetGlobal,
-                                           globalIndex                      elemOffsetGlobal );
-=======
    */
   void ConstructSubRegionLocalElementMaps( MeshLevel & mesh,
                                            InternalWellGenerator const & wellGeometry,
-                                           SortedArray< globalIndex >      const & localElems,
-                                           SortedArray< globalIndex >      const & localNodes,
+                                           SortedArray< globalIndex > const & localElems,
                                            globalIndex nodeOffsetGlobal,
                                            globalIndex elemOffsetGlobal );
->>>>>>> 667f3b51
 
   /**
    * @brief This function is the equivalent of NodeManager::SetElementMaps for well elements.
@@ -399,7 +385,7 @@
   integer m_topRank;
 
   /// radius of the well element
-  array1d<real64> m_radius;
+  array1d< real64 > m_radius;
 
 };
 
