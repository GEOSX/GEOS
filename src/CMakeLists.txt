<<<<<<< HEAD
=======
cmake_minimum_required( VERSION 3.9 )

# At the moment we are manually passing the cuda arch flag.
if(${CMAKE_VERSION} VERSION_GREATER "3.18.0")
  cmake_policy(SET CMP0104 OLD)
endif()

################################
# GEOSX
################################
project( geosx LANGUAGES C CXX )
set( BLT_CXX_STD "c++14" CACHE STRING "Version of C++ standard" )
set( ENABLE_WARNINGS_AS_ERRORS "ON" CACHE PATH "" )
set( CMAKE_ENABLE_EXPORTS ON )

################################
# Include blt
################################
option( ENABLE_BENCHMARKS "Enables benchmarks" ON )
include( cmake/blt/SetupBLT.cmake )
set( BLT_SOURCE_DIR ${PROJECT_SOURCE_DIR}/cmake/blt/ )

# Removes -pthread from BLT CUDA libraries lists
if( ENABLE_CUDA )
  set( _cuda_libraries )
  foreach( _lib ${BLT_CUDA_LIBRARIES} )
    if( "${_lib}" STREQUAL "-pthread" )
      list( APPEND _cuda_libraries "-lpthread" )
    else()
      list( APPEND _cuda_libraries "${_lib}" )
    endif()
  endforeach()

  set( BLT_CUDA_LIBRARIES "${_cuda_libraries}" CACHE STRING "" FORCE )
  set( BLT_CUDA_RUNTIME_LIBRARIES "${_cuda_libraries}" CACHE STRING "" FORCE )
endif()

################################
# Include standard build system logic and options
################################
include( cmake/CMakeBasics.cmake )
set( CMAKE_DEBUG_POSTFIX "" CACHE STRING "" FORCE )


################################
# Add Thirdparty Builtin Libs
################################
add_subdirectory( thirdparty )


################################
# Add components
################################
set( externalComponentsLinkList "" )
add_subdirectory( coreComponents )
add_subdirectory( externalComponents )
add_subdirectory( main )


################################
# Add docs
################################
if ( ENABLE_DOCS )
  add_subdirectory( docs )
endif()


################################
# Deploy headers
################################
install( DIRECTORY ${PROJECT_BINARY_DIR}/include DESTINATION . )


################################
# Generate version information
################################
include( cmake/GeosxVersion.cmake )
message( STATUS "Configuring GEOSX version ${GEOSX_VERSION_FULL}" )


################################
# Create header of configuration options
################################
include( cmake/GeosxConfig.cmake )


################################
# Add main
################################
set( extraComponentsLinkList "" )

if( ENABLE_OPENMP )
  set( extraComponentsLinkList ${extraComponentsLinkList} openmp )
endif()

if( ENABLE_CUDA )
  set( extraComponentsLinkList ${extraComponentsLinkList} cuda )
endif()

if ( GEOSX_BUILD_SHARED_LIBS )
  set( extraComponentsLinkList ${extraComponentsLinkList} geosx_core )
else()
  set( extraComponentsLinkList ${extraComponentsLinkList} ${geosx_core_libs} )
endif()

blt_add_executable( NAME geosx
                    SOURCES main/main.cpp
                    DEPENDS_ON ${extraComponentsLinkList}
                               ${externalComponentsLinkList}
			       )


			     # Seems to be required on some CMake versions (e.g. 3.16) to get enforce device linking
			     if( ENABLE_HYPRE_CUDA )
			       set_target_properties( geosx PROPERTIES CUDA_RESOLVE_DEVICE_SYMBOLS TRUE )
			     endif()

			     # Removing all transitive link dependencies from geosx_core target to circumvent
			     # the BLT behavior which imposes all dependencies to be public
			     #set_target_properties(geosx_core PROPERTIES INTERFACE_LINK_LIBRARIES "")

			     target_include_directories( geosx PUBLIC ${CMAKE_SOURCE_DIR}/coreComponents )

			     # To change the runtime path during installation
			     set_target_properties( geosx PROPERTIES INSTALL_RPATH "${CMAKE_INSTALL_PREFIX}/lib" )
			     set_target_properties( geosx PROPERTIES INSTALL_RPATH_USE_LINK_PATH TRUE )

			     install(TARGETS geosx RUNTIME DESTINATION ${CMAKE_INSTALL_PREFIX}/bin)

			     if( ENABLE_XML_UPDATES AND ENABLE_MPI AND UNIX AND NOT CMAKE_HOST_APPLE AND NOT ENABLE_CUDA )

			       set(SCHEMA_DIR ${CMAKE_SOURCE_DIR}/coreComponents/schema)
			       set(SCRIPT_DIR ${CMAKE_SOURCE_DIR}/../scripts)

			       add_custom_target( geosx_generate_schema
				 ALL
				 COMMAND geosx -s ${SCHEMA_DIR}/schema.xsd >generate_schema.log 2>&1 || (cat generate_schema.log && exit 1)
				 WORKING_DIRECTORY ${CMAKE_BINARY_DIR}
				 DEPENDS geosx
				 COMMENT "Generating XML schema"
				 )

			       add_custom_target( geosx_update_rst_tables
				 ALL
				 COMMAND python ${SCRIPT_DIR}/SchemaToRSTDocumentation.py ${SCHEMA_DIR} >update_rst_tables.log 2>&1 || (cat update_rst_tables.log && exit 1)
				 WORKING_DIRECTORY ${CMAKE_BINARY_DIR}
				 DEPENDS geosx_generate_schema
				 COMMENT "Generating schema-dependent RST files"
				 )

			       add_custom_target( geosx_validate_all_xml_files
				 ALL
				 COMMAND bash ${SCRIPT_DIR}/validateXMLFiles.bash -g ${SCHEMA_DIR}/schema.xsd ${CMAKE_SOURCE_DIR} ${CMAKE_SOURCE_DIR}/../examples ${CMAKE_SOURCE_DIR}/../inputFiles
				 WORKING_DIRECTORY ${CMAKE_BINARY_DIR}
				 DEPENDS geosx_update_rst_tables
				 COMMENT "Validating all XML files in the repository against the schema"
				 )
			     endif()

if( ENABLE_PYGEOSX )
   add_subdirectory( pygeosx )
endif()

if( SPHINX_FOUND )
  blt_add_sphinx_target( geosx_docs )
endif()


install( DIRECTORY ../examples/
         DESTINATION examples )

install( DIRECTORY ../scripts/
         DESTINATION scripts )
>>>>>>> 877758e6
<|MERGE_RESOLUTION|>--- conflicted
+++ resolved
@@ -1,5 +1,3 @@
-<<<<<<< HEAD
-=======
 cmake_minimum_required( VERSION 3.9 )
 
 # At the moment we are manually passing the cuda arch flag.
@@ -173,4 +171,3 @@
 
 install( DIRECTORY ../scripts/
          DESTINATION scripts )
->>>>>>> 877758e6
