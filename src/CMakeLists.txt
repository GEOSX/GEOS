cmake_minimum_required( VERSION 3.9 )

# At the moment we are manually passing the cuda arch flag.
if(${CMAKE_VERSION} VERSION_GREATER "3.18.0")
  cmake_policy(SET CMP0104 OLD)
endif()

################################
# GEOSX
################################
project( geosx LANGUAGES C CXX )
include(GNUInstallDirs)
set( BLT_CXX_STD "c++14" CACHE STRING "Version of C++ standard" )
set( ENABLE_WARNINGS_AS_ERRORS "ON" CACHE PATH "" )
set( CMAKE_ENABLE_EXPORTS ON )

#set_property(GLOBAL PROPERTY RULE_LAUNCH_COMPILE "${CMAKE_COMMAND} -E time")

################################
# Include blt
################################
option( ENABLE_BENCHMARKS "Enables benchmarks" ON )
include( cmake/blt/SetupBLT.cmake )
set( BLT_SOURCE_DIR ${PROJECT_SOURCE_DIR}/cmake/blt/ )

# Removes -pthread from BLT CUDA libraries lists
if( ENABLE_CUDA )
  set( _cuda_libraries )
  foreach( _lib ${BLT_CUDA_LIBRARIES} )
    if( "${_lib}" STREQUAL "-pthread" )
      list( APPEND _cuda_libraries "-lpthread" )
    else()
      list( APPEND _cuda_libraries "${_lib}" )
    endif()
  endforeach()

  set( BLT_CUDA_LIBRARIES "${_cuda_libraries}" CACHE STRING "" FORCE )
  set( BLT_CUDA_RUNTIME_LIBRARIES "${_cuda_libraries}" CACHE STRING "" FORCE )
endif()

################################
# Include standard build system logic and options
################################
include( cmake/CMakeBasics.cmake )
set( CMAKE_DEBUG_POSTFIX "" CACHE STRING "" FORCE )


################################
# Add Thirdparty Builtin Libs
################################
add_subdirectory( thirdparty )


################################
# Add components
################################
set( externalComponentsLinkList "" )
add_subdirectory( coreComponents )
add_subdirectory( externalComponents )
add_subdirectory( main )


################################
# Add docs
################################
if ( ENABLE_DOCS )
  add_subdirectory( docs )
endif()


################################
# Deploy headers
################################
install( DIRECTORY ${PROJECT_BINARY_DIR}/include DESTINATION . )


################################
# Generate version information
################################
include( cmake/GeosxVersion.cmake )
message( STATUS "Configuring GEOSX version ${GEOSX_VERSION_FULL}" )


################################
# Create header of configuration options
################################
include( cmake/GeosxConfig.cmake )


################################
# Add main
################################
set( extraComponentsLinkList "" )

if( ENABLE_OPENMP )
  set( extraComponentsLinkList ${extraComponentsLinkList} openmp )
endif()

if( ENABLE_CUDA )
  set( extraComponentsLinkList ${extraComponentsLinkList} cuda )
endif()

if ( GEOSX_BUILD_SHARED_LIBS )
  set( extraComponentsLinkList ${extraComponentsLinkList} geosx_core )
else()
  set( extraComponentsLinkList ${extraComponentsLinkList} ${geosx_core_libs} )
endif()

blt_add_executable( NAME geosx
                    SOURCES main/main.cpp
                    DEPENDS_ON ${extraComponentsLinkList}
                               ${externalComponentsLinkList} 
                   )


# Seems to be required on some CMake versions (e.g. 3.16) to get enforce device linking
if( ENABLE_HYPRE_CUDA )
  set_target_properties( geosx PROPERTIES CUDA_RESOLVE_DEVICE_SYMBOLS TRUE )
endif()

# Removing all transitive link dependencies from geosx_core target to circumvent
# the BLT behavior which imposes all dependencies to be public
#set_target_properties(geosx_core PROPERTIES INTERFACE_LINK_LIBRARIES "")

target_include_directories( geosx PUBLIC ${CMAKE_SOURCE_DIR}/coreComponents )

# To change the runtime path during installation
set_target_properties( geosx PROPERTIES INSTALL_RPATH "${CMAKE_INSTALL_PREFIX}/lib" )
set_target_properties( geosx PROPERTIES INSTALL_RPATH_USE_LINK_PATH TRUE )

install(TARGETS geosx RUNTIME DESTINATION ${CMAKE_INSTALL_PREFIX}/bin)

if( ENABLE_XML_UPDATES AND ENABLE_MPI AND UNIX AND NOT CMAKE_HOST_APPLE AND NOT ENABLE_CUDA )

  set(SCHEMA_DIR ${CMAKE_SOURCE_DIR}/coreComponents/schema)
  set(SCRIPT_DIR ${CMAKE_SOURCE_DIR}/../scripts)

  add_custom_target( geosx_generate_schema
                     ALL
                     COMMAND geosx -s ${SCHEMA_DIR}/schema.xsd >generate_schema.log 2>&1 || (cat generate_schema.log && exit 1)
                     WORKING_DIRECTORY ${CMAKE_BINARY_DIR}
                     DEPENDS geosx
                     COMMENT "Generating XML schema"
                     )

  add_custom_target( geosx_update_rst_tables
                     ALL
                     COMMAND python3 ${SCRIPT_DIR}/SchemaToRSTDocumentation.py ${SCHEMA_DIR} >update_rst_tables.log 2>&1 || (cat update_rst_tables.log && exit 1)
                     WORKING_DIRECTORY ${CMAKE_BINARY_DIR}
                     DEPENDS geosx_generate_schema
                     COMMENT "Generating schema-dependent RST files"
                     )

  add_custom_target( geosx_validate_all_xml_files
                     ALL
                     COMMAND bash ${SCRIPT_DIR}/validateXMLFiles.bash -g ${SCHEMA_DIR}/schema.xsd ${CMAKE_SOURCE_DIR} ${CMAKE_SOURCE_DIR}/../examples ${CMAKE_SOURCE_DIR}/../inputFiles
                     WORKING_DIRECTORY ${CMAKE_BINARY_DIR}
                     DEPENDS geosx_update_rst_tables
                     COMMENT "Validating all XML files in the repository against the schema"
                     )
endif()

if( ENABLE_PYGEOSX )
   add_subdirectory( pygeosx )
endif()

if( SPHINX_FOUND )
  blt_add_sphinx_target( geosx_docs )
endif()


install( DIRECTORY ../examples/
         DESTINATION examples )

install( DIRECTORY ../scripts/
<<<<<<< HEAD
         DESTINATION scripts )
=======
         DESTINATION ${CMAKE_INSTALL_DATAROOTDIR}/${CMAKE_PROJECT_NAME}/scripts )

add_custom_target( geosx_generate_install_schema
         ALL
         COMMAND geosx -s ${CMAKE_BINARY_DIR}/schema.xsd >generate_schema.log 2>&1 || (cat generate_schema.log && exit 1)
         WORKING_DIRECTORY ${CMAKE_BINARY_DIR}
         DEPENDS geosx
         COMMENT "Generating XML schema to install"
         )

if (NOT GEOSX_INSTALL_SCHEMA)
  set_target_properties(geosx_generate_install_schema PROPERTIES EXCLUDE_FROM_ALL 1 EXCLUDE_FROM_DEFAULT_BUILD 1)
endif()

install( FILES ${CMAKE_BINARY_DIR}/schema.xsd
         DESTINATION ${CMAKE_INSTALL_DATAROOTDIR}/${CMAKE_PROJECT_NAME}/schema OPTIONAL)


################################
# Add integratedTests
################################
if( EXISTS "${CMAKE_SOURCE_DIR}/../integratedTests/CMakeLists.txt")
  add_subdirectory( ${CMAKE_SOURCE_DIR}/../integratedTests integratedTests )
else()
  message( "Could not find the integratedTests submodule" )
endif()
>>>>>>> ef0b1314
<|MERGE_RESOLUTION|>--- conflicted
+++ resolved
@@ -11,7 +11,11 @@
 project( geosx LANGUAGES C CXX )
 include(GNUInstallDirs)
 set( BLT_CXX_STD "c++14" CACHE STRING "Version of C++ standard" )
-set( ENABLE_WARNINGS_AS_ERRORS "ON" CACHE PATH "" )
+if(CMAKE_BUILD_TYPE EQUAL "Debug")
+  set( ENABLE_WARNINGS_AS_ERRORS "OFF" CACHE PATH "")
+else()
+  set( ENABLE_WARNINGS_AS_ERRORS "ON" CACHE PATH "")
+endif()
 set( CMAKE_ENABLE_EXPORTS ON )
 
 #set_property(GLOBAL PROPERTY RULE_LAUNCH_COMPILE "${CMAKE_COMMAND} -E time")
@@ -170,12 +174,9 @@
 
 
 install( DIRECTORY ../examples/
-         DESTINATION examples )
+         DESTINATION ${CMAKE_INSTALL_DATAROOTDIR}/${CMAKE_PROJECT_NAME}/examples )
 
 install( DIRECTORY ../scripts/
-<<<<<<< HEAD
-         DESTINATION scripts )
-=======
          DESTINATION ${CMAKE_INSTALL_DATAROOTDIR}/${CMAKE_PROJECT_NAME}/scripts )
 
 add_custom_target( geosx_generate_install_schema
@@ -201,5 +202,4 @@
   add_subdirectory( ${CMAKE_SOURCE_DIR}/../integratedTests integratedTests )
 else()
   message( "Could not find the integratedTests submodule" )
-endif()
->>>>>>> ef0b1314
+endif()