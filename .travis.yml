language: minimal

env:
  global:
  - GEOSX_TPL_TAG=194-777
  - secure: CGs2uH6efq1Me6xJWRr0BnwtwxoujzlowC4FHXHdWbNOkPsXf7nCgdaW5vthfD3bhnOeEUQSrfxdhTRtyU/NfcKLmKgGBnZOdUG4/JJK4gDSJ2Wp8LZ/mB0QEoODKVxbh+YtoAiHe3y4M9PGCs+wkNDw/3eEU00cK12DZ6gad0RbLjI3xkhEr/ZEZDZkcYg9yHAhl5bmpqoh/6QGnIg8mxIqdAtGDw+6tT0EgUqjeqc5bG5WwsamKzJItHSXD5zx8IJAlgDk4EzEGjZe0m56YnNfb9iwqqUsmL3Cuwgs7ByVDYw78JC5Kv42YqoxA5BxMT2mFsEe37TpYNXlzofU7ma2Duw9DGXWQd4IkTCcBxlyR0I0bfo0TmgO+y7PYG9lIyHPUkENemdozsZcWamqqkqegiEdRhDVYlSRo3mu7iCwTS6ZTALliVyEYjYxYb7oAnR3cNywXjblTCI8oKfgLSY+8WijM9SRl57JruIHLkLMCjmRI+cZBfv5tS2tYQTBPkygGrigrrN77ZiC7/TGyfggSN0+y0oYtOAgqEnBcKcreiibMW7tKcV2Z1RFD9ZvIkSc1EXLUPDP8FX1oyhmqBMqVo8LksrYLDJHQ05+F3YNgl2taSt7uMjQ4e8iZ3/IjFeMnbylDw+cj/RbS520HXsFPbWFm2Pb9pceA9n6GnY=

# The integrated test repository contains large data (using git lfs) and we do not use them here.
# To save time (and money) we do not let travis automatically clone all our (lfs) subrepositories and do it by hand.
git:
  submodules: false

<<<<<<< HEAD
geosx_linux_build: &geosx_linux_build
  services: docker
  <<: *geosx_before_script
  script:
    # The linux build relies on two environment variables DOCKER_REPOSITORY and GEOSX_TPL_TAG to define the TPL version.
    # And another CMAKE_BUILD_TYPE to define the build type we want for GEOSX.
    # Optional BUILD_AND_TEST_ARGS to pass arguments to travis_build_and_test.sh script.
    #
    # We extract the location of the GEOSX_TPL from the container...
  - GEOSX_TPL_DIR=$(docker run --rm ${DOCKER_REPOSITORY}:${GEOSX_TPL_TAG} /bin/bash -c 'echo ${GEOSX_TPL_DIR}')
    # ... so we can install GEOSX alongside. This is assumed for bundling the binaries, so consider modifying with care.
  - GEOSX_DIR=${GEOSX_TPL_DIR}/../GEOSX-${TRAVIS_COMMIT:0:7}
    # We need to know where the code folder is mounted inside the container so we can run the script at the proper location!
    # Since this information is repeated twice, we use a variable.
  - TRAVIS_BUILD_DIR_MOUNT_POINT=/tmp/GEOSX
    # We need to keep track of the building container (hence the `CONTAINER_NAME`)
    # so we can extract the data from it later (if needed). Another solution would have been to use a mount point,
    # but that would not have solved the problem for the TPLs (we would require extra action to copy them to the mount point).
  - CONTAINER_NAME=geosx_build
    # Now we can build GEOSX.
  - while sleep 5m; do echo "... still building ..."; done &
  - docker run
    --name=${CONTAINER_NAME}
    --volume=${TRAVIS_BUILD_DIR}:${TRAVIS_BUILD_DIR_MOUNT_POINT}
    --cap-add=ALL
    -e HOST_CONFIG=${HOST_CONFIG:-host-configs/environment.cmake}
    -e CMAKE_BUILD_TYPE
    -e GEOSX_DIR=${GEOSX_DIR}
    -e ENABLE_HYPRE=${ENABLE_HYPRE:-OFF}
    -e ENABLE_HYPRE_DEVICE=${ENABLE_HYPRE_DEVICE:-NONE}
    -e ENABLE_TRILINOS=${ENABLE_TRILINOS:-ON}
    ${DOCKER_REPOSITORY}:${GEOSX_TPL_TAG}
    ${TRAVIS_BUILD_DIR_MOUNT_POINT}/scripts/travis_build_and_test.sh ${BUILD_AND_TEST_ARGS};
=======
services: docker
>>>>>>> 14e30d15

geosx_osx_build: &geosx_osx_build
  os: osx
  osx_image: xcode13.2
  install:
  - TPL_METADATA_URL=https://www.googleapis.com/storage/v1/b/geosx/o/TPL%2Fosx-${GEOSX_TPL_TAG}.tar
  - TPL_BULK_URL=${TPL_METADATA_URL}?alt=media
    # Extracting the GEOSX_TPL installation directory
  - METADATA=$(curl -s "${TPL_METADATA_URL}")
  - GEOSX_TPL_DIR=$(echo -n ${METADATA} | python3 -c "import sys, json; print(json.load(sys.stdin)['metadata']['GEOSX_TPL_DIR'], end='')")
  - sudo mkdir -p -m a=rwx ${GEOSX_TPL_DIR}
    # Then download the TPLs and uncompress where needed
  - curl -s "${TPL_BULK_URL}" | tar --strip-component=1 --directory=${GEOSX_TPL_DIR} -xf -
    # Now let's deal with Homebrew third parties
  - BREW_OPENMPI_VERSION=$(echo -n ${METADATA} | python3 -c "import sys, json; print(json.load(sys.stdin)['metadata']['BREW_OPENMPI_VERSION'], end='')")
  - BREW_OPENMPI_TAP=${USER}/local-open-mpi
  - brew tap-new ${BREW_OPENMPI_TAP}
  - brew extract --version=${BREW_OPENMPI_VERSION} open-mpi ${BREW_OPENMPI_TAP}
  - HOMEBREW_NO_AUTO_UPDATE=1 HOMEBREW_MAKE_JOBS=$(nproc) brew install ${BREW_OPENMPI_TAP}/open-mpi@${BREW_OPENMPI_VERSION}
  script:
  - git submodule update --init --recursive src/cmake/blt
  - git submodule update --init --recursive src/coreComponents/LvArray
  - git submodule update --init --recursive src/coreComponents/constitutive/PVTPackage
  - git submodule update --init src/coreComponents/mesh/PAMELA
  - git submodule update --init --recursive src/coreComponents/fileIO/coupling/hdf5_interface
  - python ${TRAVIS_BUILD_DIR}/scripts/config-build.py
    -hc ${TRAVIS_BUILD_DIR}/host-configs/darwin-clang.cmake -bt Release
    -DBLT_MPI_COMMAND_APPEND:STRING="--oversubscribe" -DENABLE_VTK:BOOL=OFF
  - cd build-darwin-clang-release
  - make -j $(nproc) VERBOSE=1
  - ctest -V -E "testUncrustifyCheck|testDoxygenCheck|blt_mpi_smoke"

geosx_totalenergies_cluster_build: &geosx_totalenergies_cluster_build
  script: scripts/ci_build_and_test.sh
  # We use the most recent ubuntu distribution available in travis-ci to ensure maximum support of google cloud's sdk.
  dist: bionic
  addons:
    apt:
      sources:
        - sourceline: 'deb https://packages.cloud.google.com/apt cloud-sdk main'
          key_url: 'https://packages.cloud.google.com/apt/doc/apt-key.gpg'
      packages:
        - google-cloud-sdk
  after_success:
    # The temporary variable used at multiple locations.
  - TMP_DIR=/tmp
    # The variable `CONTAINER_NAME` is duplicated during the azure/travis migration. Consider modifying with care.
  - CONTAINER_NAME=geosx_build
    # We extract again the location of the GEOSX_TPL from the container. This is duplicated during the azure/travis migration.
  - GEOSX_TPL_DIR=$(docker run --rm ${DOCKER_REPOSITORY}:${GEOSX_TPL_TAG} /bin/bash -c 'echo ${GEOSX_TPL_DIR}')    
    # Extracting both GEOSX and its TPL from the stopped container...
  - GEOSX_EXPORT_DIR=GEOSX-and-TPL-${TRAVIS_COMMIT:0:7}
  - docker cp -a ${CONTAINER_NAME}:${GEOSX_TPL_DIR}/.. ${TMP_DIR}/${GEOSX_EXPORT_DIR}
    # ... and packing it.
  - GEOSX_BUNDLE=${TMP_DIR}/${GEOSX_EXPORT_DIR}.tar.gz
  - tar czf ${GEOSX_BUNDLE} --directory=${TMP_DIR} ${GEOSX_EXPORT_DIR}
    # Uploading to GCP/GCS using gcloud CLI
  - GEOSX_GCLOUD_KEY=/tmp/geosx-key.json
  - openssl aes-256-cbc -K $encrypted_5ac030ea614b_key -iv $encrypted_5ac030ea614b_iv
    -in ${TRAVIS_BUILD_DIR}/geosx-key.json.enc -out ${GEOSX_GCLOUD_KEY} -d
  - gcloud auth activate-service-account --key-file=${GEOSX_GCLOUD_KEY}
  - CLOUDSDK_PYTHON=python3 gsutil cp -a public-read ${GEOSX_BUNDLE} gs://${GCP_BUCKET}/

draft_script: &draft_script
  script:
  # TRAVIS_PULL_REQUEST is false if job is not from a PR
  - if [[ $TRAVIS_PULL_REQUEST == false ]]; then exit 0; fi;
  - |
    is_draft=$(curl -H "Accept: application/vnd.github.v3+json" \
        https://api.github.com/repos/$TRAVIS_REPO_SLUG/pulls/$TRAVIS_PULL_REQUEST | \
        jq ".draft")

  # CI jobs will be cancelled if PR is a draft.
  # PR status must be "Open" to run CI.
  - |
    if [[ $is_draft == true ]]; then
      curl -sS -H "Travis-API-Version: 3" \
      -H "Authorization: token $AUTH_VAR" \
      -X POST https://api.travis-ci.com/build/$TRAVIS_BUILD_ID/cancel
      exit 1
    else
      exit 0
    fi

# PR must be assigned to be merged.
# This script will fail if this is not the case.
assigned_script: &assigned_script
  script:
  # TRAVIS_PULL_REQUEST is false if job is not from a PR
  - if [[ $TRAVIS_PULL_REQUEST == false ]]; then exit 0; fi;
  - |
    is_assigned=$(curl -H "Accept: application/vnd.github.v3+json" \
        https://api.github.com/repos/$TRAVIS_REPO_SLUG/pulls/$TRAVIS_PULL_REQUEST | \
        jq ".assignees|length")
  - if [[ $is_assigned == 0 ]]; then exit 1; else exit 0; fi

return_script: &return_script
  script:
  # Verifies if all the "checks" jobs passed
  - |
    exit $(curl -sS -H "Travis-API-Version: 3" \
           -X GET https://api.travis-ci.com/build/$TRAVIS_BUILD_ID/jobs | \
           jq '[ .jobs[] | select( (.stage.name == "checks") and (.allow_failure == true) and (.state != "passed")) ] | length')

stages:
- checks
- builds
- return_status

jobs:
  allow_failures:
  - name: code_style
  - name: documentation
  - name: check_submodules
  - name: check_pr_is_assigned
  include:
  - stage: checks
    name: check_pr_is_not_a_draft
    <<: *draft_script
  - stage: checks
    name: code_style
    script: scripts/ci_build_and_test.sh
    env:
    - DOCKER_REPOSITORY=geosx/ubuntu20.04-gcc9
    - CMAKE_BUILD_TYPE=Release
    - BUILD_AND_TEST_ARGS=--test-code-style
  - stage: checks
    name: documentation
    script: scripts/ci_build_and_test.sh
    env:
    - DOCKER_REPOSITORY=geosx/ubuntu20.04-gcc9
    - CMAKE_BUILD_TYPE=Release
    - BUILD_AND_TEST_ARGS=--test-documentation
  - stage: checks
    name: check_submodules
    script: scripts/test_submodule_updated.sh
  - stage: checks
    name: check_pr_is_assigned
    <<: *assigned_script
  - stage: builds
<<<<<<< HEAD
    name: Ubuntu CUDA debug (18.04, clang 8.0.0 + gcc 8.3.1, open-mpi 2.1.1, cuda-10.1.243)
    <<: *geosx_linux_build
    # Builds only the geosx executable (timeout when building tests)
    env:
    - DOCKER_REPOSITORY=geosx/ubuntu18.04-clang8.0.0-cuda10.1.243
    - CMAKE_BUILD_TYPE=Debug
    - BUILD_AND_TEST_ARGS="--disable-unit-tests --build-exe-only"
    - ENABLE_HYPRE=ON
    - ENABLE_HYPRE_DEVICE=CUDA
    - ENABLE_TRILINOS=OFF
  - stage: builds
    name: Ubuntu CUDA (18.04, clang 8.0.0 + gcc 8.3.1, open-mpi 2.1.1, cuda-10.1.243)
    <<: *geosx_linux_build
    env:
    - DOCKER_REPOSITORY=geosx/ubuntu18.04-clang8.0.0-cuda10.1.243
    - CMAKE_BUILD_TYPE=Release
    - BUILD_AND_TEST_ARGS=--disable-unit-tests
    - ENABLE_HYPRE=ON
    - ENABLE_HYPRE_DEVICE=CUDA
    - ENABLE_TRILINOS=OFF
  - stage: builds
    name: Centos (7.6, gcc 8.3.1, open-mpi 1.10.7, cuda 10.1.243)
    <<: *geosx_linux_build
    env:
    - DOCKER_REPOSITORY=geosx/centos7.6.1810-gcc8.3.1-cuda10.1.243
    - CMAKE_BUILD_TYPE=Release
    - BUILD_AND_TEST_ARGS=--disable-unit-tests
  - stage: builds
=======
>>>>>>> 14e30d15
    name: Pecan GPU (centos 7.7, gcc 8.2.0, open-mpi 4.0.1, mkl 2019.5, cuda 10.2.89p2)
    <<: *geosx_totalenergies_cluster_build
    env:
    - DOCKER_REPOSITORY=geosx/pecan-gpu-gcc8.2.0-openmpi4.0.1-mkl2019.5-cuda10.2.89p2
    - CMAKE_BUILD_TYPE=Release
    - BUILD_AND_TEST_ARGS=--disable-unit-tests
    - HOST_CONFIG=host-configs/TOTAL/pecan-GPU.cmake
    - GCP_BUCKET=geosx/Pecan-GPU
  - stage: builds
    name: Pecan CPU (centos 7.7, gcc 8.2.0, open-mpi 4.0.1, mkl 2019.5)
    <<: *geosx_totalenergies_cluster_build
    env:
    - DOCKER_REPOSITORY=geosx/pecan-cpu-gcc8.2.0-openmpi4.0.1-mkl2019.5
    - CMAKE_BUILD_TYPE=Release
    - HOST_CONFIG=host-configs/TOTAL/pecan-CPU.cmake
    - GCP_BUCKET=geosx/Pecan-CPU
  - stage: builds
    name: Pangea 2 (centos 7.6, gcc 8.3.0, open-mpi 2.1.5, mkl 2019.3)
    <<: *geosx_totalenergies_cluster_build
    env:
    - DOCKER_REPOSITORY=geosx/pangea2-gcc8.3.0-openmpi2.1.5-mkl2019.3
    - CMAKE_BUILD_TYPE=Release
    - GCP_BUCKET=geosx/Pangea2
    - ENABLE_HYPRE=ON
    - ENABLE_TRILINOS=OFF
  - stage: builds
    name: Mac_OSX
    <<: *geosx_osx_build
  - stage: builds
    name: Ubuntu debug (20.04, gcc 10.3.0, open-mpi 4.0.3)
    script: scripts/ci_build_and_test.sh
    env:
    - DOCKER_REPOSITORY=geosx/ubuntu20.04-gcc10
    - CMAKE_BUILD_TYPE=Debug
  - stage: return_status
    <<: *return_script<|MERGE_RESOLUTION|>--- conflicted
+++ resolved
@@ -10,43 +10,7 @@
 git:
   submodules: false
 
-<<<<<<< HEAD
-geosx_linux_build: &geosx_linux_build
-  services: docker
-  <<: *geosx_before_script
-  script:
-    # The linux build relies on two environment variables DOCKER_REPOSITORY and GEOSX_TPL_TAG to define the TPL version.
-    # And another CMAKE_BUILD_TYPE to define the build type we want for GEOSX.
-    # Optional BUILD_AND_TEST_ARGS to pass arguments to travis_build_and_test.sh script.
-    #
-    # We extract the location of the GEOSX_TPL from the container...
-  - GEOSX_TPL_DIR=$(docker run --rm ${DOCKER_REPOSITORY}:${GEOSX_TPL_TAG} /bin/bash -c 'echo ${GEOSX_TPL_DIR}')
-    # ... so we can install GEOSX alongside. This is assumed for bundling the binaries, so consider modifying with care.
-  - GEOSX_DIR=${GEOSX_TPL_DIR}/../GEOSX-${TRAVIS_COMMIT:0:7}
-    # We need to know where the code folder is mounted inside the container so we can run the script at the proper location!
-    # Since this information is repeated twice, we use a variable.
-  - TRAVIS_BUILD_DIR_MOUNT_POINT=/tmp/GEOSX
-    # We need to keep track of the building container (hence the `CONTAINER_NAME`)
-    # so we can extract the data from it later (if needed). Another solution would have been to use a mount point,
-    # but that would not have solved the problem for the TPLs (we would require extra action to copy them to the mount point).
-  - CONTAINER_NAME=geosx_build
-    # Now we can build GEOSX.
-  - while sleep 5m; do echo "... still building ..."; done &
-  - docker run
-    --name=${CONTAINER_NAME}
-    --volume=${TRAVIS_BUILD_DIR}:${TRAVIS_BUILD_DIR_MOUNT_POINT}
-    --cap-add=ALL
-    -e HOST_CONFIG=${HOST_CONFIG:-host-configs/environment.cmake}
-    -e CMAKE_BUILD_TYPE
-    -e GEOSX_DIR=${GEOSX_DIR}
-    -e ENABLE_HYPRE=${ENABLE_HYPRE:-OFF}
-    -e ENABLE_HYPRE_DEVICE=${ENABLE_HYPRE_DEVICE:-NONE}
-    -e ENABLE_TRILINOS=${ENABLE_TRILINOS:-ON}
-    ${DOCKER_REPOSITORY}:${GEOSX_TPL_TAG}
-    ${TRAVIS_BUILD_DIR_MOUNT_POINT}/scripts/travis_build_and_test.sh ${BUILD_AND_TEST_ARGS};
-=======
 services: docker
->>>>>>> 14e30d15
 
 geosx_osx_build: &geosx_osx_build
   os: osx
@@ -96,7 +60,7 @@
     # The variable `CONTAINER_NAME` is duplicated during the azure/travis migration. Consider modifying with care.
   - CONTAINER_NAME=geosx_build
     # We extract again the location of the GEOSX_TPL from the container. This is duplicated during the azure/travis migration.
-  - GEOSX_TPL_DIR=$(docker run --rm ${DOCKER_REPOSITORY}:${GEOSX_TPL_TAG} /bin/bash -c 'echo ${GEOSX_TPL_DIR}')    
+  - GEOSX_TPL_DIR=$(docker run --rm ${DOCKER_REPOSITORY}:${GEOSX_TPL_TAG} /bin/bash -c 'echo ${GEOSX_TPL_DIR}')
     # Extracting both GEOSX and its TPL from the stopped container...
   - GEOSX_EXPORT_DIR=GEOSX-and-TPL-${TRAVIS_COMMIT:0:7}
   - docker cp -a ${CONTAINER_NAME}:${GEOSX_TPL_DIR}/.. ${TMP_DIR}/${GEOSX_EXPORT_DIR}
@@ -187,37 +151,6 @@
     name: check_pr_is_assigned
     <<: *assigned_script
   - stage: builds
-<<<<<<< HEAD
-    name: Ubuntu CUDA debug (18.04, clang 8.0.0 + gcc 8.3.1, open-mpi 2.1.1, cuda-10.1.243)
-    <<: *geosx_linux_build
-    # Builds only the geosx executable (timeout when building tests)
-    env:
-    - DOCKER_REPOSITORY=geosx/ubuntu18.04-clang8.0.0-cuda10.1.243
-    - CMAKE_BUILD_TYPE=Debug
-    - BUILD_AND_TEST_ARGS="--disable-unit-tests --build-exe-only"
-    - ENABLE_HYPRE=ON
-    - ENABLE_HYPRE_DEVICE=CUDA
-    - ENABLE_TRILINOS=OFF
-  - stage: builds
-    name: Ubuntu CUDA (18.04, clang 8.0.0 + gcc 8.3.1, open-mpi 2.1.1, cuda-10.1.243)
-    <<: *geosx_linux_build
-    env:
-    - DOCKER_REPOSITORY=geosx/ubuntu18.04-clang8.0.0-cuda10.1.243
-    - CMAKE_BUILD_TYPE=Release
-    - BUILD_AND_TEST_ARGS=--disable-unit-tests
-    - ENABLE_HYPRE=ON
-    - ENABLE_HYPRE_DEVICE=CUDA
-    - ENABLE_TRILINOS=OFF
-  - stage: builds
-    name: Centos (7.6, gcc 8.3.1, open-mpi 1.10.7, cuda 10.1.243)
-    <<: *geosx_linux_build
-    env:
-    - DOCKER_REPOSITORY=geosx/centos7.6.1810-gcc8.3.1-cuda10.1.243
-    - CMAKE_BUILD_TYPE=Release
-    - BUILD_AND_TEST_ARGS=--disable-unit-tests
-  - stage: builds
-=======
->>>>>>> 14e30d15
     name: Pecan GPU (centos 7.7, gcc 8.2.0, open-mpi 4.0.1, mkl 2019.5, cuda 10.2.89p2)
     <<: *geosx_totalenergies_cluster_build
     env:
