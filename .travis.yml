language: shell
os: linux
dist: focal

vm:
  size: large

env:
  global:
<<<<<<< HEAD
  - GEOSX_TPL_TAG=212-910
=======
  - GEOSX_TPL_TAG=220-932
>>>>>>> ef0b1314
  - secure: CGs2uH6efq1Me6xJWRr0BnwtwxoujzlowC4FHXHdWbNOkPsXf7nCgdaW5vthfD3bhnOeEUQSrfxdhTRtyU/NfcKLmKgGBnZOdUG4/JJK4gDSJ2Wp8LZ/mB0QEoODKVxbh+YtoAiHe3y4M9PGCs+wkNDw/3eEU00cK12DZ6gad0RbLjI3xkhEr/ZEZDZkcYg9yHAhl5bmpqoh/6QGnIg8mxIqdAtGDw+6tT0EgUqjeqc5bG5WwsamKzJItHSXD5zx8IJAlgDk4EzEGjZe0m56YnNfb9iwqqUsmL3Cuwgs7ByVDYw78JC5Kv42YqoxA5BxMT2mFsEe37TpYNXlzofU7ma2Duw9DGXWQd4IkTCcBxlyR0I0bfo0TmgO+y7PYG9lIyHPUkENemdozsZcWamqqkqegiEdRhDVYlSRo3mu7iCwTS6ZTALliVyEYjYxYb7oAnR3cNywXjblTCI8oKfgLSY+8WijM9SRl57JruIHLkLMCjmRI+cZBfv5tS2tYQTBPkygGrigrrN77ZiC7/TGyfggSN0+y0oYtOAgqEnBcKcreiibMW7tKcV2Z1RFD9ZvIkSc1EXLUPDP8FX1oyhmqBMqVo8LksrYLDJHQ05+F3YNgl2taSt7uMjQ4e8iZ3/IjFeMnbylDw+cj/RbS520HXsFPbWFm2Pb9pceA9n6GnY=

# The integrated test repository contains large data (using git lfs) and we do not use them here.
# To save time (and money) we do not let travis automatically clone all our (lfs) subrepositories and do it by hand.
git:
  submodules: false

__geosx_before_script: &__geosx_before_script
  before_script:
    - git submodule update --init --recursive src/cmake/blt
    - git submodule update --init --recursive src/coreComponents/LvArray
    - git submodule update --init --recursive src/coreComponents/constitutive/PVTPackage
    - git submodule update --init --recursive src/coreComponents/fileIO/coupling/hdf5_interface

__geosx_linux_build: &__geosx_linux_build
  services: docker
  <<: *__geosx_before_script
  script:
    # The linux build relies on two environment variables DOCKER_REPOSITORY and GEOSX_TPL_TAG to define the TPL version.
    # And another CMAKE_BUILD_TYPE to define the build type we want for GEOSX.
    # Optional BUILD_AND_TEST_ARGS to pass arguments to travis_build_and_test.sh script.
    #
    # We extract the location of the GEOSX_TPL from the container...
  - GEOSX_TPL_DIR=$(docker run --rm ${DOCKER_REPOSITORY}:${GEOSX_TPL_TAG} /bin/bash -c 'echo ${GEOSX_TPL_DIR}')
    # ... so we can install GEOSX alongside. This is assumed for bundling the binaries, so consider modifying with care.
  - GEOSX_DIR=${GEOSX_TPL_DIR}/../GEOSX-${TRAVIS_COMMIT:0:7}
    # We need to know where the code folder is mounted inside the container so we can run the script at the proper location!
    # Since this information is repeated twice, we use a variable.
  - TRAVIS_BUILD_DIR_MOUNT_POINT=/tmp/GEOSX
    # We need to keep track of the building container (hence the `CONTAINER_NAME`)
    # so we can extract the data from it later (if needed). Another solution would have been to use a mount point,
    # but that would not have solved the problem for the TPLs (we would require extra action to copy them to the mount point).
  - CONTAINER_NAME=geosx_build
    # Now we can build GEOSX.
  - while sleep 5m; do echo "... still building ..."; done &
  - docker run
    --name=${CONTAINER_NAME}
    --volume=${TRAVIS_BUILD_DIR}:${TRAVIS_BUILD_DIR_MOUNT_POINT}
    --cap-add=SYS_PTRACE
    -e HOST_CONFIG=${HOST_CONFIG:-host-configs/environment.cmake}
    -e CMAKE_BUILD_TYPE
    -e GEOSX_DIR=${GEOSX_DIR}
    -e ENABLE_HYPRE=${ENABLE_HYPRE:-OFF}
    -e ENABLE_HYPRE_CUDA=${ENABLE_HYPRE_CUDA:-OFF}
    -e ENABLE_TRILINOS=${ENABLE_TRILINOS:-ON}
    ${DOCKER_REPOSITORY}:${GEOSX_TPL_TAG}
    ${TRAVIS_BUILD_DIR_MOUNT_POINT}/scripts/travis_build_and_test.sh ${BUILD_AND_TEST_ARGS};

__geosx_auto_deploy: &__geosx_auto_deploy
  <<: *__geosx_linux_build
  # We use the most recent ubuntu distribution available in travis-ci to ensure maximum support of google cloud's sdk.
  dist: focal
  addons:
    apt:
      sources:
        - sourceline: 'deb https://packages.cloud.google.com/apt cloud-sdk main'
          key_url: 'https://packages.cloud.google.com/apt/doc/apt-key.gpg'
      packages:
        - google-cloud-sdk
  after_success:
    # The temporary variable used at multiple locations.
  - TMP_DIR=/tmp
    # Extracting both GEOSX and its TPL from the stopped container...
  - GEOSX_EXPORT_DIR=GEOSX-and-TPL-${TRAVIS_COMMIT:0:7}
  - docker cp -a ${CONTAINER_NAME}:${GEOSX_TPL_DIR}/.. ${TMP_DIR}/${GEOSX_EXPORT_DIR}
    # ... and packing it.
  - GEOSX_BUNDLE=${TMP_DIR}/${GEOSX_EXPORT_DIR}.tar.gz
  - tar czf ${GEOSX_BUNDLE} --directory=${TMP_DIR} ${GEOSX_EXPORT_DIR}
    # Uploading to GCP/GCS using gcloud CLI
  - GEOSX_GCLOUD_KEY=/tmp/geosx-key.json
  - openssl aes-256-cbc -K $encrypted_5ac030ea614b_key -iv $encrypted_5ac030ea614b_iv
    -in ${TRAVIS_BUILD_DIR}/geosx-key.json.enc -out ${GEOSX_GCLOUD_KEY} -d
  - gcloud auth activate-service-account --key-file=${GEOSX_GCLOUD_KEY}
  - CLOUDSDK_PYTHON=python3 gsutil cp -a public-read ${GEOSX_BUNDLE} gs://${GCP_BUCKET}/

__geosx_draft_script: &__geosx_draft_script
  script:
  # TRAVIS_PULL_REQUEST is false if job is not from a PR
  - if [[ $TRAVIS_PULL_REQUEST == false ]]; then exit 0; fi;
  - |
    is_draft=$(curl -H "Accept: application/vnd.github.v3+json" \
        https://api.github.com/repos/$TRAVIS_REPO_SLUG/pulls/$TRAVIS_PULL_REQUEST | \
        jq ".draft")

  # CI jobs will be cancelled if PR is a draft.
  # PR status must be "Open" to run CI.
  - |
    if [[ $is_draft == true ]]; then
      curl -sS -H "Travis-API-Version: 3" \
      -H "Authorization: token $AUTH_VAR" \
      -X POST https://api.travis-ci.com/build/$TRAVIS_BUILD_ID/cancel
      exit 1
    else
      exit 0
    fi

# PR must be assigned to be merged.
# This script will fail if this is not the case.
__geosx_assigned_script: &__geosx_assigned_script
  script:
  # TRAVIS_PULL_REQUEST is false if job is not from a PR
  - if [[ $TRAVIS_PULL_REQUEST == false ]]; then exit 0; fi;
  - |
    is_assigned=$(curl -H "Accept: application/vnd.github.v3+json" \
        https://api.github.com/repos/$TRAVIS_REPO_SLUG/pulls/$TRAVIS_PULL_REQUEST | \
        jq ".assignees|length")
  - if [[ $is_assigned == 0 ]]; then exit 1; else exit 0; fi

__geosx_return_script: &__geosx_return_script
  script:
  # Verifies if all the "checks" jobs passed
  - |
    exit $(curl -sS -H "Travis-API-Version: 3" \
           -X GET https://api.travis-ci.com/build/$TRAVIS_BUILD_ID/jobs | \
           jq '[ .jobs[] | select( (.stage.name == "checks") and (.allow_failure == true) and (.state != "passed")) ] | length')

stages:
- check_pr_is_not_a_draft
- checks
- builds
- return_status

jobs:
  allow_failures:
  - name: code_style
  - name: documentation
  - name: check_submodules
  - name: check_pr_is_assigned
  include:
  - stage: check_pr_is_not_a_draft
    name: Check that the PR is not a draft (cancel job otherwise).
    <<: *__geosx_draft_script
  - stage: checks
    name: code_style
    <<: *__geosx_linux_build
    env:
    - DOCKER_REPOSITORY=geosx/ubuntu20.04-gcc9
    - CMAKE_BUILD_TYPE=Release
    - BUILD_AND_TEST_ARGS=--test-code-style
  - stage: checks
    name: documentation
    <<: *__geosx_linux_build
    env:
    - DOCKER_REPOSITORY=geosx/ubuntu20.04-gcc9
    - CMAKE_BUILD_TYPE=Release
    - BUILD_AND_TEST_ARGS=--test-documentation
  - stage: checks
    name: check_submodules
    script: scripts/test_submodule_updated.sh
  - stage: checks
    name: check_pr_is_assigned
    <<: *__geosx_assigned_script
  - stage: builds
    name: Ubuntu CUDA debug (20.04, clang 10.0.0 + gcc 9.4.0, open-mpi 4.0.3, cuda-11.2.152)
    <<: *__geosx_linux_build
    # Builds only the geosx executable (timeout when building tests)
    env:
    - DOCKER_REPOSITORY=geosx/ubuntu20.04-clang10.0.0-cuda11.2.152
    - CMAKE_BUILD_TYPE=Debug
    - BUILD_AND_TEST_ARGS="--disable-unit-tests --build-exe-only"
    - ENABLE_HYPRE=ON
    - ENABLE_HYPRE_CUDA=ON
    - ENABLE_TRILINOS=OFF
  - stage: builds
    name: Ubuntu CUDA (20.04, clang 10.0.0 + gcc 9.4.0, open-mpi 4.0.3, cuda-11.2.152)
    <<: *__geosx_linux_build
    env:
    - DOCKER_REPOSITORY=geosx/ubuntu20.04-clang10.0.0-cuda11.2.152
    - CMAKE_BUILD_TYPE=Release
    - BUILD_AND_TEST_ARGS="--disable-unit-tests --reduce-install-logs"
    - ENABLE_HYPRE=ON
    - ENABLE_HYPRE_CUDA=ON
    - ENABLE_TRILINOS=OFF
  - stage: builds
    name: Centos (7.6, gcc 8.3.1, open-mpi 1.10.7, cuda 10.1.243)
    <<: *__geosx_linux_build
    env:
    - DOCKER_REPOSITORY=geosx/centos7.6.1810-gcc8.3.1-cuda10.1.243
    - CMAKE_BUILD_TYPE=Release
    - BUILD_AND_TEST_ARGS="--disable-unit-tests --reduce-install-logs"
  - stage: builds
    name: Pecan GPU (centos 7.7, gcc 8.2.0, open-mpi 4.0.1, mkl 2019.5, cuda 10.2.89p2)
    <<: *__geosx_auto_deploy
    env:
    - DOCKER_REPOSITORY=geosx/pecan-gpu-gcc8.2.0-openmpi4.0.1-mkl2019.5-cuda10.2.89p2
    - CMAKE_BUILD_TYPE=Release
    - BUILD_AND_TEST_ARGS=--disable-unit-tests
    - HOST_CONFIG=host-configs/TOTAL/pecan-GPU.cmake
    - GCP_BUCKET=geosx/Pecan-GPU
  - stage: builds
    name: Pecan CPU (centos 7.7, gcc 8.2.0, open-mpi 4.0.1, mkl 2019.5)
    <<: *__geosx_auto_deploy
    env:
    - DOCKER_REPOSITORY=geosx/pecan-cpu-gcc8.2.0-openmpi4.0.1-mkl2019.5
    - CMAKE_BUILD_TYPE=Release
    - HOST_CONFIG=host-configs/TOTAL/pecan-CPU.cmake
    - GCP_BUCKET=geosx/Pecan-CPU
  - stage: builds
    name: Pangea 2 (centos 7.6, gcc 8.3.0, open-mpi 2.1.5, mkl 2019.3)
    <<: *__geosx_auto_deploy
    env:
    - DOCKER_REPOSITORY=geosx/pangea2-gcc8.3.0-openmpi2.1.5-mkl2019.3
    - CMAKE_BUILD_TYPE=Release
    - GCP_BUCKET=geosx/Pangea2
    - ENABLE_HYPRE=ON
    - ENABLE_TRILINOS=OFF
  - stage: builds
    name: Sherlock CPU (centos 7.9.2009, gcc 10.1.0, open-mpi 4.1.2, openblas 0.3.10)
    <<: *__geosx_auto_deploy
    env:
      - DOCKER_REPOSITORY=geosx/sherlock-gcc10.1.0-openmpi4.1.2-openblas0.3.10-zlib1.2.11
      - CMAKE_BUILD_TYPE=Release
      - HOST_CONFIG=host-configs/Stanford/sherlock-gcc10-ompi4.1.2-openblas0.3.10.cmake
      - GCP_BUCKET=geosx/Sherlock-CPU
      - ENABLE_HYPRE=ON
      - ENABLE_TRILINOS=OFF
  - stage: builds
    name: Ubuntu (20.04, gcc 9.3.0, open-mpi 4.0.3)
    <<: *__geosx_linux_build
    env:
    - DOCKER_REPOSITORY=geosx/ubuntu20.04-gcc9
    - CMAKE_BUILD_TYPE=Release
  - stage: builds
    name: Ubuntu debug (20.04, gcc 10.3.0, open-mpi 4.0.3)
    <<: *__geosx_linux_build
    env:
    - DOCKER_REPOSITORY=geosx/ubuntu20.04-gcc10
    - CMAKE_BUILD_TYPE=Debug
  - stage: builds
    name: Ubuntu (20.04, gcc 10.3.0, open-mpi 4.0.3)
    <<: *__geosx_linux_build
    env:
    - DOCKER_REPOSITORY=geosx/ubuntu20.04-gcc10
    - CMAKE_BUILD_TYPE=Release
  - stage: builds
    name: Ubuntu (22.04, gcc 11.2.0, open-mpi 4.1.2)
    <<: *__geosx_auto_deploy
    env:
    - DOCKER_REPOSITORY=geosx/ubuntu22.04-gcc11
    - CMAKE_BUILD_TYPE=Release
    - GCP_BUCKET=geosx/ubuntu22.04-gcc11
  - stage: return_status
    <<: *__geosx_return_script<|MERGE_RESOLUTION|>--- conflicted
+++ resolved
@@ -7,11 +7,7 @@
 
 env:
   global:
-<<<<<<< HEAD
-  - GEOSX_TPL_TAG=212-910
-=======
   - GEOSX_TPL_TAG=220-932
->>>>>>> ef0b1314
   - secure: CGs2uH6efq1Me6xJWRr0BnwtwxoujzlowC4FHXHdWbNOkPsXf7nCgdaW5vthfD3bhnOeEUQSrfxdhTRtyU/NfcKLmKgGBnZOdUG4/JJK4gDSJ2Wp8LZ/mB0QEoODKVxbh+YtoAiHe3y4M9PGCs+wkNDw/3eEU00cK12DZ6gad0RbLjI3xkhEr/ZEZDZkcYg9yHAhl5bmpqoh/6QGnIg8mxIqdAtGDw+6tT0EgUqjeqc5bG5WwsamKzJItHSXD5zx8IJAlgDk4EzEGjZe0m56YnNfb9iwqqUsmL3Cuwgs7ByVDYw78JC5Kv42YqoxA5BxMT2mFsEe37TpYNXlzofU7ma2Duw9DGXWQd4IkTCcBxlyR0I0bfo0TmgO+y7PYG9lIyHPUkENemdozsZcWamqqkqegiEdRhDVYlSRo3mu7iCwTS6ZTALliVyEYjYxYb7oAnR3cNywXjblTCI8oKfgLSY+8WijM9SRl57JruIHLkLMCjmRI+cZBfv5tS2tYQTBPkygGrigrrN77ZiC7/TGyfggSN0+y0oYtOAgqEnBcKcreiibMW7tKcV2Z1RFD9ZvIkSc1EXLUPDP8FX1oyhmqBMqVo8LksrYLDJHQ05+F3YNgl2taSt7uMjQ4e8iZ3/IjFeMnbylDw+cj/RbS520HXsFPbWFm2Pb9pceA9n6GnY=
 
 # The integrated test repository contains large data (using git lfs) and we do not use them here.
@@ -46,7 +42,6 @@
     # but that would not have solved the problem for the TPLs (we would require extra action to copy them to the mount point).
   - CONTAINER_NAME=geosx_build
     # Now we can build GEOSX.
-  - while sleep 5m; do echo "... still building ..."; done &
   - docker run
     --name=${CONTAINER_NAME}
     --volume=${TRAVIS_BUILD_DIR}:${TRAVIS_BUILD_DIR_MOUNT_POINT}
@@ -122,47 +117,47 @@
 
 __geosx_return_script: &__geosx_return_script
   script:
-  # Verifies if all the "checks" jobs passed
+  # Verifies if all the "non_blocking_failures" jobs passed
   - |
     exit $(curl -sS -H "Travis-API-Version: 3" \
            -X GET https://api.travis-ci.com/build/$TRAVIS_BUILD_ID/jobs | \
-           jq '[ .jobs[] | select( (.stage.name == "checks") and (.allow_failure == true) and (.state != "passed")) ] | length')
+           jq '[ .jobs[] | select( (.stage.name == "non_blocking_failures") and (.allow_failure == true) and (.state != "passed")) ] | length')
 
 stages:
-- check_pr_is_not_a_draft
-- checks
+- check_that_pull_request_is_not_a_draft
+- non_blocking_failures
 - builds
-- return_status
+- check_that_non_blocking_failure_jobs_succeeded
 
 jobs:
   allow_failures:
   - name: code_style
   - name: documentation
   - name: check_submodules
-  - name: check_pr_is_assigned
+  - name: check_that_pull_request_is_assigned
   include:
-  - stage: check_pr_is_not_a_draft
+  - stage: check_that_pull_request_is_not_a_draft
     name: Check that the PR is not a draft (cancel job otherwise).
     <<: *__geosx_draft_script
-  - stage: checks
+  - stage: non_blocking_failures
     name: code_style
     <<: *__geosx_linux_build
     env:
     - DOCKER_REPOSITORY=geosx/ubuntu20.04-gcc9
     - CMAKE_BUILD_TYPE=Release
     - BUILD_AND_TEST_ARGS=--test-code-style
-  - stage: checks
+  - stage: non_blocking_failures
     name: documentation
     <<: *__geosx_linux_build
     env:
     - DOCKER_REPOSITORY=geosx/ubuntu20.04-gcc9
     - CMAKE_BUILD_TYPE=Release
     - BUILD_AND_TEST_ARGS=--test-documentation
-  - stage: checks
+  - stage: non_blocking_failures
     name: check_submodules
     script: scripts/test_submodule_updated.sh
-  - stage: checks
-    name: check_pr_is_assigned
+  - stage: non_blocking_failures
+    name: check_that_pull_request_is_assigned
     <<: *__geosx_assigned_script
   - stage: builds
     name: Ubuntu CUDA debug (20.04, clang 10.0.0 + gcc 9.4.0, open-mpi 4.0.3, cuda-11.2.152)
@@ -171,7 +166,7 @@
     env:
     - DOCKER_REPOSITORY=geosx/ubuntu20.04-clang10.0.0-cuda11.2.152
     - CMAKE_BUILD_TYPE=Debug
-    - BUILD_AND_TEST_ARGS="--disable-unit-tests --build-exe-only"
+    - BUILD_AND_TEST_ARGS="--disable-unit-tests --build-exe-only --disable-schema-deployment"
     - ENABLE_HYPRE=ON
     - ENABLE_HYPRE_CUDA=ON
     - ENABLE_TRILINOS=OFF
@@ -181,7 +176,7 @@
     env:
     - DOCKER_REPOSITORY=geosx/ubuntu20.04-clang10.0.0-cuda11.2.152
     - CMAKE_BUILD_TYPE=Release
-    - BUILD_AND_TEST_ARGS="--disable-unit-tests --reduce-install-logs"
+    - BUILD_AND_TEST_ARGS="--disable-unit-tests --disable-schema-deployment"
     - ENABLE_HYPRE=ON
     - ENABLE_HYPRE_CUDA=ON
     - ENABLE_TRILINOS=OFF
@@ -191,14 +186,14 @@
     env:
     - DOCKER_REPOSITORY=geosx/centos7.6.1810-gcc8.3.1-cuda10.1.243
     - CMAKE_BUILD_TYPE=Release
-    - BUILD_AND_TEST_ARGS="--disable-unit-tests --reduce-install-logs"
+    - BUILD_AND_TEST_ARGS="--disable-unit-tests --disable-schema-deployment"
   - stage: builds
     name: Pecan GPU (centos 7.7, gcc 8.2.0, open-mpi 4.0.1, mkl 2019.5, cuda 10.2.89p2)
     <<: *__geosx_auto_deploy
     env:
     - DOCKER_REPOSITORY=geosx/pecan-gpu-gcc8.2.0-openmpi4.0.1-mkl2019.5-cuda10.2.89p2
     - CMAKE_BUILD_TYPE=Release
-    - BUILD_AND_TEST_ARGS=--disable-unit-tests
+    - BUILD_AND_TEST_ARGS="--disable-unit-tests --disable-schema-deployment"
     - HOST_CONFIG=host-configs/TOTAL/pecan-GPU.cmake
     - GCP_BUCKET=geosx/Pecan-GPU
   - stage: builds
@@ -253,5 +248,6 @@
     - DOCKER_REPOSITORY=geosx/ubuntu22.04-gcc11
     - CMAKE_BUILD_TYPE=Release
     - GCP_BUCKET=geosx/ubuntu22.04-gcc11
-  - stage: return_status
+  - stage: check_that_non_blocking_failure_jobs_succeeded
+    name: Checking if all the non blocking failures jobs (i.e. fail-at-end jobs) have succeeded...
     <<: *__geosx_return_script