--- conflicted
+++ resolved
@@ -107,7 +107,6 @@
 
 jobs:
   include:
-<<<<<<< HEAD
 #  - <<: *geosx_linux_build
 #    env:
 #    - DOCKER_REPOSITORY=geosx/ubuntu18.04-clang8.0.0-cuda10.1.243
@@ -123,28 +122,6 @@
 #    env:
 #    - DOCKER_REPOSITORY=geosx/centos7.7.1908-clang9.0.0
 #    - CMAKE_BUILD_TYPE=Release
-=======
-  - <<: *geosx_linux_build
-    env:
-    - DOCKER_REPOSITORY=geosx/ubuntu18.04-clang8.0.0-cuda10.1.243
-    - CMAKE_BUILD_TYPE=Release
-    - BUILD_AND_TEST_ARGS=--disable-unit-tests
-  - <<: *geosx_linux_build
-    env:
-    - DOCKER_REPOSITORY=geosx/centos7.6.1810-gcc8.3.1-cuda10.1.243
-    - CMAKE_BUILD_TYPE=Release
-    - BUILD_AND_TEST_ARGS=--disable-unit-tests
-  - <<: *geosx_pangea_build
-    env:
-    - DOCKER_REPOSITORY=geosx/pangea2-gcc8.3.0-openmpi2.1.5-mkl2019.3
-    - CMAKE_BUILD_TYPE=Release
-    - BUILD_AND_TEST_ARGS=--disable-unit-tests
-  - <<: *geosx_osx_build
-  - <<: *geosx_linux_build
-    env:
-    - DOCKER_REPOSITORY=geosx/centos7.7.1908-clang9.0.0
-    - CMAKE_BUILD_TYPE=Release
->>>>>>> be532001
   - <<: *geosx_linux_build
     env:
     - DOCKER_REPOSITORY=geosx/ubuntu18.04-gcc8
