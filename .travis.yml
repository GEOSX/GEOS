language: minimal

env:
  global:
<<<<<<< HEAD
  - GEOSX_TPL_TAG=79-379
=======
  - GEOSX_TPL_TAG=100-370
>>>>>>> d4734837

# The integrated test repository contains large data (using git lfs) and we do not use them here.
# To save time (and money) we do not let travis automatically clone all our (lfs) subrepositories and do it by hand.
git:
  submodules: false
geosx_before_script: &geosx_before_script
  before_script:
  - git submodule update --init --recursive src/coreComponents/cxx-utilities
  - git submodule update --init --recursive src/cmake/blt
  - git submodule update --init --recursive src/externalComponents/PVTPackage
  - git submodule update --init --recursive src/externalComponents/PAMELA
  - git submodule update --init --recursive src/coreComponents/fileIO/coupling/hdf5_interface
  - git submodule update --init --recursive src/coreComponents/physicsSolvers/GEOSX_PTP

geosx_linux_build: &geosx_linux_build
  stage: build
  services: docker
  <<: *geosx_before_script
  script:
    # The linux build relies on two environment variables DOCKER_REPOSITORY and GEOSX_TPL_TAG to define the TPL version.
    # And another CMAKE_BUILD_TYPE to define the build type we want for GEOSX.
    # Optional BUILD_AND_TEST_ARGS to pass arguments to travis_build_and_test.sh script.
    #
    # We extract the location of the GEOSX_TPL from the container...
  - GEOSX_TPL_DIR=$(docker run --rm ${DOCKER_REPOSITORY}:${GEOSX_TPL_TAG} /bin/bash -c 'echo ${GEOSX_TPL_DIR}')
    # ... so we can install GEOSX alongside. This is assumed for bundling the binaries, so consider modifying with care.
  - GEOSX_DIR=${GEOSX_TPL_DIR}/../GEOSX-${TRAVIS_COMMIT:0:7}
    # We need to know where the code folder is mounted inside the container so we can run the script at the proper location!
    # Since this information is repeated twice, we use a variable.
  - TRAVIS_BUILD_DIR_MOUNT_POINT=/tmp/GEOSX
    # We need to keep track of the building container (hence the `CONTAINER_NAME`)
    # so we can extract the data from it later (if needed). Another solution would have been to use a mount point,
    # but that would not have solved the problem for the TPLs (we would require extra action to copy them to the mount point).
  - CONTAINER_NAME=geosx_build
    # Now we can build GEOSX.
  - docker run
    --name=${CONTAINER_NAME}
    --volume=${TRAVIS_BUILD_DIR}:${TRAVIS_BUILD_DIR_MOUNT_POINT}
    -e CMAKE_BUILD_TYPE
    -e GEOSX_DIR=${GEOSX_DIR}
    ${DOCKER_REPOSITORY}:${GEOSX_TPL_TAG}
    ${TRAVIS_BUILD_DIR_MOUNT_POINT}/scripts/travis_build_and_test.sh ${BUILD_AND_TEST_ARGS};

geosx_osx_build: &geosx_osx_build
  stage: build
  os: osx
  osx_image: xcode11.2
  install:
  - TPL_METADATA_URL=https://www.googleapis.com/storage/v1/b/geosx/o/TPL%2Fosx-${GEOSX_TPL_TAG}.tar
  - TPL_BULK_URL=${TPL_METADATA_URL}?alt=media
    # Extracting the GEOSX_TPL installation directory
  - METADATA=$(curl -s "${TPL_METADATA_URL}")
  - GEOSX_TPL_DIR=$(echo -n ${METADATA} | python3 -c "import sys, json; print(json.load(sys.stdin)['metadata']['GEOSX_TPL_DIR'], end='')")
  - sudo mkdir -p -m a=rwx ${GEOSX_TPL_DIR}
    # Then download the TPLs and uncompress where needed
  - curl -s "${TPL_BULK_URL}" | tar --strip-component=1 --directory=${GEOSX_TPL_DIR} -xf -
    # Now let's deal with Homebrew third parties
  - BREW_HASH=$(echo -n ${METADATA} | python3 -c "import sys, json; print(json.load(sys.stdin)['metadata']['BREW_HASH'], end='')")
  - BREW_URL=https://raw.github.com/Homebrew/homebrew-core/${BREW_HASH}
  - brew install ${BREW_URL}/Formula/open-mpi.rb
  <<: *geosx_before_script
  script:
  - python ${TRAVIS_BUILD_DIR}/scripts/config-build.py
    -hc ${TRAVIS_BUILD_DIR}/host-configs/darwin-clang.cmake
    -DGEOSX_TPL_DIR=${GEOSX_TPL_DIR}
    -DBLT_MPI_COMMAND_APPEND:STRING="--oversubscribe"
    -DENABLE_GEOSX_PTP:BOOL=ON -DENABLE_DOXYGEN:BOOL=OFF
  - cd build-darwin-clang-debug
  - make -j $(nproc) VERBOSE=1
  - ctest -V

geosx_pangea_build: &geosx_pangea_build
  <<: *geosx_linux_build
  # We use the most recent ubuntu distribution available in travis-ci to ensure maximum support of google cloud's sdk.
  dist: bionic
  addons:
    apt:
      sources:
        - sourceline: 'deb https://packages.cloud.google.com/apt cloud-sdk main'
          key_url: 'https://packages.cloud.google.com/apt/doc/apt-key.gpg'
      packages:
        - google-cloud-sdk
  after_success:
    # The temporary variable used at multiple locations.
  - TMP_DIR=/tmp
    # Extracting both GEOSX and its TPL from the stopped container...
  - GEOSX_EXPORT_DIR=GEOSX-and-TPL-${TRAVIS_COMMIT:0:7}
  - docker cp -a ${CONTAINER_NAME}:${GEOSX_TPL_DIR}/.. ${TMP_DIR}/${GEOSX_EXPORT_DIR}
    # ... and packing it.
  - GEOSX_BUNDLE=${TMP_DIR}/${GEOSX_EXPORT_DIR}.tar.gz
  - tar cvzf ${GEOSX_BUNDLE} --directory=${TMP_DIR} ${GEOSX_EXPORT_DIR}
    # Uploading to GCP/GCS using gcloud CLI
  - GEOSX_GCLOUD_KEY=/tmp/geosx-key.json
  - openssl aes-256-cbc -K $encrypted_5ac030ea614b_key -iv $encrypted_5ac030ea614b_iv
    -in ${TRAVIS_BUILD_DIR}/geosx-key.json.enc -out ${GEOSX_GCLOUD_KEY} -d
  - gcloud auth activate-service-account --key-file=${GEOSX_GCLOUD_KEY}
  - gsutil cp -a public-read ${GEOSX_BUNDLE} gs://geosx/Pangea2/

stages:
  - build
  - check_submodules

jobs:
  include:
  - <<: *geosx_linux_build
    env:
    - DOCKER_REPOSITORY=geosx/ubuntu18.04-clang8.0.0-cuda10.1.243
    - CMAKE_BUILD_TYPE=Release
    - BUILD_AND_TEST_ARGS=--disable-unit-tests
  - <<: *geosx_pangea_build
    env:
    - DOCKER_REPOSITORY=geosx/pangea2-gcc8.3.0-openmpi2.1.5-mkl2019.3
    - CMAKE_BUILD_TYPE=Release
    - BUILD_AND_TEST_ARGS=--disable-unit-tests
  - <<: *geosx_osx_build
  - <<: *geosx_linux_build
    env:
    - DOCKER_REPOSITORY=geosx/centos7.7.1908-clang9.0.0
    - CMAKE_BUILD_TYPE=Release
  - <<: *geosx_linux_build
    env:
    - DOCKER_REPOSITORY=geosx/ubuntu18.04-gcc8
    - CMAKE_BUILD_TYPE=Release
  - <<: *geosx_linux_build
    env:
    - DOCKER_REPOSITORY=geosx/ubuntu18.04-gcc8
    - CMAKE_BUILD_TYPE=Debug
  - stage: check_submodules
    script: scripts/test_submodule_updated.sh<|MERGE_RESOLUTION|>--- conflicted
+++ resolved
@@ -2,11 +2,7 @@
 
 env:
   global:
-<<<<<<< HEAD
   - GEOSX_TPL_TAG=79-379
-=======
-  - GEOSX_TPL_TAG=100-370
->>>>>>> d4734837
 
 # The integrated test repository contains large data (using git lfs) and we do not use them here.
 # To save time (and money) we do not let travis automatically clone all our (lfs) subrepositories and do it by hand.
