{
    "build": {
        "dockerfile": "Dockerfile",
        "args": {
<<<<<<< HEAD
            "GEOS_TPL_TAG": "249-97"
=======
            "GEOS_TPL_TAG": "251-99"
>>>>>>> 9fc5d4c5
        }
    },
    "runArgs": [
        "--cap-add=SYS_PTRACE",
        "--security-opt",
        "seccomp=unconfined"
    ],
    "customizations": {
        "vscode": {
            "extensions": [
                "eamodio.gitlens",
                "fredericbonnet.cmake-test-adapter",
                "GitHub.vscode-github-actions",
                "GitHub.vscode-pull-request-github",
                "ms-vscode.cpptools-extension-pack",
                "redhat.vscode-xml"
            ]
        },
        "codespaces": {
            "repositories": {
                "GEOS-DEV/hdf5_interface": {
                    "permissions": {
                        "contents": "write"
                    }
                },
                "GEOS-DEV/integratedTests": {
                    "permissions": {
                        "contents": "write"
                    }
                },
                "GEOS-DEV/LvArray": {
                    "permissions": {
                        "contents": "write"
                    }
                },
                "GEOS-DEV/PVTPackage": {
                    "permissions": {
                        "contents": "write"
                    }
                }
            },
            "openFiles": []
        }
    },
    "features": {
        "ghcr.io/devcontainers/features/sshd:1": {
            "version": "latest"
        }
    },
    "postCreateCommand": "bash .devcontainer/postCreateCommand.sh"
}<|MERGE_RESOLUTION|>--- conflicted
+++ resolved
@@ -2,11 +2,7 @@
     "build": {
         "dockerfile": "Dockerfile",
         "args": {
-<<<<<<< HEAD
-            "GEOS_TPL_TAG": "249-97"
-=======
             "GEOS_TPL_TAG": "251-99"
->>>>>>> 9fc5d4c5
         }
     },
     "runArgs": [
