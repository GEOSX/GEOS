baselines:
  bucket: geosx
<<<<<<< HEAD
  baseline: integratedTests/baseline_integratedTests-pr3479-9353-5a64b69
=======
  baseline: integratedTests/baseline_integratedTests-pr3490-9351-03417a1
>>>>>>> bc41885b
allow_fail:
  all: ''
  streak: ''<|MERGE_RESOLUTION|>--- conflicted
+++ resolved
@@ -1,10 +1,6 @@
 baselines:
   bucket: geosx
-<<<<<<< HEAD
-  baseline: integratedTests/baseline_integratedTests-pr3479-9353-5a64b69
-=======
   baseline: integratedTests/baseline_integratedTests-pr3490-9351-03417a1
->>>>>>> bc41885b
 allow_fail:
   all: ''
   streak: ''