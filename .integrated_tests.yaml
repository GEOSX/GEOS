baselines:
  bucket: geosx
<<<<<<< HEAD
  baseline: integratedTests/baseline_integratedTests-pr3479-9196-6ef4c45
=======
  baseline: integratedTests/baseline_integratedTests-pr3450-9221-37d940c
>>>>>>> 8497dfac
allow_fail:
  all: ''
  streak: ''<|MERGE_RESOLUTION|>--- conflicted
+++ resolved
@@ -1,10 +1,6 @@
 baselines:
   bucket: geosx
-<<<<<<< HEAD
-  baseline: integratedTests/baseline_integratedTests-pr3479-9196-6ef4c45
-=======
   baseline: integratedTests/baseline_integratedTests-pr3450-9221-37d940c
->>>>>>> 8497dfac
 allow_fail:
   all: ''
   streak: ''