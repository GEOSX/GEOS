--- conflicted
+++ resolved
@@ -1,10 +1,6 @@
 baselines:
   bucket: geosx
-<<<<<<< HEAD
-  baseline: integratedTests/baseline_integratedTests-pr3381-9037-56c2e40
-=======
   baseline: integratedTests/baseline_integratedTests-pr2957-9029-ff99ac0
->>>>>>> d15ced69
 allow_fail:
   all: ''
   streak: ''