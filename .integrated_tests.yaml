--- conflicted
+++ resolved
@@ -1,10 +1,7 @@
 baselines:
   bucket: geosx
-<<<<<<< HEAD
   baseline: integratedTests/baseline_integratedTests-pr3310-9656-35af17b
-=======
-  baseline: integratedTests/baseline_integratedTests-pr3228-9676-61994fe
->>>>>>> 18e0c4e8
+  
 allow_fail:
   all: ''
   streak: ''