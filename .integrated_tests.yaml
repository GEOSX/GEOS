--- conflicted
+++ resolved
@@ -1,10 +1,6 @@
 baselines:
   bucket: geosx
-<<<<<<< HEAD
-  baseline: integratedTests/baseline_integratedTests-pr3393-8760-b704634
-=======
   baseline: integratedTests/baseline_integratedTests-pr3439-8919-b09db43
->>>>>>> 2e8a2fcf
 allow_fail:
   all: ''
   streak: ''