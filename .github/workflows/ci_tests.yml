name: GEOS CI 
on: pull_request

# Cancels in-progress workflows for a PR when updated
concurrency:
  group: ${{ github.workflow }}-${{ github.ref }}
  cancel-in-progress: true

<<<<<<< HEAD
env:
  GEOSX_TPL_TAG: 249-97
=======
# Please define `build.args.GEOS_TPL_TAG` in `.devcontainer/devcontainer.json`
>>>>>>> 69bee03d

jobs:

  # Jobs will be cancelled if PR is a draft.
  # PR status must be "Open" to run CI.
  is_pull_request_a_draft:
    # Everywhere in this workflow, we use the most recent ubuntu distribution available in Github Actions
    # to ensure maximum support of google cloud's sdk.
    runs-on: ubuntu-22.04
    outputs:
      NUM_ASSIGNEES: ${{ steps.extract_pr_info.outputs.NUM_ASSIGNEES }}
      DOCKER_IMAGE_TAG: ${{ steps.extract_docker_image_tag.outputs.DOCKER_IMAGE_TAG }}
      LABELS: ${{ steps.extract_pr_info.outputs.LABELS }}
    steps:
    - name: Check that the PR is not a draft (cancel rest of jobs otherwise)
      id: extract_pr_info
      run: |
        # We do not rely on the `github.event.pull_request.labels` information since it's cached at the job.
        # Changing labels or assignee in the PR would not allow to simply re-run the job with a different outcome.
        pr_json=$(curl -H "Accept: application/vnd.github+json" https://api.github.com/repos/${{ github.repository }}/pulls/${{ github.event.number }})
        
        # We stop the workflow if the pr is draft
        draft_status=$(echo ${pr_json} | jq '.draft')
        echo "Draft status of PR is ${draft_status}."
        if [[ $draft_status == true ]]; then exit 1 ; fi
        
        # If the workflow is meant to continue, we extract additional information for the json of the pr.
        echo "NUM_ASSIGNEES=$(echo ${pr_json} | jq '.assignees | length')" >> "$GITHUB_OUTPUT"
        echo "LABELS=$(echo ${pr_json} | jq -crM '[.labels[].name]')" >> "$GITHUB_OUTPUT"
    # The TPL tag is contained in the codespaces configuration to avoid duplications.
    - name: Checkout .devcontainer/devcontainer.json
      uses: actions/checkout@v3
      with:
        sparse-checkout: |
          .devcontainer/devcontainer.json
        sparse-checkout-cone-mode: false
        submodules: false
        lfs: false
        fetch-depth: 1
    - name: Extract docker image tag
      id: extract_docker_image_tag
      run: |
        echo "DOCKER_IMAGE_TAG=$(jq '.build.args.GEOS_TPL_TAG' -r .devcontainer/devcontainer.json)" >> "$GITHUB_OUTPUT"

  # PR must be assigned to be merged.
  # This job will fail if this is not the case.
  is_pull_request_assigned:
    needs: [is_pull_request_a_draft]
    runs-on: ubuntu-22.04
    steps:
    - name: Check that the PR is assigned
      run: |
        echo "There are ${{ needs.is_pull_request_a_draft.outputs.NUM_ASSIGNEES }} on this PR."
        ${{ needs.is_pull_request_a_draft.outputs.NUM_ASSIGNEES > 0 }}

  # This job will fail if running the integrated tests has not been requested.
  # (Add the 'ci: run integrated tests' to the PR to do so).
  # This job acts like a gate to the integrated tests.
  # If this job fails, the workflow will not be validated.
  # Note: I did not manage to make this job a step of the matrix 'cpu_builds'.
  #       This would allow to collapse the "gate" and the main jobs,
  #       reducing the complexity of the workflow.
  #       Also, the current situation maintains a symmetry with the CUDA jobs.
  are_integrated_tests_requested:
    needs: [is_pull_request_a_draft]
    runs-on: ubuntu-22.04
    # Temporarily deactivate
    if: ${{ ! always() }}
    steps:
    - name: Check if running the integrated tests is requested
      run: |
        echo 'Labels are ${{ needs.is_pull_request_a_draft.outputs.LABELS }}'
        ${{ contains( fromJSON( needs.is_pull_request_a_draft.outputs.LABELS ), 'ci: run integrated tests') }}

  # Same behavior than job 'are_integrated_tests_requested', but for CUDA builds.
  # Use the flag 'ci: ready to be merged' instead.
  # Note: Label should only be added if PR is in merge queue.
  are_cuda_builds_requested:
    needs: [is_pull_request_a_draft]
    runs-on: ubuntu-22.04
    steps:
    - name: Check that the PR is ready to be merged
      run: |
        echo 'Labels are ${{ needs.is_pull_request_a_draft.outputs.LABELS }}'
        ${{ contains( fromJSON( needs.is_pull_request_a_draft.outputs.LABELS ), 'ci: ready to be merged') }}

  # Validates that the PR is still pointing to the HEAD of the main branch of the submodules repositories.
  # (There are exceptions, read the script about those).
  are_submodules_in_sync:
    needs: [is_pull_request_a_draft]
    runs-on: ubuntu-22.04
    steps:
    # The integrated test submodule repository contains large data (using git lfs).
    # To save time (and money) we do not let Github Actions automatically clone all our (lfs) subrepositories and do it by hand.
    - name: Checkout Repository
      uses: actions/checkout@v3
      with:
        # Let script update submodules; Github Actions submodule history causes error
        submodules: false
        lfs: false
        fetch-depth: 1
    - name: Check that submodules are up to date
      run: "scripts/test_submodule_updated.sh"

  check_code_style_and_documentation:
    name: ${{ matrix.name }}
    needs: [is_pull_request_a_draft]
    strategy:
      fail-fast : false
      matrix:
        include:
        # Validates the code-style using uncrustify
        - name: Check code style
          BUILD_AND_TEST_ARGS: --test-code-style
        # Validates that the documentation generated using doxygen has no hole.
        - name: Check documentation
          BUILD_AND_TEST_ARGS: --test-documentation
    uses: ./.github/workflows/build_and_test.yml
    with:
      BUILD_AND_TEST_CLI_ARGS: ${{ matrix.BUILD_AND_TEST_ARGS }}
      CMAKE_BUILD_TYPE: Release
      DOCKER_IMAGE_TAG: ${{ needs.is_pull_request_a_draft.outputs.DOCKER_IMAGE_TAG }}
      DOCKER_REPOSITORY: geosx/ubuntu20.04-gcc9
      RUNS_ON: ubuntu-22.04
      USE_SCCACHE: false

  # Matrix containing all the CPU build.
  # Those are quite fast and can efficiently benefit from the `sccache' tool to make them even faster.
  cpu_builds:
    name: ${{ matrix.name }}
    needs: [is_pull_request_a_draft]
    strategy:

      # In-progress jobs will not be cancelled if there is a failure
      fail-fast : false

      matrix:
        include:
          - name: Ubuntu (20.04, gcc 9.3.0, open-mpi 4.0.3)
            DOCKER_REPOSITORY: geosx/ubuntu20.04-gcc9
            CMAKE_BUILD_TYPE: Release

          - name: Ubuntu debug (20.04, gcc 10.3.0, open-mpi 4.0.3) - github codespaces
            DOCKER_REPOSITORY: geosx/ubuntu20.04-gcc10
            CMAKE_BUILD_TYPE: Debug

          - name: Ubuntu (20.04, gcc 10.3.0, open-mpi 4.0.3) - github codespaces
            DOCKER_REPOSITORY: geosx/ubuntu20.04-gcc10
            CMAKE_BUILD_TYPE: Release

          # Below this line, jobs that deploy to Google Cloud.
          - name: Pecan CPU (centos 7.7, gcc 8.2.0, open-mpi 4.0.1, mkl 2019.5)
            DOCKER_REPOSITORY: geosx/pecan-cpu-gcc8.2.0-openmpi4.0.1-mkl2019.5
            CMAKE_BUILD_TYPE: Release
            HOST_CONFIG: host-configs/TOTAL/pecan-CPU.cmake
            GCP_BUCKET: geosx/Pecan-CPU

          - name: Pangea 2 (centos 7.6, gcc 8.3.0, open-mpi 2.1.5, mkl 2019.3)
            DOCKER_REPOSITORY: geosx/pangea2-gcc8.3.0-openmpi2.1.5-mkl2019.3
            CMAKE_BUILD_TYPE: Release
            GCP_BUCKET: geosx/Pangea2
            ENABLE_HYPRE: ON
            ENABLE_TRILINOS: OFF

          - name: Sherlock CPU (centos 7.9.2009, gcc 10.1.0, open-mpi 4.1.2, openblas 0.3.10)
            DOCKER_REPOSITORY: geosx/sherlock-gcc10.1.0-openmpi4.1.2-openblas0.3.10-zlib1.2.11
            CMAKE_BUILD_TYPE: Release
            HOST_CONFIG: host-configs/Stanford/sherlock-gcc10-ompi4.1.2-openblas0.3.10.cmake
            GCP_BUCKET: geosx/Sherlock-CPU
            ENABLE_HYPRE: ON
            ENABLE_TRILINOS: OFF

          - name: Ubuntu (22.04, gcc 11.2.0, open-mpi 4.1.2)
            DOCKER_REPOSITORY: geosx/ubuntu22.04-gcc11
            CMAKE_BUILD_TYPE: Release
            GCP_BUCKET: geosx/ubuntu22.04-gcc11
    uses: ./.github/workflows/build_and_test.yml
    with:
      CMAKE_BUILD_TYPE: ${{ matrix.CMAKE_BUILD_TYPE }}
      DOCKER_IMAGE_TAG: ${{ needs.is_pull_request_a_draft.outputs.DOCKER_IMAGE_TAG }}
      DOCKER_REPOSITORY: ${{ matrix.DOCKER_REPOSITORY }}
      ENABLE_HYPRE: ${{ matrix.ENABLE_HYPRE }}
      ENABLE_TRILINOS: ${{ matrix.ENABLE_TRILINOS }}
      GCP_BUCKET: ${{ matrix.GCP_BUCKET }}
      HOST_CONFIG: ${{ matrix.HOST_CONFIG }}
      RUNS_ON: ubuntu-22.04
    secrets: inherit

  run_integrated_tests:
    needs:
      - are_integrated_tests_requested
      - is_pull_request_a_draft
      - cpu_builds
    uses: ./.github/workflows/build_and_test.yml
    secrets: inherit
    with:
      BUILD_AND_TEST_CLI_ARGS: --build-exe-only
      BUILD_TYPE: integrated_tests
      CMAKE_BUILD_TYPE: Release
      DOCKER_IMAGE_TAG: ${{ needs.is_pull_request_a_draft.outputs.DOCKER_IMAGE_TAG }}
      DOCKER_REPOSITORY: geosx/ubuntu22.04-gcc11
      GCP_BUCKET: geosx/integratedTests
      RUNS_ON: ubuntu-22.04

  # If the 'ci: ready to be merged' PR label is found, the cuda jobs run immediately along side linux jobs.
  # Note: CUDA jobs should only be run if PR is ready to merge.
  cuda_builds:
    name: ${{ matrix.name }}
    needs:
    - is_pull_request_a_draft
    - are_cuda_builds_requested
    strategy:

      # In-progress jobs will not be cancelled if there is a failure
      fail-fast : false
      matrix:
        include:
          - name: Ubuntu CUDA debug (20.04, clang 10.0.0 + gcc 9.4.0, open-mpi 4.0.3, cuda-11.8.89)
            BUILD_AND_TEST_CLI_ARGS: "--build-exe-only --no-install-schema"
            CMAKE_BUILD_TYPE: Debug
            DOCKER_REPOSITORY: geosx/ubuntu20.04-clang10.0.0-cuda11.8.89
            ENABLE_HYPRE_DEVICE: CUDA
            ENABLE_HYPRE: ON
            ENABLE_TRILINOS: OFF
            RUNS_ON: Runner_8core_32GB

          - name: Ubuntu CUDA (20.04, clang 10.0.0 + gcc 9.4.0, open-mpi 4.0.3, cuda-11.8.89)
            BUILD_AND_TEST_CLI_ARGS: "--no-run-unit-tests --no-install-schema"
            CMAKE_BUILD_TYPE: Release
            DOCKER_REPOSITORY: geosx/ubuntu20.04-clang10.0.0-cuda11.8.89
            ENABLE_HYPRE_DEVICE: CUDA
            ENABLE_HYPRE: ON
            ENABLE_TRILINOS: OFF
            RUNS_ON: Runner_4core_16GB

          - name: Centos (7.7, gcc 8.3.1, open-mpi 1.10.7, cuda 11.8.89)
            BUILD_AND_TEST_CLI_ARGS: "--no-run-unit-tests --no-install-schema"
            CMAKE_BUILD_TYPE: Release
            DOCKER_REPOSITORY: geosx/centos7.7-gcc8.3.1-cuda11.8.89
            RUNS_ON: Runner_4core_16GB

          # Below this line, jobs that deploy to Google Cloud.
          - name: Pecan GPU (centos 7.7, gcc 8.2.0, open-mpi 4.0.1, mkl 2019.5, cuda 11.5.119)
            BUILD_AND_TEST_CLI_ARGS: "--build-exe-only --no-install-schema"
            CMAKE_BUILD_TYPE: Release
            DOCKER_REPOSITORY: geosx/pecan-gpu-gcc8.2.0-openmpi4.0.1-mkl2019.5-cuda11.5.119
            HOST_CONFIG: host-configs/TOTAL/pecan-GPU.cmake
            RUNS_ON: Runner_4core_16GB
    uses: ./.github/workflows/build_and_test.yml
    with:
      BUILD_AND_TEST_CLI_ARGS: ${{ matrix.BUILD_AND_TEST_CLI_ARGS }}
      CMAKE_BUILD_TYPE: ${{ matrix.CMAKE_BUILD_TYPE }}
      DOCKER_IMAGE_TAG: ${{ needs.is_pull_request_a_draft.outputs.DOCKER_IMAGE_TAG }}
      DOCKER_REPOSITORY: ${{ matrix.DOCKER_REPOSITORY }}
      ENABLE_HYPRE_DEVICE: ${{ matrix.ENABLE_HYPRE_DEVICE }}
      ENABLE_HYPRE: ${{ matrix.ENABLE_HYPRE }}
      ENABLE_TRILINOS: ${{ matrix.ENABLE_TRILINOS }}
      HOST_CONFIG: ${{ matrix.HOST_CONFIG }}
      RUNS_ON: ${{ matrix.RUNS_ON }}
    secrets: inherit

  # Convenience job - passes when all other jobs have passed (must pass the CUDA jobs).
  check_that_all_jobs_succeeded:
    runs-on: ubuntu-22.04
    needs:
    - is_pull_request_assigned
    - are_submodules_in_sync
    - check_code_style_and_documentation
    - cpu_builds
    - cuda_builds
    if: ${{ always() }}
    steps:
    - run: |
        ${{
          needs.is_pull_request_assigned.result == 'success' &&
          needs.are_submodules_in_sync.result == 'success' &&
          needs.check_code_style_and_documentation.result == 'success' &&
          needs.cpu_builds.result == 'success' &&
          needs.cuda_builds.result == 'success'
        }}<|MERGE_RESOLUTION|>--- conflicted
+++ resolved
@@ -6,12 +6,7 @@
   group: ${{ github.workflow }}-${{ github.ref }}
   cancel-in-progress: true
 
-<<<<<<< HEAD
-env:
-  GEOSX_TPL_TAG: 249-97
-=======
 # Please define `build.args.GEOS_TPL_TAG` in `.devcontainer/devcontainer.json`
->>>>>>> 69bee03d
 
 jobs:
 
