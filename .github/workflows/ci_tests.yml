name: GEOS CI 
on: pull_request

# Cancels in-progress workflows for a PR when updated
concurrency:
  group: ${{ github.workflow }}-${{ github.ref }}
  cancel-in-progress: true

env:
<<<<<<< HEAD
  GEOSX_TPL_TAG: 225-48
=======
  GEOSX_TPL_TAG: 227-991
>>>>>>> 9bbf16cd

jobs:
  # Matrix jobs will be cancelled if PR is a draft.
  # PR status must be "Open" to run CI.
  check_pull_request_is_not_a_draft:
    # We use the most recent ubuntu distribution available in Github Actions to ensure maximum support of google cloud's sdk.
    runs-on: ubuntu-22.04
    steps:
    - name: Check that the PR is not a draft (cancel rest of jobs otherwise)
      run: |
        echo "Is PR a draft?"
        echo ${{ toJSON(github.event.pull_request.draft) }}
        if [[ ${{ toJSON(github.event.pull_request.draft) }} == true ]]; then "false" ; else "true"; fi

  # PR must be assigned to be merged.
  # This job will fail if this is not the case.
  check_pull_request_is_assigned:
    needs: [check_pull_request_is_not_a_draft]
    runs-on: ubuntu-22.04
    steps:
    # Assignee ID will be null if PR is not assigned
    - name: Check that the PR is assigned
      run: |
        id=$(curl -H "Accept: application/vnd.github+json" \
           https://api.github.com/repos/${{ github.repository }}/pulls/${{ github.event.number }} \
           | jq '.assignee.id')
        echo "Is PR Assigned? (Check for Assignee ID)"
        echo $id
        if [[ $id != null ]]; then "true" ; else "false"; fi

  check_submodules:
    needs: [check_pull_request_is_not_a_draft]
    runs-on: ubuntu-22.04
    steps:
    # The integrated test submodule repository contains large data (using git lfs).
    # To save time (and money) we do not let Github Actions automatically clone all our (lfs) subrepositories and do it by hand.
    - name: Checkout Repository
      uses: actions/checkout@v3
      with:
        # Let script update submodules; Github Actions submodule history causes error
        submodules: false
        lfs: false
    - name: Check that submodules are up to date
      run: "scripts/test_submodule_updated.sh"

  code_style:
    needs: [check_pull_request_is_not_a_draft]
    runs-on: ubuntu-22.04
    steps:
    - name: Checkout Repository
      uses: actions/checkout@v3
      with:
        submodules: true
        lfs: false
    - name: Check style
      env:
        DOCKER_REPOSITORY: geosx/ubuntu20.04-gcc9
        CMAKE_BUILD_TYPE: Release
        BUILD_AND_TEST_ARGS: --test-code-style
      run: ./scripts/ci_build_and_test.sh

  documentation:
    needs: [check_pull_request_is_not_a_draft]
    runs-on: ubuntu-22.04
    steps:
    - name: Checkout Repository
      uses: actions/checkout@v3
      with:
        submodules: true
        lfs: false
    - name: Check documentation
      env:
        DOCKER_REPOSITORY: geosx/ubuntu20.04-gcc9
        CMAKE_BUILD_TYPE: Release
        BUILD_AND_TEST_ARGS: --test-documentation
      run: ./scripts/ci_build_and_test.sh


  linux_builds:
    name: ${{ matrix.name }}
#    runs-on: ubuntu-22.04
    runs-on: ${{ matrix.os }}
    needs: [check_pull_request_is_not_a_draft]
    strategy:

      # In-progress jobs will not be cancelled if there is a failure
      fail-fast : false
      matrix:
        include:
          - name: Ubuntu CUDA debug (20.04, clang 10.0.0 + gcc 9.4.0, open-mpi 4.0.3, cuda-11.2.152)
            DOCKER_REPOSITORY: geosx/ubuntu20.04-clang10.0.0-cuda11.2.152
            OS: Runner_4core_16GB
            CMAKE_BUILD_TYPE: Debug
            BUILD_AND_TEST_ARGS: "--disable-unit-tests --build-exe-only --disable-schema-deployment"
            ENABLE_HYPRE: ON
            ENABLE_HYPRE_DEVICE: CUDA
            ENABLE_TRILINOS: OFF

          - name: Ubuntu CUDA (20.04, clang 10.0.0 + gcc 9.4.0, open-mpi 4.0.3, cuda-11.2.152)
            DOCKER_REPOSITORY: geosx/ubuntu20.04-clang10.0.0-cuda11.2.152
#            OS: Runner_8core_32GB
            OS: ubuntu-22.04
            CMAKE_BUILD_TYPE: Release
            BUILD_AND_TEST_ARGS: "--disable-unit-tests --disable-schema-deployment"
            ENABLE_HYPRE: ON
            ENABLE_HYPRE_DEVICE: CUDA
            ENABLE_TRILINOS: OFF

          - name: Centos (7.7, gcc 8.3.1, open-mpi 1.10.7, cuda 11.8.0)
            DOCKER_REPOSITORY: geosx/centos7.7-gcc8.3.1-cuda11.8.0
            OS: ubuntu-22.04
            CMAKE_BUILD_TYPE: Release
            BUILD_AND_TEST_ARGS: "--disable-unit-tests --disable-schema-deployment"

          - name: Ubuntu (20.04, gcc 9.3.0, open-mpi 4.0.3)
            DOCKER_REPOSITORY: geosx/ubuntu20.04-gcc9
            OS: ubuntu-22.04
            CMAKE_BUILD_TYPE: Release

          - name: Ubuntu debug (20.04, gcc 10.3.0, open-mpi 4.0.3)
            DOCKER_REPOSITORY: geosx/ubuntu20.04-gcc10
            OS: ubuntu-22.04
            CMAKE_BUILD_TYPE: Debug

          - name: Ubuntu (20.04, gcc 10.3.0, open-mpi 4.0.3)
            DOCKER_REPOSITORY: geosx/ubuntu20.04-gcc10
            OS: ubuntu-22.04
            CMAKE_BUILD_TYPE: Release

          # Matrix jobs that deploy to Google Cloud
          - name: Pecan GPU (centos 7.7, gcc 8.2.0, open-mpi 4.0.1, mkl 2019.5, cuda 11.5.119)
            DOCKER_REPOSITORY: geosx/pecan-gpu-gcc8.2.0-openmpi4.0.1-mkl2019.5-cuda11.5.119
            OS: ubuntu-22.04
            CMAKE_BUILD_TYPE: Release
            BUILD_AND_TEST_ARGS: "--build-exe-only --disable-unit-tests --disable-schema-deployment"
            HOST_CONFIG: host-configs/TOTAL/pecan-GPU.cmake
            GCP_BUCKET: geosx/Pecan-GPU

          - name: Pecan CPU (centos 7.7, gcc 8.2.0, open-mpi 4.0.1, mkl 2019.5)
            DOCKER_REPOSITORY: geosx/pecan-cpu-gcc8.2.0-openmpi4.0.1-mkl2019.5
            OS: ubuntu-22.04
            CMAKE_BUILD_TYPE: Release
            HOST_CONFIG: host-configs/TOTAL/pecan-CPU.cmake
            GCP_BUCKET: geosx/Pecan-CPU

          - name: Pangea 2 (centos 7.6, gcc 8.3.0, open-mpi 2.1.5, mkl 2019.3)
            DOCKER_REPOSITORY: geosx/pangea2-gcc8.3.0-openmpi2.1.5-mkl2019.3
            OS: ubuntu-22.04
            CMAKE_BUILD_TYPE: Release
            GCP_BUCKET: geosx/Pangea2
            ENABLE_HYPRE: ON
            ENABLE_TRILINOS: OFF

          - name: Sherlock CPU (centos 7.9.2009, gcc 10.1.0, open-mpi 4.1.2, openblas 0.3.10)
            DOCKER_REPOSITORY: geosx/sherlock-gcc10.1.0-openmpi4.1.2-openblas0.3.10-zlib1.2.11
            OS: ubuntu-22.04
            CMAKE_BUILD_TYPE: Release
            HOST_CONFIG: host-configs/Stanford/sherlock-gcc10-ompi4.1.2-openblas0.3.10.cmake
            GCP_BUCKET: geosx/Sherlock-CPU
            ENABLE_HYPRE: ON
            ENABLE_TRILINOS: OFF

          - name: Ubuntu (22.04, gcc 11.2.0, open-mpi 4.1.2)
            DOCKER_REPOSITORY: geosx/ubuntu22.04-gcc11
            OS: ubuntu-22.04
            CMAKE_BUILD_TYPE: Release
            GCP_BUCKET: geosx/ubuntu22.04-gcc11

    steps:
    - name: Checkout Repository
      uses: actions/checkout@v3
      with:
        submodules: true
        lfs: false

    - id: 'auth'
      if: matrix.GCP_BUCKET
      uses: 'google-github-actions/auth@v1'
      with:
        credentials_json: '${{ secrets.GOOGLE_CLOUD_GCP }}'
    - name: 'Set up Cloud SDK'
      if: matrix.GCP_BUCKET
      uses: 'google-github-actions/setup-gcloud@v1'
      with:
        version: '>= 363.0.0'

    - name: Print environment
      run: printenv

    # Build and test only
    # Builds only the geosx executable (timeout when building tests)
    - name: Build and test
      if: ${{ !(matrix.GCP_BUCKET) }}
      env:
        DOCKER_REPOSITORY: ${{ matrix.DOCKER_REPOSITORY }}
        CMAKE_BUILD_TYPE: ${{ matrix.CMAKE_BUILD_TYPE }}
        BUILD_AND_TEST_ARGS: ${{ matrix.BUILD_AND_TEST_ARGS }}
        ENABLE_HYPRE: ${{ matrix.ENABLE_HYPRE }}
        ENABLE_HYPRE_DEVICE: ${{ matrix.ENABLE_HYPRE_DEVICE }}
        ENABLE_TRILINOS: ${{ matrix.ENABLE_TRILINOS }}
      run: ./scripts/ci_build_and_test.sh

    # Build, test, uploads GEOSX and its TPL to GCP/GCS using gcloud CLI
    - name: Build and test and deploy
      if: matrix.GCP_BUCKET
      env:
        DOCKER_REPOSITORY: ${{ matrix.DOCKER_REPOSITORY }}
        CMAKE_BUILD_TYPE: ${{ matrix.CMAKE_BUILD_TYPE }}
        BUILD_AND_TEST_ARGS: ${{ matrix.BUILD_AND_TEST_ARGS }}
        HOST_CONFIG: ${{ matrix.HOST_CONFIG }}
        ENABLE_HYPRE: ${{ matrix.ENABLE_HYPRE }}
        ENABLE_TRILINOS: ${{ matrix.ENABLE_TRILINOS }}
        GCP_BUCKET: ${{ matrix.GCP_BUCKET }}
      run: |
        source ./scripts/ci_build_and_test.sh
        TMP_DIR=/tmp
        GEOSX_EXPORT_DIR=GEOSX-and-TPL-${GITHUB_SHA:0:7}
        docker cp -a ${CONTAINER_NAME}:${GEOSX_TPL_DIR}/.. ${TMP_DIR}/${GEOSX_EXPORT_DIR}
        GEOSX_BUNDLE=${TMP_DIR}/${GEOSX_EXPORT_DIR}.tar.gz
        tar czf ${GEOSX_BUNDLE} --directory=${TMP_DIR} ${GEOSX_EXPORT_DIR}
        CLOUDSDK_PYTHON=python3 gsutil cp -a public-read ${GEOSX_BUNDLE} gs://${GCP_BUCKET}/

  # Convenience job - passes when all other jobs have passed.
  check_that_all_jobs_succeeded:
    runs-on: ubuntu-22.04
    needs: [check_pull_request_is_not_a_draft, check_pull_request_is_assigned, check_submodules, code_style, documentation, linux_builds]
    steps:
    - name: Success
      run: "true"<|MERGE_RESOLUTION|>--- conflicted
+++ resolved
@@ -6,12 +6,7 @@
   group: ${{ github.workflow }}-${{ github.ref }}
   cancel-in-progress: true
 
-env:
-<<<<<<< HEAD
   GEOSX_TPL_TAG: 225-48
-=======
-  GEOSX_TPL_TAG: 227-991
->>>>>>> 9bbf16cd
 
 jobs:
   # Matrix jobs will be cancelled if PR is a draft.
