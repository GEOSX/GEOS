name: GEOS CI 

on: 
  push:
    branches: 
      - develop
  pull_request:
      types: [opened, synchronize, reopened]
  workflow_dispatch:

# Cancels in-progress workflows for a PR when updated
concurrency:
  group: ${{ github.workflow }}-${{ github.ref }}
  cancel-in-progress: true

# Please define `build.args.GEOS_TPL_TAG` in `.devcontainer/devcontainer.json`

jobs:
  # Checks if PR title follows conventional semantics
  semantic_pull_request:    
    permissions:
      pull-requests: write  # for amannn/action-semantic-pull-request to analyze PRs and 
      statuses: write  # for amannn/action-semantic-pull-request to mark status of analyzed PR
      contents: read    
    runs-on: ubuntu-latest
    
    steps:
      - name: Check if the PR name has conventional semantics
        if: github.event_name == 'pull_request'
        uses: amannn/action-semantic-pull-request@v5.5.3
        id: lint_pr_title
        env:
          GITHUB_TOKEN: ${{ secrets.GITHUB_TOKEN }}
        with:
          wip: true
          # Configure that a scope doesn't need to be provided.
          requireScope: false
    
      - name: Skip the check on develop branch
        if:  github.ref_name == 'develop'
        run: |
          echo "This in't a Pull-Request, skipping"

  # Jobs will be cancelled if PR is a draft.
  # PR status must be "Open" to run CI.
  is_not_draft_pull_request:
    # if: ${{ always() }}
    needs: [semantic_pull_request]
    # Everywhere in this workflow, we use the most recent ubuntu distribution available in Github Actions
    # to ensure maximum support of google cloud's sdk.
    runs-on: ubuntu-22.04
    outputs:
      DOCKER_IMAGE_TAG: ${{ steps.extract_docker_image_tag.outputs.DOCKER_IMAGE_TAG }}
    steps:
    - name: Check that the PR is not a draft (cancel rest of jobs otherwise)
      id: extract_pr_info
      run: |
        if [[ ${{github.event_name}} == 'pull_request' ]]; then 
          # We do not rely on the `github.event.pull_request.labels` information since it's cached at the job.
          # Changing labels or assignee in the PR would not allow to simply re-run the job with a different outcome.
          pr_json=$(curl -H "Accept: application/vnd.github+json" https://api.github.com/repos/${{ github.repository }}/pulls/${{ github.event.number }})
          
          # We stop the workflow if the pr is draft
          draft_status=$(echo ${pr_json} | jq '.draft')
          echo "Draft status of PR is ${draft_status}."
          if [[ $draft_status == true ]]; then exit 1 ; fi
        fi

        
    # The TPL tag is contained in the codespaces configuration to avoid duplications.
    - name: Checkout .devcontainer/devcontainer.json
      uses: actions/checkout@v4.1.7
      with:
        sparse-checkout: |
          .devcontainer/devcontainer.json
        sparse-checkout-cone-mode: false
        submodules: false
        lfs: false
        fetch-depth: 1
    - name: Extract docker image tag
      id: extract_docker_image_tag
      run: |
        echo "DOCKER_IMAGE_TAG=$(jq '.build.args.GEOS_TPL_TAG' -r .devcontainer/devcontainer.json)" >> "$GITHUB_OUTPUT"

  # PR must be assigned to be merged.
  # This job will fail if this is not the case.
  if_not_unassigned_pull_request:
    needs: [is_not_draft_pull_request]
    runs-on: ubuntu-22.04
    steps:
    - name: If this is a PR, Check that it is assigned
      run: |
        if [[ ${{github.event_name}} != 'pull_request' ]]; then exit 0 ; fi
        pr_json=$(curl -H "Accept: application/vnd.github+json" https://api.github.com/repos/${{ github.repository }}/pulls/${{ github.event.number }})
        NUM_ASSIGNEES=$(echo ${pr_json} | jq '.assignees | length')
        echo "There are ${NUM_ASSIGNEES} assignees on this PR."
        if [[ $NUM_ASSIGNEES == 0 ]]; then exit 1 ; fi

  # Validates that the PR is still pointing to the HEAD of the main branch of the submodules repositories.
  # (There are exceptions, read the script about those).
  are_submodules_in_sync:
    needs: [is_not_draft_pull_request]
    runs-on: ubuntu-22.04
    steps:
    # The integrated test submodule repository contains large data (using git lfs).
    # To save time (and money) we do not let Github Actions automatically clone all our (lfs) subrepositories and do it by hand.
    - name: Checkout Repository
      uses: actions/checkout@v4.1.7
      with:
        # Let script update submodules; Github Actions submodule history causes error
        submodules: false
        lfs: false
        fetch-depth: 1
    - name: Check that submodules are up to date
      run: "scripts/test_submodule_updated.sh"

  check_code_style_and_documentation:
    name: ${{ matrix.name }}
    needs: [is_not_draft_pull_request]
    strategy:
      fail-fast : false
      matrix:
        include:
        # Validates the code-style using uncrustify
        - name: Check code style
          BUILD_AND_TEST_ARGS: --test-code-style
        # Validates that the documentation generated using doxygen has no hole.
        - name: Check documentation
          BUILD_AND_TEST_ARGS: --test-documentation
    uses: ./.github/workflows/build_and_test.yml
    with:
      BUILD_AND_TEST_CLI_ARGS: ${{ matrix.BUILD_AND_TEST_ARGS }}
      CMAKE_BUILD_TYPE: Release
      DOCKER_IMAGE_TAG: ${{ needs.is_not_draft_pull_request.outputs.DOCKER_IMAGE_TAG }}
      DOCKER_REPOSITORY: geosx/ubuntu20.04-gcc9
      RUNS_ON: ubuntu-22.04
      USE_SCCACHE: false

  # Matrix containing all the CPU build.
  # Those are quite fast and can efficiently benefit from the `sccache' tool to make them even faster.
  cpu_builds:
    name: ${{ matrix.name }}
    needs: [is_not_draft_pull_request]
    strategy:
      # In-progress jobs will not be cancelled if there is a failure
      fail-fast : false
      matrix:
        include:
          - name: Ubuntu (20.04, gcc 9.4.0, open-mpi 4.0.3)
            CMAKE_BUILD_TYPE: Release
            DOCKER_REPOSITORY: geosx/ubuntu20.04-gcc9
            BUILD_SHARED_LIBS: ON

          - name: Ubuntu debug (20.04, gcc 10.5.0, open-mpi 4.0.3) - github codespaces
            CMAKE_BUILD_TYPE: Debug
            DOCKER_REPOSITORY: geosx/ubuntu20.04-gcc10
            BUILD_SHARED_LIBS: ON

          - name: Ubuntu (20.04, gcc 10.5.0, open-mpi 4.0.3) - github codespaces
            CMAKE_BUILD_TYPE: Release
            DOCKER_REPOSITORY: geosx/ubuntu20.04-gcc10
            BUILD_SHARED_LIBS: ON

          - name: Ubuntu (22.04, gcc 11.4.0, open-mpi 4.1.2)
            CMAKE_BUILD_TYPE: Release
            DOCKER_REPOSITORY: geosx/ubuntu22.04-gcc11
            ENABLE_HYPRE: ON
            ENABLE_TRILINOS: OFF
            GCP_BUCKET: geosx/ubuntu22.04-gcc11
            BUILD_SHARED_LIBS: ON

          - name: Ubuntu (22.04, gcc 12.3.0, open-mpi 4.1.2)
            CMAKE_BUILD_TYPE: Release
            DOCKER_REPOSITORY: geosx/ubuntu22.04-gcc12
            ENABLE_HYPRE: ON
            ENABLE_TRILINOS: OFF
            BUILD_SHARED_LIBS: ON

          - name: Ubuntu (22.04, clang 15.0.7, open-mpi 4.1.2)
            CMAKE_BUILD_TYPE: Release
            DOCKER_REPOSITORY: geosx/ubuntu22.04-clang15
            ENABLE_HYPRE: ON
            ENABLE_TRILINOS: OFF
            BUILD_SHARED_LIBS: ON

    uses: ./.github/workflows/build_and_test.yml
    with:
      BUILD_SHARED_LIBS: ${{ matrix.BUILD_SHARED_LIBS }}
      CMAKE_BUILD_TYPE: ${{ matrix.CMAKE_BUILD_TYPE }}
      DOCKER_IMAGE_TAG: ${{ needs.is_not_draft_pull_request.outputs.DOCKER_IMAGE_TAG }}
      DOCKER_REPOSITORY: ${{ matrix.DOCKER_REPOSITORY }}
      ENABLE_HYPRE: ${{ matrix.ENABLE_HYPRE }}
      ENABLE_TRILINOS: ${{ matrix.ENABLE_TRILINOS }}
      GCP_BUCKET: ${{ matrix.GCP_BUCKET }}
      RUNS_ON: ubuntu-22.04
    secrets: inherit

  # If the 'ci: run integrated tests' PR label is found, the integrated tests will be run immediately after the cpu jobs.
  # Note: The integrated tests are optional and are (for the moment) run for convenience only.
  run_integrated_tests:
    needs:
      - is_not_draft_pull_request
      - cpu_builds
    uses: ./.github/workflows/build_and_test.yml
    secrets: inherit
    with:
      BUILD_AND_TEST_CLI_ARGS: --build-exe-only
      BUILD_TYPE: integrated_tests
      CMAKE_BUILD_TYPE: Release
      DOCKER_IMAGE_TAG: ${{ needs.is_not_draft_pull_request.outputs.DOCKER_IMAGE_TAG }}
      DOCKER_REPOSITORY: geosx/ubuntu22.04-gcc11
      ENABLE_HYPRE: ON
      ENABLE_TRILINOS: OFF
      GCP_BUCKET: geosx/integratedTests
      RUNS_ON: streak2-32core
      NPROC: 32
      DOCKER_RUN_ARGS: "--cpus=32 --memory=384g -v /etc/pki/ca-trust/source/anchors/:/usr/local/share/ca-certificates/llnl:ro"
      DOCKER_CERTS_DIR: "/usr/local/share/ca-certificates"
      DOCKER_CERTS_UPDATE_COMMAND: "update-ca-certificates"
      REQUIRED_LABEL: "ci: run integrated tests"
      LOCAL_BASELINE_DIR: /data/GEOS/baselines

  baseline_log:
    needs: [is_not_draft_pull_request]
    runs-on: ubuntu-22.04
    steps:
    - name: Checkout Repository
      uses: actions/checkout@v4.1.7
      with:
        submodules: false
        lfs: false
        fetch-depth: 0
        sparse-checkout: |
          scripts
    - name: Check that the baseline logs are modified if rebaselines are detected
      run: "scripts/check_baseline_log.sh"

  code_coverage:
    needs:
      - is_not_draft_pull_request
    uses: ./.github/workflows/build_and_test.yml
    secrets: inherit
    with:
      BUILD_AND_TEST_CLI_ARGS: "--no-run-unit-tests"
      CMAKE_BUILD_TYPE: Debug
      CODE_COVERAGE: true
      DOCKER_IMAGE_TAG: ${{ needs.is_not_draft_pull_request.outputs.DOCKER_IMAGE_TAG }}
      DOCKER_REPOSITORY: geosx/ubuntu22.04-gcc11
      ENABLE_HYPRE: ON
      ENABLE_TRILINOS: OFF
      GCP_BUCKET: geosx/ubuntu22.04-gcc11
      RUNS_ON: Runner_4core_16GB

  # mac_builds:
  #   needs:
  #     - is_not_draft_pull_request
  #   runs-on: macos-14-xlarge
  #   steps:
  #     - run: sysctl -n hw.physicalcpu
  #     - run: sysctl -h hw.memsize
  #     - run: sysctl -n machdep.cpu.brand_string


  # If the 'ci: run CUDA builds' PR label is found, the cuda jobs run immediately along side linux jobs.
  # Note: CUDA jobs should only be run if PR is ready to merge.
  cuda_builds:
    name: ${{ matrix.name }}
    needs:
      - is_not_draft_pull_request
    strategy:
      # In-progress jobs will not be cancelled if there is a failure
      fail-fast : false
      matrix:
        include:
          - name: Ubuntu CUDA debug (20.04, clang 10.0.0 + gcc 9.4.0, open-mpi 4.0.3, cuda-11.8.89)
            BUILD_AND_TEST_CLI_ARGS: "--build-exe-only --no-install-schema"
            CMAKE_BUILD_TYPE: Debug
            BUILD_GENERATOR: "--ninja"
            DOCKER_REPOSITORY: geosx/ubuntu20.04-clang10.0.0-cuda11.8.89
            ENABLE_HYPRE_DEVICE: CUDA
            ENABLE_HYPRE: ON
            ENABLE_TRILINOS: OFF
            RUNS_ON: streak2
            NPROC: 8
            DOCKER_RUN_ARGS: "--cpus=8 --memory=128g --runtime=nvidia -v /etc/pki/ca-trust/source/anchors/:/usr/local/share/ca-certificates/llnl:ro"
            DOCKER_CERTS_DIR: "/usr/local/share/ca-certificates"
            DOCKER_CERTS_UPDATE_COMMAND: "update-ca-certificates"
      
          - name: Ubuntu CUDA (20.04, clang 10.0.0 + gcc 9.4.0, open-mpi 4.0.3, cuda-11.8.89)
            BUILD_AND_TEST_CLI_ARGS: "--no-install-schema"
            CMAKE_BUILD_TYPE: Release
            BUILD_GENERATOR: "--ninja"
            DOCKER_REPOSITORY: geosx/ubuntu20.04-clang10.0.0-cuda11.8.89
            ENABLE_HYPRE_DEVICE: CUDA
            ENABLE_HYPRE: ON
            ENABLE_TRILINOS: OFF
            RUNS_ON: streak
            NPROC: 8
            DOCKER_RUN_ARGS: "--cpus=8 --memory=256g --runtime=nvidia --gpus all -v /etc/pki/ca-trust/source/anchors/:/usr/local/share/ca-certificates/llnl:ro"
            DOCKER_CERTS_DIR: "/usr/local/share/ca-certificates"
            DOCKER_CERTS_UPDATE_COMMAND: "update-ca-certificates"
<<<<<<< HEAD
          # compiler error in ElasticFirstOrderWaveEquationSEMKernel::StressComputation::launch in call to FE_TYPE::computeFirstOrderStiffnessTermX
          # - name: Rockylinux (8, clang 17.0.6, cuda 12.5)
          #   BUILD_AND_TEST_CLI_ARGS: "--no-run-unit-tests --no-install-schema"
          #   CMAKE_BUILD_TYPE: Release
          #   BUILD_GENERATOR: "--ninja"
          #   DOCKER_REPOSITORY: geosx/rockylinux8-clang17-cuda12.5
          #   RUNS_ON: streak2
          #   NPROC: 2
          #   DOCKER_RUN_ARGS: "--cpus=1 --memory=128g --runtime=nvidia -v /etc/pki/ca-trust/source/anchors/:/etc/pki/ca-trust/source/anchors/llnl:ro"
          #   DOCKER_CERTS_DIR: "/etc/pki/ca-trust/source/anchors"
          #   DOCKER_CERTS_UPDATE_COMMAND: "update-ca-trust"
          
          # compiler error in ElasticFirstOrderWaveEquationSEMKernel::StressComputation::launch in call to FE_TYPE::computeFirstOrderStiffnessTermX
          # - name: Rockylinux (8, gcc 8.5, cuda 12.5)
          #   BUILD_AND_TEST_CLI_ARGS: "--no-run-unit-tests --no-install-schema"
          #   CMAKE_BUILD_TYPE: Release
          #   BUILD_GENERATOR: "--ninja"
          #   DOCKER_REPOSITORY: geosx/rockylinux8-gcc8-cuda12.5
          #   RUNS_ON: streak2
          #   NPROC: 2
          #   DOCKER_RUN_ARGS: "--cpus=1 --memory=128g --runtime=nvidia -v /etc/pki/ca-trust/source/anchors/:/etc/pki/ca-trust/source/anchors/llnl:ro"
          #   DOCKER_CERTS_DIR: "/etc/pki/ca-trust/source/anchors"
          #   DOCKER_CERTS_UPDATE_COMMAND: "update-ca-trust"  
=======
            
          - name: Rockylinux CUDA (8, clang 17.0.6, cuda 12.5.1)
            BUILD_AND_TEST_CLI_ARGS: "--no-install-schema"
            CMAKE_BUILD_TYPE: Release
            BUILD_GENERATOR: "--ninja"
            ENABLE_HYPRE_DEVICE: CUDA
            ENABLE_HYPRE: ON
            ENABLE_TRILINOS: OFF
            DOCKER_REPOSITORY: geosx/rockylinux8-clang17-cuda12.5
            RUNS_ON: streak
            NPROC: 8
            DOCKER_RUN_ARGS: "--cpus=8 --memory=256g --runtime=nvidia --gpus all -v /etc/pki/ca-trust/source/anchors/:/usr/local/share/ca-certificates/llnl:ro"
            DOCKER_CERTS_DIR: "/usr/local/share/ca-certificates"
            DOCKER_CERTS_UPDATE_COMMAND: "update-ca-trust"
          
          - name: Rockylinux CUDA (8, gcc 8.5, cuda 12.5.1)
            BUILD_AND_TEST_CLI_ARGS: "--no-run-unit-tests --no-install-schema"
            CMAKE_BUILD_TYPE: Release
            BUILD_GENERATOR: "--ninja"
            ENABLE_HYPRE_DEVICE: CUDA
            ENABLE_HYPRE: ON
            ENABLE_TRILINOS: OFF
            DOCKER_REPOSITORY: geosx/rockylinux8-gcc8-cuda12.5
            RUNS_ON: streak2
            NPROC: 8
            DOCKER_RUN_ARGS: "--cpus=8 --memory=128g --runtime=nvidia -v /etc/pki/ca-trust/source/anchors/:/etc/pki/ca-trust/source/anchors/llnl:ro"
            DOCKER_CERTS_DIR: "/etc/pki/ca-trust/source/anchors"
            DOCKER_CERTS_UPDATE_COMMAND: "update-ca-trust"
>>>>>>> 67b6cd59

          - name: Pangea 3 (AlmaLinux 8.8, gcc 9.4.0, open-mpi 4.1.2, cuda 11.5.0, openblas 0.3.10)
            BUILD_AND_TEST_CLI_ARGS: "--build-exe-only --no-install-schema"
            CMAKE_BUILD_TYPE: Release
            BUILD_GENERATOR: "--makefile"
            DOCKER_REPOSITORY: geosx/pangea3-almalinux8-gcc9.4-openmpi4.1.2-cuda11.5.0-openblas0.3.18
            HOST_CONFIG: host-configs/TOTAL/pangea3-gcc8.4.1-openmpi-4.1.2-wave-solver.cmake
            ENABLE_HYPRE_DEVICE: CUDA
            ENABLE_HYPRE: ON
            ENABLE_TRILINOS: OFF
            HOST_ARCH: ppc64le
            RUNS_ON: streak2
            NPROC: 8
            DOCKER_RUN_ARGS: "--cpus=8 --memory=128g -v /etc/pki/ca-trust/source/anchors/:/etc/pki/ca-trust/source/anchors/llnl:ro"
            DOCKER_CERTS_DIR: "/etc/pki/ca-trust/source/anchors"
            DOCKER_CERTS_UPDATE_COMMAND: "update-ca-trust"


          # Below this line, jobs that deploy to Google Cloud.

    uses: ./.github/workflows/build_and_test.yml
    with:
      BUILD_AND_TEST_CLI_ARGS: ${{ matrix.BUILD_AND_TEST_CLI_ARGS }}
      CMAKE_BUILD_TYPE: ${{ matrix.CMAKE_BUILD_TYPE }}
      BUILD_GENERATOR: ${{ matrix.BUILD_GENERATOR }}
      DOCKER_CERTS_DIR: ${{ matrix.DOCKER_CERTS_DIR }}
      DOCKER_CERTS_UPDATE_COMMAND: ${{ matrix.DOCKER_CERTS_UPDATE_COMMAND }}
      DOCKER_IMAGE_TAG: ${{ needs.is_not_draft_pull_request.outputs.DOCKER_IMAGE_TAG }}
      DOCKER_REPOSITORY: ${{ matrix.DOCKER_REPOSITORY }}
      DOCKER_RUN_ARGS: ${{ matrix.DOCKER_RUN_ARGS }}
      ENABLE_HYPRE_DEVICE: ${{ matrix.ENABLE_HYPRE_DEVICE }}
      ENABLE_HYPRE: ${{ matrix.ENABLE_HYPRE }}
      ENABLE_TRILINOS: ${{ matrix.ENABLE_TRILINOS }}
      GCP_BUCKET: ${{ matrix.GCP_BUCKET }}
      HOST_ARCH: ${{ matrix.HOST_ARCH }}
      HOST_CONFIG: ${{ matrix.HOST_CONFIG }}
      NPROC: ${{ matrix.NPROC }}
      RUNS_ON: ${{ matrix.RUNS_ON }}
      REQUIRED_LABEL: "ci: run CUDA builds"
    secrets: inherit

  # Convenience job - passes when all other jobs have passed (must pass the CUDA jobs).
  check_that_all_jobs_succeeded:
    runs-on: ubuntu-22.04
    needs:
    - if_not_unassigned_pull_request
    - are_submodules_in_sync
    - check_code_style_and_documentation
    - cpu_builds
    - cuda_builds
    - run_integrated_tests
    if: ${{ always() }}
    steps:
    - run: |
        echo "if_not_unassigned_pull_request: ${{needs.if_not_unassigned_pull_request.result}}"
        echo "are_submodules_in_sync: ${{needs.are_submodules_in_sync.result}}"
        echo "check_code_style_and_documentation: ${{needs.check_code_style_and_documentation.result}}"
        echo "cpu_builds: ${{needs.cpu_builds.result}}"
        echo "cuda_builds: ${{needs.cuda_builds.result}}"
        echo "run_integrated_tests: ${{needs.run_integrated_tests.result}} "
        ${{
          needs.if_not_unassigned_pull_request.result == 'success' &&
          needs.are_submodules_in_sync.result == 'success' &&
          needs.check_code_style_and_documentation.result == 'success' &&
          needs.cpu_builds.result == 'success' &&
          needs.cuda_builds.result == 'success' && 
          needs.run_integrated_tests.result == 'success'
        }}<|MERGE_RESOLUTION|>--- conflicted
+++ resolved
@@ -299,31 +299,6 @@
             DOCKER_RUN_ARGS: "--cpus=8 --memory=256g --runtime=nvidia --gpus all -v /etc/pki/ca-trust/source/anchors/:/usr/local/share/ca-certificates/llnl:ro"
             DOCKER_CERTS_DIR: "/usr/local/share/ca-certificates"
             DOCKER_CERTS_UPDATE_COMMAND: "update-ca-certificates"
-<<<<<<< HEAD
-          # compiler error in ElasticFirstOrderWaveEquationSEMKernel::StressComputation::launch in call to FE_TYPE::computeFirstOrderStiffnessTermX
-          # - name: Rockylinux (8, clang 17.0.6, cuda 12.5)
-          #   BUILD_AND_TEST_CLI_ARGS: "--no-run-unit-tests --no-install-schema"
-          #   CMAKE_BUILD_TYPE: Release
-          #   BUILD_GENERATOR: "--ninja"
-          #   DOCKER_REPOSITORY: geosx/rockylinux8-clang17-cuda12.5
-          #   RUNS_ON: streak2
-          #   NPROC: 2
-          #   DOCKER_RUN_ARGS: "--cpus=1 --memory=128g --runtime=nvidia -v /etc/pki/ca-trust/source/anchors/:/etc/pki/ca-trust/source/anchors/llnl:ro"
-          #   DOCKER_CERTS_DIR: "/etc/pki/ca-trust/source/anchors"
-          #   DOCKER_CERTS_UPDATE_COMMAND: "update-ca-trust"
-          
-          # compiler error in ElasticFirstOrderWaveEquationSEMKernel::StressComputation::launch in call to FE_TYPE::computeFirstOrderStiffnessTermX
-          # - name: Rockylinux (8, gcc 8.5, cuda 12.5)
-          #   BUILD_AND_TEST_CLI_ARGS: "--no-run-unit-tests --no-install-schema"
-          #   CMAKE_BUILD_TYPE: Release
-          #   BUILD_GENERATOR: "--ninja"
-          #   DOCKER_REPOSITORY: geosx/rockylinux8-gcc8-cuda12.5
-          #   RUNS_ON: streak2
-          #   NPROC: 2
-          #   DOCKER_RUN_ARGS: "--cpus=1 --memory=128g --runtime=nvidia -v /etc/pki/ca-trust/source/anchors/:/etc/pki/ca-trust/source/anchors/llnl:ro"
-          #   DOCKER_CERTS_DIR: "/etc/pki/ca-trust/source/anchors"
-          #   DOCKER_CERTS_UPDATE_COMMAND: "update-ca-trust"  
-=======
             
           - name: Rockylinux CUDA (8, clang 17.0.6, cuda 12.5.1)
             BUILD_AND_TEST_CLI_ARGS: "--no-install-schema"
@@ -352,7 +327,6 @@
             DOCKER_RUN_ARGS: "--cpus=8 --memory=128g --runtime=nvidia -v /etc/pki/ca-trust/source/anchors/:/etc/pki/ca-trust/source/anchors/llnl:ro"
             DOCKER_CERTS_DIR: "/etc/pki/ca-trust/source/anchors"
             DOCKER_CERTS_UPDATE_COMMAND: "update-ca-trust"
->>>>>>> 67b6cd59
 
           - name: Pangea 3 (AlmaLinux 8.8, gcc 9.4.0, open-mpi 4.1.2, cuda 11.5.0, openblas 0.3.10)
             BUILD_AND_TEST_CLI_ARGS: "--build-exe-only --no-install-schema"
