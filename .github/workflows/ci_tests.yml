--- conflicted
+++ resolved
@@ -299,35 +299,10 @@
             DOCKER_RUN_ARGS: "--cpus=8 --memory=256g --runtime=nvidia --gpus all -v /etc/pki/ca-trust/source/anchors/:/usr/local/share/ca-certificates/llnl:ro"
             DOCKER_CERTS_DIR: "/usr/local/share/ca-certificates"
             DOCKER_CERTS_UPDATE_COMMAND: "update-ca-certificates"
-<<<<<<< HEAD
-          # compiler error in ElasticFirstOrderWaveEquationSEMKernel::StressComputation::launch in call to FE_TYPE::computeFirstOrderStiffnessTermX
-          # - name: Rockylinux (8, clang 17.0.6, cuda 12.5)
-          #   BUILD_AND_TEST_CLI_ARGS: "--no-run-unit-tests --no-install-schema"
-          #   CMAKE_BUILD_TYPE: Release
-          #   BUILD_GENERATOR: "--ninja"
-          #   DOCKER_REPOSITORY: geosx/rockylinux8-clang17-cuda12.5
-          #   RUNS_ON: streak2
-          #   NPROC: 2
-          #   DOCKER_RUN_ARGS: "--cpus=1 --memory=128g --runtime=nvidia -v /etc/pki/ca-trust/source/anchors/:/etc/pki/ca-trust/source/anchors/llnl:ro"
-          #   DOCKER_CERTS_DIR: "/etc/pki/ca-trust/source/anchors"
-          #   DOCKER_CERTS_UPDATE_COMMAND: "update-ca-trust"
-          
-          # compiler error in ElasticFirstOrderWaveEquationSEMKernel::StressComputation::launch in call to FE_TYPE::computeFirstOrderStiffnessTermX
-          # - name: Rockylinux (8, gcc 8.5, cuda 12.5)
-          #   BUILD_AND_TEST_CLI_ARGS: "--no-run-unit-tests --no-install-schema"
-          #   CMAKE_BUILD_TYPE: Release
-          #   BUILD_GENERATOR: "--ninja"
-          #   DOCKER_REPOSITORY: geosx/rockylinux8-gcc8-cuda12.5
-          #   RUNS_ON: streak2
-          #   NPROC: 2
-          #   DOCKER_RUN_ARGS: "--cpus=1 --memory=128g --runtime=nvidia -v /etc/pki/ca-trust/source/anchors/:/etc/pki/ca-trust/source/anchors/llnl:ro"
-          #   DOCKER_CERTS_DIR: "/etc/pki/ca-trust/source/anchors"
-          #   DOCKER_CERTS_UPDATE_COMMAND: "update-ca-trust"  
-=======
-          
           - name: Rockylinux CUDA (8, clang 17.0.6, cuda 12.5.1)
             BUILD_AND_TEST_CLI_ARGS: "--no-install-schema"
             CMAKE_BUILD_TYPE: Release
+            BUILD_GENERATOR: "--ninja"
             ENABLE_HYPRE_DEVICE: CUDA
             ENABLE_HYPRE: ON
             ENABLE_TRILINOS: OFF
@@ -341,6 +316,7 @@
           - name: Rockylinux CUDA (8, gcc 8.5, cuda 12.5.1)
             BUILD_AND_TEST_CLI_ARGS: "--no-run-unit-tests --no-install-schema"
             CMAKE_BUILD_TYPE: Release
+            BUILD_GENERATOR: "--ninja"
             ENABLE_HYPRE_DEVICE: CUDA
             ENABLE_HYPRE: ON
             ENABLE_TRILINOS: OFF
@@ -350,7 +326,6 @@
             DOCKER_RUN_ARGS: "--cpus=8 --memory=128g --runtime=nvidia -v /etc/pki/ca-trust/source/anchors/:/etc/pki/ca-trust/source/anchors/llnl:ro"
             DOCKER_CERTS_DIR: "/etc/pki/ca-trust/source/anchors"
             DOCKER_CERTS_UPDATE_COMMAND: "update-ca-trust"
->>>>>>> e07cec3e
 
           # Below this line, jobs that deploy to Google Cloud.
 
