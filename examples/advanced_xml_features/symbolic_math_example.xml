--- conflicted
+++ resolved
@@ -45,11 +45,7 @@
     <SinglePhaseFVM
       name="SinglePhaseFlow"
       discretization="singlePhaseTPFA"
-<<<<<<< HEAD
-      targetRegions="{ Fracture }">
-=======
       targetRegions="{ Region1 }">
->>>>>>> bb16d72e
       <LinearSolverParameters
         solverType="gmres"
         krylovTol="1.0e-12"/>
@@ -103,12 +99,7 @@
   <NumericalMethods>
     <FiniteVolume>
       <TwoPointFluxApproximation
-<<<<<<< HEAD
-        name="singlePhaseTPFA"
-        />
-=======
         name="singlePhaseTPFA"/>
->>>>>>> bb16d72e
     </FiniteVolume>
   </NumericalMethods>
 
