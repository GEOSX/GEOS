--- conflicted
+++ resolved
@@ -35,11 +35,7 @@
     <SinglePhaseFVM
       name="SinglePhaseFlow"
       discretization="singlePhaseTPFA"
-<<<<<<< HEAD
-      targetRegions="{ Fracture }">
-=======
       targetRegions="{ Region1 }">
->>>>>>> bb16d72e
       <LinearSolverParameters
         solverType="gmres"
         krylovTol="1.0e-12"/>
@@ -93,12 +89,7 @@
   <NumericalMethods>
     <FiniteVolume>
       <TwoPointFluxApproximation
-<<<<<<< HEAD
-        name="singlePhaseTPFA"
-        />
-=======
         name="singlePhaseTPFA"/>
->>>>>>> bb16d72e
     </FiniteVolume>
   </NumericalMethods>
 
