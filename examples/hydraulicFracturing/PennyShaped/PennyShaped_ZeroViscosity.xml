<?xml version="1.0" ?>
<!--# # -->

<Problem>

  <Included>
    <File name="./PennyShapedBase.xml"/>
  </Included>

  <Solvers
    gravityVector="0.0,0.0,-0.0"
    >
  
    <Hydrofracture 
      name="hydrofracture" 
      solidSolverName="lagsolve"
      fluidSolverName="SinglePhaseFlow"
      couplingTypeOption="TightlyCoupled"
      logLevel="2"
      targetRegions="{Region2, Fracture}"
      contactRelationName="fractureContact"
<<<<<<< HEAD
      maxNumResolves="1"
=======
      maxNumResolves="5"
      initialDt="0.1"
>>>>>>> d56c1c60
      >
      <NonlinearSolverParameters name="nlsp"
                                 newtonTol="1.0e-4"
                                 newtonMaxIter="50"
                                 lineSearchMaxCuts="4"/>
<<<<<<< HEAD

      <SystemSolverParameters
        logLevel="1"
=======
      <SystemSolverParameters
        logLevel="1"
        useAdaptiveKrylovTol="1"
>>>>>>> d56c1c60
        useMLPrecond="1"
        scalingOption="2"
        />
    </Hydrofracture>
  
    <SolidMechanicsLagrangianSSLE 
      name="lagsolve" 
      timeIntegrationOption="QuasiStatic"
      logLevel="0"
      discretization="FE1"
      targetRegions="{Region2}"
      solidMaterialName="rock"
      contactRelationName="fractureContact"
      >
      <NonlinearSolverParameters name="nlsp"
                                 newtonTol="1.0e-6"
                                 newtonMaxIter="5"/>
      <SystemSolverParameters 
        krylovTol="1.0e-10"
        logLevel="0"
        />
    </SolidMechanicsLagrangianSSLE>
  
    <SinglePhaseFVM
      name="SinglePhaseFlow"
      logLevel="0"
      discretization="singlePhaseTPFA"
      targetRegions="{Fracture}"
      fluidName="water"
      solidName="rock"
      inputFluxEstimate="1.0"
      >
      <NonlinearSolverParameters name="nlsp"
                                 newtonTol="1.0e-5"
                                 newtonMaxIter="10"/>
      <SystemSolverParameters 
        name="SystemSolverParameters"
        krylovTol="1.0e-12"
        logLevel="0"
        />
    </SinglePhaseFVM>
    
    <SurfaceGenerator
      name="SurfaceGen"
      logLevel="0"
      discretization="FE1"
      fractureRegion="Fracture"
      targetRegions="{Region2}"
      nodeBasedSIF="1"
      solidMaterialName="rock"
      rockToughness="3.0e6"
      >
    </SurfaceGenerator>
    
  </Solvers>
  

  <ElementRegions>
    <CellElementRegion name="Region2"
                   cellBlocks="{cb1}"
                   materialList="{water, rock}"/>
                   
    <FaceElementRegion name="Fracture"
                       defaultAperture="0.02e-3"
                       materialList="{water, rock}"/>
  </ElementRegions>

  <Constitutive>
    <CompressibleSinglePhaseFluid name="water"
                                  defaultDensity="1000"
                                  defaultViscosity="1.0e-6"
                                  referencePressure="0.0"
                                  referenceDensity="1000"
                                  compressibility="5e-13"
                                  referenceViscosity="1.0e-6"
                                  viscosibility="0.0"/>

    <PoroLinearElasticIsotropic name="rock"
                                defaultDensity="2700"
                                defaultBulkModulus="20.0e9"
                                defaultShearModulus="12.0e9"
                                BiotCoefficient="1"
                                compressibility="1.6155088853e-18"
                                referencePressure="2.125e6"
                                />
                                
    <Contact name="fractureContact"
      penaltyStiffness="1.0e0" >
      <TableFunction 
        name="aperTable" 
        coordinates = "{ -1.0e-3, 0.0}"
        values      = "{  0.002e-3, 0.02e-3}" 
        />
    </Contact>
  </Constitutive>


  <Outputs>
      <Silo name="siloOutput"
            plotFileRoot="zeroViscosity"
            plotLevel="3"
            parallelThreads="48"/>
      <Restart name="sidreRestart"/>
  </Outputs>


</Problem><|MERGE_RESOLUTION|>--- conflicted
+++ resolved
@@ -19,26 +19,16 @@
       logLevel="2"
       targetRegions="{Region2, Fracture}"
       contactRelationName="fractureContact"
-<<<<<<< HEAD
-      maxNumResolves="1"
-=======
       maxNumResolves="5"
       initialDt="0.1"
->>>>>>> d56c1c60
       >
       <NonlinearSolverParameters name="nlsp"
                                  newtonTol="1.0e-4"
                                  newtonMaxIter="50"
                                  lineSearchMaxCuts="4"/>
-<<<<<<< HEAD
-
-      <SystemSolverParameters
-        logLevel="1"
-=======
       <SystemSolverParameters
         logLevel="1"
         useAdaptiveKrylovTol="1"
->>>>>>> d56c1c60
         useMLPrecond="1"
         scalingOption="2"
         />
