from geos.ats.test_builder import TestDeck, RestartcheckParameters, generate_geos_tests

restartcheck_params = {'atol': 1e-06, 'rtol': 4e-06}

decks = [
    TestDeck(
        name="ThermoPoroElastic_consolidation_smoke_fim",
        description='1D thermo poro elastic case consolidation problem (FIM)',
        partitions=((1, 1, 1), (1, 2, 1)),
        restart_step=633,
        check_step=683,
        restartcheck_params=RestartcheckParameters(**restartcheck_params)),
    TestDeck(
        name="ThermoPoroElastic_consolidation_smoke_sequential",
        description=
        '1D thermo poro elastic case consolidation problem (sequential)',
        partitions=((1, 1, 1), (1, 2, 1)),
        restart_step=633,
        check_step=683,
        restartcheck_params=RestartcheckParameters(**restartcheck_params)),
    TestDeck(
        name="ThermoPoroElastic_staircase_co2_smoke",
        description='Staircase thermo-poro-mechanics with cold CO2 injection',
        partitions=((1, 1, 1), (2, 2, 1)),
        restart_step=22,
        check_step=33,
        restartcheck_params=RestartcheckParameters(**restartcheck_params)),
    TestDeck(
<<<<<<< HEAD
        name="ThermoElasticOedometric_linearTEC_smoke",
        description='ThermoElastic Oedometric test with temperature dependent Thermal Expansion Coefficient',
        partitions=((1, 1, 1), (2, 2, 1)),
        restart_step=0,
        check_step=5,
        restartcheck_params=RestartcheckParameters(**restartcheck_params)),
    TestDeck(
        name="ThermoElasticOedometric_tecTable_smoke",
        description='ThermoElastic Oedometric test with table input of Thermal Expansion Coefficient',
        partitions=((1, 1, 1), (2, 2, 1)),
        restart_step=0,
        check_step=5,
=======
        name="ThermoPoroDruckerPrager_consolidation_smoke",
        description=
        '1D thermo poro consolidation problem with Drucker Prager model',
        partitions=((1, 1, 1), (1, 2, 1)),
        restart_step=633,
        check_step=683,
        restartcheck_params=RestartcheckParameters(**restartcheck_params)),
    TestDeck(
        name="ThermoPoroExtendedDruckerPrager_consolidation_smoke",
        description=
        '1D thermo poro consolidation problem with Extended Drucker Prager model',
        partitions=((1, 1, 1), (1, 2, 1)),
        restart_step=633,
        check_step=683,
        restartcheck_params=RestartcheckParameters(**restartcheck_params)),
    TestDeck(
        name="ThermoPoroMCC_consolidation_smoke",
        description=
        '1D thermo poro consolidation problem with Modified Cam-Clay model',
        partitions=((1, 1, 1), (1, 2, 1)),
        restart_step=633,
        check_step=683,
>>>>>>> cf4b7f0e
        restartcheck_params=RestartcheckParameters(**restartcheck_params))
]

generate_geos_tests(decks)<|MERGE_RESOLUTION|>--- conflicted
+++ resolved
@@ -26,20 +26,6 @@
         check_step=33,
         restartcheck_params=RestartcheckParameters(**restartcheck_params)),
     TestDeck(
-<<<<<<< HEAD
-        name="ThermoElasticOedometric_linearTEC_smoke",
-        description='ThermoElastic Oedometric test with temperature dependent Thermal Expansion Coefficient',
-        partitions=((1, 1, 1), (2, 2, 1)),
-        restart_step=0,
-        check_step=5,
-        restartcheck_params=RestartcheckParameters(**restartcheck_params)),
-    TestDeck(
-        name="ThermoElasticOedometric_tecTable_smoke",
-        description='ThermoElastic Oedometric test with table input of Thermal Expansion Coefficient',
-        partitions=((1, 1, 1), (2, 2, 1)),
-        restart_step=0,
-        check_step=5,
-=======
         name="ThermoPoroDruckerPrager_consolidation_smoke",
         description=
         '1D thermo poro consolidation problem with Drucker Prager model',
@@ -62,7 +48,22 @@
         partitions=((1, 1, 1), (1, 2, 1)),
         restart_step=633,
         check_step=683,
->>>>>>> cf4b7f0e
+        restartcheck_params=RestartcheckParameters(**restartcheck_params)),
+    TestDeck(
+        name="ThermoElasticOedometric_linearTEC_smoke",
+        description=
+        'ThermoElastic Oedometric test with temperature dependent Thermal Expansion Coefficient',
+        partitions=((1, 1, 1), (2, 2, 1)),
+        restart_step=0,
+        check_step=5,
+        restartcheck_params=RestartcheckParameters(**restartcheck_params)),
+    TestDeck(
+        name="ThermoElasticOedometric_tecTable_smoke",
+        description=
+        'ThermoElastic Oedometric test with table input of Thermal Expansion Coefficient',
+        partitions=((1, 1, 1), (2, 2, 1)),
+        restart_step=0,
+        check_step=5,
         restartcheck_params=RestartcheckParameters(**restartcheck_params))
 ]
 
