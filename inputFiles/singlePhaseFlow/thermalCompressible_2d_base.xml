<?xml version="1.0" ?>

<Problem>
  <Solvers>
    <SinglePhaseFVM
      name="singleFlow"
      logLevel="1"
      discretization="tpfaFlow"
      temperature="0"
      isThermal="1"
      targetRegions="{ region }">
      <NonlinearSolverParameters
        newtonTol="1.0e-6"
        newtonMaxIter="10"/>
      <LinearSolverParameters
        directParallel="0"/>
    </SinglePhaseFVM>
  </Solvers>

  <NumericalMethods>
    <FiniteVolume>
      <TwoPointFluxApproximation
        name="tpfaFlow"/>
    </FiniteVolume>
  </NumericalMethods>

<<<<<<< HEAD
  <ElementRegions>
    <CellElementRegion
      name="region"
      cellBlocksMatch="{ * }"
      materialList="{ fluid, rock, thermalCond }"/>
  </ElementRegions>

=======
>>>>>>> 9a144b87
  <Constitutive>

    <CompressibleSolidConstantPermeability
      name="rock_linear"
      solidModelName="nullSolid"
      porosityModelName="rockPorosity"
      permeabilityModelName="rockPerm"
      solidInternalEnergyModelName="rockInternalEnergy_linear"/>

    <CompressibleSolidConstantPermeability
      name="rock_nonLinear"
      solidModelName="nullSolid"
      porosityModelName="rockPorosity"
      permeabilityModelName="rockPerm"
      solidInternalEnergyModelName="rockInternalEnergy_nonLinear"/>

    <NullModel
      name="nullSolid"/>

    <PressurePorosity
      name="rockPorosity"
      defaultReferencePorosity="0.1"
      referencePressure="0.0"
      compressibility="3.0e-11"/>

	<!-- SPHINX_SolidInternalEnergy -->
    <SolidInternalEnergy
      name="rockInternalEnergy_linear"
      referenceVolumetricHeatCapacity="4.56e6"
      referenceTemperature="0"
      referenceInternalEnergy="0"/>
	<!-- SPHINX_SolidInternalEnergyEnd -->

    <!-- SPHINX_SolidInternalEnergy_nonLinear -->
    <SolidInternalEnergy
      name="rockInternalEnergy_nonLinear"
      referenceVolumetricHeatCapacity="4.56e6"
      dVolumetricHeatCapacity_dTemperature="1e6"
      referenceTemperature="0"
      referenceInternalEnergy="0"/>
    <!-- SPHINX_SolidInternalEnergy_nonLinearEnd -->

    <ConstantPermeability
      name="rockPerm"
      permeabilityComponents="{ 1.0e-18, 1.0e-18, 1.0e-18 }"/>

	<!-- SPHINX_ThermalCompressibleSinglePhaseFluid -->
    <ThermalCompressibleSinglePhaseFluid
      name="fluid"
      defaultDensity="1000"
      defaultViscosity="0.001"
      referencePressure="0.0"
      referenceTemperature="0"
      compressibility="5e-10"
      thermalExpansionCoeff="3e-4"
      viscosibility="0.0"
      specificHeatCapacity="1"
      referenceInternalEnergy="0.99"/>
	<!-- SPHINX_ThermalCompressibleSinglePhaseFluidEnd -->

	<!-- SPHINX_SinglePhaseConstantThermalConductivity -->
    <SinglePhaseConstantThermalConductivity
      name="thermalCond"
      thermalConductivityComponents="{ 1.66, 1.66, 1.66 }"/>
	<!-- SPHINX_SinglePhaseConstantThermalConductivityEnd -->    
	
  </Constitutive>

  <FieldSpecifications>

	<!-- SPHINX_FieldSpecificationImposedPressure -->
    <FieldSpecification
      name="initialPressure"
      initialCondition="1"
      setNames="{ all }"
      objectPath="ElementRegions/region/cb"
      fieldName="pressure"
      scale="0e6"/>

    <FieldSpecification
      name="sinkPressure"
      setNames="{ rpos }"       
      objectPath="faceManager"
      fieldName="pressure"
      scale="0e6"/>

    <FieldSpecification
      name="sourcePressure"
      setNames="{ rneg }"     
      objectPath="faceManager"
      fieldName="pressure"
      scale="0e6"/>
	<!-- SPHINX_FieldSpecificationImposedPressureEnd -->

	<!-- SPHINX_FieldSpecificationImposedTemperature -->
    <FieldSpecification
      name="initialTemperature"
      initialCondition="1"
      setNames="{ all }"
      objectPath="ElementRegions/region/cb"
      fieldName="temperature"
      scale="0"/>

    <FieldSpecification
      name="sinkTemperature"
      setNames="{ rpos }"       
      objectPath="faceManager"
      fieldName="temperature"
      scale="0"/>

    <FieldSpecification
      name="sourceTemperature"
      setNames="{ rneg }"     
      objectPath="faceManager"
      fieldName="temperature"
      scale="100.0"/>
	<!-- SPHINX_FieldSpecificationImposedTemperatureEnd -->

  </FieldSpecifications>

  <Outputs>
    <VTK
      name="vtkOutput"/>

    <Restart
      name="restartOutput"/>
  </Outputs>
</Problem><|MERGE_RESOLUTION|>--- conflicted
+++ resolved
@@ -24,16 +24,6 @@
     </FiniteVolume>
   </NumericalMethods>
 
-<<<<<<< HEAD
-  <ElementRegions>
-    <CellElementRegion
-      name="region"
-      cellBlocksMatch="{ * }"
-      materialList="{ fluid, rock, thermalCond }"/>
-  </ElementRegions>
-
-=======
->>>>>>> 9a144b87
   <Constitutive>
 
     <CompressibleSolidConstantPermeability
