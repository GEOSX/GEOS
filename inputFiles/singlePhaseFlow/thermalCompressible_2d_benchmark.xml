--- conflicted
+++ resolved
@@ -9,40 +9,35 @@
     <InternalWellbore
       name="mesh1"
       elementTypes="{ C3D8 }"
-      radius="{ 0.1, 0.106, 0.133, 0.17 }"
+      radius="{ 0.1, 0.106, 0.133, 1.0 }"
       theta="{ 0, 90 }"
       zCoords="{ 0, 0.1 }"
-      nr="{ 3, 5, 5 }"
-      nt="{ 40 }"
+      nr="{ 3, 10, 50 }"
+      nt="{ 80 }"
       nz="{ 1 }"
       trajectory="{ { 0.0, 0.0, 0.0 },
                     { 0.0, 0.0, 0.1 } }"
-<<<<<<< HEAD
-      autoSpaceRadialElems="{ 0, 0, 0 }"
-      useCartesianOuterBoundary="3"
-=======
       autoSpaceRadialElems="{ 0, 0, 1 }"
->>>>>>> ef0b1314
       cellBlockNames="{ cb }"
       />
   </Mesh>
 
   <Events
-    maxTime="1.5e7">
+    maxTime="1e5">
     <PeriodicEvent
       name="outputs"
-      timeFrequency="2.5e6"
+      timeFrequency="1e4"
       target="/Outputs/vtkOutput"/>
 
     <PeriodicEvent
       name="solverApplications"
-      maxEventDt="2.5e6"
+      maxEventDt="1e3"
       target="/Solvers/singleFlow"/>
 
-    <PeriodicEvent
+    <!--PeriodicEvent
       name="restarts"
-      timeFrequency="7.5e6"
-      target="/Outputs/restartOutput"/>
+      timeFrequency="1e5"
+      target="/Outputs/restartOutput"/-->
   </Events>
 
 </Problem>