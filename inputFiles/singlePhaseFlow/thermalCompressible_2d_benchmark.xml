--- conflicted
+++ resolved
@@ -8,13 +8,8 @@
   <ElementRegions>
     <CellElementRegion
       name="region"
-<<<<<<< HEAD
       cellBlocksMatch="{ * }"
-      materialList="{ fluid, rock_linear, thermalCond }"/>
-=======
-      cellBlocks="{ cb }"
       materialList="{ fluid, rock_linear, thermalCond_linear }"/>
->>>>>>> fda7ed25
   </ElementRegions>
 
   <Mesh>
