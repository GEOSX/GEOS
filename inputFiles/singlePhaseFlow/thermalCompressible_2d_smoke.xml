<?xml version="1.0" ?>

<Problem>
  <Included>
    <File name="./thermalCompressible_2d_base.xml" />
  </Included>

  <ElementRegions>
    <CellElementRegion
      name="region"
<<<<<<< HEAD
      cellBlocks="{ cb }"
      materialList="{ fluid, rock_nonLinear, thermalCond }"/>
=======
      cellBlocks="{ * }"
      materialList="{ fluid, rock_linear, thermalCond_linear }"/>
>>>>>>> fe987d81
  </ElementRegions>

  <Mesh>
    <InternalWellbore
      name="mesh1"
      elementTypes="{ C3D8 }"
      radius="{ 0.1, 0.106, 0.133, 0.17 }"
      theta="{ 0, 90 }"
      zCoords="{ 0, 0.1 }"
      nr="{ 1, 2, 2 }"
      nt="{ 10 }"
      nz="{ 1 }"
      trajectory="{ { 0.0, 0.0, 0.0 },
                    { 0.0, 0.0, 0.1 } }"
      autoSpaceRadialElems="{ 0, 0, 0 }"
      cellBlockNames="{ cb }"
      />
  </Mesh>

  <Events
    maxTime="1e5">
    <PeriodicEvent
      name="outputs"
      timeFrequency="1e4"
      target="/Outputs/vtkOutput"/>

    <PeriodicEvent
      name="solverApplications"
      maxEventDt="1e4"
      target="/Solvers/singleFlow"/>

    <PeriodicEvent
      name="restarts"
      timeFrequency="5e4"
      target="/Outputs/restartOutput"/>
  </Events>

</Problem><|MERGE_RESOLUTION|>--- conflicted
+++ resolved
@@ -8,13 +8,8 @@
   <ElementRegions>
     <CellElementRegion
       name="region"
-<<<<<<< HEAD
-      cellBlocks="{ cb }"
-      materialList="{ fluid, rock_nonLinear, thermalCond }"/>
-=======
       cellBlocks="{ * }"
       materialList="{ fluid, rock_linear, thermalCond_linear }"/>
->>>>>>> fe987d81
   </ElementRegions>
 
   <Mesh>
