<?xml version="1.0" ?>

<Problem>
  <Solvers>
    <CompositionalMultiphaseFVM
      name="compflow"
      logLevel="1"
      discretization="fluidTPFA"
      temperature="368.15"
      useMass="1"
      isThermal="1"
      initialDt="1e3"
      targetRelativePressureChangeInTimeStep="1"
      targetRelativeTemperatureChangeInTimeStep="1"
      targetPhaseVolFractionChangeInTimeStep="1"      
      maxCompFractionChange="0.5"
      targetRegions="{ region }">
      <NonlinearSolverParameters
        newtonTol="1.0e-6"
        newtonMaxIter="100"
        lineSearchAction="None"
        maxTimeStepCuts="5"/>
      <LinearSolverParameters
        directParallel="0"/>
    </CompositionalMultiphaseFVM>
  </Solvers>

  <Mesh>
    <InternalMesh
      name="mesh1"
      elementTypes="{ C3D8 }"
      xCoords="{ 0, 100 }"
      yCoords="{ 0, 100 }"
      zCoords="{ 0, 1 }"
      nx="{ 10 }"
      ny="{ 10 }"
      nz="{ 1 }"
      cellBlockNames="{ cb }"/>
  </Mesh>

  <Geometry>
    <Box
      name="sink"
      xMin="{ 89.99, 89.99, -0.01 }"
      xMax="{ 101.01, 101.01, 1.01 }"/>

    <Box
      name="source1"
      xMin="{ -0.01, -0.01, -0.01 }"
      xMax="{  0.01, 10.01, 1.01 }"/>
    <Box
      name="source2"
      xMin="{ -0.01, -0.01, -0.01 }"
      xMax="{ 10.01,  0.01, 1.01 }"/>
    
  </Geometry>

  <Events
    maxTime="1.5e5">
    <PeriodicEvent
      name="outputs"
      timeFrequency="2.5e4"
      target="/Outputs/vtkOutput"/>

    <PeriodicEvent
      name="solverApplications"
      maxEventDt="2.5e4"
      target="/Solvers/compflow"/>

    <PeriodicEvent
      name="restarts"
      timeFrequency="7.5e4"
      target="/Outputs/sidreRestart"/>
  </Events>

  <NumericalMethods>
    <FiniteVolume>
      <TwoPointFluxApproximation
        name="fluidTPFA"/>
    </FiniteVolume>
  </NumericalMethods>

  <ElementRegions>
    <CellElementRegion
      name="region"
<<<<<<< HEAD
      cellBlocks="{ cb }"
=======
      cellBlocks="{ * }"
>>>>>>> fe987d81
      materialList="{ fluid, rock, relperm, thermalCond, diffusion }"/>
  </ElementRegions>

  <Constitutive>

    <CompressibleSolidConstantPermeability
      name="rock"
      solidModelName="nullSolid"
      porosityModelName="rockPorosity"
      permeabilityModelName="rockPerm"
      solidInternalEnergyModelName="rockInternalEnergy"/>
    <NullModel
      name="nullSolid"/>
    <PressurePorosity
      name="rockPorosity"
      defaultReferencePorosity="0.2"
      referencePressure="0.0"
      compressibility="1.0e-9"/>
    <SolidInternalEnergy
      name="rockInternalEnergy"
      referenceVolumetricHeatCapacity="1.95e6"
      referenceTemperature="368.15"
      referenceInternalEnergy="0"/>
    <ConstantPermeability
      name="rockPerm"
      permeabilityComponents="{ 1.0e-13, 1.0e-13, 1.0e-13 }"/>

    <CO2BrinePhillipsThermalFluid
      name="fluid"
      logLevel="1"
      phaseNames="{ gas, water }"
      componentNames="{ co2, water }"
      componentMolarWeight="{ 44e-3, 18e-3 }"
      phasePVTParaFiles="{ pvtgas.txt, pvtliquid.txt }"
      flashModelParaFile="co2flash.txt"/>

    <BrooksCoreyRelativePermeability
      name="relperm"
      phaseNames="{ gas, water }"
      phaseMinVolumeFraction="{ 0.0, 0.0 }"
      phaseRelPermExponent="{ 1.5, 1.5 }"
      phaseRelPermMaxValue="{ 0.9, 0.9 }"/>

    <MultiPhaseConstantThermalConductivity
      name="thermalCond"
      phaseNames="{ gas, water }"
      thermalConductivityComponents="{ 0.6, 0.6, 0.6 }"/>

    <ConstantDiffusion
      name="diffusion"
      phaseNames="{ gas, water }"
      defaultPhaseDiffusivityMultipliers="{ 20, 1 }"
      diffusivityComponents="{ 1e-9, 1e-9, 1e-9 }"/>
    
  </Constitutive>

  <FieldSpecifications>

    <FieldSpecification
      name="initialPressure"
      initialCondition="1"
      setNames="{ all }"
      objectPath="ElementRegions/region/cb"
      fieldName="pressure"
      scale="9e6"/>
    <FieldSpecification
      name="initialTemperature"
      initialCondition="1"
      setNames="{ all }"
      objectPath="ElementRegions/region/cb"
      fieldName="temperature"
      scale="368.15"/>
    <FieldSpecification
      name="initialComposition_co2"
      initialCondition="1"
      setNames="{ all }"
      objectPath="ElementRegions/region/cb"
      fieldName="globalCompFraction"
      component="0"
      scale="0.005"/>
    <FieldSpecification
      name="initialComposition_water"
      initialCondition="1"
      setNames="{ all }"
      objectPath="ElementRegions/region/cb"
      fieldName="globalCompFraction"
      component="1"
      scale="0.995"/>

    <FieldSpecification
      name="sinkPressure"
      setNames="{ sink }"       
      objectPath="ElementRegions/region/cb"
      fieldName="pressure"
      scale="7e6"/>
    <FieldSpecification
      name="sinkTemperature"
      setNames="{ sink }"       
      objectPath="ElementRegions/region/cb"
      fieldName="temperature"
      scale="368.15"/>
     <FieldSpecification
      name="sinkTermComposition_co2"
      setNames="{ sink }"
      objectPath="ElementRegions/region/cb"
      fieldName="globalCompFraction"
      component="0"
      scale="0.005"/>
    <FieldSpecification
      name="sinkTermComposition_water"
      setNames="{ sink }"
      objectPath="ElementRegions/region/cb"
      fieldName="globalCompFraction"
      component="1"
      scale="0.995"/>

    <FieldSpecification
      name="sourcePressure"
      logLevel="1"
      setNames="{ source1, source2 }"     
      objectPath="faceManager"
      fieldName="pressure"
      scale="1.45e7"/>
    <FieldSpecification
      name="sourceTemperature"
      setNames="{ source1, source2 }"     
      objectPath="faceManager"
      fieldName="temperature"
      scale="300.15"/>
    <FieldSpecification
      name="sourceTermComposition_co2"
      setNames="{ source1, source2 }"
      objectPath="faceManager"
      fieldName="globalCompFraction"
      component="0"
      scale="0.995"/>
    <FieldSpecification
      name="sourceTermComposition_water"
      setNames="{ source1, source2 }"
      objectPath="faceManager"
      fieldName="globalCompFraction"
      component="1"
      scale="0.005"/>
  </FieldSpecifications>

  <Outputs>
    <VTK
      name="vtkOutput"/>

    <Restart
      name="sidreRestart"/>
  </Outputs>
</Problem><|MERGE_RESOLUTION|>--- conflicted
+++ resolved
@@ -83,11 +83,7 @@
   <ElementRegions>
     <CellElementRegion
       name="region"
-<<<<<<< HEAD
-      cellBlocks="{ cb }"
-=======
       cellBlocks="{ * }"
->>>>>>> fe987d81
       materialList="{ fluid, rock, relperm, thermalCond, diffusion }"/>
   </ElementRegions>
 
