<?xml version="1.0" ?>

<Problem>
  <Solvers
    gravityVector="{ 0.0, 0.0, 0.0 }">
    <SinglePhasePoromechanicsEmbeddedFractures
      name="poroSolver"
      targetRegions="{ Reservoir, Overburden, Underburden, Sideburden, Fracture }"
      initialDt="1e-3"
      flowSolverName="flowSolver"
      solidSolverName="fractureMechSolver"
      logLevel="1">
      <NonlinearSolverParameters
        maxTimeStepCuts="1"
        newtonTol="1e-03"
        newtonMaxIter="10"/>
      <LinearSolverParameters
        directParallel="1"
        solverType="gmres"
        preconditionerType="mgr"
        logLevel="1"/>
    </SinglePhasePoromechanicsEmbeddedFractures>

    <SolidMechanicsEmbeddedFractures
      name="fractureMechSolver"
      targetRegions="{ Reservoir, Overburden, Underburden, Sideburden, Fracture }"
      timeIntegrationOption="QuasiStatic"
<<<<<<< HEAD
      discretization="FE1">
=======
      discretization="FE1"
      contactPenaltyStiffness="1e12">
>>>>>>> fe987d81
      <NonlinearSolverParameters
        maxTimeStepCuts="1"
        newtonTol="1e-03"
        newtonMaxIter="10"/>
      <LinearSolverParameters
        directParallel="0"/>
    </SolidMechanicsEmbeddedFractures>

    <SinglePhaseFVM
      name="flowSolver"
      discretization="singlePhaseTPFA"
      targetRegions="{ Reservoir, Overburden, Underburden, Sideburden, Fracture }">
      <NonlinearSolverParameters
        maxTimeStepCuts="1"
        newtonTol="1e-03"
        newtonMaxIter="10"/>
      <LinearSolverParameters
        directParallel="0"/>
    </SinglePhaseFVM>

    <EmbeddedSurfaceGenerator
      name="SurfaceGenerator"      
      targetRegions="{ Reservoir, Overburden, Underburden, Sideburden, Fracture }"
      fractureRegion="Fracture"
      targetObjects="{ FracturePlane1, FracturePlane2, FracturePlane3, FracturePlane4, FracturePlane5 }"
      logLevel="1"
      discretization="FE1"
      mpiCommOrder="1"/>
  </Solvers>

  <Mesh>
    <VTKMesh
      name="mesh"
      file="../../../GEOSDATA/DataSets/Egg/egg_withBurdens_large.vts"
      regionAttribute="regionAttribute"
      fieldsToImport="{ PERM }"
      fieldNamesInGEOS="{ rockPermeability_permeability }"/>
  </Mesh>

  <Geometry>
    
    <Box xMax="{1182, 1182, 1.0}" 
         xMin="{0.0, 0.0, -500.0}" 
         name="bottom" />
    
    <Box xMax="{1182, 1.0, 800.0}" 
         xMin="{0.0,   0.0, -800.0}" 
         name="front" />

    <Box xMax="{1.0, 1182, 800.0}" 
         xMin="{-1.0, 0.0, -800.0}" 
         name="left" />
         
    <Box xMax="{500.0, 1182, 800.0}" 
         xMin="{0.0,   1181, -800.0}" 
         name="back" />

    <Box xMax="{1182, 1182, 800.0}" 
         xMin="{1181, 0.0, -800.0}" 
         name="right" />     

    <Rectangle
      name="Fracture1"
      origin="{ 110, 340, 40 }"
      normal="{ -0.707, 0.707, 0 }"
      lengthVector="{ 0.707, 0.707, 0 }"
      widthVector="{ 0, 0, 1 }"
      dimensions="{ 80, 60 }"/>
    <Rectangle
      name="Fracture2"
      origin="{ 140, 280, 35 }"
      normal="{ 1, -1, 1 }"
      lengthVector="{ 0.3333, 0.6666, 0.3333 }"
      widthVector="{ -0.5, 0, 0.5 }"
      dimensions="{ 120, 30 }"/>

    <Rectangle
      name="Fracture3"
      origin="{ 160, 220, 1.5 }"
      normal="{ 1, -1, 1 }"
      lengthVector="{ 0.3333, 0.6666, 0.3333 }"
      widthVector="{ -0.5, 0, 0.5 }"
      dimensions="{ 160, 200 }"/>

    <Rectangle
      name="Fracture4"
      origin="{ 200, 180, 40 }"
      normal="{ -0.707, 0.707, 0 }"
      lengthVector="{ 0.707, 0.707, 0 }"
      widthVector="{ 0, 0, 1 }"
      dimensions="{ 180, 55 }"/>

    <Rectangle
      name="Fracture5"
      origin="{ 350, 195, 40 }"
      normal="{ -0.5, 0, 0.5 }"
      widthVector="{ 1, -1, 1 }"
      lengthVector="{ 0.3333, 0.6666, 0.3333 }"
      dimensions="{ 140, 40 }"/>
      
    <!-- <Rectangle
      name="Fracture5"
      origin="{ 220, 100, 40 }"
      normal="{ 1, -1, 1 }"
      lengthVector="{ 0.3333, 0.6666, 0.3333 }"
      widthVector="{ -0.5, 0, 0.5 }"
      dimensions="{ 120, 30 }"/> -->       
  </Geometry>

  <Events
    maxTime="1000">
    <SoloEvent
      name="preFracture"
      target="/Solvers/SurfaceGenerator"/>

    <SoloEvent
      name="FracGenerationoutputs"
      target="/Outputs/vtkOutput"/>  

    <PeriodicEvent
      name="solverApplications"
      forceDt="1000"
      target="/Solvers/poroSolver"/>

    <PeriodicEvent
      name="outputs"
      cycleFrequency="1"
      target="/Outputs/vtkOutput"/>
  </Events>

  <NumericalMethods>
    <FiniteElements>
      <FiniteElementSpace
        name="FE1"
        order="1"/>
    </FiniteElements>

    <FiniteVolume>
      <TwoPointFluxApproximation
        name="singlePhaseTPFA"/>
    </FiniteVolume>
  </NumericalMethods>

  <ElementRegions>
    <CellElementRegion
      name="Reservoir"
      cellBlocks="{ 1 }"
      materialList="{ porousRock, water }"/>

    <CellElementRegion
      name="Overburden"
      cellBlocks="{ 3 }"
      materialList="{ porousRock, water }"/> 
    
    <CellElementRegion
      name="Underburden"
      cellBlocks="{ 2 }"
      materialList="{ porousRock, water }"/>
      
    <CellElementRegion
      name="Sideburden"
      cellBlocks="{ 0 }"
      materialList="{ porousRock, water }"/>  

    <SurfaceElementRegion
      name="Fracture"
      subRegionType="embeddedElement"
      materialList="{ water, fractureFilling, fractureContact, hApertureModel }"
      defaultAperture="1e-3"/>
  </ElementRegions>

  <Constitutive>
    <PorousElasticIsotropic
      name="porousRock"
      solidModelName="rock"
      porosityModelName="rockPorosity"
      permeabilityModelName="rockPermeability"/>

    <ElasticIsotropic
      name="rock"
      defaultDensity="1"
      defaultBulkModulus="25e9"
      defaultShearModulus="15e9"/>

    <ConstantPermeability
      name="rockPermeability"
      permeabilityComponents="{ 1.0e-12, 1.0e-12, 1.0e-12 }"/>

    <CompressibleSinglePhaseFluid
      name="water"
      defaultDensity="1000"
      defaultViscosity="1.0e-3"
      referencePressure="1e5"
      compressibility="1.0e-10"
      referenceViscosity="1e-3"
      viscosibility="0.0"/>

    <BiotPorosity
      name="rockPorosity"
      defaultGrainBulkModulus="1.0e27"
      defaultReferencePorosity="0.2"/>

    <CompressibleSolidParallelPlatesPermeability
      name="fractureFilling"
      solidModelName="nullSolid"
      porosityModelName="fracturePorosity"
      permeabilityModelName="fracturePerm"/>

    <NullModel
      name="nullSolid"/>

    <PressurePorosity
      name="fracturePorosity"
      defaultReferencePorosity="1.00"
      referencePressure="0.0"
      compressibility="0.0"/>

    <ParallelPlatesPermeability
      name="fracturePerm"/>

    <FrictionlessContact
      name="fractureContact"/>

    <HydraulicApertureTable
      name="hApertureModel"
      apertureTableName="apertureTable"/>   
  </Constitutive>

  <FieldSpecifications>
    <FieldSpecification
      name="fracPorosity"
      initialCondition="1"
      setNames="{ all }"
      objectPath="ElementRegions/Fracture"
      fieldName="fracturePorosity_porosity"
      scale="1.00"/>

    <FieldSpecification
      name="sideBurdenPerm"
      initialCondition="1"
      setNames="{ all }"
      objectPath="ElementRegions/Sideburden"
      fieldName="rockPermeability_permeability"
      scale="1.00e-14"/>

    <FieldSpecification
      name="overBurdenPerm"
      initialCondition="1"
      setNames="{ all }"
      objectPath="ElementRegions/Overburden"
      fieldName="rockPermeability_permeability"
      scale="1.00e-14"/>
      
    <FieldSpecification
      name="underBurdenPerm"
      initialCondition="1"
      setNames="{ all }"
      objectPath="ElementRegions/Underburden"
      fieldName="rockPermeability_permeability"
      scale="1.00e-14"/>

    <FieldSpecification
      name="initialPressure"
      initialCondition="1"
      setNames="{ all }"
      objectPath="ElementRegions"
      fieldName="pressure"
      scale = "0.0"/>

    <FieldSpecification
      name="initialPressureFracture"
      setNames="{ all }"
      objectPath="ElementRegions/Fracture/FractureSubRegion"
      fieldName="pressure"
      scale="1.0e6"/>

    <FieldSpecification
      name="xConstraint"
      objectPath="nodeManager"
      fieldName="totalDisplacement"
      component="0"
      scale="0.0"
      setNames="{ left, right }"/>

    <FieldSpecification
      name="yConstraint"
      objectPath="nodeManager"
      fieldName="totalDisplacement"
      component="1"
      scale="0.0"
      setNames="{ front, back }"/>

    <FieldSpecification
      name="zConstraint"
      objectPath="nodeManager"
      fieldName="totalDisplacement"
      component="2"
      scale="0.0"
      setNames="{ bottom }"/>
  </FieldSpecifications>

  <Functions>
    <TableFunction
      name="apertureTable"
      coordinates="{ -1.0e-3, 0.0 }"
      values="{ 1.0e-6, 1.0e-3 }"/>
  </Functions>
  
  <Outputs>
    <VTK
      name="vtkOutput"
      plotFileRoot="eggModel_embeddedFracs"
      plotLevel="2"
      format="binary"/>
  </Outputs>
</Problem><|MERGE_RESOLUTION|>--- conflicted
+++ resolved
@@ -25,12 +25,8 @@
       name="fractureMechSolver"
       targetRegions="{ Reservoir, Overburden, Underburden, Sideburden, Fracture }"
       timeIntegrationOption="QuasiStatic"
-<<<<<<< HEAD
-      discretization="FE1">
-=======
       discretization="FE1"
       contactPenaltyStiffness="1e12">
->>>>>>> fe987d81
       <NonlinearSolverParameters
         maxTimeStepCuts="1"
         newtonTol="1e-03"
