--- conflicted
+++ resolved
@@ -89,11 +89,7 @@
       name="Fracture"
       faceBlock="FractureSubRegion"
       materialList="{ water, fractureFilling, fractureContact, rock, hApertureModel}"
-<<<<<<< HEAD
-      defaultAperture="1e-4"/>
-=======
       defaultAperture="1.0e-3"/>
->>>>>>> 2e8a2fcf
   </ElementRegions>
 
   <Constitutive>
