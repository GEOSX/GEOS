<?xml version="1.0" ?>

<Problem>
  <Solvers
    gravityVector="{0.0, 0.0, 0.0}">
    <SinglePhasePoromechanicsEmbeddedFractures
      name="poroSolver"
      targetRegions="{ Domain, Fracture }"
      initialDt="1e-3"
      flowSolverName="flowSolver"
      solidSolverName="fractureMechSolver"
      logLevel="1">
      <NonlinearSolverParameters
        newtonTol="1.0e-5"
        newtonMaxIter="100"
        maxTimeStepCuts="1"/>
      <LinearSolverParameters
        directParallel="0"/>
    </SinglePhasePoromechanicsEmbeddedFractures>

    <SolidMechanicsEmbeddedFractures
      name="fractureMechSolver"
      targetRegions="{ Domain, Fracture }"
      timeIntegrationOption="QuasiStatic"
      discretization="FE1"
      contactPenaltyStiffness="2.0e11"/>

    <SinglePhaseFVM
      name="flowSolver"
      discretization="singlePhaseTPFA"
      targetRegions="{ Domain, Fracture }"/>

    <EmbeddedSurfaceGenerator
      name="SurfaceGenerator"
      discretization="FE1"
      targetRegions="{ Domain, Fracture }"
      targetObjects="{ FracturePlane }"
      fractureRegion="Fracture"
      logLevel="2"
      mpiCommOrder="1"/>
  </Solvers>
  
  <NumericalMethods>
    <FiniteElements>
      <FiniteElementSpace
        name="FE1"
        order="1"/>
    </FiniteElements>

    <FiniteVolume>
      <TwoPointFluxApproximation
        name="singlePhaseTPFA"
        usePEDFM="1"/>
    </FiniteVolume>
  </NumericalMethods>

  <ElementRegions>
    <CellElementRegion
      name="Domain"
      cellBlocks="{ * }"
      materialList="{ porousRock, water }"/>

    <SurfaceElementRegion
      name="Fracture"
      faceBlock="embeddedSurfaceSubRegion"
      subRegionType="embeddedElement"
      materialList="{ water, fractureFilling, fractureContact, hApertureModel}"
<<<<<<< HEAD
      defaultAperture="1e-4"/>
=======
      defaultAperture="1.0e-3"/>
>>>>>>> 2e8a2fcf
  </ElementRegions>
  
  <Constitutive>
    <PorousElasticIsotropic
      name="porousRock"
      solidModelName="rock"
      porosityModelName="rockPorosity"
      permeabilityModelName="rockPerm"/>

    <ElasticIsotropic
      name="rock"
      defaultDensity="2700"
      defaultBulkModulus="16.66666666666666e9"
      defaultShearModulus="1.0e10"/>

    <ConstantPermeability
      name="rockPerm"
      permeabilityComponents="{ 1.0e-12, 1.0e-12, 1.0e-12 }"/>

    <CompressibleSinglePhaseFluid
      name="water"
      defaultDensity="1000"
      defaultViscosity="1.0e-3"
      referencePressure="1e6"
      compressibility="0.0e0"
      referenceViscosity="1e-3"
      viscosibility="0.0"/>

    <BiotPorosity
      name="rockPorosity"
      defaultGrainBulkModulus="1.0e27"
      defaultReferencePorosity="0.2"/>

    <CompressibleSolidSlipDependentPermeability
      name="fractureFilling"
      solidModelName="nullSolid"
      porosityModelName="fracturePorosity"
      permeabilityModelName="fracturePerm"/>

    <NullModel
      name="nullSolid"/>

    <PressurePorosity
      name="fracturePorosity"
      defaultReferencePorosity="1.00"
      referencePressure="0.0"
      compressibility="0.0"/>

    <SlipDependentPermeability
      name="fracturePerm"
      shearDispThreshold="0.005"
      maxPermMultiplier="1.0e6"
      initialPermeability="{1e-15, 1e-15, 1e-15}"/>
      
    <FrictionlessContact
      name="fractureContact"/>

    <HydraulicApertureTable
      name="hApertureModel"
      apertureTableName="aperTable"/>  
  </Constitutive>
  
  <Functions>
    <TableFunction
        name="aperTable"
        coordinates="{ -1.0e-3, 0.0 }"
        values="{ 1.0e-6, 1.0e-3 }"/>    
  </Functions>

  <FieldSpecifications>
    <FieldSpecification
      name="fracPorosity"
      initialCondition="0"
      setNames="{ all }"
      objectPath="ElementRegions/Fracture"
      fieldName="fracturePorosity_porosity"
      scale="1.00"/>

    <FieldSpecification
      name="initialPressure"
      initialCondition="1"
      setNames="{ all }"
      objectPath="ElementRegions/Domain/cb1"
      fieldName="pressure"
      scale="0.0"/>

    <FieldSpecification
      name="initialPressureFracture"
      initialCondition="1"
      setNames="{ all }"
      objectPath="ElementRegions/Fracture"
      fieldName="pressure"
      scale="0.0"/>

    <FieldSpecification
      name="xnegconstraint"
      objectPath="nodeManager"
      fieldName="totalDisplacement"
      component="0"
      scale="0.0"
      setNames="{ bottomPoint, topPoint }"/>

    <FieldSpecification
      name="yposconstraint"
      objectPath="nodeManager"
      fieldName="totalDisplacement"
      component="1"
      scale="0.0"
      setNames="{ leftPoint, rightPoint }"/>

    <FieldSpecification
      name="zconstraint"
      objectPath="nodeManager"
      fieldName="totalDisplacement"
      component="2"
      scale="0.0"
      setNames="{ zneg, zpos }"/>
      
    <Traction
      name="xload1"
      objectPath="faceManager"
      tractionType="vector"
      direction="{1,0,0}"
      scale="-1.0e7"
      setNames="{ xpos }"/>

    <Traction
      name="xload2"
      objectPath="faceManager"
      tractionType="vector"
      direction="{1,0,0}"
      scale="+1.0e7"
      setNames="{ xneg }"/> 

    <FieldSpecification
      name="boundaryPressure"
      objectPath="faceManager"
      fieldName="pressure"
      scale="0.0"
      setNames="{ yneg }"/> 

    <FieldSpecification
      name="boundaryPressure1"
      objectPath="faceManager"
      fieldName="pressure"
      scale="1.0e7"
      setNames="{ ypos }"/>    
  </FieldSpecifications>
  
  <Tasks>
    <PackCollection
      name="tractionCollection"
      objectPath="ElementRegions/Fracture/embeddedSurfaceSubRegion"
      fieldName="traction"/>

    <PackCollection
      name="displacementJumpCollection"
      objectPath="ElementRegions/Fracture/embeddedSurfaceSubRegion"
      fieldName="displacementJump"/>  

    <PackCollection
      name="fracPermeabilityCollection"
      objectPath="ElementRegions/Fracture/embeddedSurfaceSubRegion"
      fieldName="fracturePerm_permeability"/> 

    <PackCollection
      name="pressureCollection"
      objectPath="ElementRegions/Domain/cb1"
      fieldName="pressure"/>

    <PackCollection
      name="totalDisplacementCollection"
      objectPath="nodeManager" 
      fieldName="totalDisplacement"/> 
           
  </Tasks>

  <Outputs>
    <VTK
      name="vtkOutput"
      plotLevel="3"
      format="binary"/>

    <TimeHistory
      name="timeHistoryOutput"
      sources="{/Tasks/tractionCollection}"
      filename="traction_history" />
      
    <TimeHistory
      name="timeHistoryOutput1"
      sources="{/Tasks/displacementJumpCollection}"
      filename="displacementJump_history" />

    <TimeHistory
      name="timeHistoryOutput2"
      sources="{/Tasks/fracPermeabilityCollection}"
      filename="fracPermeability_history" />

    <TimeHistory
      name="timeHistoryOutput3"
      sources="{/Tasks/pressureCollection}"
      filename="pressure_history" />

    <TimeHistory
      name="timeHistoryOutput4"
      sources="{/Tasks/totalDisplacementCollection}"
      filename="totalDisplacement_history" />

    <Restart
      name="restartOutput"/>
  </Outputs>
</Problem><|MERGE_RESOLUTION|>--- conflicted
+++ resolved
@@ -65,11 +65,7 @@
       faceBlock="embeddedSurfaceSubRegion"
       subRegionType="embeddedElement"
       materialList="{ water, fractureFilling, fractureContact, hApertureModel}"
-<<<<<<< HEAD
-      defaultAperture="1e-4"/>
-=======
       defaultAperture="1.0e-3"/>
->>>>>>> 2e8a2fcf
   </ElementRegions>
   
   <Constitutive>
