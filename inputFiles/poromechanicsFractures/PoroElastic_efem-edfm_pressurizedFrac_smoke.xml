--- conflicted
+++ resolved
@@ -21,12 +21,8 @@
       name="fractureMechSolver"
       targetRegions="{ Domain, Fracture }"
       timeIntegrationOption="QuasiStatic"
-<<<<<<< HEAD
-      discretization="FE1"/>
-=======
       discretization="FE1"
       contactPenaltyStiffness="0.0e8"/>
->>>>>>> fe987d81
 
     <SinglePhaseFVM
       name="flowSolver"
