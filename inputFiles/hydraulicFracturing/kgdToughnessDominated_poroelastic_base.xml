--- conflicted
+++ resolved
@@ -38,11 +38,7 @@
       name="SurfaceGen"
       targetRegions="{ Domain }"
       nodeBasedSIF="1"
-<<<<<<< HEAD
-      baseRockToughness="1e6"
-=======
       initialRockToughness="1e6"
->>>>>>> af206556
       mpiCommOrder="1"/>
   </Solvers>
 
