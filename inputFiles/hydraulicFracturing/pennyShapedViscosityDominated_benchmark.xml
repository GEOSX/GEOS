--- conflicted
+++ resolved
@@ -68,11 +68,7 @@
       name="SurfaceGen"
       targetRegions="{ Domain }"
       nodeBasedSIF="1"      
-<<<<<<< HEAD
-      baseRockToughness="0.3e6"
-=======
       initialRockToughness="0.3e6"
->>>>>>> af206556
       mpiCommOrder="1"/>
   <!-- SPHINX_SURFACEGENERATOR_END -->
   </Solvers> 
