<?xml version="1.0" ?>

<Problem>
<<<<<<< HEAD
  <Solvers
    gravityVector="{ 0.0, 0.0, -0.0 }">
    <Hydrofracture
      name="hydrofracture"
      solidSolverName="lagsolve"
      fluidSolverName="SinglePhaseFlow"
      surfaceGeneratorName="SurfaceGen"
      couplingTypeOption="FIM"
      logLevel="1"
      discretization="FE1"
      targetRegions="{ Domain }"
      contactRelationName="fractureContact"
      maxNumResolves="5"
      initialDt="0.1">
      <NonlinearSolverParameters
        newtonTol="1.0e-4"
        newtonMaxIter="50"/>
      <LinearSolverParameters
        solverType="gmres"
        preconditionerType="amg"
        logLevel="1"
        krylovAdaptiveTol="1"/>
    </Hydrofracture>

    <SolidMechanicsLagrangianSSLE
      name="lagsolve"
      timeIntegrationOption="QuasiStatic"
      discretization="FE1"
      targetRegions="{ Domain }"
      contactRelationName="fractureContact">
      <NonlinearSolverParameters
        newtonTol="1.0e-6"/>
      <LinearSolverParameters
        solverType="gmres"
        krylovTol="1.0e-10"/>
    </SolidMechanicsLagrangianSSLE>

    <SinglePhaseFVM
      name="SinglePhaseFlow"
      discretization="singlePhaseTPFA"
      targetRegions="{ Fracture }"
      inputFluxEstimate="1.0">
      <NonlinearSolverParameters
        newtonTol="1.0e-5"
        newtonMaxIter="10"/>
      <LinearSolverParameters
        solverType="gmres"
        krylovTol="1.0e-12"/>
    </SinglePhaseFVM>

    <SurfaceGenerator
      name="SurfaceGen"
      targetRegions="{ Domain }"
      nodeBasedSIF="1"
      
      rockToughness="3.0e6"/>
  </Solvers>

=======
  <!-- SPHINX_ELEMENTREGIONS -->
>>>>>>> bb16d72e
  <ElementRegions>
    <CellElementRegion
      name="Domain"
      cellBlocks="{ cb1 }"
      materialList="{ water, rock }"/>

    <SurfaceElementRegion
      name="Fracture"
      defaultAperture="0.02e-3"
      materialList="{ water, rock, fractureFilling, fractureContact }"/>
  </ElementRegions>
  <!-- SPHINX_ELEMENTREGIONS_END -->

  <!-- SPHINX_MATERIAL -->
  <Constitutive>
    <CompressibleSinglePhaseFluid
      name="water"
      defaultDensity="1000"
      defaultViscosity="1.0e-6"
      referencePressure="0.0"
      compressibility="5e-13"
      referenceViscosity="1.0e-6"
      viscosibility="0.0"/>

    <ElasticIsotropic
      name="rock"
      defaultDensity="2700"
      defaultBulkModulus="20.0e9"
      defaultShearModulus="12.0e9"/>

    <CompressibleSolidParallelPlatesPermeability
      name="fractureFilling"
      solidModelName="nullSolid"
      porosityModelName="fracturePorosity"
      permeabilityModelName="fracturePerm"/>

    <NullModel
      name="nullSolid"/>

    <PressurePorosity
      name="fracturePorosity"
      defaultReferencePorosity="1.00"
      referencePressure="0.0"
      compressibility="0.0"/>

    <ParallelPlatesPermeability
      name="fracturePerm"/>

    <FrictionlessContact
      name="fractureContact"
      penaltyStiffness="1.0e0"
      apertureTableName="apertureTable"/>
  </Constitutive>
  <!-- SPHINX_MATERIAL_END -->
  
  <!-- SPHINX_NUMERICAL -->
  <NumericalMethods>
    <FiniteElements>
      <FiniteElementSpace
        name="FE1"
        order="1"/>
    </FiniteElements>

    <FiniteVolume>
      <TwoPointFluxApproximation
        name="singlePhaseTPFA"
        />
    </FiniteVolume>
  </NumericalMethods>
  <!-- SPHINX_NUMERICAL_END -->

  <!-- SPHINX_BC -->
  <FieldSpecifications>
    <FieldSpecification
      name="waterDensity"
      initialCondition="1"
      setNames="{ fracture }"
      objectPath="ElementRegions"
      fieldName="water_density"
      scale="1000"/>

    <FieldSpecification
      name="separableFace"
      initialCondition="1"
      setNames="{ core }"
      objectPath="faceManager"
      fieldName="isFaceSeparable"
      scale="1"/>

    <FieldSpecification
      name="frac"
      initialCondition="1"
      setNames="{ fracture }"
      objectPath="faceManager"
      fieldName="ruptureState"
      scale="1"/>

    <FieldSpecification
      name="yconstraint"
      objectPath="nodeManager"
      fieldName="TotalDisplacement"
      component="1"
      scale="0.0"
      setNames="{ yneg, ypos }"/>

    <FieldSpecification
      name="zconstraint"
      objectPath="nodeManager"
      fieldName="TotalDisplacement"
      component="2"
      scale="0.0"
      setNames="{ zneg, zpos }"/>

    <FieldSpecification
      name="xconstraint"
      objectPath="nodeManager"
      fieldName="TotalDisplacement"
      component="0"
      scale="0.0"
      setNames="{ xneg, xpos }"/>

    <SourceFlux
      name="sourceTerm"
      objectPath="ElementRegions/Fracture"
      scale="-6.625"
      setNames="{ source }"/>
  </FieldSpecifications>
  <!-- SPHINX_BC_END -->

  <Functions>
    <TableFunction
      name="apertureTable"
      coordinates="{ -1.0e-3, 0.0 }"
      values="{ 0.002e-3, 0.02e-3 }"/>
  </Functions>

  <!-- SPHINX_OUTPUT -->    
  <Outputs>
    <Silo
      name="siloOutput"
      plotFileRoot="zeroViscosity"
      plotLevel="3"
      parallelThreads="48"/>

    <Restart
      name="restartOutput"/>
  </Outputs>
  <!-- SPHINX_OUTPUT_END -->
</Problem><|MERGE_RESOLUTION|>--- conflicted
+++ resolved
@@ -1,68 +1,7 @@
 <?xml version="1.0" ?>
 
 <Problem>
-<<<<<<< HEAD
-  <Solvers
-    gravityVector="{ 0.0, 0.0, -0.0 }">
-    <Hydrofracture
-      name="hydrofracture"
-      solidSolverName="lagsolve"
-      fluidSolverName="SinglePhaseFlow"
-      surfaceGeneratorName="SurfaceGen"
-      couplingTypeOption="FIM"
-      logLevel="1"
-      discretization="FE1"
-      targetRegions="{ Domain }"
-      contactRelationName="fractureContact"
-      maxNumResolves="5"
-      initialDt="0.1">
-      <NonlinearSolverParameters
-        newtonTol="1.0e-4"
-        newtonMaxIter="50"/>
-      <LinearSolverParameters
-        solverType="gmres"
-        preconditionerType="amg"
-        logLevel="1"
-        krylovAdaptiveTol="1"/>
-    </Hydrofracture>
-
-    <SolidMechanicsLagrangianSSLE
-      name="lagsolve"
-      timeIntegrationOption="QuasiStatic"
-      discretization="FE1"
-      targetRegions="{ Domain }"
-      contactRelationName="fractureContact">
-      <NonlinearSolverParameters
-        newtonTol="1.0e-6"/>
-      <LinearSolverParameters
-        solverType="gmres"
-        krylovTol="1.0e-10"/>
-    </SolidMechanicsLagrangianSSLE>
-
-    <SinglePhaseFVM
-      name="SinglePhaseFlow"
-      discretization="singlePhaseTPFA"
-      targetRegions="{ Fracture }"
-      inputFluxEstimate="1.0">
-      <NonlinearSolverParameters
-        newtonTol="1.0e-5"
-        newtonMaxIter="10"/>
-      <LinearSolverParameters
-        solverType="gmres"
-        krylovTol="1.0e-12"/>
-    </SinglePhaseFVM>
-
-    <SurfaceGenerator
-      name="SurfaceGen"
-      targetRegions="{ Domain }"
-      nodeBasedSIF="1"
-      
-      rockToughness="3.0e6"/>
-  </Solvers>
-
-=======
   <!-- SPHINX_ELEMENTREGIONS -->
->>>>>>> bb16d72e
   <ElementRegions>
     <CellElementRegion
       name="Domain"
