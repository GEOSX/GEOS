--- conflicted
+++ resolved
@@ -79,11 +79,7 @@
       fractureRegion="Fracture"
       targetRegions="{Domain, void}"
       nodeBasedSIF="1"
-<<<<<<< HEAD
-      baseRockToughness="3.0e6">
-=======
       initialRockToughness="3.0e6">
->>>>>>> af206556
     </SurfaceGenerator>
   </Solvers>
 
