<?xml version="1.0" ?>

<Problem> 
  <Solvers
    gravityVector="{ 0.0, 0.0, 0.0 }">
  <!-- SPHINX_SNEDDON_SOLVER -->
    <Hydrofracture
      name="hydrofracture"
      solidSolverName="lagsolve"
      flowSolverName="SinglePhaseFlow"
      surfaceGeneratorName="SurfaceGen"
      logLevel="1"
      targetRegions="{ Fracture }"
      maxNumResolves="2">
      <NonlinearSolverParameters
        newtonTol="1.0e-5"
        newtonMaxIter="20"
        lineSearchMaxCuts="3"/>
      <LinearSolverParameters
        directParallel="0"/>
    </Hydrofracture>

    <SolidMechanicsLagrangianSSLE
      name="lagsolve"
      timeIntegrationOption="QuasiStatic"
      discretization="FE1"
      targetRegions="{ Domain, Fracture }"
      contactRelationName="fractureContact"
      contactPenaltyStiffness="1.0e0"/>

    <SinglePhaseFVM
      name="SinglePhaseFlow"
      discretization="singlePhaseTPFA"
      targetRegions="{ Fracture }"/>

    <SurfaceGenerator
      name="SurfaceGen"
      targetRegions="{ Domain }"
      nodeBasedSIF="1"
      rockToughness="10.0e6"
      mpiCommOrder="1"/>
  <!-- SPHINX_SNEDDON_SOLVER_END -->
  </Solvers>

  <!-- SPHINX_SNEDDON_GEOMETRY -->
  <Geometry>
    <Box
      name="fracture"
      xMin="{ -0.01,  -1.01, -0.01 }"
      xMax="{ 0.01,   1.01,  1.01 }"/>

    <Box
      name="source"
      xMin="{ -0.01, -0.11, -0.01 }"
      xMax="{ 0.01,  0.11, 1.01 }"/>

    <Box
      name="core"
      xMin="{ -0.01, -10.01, -0.01 }"
      xMax="{ 0.01,  10.01, 1.01 }"/>
  </Geometry> 
  <!-- SPHINX_SNEDDON_GEOMETRY_END --> 

  <NumericalMethods>
    <FiniteElements>
      <FiniteElementSpace
        name="FE1"
        order="1"/>
    </FiniteElements>

    <FiniteVolume>
      <TwoPointFluxApproximation
        name="singlePhaseTPFA"
        meanPermCoefficient="0.8"/>
    </FiniteVolume>
  </NumericalMethods>
 
  <!-- SPHINX_SNEDDON_REGIONS-->
  <ElementRegions>
    <CellElementRegion
      name="Domain"
      cellBlocks="{ * }"
      materialList="{ water, rock }"/>

    <SurfaceElementRegion
      name="Fracture"
      faceBlock="faceElementSubRegion"
      defaultAperture="0.02e-3"
<<<<<<< HEAD
      materialList="{ water, fractureFilling, fractureContact }"/>
=======
      materialList="{ water, fractureFilling, fractureContact, hApertureModel }"/>
>>>>>>> fe987d81
  </ElementRegions>
  <!-- SPHINX_SNEDDON_REGIONS_END -->

  <!-- SPHINX_SNEDDON_MATERIAL-->
  <Constitutive>
    <CompressibleSinglePhaseFluid
      name="water"
      defaultDensity="1000"
      defaultViscosity="1.0e-6"
      referencePressure="0.0"
      compressibility="5e-10"
      referenceViscosity="1.0e-6"
      viscosibility="0.0"/>

    <ElasticIsotropic
      name="rock"
      defaultDensity="2700"
      defaultBulkModulus="16.66666666666666e9"
      defaultShearModulus="1.0e10"/>

    <CompressibleSolidParallelPlatesPermeability
      name="fractureFilling"
      solidModelName="nullSolid"
      porosityModelName="fracturePorosity"
      permeabilityModelName="fracturePerm"/>

    <NullModel
      name="nullSolid"/>

    <PressurePorosity
      name="fracturePorosity"
      defaultReferencePorosity="1.00"
      referencePressure="0.0"
      compressibility="0.0"/>

    <ParallelPlatesPermeability
      name="fracturePerm"/>

    <FrictionlessContact
      name="fractureContact"/>

    <HydraulicApertureTable
      name="hApertureModel"
      apertureTableName="apertureTable"/>    
  </Constitutive>
  <!-- SPHINX_SNEDDON_MATERIAL_END-->

  <Functions>
    <TableFunction
      name="apertureTable"
      coordinates="{ -1.0e-3, 0.0 }"
      values="{ 0.002e-3, 0.02e-3 }"/>
  </Functions>
  
  <!-- SPHINX_SNEDDON_BC -->
  <FieldSpecifications>   
    <FieldSpecification
      name="waterDensity"
      initialCondition="1"
      setNames="{ fracture }"
      objectPath="ElementRegions"
      fieldName="water_density"
      scale="1000"/>

    <FieldSpecification
      name="separableFace"
      initialCondition="1"
      setNames="{ core }"
      objectPath="faceManager"
      fieldName="isFaceSeparable"
      scale="1"/>

    <FieldSpecification
      name="frac"
      initialCondition="1"
      setNames="{ fracture }"
      objectPath="faceManager"
      fieldName="ruptureState"
      scale="1"/>
 
    <FieldSpecification
      name="yconstraint"
      objectPath="nodeManager"
      fieldName="totalDisplacement"
      component="1"
      scale="0.0"
      setNames="{ yneg, ypos }"/>

    <FieldSpecification
      name="zconstraint"
      objectPath="nodeManager"
      fieldName="totalDisplacement"
      component="2"
      scale="0.0"
      setNames="{ all }"/>

    <FieldSpecification
      name="xConstraint"
      objectPath="nodeManager"
      fieldName="totalDisplacement"
      component="0"
      scale="0.0"
      setNames="{ xneg, xpos }"/>

    <FieldSpecification 
      name="source"
      objectPath="ElementRegions/Fracture"
      fieldName="pressure"
      scale="2.0e6"
      setNames="{all}"/>
  </FieldSpecifications>
  <!-- SPHINX_SNEDDON_BC_END -->

  <!-- SPHINX_SNEDDON_TASK -->
  <Tasks>
    <PackCollection
      name="apertureCollection"
      objectPath="ElementRegions/Fracture/faceElementSubRegion"
      fieldName="elementAperture"/>   
  </Tasks>
  <!-- SPHINX_SNEDDON_TASK_END -->
  
  <Outputs>
     <VTK
      name="vtkOutput"
      plotLevel="2"
      format="ascii"/>

     <TimeHistory
      name="timeHistoryOutput"
      sources="{/Tasks/apertureCollection}"
      filename="displacementJump_hydroFrac" />
      
     <Restart
      name="restartOutput"/> 
  </Outputs>
</Problem><|MERGE_RESOLUTION|>--- conflicted
+++ resolved
@@ -86,11 +86,7 @@
       name="Fracture"
       faceBlock="faceElementSubRegion"
       defaultAperture="0.02e-3"
-<<<<<<< HEAD
-      materialList="{ water, fractureFilling, fractureContact }"/>
-=======
       materialList="{ water, fractureFilling, fractureContact, hApertureModel }"/>
->>>>>>> fe987d81
   </ElementRegions>
   <!-- SPHINX_SNEDDON_REGIONS_END -->
 
