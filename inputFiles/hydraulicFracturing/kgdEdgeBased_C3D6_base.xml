--- conflicted
+++ resolved
@@ -49,11 +49,7 @@
     <SurfaceGenerator
       name="SurfaceGen"
       targetRegions="{ Domain }"
-<<<<<<< HEAD
-      baseRockToughness="0.707e7"
-=======
       initialRockToughness="0.707e7"
->>>>>>> af206556
       mpiCommOrder="1"/>
   </Solvers>
 </Problem>