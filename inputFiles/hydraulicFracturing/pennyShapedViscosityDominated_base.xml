--- conflicted
+++ resolved
@@ -11,11 +11,7 @@
     <SurfaceElementRegion
       name="Fracture"
       defaultAperture="0.02e-3"
-<<<<<<< HEAD
-      materialList="{ water, fractureFilling, fractureContact }"/>
-=======
       materialList="{ water, fractureFilling, fractureContact, hApertureModel }"/>
->>>>>>> fe987d81
   </ElementRegions>
   <!-- SPHINX_ELEMENTREGIONS_END -->
 
