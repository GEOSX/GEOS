<?xml version="1.0" ?>

<Problem>
  <Solvers
    gravityVector="{ 0.0, 0.0, 0.0 }">
    <Hydrofracture
      name="hydrofracture"
      logLevel="1"
      solidSolverName="lagsolve"
      flowSolverName="SinglePhaseFlow"
      surfaceGeneratorName="SurfaceGen"
      targetRegions="{ Fracture }">
      <NonlinearSolverParameters
        newtonTol="1.0e-5"
        newtonMaxIter="50"
        lineSearchMaxCuts="10"/>
    </Hydrofracture>

    <SolidMechanicsLagrangianSSLE
      name="lagsolve"
      logLevel="1"
      timeIntegrationOption="QuasiStatic"
      discretization="FE1"
      targetRegions="{ Domain, Fracture }"
      contactRelationName="fractureContact"
      contactPenaltyStiffness="0.0e12"/>

    <SinglePhaseFVM
      name="SinglePhaseFlow"
      logLevel="1"
      discretization="singlePhaseTPFA"
      targetRegions="{ Fracture }"/>

    <SurfaceGenerator
      name="SurfaceGen"
      targetRegions="{ Domain }"
      rockToughness="1.0e6"/>
  </Solvers>

  <Mesh>
    <InternalMesh
      name="mesh1"
      elementTypes="{ C3D8 }"
      xCoords="{ -10, 10 }"
      yCoords="{ 0, 20 }"
      zCoords="{ 0, 1 }"
      nx="{ 20 }"
      ny="{ 20 }"
      nz="{ 1 }"
      cellBlockNames="{ cb1 }"/>
  </Mesh>

  <Geometry>
    <Box
      name="fracture"
      xMin="{ -0.01, -0.01, -0.01 }"
      xMax="{ 0.01, 100.01, 1.01 }"/>

    <Box
      name="source"
      xMin="{ -0.01, -0.01, -0.01 }"
      xMax="{ 0.01, 1.01, 1.01 }"/>
  </Geometry>

  <Events
    maxTime="20.0">
    <SoloEvent
      name="initialPlot"
      target="/Outputs/siloOutput"/>

    <SoloEvent
      name="preFracture"
      target="/Solvers/SurfaceGen"/>

    <SoloEvent
      name="preFracturePlot"
      target="/Outputs/siloOutput"/>

    <!-- This event is applied every cycle, and overrides the
    solver time-step request -->
    <PeriodicEvent
      name="solverApplications0"
      beginTime="0.0"
      endTime="20.0"
      forceDt="1.0"
      target="/Solvers/hydrofracture"/>

    <!-- This event is applied every 1.0s.  The targetExactTimestep
    flag allows this event to request a dt modification to match an
    integer multiple of the timeFrequency. -->
    <PeriodicEvent
      name="outputs"
      targetExactTimestep="0"
      target="/Outputs/siloOutput"/>

    <!-- PeriodicEvent name="restarts"
                   timeFrequency="1e99"
                   targetExactTimestep="0"
                   target="/Outputs/restartOutput"
                   endTime="-1" /-->
  </Events>

  <NumericalMethods>
    <FiniteElements>
      <FiniteElementSpace
        name="FE1"
        order="1"/>
    </FiniteElements>

    <FiniteVolume>
      <TwoPointFluxApproximation
        name="singlePhaseTPFA"/>
    </FiniteVolume>
  </NumericalMethods>

  <ElementRegions>
    <CellElementRegion
      name="Domain"
      cellBlocks="{ * }"
      materialList="{ water, rock }"/>

    <SurfaceElementRegion
      name="Fracture"
<<<<<<< HEAD
      materialList="{ water, fractureFilling, fractureContact }"
=======
      materialList="{ water, fractureFilling, fractureContact, hApertureModel }"
>>>>>>> fe987d81
      defaultAperture="1e-4"/>
  </ElementRegions>

  <Constitutive>
    <CompressibleSinglePhaseFluid
      name="water"
      defaultDensity="1000"
      defaultViscosity="0.001"
      referencePressure="0.0"
      compressibility="5e-10"
      referenceViscosity="1.0e-3"
      viscosibility="0.0"/>

    <ElasticIsotropic
      name="rock"
      defaultDensity="2700"
      defaultBulkModulus="1.0e9"
      defaultShearModulus="1.0e9"/>

    <CompressibleSolidParallelPlatesPermeability
      name="fractureFilling"
      solidModelName="nullSolid"
      porosityModelName="fracturePorosity"
      permeabilityModelName="fracturePerm"/>

    <NullModel
      name="nullSolid"/>

    <PressurePorosity
      name="fracturePorosity"
      defaultReferencePorosity="1.00"
      referencePressure="0.0"
      compressibility="0.0"/>

    <ParallelPlatesPermeability
      name="fracturePerm"/>

    <FrictionlessContact
      name="fractureContact"/>
    
    <HydraulicApertureTable
      name="hApertureModel"
      apertureTableName="apertureTable"/> 
    
  </Constitutive>

  <FieldSpecifications>
    <FieldSpecification
      name="waterDensity"
      initialCondition="1"
      setNames="{ fracture }"
      objectPath="ElementRegions"
      fieldName="water_density"
      scale="1000"/>

    <FieldSpecification
      name="frac"
      initialCondition="1"
      setNames="{ fracture }"
      objectPath="faceManager"
      fieldName="ruptureState"
      scale="1"/>

    <FieldSpecification
      name="yconstraint"
      objectPath="nodeManager"
      fieldName="totalDisplacement"
      component="1"
      scale="0.0"
      setNames="{ all }"/>

    <FieldSpecification
      name="zconstraint"
      objectPath="nodeManager"
      fieldName="totalDisplacement"
      component="2"
      scale="0.0"
      setNames="{ all }"/>

    <FieldSpecification
      name="left"
      objectPath="nodeManager"
      fieldName="totalDisplacement"
      component="0"
      scale="0.0"
      setNames="{ xneg }"/>

    <FieldSpecification
      name="right"
      objectPath="nodeManager"
      fieldName="totalDisplacement"
      component="0"
      scale="-0.0"
      setNames="{ xpos }"/>

    <SourceFlux
      name="sourceTerm"
      objectPath="ElementRegions/Fracture"
      scale="-1.0"
      setNames="{ source }"/>
  </FieldSpecifications>

  <Functions>
    <TableFunction
      name="apertureTable"
      coordinates="{ -1.0e-3, 0.0 }"
      values="{ 1.0e-6, 1.0e-4 }"/>
  </Functions>
  
  <Outputs>
    <Silo
      name="siloOutput"
      plotLevel="3"/>

    <Restart
      name="restartOutput"/>
  </Outputs>
</Problem><|MERGE_RESOLUTION|>--- conflicted
+++ resolved
@@ -121,11 +121,7 @@
 
     <SurfaceElementRegion
       name="Fracture"
-<<<<<<< HEAD
-      materialList="{ water, fractureFilling, fractureContact }"
-=======
       materialList="{ water, fractureFilling, fractureContact, hApertureModel }"
->>>>>>> fe987d81
       defaultAperture="1e-4"/>
   </ElementRegions>
 
