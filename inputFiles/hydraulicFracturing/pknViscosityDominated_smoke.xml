<?xml version="1.0" ?>

<Problem>
  <Included>
    <File
      name="./pknViscosityDominated_base.xml"/>
  </Included>

  <Solvers
    gravityVector="{ 0.0, 0.0, -0.0 }">
    <Hydrofracture
      name="hydrofracture"
      solidSolverName="lagsolve"
      flowSolverName="SinglePhaseFlow"
      surfaceGeneratorName="SurfaceGen"
      logLevel="1"
      targetRegions="{ Fracture }"
      maxNumResolves="1"
      initialDt="0.01">
      <NonlinearSolverParameters
        newtonTol="1.0e-6"
        newtonMaxIter="50"/>
      <LinearSolverParameters
        directParallel="0"/>
    </Hydrofracture>

    <SolidMechanicsLagrangianSSLE
      name="lagsolve"
      timeIntegrationOption="QuasiStatic"
      discretization="FE1"
      targetRegions="{ Domain, Fracture }"
      contactRelationName="fractureContact"
      contactPenaltyStiffness="1.0e0">     
    </SolidMechanicsLagrangianSSLE>

    <SinglePhaseFVM
      name="SinglePhaseFlow"
      discretization="singlePhaseTPFA"
      targetRegions="{ Fracture }">     
    </SinglePhaseFVM>

    <SurfaceGenerator
      name="SurfaceGen"
      targetRegions="{ Domain }"
      nodeBasedSIF="1"      
<<<<<<< HEAD
      baseRockToughness="1e4"
=======
      initialRockToughness="1e4"
>>>>>>> af206556
      mpiCommOrder="1"/>
  </Solvers>

  <Mesh>
    <InternalMesh
      name="mesh1"
      elementTypes="{ C3D8 }"
      xCoords="{ 0, 15, 25 }"
      yCoords="{ -10, 0, 10 }"
      zCoords="{ 0, 10, 15 }"
      nx="{ 15, 5 }"
      ny="{ 5, 5 }"
      nz="{ 10, 3 }"
      xBias="{ 0, -0.5 }"
      yBias="{ 0.5, -0.5 }"
      zBias="{ 0, -0.5 }"
      cellBlockNames="{ cb1 }"/> 
  </Mesh>
 
  <Geometry> 
    <Box
      name="fracture"
      xMin="{ -0.1, -0.1, -0.1 }"
      xMax="{ 2.1, 0.1, 5.1 }"/>

    <Box
      name="source"
      xMin="{ -0.1, -0.1, -0.1 }"
      xMax="{ 1.1, 0.1, 1.1 }"/>

    <Box
      name="core"
      xMin="{ -0.1, -0.1, -0.1 }"
      xMax="{ 1e6, 0.1, 5.1 }"/>
  </Geometry>

  <Events
   maxTime="4"
   maxCycle="10">
    <SoloEvent
      name="preFracture"
      target="/Solvers/SurfaceGen"/>

    <PeriodicEvent
      name="solverApplications1"
      maxEventDt="0.2"
      target="/Solvers/hydrofracture"/>

    <PeriodicEvent
      name="sourcePressureCollection"
      beginTime="0.5"
      target="/Tasks/sourcePressureCollection"/>

    <PeriodicEvent
      name="sourceHydraulicApertureCollection"
      beginTime="0.5"
      target="/Tasks/sourceHydraulicApertureCollection"/>

    <PeriodicEvent
      name="curveOutput"
      timeFrequency="0.75"
      targetExactTimestep="0"
      target="/Outputs/curveOutput"/>

    <!-- <PeriodicEvent
      name="vtk"
      target="/Outputs/vtkOutput"/> -->

    <PeriodicEvent 
      name="restarts"
      cycleFrequency="5"
      targetExactTimestep="0"
      target="/Outputs/restartOutput" />
  </Events>
 
</Problem><|MERGE_RESOLUTION|>--- conflicted
+++ resolved
@@ -43,11 +43,7 @@
       name="SurfaceGen"
       targetRegions="{ Domain }"
       nodeBasedSIF="1"      
-<<<<<<< HEAD
-      baseRockToughness="1e4"
-=======
       initialRockToughness="1e4"
->>>>>>> af206556
       mpiCommOrder="1"/>
   </Solvers>
 
