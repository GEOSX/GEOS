--- conflicted
+++ resolved
@@ -68,19 +68,11 @@
 
 
 
-<<<<<<< HEAD
-def main(xmlFilePathPrefix=''):
-    if not xmlFilePathPrefix:
-        xmlFilePathPrefix = sys.argv[1]
-
-    tMax, E, nu, KIC, mu, Q0, xSource = getParametersFromXML(xmlFilePathPrefix)
-=======
 def main( geosDir, xmlFilePrefix=''):
     if not xmlFilePrefix:
         xmlFilePrefix = sys.argv[1]
 
     tMax, E, nu, KIC, mu, Q0, xSource = getParametersFromXML( geosDir, xmlFilePrefix)
->>>>>>> fe987d81
     Ep = E / (1.0 - nu**2.0)
 
     t = np.arange(0.01 * tMax, tMax, 0.01 * tMax)
@@ -118,11 +110,7 @@
         inletAperture = pennyFrac[10]
         lablelist = ['Asymptotic ( $K_{IC}$ => 0, $C_{L}$ => 0 )', 'GEOSX ( $K_{IC}$ => 0, $C_{L}$ => 0 )']
 
-<<<<<<< HEAD
-    elif xmlFilePathPrefix == 'pknViscosityDominated':
-=======
     elif xmlFilePrefix == 'pknViscosityDominated':
->>>>>>> fe987d81
         pknFrac = HydrofractureSolutions.PKN_viscosityStorageDominated(E, nu, KIC, mu, Q0, t, xSource)
         halfLength, inletAperture, inletPressure = pknFrac.analyticalSolution()
         lablelist = ['Asymptotic ( $K_{IC}$ => 0, $C_{L}$ => 0 )', 'GEOSX ( $K_{IC}$ => 0, $C_{L}$ => 0 )']
