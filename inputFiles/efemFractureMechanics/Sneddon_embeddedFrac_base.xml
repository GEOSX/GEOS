--- conflicted
+++ resolved
@@ -1,49 +1,6 @@
 <?xml version="1.0" ?>
 
 <Problem>
-<<<<<<< HEAD
-=======
-  <Solvers
-    gravityVector="{0.0, 0.0, 0.0}">
-  <!-- SPHINX_SNEDDON_SOLVER -->
-    <SolidMechanicsEmbeddedFractures
-      name="mechSolve"
-      targetRegions="{ Domain, Fracture }"
-      fractureRegionName="Fracture"
-      initialDt="10"
-      solidSolverName="matrixSolver"
-      contactRelationName="fractureContact"
-      logLevel="1">
-      <NonlinearSolverParameters
-        newtonTol="1.0e-6"
-        newtonMaxIter="2"
-        maxTimeStepCuts="1"/>
-      <LinearSolverParameters
-        solverType="direct"
-        directParallel="0"
-        logLevel="0"/>
-    </SolidMechanicsEmbeddedFractures>
-
-    <SolidMechanicsLagrangianSSLE
-      name="matrixSolver"
-      timeIntegrationOption="QuasiStatic"
-      logLevel="1"
-      discretization="FE1"
-      targetRegions="{ Domain }"/>
-
-    <EmbeddedSurfaceGenerator
-      name="SurfaceGenerator"
-      discretization="FE1"
-      targetRegions="{ Domain, Fracture }"
-      targetObjects="{ FracturePlane }"
-      fractureRegion="Fracture"
-      logLevel="1"
-      mpiCommOrder="1"/>
-  </Solvers>
-  <!-- SPHINX_SNEDDON_SOLVER_END -->
-
-  <!-- SPHINX_SNEDDON_GEOMETRY -->
->>>>>>> 300eadd0
   <Geometry>
     <Rectangle
       name="FracturePlane"
