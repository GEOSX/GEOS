--- conflicted
+++ resolved
@@ -16,12 +16,8 @@
       timeIntegrationOption="QuasiStatic"
       logLevel="1"
       discretization="FE1"
-<<<<<<< HEAD
-      useStaticCondensation="1">
-=======
       useStaticCondensation="1"
       contactPenaltyStiffness="0.0e8">
->>>>>>> fe987d81
       <NonlinearSolverParameters
         newtonTol="1.0e-6"
         newtonMaxIter="2"
