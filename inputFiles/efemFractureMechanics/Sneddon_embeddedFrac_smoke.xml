<?xml version="1.0" ?>

<Problem>
 <Included>
    <File
      name="./Sneddon_embeddedFrac_base.xml"/>
  </Included>

  <Solvers
    gravityVector="{0.0, 0.0, 0.0}">
  <!-- SPHINX_SNEDDON_SOLVER -->
    <SolidMechanicsEmbeddedFractures
      name="mechSolve"
      targetRegions="{ Domain, Fracture }"
      initialDt="10"
      timeIntegrationOption="QuasiStatic"
      discretization="FE1"
<<<<<<< HEAD
      logLevel="1">
=======
      logLevel="1"
      contactPenaltyStiffness="0.0e8">
>>>>>>> fe987d81
      <NonlinearSolverParameters
        newtonTol="1.0e-6"
        newtonMaxIter="2"
        maxTimeStepCuts="1"/>
      <LinearSolverParameters
        solverType="direct"
        directParallel="0"
        logLevel="0"/>
    </SolidMechanicsEmbeddedFractures>

    <EmbeddedSurfaceGenerator
      name="SurfaceGenerator"
      discretization="FE1"
      targetRegions="{ Domain, Fracture }"
      fractureRegion="Fracture"
      targetObjects="{ FracturePlane }"
      logLevel="1"
      mpiCommOrder="1"/>
  </Solvers>
  <!-- SPHINX_SNEDDON_SOLVER_END -->

  <!-- SPHINX_SNEDDON_MESH -->
  <Mesh>
      <InternalMesh
        name="mesh1"
        elementTypes="{ C3D8 }"
        xCoords="{ 0, 16, 19, 21, 24, 40 }"
        yCoords="{ 0, 16, 24, 40 }"
        zCoords="{ 0, 1 }"
        nx="{ 1, 1, 5, 1, 1 }"
        ny="{ 1, 5, 1 }"
        nz="{ 1 }"
        cellBlockNames="{ cb1 }"/>
  </Mesh>

  <Geometry>
    <Rectangle
      name="FracturePlane"
      normal="{ 0, 1, 0 }"
      origin="{ 20, 20, 0.5 }"
      lengthVector="{ 1, 0, 0 }"
      widthVector="{ 0, 0, 1 }"
      dimensions="{ 2, 2 }"/>
  </Geometry>
  <!-- SPHINX_SNEDDON_MESH_END -->  
  
  <!-- SPHINX_SNEDDON_EVENTS -->
  <Events
    maxTime="1.0">
    <SoloEvent
      name="preFracture"
      target="/Solvers/SurfaceGenerator"/>

    <PeriodicEvent
      name="solverApplications"
      beginTime="0.0"
      endTime="1.0"
      forceDt="1.0"
      target="/Solvers/mechSolve"/>

     <PeriodicEvent
      name="outputs"
      targetExactTimestep="0"
      target="/Outputs/vtkOutput"/>

    <PeriodicEvent
      name="timeHistoryCollection"
      timeFrequency="1.0"
      targetExactTimestep="0"
      target="/Tasks/displacementJumpCollection" />

    <PeriodicEvent
      name="timeHistoryOutput"
      timeFrequency="1.0"
      targetExactTimestep="0"
      target="/Outputs/timeHistoryOutput"/>
      
    <PeriodicEvent
      name="restarts"
      timeFrequency="1.0"
      target="/Outputs/restartOutput"/>    
  </Events>
  <!-- SPHINX_SNEDDON_EVENTS_END -->
 
</Problem><|MERGE_RESOLUTION|>--- conflicted
+++ resolved
@@ -15,12 +15,8 @@
       initialDt="10"
       timeIntegrationOption="QuasiStatic"
       discretization="FE1"
-<<<<<<< HEAD
-      logLevel="1">
-=======
       logLevel="1"
       contactPenaltyStiffness="0.0e8">
->>>>>>> fe987d81
       <NonlinearSolverParameters
         newtonTol="1.0e-6"
         newtonMaxIter="2"
