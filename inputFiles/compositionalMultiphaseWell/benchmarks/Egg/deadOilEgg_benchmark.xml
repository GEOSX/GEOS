<?xml version="1.0" ?>

<Problem>

  <Included>
    <File
      name="./deadOilEgg_base_iterative.xml"/>
  </Included>

  <!-- SPHINX_TUT_DEAD_OIL_EGG_MESH -->
  <Mesh>
    <VTKMesh
      name="mesh"
      file="../../../../../GEOSDATA/DataSets/Egg/egg.vtu"
      fieldsToImport="{ PERM }"
<<<<<<< HEAD
      fieldNamesInGEOSX="{ rockPerm_permeability }">
=======
      fieldNamesInGEOS="{ rockPerm_permeability }">
>>>>>>> fe987d81

      <InternalWell
        name="wellProducer1"
        wellRegionName="wellRegion1"
        wellControlsName="wellControls1"
        polylineNodeCoords="{ { 124, 340, 28 },
                              { 124, 340, 0 } }"
        polylineSegmentConn="{ { 0, 1 } }"
        radius="0.1"
        numElementsPerSegment="7">
        <Perforation
          name="producer1_perf1"
          distanceFromHead="2"/>
        <Perforation
          name="producer1_perf2"
          distanceFromHead="6"/>
        <Perforation
          name="producer1_perf3"
          distanceFromHead="10"/>
        <Perforation
          name="producer1_perf4"
          distanceFromHead="14"/>
        <Perforation
          name="producer1_perf5"
          distanceFromHead="18"/>
        <Perforation
          name="producer1_perf6"
          distanceFromHead="22"/>
        <Perforation
          name="producer1_perf7"
          distanceFromHead="26"/>
      </InternalWell>

      <InternalWell
        name="wellProducer2"
        wellRegionName="wellRegion2"
        wellControlsName="wellControls2"
        polylineNodeCoords="{ { 276, 316, 28 },
                              { 276, 316, 0 } }"
        polylineSegmentConn="{ { 0, 1 } }"
        radius="0.1"
        numElementsPerSegment="7">
        <Perforation
          name="producer2_perf1"
          distanceFromHead="2"/>
        <Perforation
          name="producer2_perf2"
          distanceFromHead="6"/>
        <Perforation
          name="producer2_perf3"
          distanceFromHead="10"/>
        <Perforation
          name="producer2_perf4"
          distanceFromHead="14"/>
        <Perforation
          name="producer2_perf5"
          distanceFromHead="18"/>
        <Perforation
          name="producer2_perf6"
          distanceFromHead="22"/>
        <Perforation
          name="producer2_perf7"
          distanceFromHead="26"/>
      </InternalWell>

      <!-- SPHINX_TUT_DEAD_OIL_EGG_MESH_END -->

      <InternalWell
        name="wellProducer3"
        wellRegionName="wellRegion3"
        wellControlsName="wellControls3"
        polylineNodeCoords="{ { 180, 124, 28 },
                              { 180, 124, 0 } }"
        polylineSegmentConn="{ { 0, 1 } }"
        radius="0.1"
        numElementsPerSegment="7">
        <Perforation
          name="producer3_perf1"
          distanceFromHead="2"/>
        <Perforation
          name="producer3_perf2"
          distanceFromHead="6"/>
        <Perforation
          name="producer3_perf3"
          distanceFromHead="10"/>
        <Perforation
          name="producer3_perf4"
          distanceFromHead="14"/>
        <Perforation
          name="producer3_perf5"
          distanceFromHead="18"/>
        <Perforation
          name="producer3_perf6"
          distanceFromHead="22"/>
        <Perforation
          name="producer3_perf7"
          distanceFromHead="26"/>
      </InternalWell>

      <InternalWell
        name="wellProducer4"
        wellRegionName="wellRegion4"
        wellControlsName="wellControls4"
        polylineNodeCoords="{ { 340, 140, 28 },
                              { 340, 140, 0 } }"
        polylineSegmentConn="{ { 0, 1 } }"
        radius="0.1"
        numElementsPerSegment="7">
        <Perforation
          name="producer4_perf1"
          distanceFromHead="2"/>
        <Perforation
          name="producer4_perf2"
          distanceFromHead="6"/>
        <Perforation
          name="producer4_perf3"
          distanceFromHead="10"/>
        <Perforation
          name="producer4_perf4"
          distanceFromHead="14"/>
        <Perforation
          name="producer4_perf5"
          distanceFromHead="18"/>
        <Perforation
          name="producer4_perf6"
          distanceFromHead="22"/>
        <Perforation
          name="producer4_perf7"
          distanceFromHead="26"/>
      </InternalWell>

      <InternalWell
        name="wellInjector1"
        wellRegionName="wellRegion5"
        wellControlsName="wellControls5"
        polylineNodeCoords="{ { 36, 452, 32 },
                              { 36, 452, 0 } }"
        polylineSegmentConn="{ { 0, 1 } }"
        radius="0.1"
        numElementsPerSegment="8">
        <Perforation
          name="injector1_perf1"
          distanceFromHead="6"/>
        <Perforation
          name="injector1_perf2"
          distanceFromHead="10"/>
        <Perforation
          name="injector1_perf3"
          distanceFromHead="14"/>
        <Perforation
          name="injector1_perf4"
          distanceFromHead="18"/>
        <Perforation
          name="injector1_perf5"
          distanceFromHead="22"/>
        <Perforation
          name="injector1_perf6"
          distanceFromHead="26"/>
        <Perforation
          name="injector1_perf7"
          distanceFromHead="30"/>
      </InternalWell>

      <InternalWell
        name="wellInjector2"
        wellRegionName="wellRegion6"
        wellControlsName="wellControls6"
        polylineNodeCoords="{ { 236, 420, 32 },
                              { 236, 420, 0 } }"
        polylineSegmentConn="{ { 0, 1 } }"
        radius="0.1"
        numElementsPerSegment="8">
        <Perforation
          name="injector2_perf1"
          distanceFromHead="6"/>
        <Perforation
          name="injector2_perf2"
          distanceFromHead="10"/>
        <Perforation
          name="injector2_perf3"
          distanceFromHead="14"/>
        <Perforation
          name="injector2_perf4"
          distanceFromHead="18"/>
        <Perforation
          name="injector2_perf5"
          distanceFromHead="22"/>
        <Perforation
          name="injector2_perf6"
          distanceFromHead="26"/>
        <Perforation
          name="injector2_perf7"
          distanceFromHead="30"/>
      </InternalWell>

      <InternalWell
        name="wellInjector3"
        wellRegionName="wellRegion7"
        wellControlsName="wellControls7"
        polylineNodeCoords="{ { 12, 276, 32 },
                              { 12, 276, 0 } }"
        polylineSegmentConn="{ { 0, 1 } }"
        radius="0.1"
        numElementsPerSegment="8">
        <Perforation
          name="injector3_perf1"
          distanceFromHead="6"/>
        <Perforation
          name="injector3_perf2"
          distanceFromHead="10"/>
        <Perforation
          name="injector3_perf3"
          distanceFromHead="14"/>
        <Perforation
          name="injector3_perf4"
          distanceFromHead="18"/>
        <Perforation
          name="injector3_perf5"
          distanceFromHead="22"/>
        <Perforation
          name="injector3_perf6"
          distanceFromHead="26"/>
        <Perforation
          name="injector3_perf7"
          distanceFromHead="30"/>
      </InternalWell>

      <InternalWell
        name="wellInjector4"
        wellRegionName="wellRegion8"
        wellControlsName="wellControls8"
        polylineNodeCoords="{ { 212, 228, 32 },
                              { 212, 228, 0 } }"
        polylineSegmentConn="{ { 0, 1 } }"
        radius="0.1"
        numElementsPerSegment="8">
        <Perforation
          name="injector4_perf1"
          distanceFromHead="6"/>
        <Perforation
          name="injector4_perf2"
          distanceFromHead="10"/>
        <Perforation
          name="injector4_perf3"
          distanceFromHead="14"/>
        <Perforation
          name="injector4_perf4"
          distanceFromHead="18"/>
        <Perforation
          name="injector4_perf5"
          distanceFromHead="22"/>
        <Perforation
          name="injector4_perf6"
          distanceFromHead="26"/>
        <Perforation
          name="injector4_perf7"
          distanceFromHead="30"/>
      </InternalWell>

      <InternalWell
        name="wellInjector5"
        wellRegionName="wellRegion9"
        wellControlsName="wellControls9"
        polylineNodeCoords="{ { 396, 276, 32 },
                              { 396, 276, 0 } }"
        polylineSegmentConn="{ { 0, 1 } }"
        radius="0.1"
        numElementsPerSegment="8">
        <Perforation
          name="injector5_perf1"
          distanceFromHead="6"/>
        <Perforation
          name="injector5_perf2"
          distanceFromHead="10"/>
        <Perforation
          name="injector5_perf3"
          distanceFromHead="14"/>
        <Perforation
          name="injector5_perf4"
          distanceFromHead="18"/>
        <Perforation
          name="injector5_perf5"
          distanceFromHead="22"/>
        <Perforation
          name="injector5_perf6"
          distanceFromHead="26"/>
        <Perforation
          name="injector5_perf7"
          distanceFromHead="30"/>
      </InternalWell>

      <InternalWell
        name="wellInjector6"
        wellRegionName="wellRegion10"
        wellControlsName="wellControls10"
        polylineNodeCoords="{ { 60, 68, 32 },
                              { 60, 68, 0 } }"
        polylineSegmentConn="{ { 0, 1 } }"
        radius="0.1"
        numElementsPerSegment="8">
        <Perforation
          name="injector6_perf1"
          distanceFromHead="6"/>
        <Perforation
          name="injector6_perf2"
          distanceFromHead="10"/>
        <Perforation
          name="injector6_perf3"
          distanceFromHead="14"/>
        <Perforation
          name="injector6_perf4"
          distanceFromHead="18"/>
        <Perforation
          name="injector6_perf5"
          distanceFromHead="22"/>
        <Perforation
          name="injector6_perf6"
          distanceFromHead="26"/>
        <Perforation
          name="injector6_perf7"
          distanceFromHead="30"/>
      </InternalWell>

      <InternalWell
        name="wellInjector7"
        wellRegionName="wellRegion11"
        wellControlsName="wellControls11"
        polylineNodeCoords="{ { 252, 12, 32 },
                              { 252, 12, 0 } }"
        polylineSegmentConn="{ { 0, 1 } }"
        radius="0.1"
        numElementsPerSegment="8">
        <Perforation
          name="injector7_perf1"
          distanceFromHead="6"/>
        <Perforation
          name="injector7_perf2"
          distanceFromHead="10"/>
        <Perforation
          name="injector7_perf3"
          distanceFromHead="14"/>
        <Perforation
          name="injector7_perf4"
          distanceFromHead="18"/>
        <Perforation
          name="injector7_perf5"
          distanceFromHead="22"/>
        <Perforation
          name="injector7_perf6"
          distanceFromHead="26"/>
        <Perforation
          name="injector7_perf7"
          distanceFromHead="30"/>
      </InternalWell>

      <InternalWell
        name="wellInjector8"
        wellRegionName="wellRegion12"
        wellControlsName="wellControls12"
        polylineNodeCoords="{ { 452, 44, 32 },
                              { 452, 44, 0 } }"
        polylineSegmentConn="{ { 0, 1 } }"
        radius="0.1"
        numElementsPerSegment="8">
        <Perforation
          name="injector8_perf1"
          distanceFromHead="6"/>
        <Perforation
          name="injector8_perf2"
          distanceFromHead="10"/>
        <Perforation
          name="injector8_perf3"
          distanceFromHead="14"/>
        <Perforation
          name="injector8_perf4"
          distanceFromHead="18"/>
        <Perforation
          name="injector8_perf5"
          distanceFromHead="22"/>
        <Perforation
          name="injector8_perf6"
          distanceFromHead="26"/>
        <Perforation
          name="injector8_perf7"
          distanceFromHead="30"/>
      </InternalWell>
    </VTKMesh>
  </Mesh>

</Problem><|MERGE_RESOLUTION|>--- conflicted
+++ resolved
@@ -13,11 +13,7 @@
       name="mesh"
       file="../../../../../GEOSDATA/DataSets/Egg/egg.vtu"
       fieldsToImport="{ PERM }"
-<<<<<<< HEAD
-      fieldNamesInGEOSX="{ rockPerm_permeability }">
-=======
       fieldNamesInGEOS="{ rockPerm_permeability }">
->>>>>>> fe987d81
 
       <InternalWell
         name="wellProducer1"
