<?xml version="1.0" ?>

<Problem>
  <Included>
    <File name="./class09_pb3_drainageOnly_iterative_base.xml"/>
  </Included>
    <!-- <File name="./class09_pb3_hystRelperm_iterative_base.xml"/> -->
    <!-- <File name="./class09_pb3_hystRelperm_direct_base.xml"/> -->
    <!-- <File name="./class09_pb3_drainageOnly_iterative_base.xml"/> -->
    <!-- <File name="./class09_pb3_drainageOnly_direct_base.xml"/> -->

  <!-- SPHINX_MESH -->
  <Mesh> 
    <VTKMesh
      name="mesh"
      logLevel="5"  
      file="../../../../../GEOSDATA/DataSets/Class09_p3/Johansen_faces.vtu"
      fieldsToImport="{ perm, poro }"
<<<<<<< HEAD
      fieldNamesInGEOSX="{ rockPerm_permeability, rockPorosity_referencePorosity }" >
=======
      fieldNamesInGEOS="{ rockPerm_permeability, rockPorosity_referencePorosity }" >
>>>>>>> fe987d81
      <InternalWell
        name="wellInjector1"
        wellRegionName="wellRegion"
        wellControlsName="wellControls"
        logLevel="1"
        polylineNodeCoords="{ { 5440.0, 3300.0, -2950.0 },
                              { 5440.0, 3300.0, -3000.00 } }"
        polylineSegmentConn="{ { 0, 1 } }"
        radius="0.1"
        numElementsPerSegment="5">
        <Perforation
          name="injector1_perf1"
          distanceFromHead="45"/>
        <Perforation
          name="injector1_perf2"
          distanceFromHead="35"/>
        <Perforation
          name="injector1_perf3"
          distanceFromHead="25"/>
        <Perforation
          name="injector1_perf4"
          distanceFromHead="15"/>
        <Perforation
          name="injector1_perf5"
          distanceFromHead="5"/> 
      </InternalWell>
    </VTKMesh>
  </Mesh>
        <!-- SPHINX_MESH_END -->

  <Tasks>
    <!-- SPHINX_STATS -->
    <CompositionalMultiphaseStatistics
      name="compflowStatistics"
      flowSolverName="compositionalMultiphaseFlow"
      logLevel="1"
      computeCFLNumbers="1"
      computeRegionStatistics="1"/>
    <!-- SPHINX_STATS_END -->
  </Tasks>

  <Outputs>
    <VTK
      name="simpleReservoirViz"/>
    <Restart
      name="restartOutput"/>
  </Outputs>

  <!-- max time 50 y -->
  <Events
    maxTime="1.5768e+09">

    <PeriodicEvent
      name="outputs"
      timeFrequency="1e8"
      targetExactTimestep="1"
      target="/Outputs/simpleReservoirViz"/>

    <PeriodicEvent
      name="restarts"
      timeFrequency="3.5e8"
      targetExactTimestep="1"
      target="/Outputs/restartOutput"/>

    <!-- SPHINX_STAT_EV -->
    <PeriodicEvent
      name="statistics"
      timeFrequency="1e8"
      target="/Tasks/compflowStatistics"/>
    <!-- SPHINX_STAT_EV_END -->

    <PeriodicEvent
      name="solverApplications1"
      beginTime="0"
      endTime="7.884e8"
      maxEventDt="5e6"        
      target="/Solvers/coupledFlowAndWells"/>
    <PeriodicEvent
      name="solverApplications2"
      beginTime="7.884e8"
      endTime="7.88405e8"
      forceDt="1e4"        
      target="/Solvers/coupledFlowAndWells"/>
    <PeriodicEvent
      name="solverApplications3"
      beginTime="7.88405e8"
      endTime="1.544e9"
      maxEventDt="1e7"        
      target="/Solvers/coupledFlowAndWells"/>

  </Events>
</Problem><|MERGE_RESOLUTION|>--- conflicted
+++ resolved
@@ -16,11 +16,7 @@
       logLevel="5"  
       file="../../../../../GEOSDATA/DataSets/Class09_p3/Johansen_faces.vtu"
       fieldsToImport="{ perm, poro }"
-<<<<<<< HEAD
-      fieldNamesInGEOSX="{ rockPerm_permeability, rockPorosity_referencePorosity }" >
-=======
       fieldNamesInGEOS="{ rockPerm_permeability, rockPorosity_referencePorosity }" >
->>>>>>> fe987d81
       <InternalWell
         name="wellInjector1"
         wellRegionName="wellRegion"
