--- conflicted
+++ resolved
@@ -5,58 +5,6 @@
   <Included>
     <File name="./SlippingFault_horizontal_smoke.xml"/>
   </Included>
-<<<<<<< HEAD
-  
-  <Mesh>
-    <InternalMesh
-      name="mesh1"
-      elementTypes="{ C3D8 }"
-      xCoords="{ -100, 100 }"
-      yCoords="{ -25, 0, 25 }"
-      zCoords="{ 0, 1 }"
-      nx="{ 40 }"
-      ny="{ 5, 5 }"
-      nz="{ 2 }"
-      cellBlockNames="{ cb1 }"/>
-  </Mesh>
-
-  <Geometry>
-    <Rectangle
-      name="fracture"
-      normal="{0.0, 1.0, 0.0}"
-      origin="{0.0, 0.0, 0.0}"
-      lengthVector="{1.0, 0.0, 0.0}"
-      widthVector="{0.0, 0.0, 1.0}"
-      dimensions="{ 180, 10 }"/>
-
-    <Rectangle
-      name="core"
-      normal="{0.0, 1.0, 0.0}"
-      origin="{0.0, 0.0, 0.0}"
-      lengthVector="{1.0, 0.0, 0.0}"
-      widthVector="{0.0, 0.0, 1.0}"
-      dimensions="{ 180, 10 }"/>
-    
-  </Geometry>
-
-  <FieldSpecifications>
-    <FieldSpecification
-      name="frac"
-      initialCondition="1"
-      setNames="{ fracture }"
-      objectPath="faceManager"
-      fieldName="ruptureState"
-      scale="1"/>
-
-    <FieldSpecification
-      name="separableFace"
-      initialCondition="1"
-      setNames="{ core }"
-      objectPath="faceManager"
-      fieldName="isFaceSeparable"
-      scale="1"/>
-=======
->>>>>>> fe987d81
 
   <Solvers
     gravityVector="{0.0, 0.0, 0.0}">
