<?xml version="1.0" ?>

<Problem>
  <Included>
    <File name="./ContactMechanics_TFrac_base.xml"/>
  </Included>

  <Solvers
    gravityVector="{0.0, 0.0, 0.0}">
   <!-- SPHINX_SOLVER -->
   <SolidMechanicsLagrangeContact
   name="lagrangiancontact"
   stabilizationName="TPFAstabilization"
   logLevel="1"
   discretization="FE1"
   targetRegions="{ Region, Fracture }"
   timeIntegrationOption="QuasiStatic">
   <NonlinearSolverParameters
    newtonTol="1.0e-8"
    logLevel="2"
    maxNumConfigurationAttempts="10"
    newtonMaxIter="10"
    lineSearchAction="Require"
    lineSearchMaxCuts="2"
    maxTimeStepCuts="2"/>
   <LinearSolverParameters
    solverType="gmres"
    preconditionerType="mgr"
    logLevel="0"/>
 </SolidMechanicsLagrangeContact>

 <SurfaceGenerator
   name="SurfaceGen"
   logLevel="0"
   fractureRegion="Fracture"
   targetRegions="{ Region }"
<<<<<<< HEAD
   baseRockToughness="1.0e6"
=======
   initialRockToughness="1.0e6"
>>>>>>> af206556
   mpiCommOrder="1"/>
<!-- SPHINX_SOLVER_END -->
</Solvers>

  <!-- SPHINX_MESH -->
  <Mesh>
    <InternalMesh
      name="mesh1"
      elementTypes="{ C3D8 }"
      xCoords="{ -1000, -100, 100, 1000 }"
      yCoords="{ -1000, -100, 100, 1000 }"
      zCoords="{ 0, 2 }"
      nx="{ 150, 200, 150 }"
      ny="{ 150, 200, 150 }"
      nz="{ 2 }"
      cellBlockNames="{ cb1 }"/>
  </Mesh>
  <!-- SPHINX_MESH_END -->
 
  <Events
    maxTime="1.0">
    <SoloEvent
      name="preFracture"
      target="/Solvers/SurfaceGen"/>

    <PeriodicEvent
      name="solverApplications"
      beginTime="0.0"
      endTime="1.0"
      forceDt="0.2"
      target="/Solvers/lagrangiancontact"/>  

    <PeriodicEvent
      name="outputs"
      timeFrequency="0.2"
      targetExactTimestep="1"
      target="/Outputs/vtkOutput"/>
 
    <PeriodicEvent
      name="tractionHistoryCollection"
      timeFrequency="0.2"
      target="/Tasks/tractionCollection" />

    <PeriodicEvent
      name="tractionHistoryOutput"
      timeFrequency="0.2"
      targetExactTimestep="0"
      target="/Outputs/tractionOutput"/>

    <PeriodicEvent
      name="displacementHistoryCollection"
      timeFrequency="0.2"
      target="/Tasks/displacementJumpCollection" />

    <PeriodicEvent
      name="displacementHistoryOutput"
      timeFrequency="0.2"
      targetExactTimestep="0"
      target="/Outputs/displacementOutput"/>   
  </Events>
</Problem><|MERGE_RESOLUTION|>--- conflicted
+++ resolved
@@ -34,11 +34,7 @@
    logLevel="0"
    fractureRegion="Fracture"
    targetRegions="{ Region }"
-<<<<<<< HEAD
-   baseRockToughness="1.0e6"
-=======
    initialRockToughness="1.0e6"
->>>>>>> af206556
    mpiCommOrder="1"/>
 <!-- SPHINX_SOLVER_END -->
 </Solvers>
