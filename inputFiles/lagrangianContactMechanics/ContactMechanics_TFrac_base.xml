--- conflicted
+++ resolved
@@ -59,13 +59,8 @@
     <SurfaceElementRegion
       name="Fracture"
       faceBlock="faceElementSubRegion"
-<<<<<<< HEAD
-      defaultAperture="0.0"
+      defaultAperture="1.0e-6"
       materialList="{ frictionLaw }"/>
-=======
-      defaultAperture="1e-6"
-      materialList="{ fractureMaterial }"/>
->>>>>>> b7e96d12
   </ElementRegions>
 
   <!-- SPHINX_MATERIAL -->
