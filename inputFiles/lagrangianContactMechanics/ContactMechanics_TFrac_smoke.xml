<?xml version="1.0" ?>

<Problem>
  <Included>
    <File name="./TFrac_smoke.xml"/>
  </Included>

  <Solvers
    gravityVector="{0.0, 0.0, 0.0}">
   <!-- SPHINX_SOLVER -->
   <SolidMechanicsLagrangeContact
   name="lagrangiancontact"
   timeIntegrationOption="QuasiStatic"
   stabilizationName="TPFAstabilization"
   logLevel="1"
   discretization="FE1"
   targetRegions="{ Region, Fracture }">
   <NonlinearSolverParameters
     newtonTol="1.0e-8"
     logLevel="2"
     maxNumConfigurationAttempts="10"
     newtonMaxIter="10"
     lineSearchAction="Require"
     lineSearchMaxCuts="2"
     maxTimeStepCuts="2"/>
   <LinearSolverParameters
     solverType="direct"
     directParallel="0"
     logLevel="0"/>
 </SolidMechanicsLagrangeContact>
<<<<<<< HEAD

 <SurfaceGenerator
   name="SurfaceGen"
   logLevel="0"
   fractureRegion="Fracture"
   targetRegions="{ Region }"
   rockToughness="1.0e6"
   mpiCommOrder="1"/>
<!-- SPHINX_SOLVER_END -->
</Solvers>

  <!-- SPHINX_MESH -->
  <Mesh>
    <InternalMesh
      name="mesh1"
      elementTypes="{ C3D8 }"
      xCoords="{ -1000, -100, 100, 1000 }"
      yCoords="{ -1000, -100, 100, 1000 }"
      zCoords="{ 0, 100 }"
      nx="{ 20, 20, 20 }"
      ny="{ 20, 20, 20 }"
      nz="{ 2 }"
      cellBlockNames="{ cb1 }"/>
  </Mesh>
  <!-- SPHINX_MESH_END -->
 
=======
</Solvers>

  <NumericalMethods>
    <FiniteVolume>
      <TwoPointFluxApproximation
        name="TPFAstabilization"/>
    </FiniteVolume>
  </NumericalMethods>

>>>>>>> fe987d81
  <Events
    maxTime="0.2">
    <SoloEvent
      name="preFracture"
      target="/Solvers/SurfaceGen"/>

    <PeriodicEvent
      name="solverApplications"
      beginTime="0.0"
      endTime="0.2"
      forceDt="0.2"
      target="/Solvers/lagrangiancontact"/>  

    <PeriodicEvent
      name="outputs"
      timeFrequency="0.2"
      targetExactTimestep="1"
      target="/Outputs/vtkOutput"/>
 
    <PeriodicEvent
      name="tractionHistoryCollection"
      timeFrequency="0.2"
      target="/Tasks/tractionCollection" />

    <PeriodicEvent
      name="tractionHistoryOutput"
      timeFrequency="0.2"
      targetExactTimestep="0"
      target="/Outputs/tractionOutput"/>

    <PeriodicEvent
      name="displacementHistoryCollection"
      timeFrequency="0.2"
      target="/Tasks/displacementJumpCollection" />

    <PeriodicEvent
      name="displacementHistoryOutput"
      timeFrequency="0.2"
      targetExactTimestep="0"
      target="/Outputs/displacementOutput"/>
      
    <PeriodicEvent
      name="restarts"
      timeFrequency="0.2"
      targetExactTimestep="0"
      target="/Outputs/restartOutput"/>     
  </Events>
</Problem><|MERGE_RESOLUTION|>--- conflicted
+++ resolved
@@ -28,34 +28,6 @@
      directParallel="0"
      logLevel="0"/>
  </SolidMechanicsLagrangeContact>
-<<<<<<< HEAD
-
- <SurfaceGenerator
-   name="SurfaceGen"
-   logLevel="0"
-   fractureRegion="Fracture"
-   targetRegions="{ Region }"
-   rockToughness="1.0e6"
-   mpiCommOrder="1"/>
-<!-- SPHINX_SOLVER_END -->
-</Solvers>
-
-  <!-- SPHINX_MESH -->
-  <Mesh>
-    <InternalMesh
-      name="mesh1"
-      elementTypes="{ C3D8 }"
-      xCoords="{ -1000, -100, 100, 1000 }"
-      yCoords="{ -1000, -100, 100, 1000 }"
-      zCoords="{ 0, 100 }"
-      nx="{ 20, 20, 20 }"
-      ny="{ 20, 20, 20 }"
-      nz="{ 2 }"
-      cellBlockNames="{ cb1 }"/>
-  </Mesh>
-  <!-- SPHINX_MESH_END -->
- 
-=======
 </Solvers>
 
   <NumericalMethods>
@@ -65,7 +37,6 @@
     </FiniteVolume>
   </NumericalMethods>
 
->>>>>>> fe987d81
   <Events
     maxTime="0.2">
     <SoloEvent
