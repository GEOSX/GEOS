--- conflicted
+++ resolved
@@ -25,16 +25,11 @@
       name="lagsolve"
       timeIntegrationOption="QuasiStatic"
       discretization="FE1"
-<<<<<<< HEAD
-      targetRegions="{ Region, Fracture }"
-      solidMaterialNames="{ rock }">
-=======
       targetRegions="{ Region, Fracture }">
       <NonlinearSolverParameters
         newtonTol="1.0e-6"/>
       <LinearSolverParameters
         krylovTol="1.0e-10"/>
->>>>>>> 71c695da
     </SolidMechanicsLagrangianSSLE>
 
     <SurfaceGenerator
