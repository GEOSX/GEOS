<?xml version="1.0" ?>

<Problem>
  <Solvers
    gravityVector="{ 0.0, 0.0, 0.0 }">
    <SolidMechanicsLagrangeContact
      name="lagrangiancontact"
      stabilizationName="TPFAstabilization"
      discretization="FE1"
      targetRegions="{ Region, Fracture }"
      timeIntegrationOption="QuasiStatic"
      logLevel="1">
      <NonlinearSolverParameters
        newtonTol="1.0e-8"
        logLevel="2"
        newtonMaxIter="20"
        lineSearchAction="Require"
        lineSearchStartingIteration="2"
        lineSearchMaxCuts="2"
        lineSearchInterpolationType="Parabolic"/>
      <LinearSolverParameters
        directParallel="0"/>
    </SolidMechanicsLagrangeContact>

    <SurfaceGenerator
      name="SurfaceGen"
      targetRegions="{ Region }"
      rockToughness="1.0e6"
      mpiCommOrder="1"/>
  </Solvers>

  <NumericalMethods>
    <FiniteElements>
      <FiniteElementSpace
        name="FE1"
        order="1"/>
    </FiniteElements>

    <FiniteVolume>
      <TwoPointFluxApproximation
        name="TPFAstabilization"/>
    </FiniteVolume>
  </NumericalMethods>

  <ElementRegions>
    <CellElementRegion
      name="Region"
      cellBlocks="{ cb1 }"
      materialList="{ rock }"/>

    <SurfaceElementRegion
      name="Fracture"
<<<<<<< HEAD
      defaultAperture="0.0"
      materialList="{ frictionLaw }"/>
=======
      defaultAperture="1e-6"
      materialList="{ fractureMaterial }"/>
>>>>>>> b7e96d12
  </ElementRegions>

  <Constitutive>
    <ElasticIsotropic
      name="rock"
      defaultDensity="2700"
      defaultBulkModulus="3.33333333333333e3"
      defaultShearModulus="2.0e3"/>

    <Coulomb
      name="frictionLaw"
      cohesion="0.0"
      frictionCoefficient="0.577350269"/>
  </Constitutive>

  <FieldSpecifications>
    <FieldSpecification
      name="frac"
      initialCondition="1"
      setNames="{ fracture }"
      objectPath="faceManager"
      fieldName="ruptureState"
      scale="1"/>

    <FieldSpecification
      name="separableFace"
      initialCondition="1"
      setNames="{ core }"
      objectPath="faceManager"
      fieldName="isFaceSeparable"
      scale="1"/>

    <FieldSpecification
      name="xconstraintBack"
      objectPath="nodeManager"
      fieldName="totalDisplacement"
      component="0"
      scale="0.0"
      setNames="{ back }"/>

    <FieldSpecification
      name="yconstraintBack"
      objectPath="nodeManager"
      fieldName="totalDisplacement"
      component="1"
      scale="0.0"
      setNames="{ back }"/>

    <FieldSpecification
      name="zconstraintBack"
      objectPath="nodeManager"
      fieldName="totalDisplacement"
      component="2"
      scale="0.0"
      setNames="{ back }"/>

    <FieldSpecification
      name="xconstraintBottom"
      objectPath="nodeManager"
      fieldName="totalDisplacement"
      component="0"
      scale="0.0"
      setNames="{ bottom }"/>

    <FieldSpecification
      name="yconstraintBottom"
      objectPath="nodeManager"
      fieldName="totalDisplacement"
      component="1"
      scale="0.0"
      setNames="{ bottom }"/>

    <FieldSpecification
      name="zconstraintBottom"
      objectPath="nodeManager"
      fieldName="totalDisplacement"
      component="2"
      scale="0.0"
      setNames="{ bottom }"/>

    <Traction
      name="xload"
      objectPath="faceManager"
      direction="{ 1, 0, 0 }"
      functionName="ForceTimeFunction"
      scale="-1.0e0"
      setNames="{ front }"/>

    <Traction
      name="zload"
      objectPath="faceManager"
      direction="{ 0, 0, 1 }"
      functionName="ForceTimeFunction"
      scale="-3.e0"
      setNames="{ xpos_top }"/>
  </FieldSpecifications>

  <Functions>
    <TableFunction
      name="ForceTimeFunction"
      inputVarNames="{ time }"
      coordinates="{ 0.0, 5.0, 10.0 }"
      values="{ 0.0, 5.e0, -5.e0 }"/>
  </Functions>

  <Outputs>
    <Silo
      name="siloOutput"
      plotLevel="3"/>

    <Restart
      name="restartOutput"/>
  </Outputs>
</Problem><|MERGE_RESOLUTION|>--- conflicted
+++ resolved
@@ -50,13 +50,8 @@
 
     <SurfaceElementRegion
       name="Fracture"
-<<<<<<< HEAD
-      defaultAperture="0.0"
+      defaultAperture="1.0e-6"
       materialList="{ frictionLaw }"/>
-=======
-      defaultAperture="1e-6"
-      materialList="{ fractureMaterial }"/>
->>>>>>> b7e96d12
   </ElementRegions>
 
   <Constitutive>
