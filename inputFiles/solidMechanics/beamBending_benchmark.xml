<?xml version="1.0" ?>

<Problem>

  <Included>
    <File name="./beamBending_base.xml"/>
  </Included>

  <!-- SPHINX_Gravity -->
  <Solvers
    gravityVector="{ 0.0, 0.0, 0.0 }">
    <!-- SPHINX_GravityEnd -->
    <!-- SPHINX_SolidMechanicsSolver -->
    <SolidMechanicsLagrangianSSLE
      name="lagsolve"
      timeIntegrationOption="QuasiStatic"
      discretization="FE1"
      targetRegions="{ Region2 }"
<<<<<<< HEAD
      >
=======
      logLevel="1">
>>>>>>> bb16d72e
      <!-- SPHINX_SolidMechanicsSolverEnd -->
      <NonlinearSolverParameters
        newtonTol="1.0e-6"
        newtonMaxIter="8"/>
      <LinearSolverParameters
        solverType="gmres"
        krylovTol="1.0e-6"
        preconditionerType="amg"
        logLevel="0"/>
    </SolidMechanicsLagrangianSSLE>
  </Solvers>

  <!-- SPHINX_BeamBendingMesh -->
  <Mesh>
    <InternalMesh
      name="mesh1"
      elementTypes="{ C3D8 }"
      xCoords="{ 0, 80 }"
      yCoords="{ 0, 8 }"
      zCoords="{ 0, 4 }"
      nx="{ 160 }"
      ny="{ 16 }"
      nz="{ 8 }"
      cellBlockNames="{ cb1 }"/>
  </Mesh>
  <!-- SPHINX_BeamBendingMeshEnd -->

</Problem><|MERGE_RESOLUTION|>--- conflicted
+++ resolved
@@ -16,11 +16,7 @@
       timeIntegrationOption="QuasiStatic"
       discretization="FE1"
       targetRegions="{ Region2 }"
-<<<<<<< HEAD
-      >
-=======
       logLevel="1">
->>>>>>> bb16d72e
       <!-- SPHINX_SolidMechanicsSolverEnd -->
       <NonlinearSolverParameters
         newtonTol="1.0e-6"
