--- conflicted
+++ resolved
@@ -16,12 +16,7 @@
       timeIntegrationOption="QuasiStatic"
       discretization="FE1"
       targetRegions="{ Region2 }"
-<<<<<<< HEAD
-      solidMaterialNames="{ shale }"
       logLevel="1">
-=======
-      >
->>>>>>> 41992221
       <!-- SPHINX_SolidMechanicsSolverEnd -->
       <NonlinearSolverParameters
         newtonTol="1.0e-6"
