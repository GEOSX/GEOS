--- conflicted
+++ resolved
@@ -72,28 +72,17 @@
     }
 #endif
 
-<<<<<<< HEAD
-      // if the line could be processed, attempt to demangle the symbol
-      if (mangled_name && offset_begin && offset_end &&
-          mangled_name < offset_begin)
-      {
-          *mangled_name++ = '\0';
-#if __APPLE__ && __MACH__
-          *(offset_begin-1) = '\0';
-#endif
-          *offset_begin++ = '\0';
-          *offset_end++ = '\0';
-=======
     // if the line could be processed, attempt to demangle the symbol
     if (mangled_name && offset_begin && offset_end &&
         mangled_name < offset_begin)
     {
       *mangled_name++ = '\0';
+#if __APPLE__ && __MACH__
       *(offset_begin-1) = '\0';
+#endif
       *offset_begin++ = '\0';
       *offset_end++ = '\0';
->>>>>>> 46ce5d26
-//          std::cout<<mangled_name<<std::endl;
+//    std::cout<<mangled_name<<std::endl;
 
       int status;
       char * real_name = abi::__cxa_demangle(mangled_name, nullptr, nullptr, &status);
