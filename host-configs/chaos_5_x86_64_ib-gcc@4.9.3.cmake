--- conflicted
+++ resolved
@@ -36,12 +36,7 @@
 set(CHAI_DIR "/usr/gapps/GEOS/geosx/cab/gcc-4.9.3/chai/" CACHE PATH "" FORCE )
 option( BUILD_LOCAL_CHAI "Use the local mirrored CHAI" OFF )
 option( BUILD_LOCAL_RAJA "Use the local mirrored RAJA" OFF )
-<<<<<<< HEAD
 option( ENABLE_CALIPER "Enables CALIPER" ON )
-message( "ENABLE_CALIPER = ${ENABLE_CALIPER}" )
-=======
-option( ENABLE_CALIPER "Enables CALIPER" OFF )
->>>>>>> f0c7590d
 
 set(CUDA_ENABLED      "OFF"       CACHE PATH "" FORCE)
 set(ENABLE_OPENMP     "ON"        CACHE PATH "" FORCE)
