--- conflicted
+++ resolved
@@ -49,10 +49,7 @@
                   ${MKL_ROOT}/lib/intel64/libmkl_core.so
                   CACHE STRING "")
 
-<<<<<<< HEAD
-=======
 # ATS
 set(ATS_ARGUMENTS "--machine slurm36"  CACHE PATH "")
 
->>>>>>> f5a1c7e2
 include(${CMAKE_CURRENT_LIST_DIR}/../tpls.cmake)