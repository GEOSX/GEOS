--- conflicted
+++ resolved
@@ -35,14 +35,6 @@
 set(Python3_EXECUTABLE ${Python3_ROOT_DIR}/bin/python3 CACHE PATH "")
 
 # YAPF python formatting
-<<<<<<< HEAD
-set(YAPF_EXECUTABLE /usr/gapps/GEOSX/thirdPartyLibs/python/quartz-toss4-gcc-python/python/bin/yapf CACHE PATH "" FORCE)
-
-# Sphinx
-set(SPHINX_EXECUTABLE /usr/gapps/GEOSX/thirdPartyLibs/python/quartz-toss4-gcc-python/python/bin/sphinx-build CACHE PATH "" FORCE)
-set(ENABLE_HYPRE_MIXINT TRUE CACHE BOOL "" )
-set(ENABLE_HYPRE_DEVICE CPU CACHE STRING "" )
-=======
 set(YAPF_EXECUTABLE /usr/gapps/GEOSX/thirdPartyLibs/python/quartz-gcc-python/python/bin/yapf CACHE PATH "" FORCE)
 
 # Sphinx
@@ -57,6 +49,5 @@
                   ${MKL_ROOT}/lib/intel64/libmkl_core.so
                   CACHE STRING "")
 
->>>>>>> 27413b4d
 
 include(${CMAKE_CURRENT_LIST_DIR}/../tpls.cmake)