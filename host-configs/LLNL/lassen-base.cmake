--- conflicted
+++ resolved
@@ -7,10 +7,6 @@
 #
 ###############################################################################
 
-<<<<<<< HEAD
-set( GEOS_BUILD_SHARED_LIBS ON CACHE BOOL "" )
-=======
->>>>>>> fe987d81
 set( GEOS_BUILD_OBJ_LIBS OFF CACHE BOOL "" )
 # Fortran
 set(ENABLE_FORTRAN OFF CACHE BOOL "")
