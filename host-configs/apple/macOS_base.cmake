message( "this hostconfig assumes you are using homebrew")
message( "brew install bison cmake gcc git-lfs open-mpi openblas python3")

message( "CMAKE_SYSTEM_PROCESSOR = ${CMAKE_SYSTEM_PROCESSOR}" )
message("CONFIG_NAME = ${CONFIG_NAME}")

set(CMAKE_C_COMPILER "/usr/bin/clang" CACHE PATH "")
set(CMAKE_CXX_COMPILER "/usr/bin/clang++" CACHE PATH "")
set(ENABLE_FORTRAN OFF CACHE BOOL "" FORCE)

set(ENABLE_MPI ON CACHE PATH "")
set(MPI_C_COMPILER "${HOMEBREW_DIR}/bin/mpicc" CACHE PATH "")
set(MPI_CXX_COMPILER "${HOMEBREW_DIR}/bin/mpicxx" CACHE PATH "")
set(MPIEXEC "${HOMEBREW_DIR}/bin/mpirun" CACHE PATH "")

set(ENABLE_GTEST_DEATH_TESTS ON CACHE BOOL "" FORCE)

set(ENABLE_PVTPackage ON CACHE BOOL "" FORCE)

set(ENABLE_CUDA "OFF" CACHE PATH "" FORCE)
set(ENABLE_OPENMP "OFF" CACHE PATH "" FORCE)

set(ENABLE_CALIPER "OFF" CACHE PATH "" FORCE )

set( BLAS_LIBRARIES ${HOMEBREW_DIR}/opt/lapack/lib/libblas.dylib CACHE PATH "" FORCE )
set( LAPACK_LIBRARIES ${HOMEBREW_DIR}/opt/lapack/lib/liblapack.dylib CACHE PATH "" FORCE )

set(ENABLE_DOXYGEN ON CACHE BOOL "" FORCE)
set(ENABLE_SPHINX ON CACHE BOOL "" FORCE)
set(ENABLE_MATHPRESSO OFF CACHE BOOL "" FORCE )
<<<<<<< HEAD

set(GEOS_BUILD_SHARED_LIBS ON CACHE BOOL "" FORCE)
=======
>>>>>>> 3b5b5a6f

set(GEOS_BUILD_SHARED_LIBS ON CACHE BOOL "" FORCE)



set( DOXYGEN_EXECUTABLE ${HOMEBREW_DIR}/bin/doxygen CACHE PATH "" FORCE )
set( SPHINX_EXECUTABLE ${HOMEBREW_DIR}/opt/sphinx-doc/bin/sphinx-build CACHE PATH "" FORCE )

if(NOT ( EXISTS "${GEOS_TPL_DIR}" AND IS_DIRECTORY "${GEOS_TPL_DIR}" ) )
   set(GEOS_TPL_DIR "${CMAKE_SOURCE_DIR}/../../thirdPartyLibs/install-${CONFIG_NAME}-release" CACHE PATH "" FORCE )
endif()

# ATS
set(ATS_ARGUMENTS "--machine openmpi --ats openmpi_mpirun=${MPIEXEC}"  CACHE PATH "")

include(${CMAKE_CURRENT_LIST_DIR}/../tpls.cmake)<|MERGE_RESOLUTION|>--- conflicted
+++ resolved
@@ -28,11 +28,6 @@
 set(ENABLE_DOXYGEN ON CACHE BOOL "" FORCE)
 set(ENABLE_SPHINX ON CACHE BOOL "" FORCE)
 set(ENABLE_MATHPRESSO OFF CACHE BOOL "" FORCE )
-<<<<<<< HEAD
-
-set(GEOS_BUILD_SHARED_LIBS ON CACHE BOOL "" FORCE)
-=======
->>>>>>> 3b5b5a6f
 
 set(GEOS_BUILD_SHARED_LIBS ON CACHE BOOL "" FORCE)
 
